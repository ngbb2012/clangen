--- conflicted
+++ resolved
@@ -1,15 +1,9 @@
 <?xml version="1.0" encoding="UTF-8"?>
 <project version="4">
+  <component name="AutoImportSettings">
+    <option name="autoReloadType" value="SELECTIVE" />
+  </component>
   <component name="ChangeListManager">
-<<<<<<< HEAD
-    <list default="true" id="f196b965-941e-46d0-bcfb-55ac3e0d5b04" name="Changes" comment="">
-      <change beforePath="$PROJECT_DIR$/.idea/workspace.xml" beforeDir="false" afterPath="$PROJECT_DIR$/.idea/workspace.xml" afterDir="false" />
-      <change beforePath="$PROJECT_DIR$/resources/dicts/conditions/condition_got_strings/gain_permanent_condition_strings.json" beforeDir="false" afterPath="$PROJECT_DIR$/resources/dicts/conditions/condition_got_strings/gain_permanent_condition_strings.json" afterDir="false" />
-      <change beforePath="$PROJECT_DIR$/scripts/events_module/death_events.py" beforeDir="false" afterPath="$PROJECT_DIR$/scripts/events_module/death_events.py" afterDir="false" />
-      <change beforePath="$PROJECT_DIR$/scripts/events_module/generate_events.py" beforeDir="false" afterPath="$PROJECT_DIR$/scripts/events_module/generate_events.py" afterDir="false" />
-      <change beforePath="$PROJECT_DIR$/scripts/events_module/misc_events.py" beforeDir="false" afterPath="$PROJECT_DIR$/scripts/events_module/misc_events.py" afterDir="false" />
-      <change beforePath="$PROJECT_DIR$/scripts/utility.py" beforeDir="false" afterPath="$PROJECT_DIR$/scripts/utility.py" afterDir="false" />
-=======
     <list default="true" id="59212ee2-daae-4bfe-aec9-c3bc7c8ee83c" name="Changes" comment="">
       <change beforePath="$PROJECT_DIR$/resources/dicts/names/names.json" beforeDir="false" afterPath="$PROJECT_DIR$/resources/dicts/names/names.json" afterDir="false" />
       <change beforePath="$PROJECT_DIR$/scripts/cat/names.py" beforeDir="false" afterPath="$PROJECT_DIR$/scripts/cat/names.py" afterDir="false" />
@@ -19,7 +13,6 @@
       <change beforePath="$PROJECT_DIR$/scripts/events_module/relation_events.py" beforeDir="false" afterPath="$PROJECT_DIR$/scripts/events_module/relation_events.py" afterDir="false" />
       <change beforePath="$PROJECT_DIR$/scripts/patrol.py" beforeDir="false" afterPath="$PROJECT_DIR$/scripts/patrol.py" afterDir="false" />
       <change beforePath="$PROJECT_DIR$/scripts/screens/cat_screens.py" beforeDir="false" afterPath="$PROJECT_DIR$/scripts/screens/cat_screens.py" afterDir="false" />
->>>>>>> 33f838a6
     </list>
     <option name="SHOW_DIALOG" value="false" />
     <option name="HIGHLIGHT_CONFLICTS" value="true" />
@@ -32,48 +25,11 @@
   <component name="MarkdownSettingsMigration">
     <option name="stateVersion" value="1" />
   </component>
-  <component name="ProjectId" id="2Ma8rIbyG0djFHmUdgCMVK9mifG" />
-  <component name="ProjectLevelVcsManager" settingsEditedManually="true" />
+  <component name="ProjectId" id="2MWN4sAo0TSltMDgYoZhfIwjyPq" />
   <component name="ProjectViewState">
     <option name="hideEmptyMiddlePackages" value="true" />
     <option name="showLibraryContents" value="true" />
   </component>
-<<<<<<< HEAD
-  <component name="PropertiesComponent"><![CDATA[{
-  "keyToString": {
-    "RunOnceActivity.OpenProjectViewOnStart": "true",
-    "RunOnceActivity.ShowReadmeOnStart": "true",
-    "last_opened_file_path": "C:/Users/tkdbl/Documents/GitHub/clangen"
-  }
-}]]></component>
-  <component name="RunManager">
-    <configuration name="main" type="PythonConfigurationType" factoryName="Python" temporary="true" nameIsGenerated="true">
-      <module name="clangen" />
-      <option name="INTERPRETER_OPTIONS" value="" />
-      <option name="PARENT_ENVS" value="true" />
-      <envs>
-        <env name="PYTHONUNBUFFERED" value="1" />
-      </envs>
-      <option name="SDK_HOME" value="" />
-      <option name="WORKING_DIRECTORY" value="$PROJECT_DIR$" />
-      <option name="IS_MODULE_SDK" value="true" />
-      <option name="ADD_CONTENT_ROOTS" value="true" />
-      <option name="ADD_SOURCE_ROOTS" value="true" />
-      <option name="SCRIPT_NAME" value="$PROJECT_DIR$/main.py" />
-      <option name="PARAMETERS" value="" />
-      <option name="SHOW_COMMAND_LINE" value="false" />
-      <option name="EMULATE_TERMINAL" value="false" />
-      <option name="MODULE_MODE" value="false" />
-      <option name="REDIRECT_INPUT" value="false" />
-      <option name="INPUT_FILE" value="" />
-      <method v="2" />
-    </configuration>
-    <recent_temporary>
-      <list>
-        <item itemvalue="Python.main" />
-      </list>
-    </recent_temporary>
-=======
   <component name="PropertiesComponent">{
   &quot;keyToString&quot;: {
     &quot;RunOnceActivity.OpenProjectViewOnStart&quot;: &quot;true&quot;,
@@ -89,28 +45,16 @@
     <key name="MoveFile.RECENT_KEYS">
       <recent name="C:\Users\maiak\Documents\GitHub\clangen\resources\dicts" />
     </key>
->>>>>>> 33f838a6
   </component>
   <component name="SpellCheckerSettings" RuntimeDictionaries="0" Folders="0" CustomDictionaries="0" DefaultDictionary="application-level" UseSingleDictionary="true" transferred="true" />
   <component name="TaskManager">
     <task active="true" id="Default" summary="Default task">
-      <changelist id="f196b965-941e-46d0-bcfb-55ac3e0d5b04" name="Changes" comment="" />
-      <created>1677994530720</created>
+      <changelist id="59212ee2-daae-4bfe-aec9-c3bc7c8ee83c" name="Changes" comment="" />
+      <created>1677879191192</created>
       <option name="number" value="Default" />
       <option name="presentableId" value="Default" />
-      <updated>1677994530720</updated>
+      <updated>1677879191192</updated>
     </task>
     <servers />
   </component>
-  <component name="Vcs.Log.Tabs.Properties">
-    <option name="TAB_STATES">
-      <map>
-        <entry key="MAIN">
-          <value>
-            <State />
-          </value>
-        </entry>
-      </map>
-    </option>
-  </component>
 </project>