--- conflicted
+++ resolved
@@ -853,17 +853,10 @@
                 manager=MANAGER,
             )
             self.tabs["tab4"] = UIImageButton(
-<<<<<<< HEAD
-              scale(pygame.Rect((215, 570), (308, 60))),
-              "",
-              object_id="#ruins_tab",
-              manager=MANAGER
-=======
                 scale(pygame.Rect((215, 570), (308, 60))),
                 "",
                 object_id="#ruins_tab",
                 manager=MANAGER,
->>>>>>> d14a12de
             )
         elif self.biome_selected == "Plains":
             self.tabs["tab1"] = UIImageButton(
