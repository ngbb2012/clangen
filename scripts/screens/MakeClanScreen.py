--- conflicted
+++ resolved
@@ -6,10 +6,7 @@
 import pygame_gui
 from pygame_gui.core import ObjectID
 
-<<<<<<< HEAD
 import scripts.screens.screens_core.screens_core
-=======
->>>>>>> cacc01ce
 from scripts.cat.cats import create_example_cats, create_cat, Cat
 from scripts.cat.names import names
 from scripts.clan import Clan
@@ -229,24 +226,16 @@
             self.game_mode = "cruel season"
             self.refresh_text_and_buttons()
 
-<<<<<<< HEAD
         # Logic for when to quick-start clan
         elif event.ui_element == self.elements["next_step"]:
             game.settings["game_mode"] = self.game_mode
             if "@checked_checkbox" in self.elements["random_clan_checkbox"].object_ids:
-=======
-        # Logic for when to quick start clan
-        elif event.ui_element == self.elements["next_step"]:
-            game.settings["game_mode"] = self.game_mode
-            if "#checked_checkbox" in self.elements["random_clan_checkbox"].object_ids:
->>>>>>> cacc01ce
                 self.random_quick_start()
                 self.save_clan()
                 self.open_clan_saved_screen()
             else:
                 self.open_name_clan()
         elif event.ui_element == self.elements["random_clan_checkbox"]:
-<<<<<<< HEAD
             if "@checked_checkbox" in self.elements["random_clan_checkbox"].object_ids:
                 self.elements["random_clan_checkbox"].change_object_id(
                     "@unchecked_checkbox"
@@ -254,15 +243,6 @@
             else:
                 self.elements["random_clan_checkbox"].change_object_id(
                     "@checked_checkbox"
-=======
-            if "#checked_checkbox" in self.elements["random_clan_checkbox"].object_ids:
-                self.elements["random_clan_checkbox"].change_object_id(
-                    "#unchecked_checkbox"
-                )
-            else:
-                self.elements["random_clan_checkbox"].change_object_id(
-                    "#checked_checkbox"
->>>>>>> cacc01ce
                 )
 
     def handle_game_mode_key(self, event):
@@ -604,11 +584,8 @@
         return super().exit_screen()
 
     def on_use(self):
-<<<<<<< HEAD
         super().on_use()
 
-=======
->>>>>>> cacc01ce
         # Don't allow someone to enter no name for their clan
         if self.sub_screen == "name clan":
             if self.elements["name_entry"].get_text() == "":
@@ -889,11 +866,7 @@
                 manager=MANAGER,
             )
             self.tabs["tab4"] = UIImageButton(
-<<<<<<< HEAD
                 ui_scale(pygame.Rect((107, 285), (154, 30))),
-=======
-                scale(pygame.Rect((215, 570), (308, 60))),
->>>>>>> cacc01ce
                 "",
                 object_id="#ruins_tab",
                 manager=MANAGER,
@@ -1046,15 +1019,10 @@
                 self.elements["cat" + str(u)] = self.elements[
                     "cat" + str(u)
                 ] = UISpriteButton(
-<<<<<<< HEAD
                     ui_scale(pygame.Rect((270, 200), (150, 150))),
                     pygame.transform.scale(
                         game.choose_cats[u].sprite, ui_scale_dimensions((150, 150))
                     ),
-=======
-                    scale(pygame.Rect((540, 400), (300, 300))),
-                    pygame.transform.scale(game.choose_cats[u].sprite, (300, 300)),
->>>>>>> cacc01ce
                     cat_object=game.choose_cats[u],
                 )
             elif (
@@ -1083,15 +1051,10 @@
                 self.elements["cat" + str(u)] = self.elements[
                     "cat" + str(u)
                 ] = UISpriteButton(
-<<<<<<< HEAD
                     ui_scale(pygame.Rect((270, 200), (150, 150))),
                     pygame.transform.scale(
                         game.choose_cats[u].sprite, ui_scale_dimensions((150, 150))
                     ),
-=======
-                    scale(pygame.Rect((540, 400), (300, 300))),
-                    pygame.transform.scale(game.choose_cats[u].sprite, (300, 300)),
->>>>>>> cacc01ce
                     cat_object=game.choose_cats[u],
                     manager=MANAGER,
                 )
@@ -1291,21 +1254,14 @@
             starting_height=2,
         )
         self.elements["random_clan_checkbox"] = UIImageButton(
-<<<<<<< HEAD
             ui_scale(pygame.Rect((560, 620), (34, 34))),
             "",
             object_id="@unchecked_checkbox",
-=======
-            scale(pygame.Rect((1120, 1240), (68, 68))),
-            "",
-            object_id="#unchecked_checkbox",
->>>>>>> cacc01ce
             manager=MANAGER,
             tool_tip_text="When checked, a completely random Clan starting in Newleaf will be generated.",
         )
 
         self.elements["random_clan_checkbox_label"] = pygame_gui.elements.UILabel(
-<<<<<<< HEAD
             ui_scale(pygame.Rect((5, 628), (-1, -1))),
             "Quick Start",
             manager=MANAGER,
@@ -1313,12 +1269,6 @@
             anchors={
                 "left_target": self.elements["random_clan_checkbox"],
             },
-=======
-            scale(pygame.Rect((1200, 1246), (-1, -1))),
-            "Quick Start",
-            manager=MANAGER,
-            object_id=get_text_box_theme("#text_box_30_horizleft"),
->>>>>>> cacc01ce
         )
         self.elements["mode_details"] = pygame_gui.elements.UITextBox(
             "",
@@ -2002,11 +1952,8 @@
             manager=MANAGER,
         )
 
-<<<<<<< HEAD
         scripts.screens.screens_core.screens_core.rebuild_bgs()
 
-=======
->>>>>>> cacc01ce
     def save_clan(self):
         game.mediated.clear()
         game.patrolled.clear()
