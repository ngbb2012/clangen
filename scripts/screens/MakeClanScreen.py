--- conflicted
+++ resolved
@@ -119,8 +119,8 @@
         self.menu_warning = None
 
     def screen_switches(self):
-<<<<<<< HEAD
         super().screen_switches()
+        self.show_mute_buttons()
         self.set_bg(None)
 
         self.clan_frame_img = pygame.transform.scale(
@@ -148,9 +148,6 @@
             ui_scale_dimensions((800, 700)),
         )
 
-=======
-        self.show_mute_buttons()
->>>>>>> cadd40e7
         # Reset variables
         self.game_mode: str = "classic"
         self.clan_name: str = ""
@@ -1951,19 +1948,12 @@
             starting_height=1,
             manager=MANAGER,
         )
-<<<<<<< HEAD
         self.elements["continue"] = UISurfaceImageButton(
             ui_scale(pygame.Rect((346, 250), (102, 30))),
             "continue",
             get_button_dict(ButtonStyles.SQUOVAL, (102, 30)),
             object_id="@buttonstyles_squoval",
-=======
-        self.elements["continue"] = UIImageButton(
-            scale(pygame.Rect((692, 500), (204, 60))),
-            "",
-            object_id="#continue_button_small",
             sound_id="save",
->>>>>>> cadd40e7
         )
         self.elements["save_confirm"] = pygame_gui.elements.UITextBox(
             "Your Clan has been created and saved!",
