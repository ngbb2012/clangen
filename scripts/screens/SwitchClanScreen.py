import logging

import pygame
import pygame_gui
from pygame_gui.core import ObjectID

from scripts.clan import Clan
from scripts.game_structure.game_essentials import (
    game,
)
from scripts.game_structure.ui_elements import UIImageButton, UISurfaceImageButton
from scripts.game_structure.windows import DeleteCheck
from scripts.utility import (
    get_text_box_theme,
    ui_scale,
    ui_scale_dimensions,
    ui_scale_blit,
)
from .Screens import Screens
from ..game_structure.screen_settings import MANAGER, screen
from ..ui.generate_button import get_button_dict, ButtonStyles
from ..ui.get_arrow import get_arrow

logger = logging.getLogger(__name__)


class SwitchClanScreen(Screens):
    """
    TODO: DOCS
    """

    def handle_event(self, event):
        """
        TODO: DOCS
        """
        if event.type == pygame_gui.UI_BUTTON_START_PRESS:
<<<<<<< HEAD
            if event.ui_element == self.main_menu:
                self.change_screen("start screen")
=======
            self.mute_button_pressed(event)

            if game.switches['window_open']:
                pass
            elif event.ui_element == self.main_menu:
                self.change_screen('start screen')
>>>>>>> cadd40e7
            elif event.ui_element == self.next_page_button:
                self.page += 1
                self.update_page()
            elif event.ui_element == self.previous_page_button:
                self.page -= 1
                self.update_page()
            else:
                for page in self.delete_buttons:
                    if event.ui_element in page:
                        DeleteCheck(
                            self.change_screen,
                            self.clan_name[self.page][page.index(event.ui_element)],
                        )

                        return

                for page in self.clan_buttons:
                    if event.ui_element in page:
                        Clan.switch_clans(
                            self.clan_name[self.page][page.index(event.ui_element)]
                        )

        elif event.type == pygame.KEYDOWN and game.settings["keybinds"]:
            if event.key == pygame.K_ESCAPE:
                self.change_screen("start screen")

    def exit_screen(self):
        """
        TODO: DOCS
        """
        self.main_menu.kill()
        del self.main_menu
        self.info.kill()
        del self.info
        self.current_clan.kill()
        del self.current_clan

        # del self.screen  # No need to keep that in memory.

        for page in self.clan_buttons:
            for button in page:
                button.kill()
                del button  # pylint: disable=modified-iterating-list

        for page in self.delete_buttons:
            for button in page:
                button.kill()
                del button  # pylint: disable=modified-iterating-list

        self.next_page_button.kill()
        del self.next_page_button
        self.previous_page_button.kill()
        del self.previous_page_button
        self.page_number.kill()
        del self.page_number

        self.clan_buttons = [[]]
        self.delete_buttons = [[]]
        self.clan_name = [[]]

    def screen_switches(self):
        """
        TODO: DOCS
        """
        self.show_mute_buttons()
        self.screen = pygame.transform.scale(
            pygame.image.load("resources/images/clan_saves_frame.png").convert_alpha(),
            ui_scale_dimensions((220, 368)),
        )
        self.main_menu = UISurfaceImageButton(
            ui_scale(pygame.Rect((25, 25), (153, 30))),
            get_arrow(3) + " Main Menu",
            get_button_dict(ButtonStyles.SQUOVAL, (153, 30)),
            manager=MANAGER,
            object_id="@buttonstyles_squoval",
            starting_height=1,
        )

        self.info = pygame_gui.elements.UITextBox(
            "Note: This will close the game.\n When you open it next, it should have the new Clan.",
            # pylint: disable=line-too-long
            ui_scale(pygame.Rect((100, 600), (600, 70))),
            object_id=get_text_box_theme("#text_box_30_horizcenter"),
            manager=MANAGER,
        )

        self.current_clan = pygame_gui.elements.UITextBox(
            "",
            ui_scale(pygame.Rect((0, 100), (600, 40))),
            object_id=get_text_box_theme("#text_box_30_horizcenter"),
            manager=MANAGER,
            anchors={"centerx": "centerx"},
        )
        if game.clan:
            self.current_clan.set_text(
                f"The currently loaded Clan is {game.clan.name}Clan"
            )
        else:
            self.current_clan.set_text("There is no Clan currently loaded.")

        self.clan_list = game.read_clans()

        self.clan_buttons = [[]]
        self.clan_name = [[]]
        self.delete_buttons = [[]]

        i = 0
        y_pos = 190
        for clan in self.clan_list[1:]:
            self.clan_name[-1].append(clan)
            self.clan_buttons[-1].append(
                UISurfaceImageButton(
                    ui_scale(pygame.Rect((0, y_pos), (200, 40))),
                    clan + "Clan",
                    get_button_dict(ButtonStyles.DROPDOWN, (200, 40)),
                    object_id=ObjectID("#text_box_34_horizcenter_vertcenter", "#dark"),
                    manager=MANAGER,
                    anchors={"centerx": "centerx"},
                )
            )
            self.delete_buttons[-1].append(
                UIImageButton(
                    ui_scale(pygame.Rect((470, y_pos + 8), (22, 22))),
                    "",
                    object_id="#exit_window_button",
                    manager=MANAGER,
                    starting_height=2,
                )
            )

            y_pos += 40
            i += 1
            if i >= 8:
                self.clan_buttons.append([])
                self.clan_name.append([])
                self.delete_buttons.append([])
                i = 0
                y_pos = 190

        self.next_page_button = UIImageButton(
            ui_scale(pygame.Rect((456, 540), (34, 34))),
            "",
            object_id="#arrow_right_button",
            manager=MANAGER,
        )
        self.previous_page_button = UIImageButton(
            ui_scale(pygame.Rect((310, 540), (34, 34))),
            "",
            object_id="#arrow_left_button",
            manager=MANAGER,
        )
        self.page_number = pygame_gui.elements.UITextBox(
            "",
            ui_scale(pygame.Rect((0, 540), (110, 35))),
            object_id=get_text_box_theme("#text_box_30_horizcenter"),
            manager=MANAGER,
            anchors={
                "left": "left",
                "right": "right",
                "left_target": self.previous_page_button,
                "right_target": self.next_page_button,
            },
        )
        self.page = 0

        self.update_page()

        return super().screen_switches()

    def update_page(self):
        """
        TODO: DOCS
        """

        if self.page == 0:
            self.previous_page_button.disable()
        else:
            self.previous_page_button.enable()

        if self.page >= len(self.clan_buttons) - 1:
            self.next_page_button.disable()
        else:
            self.next_page_button.enable()

        self.page_number.set_text(f"Page {self.page + 1} of {len(self.clan_buttons)}")

        for page in self.clan_buttons:
            for button in page:
                button.hide()
        for page in self.delete_buttons:
            for button in page:
                button.hide()

        for button in self.clan_buttons[self.page]:
            button.show()

        for button in self.delete_buttons[self.page]:
            button.show()

    def on_use(self):
        """
        TODO: DOCS
        """
        super().on_use()
        screen.blit(
            self.screen,
            ui_scale_blit((290, 151)),
        )<|MERGE_RESOLUTION|>--- conflicted
+++ resolved
@@ -34,17 +34,10 @@
         TODO: DOCS
         """
         if event.type == pygame_gui.UI_BUTTON_START_PRESS:
-<<<<<<< HEAD
+            self.mute_button_pressed(event)
+
             if event.ui_element == self.main_menu:
                 self.change_screen("start screen")
-=======
-            self.mute_button_pressed(event)
-
-            if game.switches['window_open']:
-                pass
-            elif event.ui_element == self.main_menu:
-                self.change_screen('start screen')
->>>>>>> cadd40e7
             elif event.ui_element == self.next_page_button:
                 self.page += 1
                 self.update_page()
