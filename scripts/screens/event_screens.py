--- conflicted
+++ resolved
@@ -221,173 +221,9 @@
         return text
 
     def on_use(self):
-<<<<<<< HEAD
-        # USER INTERFACE
-        draw_clan_name()
-        screen.blit(PatrolEventScreen.event_bg, (381, 165))
-        screen.blit(PatrolEventScreen.info_bg, (90, 456))
-        screen.blit(PatrolEventScreen.image_frame, (65, 140))
-
-        if game.switches['event'] == 0:
-            patrol.add_patrol_cats()
-            possible_events = patrol.get_possible_patrols(
-                game.clan.current_season.lower(),
-                game.clan.biome.lower(),
-                game.clan.all_clans,
-                game.switches['patrol_chosen'],
-                game.settings.get('disasters')
-            )
-            print(len(possible_events))
-            patrol.patrol_event = choice(possible_events)
-
-            game.switches['event'] = -1
-
-        if game.switches['event'] == -1:
-            intro_text = patrol.patrol_event.intro_text
-            patrol_size = len(patrol.patrol_cats)
-
-            # adjusting text for solo patrols
-            intro_text = self.text_adjust(intro_text, patrol_size)
-
-            verdana_dark.blit_text(intro_text,
-                              (390, 185),
-                              x_limit=715)
-
-            if game.switches['patrol_done'] is False:
-                buttons.draw_button((550, 433),
-                                    image='buttons/proceed',
-                                    text='Proceed',
-                                    patrol_done=True,
-                                    event=-2)
-                buttons.draw_button((550, 461),
-                                    image='buttons/do_not_proceed',
-                                    text='Do Not Proceed',
-                                    patrol_done=True,
-                                    event=2)
-
-                if patrol.patrol_event.antagonize_text != None:
-                    buttons.draw_button((550, 491),
-                                        image='buttons/antagonize',
-                                        text='Antagonize',
-                                        patrol_done=True,
-                                        event=3)
-
-        if game.switches['event'] == -2:
-            patrol.calculate_success()
-            game.switches['event'] = 1
-
-        elif game.switches['event'] == 3:
-            patrol.calculate_success(antagonize=True)
-            game.switches['event'] = 4
-
-        if game.switches['event'] > 0:
-            if game.switches['event'] == 1:
-                if patrol.success:
-                    success_text = patrol.final_success
-                    patrol_size = len(patrol.patrol_cats)
-                    success_text = self.text_adjust(success_text, patrol_size)
-
-                    verdana_dark.blit_text(success_text,
-                                      (390, 185),
-                                      x_limit=715)
-
-                else:
-                    fail_text = patrol.final_fail
-                    patrol_size = len(patrol.patrol_cats)
-                    fail_text = self.text_adjust(fail_text, patrol_size)
-
-                    verdana_dark.blit_text(fail_text,
-                                      (390, 185),
-                                      x_limit=715)
-
-            elif game.switches['event'] == 2:
-                decline_text = patrol.patrol_event.decline_text
-                patrol_size = len(patrol.patrol_cats)
-                decline_text = self.text_adjust(decline_text, patrol_size)
-
-                verdana_dark.blit_text(decline_text,
-                                  (390, 185),
-                                  x_limit=715)
-
-            elif game.switches['event'] == 4:
-                antagonize_text = patrol.patrol_event.antagonize_text
-                patrol_size = len(patrol.patrol_cats)
-
-                if patrol.success:
-                    antagonize_text = self.text_adjust(antagonize_text, patrol_size)
-                else:
-                    antagonize_fail_text = patrol.patrol_event.antagonize_fail_text
-                    antagonize_text = self.text_adjust(antagonize_fail_text, patrol_size)
-
-                verdana_dark.blit_text(antagonize_text,
-                                  (390, 185),
-                                  x_limit=715)
-
-            if game.switches['patrol_done'] is True:
-                buttons.draw_image_button((400, 137),
-                                          button_name='back_to_clan',
-                                          text='Return to Clan',
-                                          size=(162, 30),
-                                          cur_screen='clan screen',
-                                          patrol_done=False)
-                buttons.draw_image_button((560, 137),
-                                          button_name='patrol_again',
-                                          text='Patrol Again',
-                                          size=(162, 30),
-                                          cur_screen='patrol screen',
-                                          patrol_done=False)
-
-                buttons.draw_button((550, 433),
-                                    image='buttons/proceed',
-                                    text='Proceed',
-                                    patrol_done=True,
-                                    available=False,
-                                    event=-2)
-                buttons.draw_button((550, 461),
-                                    image='buttons/do_not_proceed',
-                                    text='Do Not Proceed',
-                                    patrol_done=True,
-                                    available=False,
-                                    event=2)
-        pos_x = 0
-        pos_y = 0
-        for u in range(6):
-            if u < len(patrol.patrol_cats):
-                draw(patrol.patrol_cats[u],
-                     (400 + pos_x, 475 + pos_y))
-                pos_x += 50
-                if pos_x > 50:
-                    pos_y += 50
-                    pos_x = 0
-
-        # TEXT CATEGORIES AND CHECKING FOR REPEATS
-        members = []
-        skills = []
-        traits = []
-        for x in patrol.patrol_names:
-            if x not in patrol.patrol_leader_name:
-                members.append(x)
-        for x in patrol.patrol_skills:
-            if x not in skills:
-                skills.append(x)
-        for x in patrol.patrol_traits:
-            if x not in traits:
-                traits.append(x)
-
-
-        verdana_small_dark.blit_text(
-                                f'patrol leader: {patrol.patrol_leader_name} \n'
-                                f'patrol members: {self.get_list_text(members)} \n'
-                                f'patrol skills: {self.get_list_text(skills)} \n'
-                                f'patrol traits: {self.get_list_text(traits)}',
-                                (105, 460),
-                                x_limit=345,
-                                line_break=25)
-=======
         # LAYOUT
         if game.switches['event'] is not None:
             events_class.all_events[game.switches['event']].page()
->>>>>>> cbdc9d0a
 
         # buttons
         buttons.draw_button(('center', -150),
@@ -395,13 +231,5 @@
                             cur_screen='events screen')
 
     def screen_switches(self):
-<<<<<<< HEAD
-        game.switches['event'] = 0
-        game.switches['patrol_done'] = False
-        if game.switches['patrol_chosen'] == 'med':
-            game.switches['patrol_chosen'] = 'general'
-        cat_profiles()
-=======
         pass
-'''
->>>>>>> cbdc9d0a
+'''