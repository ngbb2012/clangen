from random import choice

from .base_screens import Screens, draw_menu_buttons, cat_profiles, draw_clan_name

from scripts.events import events_class
from scripts.patrol import patrol
from scripts.utility import draw
from scripts.game_structure.buttons import buttons
from scripts.game_structure.text import *

class SingleEventScreen(Screens):

    def on_use(self):
        # LAYOUT
        if game.switches['event'] is not None:
            events_class.all_events[game.switches['event']].page()

        # buttons
        buttons.draw_button(('center', -150),
                            text='Continue',
                            cur_screen='events screen')

    def screen_switches(self):
        pass

class RelationshipEventScreen(Screens):

    def on_use(self):
        a = 0
        draw_clan_name()
        verdana.text(
            'Check this page to see which events are currently happening at the Clan.',
            ('center', 110))

        verdana.text(f'Current season: {str(game.clan.current_season)}',
                     ('center', 140))

        if game.clan.age == 1:
            verdana.text(f'Clan age: {str(game.clan.age)} moon',
                         ('center', 170))
        if game.clan.age != 1:
            verdana.text(f'Clan age: {str(game.clan.age)} moons',
                         ('center', 170))

        if game.switches['events_left'] == 0:
            buttons.draw_image_button((310, 205),
                                      button_name='timeskip_moon',
                                      text='TIMESKIP ONE MOON',
                                      size=(180, 30),
                                      timeskip=True,
                                      hotkey=[11])
            if game.switches['timeskip']:
                game.cur_events_list = []
                game.relation_events_list = []
        else:
            buttons.draw_image_button((310, 205),
                                      button_name='timeskip_moon',
                                      text='TIMESKIP ONE MOON',
                                      available=False,
                                      size=(180, 30),
                                )
        events_class.one_moon()

        # show the clan events
        buttons.draw_image_button((224, 245),
                                  button_name='clan_events',
                                  text='CLAN EVENTS',
                                  cur_screen='events screen',
                                  size=(176, 30),
                                  hotkey=[12]
                                  )

        buttons.draw_image_button((400, 245),
                                  button_name='relationship_events',
                                  text='RELATIONSHIP EVENTS',
                                  available=False,
                                  size=(176, 30),
                                  )

        y_pos = 0
        if game.relation_events_list is not None and game.relation_events_list != []:
            rel_events = '\n'.join(game.relation_events_list)
            verdana.blit_text(rel_events,
                              (100, 290 + y_pos),
                              x_limit=700,
                              line_break=40)

        else:
            verdana.text("Nothing significant happened this moon.",
                         ('center', 290 + y_pos))
        # buttons
        draw_menu_buttons()

        if len(game.relation_events_list) > game.max_relation_events_displayed:
            buttons.draw_button((726, 290),
                                image=game.up,
                                arrow="UP",
                                hotkey=[20])
            buttons.draw_button((726, 630),
                                image=game.down,
                                arrow="DOWN",
                                hotkey=[22])

    def screen_switches(self):
        cat_profiles()

class EventsScreen(Screens):

    def on_use(self):
        draw_clan_name()
        verdana.text(
            'Check this page to see which events are currently happening at the Clan.',
            ('center', 110))

        verdana.text(f'Current season: {str(game.clan.current_season)}',
                     ('center', 140))

        if game.clan.age == 1:
            verdana.text(f'Clan age: {str(game.clan.age)} moon',
                         ('center', 170))
        if game.clan.age != 1:
            verdana.text(f'Clan age: {str(game.clan.age)} moons',
                         ('center', 170))

        if game.switches['events_left'] == 0:
            buttons.draw_image_button((310, 205),
                                button_name='timeskip_moon',
                                text='TIMESKIP ONE MOON',
                                timeskip=True,
                                size=(180, 30),
                                hotkey=[11])
            if game.switches['timeskip']:
                game.cur_events_list = []
                game.relation_events_list = []
        else:
            buttons.draw_image_button((310, 205),
                                button_name='timeskip_moon',
                                text='TIMESKIP ONE MOON',
                                size=(180, 30),
                                available=False)
        events_class.one_moon()

        buttons.draw_image_button((224, 245),
                                  button_name='clan_events',
                                  text='CLAN EVENTS',
                                  cur_screen='events screen',
                                  size=(176, 30),
                                  available=False
                                  )
        # show the Relationship events
        buttons.draw_image_button((400, 245),
                                  button_name='relationship_events',
                                  text='RELATIONSHIP EVENTS',
                                  cur_screen='relationship event screen',
                                  size=(176, 30),
                                  hotkey=[12]
                                  )

        y_pos = 0
        if game.cur_events_list is not None and game.cur_events_list != []:
<<<<<<< HEAD
            for x in range(min(len(game.cur_events_list), game.max_events_displayed)):
                # TODO: quick fix for error 'argument of type 'builtin_function_or_method' is not iterable'
                if game.cur_events_list[x] is None or not isinstance(game.cur_events_list[x], str):
                    print("WARNING: the event error happened again, look what is different in your clan without message")
                    continue
                if "Clan has no " in game.cur_events_list[x]:
                    verdana_red.text(game.cur_events_list[x],
                                     ('center', 260 + a * 30))
                else:
                    verdana.text(game.cur_events_list[x],
                                 ('center', 260 + a * 30))
                a += 1
=======
            events = '\n'.join(game.cur_events_list)
            verdana.blit_text(events,
                              (100, 290 + y_pos),
                              x_limit=700,
                              line_break=40)

            #for x in range(min(len(game.cur_events_list), game.max_events_displayed)):
            #    if "Clan has no " in game.cur_events_list[x]:
            #        verdana_red.text(game.cur_events_list[x],
            #                         ('center', 290 + a * 30))
            #    else:
            #        verdana.blit_text(game.cur_events_list[x],
            #                          (100, 290 + a * 30),
            #                          x_limit=700)
            #    a += 1

>>>>>>> 7b45e126
        else:
            verdana.text("Nothing significant happened this moon.",
                         ('center', 290 + y_pos))

        draw_menu_buttons()
        if len(game.cur_events_list) > game.max_events_displayed:
            buttons.draw_button((726, 290),
                                image=game.up,
                                arrow="UP",
                                hotkey=[20])
            buttons.draw_button((726, 630),
                                image=game.down,
                                arrow="DOWN",
                                hotkey=[22])

class PatrolEventScreen(Screens):

    event_bg = pygame.image.load("resources/images/patrol_event_frame.png").convert_alpha()
    info_bg = pygame.image.load("resources/images/patrol_info.png").convert_alpha()
    image_frame = pygame.image.load("resources/images/patrol_sprite_frame.png").convert_alpha()

    def get_list_text(self, patrol_list):
        if not patrol_list:
            return "None"
        # Removes duplicates.
        patrol_set = list(patrol_list)
        return ", ".join(patrol_set)

    def on_use(self):
        # USER INTERFACE
        draw_clan_name()
        screen.blit(PatrolEventScreen.event_bg, (381, 165))
        screen.blit(PatrolEventScreen.info_bg, (90, 456))
        screen.blit(PatrolEventScreen.image_frame, (65, 140))

        if game.switches['event'] == 0:
            patrol.add_patrol_cats()
            possible_events = patrol.get_possible_patrols(
                game.clan.current_season,
                game.clan.biome,
                game.clan.all_clans,
                game.settings.get('disasters')
            )
            patrol.patrol_event = choice(possible_events)

            if patrol.patrol_event.win_trait is not None:
                win_trait = patrol.patrol_event.win_trait
                patrol_trait = patrol.patrol_traits.index(win_trait)
                patrol.patrol_stat_cat = patrol.patrol_cats[patrol_trait]

            game.switches['event'] = -1

        if game.switches['event'] == -1:
            intro_text = patrol.patrol_event.intro_text
            patrol_size = len(patrol.patrol_cats)

            # adjusting text for solo patrols
            if patrol_size < 2:
                intro_text = intro_text.replace('Your patrol',
                                                str(patrol.patrol_leader.name))
                intro_text = intro_text.replace('The patrol',
                                                str(patrol.patrol_leader.name))
                intro_text = intro_text.replace('o_c_n', str(patrol.other_clan.name) + 'Clan')
                intro_text = intro_text.replace('c_n', str(game.clan.name) + 'Clan')
                if patrol.patrol_stat_cat is not None:
                    intro_text = intro_text.replace('s_c', str(patrol.patrol_stat_cat.name))
            intro_text = patrol.patrol_event.intro_text
            intro_text = intro_text.replace('r_c',
                                            str(patrol.patrol_random_cat.name))
            intro_text = intro_text.replace('p_l',
                                            str(patrol.patrol_leader.name))
            intro_text = intro_text.replace('o_c_n', str(patrol.other_clan.name) + 'Clan')
            intro_text = intro_text.replace('c_n', str(game.clan.name) + 'Clan')

            if patrol.patrol_stat_cat is not None:
                intro_text = intro_text.replace('s_c', str(patrol.patrol_stat_cat.name))

            verdana_dark.blit_text(intro_text,
                              (390, 185),
                              x_limit=715)

            if game.switches['patrol_done'] is False:
                buttons.draw_button((550, 433),
                                    image='buttons/proceed',
                                    text='Proceed',
                                    patrol_done=True,
                                    event=-2)
                buttons.draw_button((550, 461),
                                    image='buttons/do_not_proceed',
                                    text='Do Not Proceed',
                                    patrol_done=True,
                                    event=2)

                if patrol.patrol_event.patrol_id in [500, 501, 502, 503, 504, 505, 510, 800, 801, 802, 803, 804, 805]:
                    buttons.draw_button((550, 491),
                                        image='buttons/antagonize',
                                        text='Antagonize',
                                        patrol_done=True,
                                        event=3)

        if game.switches['event'] == -2:
            patrol.calculate_success()
            game.switches['event'] = 1

        elif game.switches['event'] == 3:
            patrol.calculate_success_antagonize()
            game.switches['event'] = 4

        if game.switches['event'] > 0:
            if game.switches['event'] == 1:
                if patrol.success:
                    success_text = patrol.patrol_event.success_text
                    patrol_size = len(patrol.patrol_cats)

                    # adjusting text for solo patrols
                    if patrol_size < 2:
                        success_text = success_text.replace('Your patrol',
                                                        str(patrol.patrol_leader.name))
                        success_text = success_text.replace('The patrol',
                                                        str(patrol.patrol_leader.name))
                        success_text = success_text.replace(
                        'o_c_n', str(patrol.other_clan.name) + 'Clan')
                        success_text = success_text.replace(
                            'c_n', str(game.clan.name) + 'Clan')
                        if patrol.patrol_stat_cat is not None:
                            success_text = success_text.replace(
                            's_c', str(patrol.patrol_stat_cat.name))
                    success_text = success_text.replace(
                        'r_c', str(patrol.patrol_random_cat.name))
                    success_text = success_text.replace(
                        'p_l', str(patrol.patrol_leader.name))
                    success_text = success_text.replace(
                        'o_c_n', str(patrol.other_clan.name) + 'Clan')
                    success_text = success_text.replace(
                        'c_n', str(game.clan.name) + 'Clan')

                    if patrol.patrol_stat_cat is not None:
                        success_text = success_text.replace(
                        's_c', str(patrol.patrol_stat_cat.name))

                    verdana_dark.blit_text(success_text,
                                      (390, 185),
                                      x_limit=715)

                else:
                    fail_text = patrol.patrol_event.fail_text
                    patrol_size = len(patrol.patrol_cats)

                    # adjusting text for solo patrols
                    if patrol_size < 2:
                        fail_text = fail_text.replace('Your patrol',
                                                            str(patrol.patrol_leader.name))
                        fail_text = fail_text.replace('The patrol',
                                                            str(patrol.patrol_leader.name))
                        fail_text = fail_text.replace(
                        'o_c_n', str(patrol.other_clan.name) + 'Clan')
                        fail_text = fail_text.replace(
                        'c_n', str(game.clan.name) + 'Clan')
                        if patrol.patrol_stat_cat is not None:
                            fail_text = fail_text.replace(
                            's_c', str(patrol.patrol_stat_cat.name))
                    fail_text = fail_text.replace(
                        'r_c', str(patrol.patrol_random_cat.name))
                    fail_text = fail_text.replace(
                        'p_l', str(patrol.patrol_leader.name))
                    fail_text = fail_text.replace(
                        'o_c_n', str(patrol.other_clan.name) + 'Clan')
                    fail_text = fail_text.replace(
                        'c_n', str(game.clan.name) + 'Clan')

                    if patrol.patrol_stat_cat is not None:
                        fail_text = fail_text.replace(
                        's_c', str(patrol.patrol_stat_cat.name))

                    verdana_dark.blit_text(fail_text,
                                      (390, 185),
                                      x_limit=715)

            elif game.switches['event'] == 2:
                decline_text = patrol.patrol_event.decline_text
                patrol_size = len(patrol.patrol_cats)

                # adjusting text for solo patrols
                if patrol_size < 2:
                    decline_text = decline_text.replace('Your patrol',
                                                        str(patrol.patrol_leader.name))
                    decline_text = decline_text.replace('The patrol',
                                                        str(patrol.patrol_leader.name))
                    decline_text = decline_text.replace(
                        'o_c_n', str(patrol.other_clan.name) + 'Clan')
                    decline_text = decline_text.replace(
                        'c_n', str(game.clan.name) + 'Clan')
                decline_text = decline_text.replace(
                    'r_c', str(patrol.patrol_random_cat.name))
                decline_text = decline_text.replace(
                    'p_l', str(patrol.patrol_leader.name))
                decline_text = decline_text.replace(
                        'o_c_n', str(patrol.other_clan.name) + 'Clan')
                decline_text = decline_text.replace(
                        'c_n', str(game.clan.name) + 'Clan')

                if patrol.patrol_stat_cat is not None:
                        decline_text = decline_text.replace(
                        's_c', str(patrol.patrol_stat_cat.name))

                verdana_dark.blit_text(decline_text,
                                  (390, 185),
                                  x_limit=715)

            elif game.switches['event'] == 4:
                antagonize_text = patrol.patrol_event.antagonize_text
                patrol_size = len(patrol.patrol_cats)

                # adjusting text for solo patrols
                if patrol.success:
                    if patrol_size < 2:  # adjusting text for solo patrols
                        antagonize_text = antagonize_text.replace('Your patrol', str(patrol.patrol_leader.name))
                        antagonize_text = antagonize_text.replace('The patrol', str(patrol.patrol_leader.name))
                        antagonize_text = antagonize_text.replace(
                            'o_c_n', str(patrol.other_clan.name) + 'Clan')
                        antagonize_text = antagonize_text.replace(
                            'c_n', str(game.clan.name) + 'Clan')
                        if patrol.patrol_stat_cat is not None:
                            antagonize_text = antagonize_text.replace(
                            's_c', str(patrol.patrol_stat_cat.name))
                    antagonize_text = antagonize_text.replace(
                        'r_c', str(patrol.patrol_random_cat.name))
                    antagonize_text = antagonize_text.replace(
                        'p_l', str(patrol.patrol_leader.name))
                    antagonize_text = antagonize_text.replace(
                            'o_c_n', str(patrol.other_clan.name) + 'Clan')
                    antagonize_text = antagonize_text.replace(
                            'c_n', str(game.clan.name) + 'Clan')

                    if patrol.patrol_stat_cat is not None:
                            antagonize_text = antagonize_text.replace(
                            's_c', str(patrol.patrol_stat_cat.name))

                else:
                    antagonize_fail_text = patrol.patrol_event.antagonize_fail_text

                    # adjusting text for solo patrols
                    if patrol_size < 2:
                        antagonize_fail_text = antagonize_fail_text.replace('Your patrol',
                                                            str(patrol.patrol_leader.name))
                        antagonize_fail_text = antagonize_fail_text.replace('The patrol',
                                                            str(patrol.patrol_leader.name))
                        antagonize_fail_text = antagonize_fail_text.replace(
                            'o_c_n', str(patrol.other_clan.name) + 'Clan')
                        antagonize_fail_text = antagonize_fail_text.replace(
                            'c_n', str(game.clan.name) + 'Clan')
                        if patrol.patrol_stat_cat is not None:
                            antagonize_fail_text = antagonize_fail_text.replace(
                            's_c', str(patrol.patrol_stat_cat.name))
                    antagonize_fail_text = antagonize_fail_text.replace(
                        'r_c', str(patrol.patrol_random_cat.name))
                    antagonize_fail_text = antagonize_fail_text.replace(
                        'p_l', str(patrol.patrol_leader.name))
                    antagonize_fail_text = antagonize_fail_text.replace(
                            'o_c_n', str(patrol.other_clan.name) + 'Clan')
                    antagonize_fail_text = antagonize_fail_text.replace(
                            'c_n', str(game.clan.name) + 'Clan')

                    if patrol.patrol_stat_cat is not None:
                            antagonize_fail_text = antagonize_fail_text.replace(
                            's_c', str(patrol.patrol_stat_cat.name))

                verdana_dark.blit_text(antagonize_text,
                                  (390, 185),
                                  x_limit=715)

            if game.switches['patrol_done'] is True:
                buttons.draw_image_button((400, 137),
                                          button_name='back_to_clan',
                                          text='Return to Clan',
                                          size=(162, 30),
                                          cur_screen='clan screen',
                                          patrol_done=False)
                buttons.draw_image_button((560, 137),
                                          button_name='patrol_again',
                                          text='Patrol Again',
                                          size=(162, 30),
                                          cur_screen='patrol screen',
                                          patrol_done=False)

                buttons.draw_button((550, 433),
                                    image='buttons/proceed',
                                    text='Proceed',
                                    patrol_done=True,
                                    available=False,
                                    event=-2)
                buttons.draw_button((550, 461),
                                    image='buttons/do_not_proceed',
                                    text='Do Not Proceed',
                                    patrol_done=True,
                                    available=False,
                                    event=2)
        pos_x = 0
        pos_y = 0
        for u in range(6):
            if u < len(patrol.patrol_cats):
                draw(patrol.patrol_cats[u],
                     (400 + pos_x, 475 + pos_y))
                pos_x += 50
                if pos_x > 50:
                    pos_y += 50
                    pos_x = 0

        # TEXT CATEGORIES AND CHECKING FOR REPEATS
        members = []
        skills = []
        traits = []
        for x in patrol.patrol_names:
            if x not in patrol.patrol_leader_name:
                members.append(x)
        for x in patrol.patrol_skills:
            if x not in skills:
                skills.append(x)
        for x in patrol.patrol_traits:
            if x not in traits:
                traits.append(x)


        verdana_small_dark.blit_text(
                                f'patrol leader: {patrol.patrol_leader_name} \n'
                                f'patrol members: {self.get_list_text(members)} \n'
                                f'patrol skills: {self.get_list_text(skills)} \n'
                                f'patrol traits: {self.get_list_text(traits)}',
                                (105, 460),
                                x_limit=345,
                                line_break=25)

        draw_menu_buttons()

    def screen_switches(self):
        game.switches['event'] = 0
        game.switches['patrol_done'] = False
        cat_profiles()
<|MERGE_RESOLUTION|>--- conflicted
+++ resolved
@@ -158,20 +158,6 @@
 
         y_pos = 0
         if game.cur_events_list is not None and game.cur_events_list != []:
-<<<<<<< HEAD
-            for x in range(min(len(game.cur_events_list), game.max_events_displayed)):
-                # TODO: quick fix for error 'argument of type 'builtin_function_or_method' is not iterable'
-                if game.cur_events_list[x] is None or not isinstance(game.cur_events_list[x], str):
-                    print("WARNING: the event error happened again, look what is different in your clan without message")
-                    continue
-                if "Clan has no " in game.cur_events_list[x]:
-                    verdana_red.text(game.cur_events_list[x],
-                                     ('center', 260 + a * 30))
-                else:
-                    verdana.text(game.cur_events_list[x],
-                                 ('center', 260 + a * 30))
-                a += 1
-=======
             events = '\n'.join(game.cur_events_list)
             verdana.blit_text(events,
                               (100, 290 + y_pos),
@@ -188,7 +174,6 @@
             #                          x_limit=700)
             #    a += 1
 
->>>>>>> 7b45e126
         else:
             verdana.text("Nothing significant happened this moon.",
                          ('center', 290 + y_pos))
