import pygame_gui

from .base_screens import Screens, cat_profiles
import pygame
from scripts.events import events_class
from scripts.utility import get_living_clan_cat_count, get_text_box_theme, scale
from scripts.game_structure.image_button import IDImageButton, UIImageButton
from scripts.game_structure.game_essentials import game, screen_x, screen_y, MANAGER
from ..cat.cats import Cat
from ..game_structure import image_cache
from scripts.event_class import Single_Event
from scripts.game_structure.windows import GameOver


class EventsScreen(Screens):
    event_display_type = "all events"
    all_events = ""
    ceremony_events = ""
    birth_death_events = ""
    relation_events = ""
    health_events = ""
    other_clans_events = ""
    misc_events = ""
    display_text = "<center> Check this page to see which events are currently happening in the Clan.</center>"
    display_events = ""

    def __init__(self, name=None):
        super().__init__(name)
        self.misc_alert = None
        self.other_clans_alert = None
        self.health_alert = None
        self.relation_alert = None
        self.birth_death_alert = None
        self.ceremony_alert = None
        self.misc_events_button = None
        self.other_clans_events_button = None
        self.health_events_button = None
        self.birth_death_events_button = None
        self.ceremonies_events_button = None
        self.all_events_button = None
        self.relationship_events_button = None
        self.events_list_box = None
        self.toggle_borders_button = None
        self.timeskip_button = None
        self.events_frame = None
        self.clan_age = None
        self.season = None
        self.heading = None
        self.display_events_elements = {}
        self.involved_cat_buttons = []
        self.cat_profile_buttons = {}
        self.scroll_height = {}

        # Stores the involved cat button that currently has its cat profile buttons open
        self.open_involved_cat_button = None
    
    def moonskip(self):
        events_class.one_moon()
        if get_living_clan_cat_count(Cat) == 0:
            GameOver('events screen')

        self.event_display_type = 'all events'
        self.all_events_button.disable()
        self.all_events = [x for x in game.cur_events_list if "interaction" not in x.types]

        self.ceremonies_events_button.enable()
        if self.ceremony_alert:
            self.ceremony_alert.kill()
        self.ceremony_events = [x for x in game.cur_events_list if "ceremony" in x.types]
        if self.ceremony_events:
            self.ceremony_alert = pygame_gui.elements.UIImage(scale(pygame.Rect((110, 680), (8, 44))),
                                                              pygame.transform.scale(
                                                              image_cache.load_image(
                                                                  "resources/images/alert_mark.png"
                                                              ), (8, 44)), manager=MANAGER)

        if self.birth_death_alert:
            self.birth_death_alert.kill()
        self.birth_death_events_button.enable()
        self.birth_death_events = [x for x in game.cur_events_list if "birth_death" in x.types]
        if self.birth_death_events:
            self.birth_death_alert = pygame_gui.elements.UIImage(scale(pygame.Rect((110, 780), (8, 44))),
                                                                 pygame.transform.scale(
                                                                 image_cache.load_image(
                                                                     "resources/images/alert_mark.png"
                                                                         ), (8, 44)), manager=MANAGER)

        if self.relation_alert:
            self.relation_alert.kill()
        self.relationship_events_button.enable()
        self.relation_events = [x for x in game.cur_events_list if "relation" in x.types]
        if self.relation_events:
            self.relation_alert = pygame_gui.elements.UIImage(scale(pygame.Rect((110, 880), (8, 44))),
                                                              pygame.transform.scale(
                                                              image_cache.load_image(
                                                                  "resources/images/alert_mark.png"
                                                              ), (8, 44)), manager=MANAGER)

        if self.health_alert:
            self.health_alert.kill()
        self.health_events_button.enable()
        self.health_events = [x for x in game.cur_events_list if "health" in x.types]
        if self.health_events:
            self.health_alert = pygame_gui.elements.UIImage(scale(pygame.Rect((110, 980), (8, 44))),
                                                            pygame.transform.scale(
                                                            image_cache.load_image(
                                                                "resources/images/alert_mark.png"
                                                                    ), (8, 44)), manager=MANAGER)

        if self.other_clans_alert:
            self.other_clans_alert.kill()
        self.other_clans_events_button.enable()
        self.other_clans_events = [x for x in game.cur_events_list if "other_clans" in x.types]
        if self.other_clans_events:
            self.other_clans_alert = pygame_gui.elements.UIImage(scale(pygame.Rect((110, 1080), (8, 44))),
                                                                 pygame.transform.scale(
                                                                 image_cache.load_image(
                                                                     "resources/images/alert_mark.png"
                                                                 ), (8, 44)), manager=MANAGER)

        if self.misc_alert:
            self.misc_alert.kill()
        self.misc_events_button.enable()
        self.misc_events = [x for x in game.cur_events_list if "misc" in x.types]
        if self.misc_events:
            self.misc_alert = pygame_gui.elements.UIImage(scale(pygame.Rect((110, 1180), (8, 44))),
                                                          pygame.transform.scale(
                                                          image_cache.load_image(
                                                              "resources/images/alert_mark.png"
                                                          ), (8, 44)), manager=MANAGER)

        if self.event_display_type == "all events":
            # if events list is empty, add a single message the says nothing interesting happened
            if not self.all_events:
                self.all_events.append(Single_Event("Nothing interesting happened this moon."))
            self.display_events = self.all_events
        elif self.event_display_type == "ceremony events":
            self.display_events = self.ceremony_events
        elif self.event_display_type == "birth death events":
            self.display_events = self.birth_death_events
        elif self.event_display_type == "relationship events":
            self.display_events = self.relation_events
        elif self.event_display_type == "health events":
            self.display_events = self.health_events
        elif self.event_display_type == "other clans events":
            self.display_events = self.other_clans_events
        elif self.event_display_type == "misc events":
            self.display_events = self.misc_events

        self.update_events_display()

    def handle_event(self, event):
        if game.switches['window_open']:
            pass
        elif event.type == pygame_gui.UI_BUTTON_ON_HOVERED:
            if event.ui_element == self.ceremonies_events_button and self.ceremony_alert:
                self.ceremony_alert.kill()
            elif event.ui_element == self.birth_death_events_button and self.birth_death_alert:
                self.birth_death_alert.kill()
            elif event.ui_element == self.relationship_events_button and self.relation_alert:
                self.relation_alert.kill()
            elif event.ui_element == self.health_events_button and self.health_alert:
                self.health_alert.kill()
            elif event.ui_element == self.other_clans_events_button and self.other_clans_alert:
                self.other_clans_alert.kill()
            elif event.ui_element == self.misc_events_button and self.misc_alert:
                self.misc_alert.kill()
        if game.switches['window_open']:
            pass
        elif event.type == pygame_gui.UI_BUTTON_START_PRESS:
            if event.ui_element == self.timeskip_button:
<<<<<<< HEAD
                self.moonskip()
=======
                self.scroll_height = {}
                events_class.one_moon()
                if get_living_clan_cat_count(Cat) == 0:
                    GameOver('events screen')

                self.event_display_type = 'all events'
                self.all_events_button.disable()
                self.all_events = [x for x in game.cur_events_list if "interaction" not in x.types]

                self.ceremonies_events_button.enable()
                if self.ceremony_alert:
                    self.ceremony_alert.kill()
                self.ceremony_events = [x for x in game.cur_events_list if "ceremony" in x.types]
                if self.ceremony_events:
                    self.ceremony_alert = pygame_gui.elements.UIImage(scale(pygame.Rect((110, 680), (8, 44))),
                                                                      pygame.transform.scale(
                                                                      image_cache.load_image(
                                                                          "resources/images/alert_mark.png"
                                                                      ), (8, 44)), manager=MANAGER)

                if self.birth_death_alert:
                    self.birth_death_alert.kill()
                self.birth_death_events_button.enable()
                self.birth_death_events = [x for x in game.cur_events_list if "birth_death" in x.types]
                if self.birth_death_events:
                    self.birth_death_alert = pygame_gui.elements.UIImage(scale(pygame.Rect((110, 780), (8, 44))),
                                                                         pygame.transform.scale(
                                                                         image_cache.load_image(
                                                                             "resources/images/alert_mark.png"
                                                                         ), (8, 44)), manager=MANAGER)

                if self.relation_alert:
                    self.relation_alert.kill()
                self.relationship_events_button.enable()
                self.relation_events = [x for x in game.cur_events_list if "relation" in x.types]
                if self.relation_events:
                    self.relation_alert = pygame_gui.elements.UIImage(scale(pygame.Rect((110, 880), (8, 44))),
                                                                      pygame.transform.scale(
                                                                      image_cache.load_image(
                                                                          "resources/images/alert_mark.png"
                                                                      ), (8, 44)), manager=MANAGER)

                if self.health_alert:
                    self.health_alert.kill()
                self.health_events_button.enable()
                self.health_events = [x for x in game.cur_events_list if "health" in x.types]
                if self.health_events:
                    self.health_alert = pygame_gui.elements.UIImage(scale(pygame.Rect((110, 980), (8, 44))),
                                                                    pygame.transform.scale(
                                                                    image_cache.load_image(
                                                                        "resources/images/alert_mark.png"
                                                                    ), (8, 44)), manager=MANAGER)

                if self.other_clans_alert:
                    self.other_clans_alert.kill()
                self.other_clans_events_button.enable()
                self.other_clans_events = [x for x in game.cur_events_list if "other_clans" in x.types]
                if self.other_clans_events:
                    self.other_clans_alert = pygame_gui.elements.UIImage(scale(pygame.Rect((110, 1080), (8, 44))),
                                                                         pygame.transform.scale(
                                                                         image_cache.load_image(
                                                                             "resources/images/alert_mark.png"
                                                                         ), (8, 44)), manager=MANAGER)

                if self.misc_alert:
                    self.misc_alert.kill()
                self.misc_events_button.enable()
                self.misc_events = [x for x in game.cur_events_list if "misc" in x.types]
                if self.misc_events:
                    self.misc_alert = pygame_gui.elements.UIImage(scale(pygame.Rect((110, 1180), (8, 44))),
                                                                  pygame.transform.scale(
                                                                  image_cache.load_image(
                                                                      "resources/images/alert_mark.png"
                                                                  ), (8, 44)), manager=MANAGER)

                if self.event_display_type == "all events":
                    # if events list is empty, add a single message the says nothing interesting happened
                    if not self.all_events:
                        self.all_events.append(Single_Event("Nothing interesting happened this moon."))
                    self.display_events = self.all_events
                elif self.event_display_type == "ceremony events":
                    self.display_events = self.ceremony_events
                elif self.event_display_type == "birth death events":
                    self.display_events = self.birth_death_events
                elif self.event_display_type == "relationship events":
                    self.display_events = self.relation_events
                elif self.event_display_type == "health events":
                    self.display_events = self.health_events
                elif self.event_display_type == "other clans events":
                    self.display_events = self.other_clans_events
                elif self.event_display_type == "misc events":
                    self.display_events = self.misc_events

                self.update_events_display()
                self.show_menu_buttons()
>>>>>>> fdc5edfc

            elif event.ui_element == self.toggle_borders_button:
                if game.clan.closed_borders:
                    game.clan.closed_borders = False
                    self.toggle_borders_button.set_text("Close Clan Borders")
                else:
                    game.clan.closed_borders = True
                    self.toggle_borders_button.set_text("Open Clan Borders")

            # Change the type of events displayed
            elif event.ui_element == self.all_events_button:
                if self.event_container.vert_scroll_bar:
                    self.scroll_height[self.event_display_type] = self.event_container.vert_scroll_bar.scroll_position / self.event_container.vert_scroll_bar.scrollable_height
                self.event_display_type = "all events"
                # Update Display
                self.update_list_buttons(self.all_events_button)
                self.display_events = self.all_events
                self.update_events_display()
            elif event.ui_element == self.ceremonies_events_button:
                if self.event_container.vert_scroll_bar:
                    self.scroll_height[self.event_display_type] = self.event_container.vert_scroll_bar.scroll_position / self.event_container.vert_scroll_bar.scrollable_height
                self.event_display_type = "ceremony events"
                self.ceremonies_events_button.disable()
                # Update Display
                self.update_list_buttons(self.ceremonies_events_button, self.ceremony_alert)
                self.display_events = self.ceremony_events
                self.update_events_display()
            elif event.ui_element == self.birth_death_events_button:
                if self.event_container.vert_scroll_bar:
                    self.scroll_height[self.event_display_type] = self.event_container.vert_scroll_bar.scroll_position / self.event_container.vert_scroll_bar.scrollable_height
                self.event_display_type = "birth death events"
                self.birth_death_events_button.enable()
                # Update Display
                self.update_list_buttons(self.birth_death_events_button, self.birth_death_alert)
                self.display_events = self.birth_death_events
                self.update_events_display()
            elif event.ui_element == self.relationship_events_button:
                if self.event_container.vert_scroll_bar:
                    self.scroll_height[self.event_display_type] = self.event_container.vert_scroll_bar.scroll_position / self.event_container.vert_scroll_bar.scrollable_height
                self.event_display_type = "relationship events"
                self.relationship_events_button.enable()
                # Update Display
                self.update_list_buttons(self.relationship_events_button, self.relation_alert)
                self.display_events = self.relation_events
                self.update_events_display()
            elif event.ui_element == self.health_events_button:
                if self.event_container.vert_scroll_bar:
                    self.scroll_height[self.event_display_type] = self.event_container.vert_scroll_bar.scroll_position / self.event_container.vert_scroll_bar.scrollable_height
                self.event_display_type = "health events"
                self.health_events_button.disable()
                # Update Display
                self.update_list_buttons(self.health_events_button, self.health_alert)
                self.display_events = self.health_events
                self.update_events_display()
            elif event.ui_element == self.other_clans_events_button:
                if self.event_container.vert_scroll_bar:
                    self.scroll_height[self.event_display_type] = self.event_container.vert_scroll_bar.scroll_position / self.event_container.vert_scroll_bar.scrollable_height
                self.event_display_type = "other clans events"
                self.other_clans_events_button.disable()
                # Update Display
                self.update_list_buttons(self.other_clans_events_button, self.other_clans_alert)
                self.display_events = self.other_clans_events
                self.update_events_display()
            elif event.ui_element == self.misc_events_button:
                if self.event_container.vert_scroll_bar:
                    self.scroll_height[self.event_display_type] = self.event_container.vert_scroll_bar.scroll_position / self.event_container.vert_scroll_bar.scrollable_height
                self.event_display_type = "misc events"
                self.misc_events_button.disable()
                # Update Display
                self.update_list_buttons(self.misc_events_button, self.misc_alert)
                self.display_events = self.misc_events
                self.update_events_display()
            elif event.ui_element in self.involved_cat_buttons:
                self.make_cat_buttons(event.ui_element)
            elif event.ui_element in self.cat_profile_buttons:
                game.switches['cat'] = event.ui_element.ids
                self.change_screen('profile screen')
            else:
                self.menu_button_pressed(event)
        elif event.type == pygame.KEYDOWN and game.settings['keybinds']:
            if event.key == pygame.K_RIGHT:
                self.change_screen('clan screen')
            elif event.key == pygame.K_UP:
                if self.event_display_type == 'ceremony events':
                    self.event_display_type = "all events"
                    # Update Display
                    self.update_list_buttons(self.all_events_button)
                    self.display_events = self.all_events
                    self.update_events_display()
                elif self.event_display_type == 'birth death events':
                    self.event_display_type = "ceremony events"
                    # Update Display
                    self.update_list_buttons(self.ceremonies_events_button, self.ceremony_alert)
                    self.display_events = self.ceremony_events
                    self.update_events_display()
                elif self.event_display_type == 'relationship events':
                    self.event_display_type = "birth death events"
                    # Update Display
                    self.update_list_buttons(self.birth_death_events_button, self.birth_death_alert)
                    self.display_events = self.birth_death_events
                    self.update_events_display()
                elif self.event_display_type == 'health events':
                    self.event_display_type = "relationship events"
                    # Update Display
                    self.update_list_buttons(self.relationship_events_button, self.relation_alert)
                    self.display_events = self.relation_events
                    self.update_events_display()
                elif self.event_display_type == 'other clans events':
                    self.event_display_type = "health events"
                    # Update Display
                    self.update_list_buttons(self.health_events_button, self.health_alert)
                    self.display_events = self.health_events
                    self.update_events_display()
                elif self.event_display_type == 'misc events':
                    self.event_display_type = "other clans events"
                    # Update Display
                    self.update_list_buttons(self.other_clans_events_button, self.other_clans_alert)
                    self.display_events = self.other_clans_events
                    self.update_events_display()
            elif event.key == pygame.K_DOWN:
                if self.event_display_type == 'all events':
                    self.event_display_type = "ceremony events"
                    # Update Display
                    self.update_list_buttons(self.ceremonies_events_button, self.ceremony_alert)
                    self.display_events = self.ceremony_events
                    self.update_events_display()
                elif self.event_display_type == 'ceremony events':
                    self.event_display_type = "birth death events"
                    # Update Display
                    self.update_list_buttons(self.birth_death_events_button, self.birth_death_alert)
                    self.display_events = self.birth_death_events
                    self.update_events_display()
                elif self.event_display_type == 'birth death events':
                    self.event_display_type = "relationship events"
                    # Update Display
                    self.update_list_buttons(self.relationship_events_button, self.relation_alert)
                    self.display_events = self.relation_events
                    self.update_events_display()
                elif self.event_display_type == 'relationship events':
                    self.event_display_type = "health events"
                    # Update Display
                    self.update_list_buttons(self.health_events_button, self.health_alert)
                    self.display_events = self.health_events
                    self.update_events_display()
                elif self.event_display_type == 'health events':
                    self.event_display_type = "other clans events"
                    # Update Display
                    self.update_list_buttons(self.other_clans_events_button, self.other_clans_alert)
                    self.display_events = self.other_clans_events
                    self.update_events_display()
                elif self.event_display_type == 'other clans events':
                    self.event_display_type = "misc events"
                    # Update Display
                    self.update_list_buttons(self.misc_events_button, self.misc_alert)
                    self.display_events = self.misc_events
                    self.update_events_display()
            elif event.key == pygame.K_SPACE:
                self.moonskip()
            

    def screen_switches(self):
        self.heading = pygame_gui.elements.UITextBox("Check this page to see which events are currently happening in the "
                                                     "Clan",
                                                     scale(pygame.Rect((200, 220), (1200, 80))),
                                                     object_id=get_text_box_theme("#text_box_30_horizcenter"),
                                                     manager=MANAGER)
        self.season = pygame_gui.elements.UITextBox(f'Current season: {game.clan.current_season}',
                                                    scale(pygame.Rect((200, 280), (1200, 80))),
                                                    object_id=get_text_box_theme("#text_box_30_horizcenter"),
                                                    manager=MANAGER)
        self.clan_age = pygame_gui.elements.UITextBox("",
                                                      scale(pygame.Rect((200, 340), (1200, 80))),
                                                      object_id=get_text_box_theme("#text_box_30_horizcenter"),
                                                      manager=MANAGER)
        self.events_frame = pygame_gui.elements.UIImage(scale(pygame.Rect((412, 532), (1068, 740))),
                                                        image_cache.load_image(
                                                            "resources/images/event_page_frame.png").convert_alpha()
                                                        , manager=MANAGER)
        self.events_frame.disable()
        # Set text for clan age
        if game.clan.age == 1:
            self.clan_age.set_text(f'Clan age: {game.clan.age} moon')
        if game.clan.age != 1:
            self.clan_age.set_text(f'Clan age: {game.clan.age} moons')

        self.timeskip_button = UIImageButton(scale(pygame.Rect((620, 436), (360, 60))), "", object_id="#timeskip_button"
                                             , manager=MANAGER)

        # commenting out for now as there seems to be a consensus that it isn't needed anymore?
        #if game.clan.closed_borders:
        #    self.toggle_borders_button = pygame_gui.elements.UIButton(scale(pygame.Rect((500, 210), (200, 30))),
        #                                                              "Open Clan Borders")
        #else:
        #    self.toggle_borders_button = pygame_gui.elements.UIButton(scale(pygame.Rect((500, 210), (200, 30))),
        #                                                              "Close Clan Borders")

        # Sets up the buttons to switch between the event types.
        self.all_events_button = UIImageButton(
            scale(pygame.Rect((120, 570), (300, 60))),
            "",
            object_id="#all_events_button", manager=MANAGER)
        self.ceremonies_events_button = UIImageButton(
            scale(pygame.Rect((120, 672), (300, 60))),
            "",
            object_id="#ceremony_events_button", manager=MANAGER)
        self.birth_death_events_button = UIImageButton(
            scale(pygame.Rect((120, 772), (300, 60))),
            "",
            object_id="#birth_death_events_button", manager=MANAGER)
        self.relationship_events_button = UIImageButton(
            scale(pygame.Rect((120, 872), (300, 60))),
            "",
            object_id="#relationship_events_button")
        self.health_events_button = UIImageButton(
            scale(pygame.Rect((120, 972), (300, 60))),
            "",
            object_id="#health_events_button", manager=MANAGER)
        self.other_clans_events_button = UIImageButton(
            scale(pygame.Rect((120, 1072), (300, 60))),
            "",
            object_id="#other_clans_events_button", manager=MANAGER)
        self.misc_events_button = UIImageButton(
            scale(pygame.Rect((120, 1172), (300, 60))),
            "",
            object_id="#misc_events_button", manager=MANAGER)

        if self.event_display_type == "all events":
            self.all_events_button.disable()
        elif self.event_display_type == "ceremony events":
            self.ceremonies_events_button.disable()
        elif self.event_display_type == "birth death events":
            self.birth_death_events_button.disable()
        elif self.event_display_type == "relationship events":
            self.relationship_events_button.disable()
        elif self.event_display_type == "health events":
            self.health_events_button.disable()
        elif self.event_display_type == "other clans events":
            self.other_clans_events_button.disable()
        elif self.event_display_type == "misc events":
            self.misc_events_button.disable()

        self.misc_alert = None
        self.other_clans_alert = None
        self.health_alert = None
        self.relation_alert = None
        self.birth_death_alert = None
        self.ceremony_alert = None

        self.open_involved_cat_button = None
        self.make_events_container()
        self.events_container_y = self.event_container.get_relative_rect()[3]

        # Display text
        # self.explain_text = pygame_gui.elements.UITextBox(self.display_text, scale(pygame.Rect((25,110),(750,40))))

        # Draw and disable the correct menu buttons.
        self.set_disabled_menu_buttons(["events_screen"])
        self.update_heading_text(f'{game.clan.name}Clan')
        self.show_menu_buttons()
        self.update_events_display()

    def exit_screen(self):
        self.open_involved_cat_button = None

        self.timeskip_button.kill()
        del self.timeskip_button
        self.all_events_button.kill()
        del self.all_events_button
        self.ceremonies_events_button.kill()
        del self.ceremonies_events_button
        if self.ceremony_alert:
            self.ceremony_alert.kill()
            del self.ceremony_alert
        self.birth_death_events_button.kill()
        del self.birth_death_events_button
        if self.birth_death_alert:
            self.birth_death_alert.kill()
            del self.birth_death_alert
        self.relationship_events_button.kill()
        del self.relationship_events_button
        if self.relation_alert:
            self.relation_alert.kill()
            del self.relation_alert
        self.health_events_button.kill()
        del self.health_events_button
        if self.health_alert:
            self.health_alert.kill()
            del self.health_alert
        self.other_clans_events_button.kill()
        del self.other_clans_events_button
        if self.other_clans_alert:
            self.other_clans_alert.kill()
            del self.other_clans_alert
        self.misc_events_button.kill()
        del self.misc_events_button
        if self.misc_alert:
            self.misc_alert.kill()
            del self.misc_alert
        self.events_frame.kill()
        del self.events_frame
        self.clan_age.kill()
        del self.clan_age
        self.heading.kill()
        del self.heading
        self.season.kill()
        del self.season
        self.event_container.kill()

        for ele in self.display_events_elements:
            self.display_events_elements[ele].kill()
        self.display_events_elements = {}

        for ele in self.involved_cat_buttons:
            ele.kill()
        self.involved_cat_buttons = []

        for ele in self.cat_profile_buttons:
            ele.kill()
        self.cat_profile_buttons = []

        # self.hide_menu_buttons()

    def on_use(self):
        # What does this do?
        if game.switches['events_left'] == 0:
            self.timeskip_button.enable()
        else:
            self.timeskip_button.disable()

    def update_list_buttons(self, current_list, current_alert=None):
        """ handles the disabling and enabling of the list buttons """

        # enable all the buttons
        self.all_events_button.enable()
        self.ceremonies_events_button.enable()
        self.birth_death_events_button.enable()
        self.relationship_events_button.enable()
        self.health_events_button.enable()
        self.other_clans_events_button.enable()
        self.misc_events_button.enable()

        # disable the current button
        current_list.disable()
        if current_alert:
            current_alert.kill()

    def update_events_display(self):

        self.season.set_text(f'Current season: {game.clan.current_season}')
        if game.clan.age == 1:
            self.clan_age.set_text(f'Clan age: {game.clan.age} moon')
        if game.clan.age != 1:
            self.clan_age.set_text(f'Clan age: {game.clan.age} moons')

        for ele in self.display_events_elements:
            self.display_events_elements[ele].kill()
        self.display_events_elements = {}

        for ele in self.involved_cat_buttons:
            ele.kill()
        self.involved_cat_buttons = []

        for ele in self.cat_profile_buttons:
            ele.kill()
        self.cat_profile_buttons = []

        # In order to set-set the scroll-bar postion, we have to remake the scrolling container
        self.event_container.kill()
        self.make_events_container()

        # Stop if clan is new, so that events from previously loaded clan don't show up
        if game.clan.age == 0:
            return

        # Make display, with buttons and all that.
        box_length = self.event_container.get_relative_rect()[2]
        i = 0
        y = 0
        padding = 70/1400 * screen_y
        button_size = 68/1600 * screen_x
        button_padding = 80/1400 * screen_x
        for ev in self.display_events:
            if isinstance(ev.text, str):  # Check to make sure text is a string.
                self.display_events_elements["event" + str(i)] = pygame_gui.elements.UITextBox(ev.text,
                                                                                               pygame.Rect((0, y), (box_length - 20, -1)),
                                                                                               object_id=get_text_box_theme("#text_box_30_horizleft"),
                                                                                               container=self.event_container,
                                                                                               layer_starting_height=2,
                                                                                               manager=MANAGER)
                self.display_events_elements["event" + str(i)].disable()
                # Find the next y-height by finding the height of the text box, and adding 35 for the cats button

                if i % 2 == 0:
                    if game.settings["dark mode"]:
                        self.display_events_elements["shading" + str(i)] = pygame_gui.elements.UIImage(
                            pygame.Rect((0, y), (box_length + 100, self.display_events_elements["event" + str(i)].get_relative_rect()[3] + padding)),
                            image_cache.load_image("resources/images/shading_dark.png"), container=self.event_container,
                            manager=MANAGER)
                    else:
                        self.display_events_elements["shading" + str(i)] = pygame_gui.elements.UIImage(
                            pygame.Rect((0, y),
                                        (box_length + 100,
                                         self.display_events_elements["event" + str(i)].get_relative_rect()[3] + padding)),
                            image_cache.load_image("resources/images/shading.png"), container=self.event_container
                            , manager=MANAGER)

                    self.display_events_elements["shading" + str(i)].disable()

                y += self.display_events_elements["event" + str(i)].get_relative_rect()[3]

                self.involved_cat_buttons.append(IDImageButton(pygame.Rect(
                    (self.event_container.get_relative_rect()[2] - button_padding, y - 10), (button_size, button_size)),
                    ids=ev.cats_involved, container=self.event_container, layer_starting_height=2,
                    object_id="#events_cat_button", manager=MANAGER))

                y += 68/1600 * screen_y
                i += 1
            else:
                print("Incorrectly formatted event:", ev.text, type(ev))

        # Set scrolling container length
        # This is a hack-y solution, but it was the easiest way to have the shading go all the way across the box
        self.event_container.set_scrollable_area_dimensions((box_length, y + 15))

        if self.event_container.vert_scroll_bar:
            for ele in self.involved_cat_buttons:
                ele.set_relative_position((ele.get_relative_rect()[0] - 20, ele.get_relative_rect()[1]))

        if self.event_container.horiz_scroll_bar:
            self.event_container.set_dimensions((box_length, self.events_container_y + 20))
            self.event_container.horiz_scroll_bar.hide()
        else:
            self.event_container.set_dimensions((box_length, self.events_container_y))
        # Set the scroll bar to the last position it was at
        if self.scroll_height.get(self.event_display_type):
            self.event_container.vert_scroll_bar.set_scroll_from_start_percentage(self.scroll_height[self.event_display_type])

    def make_cat_buttons(self, button_pressed):
        """ Makes the buttons that take you to the profile. """

        # Check if the button you pressed doesn't have it cat profile buttons currently displayed.
        # If it doesn't have it's buttons displayed, set the current open involved_cat_button to the pressed button,
        # clear all other buttons, and open the cat profile buttons.
        if self.open_involved_cat_button != button_pressed:
            self.open_involved_cat_button = button_pressed
            for ele in self.cat_profile_buttons:
                ele.kill()
            self.cat_profile_buttons = []

            pressed_button_pos = (button_pressed.get_relative_rect()[0], button_pressed.get_relative_rect()[1])

            i = 1
            for ev in button_pressed.ids:
                cat_ob = Cat.fetch_cat(ev)
                if cat_ob:
                    # Shorten name if needed
                    name = str(cat_ob.name)
                    if len(name) > 10:
                        name = name[:9] + ".."

                    self.cat_profile_buttons.append(
                        IDImageButton(pygame.Rect((pressed_button_pos[0] - (240/1600 * screen_x * i) - 1,
                                                   pressed_button_pos[1] + 4),
                                                   (232/1600 * screen_x, 60/1400 * screen_y)),
                                      text=name, ids=ev, container=self.event_container,
                                      object_id="#events_cat_profile_button", manager=MANAGER))
                    # There is only room for about four buttons.
                    if i > 3:
                        break
                    i += 1

        # If the button pressed does have its cat profile buttons open, just close the buttons.
        else:
            self.open_involved_cat_button = None
            for ele in self.cat_profile_buttons:
                ele.kill()
            self.cat_profile_buttons = []

    def make_events_container(self):
        """ In its own function so that there is only one place the box size is set"""
        self.event_container = pygame_gui.elements.UIScrollingContainer(scale(pygame.Rect((432, 552), (1028, 700)))
                                                                        , manager=MANAGER)<|MERGE_RESOLUTION|>--- conflicted
+++ resolved
@@ -53,101 +53,6 @@
 
         # Stores the involved cat button that currently has its cat profile buttons open
         self.open_involved_cat_button = None
-    
-    def moonskip(self):
-        events_class.one_moon()
-        if get_living_clan_cat_count(Cat) == 0:
-            GameOver('events screen')
-
-        self.event_display_type = 'all events'
-        self.all_events_button.disable()
-        self.all_events = [x for x in game.cur_events_list if "interaction" not in x.types]
-
-        self.ceremonies_events_button.enable()
-        if self.ceremony_alert:
-            self.ceremony_alert.kill()
-        self.ceremony_events = [x for x in game.cur_events_list if "ceremony" in x.types]
-        if self.ceremony_events:
-            self.ceremony_alert = pygame_gui.elements.UIImage(scale(pygame.Rect((110, 680), (8, 44))),
-                                                              pygame.transform.scale(
-                                                              image_cache.load_image(
-                                                                  "resources/images/alert_mark.png"
-                                                              ), (8, 44)), manager=MANAGER)
-
-        if self.birth_death_alert:
-            self.birth_death_alert.kill()
-        self.birth_death_events_button.enable()
-        self.birth_death_events = [x for x in game.cur_events_list if "birth_death" in x.types]
-        if self.birth_death_events:
-            self.birth_death_alert = pygame_gui.elements.UIImage(scale(pygame.Rect((110, 780), (8, 44))),
-                                                                 pygame.transform.scale(
-                                                                 image_cache.load_image(
-                                                                     "resources/images/alert_mark.png"
-                                                                         ), (8, 44)), manager=MANAGER)
-
-        if self.relation_alert:
-            self.relation_alert.kill()
-        self.relationship_events_button.enable()
-        self.relation_events = [x for x in game.cur_events_list if "relation" in x.types]
-        if self.relation_events:
-            self.relation_alert = pygame_gui.elements.UIImage(scale(pygame.Rect((110, 880), (8, 44))),
-                                                              pygame.transform.scale(
-                                                              image_cache.load_image(
-                                                                  "resources/images/alert_mark.png"
-                                                              ), (8, 44)), manager=MANAGER)
-
-        if self.health_alert:
-            self.health_alert.kill()
-        self.health_events_button.enable()
-        self.health_events = [x for x in game.cur_events_list if "health" in x.types]
-        if self.health_events:
-            self.health_alert = pygame_gui.elements.UIImage(scale(pygame.Rect((110, 980), (8, 44))),
-                                                            pygame.transform.scale(
-                                                            image_cache.load_image(
-                                                                "resources/images/alert_mark.png"
-                                                                    ), (8, 44)), manager=MANAGER)
-
-        if self.other_clans_alert:
-            self.other_clans_alert.kill()
-        self.other_clans_events_button.enable()
-        self.other_clans_events = [x for x in game.cur_events_list if "other_clans" in x.types]
-        if self.other_clans_events:
-            self.other_clans_alert = pygame_gui.elements.UIImage(scale(pygame.Rect((110, 1080), (8, 44))),
-                                                                 pygame.transform.scale(
-                                                                 image_cache.load_image(
-                                                                     "resources/images/alert_mark.png"
-                                                                 ), (8, 44)), manager=MANAGER)
-
-        if self.misc_alert:
-            self.misc_alert.kill()
-        self.misc_events_button.enable()
-        self.misc_events = [x for x in game.cur_events_list if "misc" in x.types]
-        if self.misc_events:
-            self.misc_alert = pygame_gui.elements.UIImage(scale(pygame.Rect((110, 1180), (8, 44))),
-                                                          pygame.transform.scale(
-                                                          image_cache.load_image(
-                                                              "resources/images/alert_mark.png"
-                                                          ), (8, 44)), manager=MANAGER)
-
-        if self.event_display_type == "all events":
-            # if events list is empty, add a single message the says nothing interesting happened
-            if not self.all_events:
-                self.all_events.append(Single_Event("Nothing interesting happened this moon."))
-            self.display_events = self.all_events
-        elif self.event_display_type == "ceremony events":
-            self.display_events = self.ceremony_events
-        elif self.event_display_type == "birth death events":
-            self.display_events = self.birth_death_events
-        elif self.event_display_type == "relationship events":
-            self.display_events = self.relation_events
-        elif self.event_display_type == "health events":
-            self.display_events = self.health_events
-        elif self.event_display_type == "other clans events":
-            self.display_events = self.other_clans_events
-        elif self.event_display_type == "misc events":
-            self.display_events = self.misc_events
-
-        self.update_events_display()
 
     def handle_event(self, event):
         if game.switches['window_open']:
@@ -169,9 +74,6 @@
             pass
         elif event.type == pygame_gui.UI_BUTTON_START_PRESS:
             if event.ui_element == self.timeskip_button:
-<<<<<<< HEAD
-                self.moonskip()
-=======
                 self.scroll_height = {}
                 events_class.one_moon()
                 if get_living_clan_cat_count(Cat) == 0:
@@ -267,8 +169,6 @@
 
                 self.update_events_display()
                 self.show_menu_buttons()
->>>>>>> fdc5edfc
-
             elif event.ui_element == self.toggle_borders_button:
                 if game.clan.closed_borders:
                     game.clan.closed_borders = False
@@ -425,7 +325,101 @@
                     self.display_events = self.misc_events
                     self.update_events_display()
             elif event.key == pygame.K_SPACE:
-                self.moonskip()
+                self.scroll_height = {}
+                events_class.one_moon()
+                if get_living_clan_cat_count(Cat) == 0:
+                    GameOver('events screen')
+
+                self.event_display_type = 'all events'
+                self.all_events_button.disable()
+                self.all_events = [x for x in game.cur_events_list if "interaction" not in x.types]
+
+                self.ceremonies_events_button.enable()
+                if self.ceremony_alert:
+                    self.ceremony_alert.kill()
+                self.ceremony_events = [x for x in game.cur_events_list if "ceremony" in x.types]
+                if self.ceremony_events:
+                    self.ceremony_alert = pygame_gui.elements.UIImage(scale(pygame.Rect((110, 680), (8, 44))),
+                                                                      pygame.transform.scale(
+                                                                      image_cache.load_image(
+                                                                          "resources/images/alert_mark.png"
+                                                                      ), (8, 44)), manager=MANAGER)
+
+                if self.birth_death_alert:
+                    self.birth_death_alert.kill()
+                self.birth_death_events_button.enable()
+                self.birth_death_events = [x for x in game.cur_events_list if "birth_death" in x.types]
+                if self.birth_death_events:
+                    self.birth_death_alert = pygame_gui.elements.UIImage(scale(pygame.Rect((110, 780), (8, 44))),
+                                                                         pygame.transform.scale(
+                                                                         image_cache.load_image(
+                                                                             "resources/images/alert_mark.png"
+                                                                         ), (8, 44)), manager=MANAGER)
+
+                if self.relation_alert:
+                    self.relation_alert.kill()
+                self.relationship_events_button.enable()
+                self.relation_events = [x for x in game.cur_events_list if "relation" in x.types]
+                if self.relation_events:
+                    self.relation_alert = pygame_gui.elements.UIImage(scale(pygame.Rect((110, 880), (8, 44))),
+                                                                      pygame.transform.scale(
+                                                                      image_cache.load_image(
+                                                                          "resources/images/alert_mark.png"
+                                                                      ), (8, 44)), manager=MANAGER)
+
+                if self.health_alert:
+                    self.health_alert.kill()
+                self.health_events_button.enable()
+                self.health_events = [x for x in game.cur_events_list if "health" in x.types]
+                if self.health_events:
+                    self.health_alert = pygame_gui.elements.UIImage(scale(pygame.Rect((110, 980), (8, 44))),
+                                                                    pygame.transform.scale(
+                                                                    image_cache.load_image(
+                                                                        "resources/images/alert_mark.png"
+                                                                    ), (8, 44)), manager=MANAGER)
+
+                if self.other_clans_alert:
+                    self.other_clans_alert.kill()
+                self.other_clans_events_button.enable()
+                self.other_clans_events = [x for x in game.cur_events_list if "other_clans" in x.types]
+                if self.other_clans_events:
+                    self.other_clans_alert = pygame_gui.elements.UIImage(scale(pygame.Rect((110, 1080), (8, 44))),
+                                                                         pygame.transform.scale(
+                                                                         image_cache.load_image(
+                                                                             "resources/images/alert_mark.png"
+                                                                         ), (8, 44)), manager=MANAGER)
+
+                if self.misc_alert:
+                    self.misc_alert.kill()
+                self.misc_events_button.enable()
+                self.misc_events = [x for x in game.cur_events_list if "misc" in x.types]
+                if self.misc_events:
+                    self.misc_alert = pygame_gui.elements.UIImage(scale(pygame.Rect((110, 1180), (8, 44))),
+                                                                  pygame.transform.scale(
+                                                                  image_cache.load_image(
+                                                                      "resources/images/alert_mark.png"
+                                                                  ), (8, 44)), manager=MANAGER)
+
+                if self.event_display_type == "all events":
+                    # if events list is empty, add a single message the says nothing interesting happened
+                    if not self.all_events:
+                        self.all_events.append(Single_Event("Nothing interesting happened this moon."))
+                    self.display_events = self.all_events
+                elif self.event_display_type == "ceremony events":
+                    self.display_events = self.ceremony_events
+                elif self.event_display_type == "birth death events":
+                    self.display_events = self.birth_death_events
+                elif self.event_display_type == "relationship events":
+                    self.display_events = self.relation_events
+                elif self.event_display_type == "health events":
+                    self.display_events = self.health_events
+                elif self.event_display_type == "other clans events":
+                    self.display_events = self.other_clans_events
+                elif self.event_display_type == "misc events":
+                    self.display_events = self.misc_events
+
+                self.update_events_display()
+                self.show_menu_buttons()
             
 
     def screen_switches(self):
