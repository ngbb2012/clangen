--- conflicted
+++ resolved
@@ -82,7 +82,6 @@
         return f"This cat is a {cat.status} and currently resides outside of the Clans."
 
     return backstory_text
-
 
 # ---------------------------------------------------------------------------- #
 #             change how backstory info displays on cat profiles               #
@@ -753,69 +752,6 @@
             if self.the_cat.dead or self.the_cat.outside:
                 self.profile_elements["mediation"].disable()
 
-<<<<<<< HEAD
-    def determine_previous_and_next_cat(self):
-        """'Determines where the next and previous buttons point too."""
-
-        is_instructor = False
-        if self.the_cat.dead and game.clan.instructor.cat_id == self.the_cat.cat_id:
-            is_instructor = True
-
-        previous_cat = 0
-        next_cat = 0
-        current_cat_found = 0
-        if (
-            self.the_cat.dead
-            and not is_instructor
-            and self.the_cat.df == game.clan.instructor.df
-            and not (self.the_cat.outside or self.the_cat.exiled)
-        ):
-            previous_cat = game.clan.instructor.cat_id
-
-        if is_instructor:
-            current_cat_found = 1
-
-        if len(Cat.ordered_cat_list) == 0:
-            Cat.ordered_cat_list = Cat.all_cats_list
-
-        for check_cat in Cat.ordered_cat_list:
-            if check_cat.cat_id == self.the_cat.cat_id:
-                current_cat_found = 1
-            else:
-                if (
-                    current_cat_found == 0
-                    and check_cat.cat_id != self.the_cat.cat_id
-                    and check_cat.dead == self.the_cat.dead
-                    and check_cat.cat_id != game.clan.instructor.cat_id
-                    and check_cat.outside == self.the_cat.outside
-                    and check_cat.df == self.the_cat.df
-                    and not check_cat.faded
-                ):
-                    previous_cat = check_cat.cat_id
-
-                elif (
-                    current_cat_found == 1
-                    and check_cat != self.the_cat.cat_id
-                    and check_cat.dead == self.the_cat.dead
-                    and check_cat.cat_id != game.clan.instructor.cat_id
-                    and check_cat.outside == self.the_cat.outside
-                    and check_cat.df == self.the_cat.df
-                    and not check_cat.faded
-                ):
-                    next_cat = check_cat.cat_id
-                    break
-
-                elif int(next_cat) > 1:
-                    break
-
-        if next_cat == 1:
-            next_cat = 0
-
-        self.next_cat = next_cat
-        self.previous_cat = previous_cat
-
-=======
->>>>>>> 87aa4ed2
     def generate_column1(self, the_cat):
         """Generate the left column information"""
         output = ""
@@ -920,30 +856,17 @@
                     mate_names.append(f"{str(mate_ob.name)} (away)")
                 else:
                     mate_names.append(f"{str(mate_ob.name)}")
-<<<<<<< HEAD
-                    
+
             if len(the_cat.current_mates) == 1:
-                output += "mate: " 
-=======
-
-            if len(the_cat.mate) == 1:
                 output += "mate: "
->>>>>>> 87aa4ed2
             else:
                 output += "mates: "
 
             output += ", ".join(mate_names)
-<<<<<<< HEAD
-            
+
             if len(the_cat.current_mates) > 2:
                 output += f", and {len(the_cat.current_mates) - 2}"
                 if len(the_cat.current_mates) - 2 > 1:
-=======
-
-            if len(the_cat.mate) > 2:
-                output += f", and {len(the_cat.mate) - 2}"
-                if len(the_cat.mate) - 2 > 1:
->>>>>>> 87aa4ed2
                     output += " others"
                 else:
                     output += " other"
