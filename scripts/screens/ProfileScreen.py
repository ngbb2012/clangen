--- conflicted
+++ resolved
@@ -12,20 +12,7 @@
 from scripts.cat.pelts import Pelt
 from scripts.clan_resources.freshkill import FRESHKILL_ACTIVE
 from scripts.game_structure import image_cache
-<<<<<<< HEAD
 from scripts.game_structure.game_essentials import game, MANAGER
-from scripts.game_structure.ui_elements import UIImageButton, UITextBoxTweaked
-from scripts.utility import (
-    event_text_adjust,
-    scale,
-    ACC_DISPLAY,
-    process_text,
-    chunks,
-    adjust_list_text,
-)
-from scripts.utility import get_text_box_theme, scale_dimentions, shorten_text_to_fit
-=======
-from scripts.game_structure.game_essentials import game
 from scripts.game_structure.ui_elements import (
     UIImageButton,
     UITextBoxTweaked,
@@ -41,8 +28,8 @@
     ui_scale_dimensions,
     shorten_text_to_fit,
     ui_scale_offset,
+    adjust_list_text,
 )
->>>>>>> 65f46c6e
 from .Screens import Screens
 from ..cat.history import History
 from ..game_structure.screen_settings import MANAGER
