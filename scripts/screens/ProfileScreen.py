--- conflicted
+++ resolved
@@ -1654,7 +1654,6 @@
                             "fifth",
                             "sixth",
                             "seventh",
-<<<<<<< HEAD
                             "eighth",
                         ]
                         if multi_life_count != 0:
@@ -1670,12 +1669,6 @@
                             "lost {PRONOUN/m_c/poss} "
                             + adjust_list_text(lives)
                             + (" life" if len(lives) == 1 else " lives")
-=======
-                            "eigth",
-                        ]
-                        life_text = (
-                            "lost {PRONOUN/m_c/poss} " + life_names[index] + " life"
->>>>>>> 2a5c07e4
                         )
                 elif death_number > 1:
                     # for retired leaders
