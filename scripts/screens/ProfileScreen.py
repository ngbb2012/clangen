#!/usr/bin/env python3
# -*- coding: ascii -*-
import os
from random import choice
from re import sub

import pygame
import pygame_gui
import ujson

from scripts.cat.cats import Cat, BACKSTORIES
from scripts.cat.pelts import Pelt
from scripts.clan_resources.freshkill import FRESHKILL_ACTIVE
from scripts.game_structure import image_cache
from scripts.game_structure.game_essentials import game
from scripts.game_structure.ui_elements import (
    UIImageButton,
    UITextBoxTweaked,
    UISurfaceImageButton,
)
from scripts.utility import (
    event_text_adjust,
    ui_scale,
    ACC_DISPLAY,
    process_text,
    chunks,
    get_text_box_theme,
    ui_scale_dimensions,
    shorten_text_to_fit,
    ui_scale_offset,
)
from .Screens import Screens
from ..cat.history import History
from ..game_structure.screen_settings import MANAGER
from ..game_structure.windows import ChangeCatName, KillCat, ChangeCatToggles
from ..housekeeping.datadir import get_save_dir
from ..ui.generate_box import get_box, BoxStyles
from ..ui.generate_button import ButtonStyles, get_button_dict
from ..ui.get_arrow import get_arrow
from ..ui.icon import Icon


# ---------------------------------------------------------------------------- #
#             change how accessory info displays on cat profiles               #
# ---------------------------------------------------------------------------- #
def accessory_display_name(cat):
    accessory = cat.pelt.accessory

    if accessory is None:
        return ""
    acc_display = accessory.lower()

    if accessory in Pelt.collars:
        collar_colors = {
            "crimson": "red",
            "blue": "blue",
            "yellow": "yellow",
            "cyan": "cyan",
            "red": "orange",
            "lime": "lime",
            "green": "green",
            "rainbow": "rainbow",
            "black": "black",
            "spikes": "spiky",
            "white": "white",
            "pink": "pink",
            "purple": "purple",
            "multi": "multi",
            "indigo": "indigo",
        }
        collar_color = next(
            (color for color in collar_colors if acc_display.startswith(color)), None
        )

        if collar_color:
            if acc_display.endswith("bow") and not collar_color == "rainbow":
                acc_display = collar_colors[collar_color] + " bow"
            elif acc_display.endswith("bell"):
                acc_display = collar_colors[collar_color] + " bell collar"
            else:
                acc_display = collar_colors[collar_color] + " collar"

    elif accessory in Pelt.wild_accessories:
        if acc_display == "blue feathers":
            acc_display = "crow feathers"
        elif acc_display == "red feathers":
            acc_display = "cardinal feathers"

    return acc_display


# ---------------------------------------------------------------------------- #
#               assigns backstory blurbs to the backstory                      #
# ---------------------------------------------------------------------------- #
def bs_blurb_text(cat):
    backstory = cat.backstory
    backstory_text = BACKSTORIES["backstories"][backstory]

    if cat.status in ["kittypet", "loner", "rogue", "former Clancat"]:
        return f"This cat is a {cat.status} and currently resides outside of the Clans."

    return backstory_text


# ---------------------------------------------------------------------------- #
#             change how backstory info displays on cat profiles               #
# ---------------------------------------------------------------------------- #
def backstory_text(cat):
    backstory = cat.backstory
    if backstory is None:
        return ""
    bs_category = None

    for category in BACKSTORIES["backstory_categories"]:
        if backstory in category:
            bs_category = category
            break
    bs_display = BACKSTORIES["backstory_display"][bs_category]

    return bs_display


# ---------------------------------------------------------------------------- #
#                               Profile Screen                                 #
# ---------------------------------------------------------------------------- #
class ProfileScreen(Screens):
    # UI Images
    conditions_tab = image_cache.load_image(
        "resources/images/conditions_tab_backdrop.png"
    ).convert_alpha()

    # Keep track of current tabs open. Can be used to keep tabs open when pages are switched, and
    # helps with exiting the screen
    open_tab = None

    def __init__(self, name=None):
        super().__init__(name)
        self.show_moons = None
        self.no_moons = None
        self.help_button = None
        self.open_sub_tab = None
        self.editing_notes = False
        self.user_notes = None
        self.save_text = None
        self.not_fav_tab = None
        self.fav_tab = None
        self.edit_text = None
        self.sub_tab_4 = None
        self.sub_tab_3 = None
        self.sub_tab_2 = None
        self.sub_tab_1 = None
        self.backstory_background = None
        self.history_text_box = None
        self.conditions_tab_button = None
        self.condition_container = None
        self.left_conditions_arrow = None
        self.right_conditions_arrow = None
        self.conditions_background = None
        self.previous_cat = None
        self.next_cat = None
        self.cat_image = None
        self.background = None
        self.cat_info_column2 = None
        self.cat_info_column1 = None
        self.cat_thought = None
        self.cat_name = None
        self.placeholder_tab_4 = None
        self.placeholder_tab_3 = None
        self.placeholder_tab_2 = None
        self.backstory_tab_button = None
        self.dangerous_tab_button = None
        self.personal_tab_button = None
        self.roles_tab_button = None
        self.relations_tab_button = None
        self.back_button = None
        self.previous_cat_button = None
        self.next_cat_button = None
        self.the_cat = None
        self.checkboxes = {}
        self.profile_elements = {}

    def handle_event(self, event):
        if event.type == pygame_gui.UI_BUTTON_START_PRESS:
<<<<<<< HEAD
            if event.ui_element == self.back_button:
=======
            if game.switches["window_open"]:
                pass
            elif event.ui_element == self.back_button:
>>>>>>> e89e75f9
                self.close_current_tab()
                self.change_screen(game.last_screen_forProfile)
            elif event.ui_element == self.previous_cat_button:
                if isinstance(Cat.fetch_cat(self.previous_cat), Cat):
                    self.clear_profile()
                    game.switches["cat"] = self.previous_cat
                    self.build_profile()
                    self.update_disabled_buttons_and_text()
                else:
                    print("invalid previous cat", self.previous_cat)
            elif event.ui_element == self.next_cat_button:
                if isinstance(Cat.fetch_cat(self.next_cat), Cat):
                    self.clear_profile()
                    game.switches["cat"] = self.next_cat
                    self.build_profile()
                    self.update_disabled_buttons_and_text()
                else:
                    print("invalid next cat", self.previous_cat)
            elif event.ui_element == self.inspect_button:
                self.close_current_tab()
                self.change_screen("sprite inspect screen")
            elif event.ui_element == self.relations_tab_button:
                self.toggle_relations_tab()
            elif event.ui_element == self.roles_tab_button:
                self.toggle_roles_tab()
            elif event.ui_element == self.personal_tab_button:
                self.toggle_personal_tab()
            elif event.ui_element == self.dangerous_tab_button:
                self.toggle_dangerous_tab()
            elif event.ui_element == self.backstory_tab_button:
                if self.open_sub_tab is None:
                    if game.switches["favorite_sub_tab"] is None:
                        self.open_sub_tab = "life events"
                    else:
                        self.open_sub_tab = game.switches["favorite_sub_tab"]

                self.toggle_history_tab()
            elif event.ui_element == self.conditions_tab_button:
                self.toggle_conditions_tab()
            elif (
                "leader_ceremony" in self.profile_elements
                and event.ui_element == self.profile_elements["leader_ceremony"]
            ):
                self.change_screen("ceremony screen")
            elif event.ui_element == self.profile_elements["med_den"]:
                self.change_screen("med den screen")
            elif (
                "mediation" in self.profile_elements
                and event.ui_element == self.profile_elements["mediation"]
            ):
                self.change_screen("mediation screen")
            elif event.ui_element == self.profile_elements["favourite_button"]:
                self.the_cat.favourite = not self.the_cat.favourite
                self.profile_elements["favourite_button"].change_object_id(
                    "#fav_star" if self.the_cat.favourite else "#not_fav_star"
                )
                self.profile_elements["favourite_button"].set_tooltip(
                    "Remove favorite" if self.the_cat.favourite else "Mark as favorite"
                )
            else:
                self.handle_tab_events(event)

        elif event.type == pygame.KEYDOWN and game.settings["keybinds"]:
            if event.key == pygame.K_LEFT:
                if isinstance(Cat.fetch_cat(self.previous_cat), Cat):
                    self.clear_profile()
                    game.switches["cat"] = self.previous_cat
                    self.build_profile()
                    self.update_disabled_buttons_and_text()
                else:
                    print("invalid previous cat", self.previous_cat)
            elif event.key == pygame.K_RIGHT:
                if isinstance(Cat.fetch_cat(self.next_cat), Cat):
                    self.clear_profile()
                    game.switches["cat"] = self.next_cat
                    self.build_profile()
                    self.update_disabled_buttons_and_text()
                else:
                    print("invalid next cat", self.previous_cat)

            elif event.key == pygame.K_ESCAPE:
                self.close_current_tab()
                self.change_screen(game.last_screen_forProfile)

    def handle_tab_events(self, event):
        # Relations Tab
        if self.open_tab == "relations":
            if event.ui_element == self.family_tree_button:
                self.change_screen("family tree screen")
            elif event.ui_element == self.see_relationships_button:
                self.change_screen("relationship screen")
            elif event.ui_element == self.choose_mate_button:
                self.change_screen("choose mate screen")
            elif event.ui_element == self.change_adoptive_parent_button:
                self.change_screen("choose adoptive parent screen")

        # Roles Tab
        elif self.open_tab == "roles":
            if event.ui_element == self.manage_roles:
                self.change_screen("role screen")
            elif event.ui_element == self.change_mentor_button:
                self.change_screen("choose mentor screen")
        # Personal Tab
        elif self.open_tab == "personal":
            if event.ui_element == self.change_name_button:
                ChangeCatName(self.the_cat)
            elif event.ui_element == self.specify_gender_button:
                self.change_screen("change gender screen")
            # when button is pressed...
            elif event.ui_element == self.cis_trans_button:
                # if the cat is anything besides m/f/transm/transf then turn them back to cis
                if self.the_cat.genderalign not in [
                    "female",
                    "trans female",
                    "male",
                    "trans male",
                ]:
                    self.the_cat.genderalign = self.the_cat.gender
                elif (
                    self.the_cat.gender == "male"
                    and self.the_cat.genderalign == "female"
                ):
                    self.the_cat.genderalign = self.the_cat.gender
                elif (
                    self.the_cat.gender == "female"
                    and self.the_cat.genderalign == "male"
                ):
                    self.the_cat.genderalign = self.the_cat.gender

                # if the cat is cis (gender & gender align are the same) then set them to trans
                # cis males -> trans female first
                elif (
                    self.the_cat.gender == "male" and self.the_cat.genderalign == "male"
                ):
                    self.the_cat.genderalign = "trans female"
                # cis females -> trans male
                elif (
                    self.the_cat.gender == "female"
                    and self.the_cat.genderalign == "female"
                ):
                    self.the_cat.genderalign = "trans male"
                # if the cat is trans then set them to nonbinary
                elif self.the_cat.genderalign in ["trans female", "trans male"]:
                    self.the_cat.genderalign = "nonbinary"
                # pronoun handler
                if self.the_cat.genderalign in ["female", "trans female"]:
                    self.the_cat.pronouns = [self.the_cat.default_pronouns[1].copy()]
                elif self.the_cat.genderalign in ["male", "trans male"]:
                    self.the_cat.pronouns = [self.the_cat.default_pronouns[2].copy()]
                elif self.the_cat.genderalign in ["nonbinary"]:
                    self.the_cat.pronouns = [self.the_cat.default_pronouns[0].copy()]
                elif self.the_cat.genderalign not in [
                    "female",
                    "trans female",
                    "male",
                    "trans male",
                ]:
                    self.the_cat.pronouns = [self.the_cat.default_pronouns[0].copy()]
                self.clear_profile()
                self.build_profile()
                self.update_disabled_buttons_and_text()
            elif event.ui_element == self.cat_toggles_button:
                ChangeCatToggles(self.the_cat)
        # Dangerous Tab
        elif self.open_tab == "dangerous":
            if event.ui_element == self.kill_cat_button:
                KillCat(self.the_cat)
            elif event.ui_element == self.exile_cat_button:
                if not self.the_cat.dead and not self.the_cat.exiled:
                    Cat.exile(self.the_cat)
                    self.clear_profile()
                    self.build_profile()
                    self.update_disabled_buttons_and_text()
                if self.the_cat.dead:
                    if self.the_cat.df is True:
                        self.the_cat.outside, self.the_cat.exiled = False, False
                        self.the_cat.df = False
                        game.clan.add_to_starclan(self.the_cat)
                        self.the_cat.thought = (
                            "Is relieved to once again hunt in StarClan"
                        )
                    else:
                        self.the_cat.outside, self.the_cat.exiled = False, False
                        self.the_cat.df = True
                        game.clan.add_to_darkforest(self.the_cat)
                        self.the_cat.thought = (
                            "Is distraught after being sent to the Place of No Stars"
                        )

                self.clear_profile()
                self.build_profile()
                self.update_disabled_buttons_and_text()
            elif event.ui_element == self.destroy_accessory_button:
                self.the_cat.pelt.accessory = None
                self.clear_profile()
                self.build_profile()
                self.update_disabled_buttons_and_text()
        # History Tab
        elif self.open_tab == "history":
            if event.ui_element == self.sub_tab_1:
                if self.open_sub_tab == "user notes":
                    self.notes_entry.kill()
                    self.display_notes.kill()
                    if self.edit_text:
                        self.edit_text.kill()
                    if self.save_text:
                        self.save_text.kill()
                    self.help_button.kill()
                self.open_sub_tab = "life events"
                self.toggle_history_sub_tab()
            elif event.ui_element == self.sub_tab_2:
                if self.open_sub_tab == "life events":
                    self.history_text_box.kill()
                self.open_sub_tab = "user notes"
                self.toggle_history_sub_tab()
            elif event.ui_element == self.fav_tab:
                game.switches["favorite_sub_tab"] = None
                self.fav_tab.hide()
                self.not_fav_tab.show()
            elif event.ui_element == self.not_fav_tab:
                game.switches["favorite_sub_tab"] = self.open_sub_tab
                self.fav_tab.show()
                self.not_fav_tab.hide()
            elif event.ui_element == self.save_text:
                self.user_notes = sub(
                    r"[^A-Za-z0-9<->/.()*'&#!?,| _+=@~:;[]{}%$^`]+",
                    "",
                    self.notes_entry.get_text(),
                )
                self.save_user_notes()
                self.editing_notes = False
                self.update_disabled_buttons_and_text()
            elif event.ui_element == self.edit_text:
                self.editing_notes = True
                self.update_disabled_buttons_and_text()
            elif event.ui_element == self.no_moons:
                game.switches["show_history_moons"] = True
                self.update_disabled_buttons_and_text()
            elif event.ui_element == self.show_moons:
                game.switches["show_history_moons"] = False
                self.update_disabled_buttons_and_text()

        # Conditions Tab
        elif self.open_tab == "conditions":
            if event.ui_element == self.right_conditions_arrow:
                self.conditions_page += 1
                self.display_conditions_page()
            if event.ui_element == self.left_conditions_arrow:
                self.conditions_page -= 1
                self.display_conditions_page()

    def screen_switches(self):
        super().screen_switches()
        self.the_cat = Cat.all_cats.get(game.switches["cat"])

        # Set up the menu buttons, which appear on all cat profile images.
        self.next_cat_button = UISurfaceImageButton(
            ui_scale(pygame.Rect((622, 25), (153, 30))),
            "Next Cat " + get_arrow(3, arrow_left=False),
            get_button_dict(ButtonStyles.SQUOVAL, (153, 30)),
            object_id="@buttonstyles_squoval",
            sound_id="page_flip",
            manager=MANAGER,
        )
        self.previous_cat_button = UISurfaceImageButton(
            ui_scale(pygame.Rect((25, 25), (153, 30))),
            get_arrow(2, arrow_left=True) + " Previous Cat",
            get_button_dict(ButtonStyles.SQUOVAL, (153, 30)),
            object_id="@buttonstyles_squoval",
            sound_id="page_flip",
            manager=MANAGER,
        )
        self.back_button = UISurfaceImageButton(
            ui_scale(pygame.Rect((25, 60), (105, 30))),
            get_arrow(2) + " Back",
            get_button_dict(ButtonStyles.SQUOVAL, (105, 30)),
            object_id="@buttonstyles_squoval",
            manager=MANAGER,
        )
        self.inspect_button = UISurfaceImageButton(
            ui_scale(pygame.Rect((741, 60), (34, 34))),
            Icon.MAGNIFY,
            get_button_dict(ButtonStyles.ICON, (34, 34)),
            object_id="@buttonstyles_icon",
        )
        self.relations_tab_button = UISurfaceImageButton(
            ui_scale(pygame.Rect((48, 420), (176, 30))),
            "relations",
            get_button_dict(ButtonStyles.PROFILE_LEFT, (176, 30)),
            object_id="@buttonstyles_profile_left",
            manager=MANAGER,
        )
        self.roles_tab_button = UISurfaceImageButton(
            ui_scale(pygame.Rect((224, 420), (176, 30))),
            "roles",
            get_button_dict(ButtonStyles.PROFILE_MIDDLE, (176, 30)),
            object_id="@buttonstyles_profile_middle",
            manager=MANAGER,
        )
        self.personal_tab_button = UISurfaceImageButton(
            ui_scale(pygame.Rect((400, 420), (176, 30))),
            "personal",
            get_button_dict(ButtonStyles.PROFILE_MIDDLE, (176, 30)),
            object_id="@buttonstyles_profile_middle",
            manager=MANAGER,
        )
        self.dangerous_tab_button = UISurfaceImageButton(
            ui_scale(pygame.Rect((576, 420), (176, 30))),
            "dangerous",
            get_button_dict(ButtonStyles.PROFILE_RIGHT, (176, 30)),
            object_id="@buttonstyles_profile_right",
            manager=MANAGER,
        )

        self.backstory_tab_button = UISurfaceImageButton(
            ui_scale(pygame.Rect((48, 622), (176, 30))),
            "history",
            get_button_dict(ButtonStyles.PROFILE_LEFT, (176, 30)),
            object_id="@buttonstyles_profile_left",
            manager=MANAGER,
        )

        self.conditions_tab_button = UISurfaceImageButton(
            ui_scale(pygame.Rect((224, 622), (176, 30))),
            "conditions",
            get_button_dict(ButtonStyles.PROFILE_MIDDLE, (176, 30)),
            object_id="@buttonstyles_profile_middle",
            manager=MANAGER,
        )

        self.placeholder_tab_3 = UISurfaceImageButton(
            ui_scale(pygame.Rect((400, 622), (176, 30))),
            "",
            get_button_dict(ButtonStyles.PROFILE_MIDDLE, (176, 30)),
            object_id="@buttonstyles_profile_middle",
            starting_height=1,
            manager=MANAGER,
        )
        self.placeholder_tab_3.disable()

        self.placeholder_tab_4 = UISurfaceImageButton(
            ui_scale(pygame.Rect((576, 622), (176, 30))),
            "",
            get_button_dict(ButtonStyles.PROFILE_RIGHT, (176, 30)),
            object_id="@buttonstyles_profile_right",
            manager=MANAGER,
        )
        self.placeholder_tab_4.disable()

        self.build_profile()

        self.hide_mute_buttons()  # no space for mute button on this screen
        self.hide_menu_buttons()  # Menu buttons don't appear on the profile screen
        if game.last_screen_forProfile == "med den screen":
            self.toggle_conditions_tab()

        self.set_cat_location_bg(self.the_cat)

    def clear_profile(self):
        """Clears all profile objects."""
        for ele in self.profile_elements:
            self.profile_elements[ele].kill()
        self.profile_elements = {}

        if self.user_notes:
            self.user_notes = "Click the check mark to enter notes about your cat!"

        for box in self.checkboxes:
            self.checkboxes[box].kill()
        self.checkboxes = {}

    def exit_screen(self):
        self.clear_profile()
        self.back_button.kill()
        self.next_cat_button.kill()
        self.previous_cat_button.kill()
        self.relations_tab_button.kill()
        self.roles_tab_button.kill()
        self.personal_tab_button.kill()
        self.dangerous_tab_button.kill()
        self.backstory_tab_button.kill()
        self.conditions_tab_button.kill()
        self.placeholder_tab_3.kill()
        self.placeholder_tab_4.kill()
        self.inspect_button.kill()
        self.close_current_tab()

    def build_profile(self):
        """Rebuild builds the cat profile. Run when you switch cats
        or for changes in the profile."""
        self.the_cat = Cat.all_cats.get(game.switches["cat"])

        # use these attributes to create differing profiles for StarClan cats etc.
        is_sc_instructor = False
        is_df_instructor = False
        if self.the_cat is None:
            return
        if (
            self.the_cat.dead
            and game.clan.instructor.ID == self.the_cat.ID
            and self.the_cat.df is False
        ):
            is_sc_instructor = True
        elif (
            self.the_cat.dead
            and game.clan.instructor.ID == self.the_cat.ID
            and self.the_cat.df is True
        ):
            is_df_instructor = True

        # Info in string
        cat_name = str(self.the_cat.name)
        cat_name = shorten_text_to_fit(cat_name, 500, 20)
        if self.the_cat.dead:
            cat_name += (
                " (dead)"  # A dead cat will have the (dead) sign next to their name
            )
        if is_sc_instructor:
            self.the_cat.thought = (
                "Hello. I am here to guide the dead cats of "
                + game.clan.name
                + "Clan into StarClan."
            )
        if is_df_instructor:
            self.the_cat.thought = (
                "Hello. I am here to drag the dead cats of "
                + game.clan.name
                + "Clan into the Dark Forest."
            )

        self.profile_elements["cat_name"] = pygame_gui.elements.UITextBox(
            cat_name,
            ui_scale(pygame.Rect((0, 0), (-1, 40))),
            manager=MANAGER,
            object_id=get_text_box_theme("#text_box_40_horizcenter"),
            anchors={"centerx": "centerx"},
        )
        self.profile_elements["cat_name"].set_relative_position(
            ui_scale_offset((0, 140))
        )

        # Write cat thought
        self.profile_elements["cat_thought"] = pygame_gui.elements.UITextBox(
            self.the_cat.thought,
            ui_scale(pygame.Rect((0, 170), (600, -1))),
            wrap_to_height=True,
            object_id=get_text_box_theme("#text_box_30_horizcenter"),
            manager=MANAGER,
            anchors={"centerx": "centerx"},
        )

        self.profile_elements["cat_info_column1"] = UITextBoxTweaked(
            self.generate_column1(self.the_cat),
            ui_scale(pygame.Rect((300, 230), (180, 200))),
            object_id=get_text_box_theme("#text_box_22_horizleft"),
            line_spacing=1,
            manager=MANAGER,
        )
        self.profile_elements["cat_info_column2"] = UITextBoxTweaked(
            self.generate_column2(self.the_cat),
            ui_scale(pygame.Rect((490, 230), (250, 200))),
            object_id=get_text_box_theme("#text_box_22_horizleft"),
            line_spacing=1,
            manager=MANAGER,
        )

        # Set the cat backgrounds.
        if game.clan.clan_settings["backgrounds"]:
            self.profile_elements["background"] = pygame_gui.elements.UIImage(
                ui_scale(pygame.Rect((55, 200), (240, 210))),
                pygame.transform.scale(
                    self.get_platform(), ui_scale_dimensions((240, 210))
                ),
                manager=MANAGER,
            )
            self.profile_elements["background"].disable()

        # Create cat image object
        self.profile_elements["cat_image"] = pygame_gui.elements.UIImage(
            ui_scale(pygame.Rect((100, 200), (150, 150))),
            pygame.transform.scale(
                self.the_cat.sprite, ui_scale_dimensions((150, 150))
            ),
            manager=MANAGER,
        )
        self.profile_elements["cat_image"].disable()

        # if cat is a med or med app, show button for their den
        self.profile_elements["med_den"] = UISurfaceImageButton(
            ui_scale(pygame.Rect((100, 380), (151, 28))),
            "medicine cat den",
            get_button_dict(ButtonStyles.ROUNDED_RECT, (151, 28)),
            object_id="@buttonstyles_rounded_rect",
            manager=MANAGER,
            starting_height=2,
        )
        if not (self.the_cat.dead or self.the_cat.outside) and (
            self.the_cat.status in ["medicine cat", "medicine cat apprentice"]
            or self.the_cat.is_ill()
            or self.the_cat.is_injured()
        ):
            self.profile_elements["med_den"].show()
        else:
            self.profile_elements["med_den"].hide()

        favorite_button_rect = ui_scale(pygame.Rect((0, 0), (28, 28)))
        favorite_button_rect.topright = ui_scale_offset((-5, 146))
        self.profile_elements["favourite_button"] = UIImageButton(
            favorite_button_rect,
            "",
            object_id="#fav_star" if self.the_cat.favourite else "#not_fav_star",
            manager=MANAGER,
            tool_tip_text="Remove favorite"
            if self.the_cat.favourite
            else "Mark as favorite",
            starting_height=2,
            anchors={
                "right": "right",
                "right_target": self.profile_elements["cat_name"],
            },
        )
        self.profile_elements["favourite_button"].rebuild()
        del favorite_button_rect

        # Determine where the next and previous cat buttons lead
        (
            self.next_cat,
            self.previous_cat,
        ) = self.the_cat.determine_next_and_previous_cats()

        # Disable and enable next and previous cat buttons as needed.
        if self.next_cat == 0:
            self.next_cat_button.disable()
        else:
            self.next_cat_button.enable()

        if self.previous_cat == 0:
            self.previous_cat_button.disable()
        else:
            self.previous_cat_button.enable()

        if self.open_tab == "history" and self.open_sub_tab == "user notes":
            self.load_user_notes()

        if self.the_cat.status == "leader" and not self.the_cat.dead:
            self.profile_elements["leader_ceremony"] = UIImageButton(
                ui_scale(pygame.Rect((383, 110), (34, 34))),
                "",
                object_id="#leader_ceremony_button",
                tool_tip_text="Leader Ceremony",
                manager=MANAGER,
            )
        elif self.the_cat.status in ["mediator", "mediator apprentice"]:
            self.profile_elements["mediation"] = UIImageButton(
                ui_scale(pygame.Rect((383, 110), (34, 34))),
                "",
                object_id="#mediation_button",
                manager=MANAGER,
            )
            if self.the_cat.dead or self.the_cat.outside:
                self.profile_elements["mediation"].disable()

    def generate_column1(self, the_cat):
        """Generate the left column information"""
        output = ""
        # SEX/GENDER
        if the_cat.genderalign is None or the_cat.genderalign == the_cat.gender:
            output += str(the_cat.gender)
        else:
            output += str(the_cat.genderalign)
        # NEWLINE ----------
        output += "\n"

        # AGE
        if the_cat.age == "kitten":
            output += "young"
        elif the_cat.age == "senior":
            output += "senior"
        else:
            output += the_cat.age
        # NEWLINE ----------
        output += "\n"

        # EYE COLOR
        output += "eyes: " + str(the_cat.describe_eyes())
        # NEWLINE ----------
        output += "\n"

        # PELT TYPE
        output += "pelt: " + the_cat.pelt.name.lower()
        # NEWLINE ----------
        output += "\n"

        # PELT LENGTH
        output += "fur length: " + the_cat.pelt.length
        # NEWLINE ----------

        # ACCESSORY
        if the_cat.pelt.accessory:
            output += "\n"
            output += "accessory: " + str(
                ACC_DISPLAY[the_cat.pelt.accessory]["default"]
            )
            # NEWLINE ----------

        # PARENTS
        all_parents = [Cat.fetch_cat(i) for i in the_cat.get_parents()]
        if all_parents:
            output += "\n"
            if len(all_parents) == 1:
                output += "parent: " + str(all_parents[0].name)
            elif len(all_parents) > 2:
                output += (
                    "parents: "
                    + ", ".join([str(i.name) for i in all_parents[:2]])
                    + f", and {len(all_parents) - 2} "
                )
                if len(all_parents) - 2 == 1:
                    output += "other"
                else:
                    output += "others"
            else:
                output += "parents: " + ", ".join([str(i.name) for i in all_parents])

        # MOONS
        output += "\n"
        if the_cat.dead:
            output += str(the_cat.moons)
            if the_cat.moons == 1:
                output += " moon (in life)\n"
            elif the_cat.moons != 1:
                output += " moons (in life)\n"

            output += str(the_cat.dead_for)
            if the_cat.dead_for == 1:
                output += " moon (in death)"
            elif the_cat.dead_for != 1:
                output += " moons (in death)"
        else:
            output += str(the_cat.moons)
            if the_cat.moons == 1:
                output += " moon"
            elif the_cat.moons != 1:
                output += " moons"

        # MATE
        if len(the_cat.mate) > 0:
            output += "\n"

            mate_names = []
            # Grab the names of only the first two, since that's all we will display
            for _m in the_cat.mate[:2]:
                mate_ob = Cat.fetch_cat(_m)
                if not isinstance(mate_ob, Cat):
                    continue
                if mate_ob.dead != self.the_cat.dead:
                    if the_cat.dead:
                        former_indicate = "(living)"
                    else:
                        former_indicate = "(dead)"

                    mate_names.append(f"{str(mate_ob.name)} {former_indicate}")
                elif mate_ob.outside != self.the_cat.outside:
                    mate_names.append(f"{str(mate_ob.name)} (away)")
                else:
                    mate_names.append(f"{str(mate_ob.name)}")

            if len(the_cat.mate) == 1:
                output += "mate: "
            else:
                output += "mates: "

            output += ", ".join(mate_names)

            if len(the_cat.mate) > 2:
                output += f", and {len(the_cat.mate) - 2}"
                if len(the_cat.mate) - 2 > 1:
                    output += " others"
                else:
                    output += " other"

        if not the_cat.dead:
            # NEWLINE ----------
            output += "\n"

        return output

    def generate_column2(self, the_cat):
        """Generate the right column information"""
        output = ""

        # STATUS
        if (
            the_cat.outside
            and not the_cat.exiled
            and the_cat.status not in ["kittypet", "loner", "rogue", "former Clancat"]
        ):
            output += "<font color='#FF0000'>lost</font>"
        elif the_cat.exiled:
            output += "<font color='#FF0000'>exiled</font>"
        else:
            output += the_cat.status

        # NEWLINE ----------
        output += "\n"

        # LEADER LIVES:
        # Optional - Only shows up for leaders
        if not the_cat.dead and "leader" in the_cat.status:
            output += "remaining lives: " + str(game.clan.leader_lives)
            # NEWLINE ----------
            output += "\n"

        # MENTOR
        # Only shows up if the cat has a mentor.
        if the_cat.mentor:
            mentor_ob = Cat.fetch_cat(the_cat.mentor)
            if mentor_ob:
                output += "mentor: " + str(mentor_ob.name) + "\n"

        # CURRENT APPRENTICES
        # Optional - only shows up if the cat has an apprentice currently
        if the_cat.apprentice:
            app_count = len(the_cat.apprentice)
            if app_count == 1 and Cat.fetch_cat(the_cat.apprentice[0]):
                output += "apprentice: " + str(
                    Cat.fetch_cat(the_cat.apprentice[0]).name
                )
            elif app_count > 1:
                output += "apprentice: " + ", ".join(
                    [
                        str(Cat.fetch_cat(i).name)
                        for i in the_cat.apprentice
                        if Cat.fetch_cat(i)
                    ]
                )

            # NEWLINE ----------
            output += "\n"

        # FORMER APPRENTICES
        # Optional - Only shows up if the cat has previous apprentice(s)
        if the_cat.former_apprentices:
            apprentices = [
                Cat.fetch_cat(i)
                for i in the_cat.former_apprentices
                if isinstance(Cat.fetch_cat(i), Cat)
            ]

            if len(apprentices) > 2:
                output += (
                    "former apprentices: "
                    + ", ".join([str(i.name) for i in apprentices[:2]])
                    + ", and "
                    + str(len(apprentices) - 2)
                )
                if len(apprentices) - 2 > 1:
                    output += " others"
                else:
                    output += " other"
            else:
                if len(apprentices) > 1:
                    output += "former apprentices: "
                else:
                    output += "former apprentice: "
                output += ", ".join(str(i.name) for i in apprentices)

            # NEWLINE ----------
            output += "\n"

        # CHARACTER TRAIT
        output += the_cat.personality.trait
        # NEWLINE ----------
        output += "\n"

        # CAT SKILLS
        output += the_cat.skills.skill_string()
        # NEWLINE ----------
        output += "\n"

        # EXPERIENCE
        output += "experience: " + str(the_cat.experience_level)

        if game.clan.clan_settings["showxp"]:
            output += " (" + str(the_cat.experience) + ")"
        # NEWLINE ----------
        output += "\n"

        # BACKSTORY
        bs_text = "this should not appear"
        if the_cat.status in ["kittypet", "loner", "rogue", "former Clancat"]:
            bs_text = the_cat.status
        else:
            if the_cat.backstory:
                for category in BACKSTORIES["backstory_categories"]:
                    if (
                        the_cat.backstory
                        in BACKSTORIES["backstory_categories"][category]
                    ):
                        bs_text = BACKSTORIES["backstory_display"][category]
                        break
            else:
                bs_text = "Clanborn"
        output += f"backstory: {bs_text}"
        # NEWLINE ----------
        output += "\n"

        # NUTRITION INFO (if the game is in the correct mode)
        if (
            game.clan.game_mode in ["expanded", "cruel season"]
            and the_cat.is_alive()
            and FRESHKILL_ACTIVE
        ):
            # Check to only show nutrition for clan cats
            if str(the_cat.status) not in [
                "loner",
                "kittypet",
                "rogue",
                "former Clancat",
                "exiled",
            ]:
                nutr = None
                if the_cat.ID in game.clan.freshkill_pile.nutrition_info:
                    nutr = game.clan.freshkill_pile.nutrition_info[the_cat.ID]
                if not nutr:
                    game.clan.freshkill_pile.add_cat_to_nutrition(the_cat)
                    nutr = game.clan.freshkill_pile.nutrition_info[the_cat.ID]
                output += "nutrition: " + nutr.nutrition_text
                if game.clan.clan_settings["showxp"]:
                    output += " (" + str(int(nutr.percentage)) + ")"
                output += "\n"

        if the_cat.is_disabled():
            for condition in the_cat.permanent_condition:
                if (
                    the_cat.permanent_condition[condition]["born_with"] is True
                    and the_cat.permanent_condition[condition]["moons_until"] != -2
                ):
                    continue
                output += "has a permanent condition"

                # NEWLINE ----------
                output += "\n"
                break

        if the_cat.is_injured():
            if "recovering from birth" in the_cat.injuries:
                output += "recovering from birth!"
            elif "pregnant" in the_cat.injuries:
                output += "pregnant!"
            else:
                output += "injured!"
        elif the_cat.is_ill():
            if "grief stricken" in the_cat.illnesses:
                output += "grieving!"
            elif "fleas" in the_cat.illnesses:
                output += "flea-ridden!"
            else:
                output += "sick!"

        return output

    def toggle_history_tab(self, sub_tab_switch=False):
        """Opens the history tab
        param sub_tab_switch should be set to True if switching between sub tabs within the History tab
        """
        previous_open_tab = self.open_tab

        # This closes the current tab, so only one can be open at a time
        self.close_current_tab()

        if previous_open_tab == "history" and sub_tab_switch is False:
            """If the current open tab is history and we aren't switching between sub tabs,
            just close the tab and do nothing else."""
            pass
        else:
            self.open_tab = "history"
            rect = ui_scale(pygame.Rect((0, 0), (620, 157)))
            rect.bottomleft = ui_scale_offset((89, 0))
            self.backstory_background = pygame_gui.elements.UIImage(
                rect,
                get_box(
                    BoxStyles.ROUNDED_BOX, (620, 157), sides=(True, True, False, True)
                ),
                anchors={
                    "bottom": "bottom",
                    "bottom_target": self.conditions_tab_button,
                },
            )
            self.backstory_background.disable()
            self.sub_tab_1 = UIImageButton(
                ui_scale(pygame.Rect((709, 475), (42, 30))),
                "",
                object_id="#sub_tab_1_button",
                manager=MANAGER,
            )
            self.sub_tab_1.disable()
            self.sub_tab_2 = UIImageButton(
                ui_scale(pygame.Rect((709, 512), (42, 30))),
                "",
                object_id="#sub_tab_2_button",
                manager=MANAGER,
            )
            self.sub_tab_2.disable()
            self.sub_tab_3 = UIImageButton(
                ui_scale(pygame.Rect((709, 549), (42, 30))),
                "",
                object_id="#sub_tab_3_button",
                manager=MANAGER,
            )
            self.sub_tab_3.disable()
            self.sub_tab_4 = UIImageButton(
                ui_scale(pygame.Rect((709, 586), (42, 30))),
                "",
                object_id="#sub_tab_4_button",
                manager=MANAGER,
            )
            self.sub_tab_4.disable()
            self.fav_tab = UIImageButton(
                ui_scale(pygame.Rect((55, 480), (28, 28))),
                "",
                object_id="#fav_star",
                tool_tip_text="un-favorite this sub tab",
                manager=MANAGER,
            )
            self.not_fav_tab = UIImageButton(
                ui_scale(pygame.Rect((55, 480), (28, 28))),
                "",
                object_id="#not_fav_star",
                tool_tip_text="favorite this sub tab - it will be the default sub tab displayed when History is viewed",
                manager=MANAGER,
            )

            if self.open_sub_tab != "life events":
                self.toggle_history_sub_tab()
            else:
                # This will be overwritten in update_disabled_buttons_and_text()
                self.history_text_box = pygame_gui.elements.UITextBox(
                    "", ui_scale(pygame.Rect((40, 240), (307, 71))), manager=MANAGER
                )
                self.no_moons = UIImageButton(
                    ui_scale(pygame.Rect((52, 514), (34, 34))),
                    "",
                    object_id="@unchecked_checkbox",
                    tool_tip_text="Show the Moon that certain history events occurred on",
                    manager=MANAGER,
                )
                self.show_moons = UIImageButton(
                    ui_scale(pygame.Rect((52, 514), (34, 34))),
                    "",
                    object_id="@checked_checkbox",
                    tool_tip_text="Stop showing the Moon that certain history events occurred on",
                    manager=MANAGER,
                )

                self.update_disabled_buttons_and_text()

    def toggle_user_notes_tab(self):
        """Opens the User Notes portion of the History Tab"""
        self.load_user_notes()
        if self.user_notes is None:
            self.user_notes = "Click the check mark to enter notes about your cat!"

        self.notes_entry = pygame_gui.elements.UITextEntryBox(
            ui_scale(pygame.Rect((100, 473), (600, 149))),
            initial_text=self.user_notes,
            object_id="#text_box_26_horizleft_pad_10_14",
            manager=MANAGER,
        )

        self.display_notes = UITextBoxTweaked(
            self.user_notes,
            ui_scale(pygame.Rect((100, 473), (60, 149))),
            object_id="#text_box_26_horizleft_pad_10_14",
            line_spacing=1,
            manager=MANAGER,
        )

        self.update_disabled_buttons_and_text()

    def save_user_notes(self):
        """Saves user-entered notes."""
        clanname = game.clan.name

        notes = self.user_notes

        notes_directory = get_save_dir() + "/" + clanname + "/notes"
        notes_file_path = notes_directory + "/" + self.the_cat.ID + "_notes.json"

        if not os.path.exists(notes_directory):
            os.makedirs(notes_directory)

        if (
            notes is None
            or notes == "Click the check mark to enter notes about your cat!"
        ):
            return

        new_notes = {str(self.the_cat.ID): notes}

        game.safe_save(notes_file_path, new_notes)

    def load_user_notes(self):
        """Loads user-entered notes."""
        clanname = game.clan.name

        notes_directory = get_save_dir() + "/" + clanname + "/notes"
        notes_file_path = notes_directory + "/" + self.the_cat.ID + "_notes.json"

        if not os.path.exists(notes_file_path):
            return

        try:
            with open(notes_file_path, "r") as read_file:
                rel_data = ujson.loads(read_file.read())
                self.user_notes = "Click the check mark to enter notes about your cat!"
                if str(self.the_cat.ID) in rel_data:
                    self.user_notes = rel_data.get(str(self.the_cat.ID))
        except Exception as e:
            print(
                f"ERROR: there was an error reading the Notes file of cat #{self.the_cat.ID}.\n",
                e,
            )

    def toggle_history_sub_tab(self):
        """To toggle the history-sub-tab"""

        if self.open_sub_tab == "life events":
            self.toggle_history_tab(sub_tab_switch=True)

        elif self.open_sub_tab == "user notes":
            self.toggle_user_notes_tab()

    def get_all_history_text(self):
        """Generates a string with all important history information."""
        output = ""
        if self.open_sub_tab == "life events":
            # start our history with the backstory, since all cats get one
            life_history = [str(self.get_backstory_text())]

            # now get apprenticeship history and add that if any exists
            app_history = self.get_apprenticeship_text()
            if app_history:
                life_history.append(app_history)

            # Get mentorship text if it exists
            mentor_history = self.get_mentorship_text()
            if mentor_history:
                life_history.append(mentor_history)

            # now go get the scar history and add that if any exists
            body_history = []
            scar_history = self.get_scar_text()
            if scar_history:
                body_history.append(scar_history)
            death_history = self.get_death_text()
            if death_history:
                body_history.append(death_history)
            # join scar and death into one paragraph
            if body_history:
                life_history.append(" ".join(body_history))

            murder = self.get_murder_text()
            if murder:
                life_history.append(murder)

            # join together history list with line breaks
            output = "\n\n".join(life_history)
        return output

    def get_backstory_text(self):
        """
        returns the backstory blurb
        """
        cat_dict = {"m_c": (str(self.the_cat.name), choice(self.the_cat.pronouns))}
        bs_blurb = None
        if self.the_cat.backstory:
            bs_blurb = BACKSTORIES["backstories"][self.the_cat.backstory]
        if (
            self.the_cat.status in ["kittypet", "loner", "rogue", "former Clancat"]
            and self.the_cat.dead
        ):
            bs_blurb = f"This cat was a {self.the_cat.status} in life."
        elif self.the_cat.status in ["kittypet", "loner", "rogue", "former Clancat"]:
            bs_blurb = f"This cat is a {self.the_cat.status} and currently resides outside of the Clans."

        if bs_blurb is not None:
            adjust_text = str(bs_blurb).replace("This cat", str(self.the_cat.name))
            text = adjust_text
        else:
            text = str(self.the_cat.name) + "'s past history is unknown."

        if not self.the_cat.dead and self.the_cat.status not in [
            "kittypet",
            "loner",
            "rogue",
            "former Clancat",
        ]:
            beginning = History.get_beginning(self.the_cat)
            if beginning:
                if beginning["clan_born"]:
                    text += (
                        " {PRONOUN/m_c/subject/CAP} {VERB/m_c/were/was} born on Moon "
                        + str(beginning["moon"])
                        + " during "
                        + str(beginning["birth_season"])
                        + "."
                    )
                else:
                    text += (
                        " {PRONOUN/m_c/subject/CAP} joined the Clan on Moon "
                        + str(beginning["moon"])
                        + " at the age of "
                        + str(beginning["age"])
                        + " Moons."
                    )

        text = process_text(text, cat_dict)
        return text

    def get_scar_text(self):
        """
        returns the adjusted scar text
        """
        scar_text = []
        scar_history = History.get_death_or_scars(self.the_cat, scar=True)
        if game.switches["show_history_moons"]:
            moons = True
        else:
            moons = False

        if scar_history:
            i = 0
            for scar in scar_history:
                # base adjustment to get the cat's name and moons if needed
                new_text = event_text_adjust(
                    Cat,
                    scar["text"],
                    main_cat=self.the_cat,
                    random_cat=Cat.fetch_cat(scar["involved"]),
                )

                if moons:
                    new_text += f" (Moon {scar['moon']})"

                # checking to see if we can throw out a duplicate
                if new_text in scar_text:
                    i += 1
                    continue

                # the first event keeps the cat's name, consecutive events get to switch it up a bit
                if i != 0:
                    sentence_beginners = [
                        "This cat",
                        "Then {PRONOUN/m_c/subject} {VERB/m_c/were/was}",
                        "{PRONOUN/m_c/subject/CAP} {VERB/m_c/were/was} also",
                        "Also, {PRONOUN/m_c/subject} {VERB/m_c/were/was}",
                        "As well as",
                        "{PRONOUN/m_c/subject/CAP} {VERB/m_c/were/was} then",
                    ]
                    chosen = choice(sentence_beginners)
                    if chosen == "This cat":
                        new_text = new_text.replace(str(self.the_cat.name), chosen, 1)
                    else:
                        new_text = new_text.replace(
                            f"{self.the_cat.name} was", f"{chosen}", 1
                        )
                cat_dict = {
                    "m_c": (str(self.the_cat.name), choice(self.the_cat.pronouns))
                }
                new_text = process_text(new_text, cat_dict)
                scar_text.append(new_text)
                i += 1

            scar_history = " ".join(scar_text)

        return scar_history

    def get_apprenticeship_text(self):
        """
        returns adjusted apprenticeship history text (mentor influence and app ceremony)
        """
        if self.the_cat.status in ["kittypet", "loner", "rogue", "former Clancat"]:
            return ""

        mentor_influence = History.get_mentor_influence(self.the_cat)
        influence_history = ""

        # First, just list the mentors:
        if self.the_cat.status in ["kitten", "newborn"]:
            influence_history = "This cat has not begun training."
        elif self.the_cat.status in [
            "apprentice",
            "medicine cat apprentice",
            "mediator apprentice",
        ]:
            influence_history = "This cat has not finished training."
        else:
            valid_formor_mentors = [
                Cat.fetch_cat(i)
                for i in self.the_cat.former_mentor
                if isinstance(Cat.fetch_cat(i), Cat)
            ]
            if valid_formor_mentors:
                influence_history += (
                    "{PRONOUN/m_c/subject/CAP} {VERB/m_c/were/was} mentored by "
                )
                if len(valid_formor_mentors) > 1:
                    influence_history += (
                        ", ".join([str(i.name) for i in valid_formor_mentors[:-1]])
                        + " and "
                        + str(valid_formor_mentors[-1].name)
                        + ". "
                    )
                else:
                    influence_history += str(valid_formor_mentors[0].name) + ". "
            else:
                influence_history += "This cat either did not have a mentor, or {PRONOUN/m_c/poss} mentor is unknown. "

            # Second, do the facet/personality effect
            trait_influence = []
            if "trait" in mentor_influence and isinstance(
                mentor_influence["trait"], dict
            ):
                for _mentor in mentor_influence["trait"]:
                    # If the strings are not set (empty list), continue.
                    if not mentor_influence["trait"][_mentor].get("strings"):
                        continue

                    ment_obj = Cat.fetch_cat(_mentor)
                    # Continue of the mentor is invalid too.
                    if not isinstance(ment_obj, Cat):
                        continue

                    if len(mentor_influence["trait"][_mentor].get("strings")) > 1:
                        string_snippet = (
                            ", ".join(
                                mentor_influence["trait"][_mentor].get("strings")[:-1]
                            )
                            + " and "
                            + mentor_influence["trait"][_mentor].get("strings")[-1]
                        )
                    else:
                        string_snippet = mentor_influence["trait"][_mentor].get(
                            "strings"
                        )[0]

                    trait_influence.append(
                        str(ment_obj.name)
                        + " influenced {PRONOUN/m_c/object} to be more likely to "
                        + string_snippet
                        + ". "
                    )

            influence_history += " ".join(trait_influence)

            skill_influence = []
            if "skill" in mentor_influence and isinstance(
                mentor_influence["skill"], dict
            ):
                for _mentor in mentor_influence["skill"]:
                    # If the strings are not set (empty list), continue.
                    if not mentor_influence["skill"][_mentor].get("strings"):
                        continue

                    ment_obj = Cat.fetch_cat(_mentor)
                    # Continue of the mentor is invalid too.
                    if not isinstance(ment_obj, Cat):
                        continue

                    if len(mentor_influence["skill"][_mentor].get("strings")) > 1:
                        string_snippet = (
                            ", ".join(
                                mentor_influence["skill"][_mentor].get("strings")[:-1]
                            )
                            + " and "
                            + mentor_influence["skill"][_mentor].get("strings")[-1]
                        )
                    else:
                        string_snippet = mentor_influence["skill"][_mentor].get(
                            "strings"
                        )[0]

                    skill_influence.append(
                        str(ment_obj.name)
                        + " helped {PRONOUN/m_c/object} become better at "
                        + string_snippet
                        + ". "
                    )

            influence_history += " ".join(skill_influence)

        app_ceremony = History.get_app_ceremony(self.the_cat)

        graduation_history = ""
        if app_ceremony:
            graduation_history = (
                "When {PRONOUN/m_c/subject} graduated, {PRONOUN/m_c/subject} {VERB/m_c/were/was} honored for {PRONOUN/m_c/poss} "
                + app_ceremony["honor"]
                + "."
            )

            grad_age = app_ceremony["graduation_age"]
            if int(grad_age) < 11:
                graduation_history += (
                    " {PRONOUN/m_c/poss/CAP} training went so well that {PRONOUN/m_c/subject} graduated early at "
                    + str(grad_age)
                    + " moons old."
                )
            elif int(grad_age) > 13:
                graduation_history += (
                    " {PRONOUN/m_c/subject/CAP} graduated late at "
                    + str(grad_age)
                    + " moons old."
                )
            else:
                graduation_history += (
                    " {PRONOUN/m_c/subject/CAP} graduated at "
                    + str(grad_age)
                    + " moons old."
                )

            if game.switches["show_history_moons"]:
                graduation_history += f" (Moon {app_ceremony['moon']})"
        cat_dict = {"m_c": (str(self.the_cat.name), choice(self.the_cat.pronouns))}
        apprenticeship_history = influence_history + " " + graduation_history
        apprenticeship_history = process_text(apprenticeship_history, cat_dict)
        return apprenticeship_history

    def get_mentorship_text(self):
        """

        returns full list of previously mentored apprentices.

        """

        text = ""
        # Doing this is two steps
        all_real_apprentices = [
            Cat.fetch_cat(i)
            for i in self.the_cat.former_apprentices
            if isinstance(Cat.fetch_cat(i), Cat)
        ]
        if all_real_apprentices:
            text = "{PRONOUN/m_c/subject/CAP} mentored "
            if len(all_real_apprentices) > 2:
                text += (
                    ", ".join([str(i.name) for i in all_real_apprentices[:-1]])
                    + ", and "
                    + str(all_real_apprentices[-1].name)
                    + "."
                )
            elif len(all_real_apprentices) == 2:
                text += (
                    str(all_real_apprentices[0].name)
                    + " and "
                    + str(all_real_apprentices[1].name)
                    + "."
                )
            elif len(all_real_apprentices) == 1:
                text += str(all_real_apprentices[0].name) + "."

            cat_dict = {"m_c": (str(self.the_cat.name), choice(self.the_cat.pronouns))}

            text = process_text(text, cat_dict)

        return text

    def get_text_for_murder_event(self, event, death):
        """Returns the adjusted murder history text for the victim"""

        if game.switches["show_history_moons"]:
            moons = True
        else:
            moons = False

        if event["text"] == death["text"] and event["moon"] == death["moon"]:
            if event["revealed"] is True:
                final_text = event_text_adjust(
                    Cat,
                    event["text"],
                    main_cat=self.the_cat,
                    random_cat=Cat.fetch_cat(death["involved"]),
                )

                if event.get("revelation_text"):
                    final_text = f"{final_text} {event['revelation_text']}"
                if moons:
                    if event.get("revelation_moon"):
                        final_text = f"{final_text} (Moon {event['revelation_moon']})."
                return final_text
            else:
                return event_text_adjust(
                    Cat,
                    event["text"],
                    main_cat=self.the_cat,
                    random_cat=Cat.fetch_cat(death["involved"]),
                )

        return None

    def get_death_text(self):
        """
        returns adjusted death history text
        """
        text = None
        death_history = self.the_cat.history.get_death_or_scars(
            self.the_cat, death=True
        )
        murder_history = self.the_cat.history.get_murders(self.the_cat)
        if game.switches["show_history_moons"]:
            moons = True
        else:
            moons = False

        if death_history:
            all_deaths = []
            death_number = len(death_history)
            for index, death in enumerate(death_history):
                found_murder = (
                    False  # Add this line to track if a matching murder event is found
                )
                if "is_victim" in murder_history:
                    for event in murder_history["is_victim"]:
                        text = self.get_text_for_murder_event(event, death)
                        if text is not None:
                            found_murder = True  # Update the flag if a matching murder event is found
                            break

                        if found_murder and text is not None and not event["revealed"]:
                            text = event_text_adjust(
                                Cat,
                                event["text"],
                                main_cat=self.the_cat,
                                random_cat=Cat.fetch_cat(death["involved"]),
                            )
                if not found_murder:
                    text = event_text_adjust(
                        Cat,
                        death["text"],
                        main_cat=self.the_cat,
                        random_cat=Cat.fetch_cat(death["involved"]),
                    )

                if self.the_cat.status == "leader":
                    if index == death_number - 1 and self.the_cat.dead:
                        if death_number == 9:
                            life_text = "lost {PRONOUN/m_c/poss} final life"
                        elif death_number == 1:
                            life_text = "lost all of {PRONOUN/m_c/poss} lives"
                        else:
                            life_text = "lost the rest of {PRONOUN/m_c/poss} lives"
                    else:
                        life_names = [
                            "first",
                            "second",
                            "third",
                            "fourth",
                            "fifth",
                            "sixth",
                            "seventh",
                            "eigth",
                        ]
                        life_text = (
                            "lost {PRONOUN/m_c/poss} " + life_names[index] + " life"
                        )
                elif death_number > 1:
                    # for retired leaders
                    if index == death_number - 1 and self.the_cat.dead:
                        life_text = "lost {PRONOUN/m_c/poss} last remaining life"
                        # added code
                        if "This cat was" in text:
                            text = text.replace("This cat was", "{VERB/m_c/were/was}")
                        else:
                            text = text[0].lower() + text[1:]
                    else:
                        life_text = "lost a life"
                else:
                    life_text = ""

                if text:
                    if life_text:
                        text = f"{life_text} when {{PRONOUN/m_c/subject}} {text}"
                    else:
                        text = f"{text}"

                    if moons:
                        text += f" (Moon {death['moon']})"
                    all_deaths.append(text)

            if self.the_cat.status == "leader" or death_number > 1:
                if death_number > 1:
                    deaths = str("\n" + str(self.the_cat.name) + " ").join(all_deaths)
                else:
                    deaths = all_deaths[0]

                if not deaths.endswith("."):
                    deaths += "."

                text = str(self.the_cat.name) + " " + deaths

            else:
                text = all_deaths[0]

            cat_dict = {"m_c": (str(self.the_cat.name), choice(self.the_cat.pronouns))}
            text = process_text(text, cat_dict)

        return text

    def get_murder_text(self):
        """
        returns adjusted murder history text FOR THE MURDERER

        """
        murder_history = History.get_murders(self.the_cat)
        victim_text = ""

        if game.switches["show_history_moons"]:
            moons = True
        else:
            moons = False
        victims = []
        if murder_history:
            if "is_murderer" in murder_history:
                victims = murder_history["is_murderer"]

        if len(victims) > 0:
            victim_names = {}
            name_list = []
            reveal_text = None

            for victim in victims:
                if not Cat.fetch_cat(victim["victim"]):
                    continue
                name = str(Cat.fetch_cat(victim["victim"]).name)

                if victim["revealed"]:
                    victim_names[name] = []
                    if victim.get("revelation_text"):
                        reveal_text = victim["revelation_text"]
                    if moons:
                        victim_names[name].append(victim["moon"])
                        if victim.get("revelation_moon"):
                            reveal_text = (
                                f"{reveal_text} (Moon {victim['revelation_moon']})"
                            )

            if victim_names:
                for name in victim_names:
                    if not moons:
                        name_list.append(name)
                    else:
                        name_list.append(f"{name} (Moon {victim_names[name][0]})")

                if len(name_list) == 1:
                    victim_text = f"{self.the_cat.name} murdered {name_list[0]}."
                elif len(victim_names) == 2:
                    victim_text = (
                        f"{self.the_cat.name} murdered {' and '.join(name_list)}."
                    )
                else:
                    victim_text = f"{self.the_cat.name} murdered {', '.join(name_list[:-1])}, and {name_list[-1]}."

            if reveal_text:
                cat_dict = {
                    "m_c": (str(self.the_cat.name), choice(self.the_cat.pronouns))
                }
                victim_text = f"{victim_text} {process_text(reveal_text, cat_dict)}"

        return victim_text

    def toggle_conditions_tab(self):
        """Opens the conditions tab"""
        previous_open_tab = self.open_tab
        # This closes the current tab, so only one can be open at a time
        self.close_current_tab()

        if previous_open_tab == "conditions":
            """If the current open tab is conditions, just close the tab and do nothing else."""
            pass
        else:
            self.open_tab = "conditions"
            self.conditions_page = 0

            rect = ui_scale(pygame.Rect((0, 0), (624, 151)))
            rect.bottomleft = ui_scale_offset((0, 0))
            self.conditions_background = pygame_gui.elements.UIImage(
                rect,
                self.conditions_tab,
                starting_height=2,
                anchors={
                    "bottom": "bottom",
                    "bottom_target": self.conditions_tab_button,
                    "centerx": "centerx",
                },
            )
            del rect

            rect = ui_scale(pygame.Rect((-5, 537), (34, 34)))
            self.right_conditions_arrow = UISurfaceImageButton(
                rect,
                Icon.ARROW_RIGHT,
                get_button_dict(ButtonStyles.ICON, (34, 34)),
                object_id="@buttonstyles_icon",
                manager=MANAGER,
                anchors={"left_target": self.conditions_background},
            )
            del rect

            rect = ui_scale(pygame.Rect((0, 0), (34, 34)))
            rect.topright = ui_scale_offset((5, 537))
            self.left_conditions_arrow = UISurfaceImageButton(
                rect,
                Icon.ARROW_LEFT,
                get_button_dict(ButtonStyles.ICON, (34, 34)),
                object_id="@buttonstyles_icon",
                anchors={"right": "right", "right_target": self.conditions_background},
            )
            del rect

            # This will be overwritten in update_disabled_buttons_and_text()
            self.update_disabled_buttons_and_text()

    def display_conditions_page(self):
        # tracks the position of the detail boxes
        if self.condition_container:
            self.condition_container.kill()

        self.condition_container = pygame_gui.core.UIContainer(
            ui_scale(pygame.Rect((89, 471), (624, 151))), MANAGER
        )

        # gather a list of all the conditions and info needed.
        all_illness_injuries = [
            (i, self.get_condition_details(i))
            for i in self.the_cat.permanent_condition
            if not (
                self.the_cat.permanent_condition[i]["born_with"]
                and self.the_cat.permanent_condition[i]["moons_until"] != -2
            )
        ]
        all_illness_injuries.extend(
            [(i, self.get_condition_details(i)) for i in self.the_cat.injuries]
        )
        all_illness_injuries.extend(
            [
                (i, self.get_condition_details(i))
                for i in self.the_cat.illnesses
                if i not in ("an infected wound", "a festering wound")
            ]
        )
        all_illness_injuries = chunks(all_illness_injuries, 4)

        if not all_illness_injuries:
            self.conditions_page = 0
            self.right_conditions_arrow.disable()
            self.left_conditions_arrow.disable()
            return

        # Adjust the page number if it somehow goes out of range.
        if self.conditions_page < 0:
            self.conditions_page = 0
        elif self.conditions_page > len(all_illness_injuries) - 1:
            self.conditions_page = len(all_illness_injuries) - 1

        # Disable the arrow buttons
        if self.conditions_page == 0:
            self.left_conditions_arrow.disable()
        else:
            self.left_conditions_arrow.enable()

        if self.conditions_page >= len(all_illness_injuries) - 1:
            self.right_conditions_arrow.disable()
        else:
            self.right_conditions_arrow.enable()

        x_pos = 13
        for con in all_illness_injuries[self.conditions_page]:
            # Background Box
            bg = pygame_gui.elements.UIPanel(
                ui_scale(pygame.Rect((x_pos, 13), (142, 145))),
                manager=MANAGER,
                container=self.condition_container,
                object_id="#profile_condition_panel",
            )

<<<<<<< HEAD
=======
            y_adjust = 60

>>>>>>> e89e75f9
            name = UITextBoxTweaked(
                con[0],
                ui_scale(pygame.Rect((0, 5), (138, -1))),
                line_spacing=0.90,
                object_id="#text_box_30_horizcenter",
                container=bg,
                manager=MANAGER,
                anchors={"left": "left", "right": "right"},
            )

            y_adjust = name.get_relative_rect().height
            details_rect = ui_scale(pygame.Rect((0, 0), (138, -1)))
            details_rect.y = y_adjust

            UITextBoxTweaked(
                con[1],
                details_rect,
                line_spacing=0.90,
                object_id="#text_box_22_horizcenter_pad_20_20",
                container=bg,
                manager=MANAGER,
                anchors={"centerx": "centerx"},
            )

<<<<<<< HEAD
            x_pos += 152
=======
            x_pos += 304
>>>>>>> e89e75f9

        return

    def get_condition_details(self, name):
        """returns the relevant condition details as one string with line breaks"""
        text_list = []
        cat_name = self.the_cat.name

        # collect details for perm conditions
        if name in self.the_cat.permanent_condition:
            # display if the cat was born with it
            if self.the_cat.permanent_condition[name]["born_with"] is True:
                text_list.append(f"born with this condition")
            else:
                # moons with the condition if not born with condition
                moons_with = (
                    game.clan.age - self.the_cat.permanent_condition[name]["moon_start"]
                )
                if moons_with != 1:
                    text_list.append(f"has had this condition for {moons_with} moons")
                else:
                    text_list.append(f"has had this condition for 1 moon")

            # is permanent
            text_list.append("permanent condition")

            # infected or festering
            complication = self.the_cat.permanent_condition[name].get(
                "complication", None
            )
            if complication is not None:
                if "a festering wound" in self.the_cat.illnesses:
                    complication = "festering"
                text_list.append(f"is {complication}!")

        # collect details for injuries
        if name in self.the_cat.injuries:
            # moons with condition
            keys = self.the_cat.injuries[name].keys()
            moons_with = game.clan.age - self.the_cat.injuries[name]["moon_start"]
            insert = "has been hurt for"

            if name == "recovering from birth":
                insert = "has been recovering for"
            elif name == "pregnant":
                insert = "has been pregnant for"

            if moons_with != 1:
                text_list.append(f"{insert} {moons_with} moons")
            else:
                text_list.append(f"{insert} 1 moon")

            # infected or festering
            if "complication" in keys:
                complication = self.the_cat.injuries[name]["complication"]
                if complication is not None:
                    if "a festering wound" in self.the_cat.illnesses:
                        complication = "festering"
                    text_list.append(f"is {complication}!")

            # can or can't patrol
            if self.the_cat.injuries[name]["severity"] != "minor":
                text_list.append("Can't work with this condition")

        # collect details for illnesses
        if name in self.the_cat.illnesses:
            # moons with condition
            moons_with = game.clan.age - self.the_cat.illnesses[name]["moon_start"]
            insert = "has been sick for"

            if name == "grief stricken":
                insert = "has been grieving for"

            if moons_with != 1:
                text_list.append(f"{insert} {moons_with} moons")
            else:
                text_list.append(f"{insert} 1 moon")

            if self.the_cat.illnesses[name]["infectiousness"] != 0:
                text_list.append("infectious!")

            # can or can't patrol
            if self.the_cat.illnesses[name]["severity"] != "minor":
                text_list.append("Can't work with this condition")

        text = "<br><br>".join(text_list)
        return text

    def toggle_relations_tab(self):
        """Opens relations tab"""
        # Save what is previously open, for toggle purposes.
        previous_open_tab = self.open_tab

        # This closes the current tab, so only one can be open as a time
        self.close_current_tab()

        if previous_open_tab == "relations":
            """If the current open tab is relations, just close the tab and do nothing else."""
            pass
        else:
            self.open_tab = "relations"
            self.family_tree_button = UISurfaceImageButton(
                ui_scale(pygame.Rect((50, 450), (172, 36))),
                "family tree",
                get_button_dict(ButtonStyles.LADDER_TOP, (172, 36)),
                object_id="@buttonstyles_ladder_top",
                starting_height=2,
                manager=MANAGER,
            )
            self.change_adoptive_parent_button = UISurfaceImageButton(
                ui_scale(pygame.Rect((50, 486), (172, 36))),
                "adoptive parents",
                get_button_dict(ButtonStyles.LADDER_MIDDLE, (172, 36)),
                object_id="@buttonstyles_ladder_middle",
                starting_height=2,
                manager=MANAGER,
            )
            self.see_relationships_button = UISurfaceImageButton(
                ui_scale(pygame.Rect((50, 522), (172, 36))),
                "see relationships",
                get_button_dict(ButtonStyles.LADDER_MIDDLE, (172, 36)),
                object_id="@buttonstyles_ladder_middle",
                starting_height=2,
                manager=MANAGER,
            )
            self.choose_mate_button = UISurfaceImageButton(
                ui_scale(pygame.Rect((50, 558), (172, 36))),
                "choose mate",
                get_button_dict(ButtonStyles.LADDER_BOTTOM, (172, 36)),
                object_id="@buttonstyles_ladder_bottom",
                starting_height=2,
                manager=MANAGER,
            )
            self.update_disabled_buttons_and_text()

    def toggle_roles_tab(self):
        # Save what is previously open, for toggle purposes.
        previous_open_tab = self.open_tab

        # This closes the current tab, so only one can be open as a time
        self.close_current_tab()

        if previous_open_tab == "roles":
            """If the current open tab is roles, just close the tab and do nothing else."""
            pass
        else:
            self.open_tab = "roles"

            self.manage_roles = UISurfaceImageButton(
                ui_scale(pygame.Rect((226, 450), (172, 36))),
                "manage roles",
                get_button_dict(ButtonStyles.LADDER_TOP, (172, 36)),
                object_id="@buttonstyles_ladder_top",
                starting_height=2,
                manager=MANAGER,
            )
            self.change_mentor_button = UISurfaceImageButton(
                ui_scale(pygame.Rect((226, 486), (172, 36))),
                "change mentor",
                get_button_dict(ButtonStyles.LADDER_BOTTOM, (172, 36)),
                object_id="@buttonstyles_ladder_bottom",
                starting_height=2,
                manager=MANAGER,
            )
            self.update_disabled_buttons_and_text()

    def toggle_personal_tab(self):
        # Save what is previously open, for toggle purposes.
        previous_open_tab = self.open_tab

        # This closes the current tab, so only one can be open as a time
        self.close_current_tab()

        if previous_open_tab == "personal":
            """If the current open tab is personal, just close the tab and do nothing else."""
            pass
        else:
            self.open_tab = "personal"
            self.change_name_button = UISurfaceImageButton(
                ui_scale(pygame.Rect((402, 450), (172, 36))),
                "change name",
                get_button_dict(ButtonStyles.LADDER_TOP, (172, 36)),
                object_id="@buttonstyles_ladder_top",
                starting_height=2,
                manager=MANAGER,
            )
            self.cis_trans_button = UISurfaceImageButton(
                ui_scale(pygame.Rect((402, 0), (172, 52))),
                "debug\nuwu",
                get_button_dict(ButtonStyles.LADDER_MIDDLE, (172, 52)),
                object_id="@buttonstyles_ladder_middle",
                text_layer_object_id="@buttonstyles_ladder_multiline",
                starting_height=2,
                manager=MANAGER,
                anchors={"top_target": self.change_name_button},
                text_is_multiline=True,
            )
            self.specify_gender_button = UISurfaceImageButton(
                ui_scale(pygame.Rect((402, 0), (172, 36))),
                "specify gender",
                get_button_dict(ButtonStyles.LADDER_MIDDLE, (172, 36)),
                object_id="@buttonstyles_ladder_middle",
                starting_height=2,
                manager=MANAGER,
                anchors={"top_target": self.cis_trans_button},
            )
            self.cat_toggles_button = UISurfaceImageButton(
                ui_scale(pygame.Rect((402, 0), (172, 36))),
                "cat toggles",
                get_button_dict(ButtonStyles.LADDER_BOTTOM, (172, 36)),
                object_id="@buttonstyles_ladder_bottom",
                starting_height=2,
                manager=MANAGER,
                anchors={"top_target": self.specify_gender_button},
            )

            self.update_disabled_buttons_and_text()

    def toggle_dangerous_tab(self):
        # Save what is previously open, for toggle purposes.
        previous_open_tab = self.open_tab

        # This closes the current tab, so only one can be open as a time
        self.close_current_tab()

        if previous_open_tab == "dangerous":
            """If the current open tab is dangerous, just close the tab and do nothing else."""
            pass
        else:
            self.open_tab = "dangerous"
            self.exile_cat_button = UIImageButton(
                ui_scale(pygame.Rect((578, 450), (172, 36))),
                "",
                object_id="#exile_cat_button",
                tool_tip_text="This cannot be reversed.",
                starting_height=2,
                manager=MANAGER,
            )
            self.kill_cat_button = UIImageButton(
                ui_scale(pygame.Rect((578, 486), (172, 36))),
                "",
                object_id="#kill_cat_button",
                tool_tip_text="This will open a confirmation window and allow you to input a death reason",
                starting_height=2,
                manager=MANAGER,
            )
            self.destroy_accessory_button = UISurfaceImageButton(
                ui_scale(pygame.Rect((578, 0), (172, 36))),
                "destroy accessory",
                get_button_dict(ButtonStyles.LADDER_BOTTOM, (172, 36)),
                object_id="@buttonstyles_ladder_bottom",
                starting_height=2,
                manager=MANAGER,
                anchors={"top_target": self.kill_cat_button},
            )

            # These are a placeholders, to be killed and recreated in self.update_disabled_buttons_and_text().
            #   This it due to the image switch depending on the cat's status, and the location switch the close button
            #    If you can think of a better way to do this, please fix!
            self.update_disabled_buttons_and_text()

    def update_disabled_buttons_and_text(self):
        """Sets which tab buttons should be disabled. This is run when the cat is switched."""
        if self.open_tab is None:
            pass
        elif self.open_tab == "relations":
            if self.the_cat.dead:
                self.see_relationships_button.disable()
                self.change_adoptive_parent_button.disable()
            else:
                self.see_relationships_button.enable()
                self.change_adoptive_parent_button.enable()

            if (
                self.the_cat.age
                not in ["young adult", "adult", "senior adult", "senior"]
                or self.the_cat.exiled
                or self.the_cat.outside
            ):
                self.choose_mate_button.disable()
            else:
                self.choose_mate_button.enable()

        # Roles Tab
        elif self.open_tab == "roles":
            if self.the_cat.dead or self.the_cat.outside:
                self.manage_roles.disable()
            else:
                self.manage_roles.enable()
            if (
                self.the_cat.status
                not in ["apprentice", "medicine cat apprentice", "mediator apprentice"]
                or self.the_cat.dead
                or self.the_cat.outside
            ):
                self.change_mentor_button.disable()
            else:
                self.change_mentor_button.enable()

        elif self.open_tab == "personal":
            # Button to trans or cis the cats.
            if self.the_cat.gender == "male" and self.the_cat.genderalign == "male":
                self.cis_trans_button.set_text("change to trans\nfemale")
            elif (
                self.the_cat.gender == "female" and self.the_cat.genderalign == "female"
            ):
                self.cis_trans_button.set_text("change to trans\nmale")
            elif self.the_cat.genderalign in ["trans female", "trans male"]:
                self.cis_trans_button.set_text("change to\nnonbinary")
            elif self.the_cat.genderalign not in [
                "female",
                "trans female",
                "male",
                "trans male",
            ]:
                self.cis_trans_button.set_text("change to \ncisgender")
            elif self.the_cat.gender == "male" and self.the_cat.genderalign == "female":
                self.cis_trans_button.set_text("change to \ncisgender")
            elif self.the_cat.gender == "female" and self.the_cat.genderalign == "male":
                self.cis_trans_button.set_text("change to \ncisgender")
            elif self.the_cat.genderalign:
                self.cis_trans_button.set_text("change to \ncisgender")
            else:
                self.cis_trans_button.set_text("change to \ncisgender")
                self.cis_trans_button.disable()

        # Dangerous Tab
        elif self.open_tab == "dangerous":
            # Button to exile cat
            if self.exile_cat_button:
                self.exile_cat_button.kill()
            if not self.the_cat.dead:
                self.exile_cat_button = UIImageButton(
                    ui_scale(pygame.Rect((578, 450), (172, 36))),
                    "",
                    object_id="#exile_cat_button",
                    tool_tip_text="This cannot be reversed.",
                    starting_height=2,
                    manager=MANAGER,
                )
                if self.the_cat.exiled or self.the_cat.outside:
                    self.exile_cat_button.disable()
            elif self.the_cat.dead:
                object_id = "#exile_df_button"
                if self.the_cat.df:
                    object_id = "#guide_sc_button"
                if self.the_cat.dead and game.clan.instructor.ID == self.the_cat.ID:
                    self.exile_cat_button = UIImageButton(
                        ui_scale(pygame.Rect((578, 450), (172, 46))),
                        "",
                        object_id=object_id,
                        tool_tip_text="Changing where this cat resides will change "
                        "where your Clan goes after death. ",
                        starting_height=2,
                        manager=MANAGER,
                    )
                else:
                    self.exile_cat_button = UIImageButton(
                        ui_scale(pygame.Rect((578, 450), (172, 46))),
                        "",
                        object_id=object_id,
                        starting_height=2,
                        manager=MANAGER,
                    )
            else:
                self.exile_cat_button = UIImageButton(
                    ui_scale(pygame.Rect((578, 450), (172, 36))),
                    "",
                    object_id="#exile_cat_button",
                    tool_tip_text="This cannot be reversed.",
                    starting_height=2,
                    manager=MANAGER,
                )
                self.exile_cat_button.disable()

            if not self.the_cat.dead:
                self.kill_cat_button.enable()
            else:
                self.kill_cat_button.disable()

            if self.the_cat.pelt.accessory:
                self.destroy_accessory_button.enable()
            else:
                self.destroy_accessory_button.disable()
        # History Tab:
        elif self.open_tab == "history":
            # show/hide fav tab star
            if self.open_sub_tab == game.switches["favorite_sub_tab"]:
                self.fav_tab.show()
                self.not_fav_tab.hide()
            else:
                self.fav_tab.hide()
                self.not_fav_tab.show()

            if self.open_sub_tab == "life events":
                self.sub_tab_1.disable()
                self.sub_tab_2.enable()
                self.history_text_box.kill()
                self.history_text_box = UITextBoxTweaked(
                    self.get_all_history_text(),
                    ui_scale(pygame.Rect((100, 473), (600, 149))),
                    object_id="#text_box_26_horizleft_pad_10_14",
                    line_spacing=1,
                    manager=MANAGER,
                )

                self.no_moons.kill()
                self.show_moons.kill()
                self.no_moons = UIImageButton(
                    ui_scale(pygame.Rect((52, 514), (34, 34))),
                    "",
                    object_id="@unchecked_checkbox",
                    tool_tip_text="Show the Moon that certain history events occurred on",
                    manager=MANAGER,
                )
                self.show_moons = UIImageButton(
                    ui_scale(pygame.Rect((52, 514), (34, 34))),
                    "",
                    object_id="@checked_checkbox",
                    tool_tip_text="Stop showing the Moon that certain history events occurred on",
                    manager=MANAGER,
                )
                if game.switches["show_history_moons"]:
                    self.no_moons.kill()
                else:
                    self.show_moons.kill()
            elif self.open_sub_tab == "user notes":
                self.sub_tab_1.enable()
                self.sub_tab_2.disable()
                if self.history_text_box:
                    self.history_text_box.kill()
                    self.no_moons.kill()
                    self.show_moons.kill()
                if self.save_text:
                    self.save_text.kill()
                if self.notes_entry:
                    self.notes_entry.kill()
                if self.edit_text:
                    self.edit_text.kill()
                if self.display_notes:
                    self.display_notes.kill()
                if self.help_button:
                    self.help_button.kill()

                self.help_button = UIImageButton(
                    ui_scale(pygame.Rect((52, 584), (34, 34))),
                    "",
                    object_id="#help_button",
                    manager=MANAGER,
                    tool_tip_text="The notes section has limited html capabilities.<br>"
                    "Use the following commands with < and > in place of the apostrophes.<br>"
                    "-'br' to start a new line.<br>"
                    "-Encase text between 'b' and '/b' to bold.<br>"
                    "-Encase text between 'i' and '/i' to italicize.<br>"
                    "-Encase text between 'u' and '/u' to underline.<br><br>"
                    "The following font related codes can be used, "
                    "but keep in mind that not all font faces will work.<br>"
                    "-Encase text between 'font face = name of font you wish to use' and '/font' to change the font face.<br>"
                    "-Encase text between 'font color= #hex code of the color' and '/font' to change the color of the text.<br>"
                    "-Encase text between 'font size=number of size' and '/font' to change the text size.",
                )
                if self.editing_notes is True:
                    self.save_text = UIImageButton(
                        ui_scale(pygame.Rect((52, 514), (34, 34))),
                        "",
                        object_id="@unchecked_checkbox",
                        tool_tip_text="lock and save text",
                        manager=MANAGER,
                    )

                    self.notes_entry = pygame_gui.elements.UITextEntryBox(
                        ui_scale(pygame.Rect((100, 473), (600, 149))),
                        initial_text=self.user_notes,
                        object_id="#text_box_26_horizleft_pad_10_14",
                        manager=MANAGER,
                    )
                else:
                    self.edit_text = UIImageButton(
                        ui_scale(pygame.Rect((52, 514), (34, 34))),
                        "",
                        object_id="@checked_checkbox_smalltooltip",
                        tool_tip_text="edit text",
                        manager=MANAGER,
                    )

                    self.display_notes = UITextBoxTweaked(
                        self.user_notes,
                        ui_scale(pygame.Rect((100, 473), (600, 149))),
                        object_id="#text_box_26_horizleft_pad_10_14",
                        line_spacing=1,
                        manager=MANAGER,
                    )

        # Conditions Tab
        elif self.open_tab == "conditions":
            self.display_conditions_page()

    def close_current_tab(self):
        """Closes current tab."""
        if self.open_tab is None:
            pass
        elif self.open_tab == "relations":
            self.family_tree_button.kill()
            self.see_relationships_button.kill()
            self.choose_mate_button.kill()
            self.change_adoptive_parent_button.kill()
        elif self.open_tab == "roles":
            self.manage_roles.kill()
            self.change_mentor_button.kill()
        elif self.open_tab == "personal":
            self.change_name_button.kill()
            self.cat_toggles_button.kill()
            self.specify_gender_button.kill()
            if self.cis_trans_button:
                self.cis_trans_button.kill()
        elif self.open_tab == "dangerous":
            self.kill_cat_button.kill()
            self.exile_cat_button.kill()
            self.destroy_accessory_button.kill()
        elif self.open_tab == "history":
            self.backstory_background.kill()
            self.sub_tab_1.kill()
            self.sub_tab_2.kill()
            self.sub_tab_3.kill()
            self.sub_tab_4.kill()
            self.fav_tab.kill()
            self.not_fav_tab.kill()
            if self.open_sub_tab == "user notes":
                if self.edit_text:
                    self.edit_text.kill()
                if self.save_text:
                    self.save_text.kill()
                if self.notes_entry:
                    self.notes_entry.kill()
                if self.display_notes:
                    self.display_notes.kill()
                self.help_button.kill()
            elif self.open_sub_tab == "life events":
                if self.history_text_box:
                    self.history_text_box.kill()
                self.show_moons.kill()
                self.no_moons.kill()

        elif self.open_tab == "conditions":
            self.left_conditions_arrow.kill()
            self.right_conditions_arrow.kill()
            self.conditions_background.kill()
            self.condition_container.kill()

        self.open_tab = None

    # ---------------------------------------------------------------------------- #
    #                               cat platforms                                  #
    # ---------------------------------------------------------------------------- #
    def get_platform(self):
        the_cat = Cat.all_cats.get(game.switches["cat"], game.clan.instructor)

        light_dark = "light"
        if game.settings["dark mode"]:
            light_dark = "dark"

        available_biome = ["Forest", "Mountainous", "Plains", "Beach"]
        biome = game.clan.biome

        if biome not in available_biome:
            biome = available_biome[0]
        if the_cat.age == "newborn" or the_cat.not_working():
            biome = "nest"

        biome = biome.lower()

        platformsheet = pygame.image.load(
            "resources/images/platforms.png"
        ).convert_alpha()

        order = ["beach", "forest", "mountainous", "nest", "plains", "SC/DF"]

        biome_platforms = platformsheet.subsurface(
            pygame.Rect(0, order.index(biome) * 70, 640, 70)
        ).convert_alpha()

        biome_platforms = platformsheet.subsurface(
            pygame.Rect(0, order.index(biome) * 70, 640, 70)
        ).convert_alpha()

        offset = 0
        if light_dark == "light":
            offset = 80

        if the_cat.df:
            biome_platforms = platformsheet.subsurface(
                pygame.Rect(0, order.index("SC/DF") * 70, 640, 70)
            )
            return pygame.transform.scale(
                biome_platforms.subsurface(pygame.Rect(0 + offset, 0, 80, 70)),
                (240, 210),
            )
        elif the_cat.dead or game.clan.instructor.ID == the_cat.ID:
            biome_platforms = platformsheet.subsurface(
                pygame.Rect(0, order.index("SC/DF") * 70, 640, 70)
            )
            return pygame.transform.scale(
                biome_platforms.subsurface(pygame.Rect(160 + offset, 0, 80, 70)),
                (240, 210),
            )
        else:
            biome_platforms = platformsheet.subsurface(
                pygame.Rect(0, order.index(biome) * 70, 640, 70)
            ).convert_alpha()
            season_x = {
                "greenleaf": 0 + offset,
                "leaf-bare": 160 + offset,
                "leaf-fall": 320 + offset,
                "newleaf": 480 + offset,
            }

            return pygame.transform.scale(
                biome_platforms.subsurface(
                    pygame.Rect(
                        season_x.get(
                            game.clan.current_season.lower(), season_x["greenleaf"]
                        ),
                        0,
                        80,
                        70,
                    )
                ),
                (240, 210),
            )

    def on_use(self):
        super().on_use()<|MERGE_RESOLUTION|>--- conflicted
+++ resolved
@@ -181,13 +181,7 @@
 
     def handle_event(self, event):
         if event.type == pygame_gui.UI_BUTTON_START_PRESS:
-<<<<<<< HEAD
             if event.ui_element == self.back_button:
-=======
-            if game.switches["window_open"]:
-                pass
-            elif event.ui_element == self.back_button:
->>>>>>> e89e75f9
                 self.close_current_tab()
                 self.change_screen(game.last_screen_forProfile)
             elif event.ui_element == self.previous_cat_button:
@@ -1874,11 +1868,6 @@
                 object_id="#profile_condition_panel",
             )
 
-<<<<<<< HEAD
-=======
-            y_adjust = 60
-
->>>>>>> e89e75f9
             name = UITextBoxTweaked(
                 con[0],
                 ui_scale(pygame.Rect((0, 5), (138, -1))),
@@ -1903,12 +1892,7 @@
                 anchors={"centerx": "centerx"},
             )
 
-<<<<<<< HEAD
             x_pos += 152
-=======
-            x_pos += 304
->>>>>>> e89e75f9
-
         return
 
     def get_condition_details(self, name):
