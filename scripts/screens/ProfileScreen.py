--- conflicted
+++ resolved
@@ -858,26 +858,16 @@
                 else:
                     mate_names.append(f"{str(mate_ob.name)}")
 
-<<<<<<< HEAD
             if len(the_cat.current_mates) == 1:
-=======
-            if len(the_cat.mate) == 1:
->>>>>>> 87aa4ed2
                 output += "mate: "
             else:
                 output += "mates: "
 
             output += ", ".join(mate_names)
 
-<<<<<<< HEAD
             if len(the_cat.current_mates) > 2:
                 output += f", and {len(the_cat.current_mates) - 2}"
                 if len(the_cat.current_mates) - 2 > 1:
-=======
-            if len(the_cat.mate) > 2:
-                output += f", and {len(the_cat.mate) - 2}"
-                if len(the_cat.mate) - 2 > 1:
->>>>>>> 87aa4ed2
                     output += " others"
                 else:
                     output += " other"
