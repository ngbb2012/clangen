--- conflicted
+++ resolved
@@ -1603,16 +1603,13 @@
         return text
 
     def get_text_for_murder_event(self, event, death):
-<<<<<<< HEAD
         """ Returns the adjusted murder history text for the victim """
+        
         if game.switches['show_history_moons']:
             moons = True
         else:
             moons = False
 
-=======
-        """returns the adjusted murder history text for the victim"""
->>>>>>> 43448b39
         if event["text"] == death["text"] and event["moon"] == death["moon"]:
             if event["revealed"] is True:
                 final_text = event_text_adjust(
