#!/usr/bin/env python3
# -*- coding: ascii -*-
import os
from random import choice
from re import sub

import i18n
import pygame
import pygame_gui
import ujson

from scripts.cat.cats import Cat, BACKSTORIES
from ..cat.enums import CatAgeEnum
from scripts.cat.pelts import Pelt
from scripts.clan_resources.freshkill import FRESHKILL_ACTIVE
from scripts.game_structure import image_cache
from scripts.game_structure.game_essentials import game
from scripts.game_structure.ui_elements import (
    UIImageButton,
    UITextBoxTweaked,
    UISurfaceImageButton,
)
from scripts.utility import (
    event_text_adjust,
    ui_scale,
    process_text,
    chunks,
    get_text_box_theme,
    ui_scale_dimensions,
    shorten_text_to_fit,
    ui_scale_offset,
    adjust_list_text,
)
from .Screens import Screens
from ..cat.history import History
from ..game_structure.localization import get_new_pronouns
from ..game_structure.screen_settings import MANAGER
from ..game_structure.windows import ChangeCatName, KillCat, ChangeCatToggles
from ..housekeeping.datadir import get_save_dir
from ..ui.generate_box import get_box, BoxStyles
from ..ui.generate_button import ButtonStyles, get_button_dict
from ..ui.icon import Icon


# ---------------------------------------------------------------------------- #
#             change how accessory info displays on cat profiles               #
# ---------------------------------------------------------------------------- #
def accessory_display_name(cat):
    accessory = cat.pelt.accessory

    if accessory is None:
        return ""

    return i18n.t(f"cat.accessories.{accessory}", count=0)


# ---------------------------------------------------------------------------- #
#               assigns backstory blurbs to the backstory                      #
# ---------------------------------------------------------------------------- #
def bs_blurb_text(cat):
    if cat.status in ["kittypet", "loner", "rogue", "former Clancat"]:
        return event_text_adjust(
            Cat,
            i18n.t(
                "cat.backstories.cats_outside_the_clan",
                status=i18n.t(f"general.{cat.status}"),
            ),
            main_cat=cat,
        )
    else:
        return event_text_adjust(
            Cat, i18n.t(f"cat.backstories.{cat.backstory}"), main_cat=cat
        )


# ---------------------------------------------------------------------------- #
#             change how backstory info displays on cat profiles               #
# ---------------------------------------------------------------------------- #
def backstory_text(cat):
    backstory = cat.backstory
    if backstory is None:
        return ""

    for category, values in BACKSTORIES["backstory_categories"].items():
        if backstory in values:
            return i18n.t(f"cat.backstories.{category}")
    raise Exception(f"No matching short backstory for {backstory}")


# ---------------------------------------------------------------------------- #
#                               Profile Screen                                 #
# ---------------------------------------------------------------------------- #
class ProfileScreen(Screens):
    # UI Images
    conditions_tab = image_cache.load_image(
        "resources/images/conditions_tab_backdrop.png"
    ).convert_alpha()

    df = image_cache.load_image("resources/images/buttons/exile_df.png").convert_alpha()
    sc = image_cache.load_image("resources/images/buttons/guide_sc.png").convert_alpha()

    # Keep track of current tabs open. Can be used to keep tabs open when pages are switched, and
    # helps with exiting the screen
    open_tab = None

    def __init__(self, name=None):
        super().__init__(name)
        self.condition_data = {}
        self.show_moons = None
        self.no_moons = None
        self.help_button = None
        self.open_sub_tab = None
        self.editing_notes = False
        self.user_notes = None
        self.save_text = None
        self.not_fav_tab = None
        self.fav_tab = None
        self.edit_text = None
        self.sub_tab_4 = None
        self.sub_tab_3 = None
        self.sub_tab_2 = None
        self.sub_tab_1 = None
        self.backstory_background = None
        self.history_text_box = None
        self.conditions_tab_button = None
        self.condition_container = None
        self.left_conditions_arrow = None
        self.right_conditions_arrow = None
        self.conditions_background = None
        self.previous_cat = None
        self.next_cat = None
        self.cat_image = None
        self.background = None
        self.cat_info_column2 = None
        self.cat_info_column1 = None
        self.cat_thought = None
        self.cat_name = None
        self.placeholder_tab_4 = None
        self.placeholder_tab_3 = None
        self.placeholder_tab_2 = None
        self.backstory_tab_button = None
        self.dangerous_tab_button = None
        self.personal_tab_button = None
        self.roles_tab_button = None
        self.relations_tab_button = None
        self.back_button = None
        self.previous_cat_button = None
        self.next_cat_button = None
        self.the_cat = None
        self.checkboxes = {}
        self.profile_elements = {}

    def handle_event(self, event):
        if event.type == pygame_gui.UI_BUTTON_START_PRESS:
            if event.ui_element == self.back_button:
                self.close_current_tab()
                self.change_screen(game.last_screen_forProfile)
            elif event.ui_element == self.previous_cat_button:
                if isinstance(Cat.fetch_cat(self.previous_cat), Cat):
                    self.clear_profile()
                    game.switches["cat"] = self.previous_cat
                    self.build_profile()
                    self.update_disabled_buttons_and_text()
                else:
                    print("invalid previous cat", self.previous_cat)
            elif event.ui_element == self.next_cat_button:
                if isinstance(Cat.fetch_cat(self.next_cat), Cat):
                    self.clear_profile()
                    game.switches["cat"] = self.next_cat
                    self.build_profile()
                    self.update_disabled_buttons_and_text()
                else:
                    print("invalid next cat", self.previous_cat)
            elif event.ui_element == self.inspect_button:
                self.close_current_tab()
                self.change_screen("sprite inspect screen")
            elif event.ui_element == self.relations_tab_button:
                self.toggle_relations_tab()
            elif event.ui_element == self.roles_tab_button:
                self.toggle_roles_tab()
            elif event.ui_element == self.personal_tab_button:
                self.toggle_personal_tab()
            elif event.ui_element == self.dangerous_tab_button:
                self.toggle_dangerous_tab()
            elif event.ui_element == self.backstory_tab_button:
                if self.open_sub_tab is None:
                    if game.switches["favorite_sub_tab"] is None:
                        self.open_sub_tab = "life events"
                    else:
                        self.open_sub_tab = game.switches["favorite_sub_tab"]

                self.toggle_history_tab()
            elif event.ui_element == self.conditions_tab_button:
                self.toggle_conditions_tab()
            elif (
                "leader_ceremony" in self.profile_elements
                and event.ui_element == self.profile_elements["leader_ceremony"]
            ):
                self.change_screen("ceremony screen")
            elif event.ui_element == self.profile_elements["med_den"]:
                self.change_screen("med den screen")
            elif (
                "mediation" in self.profile_elements
                and event.ui_element == self.profile_elements["mediation"]
            ):
                self.change_screen("mediation screen")
            elif event.ui_element == self.profile_elements["favourite_button"]:
                self.the_cat.favourite = not self.the_cat.favourite
                self.profile_elements["favourite_button"].change_object_id(
                    "#fav_star" if self.the_cat.favourite else "#not_fav_star"
                )
                self.profile_elements["favourite_button"].set_tooltip(
                    "Remove favorite" if self.the_cat.favourite else "Mark as favorite"
                )
            else:
                self.handle_tab_events(event)
        elif event.type == pygame.KEYDOWN and game.settings["keybinds"]:
            if event.key == pygame.K_LEFT:
                if isinstance(Cat.fetch_cat(self.previous_cat), Cat):
                    self.clear_profile()
                    game.switches["cat"] = self.previous_cat
                    self.build_profile()
                    self.update_disabled_buttons_and_text()
                else:
                    print("invalid previous cat", self.previous_cat)
            elif event.key == pygame.K_RIGHT:
                if isinstance(Cat.fetch_cat(self.next_cat), Cat):
                    self.clear_profile()
                    game.switches["cat"] = self.next_cat
                    self.build_profile()
                    self.update_disabled_buttons_and_text()
                else:
                    print("invalid next cat", self.previous_cat)

            elif event.key == pygame.K_ESCAPE:
                self.close_current_tab()
                self.change_screen(game.last_screen_forProfile)

    def handle_tab_events(self, event):
        # Relations Tab
        if self.open_tab == "relations":
            if event.ui_element == self.family_tree_button:
                self.change_screen("family tree screen")
            elif event.ui_element == self.see_relationships_button:
                self.change_screen("relationship screen")
            elif event.ui_element == self.choose_mate_button:
                self.change_screen("choose mate screen")
            elif event.ui_element == self.change_adoptive_parent_button:
                self.change_screen("choose adoptive parent screen")

        # Roles Tab
        elif self.open_tab == "roles":
            if event.ui_element == self.manage_roles:
                self.change_screen("role screen")
            elif event.ui_element == self.change_mentor_button:
                self.change_screen("choose mentor screen")
        # Personal Tab
        elif self.open_tab == "personal":
            if event.ui_element == self.change_name_button:
                ChangeCatName(self.the_cat)
            elif event.ui_element == self.specify_gender_button:
                self.change_screen("change gender screen")
            # when button is pressed...
            elif event.ui_element == self.cis_trans_button:
                # if the cat is anything besides m/f/transm/transf then turn them back to cis
                if self.the_cat.genderalign not in [
                    "female",
                    "trans female",
                    "male",
                    "trans male",
                ]:
                    self.the_cat.genderalign = self.the_cat.gender
                elif (
                    self.the_cat.gender == "male"
                    and self.the_cat.genderalign == "female"
                ):
                    self.the_cat.genderalign = self.the_cat.gender
                elif (
                    self.the_cat.gender == "female"
                    and self.the_cat.genderalign == "male"
                ):
                    self.the_cat.genderalign = self.the_cat.gender

                # if the cat is cis (gender & gender align are the same) then set them to trans
                # cis males -> trans female first
                elif (
                    self.the_cat.gender == "male" and self.the_cat.genderalign == "male"
                ):
                    self.the_cat.genderalign = "trans female"
                # cis females -> trans male
                elif (
                    self.the_cat.gender == "female"
                    and self.the_cat.genderalign == "female"
                ):
                    self.the_cat.genderalign = "trans male"
                # if the cat is trans then set them to nonbinary
                elif self.the_cat.genderalign in ["trans female", "trans male"]:
                    self.the_cat.genderalign = "nonbinary"
                self.the_cat.pronouns = get_new_pronouns(self.the_cat.genderalign)
                self.clear_profile()
                self.build_profile()
                self.update_disabled_buttons_and_text()
            elif event.ui_element == self.cat_toggles_button:
                ChangeCatToggles(self.the_cat)
        # Dangerous Tab
        elif self.open_tab == "dangerous":
            if event.ui_element == self.kill_cat_button:
                KillCat(self.the_cat)
            elif event.ui_element == self.exile_cat_button:
                if not self.the_cat.dead and not self.the_cat.exiled:
                    Cat.exile(self.the_cat)
                    self.clear_profile()
                    self.build_profile()
                    self.update_disabled_buttons_and_text()
                if self.the_cat.dead:
                    if self.the_cat.df is True:
                        self.the_cat.outside, self.the_cat.exiled = False, False
                        self.the_cat.df = False
                        game.clan.add_to_starclan(self.the_cat)
                        self.the_cat.thought = (
                            "Is relieved to once again hunt in StarClan"
                        )
                    else:
                        self.the_cat.outside, self.the_cat.exiled = False, False
                        self.the_cat.df = True
                        game.clan.add_to_darkforest(self.the_cat)
                        self.the_cat.thought = (
                            "Is distraught after being sent to the Place of No Stars"
                        )

                self.clear_profile()
                self.build_profile()
                self.update_disabled_buttons_and_text()
            elif event.ui_element == self.destroy_accessory_button:
                self.the_cat.pelt.accessory = None
                self.clear_profile()
                self.build_profile()
                self.update_disabled_buttons_and_text()
        # History Tab
        elif self.open_tab == "history":
            if event.ui_element == self.sub_tab_1:
                if self.open_sub_tab == "user notes":
                    self.notes_entry.kill()
                    self.display_notes.kill()
                    if self.edit_text:
                        self.edit_text.kill()
                    if self.save_text:
                        self.save_text.kill()
                    self.help_button.kill()
                self.open_sub_tab = "life events"
                self.toggle_history_sub_tab()
            elif event.ui_element == self.sub_tab_2:
                if self.open_sub_tab == "life events":
                    self.history_text_box.kill()
                self.open_sub_tab = "user notes"
                self.toggle_history_sub_tab()
            elif event.ui_element == self.fav_tab:
                game.switches["favorite_sub_tab"] = None
                self.fav_tab.hide()
                self.not_fav_tab.show()
            elif event.ui_element == self.not_fav_tab:
                game.switches["favorite_sub_tab"] = self.open_sub_tab
                self.fav_tab.show()
                self.not_fav_tab.hide()
            elif event.ui_element == self.save_text:
                self.user_notes = sub(
                    r"[^A-Za-z0-9<->/.()*'&#!?,| _+=@~:;[]{}%$^`]+",
                    "",
                    self.notes_entry.get_text(),
                )
                self.save_user_notes()
                self.editing_notes = False
                self.update_disabled_buttons_and_text()
            elif event.ui_element == self.edit_text:
                self.editing_notes = True
                self.update_disabled_buttons_and_text()
            elif event.ui_element == self.no_moons:
                game.switches["show_history_moons"] = True
                self.update_disabled_buttons_and_text()
            elif event.ui_element == self.show_moons:
                game.switches["show_history_moons"] = False
                self.update_disabled_buttons_and_text()

        # Conditions Tab
        elif self.open_tab == "conditions":
            if event.ui_element == self.right_conditions_arrow:
                self.conditions_page += 1
                self.display_conditions_page()
            if event.ui_element == self.left_conditions_arrow:
                self.conditions_page -= 1
                self.display_conditions_page()

    def screen_switches(self):
        super().screen_switches()
        self.the_cat = Cat.all_cats.get(game.switches["cat"])

        # Set up the menu buttons, which appear on all cat profile images.
        self.next_cat_button = UISurfaceImageButton(
            ui_scale(pygame.Rect((622, 25), (153, 30))),
            "buttons.next_cat",
            get_button_dict(ButtonStyles.SQUOVAL, (153, 30)),
            object_id="@buttonstyles_squoval",
            sound_id="page_flip",
            manager=MANAGER,
        )
        self.previous_cat_button = UISurfaceImageButton(
            ui_scale(pygame.Rect((25, 25), (153, 30))),
            "buttons.previous_cat",
            get_button_dict(ButtonStyles.SQUOVAL, (153, 30)),
            object_id="@buttonstyles_squoval",
            sound_id="page_flip",
            manager=MANAGER,
        )
        self.back_button = UISurfaceImageButton(
            ui_scale(pygame.Rect((25, 60), (105, 30))),
            "buttons.back",
            get_button_dict(ButtonStyles.SQUOVAL, (105, 30)),
            object_id="@buttonstyles_squoval",
            manager=MANAGER,
        )
        self.inspect_button = UISurfaceImageButton(
            ui_scale(pygame.Rect((741, 60), (34, 34))),
            Icon.MAGNIFY,
            get_button_dict(ButtonStyles.ICON, (34, 34)),
            object_id="@buttonstyles_icon",
        )
        self.relations_tab_button = UISurfaceImageButton(
            ui_scale(pygame.Rect((48, 420), (176, 30))),
            "screens.profile.tab_relations",
            get_button_dict(ButtonStyles.PROFILE_LEFT, (176, 30)),
            object_id="@buttonstyles_profile_left",
            manager=MANAGER,
        )
        self.roles_tab_button = UISurfaceImageButton(
            ui_scale(pygame.Rect((224, 420), (176, 30))),
            "screens.profile.tab_roles",
            get_button_dict(ButtonStyles.PROFILE_MIDDLE, (176, 30)),
            object_id="@buttonstyles_profile_middle",
            manager=MANAGER,
        )
        self.personal_tab_button = UISurfaceImageButton(
            ui_scale(pygame.Rect((400, 420), (176, 30))),
            "screens.profile.tab_personal",
            get_button_dict(ButtonStyles.PROFILE_MIDDLE, (176, 30)),
            object_id="@buttonstyles_profile_middle",
            manager=MANAGER,
        )
        self.dangerous_tab_button = UISurfaceImageButton(
            ui_scale(pygame.Rect((576, 420), (176, 30))),
            "screens.profile.tab_dangerous",
            get_button_dict(ButtonStyles.PROFILE_RIGHT, (176, 30)),
            object_id="@buttonstyles_profile_right",
            manager=MANAGER,
        )

        self.backstory_tab_button = UISurfaceImageButton(
            ui_scale(pygame.Rect((48, 622), (176, 30))),
            "screens.profile.tab_history",
            get_button_dict(ButtonStyles.PROFILE_LEFT, (176, 30)),
            object_id="@buttonstyles_profile_left",
            manager=MANAGER,
        )

        self.conditions_tab_button = UISurfaceImageButton(
            ui_scale(pygame.Rect((224, 622), (176, 30))),
            "screens.profile.tab_conditions",
            get_button_dict(ButtonStyles.PROFILE_MIDDLE, (176, 30)),
            object_id="@buttonstyles_profile_middle",
            manager=MANAGER,
        )

        self.placeholder_tab_3 = UISurfaceImageButton(
            ui_scale(pygame.Rect((400, 622), (176, 30))),
            "",
            get_button_dict(ButtonStyles.PROFILE_MIDDLE, (176, 30)),
            object_id="@buttonstyles_profile_middle",
            starting_height=1,
            manager=MANAGER,
        )
        self.placeholder_tab_3.disable()

        self.placeholder_tab_4 = UISurfaceImageButton(
            ui_scale(pygame.Rect((576, 622), (176, 30))),
            "",
            get_button_dict(ButtonStyles.PROFILE_RIGHT, (176, 30)),
            object_id="@buttonstyles_profile_right",
            manager=MANAGER,
        )
        self.placeholder_tab_4.disable()

        self.build_profile()

        self.hide_mute_buttons()  # no space for mute button on this screen
        self.hide_menu_buttons()  # Menu buttons don't appear on the profile screen
        if game.last_screen_forProfile == "med den screen":
            self.toggle_conditions_tab()

        self.set_cat_location_bg(self.the_cat)

    def clear_profile(self):
        """Clears all profile objects."""
        for ele in self.profile_elements:
            self.profile_elements[ele].kill()
        self.profile_elements = {}

        if self.user_notes:
            self.user_notes = i18n.t("screens.profile.user_notes")

        for box in self.checkboxes:
            self.checkboxes[box].kill()
        self.checkboxes = {}

    def exit_screen(self):
        self.clear_profile()
        self.back_button.kill()
        self.next_cat_button.kill()
        self.previous_cat_button.kill()
        self.relations_tab_button.kill()
        self.roles_tab_button.kill()
        self.personal_tab_button.kill()
        self.dangerous_tab_button.kill()
        self.backstory_tab_button.kill()
        self.conditions_tab_button.kill()
        self.placeholder_tab_3.kill()
        self.placeholder_tab_4.kill()
        self.inspect_button.kill()
        self.close_current_tab()

    def build_profile(self):
        """Rebuild builds the cat profile. Run when you switch cats
        or for changes in the profile."""
        self.the_cat = Cat.all_cats.get(game.switches["cat"])

        # use these attributes to create differing profiles for StarClan cats etc.
        is_sc_instructor = False
        is_df_instructor = False
        if self.the_cat is None:
            return
        if (
            self.the_cat.dead
            and game.clan.instructor.ID == self.the_cat.ID
            and self.the_cat.df is False
        ):
            is_sc_instructor = True
        elif (
            self.the_cat.dead
            and game.clan.instructor.ID == self.the_cat.ID
            and self.the_cat.df is True
        ):
            is_df_instructor = True

        # Info in string
        cat_name = str(self.the_cat.name)
        cat_name = shorten_text_to_fit(cat_name, 500, 20)
        if self.the_cat.dead:
            cat_name = i18n.t("general.dead_label", name=cat_name)
        if is_sc_instructor:
            self.the_cat.thought = i18n.t(
                "screens.profile.guide_thought_sc", clan=game.clan.name
            )
        if is_df_instructor:
            self.the_cat.thought = i18n.t(
                "screens.profile.guide_thought_df", clan=game.clan.name
            )

        self.profile_elements["cat_name"] = pygame_gui.elements.UITextBox(
            cat_name,
            ui_scale(pygame.Rect((0, 0), (-1, 40))),
            manager=MANAGER,
            object_id=get_text_box_theme("#text_box_40_horizcenter"),
            anchors={"centerx": "centerx"},
        )
        self.profile_elements["cat_name"].set_relative_position(
            ui_scale_offset((0, 140))
        )

        # Write cat thought
        self.profile_elements["cat_thought"] = pygame_gui.elements.UITextBox(
            self.the_cat.thought,
            ui_scale(pygame.Rect((0, 170), (600, -1))),
            wrap_to_height=True,
            object_id=get_text_box_theme("#text_box_30_horizcenter"),
            manager=MANAGER,
            anchors={"centerx": "centerx"},
        )

        self.profile_elements["cat_info_column1"] = UITextBoxTweaked(
            self.generate_column1(self.the_cat),
            ui_scale(pygame.Rect((300, 220), (180, 200))),
            object_id=get_text_box_theme("#text_box_22_horizleft"),
            line_spacing=1,
            manager=MANAGER,
        )
        self.profile_elements["cat_info_column2"] = UITextBoxTweaked(
            self.generate_column2(self.the_cat),
            ui_scale(pygame.Rect((490, 220), (250, 200))),
            object_id=get_text_box_theme("#text_box_22_horizleft"),
            line_spacing=1,
            manager=MANAGER,
        )

        # Set the cat backgrounds.
        if game.clan.clan_settings["backgrounds"]:
            self.profile_elements["background"] = pygame_gui.elements.UIImage(
                ui_scale(pygame.Rect((55, 200), (240, 210))),
                pygame.transform.scale(
                    self.get_platform(), ui_scale_dimensions((240, 210))
                ),
                manager=MANAGER,
            )
            self.profile_elements["background"].disable()

        # Create cat image object
        self.profile_elements["cat_image"] = pygame_gui.elements.UIImage(
            ui_scale(pygame.Rect((100, 200), (150, 150))),
            pygame.transform.scale(
                self.the_cat.sprite, ui_scale_dimensions((150, 150))
            ),
            manager=MANAGER,
        )
        self.profile_elements["cat_image"].disable()

        # if cat is a med or med app, show button for their den
        self.profile_elements["med_den"] = UISurfaceImageButton(
            ui_scale(pygame.Rect((100, 380), (151, 28))),
            "screens.core.medicine_cat_den",
            get_button_dict(ButtonStyles.ROUNDED_RECT, (151, 28)),
            object_id="@buttonstyles_rounded_rect",
            manager=MANAGER,
            starting_height=2,
        )
        if not (self.the_cat.dead or self.the_cat.outside) and (
            self.the_cat.status in ["medicine cat", "medicine cat apprentice"]
            or self.the_cat.is_ill()
            or self.the_cat.is_injured()
        ):
            self.profile_elements["med_den"].show()
        else:
            self.profile_elements["med_den"].hide()

        favorite_button_rect = ui_scale(pygame.Rect((0, 0), (28, 28)))
        favorite_button_rect.topright = ui_scale_offset((-5, 146))
        self.profile_elements["favourite_button"] = UIImageButton(
            favorite_button_rect,
            "",
            object_id="#fav_star" if self.the_cat.favourite else "#not_fav_star",
            manager=MANAGER,
            tool_tip_text="general.remove_favorite"
            if self.the_cat.favourite
            else "general.mark_favorite",
            starting_height=2,
            anchors={
                "right": "right",
                "right_target": self.profile_elements["cat_name"],
            },
        )
        self.profile_elements["favourite_button"].rebuild()
        del favorite_button_rect

        # Determine where the next and previous cat buttons lead
        (
            self.next_cat,
            self.previous_cat,
        ) = self.the_cat.determine_next_and_previous_cats()

        # Disable and enable next and previous cat buttons as needed.
        if self.next_cat == 0:
            self.next_cat_button.disable()
        else:
            self.next_cat_button.enable()

        if self.previous_cat == 0:
            self.previous_cat_button.disable()
        else:
            self.previous_cat_button.enable()

        if self.open_tab == "history" and self.open_sub_tab == "user notes":
            self.load_user_notes()

        if self.the_cat.status == "leader" and not self.the_cat.dead:
            self.profile_elements["leader_ceremony"] = UIImageButton(
                ui_scale(pygame.Rect((383, 110), (34, 34))),
                "",
                object_id="#leader_ceremony_button",
                tool_tip_text="screens.profile.leader_ceremony",
                manager=MANAGER,
            )
        elif self.the_cat.status in ["mediator", "mediator apprentice"]:
            self.profile_elements["mediation"] = UIImageButton(
                ui_scale(pygame.Rect((383, 110), (34, 34))),
                "",
                object_id="#mediation_button",
                manager=MANAGER,
            )
            if self.the_cat.dead or self.the_cat.outside:
                self.profile_elements["mediation"].disable()

    def generate_column1(self, the_cat):
        """Generate the left column information"""
        output = ""
        # SEX/GENDER
        if the_cat.genderalign is None or the_cat.genderalign == the_cat.gender:
            output += the_cat.get_gender_string()
        else:
            output += the_cat.get_genderalign_string()
        # NEWLINE ----------
        output += "\n"

        # AGE
<<<<<<< HEAD
        if the_cat.age == "kitten":
            output += i18n.t("general.kitten_profile")
        else:
            output += i18n.t(f"general.{the_cat.age}", count=1)
=======
        if the_cat.age == CatAgeEnum.KITTEN:
            output += "young"
        elif the_cat.age == CatAgeEnum.SENIOR:
            output += "senior"
        else:
            output += the_cat.age.value
>>>>>>> e4e08d96
        # NEWLINE ----------
        output += "\n"

        # EYE COLOR
        output += i18n.t(
            "screens.profile.eyes_label", eyes=the_cat.pelt.describe_eyes()
        )
        # NEWLINE ----------
        output += "\n"

        # PELT TYPE
        output += i18n.t(
            "screens.profile.pelt_label",
            pelt=i18n.t(f"cat.pelts.{the_cat.pelt.name}").lower(),
        )
        # NEWLINE ----------
        output += "\n"

        # PELT LENGTH
        output += i18n.t(
            "screens.profile.fur_label",
            length=i18n.t(f"cat.pelts.fur_{the_cat.pelt.length}"),
        )
        # NEWLINE ----------

        # ACCESSORY
        if the_cat.pelt.accessory:
            output += "\n"
            output += i18n.t(
                "screens.profile.accessory_label",
                accessory=i18n.t(f"cat.accessories.{the_cat.pelt.accessory}", count=0),
            )
            # NEWLINE ----------

        # PARENTS
        all_parents = [Cat.fetch_cat(i) for i in the_cat.get_parents()]
        if all_parents:
            output += "\n"
            output += i18n.t(
                "screens.profile.parent_label",
                count=len(all_parents),
                parents=adjust_list_text([str(cat.name) for cat in all_parents]),
            )

        # MOONS
        output += "\n"
        if the_cat.dead:
            output += i18n.t("general.moons_age_in_life", count=the_cat.moons)
            output += "\n"
            output += i18n.t("general.moons_age_in_death", count=the_cat.dead_for)
        else:
            output += i18n.t("general.moons_age", count=the_cat.moons)
        # MATE
        if len(the_cat.mate) > 0:
            output += "\n"

            mate_names = []
            # Grab the names of only the first two, since that's all we will display
            for _m in the_cat.mate[:2]:
                mate_ob = Cat.fetch_cat(_m)
                if not isinstance(mate_ob, Cat):
                    continue
                if mate_ob.dead != self.the_cat.dead:
                    if the_cat.dead:
                        former_indicate = "general.mate_living"
                    else:
                        former_indicate = "general.mate_dead"

                    mate_names.append(f"{str(mate_ob.name)} {i18n.t(former_indicate)}")
                elif mate_ob.outside != self.the_cat.outside:
                    mate_names.append(
                        f"{str(mate_ob.name)} {i18n.t('general.mate_away')}"
                    )
                else:
                    mate_names.append(f"{str(mate_ob.name)}")

            mate_block = ", ".join(mate_names)

            if len(the_cat.mate) > 2:
                mate_block = i18n.t(
                    "utility.items",
                    count=2,
                    item1=mate_block,
                    item2=i18n.t("general.mate_extra", count=len(the_cat.mate) - 2),
                )

            output += i18n.t(
                "general.mate_label", count=len(mate_names), mates=mate_block
            )

        if not the_cat.dead:
            # NEWLINE ----------
            output += "\n"

        return output

    def generate_column2(self, the_cat):
        """Generate the right column information"""
        output = ""

        # STATUS
        if (
            the_cat.outside
            and not the_cat.exiled
            and the_cat.status not in ["kittypet", "loner", "rogue", "former Clancat"]
        ):
            output += f"<font color='#FF0000'>{i18n.t('general.lost', count=1)}</font>"
        elif the_cat.exiled:
            output += (
                f"<font color='#FF0000'>{i18n.t('general.exiled', count=1)}</font>"
            )
        else:
            output += i18n.t(f"general.{the_cat.status}", count=1)

        # NEWLINE ----------
        output += "\n"

        # LEADER LIVES:
        # Optional - Only shows up for leaders
        if not the_cat.dead and "leader" in the_cat.status:
            output += i18n.t(
                "screens.profile.lives_remaining_label", count=game.clan.leader_lives
            )
            # NEWLINE ----------
            output += "\n"

        # MENTOR
        # Only shows up if the cat has a mentor.
        if the_cat.mentor:
            mentor_ob = Cat.fetch_cat(the_cat.mentor)
            if mentor_ob:
                output += i18n.t("general.mentor_label", mentor=mentor_ob.name) + "\n"

        # CURRENT APPRENTICES
        # Optional - only shows up if the cat has an apprentice currently
        if the_cat.apprentice:
            apps = [
                str(Cat.fetch_cat(i).name)
                for i in the_cat.apprentice
                if Cat.fetch_cat(i)
            ]
            if len(apps) > 0:
                output += i18n.t(
                    "general.apprentice_label",
                    count=len(apps),
                    apprentices=adjust_list_text(apps),
                )
                # NEWLINE ----------
                output += "\n"

        # FORMER APPRENTICES
        # Optional - Only shows up if the cat has previous apprentice(s)
        if the_cat.former_apprentices:
            apprentices = [
                str(Cat.fetch_cat(i).name)
                for i in the_cat.former_apprentices
                if isinstance(Cat.fetch_cat(i), Cat)
            ]

            if len(apprentices) > 2:
                apps = [i for i in apprentices[:2]]
                apps.append(
                    i18n.t("general.apprentice_extra", count=len(apprentices) - 2)
                )
                apps = apps
            else:
                apps = apprentices

            if len(apps) > 0:
                output += i18n.t(
                    "general.former_apprentice_label",
                    count=len(apps),
                    apprentices=adjust_list_text(apps),
                )

            # NEWLINE ----------
            output += "\n"

        # CHARACTER TRAIT
        output += i18n.t(f"cat.personality.{the_cat.personality.trait}")
        # NEWLINE ----------
        output += "\n"

        # CAT SKILLS
        output += the_cat.skills.skill_string()
        # NEWLINE ----------
        output += "\n"

        # EXPERIENCE
        output += i18n.t(
            "screens.profile.experience_label", exp=the_cat.experience_level
        )

        if game.clan.clan_settings["showxp"]:
            output += " (" + str(the_cat.experience) + ")"
        # NEWLINE ----------
        output += "\n"

        # BACKSTORY
        bs_text = "this should not appear"
        if the_cat.status in ["kittypet", "loner", "rogue", "former Clancat"]:
            bs_text = the_cat.status
        else:
            if the_cat.backstory:
                bs_text = backstory_text(the_cat)
            else:
                bs_text = i18n.t("cat.backstories.clanborn_backstories")
        output += i18n.t("screens.profile.backstory_label", backstory=bs_text)
        # NEWLINE ----------
        output += "\n"

        # NUTRITION INFO (if the game is in the correct mode)
        if (
            game.clan.game_mode in ["expanded", "cruel season"]
            and the_cat.is_alive()
            and FRESHKILL_ACTIVE
        ):
            # Check to only show nutrition for clan cats
            if str(the_cat.status) not in [
                "loner",
                "kittypet",
                "rogue",
                "former Clancat",
                "exiled",
            ]:
                nutr = None
                if the_cat.ID in game.clan.freshkill_pile.nutrition_info:
                    nutr = game.clan.freshkill_pile.nutrition_info[the_cat.ID]
                if not nutr:
                    game.clan.freshkill_pile.add_cat_to_nutrition(the_cat)
                    nutr = game.clan.freshkill_pile.nutrition_info[the_cat.ID]
                output += i18n.t(
                    "screens.clearing.nutrition_text",
                    nutrition_text=nutr.nutrition_text,
                )
                if game.clan.clan_settings["showxp"]:
                    output += " (" + str(int(nutr.percentage)) + ")"
                output += "\n"

        if the_cat.is_disabled():
            for condition in the_cat.permanent_condition:
                if (
                    the_cat.permanent_condition[condition]["born_with"] is True
                    and the_cat.permanent_condition[condition]["moons_until"] != -2
                ):
                    continue
                output += i18n.t("general.has_permanent_condition")

                # NEWLINE ----------
                output += "\n"
                break

        if the_cat.is_injured():
            if "recovering from birth" in the_cat.injuries:
                output += i18n.t(
                    "utility.exclamation", text=i18n.t("injuries.recovering from birth")
                )
            elif "pregnant" in the_cat.injuries:
                output += i18n.t(
                    "utility.exclamation", text=i18n.t("injuries.pregnant")
                )
            else:
                output += i18n.t("utility.exclamation", text=i18n.t("general.injured"))
        elif the_cat.is_ill():
            if "grief stricken" in the_cat.illnesses:
                output += i18n.t("utility.exclamation", text=i18n.t("general.grieving"))
            elif "fleas" in the_cat.illnesses:
                output += i18n.t("utility.exclamation", text=i18n.t("general.fleas"))
            else:
                output += i18n.t("utility.exclamation", text=i18n.t("general.sick"))

        return output

    def toggle_history_tab(self, sub_tab_switch=False):
        """Opens the history tab
        param sub_tab_switch should be set to True if switching between sub tabs within the History tab
        """
        previous_open_tab = self.open_tab

        # This closes the current tab, so only one can be open at a time
        self.close_current_tab()

        if previous_open_tab == "history" and sub_tab_switch is False:
            """If the current open tab is history and we aren't switching between sub tabs,
            just close the tab and do nothing else."""
            pass
        else:
            self.open_tab = "history"
            rect = ui_scale(pygame.Rect((0, 0), (620, 157)))
            rect.bottomleft = ui_scale_offset((89, 0))
            self.backstory_background = pygame_gui.elements.UIImage(
                rect,
                get_box(
                    BoxStyles.ROUNDED_BOX, (620, 157), sides=(True, True, False, True)
                ),
                anchors={
                    "bottom": "bottom",
                    "bottom_target": self.conditions_tab_button,
                },
            )
            self.backstory_background.disable()
            self.sub_tab_1 = UIImageButton(
                ui_scale(pygame.Rect((709, 475), (42, 30))),
                "",
                object_id="#sub_tab_1_button",
                manager=MANAGER,
            )
            self.sub_tab_1.disable()
            self.sub_tab_2 = UIImageButton(
                ui_scale(pygame.Rect((709, 512), (42, 30))),
                "",
                object_id="#sub_tab_2_button",
                manager=MANAGER,
            )
            self.sub_tab_2.disable()
            self.sub_tab_3 = UIImageButton(
                ui_scale(pygame.Rect((709, 549), (42, 30))),
                "",
                object_id="#sub_tab_3_button",
                manager=MANAGER,
            )
            self.sub_tab_3.disable()
            self.sub_tab_4 = UIImageButton(
                ui_scale(pygame.Rect((709, 586), (42, 30))),
                "",
                object_id="#sub_tab_4_button",
                manager=MANAGER,
            )
            self.sub_tab_4.disable()
            self.fav_tab = UIImageButton(
                ui_scale(pygame.Rect((55, 480), (28, 28))),
                "",
                object_id="#fav_star",
                tool_tip_text="screens.profile.subtab_unfavorite_tooltip",
                manager=MANAGER,
            )
            self.not_fav_tab = UIImageButton(
                ui_scale(pygame.Rect((55, 480), (28, 28))),
                "",
                object_id="#not_fav_star",
                tool_tip_text="screens.profile.subtab_favorite_tooltip",
                manager=MANAGER,
            )

            if self.open_sub_tab != "life events":
                self.toggle_history_sub_tab()
            else:
                # This will be overwritten in update_disabled_buttons_and_text()
                self.history_text_box = pygame_gui.elements.UITextBox(
                    "", ui_scale(pygame.Rect((40, 240), (307, 71))), manager=MANAGER
                )
                self.no_moons = UIImageButton(
                    ui_scale(pygame.Rect((52, 514), (34, 34))),
                    "",
                    object_id="@unchecked_checkbox",
                    tool_tip_text="screens.profile.no_moons_tooltip",
                    manager=MANAGER,
                )
                self.show_moons = UIImageButton(
                    ui_scale(pygame.Rect((52, 514), (34, 34))),
                    "",
                    object_id="@checked_checkbox",
                    tool_tip_text="screens.profile.show_moons_tooltip",
                    manager=MANAGER,
                )

                self.update_disabled_buttons_and_text()

    def toggle_user_notes_tab(self):
        """Opens the User Notes portion of the History Tab"""
        self.load_user_notes()
        if self.user_notes is None:
            self.user_notes = i18n.t("screens.profile.user_notes")

        self.notes_entry = pygame_gui.elements.UITextEntryBox(
            ui_scale(pygame.Rect((100, 473), (600, 149))),
            initial_text=self.user_notes,
            object_id="#text_box_26_horizleft_pad_10_14",
            manager=MANAGER,
        )

        self.display_notes = UITextBoxTweaked(
            self.user_notes,
            ui_scale(pygame.Rect((100, 473), (60, 149))),
            object_id="#text_box_26_horizleft_pad_10_14",
            line_spacing=1,
            manager=MANAGER,
        )

        self.update_disabled_buttons_and_text()

    def save_user_notes(self):
        """Saves user-entered notes."""
        clanname = game.clan.name

        notes = self.user_notes

        notes_directory = get_save_dir() + "/" + clanname + "/notes"
        notes_file_path = notes_directory + "/" + self.the_cat.ID + "_notes.json"

        if not os.path.exists(notes_directory):
            os.makedirs(notes_directory)

        if notes is None or notes == i18n.t("screens.profile.user_notes"):
            return

        new_notes = {str(self.the_cat.ID): notes}

        game.safe_save(notes_file_path, new_notes)

    def load_user_notes(self):
        """Loads user-entered notes."""
        clanname = game.clan.name

        notes_directory = get_save_dir() + "/" + clanname + "/notes"
        notes_file_path = notes_directory + "/" + self.the_cat.ID + "_notes.json"

        if not os.path.exists(notes_file_path):
            return

        try:
            with open(notes_file_path, "r", encoding="utf-8") as read_file:
                rel_data = ujson.loads(read_file.read())
                self.user_notes = i18n.t("screens.profile.user_notes")
                if str(self.the_cat.ID) in rel_data:
                    self.user_notes = rel_data.get(str(self.the_cat.ID))
        except Exception as e:
            print(
                f"ERROR: there was an error reading the Notes file of cat #{self.the_cat.ID}.\n",
                e,
            )

    def toggle_history_sub_tab(self):
        """To toggle the history-sub-tab"""

        if self.open_sub_tab == "life events":
            self.toggle_history_tab(sub_tab_switch=True)

        elif self.open_sub_tab == "user notes":
            self.toggle_user_notes_tab()

    def get_all_history_text(self):
        """Generates a string with all important history information."""
        output = ""
        if self.open_sub_tab == "life events":
            # start our history with the backstory, since all cats get one
            life_history = [str(self.get_backstory_text())]

            # now get apprenticeship history and add that if any exists
            app_history = self.get_apprenticeship_text()
            if app_history:
                life_history.append(app_history)

            # Get mentorship text if it exists
            mentor_history = self.get_mentorship_text()
            if mentor_history:
                life_history.append(mentor_history)

            # now go get the scar history and add that if any exists
            body_history = []
            scar_history = self.get_scar_text()
            if scar_history:
                body_history.append(scar_history)
            death_history = self.get_death_text()
            if death_history:
                body_history.append(death_history)
            # join scar and death into one paragraph
            if body_history:
                life_history.append(" ".join(body_history))

            murder = self.get_murder_text()
            if murder:
                life_history.append(murder)

            # join together history list with line breaks
            output = "\n\n".join(life_history)
        return output

    def get_backstory_text(self):
        """
        returns the backstory blurb
        """
        cat_dict = {"m_c": (str(self.the_cat.name), choice(self.the_cat.pronouns))}
        bs_blurb = None
        if self.the_cat.backstory:
            bs_blurb = i18n.t(f"cat.backstories.{self.the_cat.backstory}")
        if (
            self.the_cat.status in ["kittypet", "loner", "rogue", "former Clancat"]
            and self.the_cat.dead
        ):
            bs_blurb = i18n.t(
                "cat.backstories.cats_outside_the_clan_dead",
                status=i18n.t(f"general.{self.the_cat.status}", count=1),
            )
        elif self.the_cat.status in ["kittypet", "loner", "rogue", "former Clancat"]:
            bs_blurb = i18n.t(
                "cat.backstories.cats_outside_the_clan",
                status=i18n.t(f"general.{self.the_cat.status}", count=1),
            )

        if bs_blurb is not None:
            adjust_text = str(bs_blurb).replace("This cat", str(self.the_cat.name))
            text = adjust_text
        else:
            text = i18n.t("cat.backstories.unknown", name=self.the_cat.name)

        if not self.the_cat.dead and self.the_cat.status not in [
            "kittypet",
            "loner",
            "rogue",
            "former Clancat",
        ]:
            beginning = History.get_beginning(self.the_cat)
            if beginning:
                text += " "
                if beginning["clan_born"]:
                    text += i18n.t(
                        "cat.backstories.beginning_clanborn",
                        birth_moon=beginning["moon"],
                        birth_season=i18n.t(
                            f"general.{beginning['birth_season'].lower()}"
                        ).capitalize(),
                    )
                else:
                    text += i18n.t(
                        "cat.backstories.beginning_cotc",
                        moon=beginning["moon"],
                        join_age=i18n.t("general.moons_age", count=beginning["age"]),
                    )

        text = process_text(text, cat_dict)
        return text

    def get_scar_text(self):
        """
        returns the adjusted scar text
        """
        scar_text = []
        scar_history = History.get_death_or_scars(self.the_cat, scar=True)
        if game.switches["show_history_moons"]:
            moons = True
        else:
            moons = False

        if scar_history:
            i = 0
            for scar in scar_history:
                # base adjustment to get the cat's name and moons if needed
                new_text = event_text_adjust(
                    Cat,
                    scar["text"],
                    main_cat=self.the_cat,
                    random_cat=Cat.fetch_cat(scar["involved"]),
                )

                if moons:
                    new_text += f" (Moon {scar['moon']})"

                # checking to see if we can throw out a duplicate
                if new_text in scar_text:
                    i += 1
                    continue

                # the first event keeps the cat's name, consecutive events get to switch it up a bit
                if i != 0:
                    sentence_beginners = [
                        "This cat",
                        "Then {PRONOUN/m_c/subject} {VERB/m_c/were/was}",
                        "{PRONOUN/m_c/subject/CAP} {VERB/m_c/were/was} also",
                        "Also, {PRONOUN/m_c/subject} {VERB/m_c/were/was}",
                        "As well as",
                        "{PRONOUN/m_c/subject/CAP} {VERB/m_c/were/was} then",
                    ]
                    chosen = choice(sentence_beginners)
                    if chosen == "This cat":
                        new_text = new_text.replace(str(self.the_cat.name), chosen, 1)
                    else:
                        new_text = new_text.replace(
                            f"{self.the_cat.name} was", f"{chosen}", 1
                        )
                cat_dict = {
                    "m_c": (str(self.the_cat.name), choice(self.the_cat.pronouns))
                }
                new_text = process_text(new_text, cat_dict)
                scar_text.append(new_text)
                i += 1

            scar_history = " ".join(scar_text)

        return scar_history

    def get_apprenticeship_text(self):
        """
        returns adjusted apprenticeship history text (mentor influence and app ceremony)
        """
        if self.the_cat.status in ["kittypet", "loner", "rogue", "former Clancat"]:
            return ""

        mentor_influence = History.get_mentor_influence(self.the_cat)
        influence_history = ""

        # First, just list the mentors:
        if self.the_cat.status in ["kitten", "newborn"]:
            influence_history = i18n.t("cat.history.training_kit")
        elif self.the_cat.status in [
            "apprentice",
            "medicine cat apprentice",
            "mediator apprentice",
        ]:
            influence_history = i18n.t("cat.history.training_app")
        else:
            valid_former_mentors = [
                str(Cat.fetch_cat(i).name)
                for i in self.the_cat.former_mentor
                if isinstance(Cat.fetch_cat(i), Cat)
            ]

            influence_history += (
                i18n.t(
                    "cat.history.training_mentors",
                    count=len(valid_former_mentors) if valid_former_mentors else 0,
                    mentors=adjust_list_text(
                        valid_former_mentors if valid_former_mentors else [""]
                    ),
                )
                + " "
            )

            # Second, do the facet/personality effect
            trait_influence = []
            if "trait" in mentor_influence and isinstance(
                mentor_influence["trait"], dict
            ):
                for _mentor in mentor_influence["trait"]:
                    # If the strings are not set (empty list), continue.
                    if not mentor_influence["trait"][_mentor].get("strings"):
                        continue

                    ment_obj = Cat.fetch_cat(_mentor)
                    # Continue of the mentor is invalid too.
                    if not isinstance(ment_obj, Cat):
                        continue

                    string_snippet = adjust_list_text(
                        mentor_influence["trait"][_mentor].get("strings")
                    )

                    trait_influence.append(
                        i18n.t(
                            "cat.history.training_mentor_trait_influence",
                            mentor=ment_obj.name,
                            influence=string_snippet,
                        )
                    )

            influence_history += " ".join(trait_influence)

            skill_influence = []
            if "skill" in mentor_influence and isinstance(
                mentor_influence["skill"], dict
            ):
                for _mentor in mentor_influence["skill"]:
                    # If the strings are not set (empty list), continue.
                    if not mentor_influence["skill"][_mentor].get("strings"):
                        continue

                    ment_obj = Cat.fetch_cat(_mentor)
                    # Continue of the mentor is invalid too.
                    if not isinstance(ment_obj, Cat):
                        continue

                    string_snippet = adjust_list_text(
                        mentor_influence["skill"][_mentor].get("strings")
                    )

                    skill_influence.append(
                        i18n.t(
                            "cat.history.training_mentor_skill_influence",
                            mentor=ment_obj.name,
                            influence=string_snippet,
                        )
                    )

            influence_history += " ".join(skill_influence)

        app_ceremony = History.get_app_ceremony(self.the_cat)

        graduation_history = ""
        if app_ceremony:
            graduation_history = (
                i18n.t("cat.history.graduation_honor", honor=app_ceremony["honor"])
                + " "
            )

            grad_age = app_ceremony["graduation_age"]
            if int(grad_age) < 11:
                graduation_history += i18n.t(
                    "cat.history.graduation_early", age=grad_age
                )
            elif int(grad_age) > 13:
                graduation_history += i18n.t(
                    "cat.history.graduation_late", age=grad_age
                )
            else:
                graduation_history += i18n.t(
                    "cat.history.graduation_normal", age=grad_age
                )

            if game.switches["show_history_moons"]:
                graduation_history += f" (moon {app_ceremony['moon']})"
        cat_dict = {"m_c": (str(self.the_cat.name), choice(self.the_cat.pronouns))}
        apprenticeship_history = influence_history + " " + graduation_history
        apprenticeship_history = process_text(apprenticeship_history, cat_dict)
        return apprenticeship_history

    def get_mentorship_text(self):
        """

        returns full list of previously mentored apprentices.

        """

        text = ""
        # Doing this is two steps
        all_real_apprentices = [
            str(Cat.fetch_cat(i).name)
            for i in self.the_cat.former_apprentices
            if isinstance(Cat.fetch_cat(i), Cat)
        ]
        if all_real_apprentices:
            text = i18n.t(
                "cat.history.mentored",
                apprentices=adjust_list_text(all_real_apprentices),
            )
            cat_dict = {"m_c": (str(self.the_cat.name), choice(self.the_cat.pronouns))}

            text = process_text(text, cat_dict)

        return text

    def get_text_for_murder_event(self, event, death):
        """Returns the adjusted murder history text for the victim"""

        if game.switches["show_history_moons"]:
            moons = True
        else:
            moons = False

        if event["text"] == death["text"] and event["moon"] == death["moon"]:
            if event["revealed"] is True:
                final_text = event_text_adjust(
                    Cat,
                    event["text"],
                    main_cat=self.the_cat,
                    random_cat=Cat.fetch_cat(death["involved"]),
                )

                if event.get("revelation_text"):
                    final_text = f"{final_text} {event['revelation_text']}"
                if moons:
                    if event.get("revelation_moon"):
                        final_text = f"{final_text} (Moon {event['revelation_moon']})."
                return final_text
            else:
                return event_text_adjust(
                    Cat,
                    event["text"],
                    main_cat=self.the_cat,
                    random_cat=Cat.fetch_cat(death["involved"]),
                )

        return None

    def get_death_text(self):
        """
        returns adjusted death history text
        """
        text = None
        death_history = self.the_cat.history.get_death_or_scars(
            self.the_cat, death=True
        )
        murder_history = self.the_cat.history.get_murders(self.the_cat)
        if game.switches["show_history_moons"]:
            moons = True
        else:
            moons = False

        if death_history:
            all_deaths = []
            death_number = len(death_history)
            multi_life_count = 0
            for index, death in enumerate(death_history):
                found_murder = (
                    False  # Add this line to track if a matching murder event is found
                )
                if "is_victim" in murder_history:
                    for event in murder_history["is_victim"]:
                        text = self.get_text_for_murder_event(event, death)
                        if text is not None:
                            found_murder = True  # Update the flag if a matching murder event is found
                            break

                        if found_murder and text is not None and not event["revealed"]:
                            text = event_text_adjust(
                                Cat,
                                event["text"],
                                main_cat=self.the_cat,
                                random_cat=Cat.fetch_cat(death["involved"]),
                            )
                if not found_murder:
                    text = event_text_adjust(
                        Cat,
                        death["text"],
                        main_cat=self.the_cat,
                        random_cat=Cat.fetch_cat(death["involved"]),
                    )

                if self.the_cat.status == "leader":
                    if text == "multi_lives":
                        multi_life_count += 1
                        continue
                    if index == death_number - 1 and self.the_cat.dead:
                        if death_number == 9:
                            life_text = "lost {PRONOUN/m_c/poss} final life"
                        elif death_number == 1:
                            life_text = "lost all of {PRONOUN/m_c/poss} lives"
                        else:
                            life_text = "lost the rest of {PRONOUN/m_c/poss} lives"
                    else:
                        life_names = [
                            "first",
                            "second",
                            "third",
                            "fourth",
                            "fifth",
                            "sixth",
                            "seventh",
                            "eighth",
                        ]
                        if multi_life_count != 0:
                            temp_index = index - multi_life_count
                            lives = [life_names[temp_index]]
                            while multi_life_count != 0:
                                multi_life_count -= 1
                                temp_index += 1
                                lives.append(
                                    i18n.t(f"utility.{life_names[temp_index]}")
                                )
                        else:
                            lives = [i18n.t(f"utility.{life_names[index]}")]
                        life_text = i18n.t(
                            "cat.history.leader_death_cardinal",
                            cardinal=adjust_list_text(lives),
                            count=len(lives),
                        )
                elif death_number > 1:
                    # for retired leaders
                    if index == death_number - 1 and self.the_cat.dead:
                        life_text = i18n.t("cat.history.leader_death_retired")
                        # added code
                        if "This cat was" in text:
                            text = text.replace("This cat was", "{VERB/m_c/were/was}")
                        else:
                            text = text[0].lower() + text[1:]
                    else:
                        life_text = i18n.t("cat.history.leader_death_default")
                else:
                    life_text = ""

                if text:
                    if life_text:
                        text = i18n.t(
                            "cat.history.death_cause", death=life_text, text=text
                        )
                    else:
                        text = text

                    if moons:
                        text += f" ({i18n.t('general.moons_date', moon=death['moon'])})"
                    all_deaths.append(text)

            if self.the_cat.status == "leader" or death_number > 1:
                if death_number > 1:
                    deaths = str("\n" + str(self.the_cat.name) + " ").join(all_deaths)
                else:
                    deaths = all_deaths[0]

                if not deaths.endswith("."):
                    deaths += "."

                text = str(self.the_cat.name) + " " + deaths

            else:
                text = all_deaths[0]

            cat_dict = {"m_c": (str(self.the_cat.name), choice(self.the_cat.pronouns))}
            text = process_text(text, cat_dict)

        return text

    def get_murder_text(self):
        """
        returns adjusted murder history text FOR THE MURDERER

        """
        murder_history = History.get_murders(self.the_cat)
        victim_text = ""

        if game.switches["show_history_moons"]:
            moons = True
        else:
            moons = False
        victims = []
        if murder_history:
            if "is_murderer" in murder_history:
                victims = murder_history["is_murderer"]

        if len(victims) > 0:
            victim_names = {}
            name_list = []
            reveal_text = None

            for victim in victims:
                if not Cat.fetch_cat(victim["victim"]):
                    continue
                name = str(Cat.fetch_cat(victim["victim"]).name)

                if victim["revealed"]:
                    victim_names[name] = []
                    if victim.get("revelation_text"):
                        reveal_text = victim["revelation_text"]
                    if moons:
                        victim_names[name].append(victim["moon"])
                        if victim.get("revelation_moon"):
                            reveal_text = f"{reveal_text} ({i18n.t('general.moons_date', moons=victim['revelation_moon'])})"

            if victim_names:
                for name in victim_names:
                    if not moons:
                        name_list.append(name)
                    else:
                        name_list.append(
                            f"{name} ({i18n.t('general.moons_date', moons=victim_names[name][0])})"
                        )

                victim_text = i18n.t(
                    "cat.history.murdered",
                    name=self.the_cat.name,
                    victims=adjust_list_text(name_list),
                )

            if reveal_text:
                cat_dict = {
                    "m_c": (str(self.the_cat.name), choice(self.the_cat.pronouns))
                }
                victim_text = f"{victim_text} {process_text(reveal_text, cat_dict)}"

        return victim_text

    def toggle_conditions_tab(self):
        """Opens the conditions tab"""
        previous_open_tab = self.open_tab
        # This closes the current tab, so only one can be open at a time
        self.close_current_tab()

        if previous_open_tab == "conditions":
            """If the current open tab is conditions, just close the tab and do nothing else."""
            pass
        else:
            self.open_tab = "conditions"
            self.conditions_page = 0

            rect = ui_scale(pygame.Rect((0, 0), (624, 151)))
            rect.bottomleft = ui_scale_offset((0, 0))
            self.conditions_background = pygame_gui.elements.UIImage(
                rect,
                self.conditions_tab,
                starting_height=2,
                anchors={
                    "bottom": "bottom",
                    "bottom_target": self.conditions_tab_button,
                    "centerx": "centerx",
                },
            )
            del rect

            rect = ui_scale(pygame.Rect((-5, 537), (34, 34)))
            self.right_conditions_arrow = UISurfaceImageButton(
                rect,
                Icon.ARROW_RIGHT,
                get_button_dict(ButtonStyles.ICON, (34, 34)),
                object_id="@buttonstyles_icon",
                manager=MANAGER,
                anchors={"left_target": self.conditions_background},
            )
            del rect

            rect = ui_scale(pygame.Rect((0, 0), (34, 34)))
            rect.topright = ui_scale_offset((5, 537))
            self.left_conditions_arrow = UISurfaceImageButton(
                rect,
                Icon.ARROW_LEFT,
                get_button_dict(ButtonStyles.ICON, (34, 34)),
                object_id="@buttonstyles_icon",
                anchors={"right": "right", "right_target": self.conditions_background},
            )
            del rect

            # This will be overwritten in update_disabled_buttons_and_text()
            self.update_disabled_buttons_and_text()

    def display_conditions_page(self):
        # tracks the position of the detail boxes
        if self.condition_container:
            self.condition_container.kill()

        self.condition_container = pygame_gui.core.UIContainer(
            ui_scale(pygame.Rect((89, 471), (624, 151))), MANAGER
        )

        # gather a list of all the conditions and info needed.
        all_illness_injuries = [
            [i, self.get_condition_details(i)]
            for i in self.the_cat.permanent_condition
            if not (
                self.the_cat.permanent_condition[i]["born_with"]
                and self.the_cat.permanent_condition[i]["moons_until"] != -2
            )
        ]
        all_illness_injuries.extend(
            [[i, self.get_condition_details(i)] for i in self.the_cat.injuries]
        )
        all_illness_injuries.extend(
            [
                [i, self.get_condition_details(i)]
                for i in self.the_cat.illnesses
                if i not in ("an infected wound", "a festering wound")
            ]
        )
        # forgive me. Since I don't know how else to do this,
        # we just kind of brute-force it
        for cond in all_illness_injuries:
            for i in [
                "conditions.injuries.",
                "conditions.illnesses.",
                "conditions.permanent_conditions.",
            ]:
                temp = i18n.t(i + cond[0])
                if temp != i + cond[0]:
                    cond[0] = temp
                    break

        all_illness_injuries = chunks(all_illness_injuries, 4)

        if not all_illness_injuries:
            self.conditions_page = 0
            self.right_conditions_arrow.disable()
            self.left_conditions_arrow.disable()
            return

        # Adjust the page number if it somehow goes out of range.
        if self.conditions_page < 0:
            self.conditions_page = 0
        elif self.conditions_page > len(all_illness_injuries) - 1:
            self.conditions_page = len(all_illness_injuries) - 1

        # Disable the arrow buttons
        if self.conditions_page == 0:
            self.left_conditions_arrow.disable()
        else:
            self.left_conditions_arrow.enable()

        if self.conditions_page >= len(all_illness_injuries) - 1:
            self.right_conditions_arrow.disable()
        else:
            self.right_conditions_arrow.enable()

        x_pos = 13
        for x in self.condition_data.values():
            x.kill()
        self.condition_data = {}
        for con in all_illness_injuries[self.conditions_page]:
            # Background Box
            self.condition_data[f"bg_{con}"] = pygame_gui.elements.UIPanel(
                ui_scale(pygame.Rect((x_pos, 13), (142, 142))),
                manager=MANAGER,
                container=self.condition_container,
                object_id="#profile_condition_panel",
                margins={"left": 0, "right": 0, "top": 0, "bottom": 0},
            )

            self.condition_data[f"name_{con}"] = UITextBoxTweaked(
                con[0],
                ui_scale(pygame.Rect((0, 0), (120, -1))),
                line_spacing=0.90,
                object_id="#text_box_30_horizcenter",
                container=self.condition_data[f"bg_{con}"],
                manager=MANAGER,
                anchors={"centerx": "centerx"},
                text_kwargs={"m_c": self.the_cat},
            )

            y_adjust = self.condition_data[f"name_{con}"].get_relative_rect().height
            details_rect = ui_scale(pygame.Rect((0, 0), (142, 100)))
            details_rect.bottomleft = (0, 0)

            self.condition_data[f"desc_{con}"] = UITextBoxTweaked(
                con[1],
                details_rect,
                line_spacing=0.75,
                object_id="#text_box_22_horizcenter",
                container=self.condition_data[f"bg_{con}"],
                manager=MANAGER,
                anchors={"bottom": "bottom", "centerx": "centerx"},
                text_kwargs={"m_c": self.the_cat},
            )

            x_pos += 152
        return

    def get_condition_details(self, name):
        """returns the relevant condition details as one string with line breaks"""
        text_list = []
        cat_name = self.the_cat.name

        # collect details for perm conditions
        if name in self.the_cat.permanent_condition:
            # display if the cat was born with it
            if self.the_cat.permanent_condition[name]["born_with"] is True:
                text_list.append(i18n.t("general.born_with"))
            else:
                # moons with the condition if not born with condition
                moons_with = (
                    game.clan.age - self.the_cat.permanent_condition[name]["moon_start"]
                )
                text_list.append(
                    i18n.t("general.had_perm_condition_for", count=moons_with)
                )

            # is permanent
            text_list.append(
                i18n.t("conditions.permanent_conditions.permanent condition")
            )

            # infected or festering
            complication = self.the_cat.permanent_condition[name].get(
                "complication", None
            )
            if complication is not None:
                if "a festering wound" in self.the_cat.illnesses:
                    complication = "festering"
                text_list.append(
                    i18n.t(
                        "utility.exclamation", text=i18n.t(f"general.is_{complication}")
                    )
                )

        # collect details for injuries
        if name in self.the_cat.injuries:
            # moons with condition
            keys = self.the_cat.injuries[name].keys()
            moons_with = game.clan.age - self.the_cat.injuries[name]["moon_start"]
            insert = "general.had_injury_for"

            if name == "recovering from birth":
                insert = "general.recovering_from_birth_for"
            elif name == "pregnant":
                insert = "general.pregnant_for"

            text_list.append(
                i18n.t(insert, moons=i18n.t("general.moons_age", count=moons_with))
            )

            # infected or festering
            if "complication" in keys:
                complication = self.the_cat.injuries[name]["complication"]
                if complication is not None:
                    if "a festering wound" in self.the_cat.illnesses:
                        complication = "festering"
                    text_list.append(
                        i18n.t(
                            "utility.exclamation",
                            text=i18n.t(f"general.is_{complication}"),
                        )
                    )

            # can or can't patrol
            if self.the_cat.injuries[name]["severity"] != "minor":
                text_list.append(i18n.t("general.cant_work_condition"))

        # collect details for illnesses
        if name in self.the_cat.illnesses:
            # moons with condition
            moons_with = game.clan.age - self.the_cat.illnesses[name]["moon_start"]
            insert = "screens.profile.sick_for"

            if name == "grief stricken":
                insert = "screens.profile.grieving_for"

            text_list.append(
                i18n.t(insert, moons=i18n.t("general.moons_age", count=moons_with))
            )

            if self.the_cat.illnesses[name]["infectiousness"] != 0:
                text_list.append(i18n.t("screens.profile.infectious_warning"))

            # can or can't patrol
            if self.the_cat.illnesses[name]["severity"] != "minor":
                text_list.append(i18n.t("general.cant_work_condition"))

        text = "<br><br>".join(text_list)
        return text

    def toggle_relations_tab(self):
        """Opens relations tab"""
        # Save what is previously open, for toggle purposes.
        previous_open_tab = self.open_tab

        # This closes the current tab, so only one can be open as a time
        self.close_current_tab()

        if previous_open_tab == "relations":
            """If the current open tab is relations, just close the tab and do nothing else."""
            pass
        else:
            self.open_tab = "relations"
            self.family_tree_button = UISurfaceImageButton(
                ui_scale(pygame.Rect((50, 450), (172, 36))),
                "screens.profile.family_tree",
                get_button_dict(ButtonStyles.LADDER_TOP, (172, 36)),
                object_id="@buttonstyles_ladder_top",
                starting_height=2,
                manager=MANAGER,
            )
            self.change_adoptive_parent_button = UISurfaceImageButton(
                ui_scale(pygame.Rect((50, 486), (172, 36))),
                "screens.profile.adoptive_parents",
                get_button_dict(ButtonStyles.LADDER_MIDDLE, (172, 36)),
                object_id="@buttonstyles_ladder_middle",
                starting_height=2,
                manager=MANAGER,
            )
            self.see_relationships_button = UISurfaceImageButton(
                ui_scale(pygame.Rect((50, 522), (172, 36))),
                "screens.profile.relationships",
                get_button_dict(ButtonStyles.LADDER_MIDDLE, (172, 36)),
                object_id="@buttonstyles_ladder_middle",
                starting_height=2,
                manager=MANAGER,
            )
            self.choose_mate_button = UISurfaceImageButton(
                ui_scale(pygame.Rect((50, 558), (172, 36))),
                "screens.profile.mate",
                get_button_dict(ButtonStyles.LADDER_BOTTOM, (172, 36)),
                object_id="@buttonstyles_ladder_bottom",
                starting_height=2,
                manager=MANAGER,
            )
            self.update_disabled_buttons_and_text()

    def toggle_roles_tab(self):
        # Save what is previously open, for toggle purposes.
        previous_open_tab = self.open_tab

        # This closes the current tab, so only one can be open as a time
        self.close_current_tab()

        if previous_open_tab == "roles":
            """If the current open tab is roles, just close the tab and do nothing else."""
            pass
        else:
            self.open_tab = "roles"

            self.manage_roles = UISurfaceImageButton(
                ui_scale(pygame.Rect((226, 450), (172, 36))),
                "screens.profile.manage_roles",
                get_button_dict(ButtonStyles.LADDER_TOP, (172, 36)),
                object_id="@buttonstyles_ladder_top",
                starting_height=2,
                manager=MANAGER,
            )
            self.change_mentor_button = UISurfaceImageButton(
                ui_scale(pygame.Rect((226, 486), (172, 36))),
                "screens.profile.mentor",
                get_button_dict(ButtonStyles.LADDER_BOTTOM, (172, 36)),
                object_id="@buttonstyles_ladder_bottom",
                starting_height=2,
                manager=MANAGER,
            )
            self.update_disabled_buttons_and_text()

    def toggle_personal_tab(self):
        # Save what is previously open, for toggle purposes.
        previous_open_tab = self.open_tab

        # This closes the current tab, so only one can be open as a time
        self.close_current_tab()

        if previous_open_tab == "personal":
            """If the current open tab is personal, just close the tab and do nothing else."""
            pass
        else:
            self.open_tab = "personal"
            self.change_name_button = UISurfaceImageButton(
                ui_scale(pygame.Rect((402, 450), (172, 36))),
                "screens.profile.name",
                get_button_dict(ButtonStyles.LADDER_TOP, (172, 36)),
                object_id="@buttonstyles_ladder_top",
                starting_height=2,
                manager=MANAGER,
            )
            self.cis_trans_button = UISurfaceImageButton(
                ui_scale(pygame.Rect((402, 0), (172, 52))),
                "debug\nuwu",
                get_button_dict(ButtonStyles.LADDER_MIDDLE, (172, 52)),
                object_id="@buttonstyles_ladder_middle",
                text_layer_object_id="@buttonstyles_ladder_multiline",
                starting_height=2,
                manager=MANAGER,
                anchors={"top_target": self.change_name_button},
                text_is_multiline=True,
            )
            self.specify_gender_button = UISurfaceImageButton(
                ui_scale(pygame.Rect((402, 0), (172, 36))),
                "screens.profile.gender",
                get_button_dict(ButtonStyles.LADDER_MIDDLE, (172, 36)),
                object_id="@buttonstyles_ladder_middle",
                starting_height=2,
                manager=MANAGER,
                anchors={"top_target": self.cis_trans_button},
            )
            self.cat_toggles_button = UISurfaceImageButton(
                ui_scale(pygame.Rect((402, 0), (172, 36))),
                "screens.profile.toggles",
                get_button_dict(ButtonStyles.LADDER_BOTTOM, (172, 36)),
                object_id="@buttonstyles_ladder_bottom",
                starting_height=2,
                manager=MANAGER,
                anchors={"top_target": self.specify_gender_button},
            )

            self.update_disabled_buttons_and_text()

    def toggle_dangerous_tab(self):
        # Save what is previously open, for toggle purposes.
        previous_open_tab = self.open_tab

        # This closes the current tab, so only one can be open as a time
        self.close_current_tab()

        if previous_open_tab == "dangerous":
            """If the current open tab is dangerous, just close the tab and do nothing else."""
            pass
        else:
            self.open_tab = "dangerous"
            self.exile_cat_button = UIImageButton(
                ui_scale(pygame.Rect((578, 450), (172, 36))),
                "screens.profile.exile",
                object_id="#exile_cat_button",
                tool_tip_text="screens.profile.exile_tooltip",
                starting_height=2,
                manager=MANAGER,
            )
            self.exile_layer = pygame_gui.elements.UIImage(
                ui_scale(pygame.Rect((578, 450), (172, 36))),
                pygame.transform.scale(
                    self.df,
                    ui_scale_dimensions((172, 36)),
                ),
            )
            self.kill_cat_button = UIImageButton(
                ui_scale(pygame.Rect((578, 486), (172, 36))),
                "screens.profile.kill_cat",
                object_id="#kill_cat_button",
                tool_tip_text="screens.profile.kill_cat_tooltip",
                starting_height=2,
                manager=MANAGER,
            )
            self.destroy_accessory_button = UISurfaceImageButton(
                ui_scale(pygame.Rect((578, 0), (172, 36))),
                "screens.profile.destroy_accessory",
                get_button_dict(ButtonStyles.LADDER_BOTTOM, (172, 36)),
                object_id="@buttonstyles_ladder_bottom",
                starting_height=2,
                manager=MANAGER,
                anchors={"top_target": self.kill_cat_button},
            )

            # These are a placeholders, to be killed and recreated in self.update_disabled_buttons_and_text().
            #   This it due to the image switch depending on the cat's status, and the location switch the close button
            #    If you can think of a better way to do this, please fix!
            self.update_disabled_buttons_and_text()

    def update_disabled_buttons_and_text(self):
        """Sets which tab buttons should be disabled. This is run when the cat is switched."""
        if self.open_tab is None:
            pass
        elif self.open_tab == "relations":
            if self.the_cat.dead:
                self.see_relationships_button.disable()
                self.change_adoptive_parent_button.disable()
            else:
                self.see_relationships_button.enable()
                self.change_adoptive_parent_button.enable()

            if (
                self.the_cat.age
                not in ["young adult", "adult", "senior adult", "senior"]
                or self.the_cat.exiled
                or self.the_cat.outside
            ):
                self.choose_mate_button.disable()
            else:
                self.choose_mate_button.enable()

        # Roles Tab
        elif self.open_tab == "roles":
            if self.the_cat.dead or self.the_cat.outside:
                self.manage_roles.disable()
            else:
                self.manage_roles.enable()
            if (
                self.the_cat.status
                not in ["apprentice", "medicine cat apprentice", "mediator apprentice"]
                or self.the_cat.dead
                or self.the_cat.outside
            ):
                self.change_mentor_button.disable()
            else:
                self.change_mentor_button.enable()

        elif self.open_tab == "personal":
            # Button to trans or cis the cats.
            if self.the_cat.gender == "male" and self.the_cat.genderalign == "male":
                self.cis_trans_button.set_text(
                    "screens.profile.change_gender_transfemale"
                )
            elif (
                self.the_cat.gender == "female" and self.the_cat.genderalign == "female"
            ):
                self.cis_trans_button.set_text(
                    "screens.profile.change_gender_transmale"
                )
            elif self.the_cat.genderalign in ["trans female", "trans male"]:
                self.cis_trans_button.set_text(
                    "screens.profile.change_gender_nonbinary"
                )
            elif self.the_cat.genderalign not in [
                "female",
                "trans female",
                "male",
                "trans male",
            ]:
                self.cis_trans_button.set_text("screens.profile.change_gender_cis")
            elif self.the_cat.gender == "male" and self.the_cat.genderalign == "female":
                self.cis_trans_button.set_text("screens.profile.change_gender_cis")
            elif self.the_cat.gender == "female" and self.the_cat.genderalign == "male":
                self.cis_trans_button.set_text("screens.profile.change_gender_cis")
            elif self.the_cat.genderalign:
                self.cis_trans_button.set_text("screens.profile.change_gender_cis")
            else:
                self.cis_trans_button.set_text("screens.profile.change_gender_cis")
                self.cis_trans_button.disable()

        # Dangerous Tab
        elif self.open_tab == "dangerous":
            # Button to exile cat
            if self.exile_cat_button:
                self.exile_cat_button.kill()
                self.exile_layer.kill()

            self.exile_cat_button = UISurfaceImageButton(
                ui_scale(pygame.Rect((578, 450), (172, 36))),
                "",
                get_button_dict(ButtonStyles.LADDER_TOP, (172, 36)),
                object_id="@buttonstyles_ladder_top",
                tool_tip_text="screens.profile.exile_guide_tooltip"
                if self.the_cat.dead and game.clan.instructor.ID == self.the_cat.ID
                else "screens.profile.exile_tooltip"
                if not self.the_cat.dead
                else None,
                starting_height=2,
                manager=MANAGER,
            )
            text = "screens.profile.exile"
            if self.the_cat.dead:
                text = "screens.profile.exile_df"
                layer = self.df
                if self.the_cat.df:
                    text = "screens.profile.guide_sc"
                    layer = self.sc

                self.exile_layer = pygame_gui.elements.UIImage(
                    ui_scale(pygame.Rect((578, 450), (172, 46))),
                    pygame.transform.scale(
                        layer,
                        ui_scale_dimensions((172, 46)),
                    ),
                    starting_height=2,
                )
            self.exile_cat_button.set_text(text)
            if self.the_cat.exiled or self.the_cat.outside:
                self.exile_cat_button.disable()

            if self.the_cat.dead:
                self.exile_cat_button.enable()
                self.exile_cat_button.join_focus_sets(self.exile_layer)

            if not self.the_cat.dead:
                self.kill_cat_button.enable()
            else:
                self.kill_cat_button.disable()

            if self.the_cat.pelt.accessory:
                self.destroy_accessory_button.enable()
            else:
                self.destroy_accessory_button.disable()
        # History Tab:
        elif self.open_tab == "history":
            # show/hide fav tab star
            if self.open_sub_tab == game.switches["favorite_sub_tab"]:
                self.fav_tab.show()
                self.not_fav_tab.hide()
            else:
                self.fav_tab.hide()
                self.not_fav_tab.show()

            if self.open_sub_tab == "life events":
                self.sub_tab_1.disable()
                self.sub_tab_2.enable()
                self.history_text_box.kill()
                self.history_text_box = UITextBoxTweaked(
                    self.get_all_history_text(),
                    ui_scale(pygame.Rect((100, 473), (600, 149))),
                    object_id="#text_box_26_horizleft_pad_10_14",
                    line_spacing=1,
                    manager=MANAGER,
                )

                self.no_moons.kill()
                self.show_moons.kill()
                self.no_moons = UIImageButton(
                    ui_scale(pygame.Rect((52, 514), (34, 34))),
                    "",
                    object_id="@unchecked_checkbox",
                    tool_tip_text="screens.profile.show_moons_tooltip",
                    manager=MANAGER,
                )
                self.show_moons = UIImageButton(
                    ui_scale(pygame.Rect((52, 514), (34, 34))),
                    "",
                    object_id="@checked_checkbox",
                    tool_tip_text="screens.profile.no_moons_tooltip",
                    manager=MANAGER,
                )
                if game.switches["show_history_moons"]:
                    self.no_moons.kill()
                else:
                    self.show_moons.kill()
            elif self.open_sub_tab == "user notes":
                self.sub_tab_1.enable()
                self.sub_tab_2.disable()
                if self.history_text_box:
                    self.history_text_box.kill()
                    self.no_moons.kill()
                    self.show_moons.kill()
                if self.save_text:
                    self.save_text.kill()
                if self.notes_entry:
                    self.notes_entry.kill()
                if self.edit_text:
                    self.edit_text.kill()
                if self.display_notes:
                    self.display_notes.kill()
                if self.help_button:
                    self.help_button.kill()

                self.help_button = UIImageButton(
                    ui_scale(pygame.Rect((52, 584), (34, 34))),
                    "",
                    object_id="#help_button",
                    manager=MANAGER,
                    tool_tip_text="screens.profile.text_entry_help_tooltip",
                )
                if self.editing_notes is True:
                    self.save_text = UIImageButton(
                        ui_scale(pygame.Rect((52, 514), (34, 34))),
                        "",
                        object_id="@unchecked_checkbox",
                        tool_tip_text="screens.profile.text_entry_help_tooltip",
                        manager=MANAGER,
                    )

                    self.notes_entry = pygame_gui.elements.UITextEntryBox(
                        ui_scale(pygame.Rect((100, 473), (600, 149))),
                        initial_text=self.user_notes,
                        object_id="#text_box_26_horizleft_pad_10_14",
                        manager=MANAGER,
                    )
                else:
                    self.edit_text = UIImageButton(
                        ui_scale(pygame.Rect((52, 514), (34, 34))),
                        "",
                        object_id="@checked_checkbox_smalltooltip",
                        tool_tip_text="screens.profile.text_entry_edit_tooltip",
                        manager=MANAGER,
                    )

                    self.display_notes = UITextBoxTweaked(
                        self.user_notes,
                        ui_scale(pygame.Rect((100, 473), (600, 149))),
                        object_id="#text_box_26_horizleft_pad_10_14",
                        line_spacing=1,
                        manager=MANAGER,
                    )

        # Conditions Tab
        elif self.open_tab == "conditions":
            self.display_conditions_page()

    def close_current_tab(self):
        """Closes current tab."""
        if self.open_tab is None:
            pass
        elif self.open_tab == "relations":
            self.family_tree_button.kill()
            self.see_relationships_button.kill()
            self.choose_mate_button.kill()
            self.change_adoptive_parent_button.kill()
        elif self.open_tab == "roles":
            self.manage_roles.kill()
            self.change_mentor_button.kill()
        elif self.open_tab == "personal":
            self.change_name_button.kill()
            self.cat_toggles_button.kill()
            self.specify_gender_button.kill()
            if self.cis_trans_button:
                self.cis_trans_button.kill()
        elif self.open_tab == "dangerous":
            self.kill_cat_button.kill()
            self.exile_cat_button.kill()
            if hasattr(self, "exile_layer"):
                self.exile_layer.kill()
            self.destroy_accessory_button.kill()
        elif self.open_tab == "history":
            self.backstory_background.kill()
            self.sub_tab_1.kill()
            self.sub_tab_2.kill()
            self.sub_tab_3.kill()
            self.sub_tab_4.kill()
            self.fav_tab.kill()
            self.not_fav_tab.kill()
            if self.open_sub_tab == "user notes":
                if self.edit_text:
                    self.edit_text.kill()
                if self.save_text:
                    self.save_text.kill()
                if self.notes_entry:
                    self.notes_entry.kill()
                if self.display_notes:
                    self.display_notes.kill()
                self.help_button.kill()
            elif self.open_sub_tab == "life events":
                if self.history_text_box:
                    self.history_text_box.kill()
                self.show_moons.kill()
                self.no_moons.kill()

        elif self.open_tab == "conditions":
            self.left_conditions_arrow.kill()
            self.right_conditions_arrow.kill()
            self.conditions_background.kill()
            self.condition_container.kill()
            for data in self.condition_data.values():
                data.kill()
            self.condition_data = {}

        self.open_tab = None

    # ---------------------------------------------------------------------------- #
    #                               cat platforms                                  #
    # ---------------------------------------------------------------------------- #
    def get_platform(self):
        the_cat = Cat.all_cats.get(game.switches["cat"], game.clan.instructor)

        light_dark = "light"
        if game.settings["dark mode"]:
            light_dark = "dark"

        available_biome = ["Forest", "Mountainous", "Plains", "Beach"]
        biome = game.clan.biome

        if biome not in available_biome:
            biome = available_biome[0]
        if the_cat.age == "newborn" or the_cat.not_working():
            biome = "nest"

        biome = biome.lower()

        platformsheet = pygame.image.load(
            "resources/images/platforms.png"
        ).convert_alpha()

        order = ["beach", "forest", "mountainous", "nest", "plains", "SC/DF"]

        biome_platforms = platformsheet.subsurface(
            pygame.Rect(0, order.index(biome) * 70, 640, 70)
        ).convert_alpha()

        biome_platforms = platformsheet.subsurface(
            pygame.Rect(0, order.index(biome) * 70, 640, 70)
        ).convert_alpha()

        offset = 0
        if light_dark == "light":
            offset = 80

        if the_cat.df:
            biome_platforms = platformsheet.subsurface(
                pygame.Rect(0, order.index("SC/DF") * 70, 640, 70)
            )
            return pygame.transform.scale(
                biome_platforms.subsurface(pygame.Rect(0 + offset, 0, 80, 70)),
                (240, 210),
            )
        elif the_cat.dead or game.clan.instructor.ID == the_cat.ID:
            biome_platforms = platformsheet.subsurface(
                pygame.Rect(0, order.index("SC/DF") * 70, 640, 70)
            )
            return pygame.transform.scale(
                biome_platforms.subsurface(pygame.Rect(160 + offset, 0, 80, 70)),
                (240, 210),
            )
        else:
            biome_platforms = platformsheet.subsurface(
                pygame.Rect(0, order.index(biome) * 70, 640, 70)
            ).convert_alpha()
            season_x = {
                "greenleaf": 0 + offset,
                "leaf-bare": 160 + offset,
                "leaf-fall": 320 + offset,
                "newleaf": 480 + offset,
            }

            return pygame.transform.scale(
                biome_platforms.subsurface(
                    pygame.Rect(
                        season_x.get(
                            game.clan.current_season.lower(), season_x["greenleaf"]
                        ),
                        0,
                        80,
                        70,
                    )
                ),
                (240, 210),
            )

    def on_use(self):
        super().on_use()<|MERGE_RESOLUTION|>--- conflicted
+++ resolved
@@ -707,19 +707,12 @@
         output += "\n"
 
         # AGE
-<<<<<<< HEAD
-        if the_cat.age == "kitten":
+        if the_cat.age == CatAgeEnum.KITTEN:
             output += i18n.t("general.kitten_profile")
+        elif the_cat.age == CatAgeEnum.SENIOR:
+            output += i18n.t(f"general.{the_cat.age.value}", count=1)
         else:
-            output += i18n.t(f"general.{the_cat.age}", count=1)
-=======
-        if the_cat.age == CatAgeEnum.KITTEN:
-            output += "young"
-        elif the_cat.age == CatAgeEnum.SENIOR:
-            output += "senior"
-        else:
-            output += the_cat.age.value
->>>>>>> e4e08d96
+            output += i18n.t(f"general.{the_cat.age.value}", count=1)
         # NEWLINE ----------
         output += "\n"
 
