--- conflicted
+++ resolved
@@ -4,12 +4,6 @@
 
 from scripts.cat.cats import Cat
 from scripts.events_module.freshkill_pile_events import Freshkill_Events
-<<<<<<< HEAD
-from scripts.game_structure.image_button import UISpriteButton, UIImageButton, UITextBoxTweaked, \
-    UIModifiedScrollingContainer
-from scripts.utility import get_text_box_theme, scale, shorten_text_to_fit
-=======
->>>>>>> 85dd9197
 from scripts.game_structure.game_essentials import game, screen_x, screen_y, MANAGER
 from scripts.game_structure.image_button import (
     UISpriteButton,
@@ -663,17 +657,12 @@
     def create_checkboxes(self):
         self.delete_checkboxes()
 
-<<<<<<< HEAD
-        self.tactic_text["container_general"] = UIModifiedScrollingContainer(
-            scale(pygame.Rect((280, 900), (460, 350))), manager=MANAGER
-=======
         self.tactic_text["container_general"] = (
             pygame_gui.elements.UIScrollingContainer(
                 scale(pygame.Rect((280, 900), (460, 350))),
                 allow_scroll_x=False,
                 manager=MANAGER,
             )
->>>>>>> 85dd9197
         )
 
         n = 0
@@ -697,17 +686,12 @@
             (400 / 1600 * screen_x, (n * 60 + x_val + 40) / 1600 * screen_y)
         )
 
-<<<<<<< HEAD
-        self.additional_text["container_general"] = UIModifiedScrollingContainer(
-            scale(pygame.Rect((720, 900), (655, 350))), manager=MANAGER
-=======
         self.additional_text["container_general"] = (
             pygame_gui.elements.UIScrollingContainer(
                 scale(pygame.Rect((720, 900), (655, 350))),
                 allow_scroll_x=False,
                 manager=MANAGER,
             )
->>>>>>> 85dd9197
         )
 
         n = 0
