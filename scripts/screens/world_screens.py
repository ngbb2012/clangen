import pygame
import pygame_gui
from math import ceil
from scripts.game_structure.image_button import UISpriteButton, UIImageButton
from .base_screens import Screens, cat_profiles

from .base_screens import Screens

from scripts.game_structure.game_essentials import *
from scripts.cat.cats import Cat
import scripts.game_structure.image_cache as image_cache
from ..utility import get_text_box_theme, update_sprite, scale


#from scripts.world import load_map

class OutsideClanScreen(Screens):

    list_page = 1  # Holds the current page
    display_cats = []  # Holds the cat sprite objects
    cat_names = []  # Holds the cat name text-box objects

    previous_search_text = ""

    def load_images(self):
        self.search_bar_image = pygame.transform.scale(pygame.image.load(
            "resources/images/search_bar.png").convert_alpha(), (456 / 1600 * screen_x, 68 / 1400 * screen_y))

    def __init__(self, name=None):
        super().__init__(name)
        self.filter_age = None
        self.filter_id = None
        self.filter_rank = None
        self.filter_by_open = None
        self.filter_by_closed = None
        self.page_number = None
        self.previous_page_button = None
        self.next_page_button = None
        self.outside_clan_button = None
        self.your_clan_button = None
        self.filter_container = None
        self.living_cats = None
        self.all_pages = None
        self.current_listed_cats = None
        self.load_images()

    def handle_event(self, event):
        if event.type == pygame_gui.UI_BUTTON_START_PRESS:
            if event.ui_element == self.your_clan_button:
                self.change_screen("list screen")
            elif event.ui_element in self.display_cats:
                game.switches["cat"] = event.ui_element.return_cat_id()
                self.change_screen('profile screen')
            elif event.ui_element == self.next_page_button:
                self.list_page += 1
                self.update_page()
            elif event.ui_element == self.previous_page_button:
                self.list_page -= 1
                self.update_page()
            elif event.ui_element == self.filter_by_closed:
                self.filter_by_closed.hide()
                self.filter_by_open.show()
                self.filter_rank.show()
                self.filter_id.show()
                self.filter_age.show()
            elif event.ui_element == self.filter_by_open:
                self.filter_by_open.hide()
                self.filter_by_closed.show()
                self.filter_options_visible = False
                self.filter_id.hide()
                self.filter_rank.hide()
                self.filter_age.hide()
            elif event.ui_element == self.filter_age:
                self.filter_id.hide()
                self.filter_age.hide()
                self.filter_rank.hide()
                self.filter_by_open.hide()
                self.filter_by_closed.show()
                game.sort_type = "reverse_age"
                Cat.sort_cats()
                self.get_living_cats()
                self.update_search_cats(self.search_bar.get_text())
            elif event.ui_element == self.filter_rank:
                self.filter_id.hide()
                self.filter_age.hide()
                self.filter_rank.hide()
                self.filter_by_open.hide()
                self.filter_by_closed.show()
                game.sort_type = "rank"
                Cat.sort_cats()
                self.get_living_cats()
                self.update_search_cats(self.search_bar.get_text())
            elif event.ui_element == self.filter_id:
                self.filter_id.hide()
                self.filter_age.hide()
                self.filter_rank.hide()
                self.filter_by_open.hide()
                self.filter_by_closed.show()
                game.sort_type = "id"
                Cat.sort_cats()
                self.get_living_cats()
                self.update_search_cats(self.search_bar.get_text())
            elif event.ui_element in self.display_cats:
                game.switches["cat"] = event.ui_element.return_cat_id()
                self.change_screen('profile screen')
            else:
                self.menu_button_pressed(event)

    def get_living_cats(self):
        self.living_cats = []
        for the_cat in Cat.all_cats_list:
            if not the_cat.dead and the_cat.outside:
                self.living_cats.append(the_cat)

    def screen_switches(self):
        # Determine the living, non-exiled cats.
        cat_profiles()
        self.get_living_cats()

        self.search_bar = pygame_gui.elements.UITextEntryLine(scale(pygame.Rect((845, 284), (294, 46))),
                                                              object_id="#search_entry_box", manager=MANAGER)

        self.your_clan_button = UIImageButton(scale(pygame.Rect((230, 270), (68, 68))), "", object_id="#your_clan_button")
        self.outside_clan_button = UIImageButton(scale(pygame.Rect((298, 270), (68, 68))), "",
                                                 object_id="#outside_clan_button", manager=MANAGER)
        self.outside_clan_button.disable()
        self.next_page_button = UIImageButton(scale(pygame.Rect((912, 1190), (68, 68))), "", object_id="#arrow_right_button")
        self.previous_page_button = UIImageButton(scale(pygame.Rect((620, 1190), (68, 68))), "",
                                                  object_id="#arrow_left_button", manager=MANAGER)
        self.page_number = pygame_gui.elements.UITextBox("", scale(pygame.Rect((680, 1190), (220, 60))),
                                                         object_id=get_text_box_theme(), manager=MANAGER)  # Text will be filled in later

        self.set_disabled_menu_buttons(["list_screen"])
        self.update_heading_text('Outside The Clan')
        self.show_menu_buttons()
        self.update_search_cats("")  # This will list all the cats, and create the button objects.

        x_pos = 1152
        y_pos = 270
        self.filter_by_closed = UIImageButton(
            scale(pygame.Rect((x_pos, y_pos), (196, 68))),
            "",
            object_id="#filter_by_closed_button",
            tool_tip_text="By default, cats are sorted by rank.", manager=MANAGER
        )
        self.filter_by_open = UIImageButton(
            scale(pygame.Rect((x_pos, y_pos), (196, 68))),
            "",
            object_id="#filter_by_open_button", manager=MANAGER
        )
        self.filter_by_open.hide()
        y_pos += 68

        self.filter_rank = UIImageButton(
            scale(pygame.Rect((x_pos - 2, y_pos), (204, 58))),
            "",
            object_id="#filter_rank_button",
            starting_height=2, manager=MANAGER
        )
        self.filter_rank.hide()
        y_pos += 58
        self.filter_age = UIImageButton(
            scale(pygame.Rect((x_pos - 2, y_pos), (204, 58))),
            "",
            object_id="#filter_age_button",
            starting_height=2, manager=MANAGER
        )
        self.filter_age.hide()
        y_pos += 58
        self.filter_id = UIImageButton(
            scale(pygame.Rect((x_pos - 2, y_pos), (204, 58))),
            "",
            object_id="#filter_ID_button",
            starting_height=2, manager=MANAGER
        )
        self.filter_id.hide()

    def exit_screen(self):
        self.hide_menu_buttons()
        self.your_clan_button.kill()
        self.outside_clan_button.kill()
        self.next_page_button.kill()
        self.previous_page_button.kill()
        self.page_number.kill()
        self.search_bar.kill()
        self.filter_by_closed.kill()
        self.filter_by_open.kill()
        self.filter_rank.kill()
        self.filter_age.kill()
        self.filter_id.kill()

        # Remove currently displayed cats and cat names.
        for cat in self.display_cats:
            cat.kill()
        self.display_cats = []

        for name in self.cat_names:
            name.kill()
        self.cat_names = []

    def update_search_cats(self, search_text):
        """Run this function when the search text changes, or when the screen is switched to."""
        self.current_listed_cats = []
        search_text = search_text.strip()
        if search_text != '':
            for cat in self.living_cats:
                if search_text.lower() in str(cat.name).lower():
                    self.current_listed_cats.append(cat)
        else:
            self.current_listed_cats = self.living_cats.copy()

        self.all_pages = int(ceil(len(self.current_listed_cats) /
                                  20.0)) if len(self.current_listed_cats) > 20 else 1

        self.update_page()

    def update_page(self):
        """Run this function when page changes."""

        # If the number of pages becomes smaller than the number of our current page, set
        #   the current page to the last page
        if self.list_page > self.all_pages:
            self.list_page = self.all_pages

        # Handle which next buttons are clickable.
        if self.all_pages <= 1:
            self.previous_page_button.disable()
            self.next_page_button.disable()
        elif self.list_page >= self.all_pages:
            self.previous_page_button.enable()
            self.next_page_button.disable()
        elif self.list_page == 1 and self.all_pages > 1:
            self.previous_page_button.disable()
            self.next_page_button.enable()
        else:
            self.previous_page_button.enable()
            self.next_page_button.enable()

        self.page_number.set_text(str(self.list_page) + "/" + str(self.all_pages))

        # Remove the images for currently listed cats
        for cat in self.display_cats:
            cat.kill()
        self.display_cats = []

        for name in self.cat_names:
            name.kill()
        self.cat_names = []

        # Generate object for the current cats
        pos_x = 0
        pos_y = 0
        if self.current_listed_cats:
            for cat in self.chunks(self.current_listed_cats, 20)[self.list_page - 1]:
                update_sprite(cat)
                self.display_cats.append(
                    UISpriteButton(scale(pygame.Rect
                                   ((260 + pos_x, 360 + pos_y), (100, 100))),
                                   cat.big_sprite,
                                   cat.ID,
                                   starting_height=1, manager=MANAGER))

                name = str(cat.name)
                if len(name) >= 13:
                    short_name = str(cat.name)[0:12]
                    name = short_name + '...'
                self.cat_names.append(pygame_gui.elements.UITextBox(name,
                                                                    scale(pygame.Rect((160 + pos_x, 460 + pos_y), (300, 60))),
                                                                    object_id=get_text_box_theme(), manager=MANAGER))
                pos_x += 240
                if pos_x >= 1200:
                    pos_x = 0
                    pos_y += 200

    def on_use(self):

        # Only update the postions if the search text changes
        if self.search_bar.get_text() != self.previous_search_text:
            self.update_search_cats(self.search_bar.get_text())
        self.previous_search_text = self.search_bar.get_text()

        screen.blit(self.search_bar_image, (696/1600 * screen_x, 270/1400 * screen_y))

    def chunks(self, L, n):
        return [L[x: x + n] for x in range(0, len(L), n)]

class UnknownResScreen(Screens):
    list_page = 1
    display_cats = []
    cat_names = []
    previous_search_text = ""

    def __init__(self, name=None):
        super().__init__(name)
        self.filter_id = None
        self.page_number = None
        self.previous_page_button = None
        self.next_page_button = None
        self.dark_forest_button = None
        self.starclan_button = None
        self.dead_cats = None
        self.filter_age = None
        self.filter_rank = None
        self.filter_by_open = None
        self.filter_by_closed = None
        self.load_images()

    def load_images(self):
<<<<<<< HEAD
        self.search_bar_image = pygame.transform.scale(
            pygame.image.load("resources/images/search_bar.png").convert_alpha(), (228, 34))
=======
        self.search_bar_image = pygame.transform.scale(pygame.image.load(
            "resources/images/search_bar.png").convert_alpha(), (456 / 1600 * screen_x, 68 / 1400 * screen_y))
>>>>>>> 4f2cc0e6
        self.clan_name_bg = pygame.transform.scale(
            image_cache.load_image("resources/images/clan_name_bg.png").convert_alpha(), (360, 70))

    def handle_event(self, event):
        if event.type == pygame_gui.UI_BUTTON_START_PRESS:
            if event.ui_element == self.dark_forest_button:
                self.change_screen('dark forest screen')
            elif event.ui_element == self.starclan_button:
                self.change_screen('starclan screen')
            elif event.ui_element == self.next_page_button:
                self.list_page += 1
                self.update_page()
            elif event.ui_element == self.previous_page_button:
                self.list_page -= 1
                self.update_page()
            elif event.ui_element == self.filter_by_closed:
                self.filter_by_closed.hide()
                self.filter_by_open.show()
                self.filter_rank.show()
                self.filter_age.show()
                self.filter_id.show()
            elif event.ui_element == self.filter_by_open:
                self.filter_by_open.hide()
                self.filter_by_closed.show()
                self.filter_id.hide()
                self.filter_rank.hide()
                self.filter_age.hide()
            elif event.ui_element == self.filter_age:
                self.filter_age.hide()
                self.filter_rank.hide()
                self.filter_by_open.hide()
                self.filter_by_closed.show()
                self.filter_id.hide()
                game.sort_type = "reverse_age"
                Cat.sort_cats()
                self.get_dead_cats()
                self.update_search_cats(self.search_bar.get_text())
            elif event.ui_element == self.filter_rank:
                self.filter_age.hide()
                self.filter_rank.hide()
                self.filter_by_open.hide()
                self.filter_by_closed.show()
                self.filter_id.hide()
                game.sort_type = "rank"
                Cat.sort_cats()
                self.get_dead_cats()
                self.update_search_cats(self.search_bar.get_text())
            elif event.ui_element == self.filter_id:
                self.filter_age.hide()
                self.filter_rank.hide()
                self.filter_by_open.hide()
                self.filter_by_closed.show()
                self.filter_id.hide()
                game.sort_type = "id"
                Cat.sort_cats()
                self.get_dead_cats()
                self.update_search_cats(self.search_bar.get_text())
            elif event.ui_element in self.display_cats:
                game.switches["cat"] = event.ui_element.return_cat_id()
                self.change_screen('profile screen')
            else:
                self.menu_button_pressed(event)

    def exit_screen(self):
        self.hide_menu_buttons()
        self.starclan_button.kill()
        self.dark_forest_button.kill()
        self.unknown_residence_button.kill()
        self.next_page_button.kill()
        self.previous_page_button.kill()
        self.page_number.kill()
        self.search_bar.kill()
        self.filter_by_closed.kill()
        self.filter_by_open.kill()
        self.filter_rank.kill()
        self.filter_age.kill()
        self.filter_id.kill()

        # Remove currently displayed cats and cat names.
        for cat in self.display_cats:
            cat.kill()
        self.display_cats = []

        for name in self.cat_names:
            name.kill()
        self.cat_names = []

    def get_dead_cats(self):
        self.dead_cats = []
        for the_cat in Cat.all_cats_list:
            if the_cat.dead and the_cat.ID != game.clan.instructor.ID and not the_cat.faded \
                    and (the_cat.outside or the_cat.exiled):
                self.dead_cats.append(the_cat)

    def screen_switches(self):
        # Determine the dead, non-exiled cats.
        cat_profiles()
        self.get_dead_cats()

        self.search_bar = pygame_gui.elements.UITextEntryLine(scale(pygame.Rect((845, 284), (294, 46))),
                                                              object_id="#search_entry_box", manager=MANAGER)

        self.starclan_button = UIImageButton(scale(pygame.Rect((230, 270), (68, 68))), "", object_id="#starclan_button")
        self.unknown_residence_button = UIImageButton(scale(pygame.Rect((298, 270), (68, 68))), "",
                                                      object_id="#unknown_residence_button", manager=MANAGER)
        self.unknown_residence_button.disable()
        self.dark_forest_button = UIImageButton(scale(pygame.Rect((366, 270), (68, 68))), "",
                                                object_id="#dark_forest_button", manager=MANAGER)
        self.next_page_button = UIImageButton(scale(pygame.Rect((912, 1190), (68, 68))), "", object_id="#arrow_right_button")
        self.previous_page_button = UIImageButton(scale(pygame.Rect((620, 1190), (68, 68))), "",
                                                  object_id="#arrow_left_button")
        self.page_number = pygame_gui.elements.UITextBox("", scale(pygame.Rect((680, 1190),
                                                                         (220, 60))), manager=MANAGER)  # Text will be filled in later

        self.set_disabled_menu_buttons(["starclan_screen"])
        self.update_heading_text("StarClan")
        self.show_menu_buttons()

        self.update_search_cats("")  # This will list all the cats, and create the button objects.

        x_pos = 1152
        y_pos = 270
        self.filter_by_closed = UIImageButton(
            scale(pygame.Rect((x_pos, y_pos), (196, 68))),
            "",
            object_id="#filter_by_closed_button",
            tool_tip_text="By default, cats are sorted by rank.", manager=MANAGER
        )
        self.filter_by_open = UIImageButton(
            scale(pygame.Rect((x_pos, y_pos), (196, 68))),
            "",
            object_id="#filter_by_open_button", manager=MANAGER
        )
        self.filter_by_open.hide()
        y_pos += 68

        self.filter_rank = UIImageButton(
            scale(pygame.Rect((x_pos - 2, y_pos), (204, 58))),
            "",
            object_id="#filter_rank_button",
            starting_height=2, manager=MANAGER
        )
        self.filter_rank.hide()
        y_pos += 58
        self.filter_age = UIImageButton(
            scale(pygame.Rect((x_pos - 2, y_pos), (204, 58))),
            "",
            object_id="#filter_age_button",
            starting_height=2, manager=MANAGER
        )
        self.filter_age.hide()
        y_pos += 58
        self.filter_id = UIImageButton(
            scale(pygame.Rect((x_pos - 2, y_pos), (204, 58))),
            "",
            object_id="#filter_ID_button",
            starting_height=2, manager=MANAGER
        )
        self.filter_id.hide()

    def update_search_cats(self, search_text):
        """Run this function when the search text changes, or when the screen is switched to."""
        self.current_listed_cats = []
        search_text = search_text.strip()
        if search_text != '':
            for cat in self.dead_cats:
                if search_text.lower() in str(cat.name).lower():
                    self.current_listed_cats.append(cat)
        else:
            self.current_listed_cats = self.dead_cats.copy()

        self.all_pages = int(ceil(len(self.current_listed_cats) /
                                  20.0)) if len(self.current_listed_cats) > 20 else 1

        self.update_page()

    def update_page(self):
        """Run this function when page changes."""

        # If the number of pages becomes smaller than the number of our current page, set
        #   the current page to the last page
        if self.list_page > self.all_pages:
            self.list_page = self.all_pages

        # Handle which next buttons are clickable.
        if self.all_pages <= 1:
            self.previous_page_button.disable()
            self.next_page_button.disable()
        elif self.list_page >= self.all_pages:
            self.previous_page_button.enable()
            self.next_page_button.disable()
        elif self.list_page == 1 and self.all_pages > 1:
            self.previous_page_button.disable()
            self.next_page_button.enable()
        else:
            self.previous_page_button.enable()
            self.next_page_button.enable()

        self.page_number.set_text(str(self.list_page) + "/" +
                                  str(self.all_pages))

        # Remove the images for currently listed cats
        for cat in self.display_cats:
            cat.kill()
        self.display_cats = []

        for name in self.cat_names:
            name.kill()
        self.cat_names = []

        # Generate object for the current cats
        pos_x = 0
        pos_y = 0
        if self.current_listed_cats:
            for cat in self.chunks(self.current_listed_cats, 20)[self.list_page - 1]:
                update_sprite(cat)
                self.display_cats.append(
                    UISpriteButton(scale(pygame.Rect
                                   ((260 + pos_x, 360 + pos_y), (100, 100))),
                                   cat.big_sprite,
                                   cat.ID,
                                   starting_height=1, manager=MANAGER))

                name = str(cat.name)
                if len(name) >= 13:
                    short_name = str(cat.name)[0:12]
                    name = short_name + '...'
                self.cat_names.append(pygame_gui.elements.UITextBox("<font color='#FFFFFF'>" + name + "</font>"
                                                                    ,
                                                                    scale(pygame.Rect((160 + pos_x, 460 + pos_y), (300, 60)))
                                                                    , manager=MANAGER))
                pos_x += 240
                if pos_x >= 1200:
                    pos_x = 0
                    pos_y += 200

    def on_use(self):
        # Only update the positions if the search text changes
        if self.search_bar.get_text() != self.previous_search_text:
            self.update_search_cats(self.search_bar.get_text())
        self.previous_search_text = self.search_bar.get_text()

        screen.blit(self.search_bar_image, (696/1600 * screen_x, 270/1400 * screen_y))
    def chunks(self, L, n):
        return [L[x: x + n] for x in range(0, len(L), n)]<|MERGE_RESOLUTION|>--- conflicted
+++ resolved
@@ -306,13 +306,8 @@
         self.load_images()
 
     def load_images(self):
-<<<<<<< HEAD
-        self.search_bar_image = pygame.transform.scale(
-            pygame.image.load("resources/images/search_bar.png").convert_alpha(), (228, 34))
-=======
         self.search_bar_image = pygame.transform.scale(pygame.image.load(
             "resources/images/search_bar.png").convert_alpha(), (456 / 1600 * screen_x, 68 / 1400 * screen_y))
->>>>>>> 4f2cc0e6
         self.clan_name_bg = pygame.transform.scale(
             image_cache.load_image("resources/images/clan_name_bg.png").convert_alpha(), (360, 70))
 
