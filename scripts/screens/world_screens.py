--- conflicted
+++ resolved
@@ -48,11 +48,7 @@
         self.living_cats = []
         for x in range(len(Cat.all_cats.values())):
             the_cat = list(Cat.all_cats.values())[x]
-<<<<<<< HEAD
             if not the_cat.dead and the_cat.outside:
-                living_cats.append(the_cat)
-=======
-            if not the_cat.dead and the_cat.exiled:
                 self.living_cats.append(the_cat)
 
         self.search_bar = pygame_gui.elements.UITextEntryLine(pygame.Rect((525,142), (147,20)))
@@ -84,7 +80,6 @@
         #Remove currently displayed cats and cat names. 
         for cat in self.display_cats:
             cat.kill()
->>>>>>> 03313075
 
         for name in self.cat_names:
             name.kill()
