import pygame
import pygame_gui

from scripts.cat.cats import Cat
<<<<<<< HEAD
from scripts.game_structure.image_button import UISpriteButton, UIImageButton, UITextBoxTweaked
from scripts.utility import get_text_box_theme, scale, get_alive_status_cats, shorten_text_to_fit, get_alive_clan_queens
=======
>>>>>>> 85dd9197
from scripts.game_structure.game_essentials import game, screen_x, screen_y, MANAGER
from scripts.game_structure.image_button import (
    UISpriteButton,
    UIImageButton,
    UITextBoxTweaked,
)
from scripts.utility import (
    get_text_box_theme,
    scale,
    get_med_cats,
    shorten_text_to_fit,
    get_alive_clan_queens,
)
from .Screens import Screens
from ..conditions import get_amount_cat_for_one_medic, medical_cats_condition_fulfilled


class AllegiancesScreen(Screens):
    allegiance_list = []

    def handle_event(self, event):
        if event.type == pygame_gui.UI_BUTTON_START_PRESS:
            self.menu_button_pressed(event)

    def on_use(self):
        pass

    def screen_switches(self):
        # Heading
        self.heading = pygame_gui.elements.UITextBox(
            f"{game.clan.name}Clan Allegiances",
            scale(pygame.Rect((390, 230), (800, 80))),
            object_id=get_text_box_theme("#text_box_34_horizcenter"),
            manager=MANAGER,
        )

        # Set Menu Buttons.
        self.show_menu_buttons()
        self.set_disabled_menu_buttons(["allegiances"])
        self.update_heading_text(f"{game.clan.name}Clan")
        allegiance_list = self.get_allegiances_text()

        self.scroll_container = pygame_gui.elements.UIScrollingContainer(
            scale(pygame.Rect((100, 330), (1430, 1000))),
            allow_scroll_x=False,
            manager=MANAGER,
        )

        self.ranks_boxes = []
        self.names_boxes = []
        y_pos = 0
        for x in allegiance_list:
            self.ranks_boxes.append(
                pygame_gui.elements.UITextBox(
                    x[0],
                    scale(pygame.Rect((0, y_pos), (300, -1))),
                    object_id=get_text_box_theme("#text_box_30_horizleft"),
                    container=self.scroll_container,
                    manager=MANAGER,
                )
            )
            self.ranks_boxes[-1].disable()

            self.names_boxes.append(
                pygame_gui.elements.UITextBox(
                    x[1],
                    scale(pygame.Rect((300, y_pos), (1060, -1))),
                    object_id=get_text_box_theme("#text_box_30_horizleft"),
                    container=self.scroll_container,
                    manager=MANAGER,
                )
            )
            self.names_boxes[-1].disable()

            y_pos += 1400 * self.names_boxes[-1].get_relative_rect()[3] / screen_y

        self.scroll_container.set_scrollable_area_dimensions(
            (1360 / 1600 * screen_x, y_pos / 1400 * screen_y)
        )

    def exit_screen(self):
        for x in self.ranks_boxes:
            x.kill()
        del self.ranks_boxes
        for x in self.names_boxes:
            x.kill()
        del self.names_boxes
        self.scroll_container.kill()
        del self.scroll_container
        self.heading.kill()
        del self.heading

    def generate_one_entry(self, cat, extra_details=""):
        """Extra Details will be placed after the cat description, but before the apprentice (if they have one. )"""
        output = f"{str(cat.name).upper()} - {cat.describe_cat()} {extra_details}"

        if len(cat.apprentice) > 0:
            if len(cat.apprentice) == 1:
                output += "\n      APPRENTICE: "
            else:
                output += "\n      APPRENTICES: "
            output += ", ".join(
                [
                    str(Cat.fetch_cat(i).name).upper()
                    for i in cat.apprentice
                    if Cat.fetch_cat(i)
                ]
            )

        return output

    def get_allegiances_text(self):
        """Determine Text. Ouputs list of tuples."""

        living_cats = [i for i in Cat.all_cats.values() if not (i.dead or i.outside)]
        living_meds = []
        living_mediators = []
        living_warriors = []
        living_apprentices = []
        living_kits = []
        living_elders = []
        for cat in living_cats:
            if cat.status == "medicine cat":
                living_meds.append(cat)
            elif cat.status == "warrior":
                living_warriors.append(cat)
            elif cat.status == "mediator":
                living_mediators.append(cat)
            elif cat.status in [
                "apprentice",
                "medicine cat apprentice",
                "mediator apprentice",
            ]:
                living_apprentices.append(cat)
            elif cat.status in ["kitten", "newborn"]:
                living_kits.append(cat)
            elif cat.status == "elder":
                living_elders.append(cat)

        # Find Queens:
        queen_dict, living_kits = get_alive_clan_queens(living_cats)

        # Remove queens from warrior or elder lists, if they are there.  Let them stay on any other lists.
        for q in queen_dict:
            queen = Cat.fetch_cat(q)
            if not queen:
                continue
            if queen in living_warriors:
                living_warriors.remove(queen)
            elif queen in living_elders:
                living_elders.remove(queen)

        # Clan Leader Box:
        # Pull the Clan leaders
        outputs = []
        if game.clan.leader and not (game.clan.leader.dead or game.clan.leader.outside):
            outputs.append(
                ["<b><u>LEADER</u></b>", self.generate_one_entry(game.clan.leader)]
            )

        # Deputy Box:
        if game.clan.deputy and not (game.clan.deputy.dead or game.clan.deputy.outside):
            outputs.append(
                ["<b><u>DEPUTY</u></b>", self.generate_one_entry(game.clan.deputy)]
            )

        # Medicine Cat Box:
        if living_meds:
            _box = ["", ""]
            if len(living_meds) == 1:
                _box[0] = "<b><u>MEDICINE CAT</u></b>"
            else:
                _box[0] = "<b><u>MEDICINE CATS</u></b>"

            _box[1] = "\n".join([self.generate_one_entry(i) for i in living_meds])
            outputs.append(_box)

        # Mediator Box:
        if living_mediators:
            _box = ["", ""]
            if len(living_mediators) == 1:
                _box[0] = "<b><u>MEDIATOR</u></b>"
            else:
                _box[0] = "<b><u>MEDIATORS</u></b>"

            _box[1] = "\n".join([self.generate_one_entry(i) for i in living_mediators])
            outputs.append(_box)

        # Warrior Box:
        if living_warriors:
            _box = ["", ""]
            if len(living_warriors) == 1:
                _box[0] = "<b><u>WARRIOR</u></b>"
            else:
                _box[0] = "<b><u>WARRIORS</u></b>"

            _box[1] = "\n".join([self.generate_one_entry(i) for i in living_warriors])
            outputs.append(_box)

        # Apprentice Box:
        if living_apprentices:
            _box = ["", ""]
            if len(living_apprentices) == 1:
                _box[0] = "<b><u>APPRENTICE</u></b>"
            else:
                _box[0] = "<b><u>APPRENTICES</u></b>"

            _box[1] = "\n".join(
                [self.generate_one_entry(i) for i in living_apprentices]
            )
            outputs.append(_box)

        # Queens and Kits Box:
        if queen_dict or living_kits:
            _box = ["", ""]
            _box[0] = "<b><u>QUEENS AND KITS</u></b>"

            # This one is a bit different.  First all the queens, and the kits they are caring for.
            all_entries = []
            for q in queen_dict:
                queen = Cat.fetch_cat(q)
                if not queen:
                    continue
                kittens = []
                for k in queen_dict[q]:
                    kittens += [f"{k.name} - {k.describe_cat(short=True)}"]
                if len(kittens) == 1:
                    kittens = f" <i>(caring for {kittens[0]})</i>"
                else:
                    kittens = f" <i>(caring for {', '.join(kittens[:-1])}, and {kittens[-1]})</i>"

                all_entries.append(self.generate_one_entry(queen, kittens))

            # Now kittens without carers
            for k in living_kits:
                all_entries.append(
                    f"{str(k.name).upper()} - {k.describe_cat(short=True)}"
                )

            _box[1] = "\n".join(all_entries)
            outputs.append(_box)

        # Elder Box:
        if living_elders:
            _box = ["", ""]
            if len(living_elders) == 1:
                _box[0] = "<b><u>ELDER</u></b>"
            else:
                _box[0] = "<b><u>ELDERS</u></b>"

            _box[1] = "\n".join([self.generate_one_entry(i) for i in living_elders])
            outputs.append(_box)

        return outputs


class MedDenScreen(Screens):
    cat_buttons = {}
    conditions_hover = {}
    cat_names = []

    def __init__(self, name=None):
        super().__init__(name)
        self.help_button = None
        self.log_box = None
        self.log_title = None
        self.log_tab = None
        self.cats_tab = None
        self.hurt_sick_title = None
        self.display_med = None
        self.med_cat = None
        self.minor_tab = None
        self.out_den_tab = None
        self.in_den_tab = None
        self.injured_and_sick_cats = None
        self.minor_cats = None
        self.out_den_cats = None
        self.in_den_cats = None
        self.meds_messages = None
        self.current_med = None
        self.cat_bg = None
        self.last_page = None
        self.next_page = None
        self.last_med = None
        self.next_med = None
        self.den_base = None
        self.med_info = None
        self.med_name = None
        self.current_page = None
        self.meds = None
        self.back_button = None

        self.tab_showing = self.in_den_tab
        self.tab_list = self.in_den_cats

        self.herbs = {}

        self.open_tab = None

    def handle_event(self, event):
        if event.type == pygame_gui.UI_BUTTON_START_PRESS:
            if event.ui_element == self.back_button:
                self.change_screen("camp screen")
            elif event.ui_element == self.next_med:
                self.current_med += 1
                self.update_med_cat()
            elif event.ui_element == self.last_med:
                self.current_med -= 1
                self.update_med_cat()
            elif event.ui_element == self.next_page:
                self.current_page += 1
                self.update_sick_cats()
            elif event.ui_element == self.last_page:
                self.current_page -= 1
                self.update_sick_cats()
            elif event.ui_element == self.in_den_tab:
                self.in_den_tab.disable()
                self.tab_showing.enable()
                self.tab_list = self.in_den_cats
                self.tab_showing = self.in_den_tab
                self.update_sick_cats()
            elif event.ui_element == self.out_den_tab:
                self.tab_showing.enable()
                self.tab_list = self.out_den_cats
                self.tab_showing = self.out_den_tab
                self.out_den_tab.disable()
                self.update_sick_cats()
            elif event.ui_element == self.minor_tab:
                self.tab_showing.enable()
                self.tab_list = self.minor_cats
                self.tab_showing = self.minor_tab
                self.minor_tab.disable()
                self.update_sick_cats()
            elif event.ui_element in self.cat_buttons.values():
                cat = event.ui_element.return_cat_object()
                game.switches["cat"] = cat.ID
                self.change_screen("profile screen")
            elif event.ui_element == self.med_cat:
                cat = event.ui_element.return_cat_object()
                game.switches["cat"] = cat.ID
                self.change_screen("profile screen")
            elif event.ui_element == self.cats_tab:
                self.open_tab = "cats"
                self.cats_tab.disable()
                self.log_tab.enable()
                self.handle_tab_toggles()
            elif event.ui_element == self.log_tab:
                self.open_tab = "log"
                self.log_tab.disable()
                self.cats_tab.enable()
                self.handle_tab_toggles()

    def screen_switches(self):
        self.hide_menu_buttons()
        self.back_button = UIImageButton(
            scale(pygame.Rect((50, 50), (210, 60))),
            "",
            object_id="#back_button",
            manager=MANAGER,
        )
        self.next_med = UIImageButton(
            scale(pygame.Rect((1290, 556), (68, 68))),
            "",
            object_id="#arrow_right_button",
            manager=MANAGER,
        )
        self.last_med = UIImageButton(
            scale(pygame.Rect((1200, 556), (68, 68))),
            "",
            object_id="#arrow_left_button",
            manager=MANAGER,
        )

        if game.clan.game_mode != "classic":
            self.help_button = UIImageButton(
                scale(pygame.Rect((1450, 50), (68, 68))),
                "",
                object_id="#help_button",
                manager=MANAGER,
                tool_tip_text="Your medicine cats will gather herbs over each timeskip and during any patrols you send "
                "them on. You can see what was gathered in the Log below! Your medicine cats will give"
                " these to any hurt or sick cats that need them, helping those cats to heal quicker."
                "<br><br>"
                "Hover your mouse over the medicine den image to see what herbs your Clan has!",
            )
            self.last_page = UIImageButton(
                scale(pygame.Rect((660, 1272), (68, 68))),
                "",
                object_id="#arrow_left_button",
                manager=MANAGER,
            )
            self.next_page = UIImageButton(
                scale(pygame.Rect((952, 1272), (68, 68))),
                "",
                object_id="#arrow_right_button",
                manager=MANAGER,
            )

            self.hurt_sick_title = pygame_gui.elements.UITextBox(
                "Hurt & Sick Cats",
                scale(pygame.Rect((281, 820), (400, 60))),
                object_id=get_text_box_theme("#text_box_40_horizcenter"),
                manager=MANAGER,
            )
            self.log_title = pygame_gui.elements.UITextBox(
                "Medicine Den Log",
                scale(pygame.Rect((281, 820), (400, 60))),
                object_id=get_text_box_theme("#text_box_40_horizcenter"),
                manager=MANAGER,
            )
            self.log_title.hide()
            self.cat_bg = pygame_gui.elements.UIImage(
                scale(pygame.Rect((280, 880), (1120, 400))),
                pygame.image.load("resources/images/sick_hurt_bg.png").convert_alpha(),
                manager=MANAGER,
            )
            self.cat_bg.disable()
            log_text = game.herb_events_list.copy()
            """if game.settings["fullscreen"]:
                img_path = "resources/images/spacer.png"
            else:
                img_path = "resources/images/spacer_small.png"""
            self.log_box = pygame_gui.elements.UITextBox(
                f"{f'<br>-------------------------------<br>'.join(log_text)}<br>",
                scale(pygame.Rect((300, 900), (1080, 360))),
                object_id="#text_box_26_horizleft_verttop_pad_14_0_10",
                manager=MANAGER,
            )
            self.log_box.hide()
            self.cats_tab = UIImageButton(
                scale(pygame.Rect((218, 924), (68, 150))),
                "",
                object_id="#hurt_sick_cats_button",
                manager=MANAGER,
            )
            self.cats_tab.disable()
            self.log_tab = UIImageButton(
                scale(pygame.Rect((218, 1104), (68, 128))),
                "",
                object_id="#med_den_log_button",
                manager=MANAGER,
            )
            self.in_den_tab = UIImageButton(
                scale(pygame.Rect((740, 818), (150, 70))),
                "",
                object_id="#in_den_tab",
                manager=MANAGER,
            )
            self.in_den_tab.disable()
            self.out_den_tab = UIImageButton(
                scale(pygame.Rect((920, 818), (224, 70))),
                "",
                object_id="#out_den_tab",
                manager=MANAGER,
            )
            self.minor_tab = UIImageButton(
                scale(pygame.Rect((1174, 818), (140, 70))),
                "",
                object_id="#minor_tab",
                manager=MANAGER,
            )
            self.tab_showing = self.in_den_tab

            self.in_den_cats = []
            self.out_den_cats = []
            self.minor_cats = []
            self.injured_and_sick_cats = []
            for the_cat in Cat.all_cats_list:
                if (
                    not the_cat.dead
                    and not the_cat.outside
                    and (the_cat.injuries or the_cat.illnesses)
                ):
                    self.injured_and_sick_cats.append(the_cat)
            for cat in self.injured_and_sick_cats:
                if cat.injuries:
                    for injury in cat.injuries:
                        if cat.injuries[injury][
                            "severity"
                        ] != "minor" and injury not in [
                            "pregnant",
                            "recovering from birth",
                            "sprain",
                            "lingering shock",
                        ]:
                            if cat not in self.in_den_cats:
                                self.in_den_cats.append(cat)
                            if cat in self.out_den_cats:
                                self.out_den_cats.remove(cat)
                            elif cat in self.minor_cats:
                                self.minor_cats.remove(cat)
                            break
                        elif (
                            injury
                            in [
                                "recovering from birth",
                                "sprain",
                                "lingering shock",
                                "pregnant",
                            ]
                            and cat not in self.in_den_cats
                        ):
                            if cat not in self.out_den_cats:
                                self.out_den_cats.append(cat)
                            if cat in self.minor_cats:
                                self.minor_cats.remove(cat)
                            break
                        elif cat not in (self.in_den_cats or self.out_den_cats):
                            if cat not in self.minor_cats:
                                self.minor_cats.append(cat)
                if cat.illnesses:
                    for illness in cat.illnesses:
                        if (
                            cat.illnesses[illness]["severity"] != "minor"
                            and illness != "grief stricken"
                        ):
                            if cat not in self.in_den_cats:
                                self.in_den_cats.append(cat)
                            if cat in self.out_den_cats:
                                self.out_den_cats.remove(cat)
                            elif cat in self.minor_cats:
                                self.minor_cats.remove(cat)
                            break
                        elif illness == "grief stricken":
                            if cat not in self.in_den_cats:
                                if cat not in self.out_den_cats:
                                    self.out_den_cats.append(cat)
                            if cat in self.minor_cats:
                                self.minor_cats.remove(cat)
                            break
                        else:
                            if cat not in (
                                self.in_den_cats
                                and self.out_den_cats
                                and self.minor_cats
                            ):
                                self.minor_cats.append(cat)
            self.tab_list = self.in_den_cats
            self.current_page = 1
            self.update_sick_cats()

        self.current_med = 1

        self.draw_med_den()
        self.update_med_cat()

        self.meds_messages = UITextBoxTweaked(
            "",
            scale(pygame.Rect((216, 620), (1200, 160))),
            object_id=get_text_box_theme("#text_box_30_horizcenter_vertcenter"),
            line_spacing=1,
        )

        if self.meds:
            med_messages = []

            amount_per_med = get_amount_cat_for_one_medic(game.clan)
            number = medical_cats_condition_fulfilled(
                Cat.all_cats.values(), amount_per_med, give_clanmembers_covered=True
            )
            if len(self.meds) == 1:
                insert = "medicine cat"
            else:
                insert = "medicine cats"
            meds_cover = f"Your {insert} can care for a Clan of up to {number} members, including themselves."

            if len(self.meds) >= 1 and number == 0:
                meds_cover = f"You have no medicine cats who are able to work. Your Clan will be at a higher risk of death and disease."

            herb_amount = sum(game.clan.herbs.values())
            med_concern = f"This should not appear."
            if herb_amount == 0:
                med_concern = (
                    f"The herb stores are empty and bare, this does not bode well."
                )
            elif 0 < herb_amount <= 8:
                if len(self.meds) == 1:
                    med_concern = f"The medicine cat worries over the herb stores, they don't have nearly enough for the Clan."
                else:
                    med_concern = f"The medicine cats worry over the herb stores, they don't have nearly enough for the Clan."
            elif 8 < herb_amount <= 20:
                med_concern = f"The herb stores are small, but it's enough for now."
            elif 20 < herb_amount <= 30:
                if len(self.meds) == 1:
                    med_concern = f"The medicine cat is content with how many herbs they have stocked up."
                else:
                    med_concern = f"The medicine cats are content with how many herbs they have stocked up."
            elif 30 < herb_amount <= 50:
                if len(self.meds) == 1:
                    med_concern = f"The herb stores are overflowing and the medicine cat has little worry."
                else:
                    med_concern = f"The herb stores are overflowing and the medicine cats have little worry."
            elif 50 < herb_amount:
                if len(self.meds) == 1:
                    med_concern = f"StarClan has blessed them with plentiful herbs and the medicine cat sends their thanks to Silverpelt."
                else:
                    med_concern = f"StarClan has blessed them with plentiful herbs and the medicine cats send their thanks to Silverpelt."

            med_messages.append(meds_cover)
            med_messages.append(med_concern)
            self.meds_messages.set_text("<br>".join(med_messages))

        else:
            meds_cover = f"You have no medicine cats, your clan will be at higher risk of death and sickness."
            self.meds_messages.set_text(meds_cover)

    def handle_tab_toggles(self):
        if self.open_tab == "cats":
            self.log_title.hide()
            self.log_box.hide()

            self.hurt_sick_title.show()
            self.last_page.show()
            self.next_page.show()
            self.in_den_tab.show()
            self.out_den_tab.show()
            self.minor_tab.show()
            for cat in self.cat_buttons:
                self.cat_buttons[cat].show()
            for x in range(len(self.cat_names)):
                self.cat_names[x].show()
            for button in self.conditions_hover:
                self.conditions_hover[button].show()
        elif self.open_tab == "log":
            self.hurt_sick_title.hide()
            self.last_page.hide()
            self.next_page.hide()
            self.in_den_tab.hide()
            self.out_den_tab.hide()
            self.minor_tab.hide()
            for cat in self.cat_buttons:
                self.cat_buttons[cat].hide()
            for x in range(len(self.cat_names)):
                self.cat_names[x].hide()
            for button in self.conditions_hover:
                self.conditions_hover[button].hide()

            self.log_title.show()
            self.log_box.show()

    def update_med_cat(self):
        if self.med_cat:
            self.med_cat.kill()
        if self.med_info:
            self.med_info.kill()
        if self.med_name:
            self.med_name.kill()

        # get the med cats
        self.meds = get_alive_status_cats(Cat, ["medicine cat", "medicine cat apprentice"], sort=True)

        if not self.meds:
            all_pages = []
        else:
            all_pages = self.chunks(self.meds, 1)

        if self.current_med > len(all_pages):
            if len(all_pages) == 0:
                self.current_med = 1
            else:
                self.current_med = len(all_pages)

        if all_pages:
            self.display_med = all_pages[self.current_med - 1]
        else:
            self.display_med = []

        if len(all_pages) <= 1:
            self.next_med.disable()
            self.last_med.disable()
        else:
            if self.current_med >= len(all_pages):
                self.next_med.disable()
            else:
                self.next_med.enable()

            if self.current_med <= 1:
                self.last_med.disable()
            else:
                self.last_med.enable()

        for cat in self.display_med:
            self.med_cat = UISpriteButton(
                scale(pygame.Rect((870, 330), (300, 300))),
                cat.sprite,
                cat_object=cat,
                manager=MANAGER,
            )
            name = str(cat.name)
            short_name = shorten_text_to_fit(name, 275, 30)
            self.med_name = pygame_gui.elements.ui_label.UILabel(
                scale(pygame.Rect((1050, 310), (450, 60))),
                short_name,
                object_id=get_text_box_theme("#text_box_30_horizcenter"),
                manager=MANAGER,
            )
            self.med_info = UITextBoxTweaked(
                "",
                scale(pygame.Rect((1160, 370), (240, 240))),
                object_id=get_text_box_theme("#text_box_22_horizcenter"),
                line_spacing=1,
                manager=MANAGER,
            )
            med_skill = cat.skills.skill_string(short=True)
            med_exp = f"exp: {cat.experience_level}"
            med_working = True
            if cat.not_working():
                med_working = False
            if med_working is True:
                work_status = "This cat can work"
            else:
                work_status = "This cat isn't able to work"
            info_list = [med_skill, med_exp, work_status]
            self.med_info.set_text("<br>".join(info_list))

    def update_sick_cats(self):
        """
        set tab showing as either self.in_den_cats, self.out_den_cats, or self.minor_cats; whichever one you want to
        display and update
        """
        self.clear_cat_buttons()

        tab_list = self.tab_list

        if not tab_list:
            all_pages = []
        else:
            all_pages = self.chunks(tab_list, 10)

        self.current_page = max(1, min(self.current_page, len(all_pages)))

        # Check for empty list (no cats)
        if all_pages:
            self.display_cats = all_pages[self.current_page - 1]
        else:
            self.display_cats = []

        # Update next and previous page buttons
        if len(all_pages) <= 1:
            self.next_page.disable()
            self.last_page.disable()
        else:
            if self.current_page >= len(all_pages):
                self.next_page.disable()
            else:
                self.next_page.enable()

            if self.current_page <= 1:
                self.last_page.disable()
            else:
                self.last_page.enable()

        pos_x = 350
        pos_y = 920
        i = 0
        for cat in self.display_cats:
            condition_list = []
            if cat.injuries:
                condition_list.extend(cat.injuries.keys())
            if cat.illnesses:
                condition_list.extend(cat.illnesses.keys())
            if cat.permanent_condition:
                for condition in cat.permanent_condition:
                    if cat.permanent_condition[condition]["moons_until"] == -2:
                        condition_list.extend(cat.permanent_condition.keys())
            conditions = ",<br>".join(condition_list)

            self.cat_buttons["able_cat" + str(i)] = UISpriteButton(
                scale(pygame.Rect((pos_x, pos_y), (100, 100))),
                cat.sprite,
                cat_object=cat,
                manager=MANAGER,
                tool_tip_text=conditions,
                starting_height=2,
            )

            name = str(cat.name)
            short_name = shorten_text_to_fit(name, 185, 30)
            self.cat_names.append(
                pygame_gui.elements.UITextBox(
                    short_name,
                    scale(pygame.Rect((pos_x - 60, pos_y + 100), (220, 60))),
                    object_id="#text_box_30_horizcenter",
                    manager=MANAGER,
                )
            )

            pos_x += 200
            if pos_x >= 1340:
                pos_x = 350
                pos_y += 160
            i += 1

    def draw_med_den(self):
        sorted_dict = dict(sorted(game.clan.herbs.items()))
        herbs_stored = sorted_dict.items()
        herb_list = []
        for herb in herbs_stored:
            amount = str(herb[1])
            type = str(herb[0].replace("_", " "))
            herb_list.append(f"{amount} {type}")
        if not herbs_stored:
            herb_list.append("Empty")
        if len(herb_list) <= 10:
            herb_display = "<br>".join(sorted(herb_list))

            self.den_base = UIImageButton(
                scale(pygame.Rect((216, 190), (792, 448))),
                "",
                object_id="#med_cat_den_hover",
                tool_tip_text=herb_display,
                manager=MANAGER,
            )
        else:
            count = 1
            holding_pairs = []
            pair = []
            added = False
            for y in range(len(herb_list)):
                if (count % 2) == 0:  # checking if count is an even number
                    count += 1
                    pair.append(herb_list[y])
                    holding_pairs.append("   -   ".join(pair))
                    pair.clear()
                    added = True
                    continue
                else:
                    pair.append(herb_list[y])
                    count += 1
                    added = False
            if added is False:
                holding_pairs.extend(pair)

            herb_display = "<br>".join(holding_pairs)
            self.den_base = UIImageButton(
                scale(pygame.Rect((216, 190), (792, 448))),
                "",
                object_id="#med_cat_den_hover_big",
                tool_tip_text=herb_display,
                manager=MANAGER,
            )

        herbs = game.clan.herbs
        for herb in herbs:
            if herb == "cobwebs":
                self.herbs["cobweb1"] = pygame_gui.elements.UIImage(
                    scale(pygame.Rect((216, 190), (792, 448))),
                    pygame.transform.scale(
                        pygame.image.load(
                            "resources/images/med_cat_den/cobweb1.png"
                        ).convert_alpha(),
                        (792, 448),
                    ),
                    manager=MANAGER,
                )
                if herbs["cobwebs"] > 1:
                    self.herbs["cobweb2"] = pygame_gui.elements.UIImage(
                        scale(pygame.Rect((216, 190), (792, 448))),
                        pygame.transform.scale(
                            pygame.image.load(
                                "resources/images/med_cat_den/cobweb2.png"
                            ).convert_alpha(),
                            (792, 448),
                        ),
                        manager=MANAGER,
                    )
                continue
            self.herbs[herb] = pygame_gui.elements.UIImage(
                scale(pygame.Rect((216, 190), (792, 448))),
                pygame.transform.scale(
                    pygame.image.load(
                        f"resources/images/med_cat_den/{herb}.png"
                    ).convert_alpha(),
                    (792, 448),
                ),
                manager=MANAGER,
            )

    def exit_screen(self):
        self.meds_messages.kill()
        self.last_med.kill()
        self.next_med.kill()
        self.den_base.kill()
        for herb in self.herbs:
            self.herbs[herb].kill()
        self.herbs = {}
        if self.med_info:
            self.med_info.kill()
        if self.med_name:
            self.med_name.kill()
        self.back_button.kill()
        if game.clan.game_mode != "classic":
            self.help_button.kill()
            self.cat_bg.kill()
            self.last_page.kill()
            self.next_page.kill()
            self.in_den_tab.kill()
            self.out_den_tab.kill()
            self.minor_tab.kill()
            self.clear_cat_buttons()
            self.hurt_sick_title.kill()
            self.cats_tab.kill()
            self.log_tab.kill()
            self.log_title.kill()
            self.log_box.kill()
        if self.med_cat:
            self.med_cat.kill()

    def chunks(self, L, n):
        return [L[x : x + n] for x in range(0, len(L), n)]

    def clear_cat_buttons(self):
        for cat in self.cat_buttons:
            self.cat_buttons[cat].kill()
        for button in self.conditions_hover:
            self.conditions_hover[button].kill()
        for x in range(len(self.cat_names)):
            self.cat_names[x].kill()

        self.cat_names = []
        self.cat_buttons = {}<|MERGE_RESOLUTION|>--- conflicted
+++ resolved
@@ -2,11 +2,6 @@
 import pygame_gui
 
 from scripts.cat.cats import Cat
-<<<<<<< HEAD
-from scripts.game_structure.image_button import UISpriteButton, UIImageButton, UITextBoxTweaked
-from scripts.utility import get_text_box_theme, scale, get_alive_status_cats, shorten_text_to_fit, get_alive_clan_queens
-=======
->>>>>>> 85dd9197
 from scripts.game_structure.game_essentials import game, screen_x, screen_y, MANAGER
 from scripts.game_structure.image_button import (
     UISpriteButton,
@@ -16,7 +11,7 @@
 from scripts.utility import (
     get_text_box_theme,
     scale,
-    get_med_cats,
+    get_alive_status_cats,
     shorten_text_to_fit,
     get_alive_clan_queens,
 )
