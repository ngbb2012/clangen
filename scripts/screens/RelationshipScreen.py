--- conflicted
+++ resolved
@@ -326,70 +326,6 @@
         self.log_icon.kill()
         del self.log_icon
 
-<<<<<<< HEAD
-    def get_previous_next_cat(self):
-        """Determines where the previous the next buttons should lead, and enables/diables them"""
-        """'Determines where the next and previous buttons point too."""
-
-        is_instructor = False
-        if self.the_cat.dead and game.clan.instructor.cat_id == self.the_cat.cat_id:
-            is_instructor = True
-
-        previous_cat = 0
-        next_cat = 0
-        if self.the_cat.dead and not is_instructor and not self.the_cat.df:
-            previous_cat = game.clan.instructor.cat_id
-
-        if is_instructor:
-            next_cat = 1
-
-        for check_cat in Cat.all_cats_list:
-            if check_cat.cat_id == self.the_cat.cat_id:
-                next_cat = 1
-            else:
-                if (
-                    next_cat == 0
-                    and check_cat.cat_id != self.the_cat.cat_id
-                    and check_cat.dead == self.the_cat.dead
-                    and check_cat.cat_id != game.clan.instructor.cat_id
-                    and check_cat.outside == self.the_cat.outside
-                    and check_cat.df == self.the_cat.df
-                    and not check_cat.faded
-                ):
-                    previous_cat = check_cat.cat_id
-
-                elif (
-                    next_cat == 1
-                    and check_cat.cat_id != self.the_cat.cat_id
-                    and check_cat.dead == self.the_cat.dead
-                    and check_cat.cat_id != game.clan.instructor.cat_id
-                    and check_cat.outside == self.the_cat.outside
-                    and check_cat.df == self.the_cat.df
-                    and not check_cat.faded
-                ):
-                    next_cat = check_cat.cat_id
-
-                elif int(next_cat) > 1:
-                    break
-
-        if next_cat == 1:
-            next_cat = 0
-
-        self.next_cat = next_cat
-        self.previous_cat = previous_cat
-
-        if self.next_cat == 0:
-            self.next_cat_button.disable()
-        else:
-            self.next_cat_button.enable()
-
-        if self.previous_cat == 0:
-            self.previous_cat_button.disable()
-        else:
-            self.previous_cat_button.enable()
-
-=======
->>>>>>> 87aa4ed2
     def update_checkboxes(self):
         # Remove all checkboxes
         for ele in self.checkboxes:
