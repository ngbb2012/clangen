--- conflicted
+++ resolved
@@ -202,7 +202,6 @@
             manager=MANAGER,
             sound_id="page_flip",
         )
-<<<<<<< HEAD
         self.previous_cat_button = UISurfaceImageButton(
             ui_scale(pygame.Rect((25, 25), (153, 30))),
             get_arrow(2, arrow_left=True) + " Previous Cat",
@@ -210,13 +209,6 @@
             object_id="@buttonstyles_squoval",
             sound_id="page_flip",
             manager=MANAGER,
-=======
-        self.next_cat_button = UIImageButton(
-            scale(pygame.Rect((1244, 50), (306, 60))),
-            "",
-            object_id="#next_cat_button",
-            sound_id="page_flip",
->>>>>>> e89e75f9
         )
 
         back_rect = ui_scale(pygame.Rect((0, 0), (105, 30)))
@@ -770,11 +762,7 @@
             self.relation_list_elements[
                 "mate_icon" + str(i)
             ] = pygame_gui.elements.UIImage(
-<<<<<<< HEAD
                 ui_scale(pygame.Rect((pos_x + 5, pos_y + 5), (11, 10))),
-=======
-                scale(pygame.Rect((pos_x + 10, pos_y + 10), (22, 20))),
->>>>>>> e89e75f9
                 image_cache.load_image(
                     "resources/images/heart_big.png"
                 ).convert_alpha(),
@@ -801,11 +789,7 @@
                 self.relation_list_elements[
                     "relation_icon" + str(i)
                 ] = pygame_gui.elements.UIImage(
-<<<<<<< HEAD
                     ui_scale(pygame.Rect((pos_x + 5, pos_y + 5), (9, 9))),
-=======
-                    scale(pygame.Rect((pos_x + 10, pos_y + 10), (18, 18))),
->>>>>>> e89e75f9
                     image_cache.load_image(
                         "resources/images/dot_big.png"
                     ).convert_alpha(),
@@ -849,27 +833,16 @@
         bar_pos_y = pos_y + 65
 
         text_size_x = -1
-<<<<<<< HEAD
         text_size_y = 30
 
         bar_size_x = 94
         bar_size_y = 10
-=======
-        text_size_y = 60
-
-        bar_size_x = 188
-        bar_size_y = 20
->>>>>>> e89e75f9
 
         self.relation_list_elements[
             f"romantic_text{i}"
         ] = pygame_gui.elements.UITextBox(
             text,
-<<<<<<< HEAD
-            ui_scale(
-=======
-            scale(
->>>>>>> e89e75f9
+            ui_scale(
                 pygame.Rect(
                     (rel_pos_x, text_pos_y + (barbar * bar_count)),
                     (text_size_x, text_size_y),
@@ -899,11 +872,7 @@
             f"plantonic_text{i}"
         ] = pygame_gui.elements.UITextBox(
             text,
-<<<<<<< HEAD
-            ui_scale(
-=======
-            scale(
->>>>>>> e89e75f9
+            ui_scale(
                 pygame.Rect(
                     (rel_pos_x, text_pos_y + (barbar * bar_count)),
                     (text_size_x, text_size_y),
@@ -960,11 +929,7 @@
             f"admiration_text{i}"
         ] = pygame_gui.elements.UITextBox(
             text,
-<<<<<<< HEAD
-            ui_scale(
-=======
-            scale(
->>>>>>> e89e75f9
+            ui_scale(
                 pygame.Rect(
                     (rel_pos_x, text_pos_y + (barbar * bar_count)),
                     (text_size_x, text_size_y),
@@ -995,11 +960,7 @@
             f"comfortable_text{i}"
         ] = pygame_gui.elements.UITextBox(
             text,
-<<<<<<< HEAD
-            ui_scale(
-=======
-            scale(
->>>>>>> e89e75f9
+            ui_scale(
                 pygame.Rect(
                     (rel_pos_x, text_pos_y + (barbar * bar_count)),
                     (text_size_x, text_size_y),
@@ -1078,11 +1039,8 @@
         )
 
     def on_use(self):
-<<<<<<< HEAD
         super().on_use()
 
-=======
->>>>>>> e89e75f9
         # LOAD UI IMAGES
         screen.blit(self.search_bar_image, ui_scale_blit((535, 90)))
         screen.blit(
