--- conflicted
+++ resolved
@@ -137,19 +137,14 @@
             visible=False,
             manager=MANAGER,
             object_id="#warrior_den_button",
-<<<<<<< HEAD
-            starting_height=10),
+            starting_height=6),
         "nursery": UIImageButton(
-=======
+            scale(pygame.Rect((50, 440), (162, 56))),
+            "",
+            visible=False,
+            manager=MANAGER,
+            object_id="#nursery_button",
             starting_height=6),
-        "clearing": UIImageButton(
->>>>>>> 3c0f4ab5
-            scale(pygame.Rect((50, 440), (162, 56))),
-            "",
-            visible=False,
-            manager=MANAGER,
-            object_id="#nursery_button",
-            starting_height=10),
         "clearing": UIImageButton(
             scale(pygame.Rect((50, 520), (162, 56))),
             "",
