from threading import current_thread
from typing import Dict, Optional, Union

import pygame
import pygame_gui
import ujson
from pygame_gui.core import ObjectID

import scripts.game_structure.screen_settings
import scripts.screens.screens_core.screens_core
from scripts.cat.cats import Cat
from scripts.game_structure import image_cache
from scripts.game_structure.audio import music_manager
from scripts.game_structure.game_essentials import game
from scripts.game_structure.propagating_thread import PropagatingThread
from scripts.game_structure.screen_settings import (
    MANAGER,
    screen,
)
from scripts.game_structure.ui_elements import UIImageButton
from scripts.game_structure.windows import SaveCheck, EventLoading
from scripts.utility import (
    update_sprite,
    ui_scale,
    ui_scale_dimensions,
    ui_scale_blit,
    get_current_season,
)


class Screens:
    name = None
    game_screen = screen
    last_screen = ""

<<<<<<< HEAD
    # Looking for the shared assets across all screens (game frame, menu buttons etc.)?
    # Due to fullscreen shenanigans, this now lives here:
    # scripts/ui/screen_core/screen_core.py

    menu_buttons = scripts.screens.screens_core.screens_core.menu_buttons
    game_frame = scripts.screens.screens_core.screens_core.game_frame

    active_bg: Optional[str] = None
=======
    # menu buttons are used very often, so they are generated here.
    menu_buttons = {
        "events_screen": UIImageButton(
            scale(pygame.Rect((492, 120), (164, 60))),
            "",
            visible=False,
            manager=MANAGER,
            object_id="#events_menu_button",
            starting_height=5,
        ),
        "camp_screen": UIImageButton(
            scale(pygame.Rect((656, 120), (116, 60))),
            "",
            visible=False,
            manager=MANAGER,
            object_id="#camp_menu_button",
            starting_height=5,
        ),
        "catlist_screen": UIImageButton(
            scale(pygame.Rect((772, 120), (176, 60))),
            "",
            visible=False,
            object_id="#catlist_menu_button",
            starting_height=5,
        ),
        "patrol_screen": UIImageButton(
            scale(pygame.Rect((948, 120), (160, 60))),
            "",
            visible=False,
            manager=MANAGER,
            object_id="#patrol_menu_button",
            starting_height=5,
        ),
        "main_menu": UIImageButton(
            scale(pygame.Rect((50, 50), (306, 60))),
            "",
            visible=False,
            manager=MANAGER,
            object_id="#main_menu_button",
            starting_height=5,
        ),
        "allegiances": UIImageButton(
            scale(pygame.Rect((1314, 50), (236, 60))),
            "",
            visible=False,
            manager=MANAGER,
            object_id="#allegiances_button",
            starting_height=5,
        ),
        "clan_settings": UIImageButton(
            scale(pygame.Rect((1380, 120), (170, 60))),
            "",
            visible=False,
            manager=MANAGER,
            object_id="#clan_settings_button",
            starting_height=5,
        ),
        "name_background": pygame_gui.elements.UIImage(
            scale(pygame.Rect((610, 50), (380, 70))),
            pygame.transform.scale(
                image_cache.load_image(
                    "resources/images/clan_name_bg.png"
                ).convert_alpha(),
                (380, 70),
            ),
            visible=False,
            manager=MANAGER,
            starting_height=5,
        ),
        "moons_n_seasons": pygame_gui.elements.UIScrollingContainer(
            scale(pygame.Rect((50, 120), (306, 150))),
            visible=False,
            allow_scroll_x=False,
            manager=MANAGER,
            starting_height=5,
        ),
        "moons_n_seasons_arrow": UIImageButton(
            scale(pygame.Rect((349, 161), (44, 68))),
            "",
            visible=False,
            manager=MANAGER,
            object_id="#arrow_mns_button",
            starting_height=5,
        ),
        "dens_bar": pygame_gui.elements.UIImage(
            scale(pygame.Rect((80, 120), (20, 320))),
            pygame.transform.scale(
                image_cache.load_image(
                    "resources/images/vertical_bar.png"
                ).convert_alpha(),
                (380, 70),
            ),
            visible=False,
            starting_height=5,
            manager=MANAGER,
        ),
        "dens": UIImageButton(
            scale(pygame.Rect((50, 120), (142, 60))),
            "",
            visible=False,
            manager=MANAGER,
            object_id="#dens_button",
            starting_height=6,
        ),
        "lead_den": UIImageButton(
            scale(pygame.Rect((50, 200), (224, 56))),
            "",
            visible=False,
            manager=MANAGER,
            object_id="#lead_den_button",
            starting_height=6,
        ),
        "med_cat_den": UIImageButton(
            scale(pygame.Rect((50, 280), (302, 56))),
            "",
            visible=False,
            manager=MANAGER,
            object_id="#med_den_button",
            starting_height=6,
        ),
        "warrior_den": UIImageButton(
            scale(pygame.Rect((50, 360), (242, 56))),
            "",
            visible=False,
            manager=MANAGER,
            object_id="#warrior_den_button",
            starting_height=6,
        ),
        "clearing": UIImageButton(
            scale(pygame.Rect((50, 440), (162, 56))),
            "",
            visible=False,
            manager=MANAGER,
            object_id="#clearing_button",
            starting_height=6,
        ),
        "heading": pygame_gui.elements.UITextBox(
            "",
            scale(pygame.Rect((610, 54), (390, 70))),
            visible=False,
            manager=MANAGER,
            object_id="#text_box_34_horizcenter_light",
            starting_height=5,
        ),
        "mute": UIImageButton(
            scale(pygame.Rect((1482, 1282), (68, 68))),
            "",
            visible=False,
            manager=MANAGER,
            object_id="#mute_button",
        ),
    }
    mute_button = UIImageButton(
        scale(pygame.Rect((1482, 1282), (68, 68))),
        "",
        visible=False,
        manager=MANAGER,
        object_id="#mute_button",
    )

    unmute_button = UIImageButton(
        scale(pygame.Rect((1482, 1282), (68, 68))),
        "",
        visible=False,
        manager=MANAGER,
        object_id="#unmute_button",
    )
>>>>>>> 1ebe2c52

    def change_screen(self, new_screen):
        """Use this function when switching screens.
        It will handle keeping track of the last screen and cur screen.
        Last screen must be tracked to ensure a clear transition between screens."""

        music_manager.check_music(new_screen)
        # self.exit_screen()
        game.last_screen_forupdate = self.name

        # This keeps track of the last list-like screen for the back button on cat profiles
        if self.name in ["camp screen", "list screen", "events screen"]:
            game.last_screen_forProfile = self.name

        elif self.name not in [
            "list screen",
            "profile screen",
            "sprite inspect screen",
        ]:
            game.last_list_forProfile = None

        game.switches["cur_screen"] = new_screen
        game.switch_screens = True
        game.rpc.update_rpc.set()

    def __init__(self, name=None):
        self.active_blur_bg = None
        self.previous_season = ""
        self.bg_transition = False
        self.bg_transition_time = 5
        self.name = name
        if name is not None:
            game.all_screens[name] = self

        # Place to store the loading window(s)
        self.loading_window = {}

        # Dictionary of work done, keyed by the target function name
        self.work_done = {}

        bg = pygame.Surface(scripts.game_structure.screen_settings.game_screen_size)
        bg.fill(game.config["theme"]["light_mode_background"])
        bg_dark = pygame.Surface(
            scripts.game_structure.screen_settings.game_screen_size
        )
        bg_dark.fill(game.config["theme"]["dark_mode_background"])

        self.game_bgs = {}
        self.fullscreen_bgs = {}

    def loading_screen_start_work(
        self, target: callable, thread_name: str = "work_thread", args: tuple = tuple()
    ) -> PropagatingThread:
        """Creates and starts the work_thread.
        Returns the started thread."""

        work_thread = PropagatingThread(
            target=self._work_target, args=(target, args), name=thread_name, daemon=True
        )

        work_thread.start()

        return work_thread

    def _work_target(self, target, args):
        exp = None
        try:
            target(*args)
        except Exception as e:
            exp = e

        self.work_done[current_thread().name] = True
        if exp:
            raise exp

    def loading_screen_on_use(
        self,
        work_thread: PropagatingThread,
        final_actions: callable,
        loading_screen_pos: tuple = None,
        delay: float = 0.7,
    ) -> None:
        """Handles all actions that must be run every frame for the loading window to work.
        Also handles creating and killing the loading window.
        """

        if not isinstance(work_thread, PropagatingThread):
            return

        # Handled the loading animation, both creating and killing it.
        if (
            not self.loading_window.get(work_thread.name)
            and work_thread.is_alive()
            and work_thread.get_time_from_start() > delay
        ):
            self.loading_window[work_thread.name] = EventLoading(loading_screen_pos)
        elif self.loading_window.get(work_thread.name) and not work_thread.is_alive():
            self.loading_window[work_thread.name].kill()
            self.loading_window.pop(work_thread.name)

        # Handles displaying the events once timeskip is done.
        if self.work_done.get(work_thread.name, False):
            # By this time, the thread should have already finished.
            # This line allows exceptions in the work thread to be
            # passed to the main thread, so issues in the work thread are not
            # silent failures.
            work_thread.join()

            self.work_done.pop(work_thread.name)

            final_actions()

        return

    def on_use(self):
        """Runs every frame this screen is used."""
        self.show_bg()

    def screen_switches(self):
        """Runs when this screen is switched to."""
        Screens.hide_mute_buttons()
        Screens.menu_buttons = scripts.screens.screens_core.screens_core.menu_buttons
        Screens.game_frame = scripts.screens.screens_core.screens_core.game_frame
        try:
            Screens.update_heading_text(game.clan.name + "Clan")
        except AttributeError:
            Screens.update_heading_text("DebugClan")
        if self.active_bg is None or "default" in self.active_bg:
            self.set_bg(None)
        self.bg_transition = True

    def handle_event(self, event):
        """This is where events that occur on this page are handled.
        For the pygame_gui rewrite, button presses are also handled here."""
        out = Screens.mute_button_pressed(event)
        if out:
            return

    def exit_screen(self):
        """Runs when screen exits"""
        pass

    # Functions to deal with the menu and mute button.
    #   The menu is used very often, so I don't want to keep
    #   recreating and killing it. Lots of chances for bugs there.

    @classmethod
    def hide_menu_buttons(cls):
        """This hides the menu buttons, so they are no longer visible
        or interact-able. It does not delete the buttons from memory."""
        for name, button in cls.menu_buttons.items():
            button.hide()

    @classmethod
    def show_menu_buttons(cls):
        """This shows all menu buttons, and makes them interact-able."""
        # Check if the setting for moons and seasons UI is on so stats button can be moved
<<<<<<< HEAD
        cls.update_mns()
        for name, button in cls.menu_buttons.items():
=======
        self.update_moon_and_season()
        for name, button in self.menu_buttons.items():
>>>>>>> 1ebe2c52
            if name == "dens":
                if (
                    game.clan.clan_settings["moons and seasons"]
                    and game.switches["cur_screen"] == "events screen"
                ):
                    button.show()
                elif (
                    not game.clan.clan_settings["moons and seasons"]
                    and game.switches["cur_screen"] != "camp screen"
                ):
                    button.show()
            if name in [
                "moons_n_seasons",
                "moons_n_seasons_arrow",
                "dens",
                "med_cat_den",
                "lead_den",
                "clearing",
                "warrior_den",
                "dens_bar",
                "mute_button",
                "unmute_button",
            ]:
                continue
            else:
                button.show()

    @classmethod
    def hide_mute_buttons(cls):
        """this hides the mute buttons, so they are no longer visible
        or interact-able. It does not delete the buttons from memory."""

        Screens.menu_buttons["mute_button"].hide()
        Screens.menu_buttons["unmute_button"].hide()

    @classmethod
    def show_mute_buttons(cls):
        """This shows all mute buttons, and makes them interact-able."""
<<<<<<< HEAD
        if game.settings["audio_mute"]:
            cls.menu_buttons["unmute_button"].show()
            cls.menu_buttons["mute_button"].hide()
=======

        if music_manager.muted:
            self.unmute_button.show()
            self.mute_button.hide()
>>>>>>> 1ebe2c52
        else:
            cls.menu_buttons["unmute_button"].hide()
            cls.menu_buttons["mute_button"].show()

    def mute_button_pressed(self, event):
        """This is a short-up to deal with mute button presses.
        This will fail if event.type != pygame_gui.UI_BUTTON_START_PRESS"""
        if event.ui_element == Screens.menu_buttons["mute_button"]:
            game.switch_setting("audio_mute")
            music_manager.mute_music()
            Screens.menu_buttons["mute_button"].hide()
            Screens.menu_buttons["unmute_button"].show()
            return True
        elif event.ui_element == Screens.menu_buttons["unmute_button"]:
            game.switch_setting("audio_mute")
            music_manager.unmute_music(self.name)
            Screens.menu_buttons["unmute_button"].hide()
            Screens.menu_buttons["mute_button"].show()
            return True
        else:
            return False

    @classmethod
    def set_disabled_menu_buttons(cls, disabled_buttons=()):
        """This sets all menu buttons as interact-able, except buttons listed in disabled_buttons."""
        for name, button in cls.menu_buttons.items():
            button.disable() if name in disabled_buttons else button.enable()

    def menu_button_pressed(self, event):
        """This is a short-up to deal with menu button presses.
        This will fail if event.type != pygame_gui.UI_BUTTON_START_PRESS"""
        if event.ui_element == Screens.menu_buttons["events_screen"]:
            self.change_screen("events screen")
        elif event.ui_element == Screens.menu_buttons["camp_screen"]:
            self.change_screen("camp screen")
        elif event.ui_element == Screens.menu_buttons["catlist_screen"]:
            self.change_screen("list screen")
        elif event.ui_element == Screens.menu_buttons["patrol_screen"]:
            self.change_screen("patrol screen")
        elif event.ui_element == Screens.menu_buttons["main_menu"]:
            SaveCheck(
                game.switches["cur_screen"], True, Screens.menu_buttons["main_menu"]
            )
        elif event.ui_element == Screens.menu_buttons["allegiances"]:
            self.change_screen("allegiances screen")
        elif event.ui_element == Screens.menu_buttons["clan_settings"]:
            self.change_screen("clan settings screen")
<<<<<<< HEAD
        elif event.ui_element == Screens.menu_buttons["moons_n_seasons_arrow"]:
            if game.switches["mns open"]:
                game.switches["mns open"] = False
            else:
                game.switches["mns open"] = True
            self.update_mns()
        elif event.ui_element == Screens.menu_buttons["dens"]:
=======
        elif event.ui_element == self.menu_buttons["moons_n_seasons_arrow"]:
            if game.switches["moon&season_open"]:
                game.switches["moon&season_open"] = False
            else:
                game.switches["moon&season_open"] = True
            self.update_moon_and_season()
        elif event.ui_element == self.menu_buttons["dens"]:
>>>>>>> 1ebe2c52
            self.update_dens()
        elif event.ui_element == Screens.menu_buttons["lead_den"]:
            self.change_screen("leader den screen")
        elif event.ui_element == Screens.menu_buttons["clearing"]:
            self.change_screen("clearing screen")
        elif event.ui_element == Screens.menu_buttons["med_cat_den"]:
            self.change_screen("med den screen")
        elif event.ui_element == Screens.menu_buttons["warrior_den"]:
            self.change_screen("warrior den screen")

<<<<<<< HEAD
    @classmethod
    def update_dens(cls):
=======
    def mute_button_pressed(self, event):
        """This is a short-up to deal with mute button presses.
        This will fail if event.type != pygame_gui.UI_BUTTON_START_PRESS"""

        if event.ui_element == self.mute_button:
            self.mute_button.hide()
            self.unmute_button.show()
            music_manager.mute_music()
        elif event.ui_element == self.unmute_button:
            self.unmute_button.hide()
            self.mute_button.show()
            music_manager.unmute_music(self.name)

    def update_dens(self):
>>>>>>> 1ebe2c52
        dens = [
            "dens_bar",
            "lead_den",
            "med_cat_den",
            "warrior_den",
            "clearing",
        ]

        for den in dens:
            # if dropdown is visible, hide
            if cls.menu_buttons[den].visible:
                cls.menu_buttons[den].hide()
            else:  # else, show
                if game.clan.game_mode != "classic":
                    cls.menu_buttons[den].show()
                else:  # classic doesn't get access to clearing, so we can't show its button here
                    if den == "clearing":
                        # redraw this to be shorter
                        cls.menu_buttons["dens_bar"].kill()
                        cls.menu_buttons.update(
                            {
                                "dens_bar": pygame_gui.elements.UIImage(
                                    ui_scale(pygame.Rect((40, 60), (10, 125))),
                                    pygame.transform.scale(
                                        image_cache.load_image(
                                            "resources/images/vertical_bar.png"
                                        ).convert_alpha(),
                                        ui_scale_dimensions((10, 125)),
                                    ),
                                    visible=True,
                                    starting_height=1,
                                    manager=MANAGER,
                                )
                            }
                        )
                    else:
                        cls.menu_buttons[den].show()

    @classmethod
    def update_heading_text(cls, text):
        """Updates the menu heading text"""
        cls.menu_buttons["heading"].set_text(text)

        # Update if moons and seasons UI is on

<<<<<<< HEAD
    @classmethod
    def update_mns(cls):
=======
    def update_moon_and_season(self):
        """Updates the moons and seasons widget."""
>>>>>>> 1ebe2c52
        if (
            game.clan.clan_settings["moons and seasons"]
            and game.switches["cur_screen"] != "events screen"
        ):
<<<<<<< HEAD
            cls.menu_buttons["moons_n_seasons_arrow"].kill()
            cls.menu_buttons["moons_n_seasons"].kill()
            if game.settings["mns open"]:
                if cls.name == "events screen":
                    cls.mns_close()
                else:
                    cls.mns_open()
            else:
                cls.mns_close()
=======
            self.menu_buttons["moons_n_seasons_arrow"].kill()
            self.menu_buttons["moons_n_seasons"].kill()
            if game.switches["moon&season_open"]:
                if self.name == "events screen":
                    self.close_moon_and_season()
                else:
                    self.open_moon_and_season()
            else:
                self.close_moon_and_season()
>>>>>>> 1ebe2c52
        else:
            cls.menu_buttons["moons_n_seasons"].hide()
            cls.menu_buttons["moons_n_seasons_arrow"].hide()

<<<<<<< HEAD
    # open moons and seasons UI (AKA wide version)
    @classmethod
    def mns_open(cls):
        cls.menu_buttons["moons_n_seasons_arrow"] = UIImageButton(
            ui_scale(pygame.Rect((174, 80), (22, 34))),
=======
    # Maximize moons and seasons widget
    def open_moon_and_season(self):
        """Opens the moons and seasons widget."""
        self.menu_buttons["moons_n_seasons_arrow"] = UIImageButton(
            scale(pygame.Rect((349, 161), (44, 68))),
>>>>>>> 1ebe2c52
            "",
            manager=MANAGER,
            object_id="#arrow_mns_button",
        )
        cls.menu_buttons["moons_n_seasons"] = pygame_gui.elements.UIScrollingContainer(
            ui_scale(pygame.Rect((25, 60), (153, 75))),
            allow_scroll_x=False,
            manager=MANAGER,
        )
        cls.moons_n_seasons_bg = UIImageButton(
            ui_scale(pygame.Rect((0, 0), (153, 75))),
            "",
            manager=MANAGER,
            object_id="#mns_bg",
            container=cls.menu_buttons["moons_n_seasons"],
        )

        moons_text = "moon" if game.clan.age == 1 else "moons"

        cls.moons_n_seasons_moon = UIImageButton(
            ui_scale(pygame.Rect((14, 10), (24, 24))),
            "",
            manager=MANAGER,
            object_id="#mns_image_moon",
            container=cls.menu_buttons["moons_n_seasons"],
        )
        cls.moons_n_seasons_text = pygame_gui.elements.UITextBox(
            f"{game.clan.age} {moons_text}",
            ui_scale(pygame.Rect((42, 6), (100, 30))),
            container=cls.menu_buttons["moons_n_seasons"],
            manager=MANAGER,
            object_id="#text_box_30_horizleft_light",
        )

        if game.clan.current_season == "Newleaf":
            season_image_id = "#mns_image_newleaf"
        elif game.clan.current_season == "Greenleaf":
            season_image_id = "#mns_image_greenleaf"
        elif game.clan.current_season == "Leaf-bare":
            season_image_id = "#mns_image_leafbare"
        elif game.clan.current_season == "Leaf-fall":
            season_image_id = "#mns_image_leaffall"
        else:
            season_image_id = MANAGER.get_universal_empty_surface()

        cls.moons_n_seasons_season = UIImageButton(
            ui_scale(pygame.Rect((14, 41), (24, 24))),
            "",
            manager=MANAGER,
            object_id=season_image_id,
            container=cls.menu_buttons["moons_n_seasons"],
        )
        cls.moons_n_seasons_text2 = pygame_gui.elements.UITextBox(
            f"{game.clan.current_season}",
            ui_scale(pygame.Rect((42, 36), (100, 30))),
            container=cls.menu_buttons["moons_n_seasons"],
            manager=MANAGER,
            object_id=ObjectID("#text_box_30_horizleft", "#dark"),
        )

<<<<<<< HEAD
    # close moons and seasons UI (AKA narrow version)
    @classmethod
    def mns_close(cls):
        cls.menu_buttons["moons_n_seasons_arrow"] = UIImageButton(
            ui_scale(pygame.Rect((71, 80), (22, 34))),
=======
    # Minimize moons and seasons widget
    def close_moon_and_season(self):
        """Closes the moons and seasons widget."""
        self.menu_buttons["moons_n_seasons_arrow"] = UIImageButton(
            scale(pygame.Rect((143, 161), (44, 68))),
>>>>>>> 1ebe2c52
            "",
            object_id="#arrow_mns_closed_button",
        )
        if cls.name == "events screen":
            cls.menu_buttons["moons_n_seasons_arrow"].kill()

        cls.menu_buttons["moons_n_seasons"] = pygame_gui.elements.UIScrollingContainer(
            ui_scale(pygame.Rect((25, 60), (50, 75))),
            allow_scroll_x=False,
            manager=MANAGER,
        )
        cls.moons_n_seasons_bg = UIImageButton(
            ui_scale(pygame.Rect((0, 0), (50, 75))),
            "",
            manager=MANAGER,
            object_id="#mns_bg_closed",
            container=cls.menu_buttons["moons_n_seasons"],
        )

        if game.clan.age == 1:
            moons_text = "moon"
        else:
            moons_text = "moons"

        cls.moons_n_seasons_moon = UIImageButton(
            ui_scale(pygame.Rect((14, 10), (24, 24))),
            "",
            manager=MANAGER,
            object_id="#mns_image_moon",
            container=cls.menu_buttons["moons_n_seasons"],
            starting_height=2,
            tool_tip_text=f"{game.clan.age} {moons_text}",
        )

        if game.clan.current_season == "Newleaf":
            season_image_id = "#mns_image_newleaf"
        elif game.clan.current_season == "Greenleaf":
            season_image_id = "#mns_image_greenleaf"
        elif game.clan.current_season == "Leaf-bare":
            season_image_id = "#mns_image_leafbare"
        elif game.clan.current_season == "Leaf-fall":
            season_image_id = "#mns_image_leaffall"
        else:
            season_image_id = MANAGER.get_universal_empty_surface()

        cls.moons_n_seasons_season = UIImageButton(
            ui_scale(pygame.Rect((14, 41), (24, 24))),
            "",
            manager=MANAGER,
            object_id=season_image_id,
            container=cls.menu_buttons["moons_n_seasons"],
            starting_height=2,
            tool_tip_text=f"{game.clan.current_season}",
        )

    def add_bgs(
        self,
        bgs: Dict[str, pygame.Surface],
        blur_bgs: Dict[str, Union[pygame.Surface, None]] = None,
        radius: int = 5,
        vignette_alpha: int = None,
    ):
        """
        Add custom backgrounds to the Screen.
        :param bgs: A dictionary of names and Surfaces representing the game window background
        :param blur_bgs: A dictionary of names and Surfaces/None representing the fullscreen backdrop.
        If a key is supplied with a None value, the default clan season background will be used.
        If no matching key is supplied, the input bg will be appropriately scaled and blurred to fit. Optional.
        :param radius: If a bg is missing a corresponding blur_bg value, this value determines how much
        to blur the bg to make the background. Default 10.
        :param vignette_alpha: Change the strength of the vignette. Value must be between 0 and 255. Default 0 (disabled/none).
        :return: None
        """

        # intialise the vignette strength
        vignette = scripts.screens.screens_core.screens_core.vignette
        if vignette_alpha is None:
            vignette_alpha = game.config["theme"]["fullscreen_background"][
                "dark" if game.settings["dark mode"] else "light"
            ]["vignette_alpha"]
        if not (0 <= vignette_alpha <= 255):
            raise Exception("Vignette alpha out of range. Permitted values: 0-255.")
        vignette.set_alpha(vignette_alpha)

        # add the bg to the game bgs.
        for name, bg in bgs.items():
            self.game_bgs[name] = pygame.transform.scale(
                bg, scripts.game_structure.screen_settings.game_screen_size
            )

            # if blur_bgs exists
            if blur_bgs is not None and name in blur_bgs:
                if blur_bgs[name] is None:
                    self.fullscreen_bgs[name] = "default"
                    continue

                # there's an input blur_bg here, so scale it
                self.fullscreen_bgs[
                    name
                ] = scripts.screens.screens_core.screens_core.process_blur_bg(
                    blur_bgs[name], blur_radius=0, vignette_strength=vignette_alpha
                )
                continue

            # no blur_bg, so blur the input bg to become the fullscreen backing
            # also blit the vignette & game frame over the top of that for performance
            self.fullscreen_bgs[
                name
            ] = scripts.screens.screens_core.screens_core.process_blur_bg(
                bg, blur_radius=radius, vignette_strength=vignette_alpha
            )

    def set_bg(self, bg: Optional[str] = None, blur_bg: Optional[str] = None):
        """
        Set the currently active background for a screen.
        :param bg: "default", or a key in either the game_bgs or default_game_bgs dictionaries.
        :return: None
        """

        # if the input is default, select the right default for the display mode
        if bg is None:
            self.active_bg = "default"
        elif (
            bg in self.game_bgs
            or bg
            in scripts.screens.screens_core.screens_core.default_game_bgs[self.theme]
        ):
            self.active_bg = bg
        else:
            raise Exception(f"Unidentified background requested: '{bg}'")

        if blur_bg is None:
            self.active_blur_bg = self.active_bg
        elif (
            blur_bg in self.fullscreen_bgs
            or blur_bg
            in scripts.screens.screens_core.screens_core.default_fullscreen_bgs[
                self.theme
            ]
        ):
            self.active_blur_bg = blur_bg
        else:
            raise Exception(
                f"Unidentified fullscreen background requested: '{blur_bg}'"
            )

        # enable the transition to get that sweet, sweet fullscreen fade.
        self.bg_transition = True

    def show_bg(self, theme=None):
        """Blit the currently selected blur_bg and bg. Must be called somewhere in on_use.
        :param theme: Allows overriding the displayed theme (dark/light mode).
        """

        if theme is None:
            theme = self.theme

        # make the right string to pull the correct camp image
        try:
            season = get_current_season()
            season_bg = (
                scripts.screens.screens_core.screens_core.default_fullscreen_bgs[theme][
                    season
                ]
            )
        except (
            AttributeError
        ):  # We haven't initialised a clan (fresh install) so there's no current season.
            season = "Newleaf"
            season_bg = (
                scripts.screens.screens_core.screens_core.default_fullscreen_bgs[theme][
                    "Newleaf"
                ]
            )

        # handle custom screen backgrounds (non-default)
        if self.active_bg in self.game_bgs:
            bg = self.game_bgs[self.active_bg]
        # handle default screen backgrounds
        elif (
            self.active_bg
            in scripts.screens.screens_core.screens_core.default_game_bgs[theme]
        ):
            bg = scripts.screens.screens_core.screens_core.default_game_bgs[theme][
                self.active_bg
            ]
        else:
            raise Exception(
                f"Selected game background not recognised! '{self.active_bg}' not in default or custom bgs"
            )

        if self.active_blur_bg == "default" or self.active_blur_bg == season:
            blur_bg = season_bg
        elif self.name in [
            "start screen",
            "make clan screen",
            "settings screen",
            "switch clan screen",
        ]:
            # if we're in the main menu levels, display the main menu bg
            blur_bg = scripts.screens.screens_core.screens_core.default_fullscreen_bgs[
                theme
            ]["mainmenu_bg"]
        elif self.active_blur_bg in self.fullscreen_bgs:
            blur_bg = self.fullscreen_bgs[self.active_blur_bg]
        elif (
            self.active_blur_bg
            in scripts.screens.screens_core.screens_core.default_fullscreen_bgs[theme]
        ):
            blur_bg = scripts.screens.screens_core.screens_core.default_fullscreen_bgs[
                theme
            ][self.active_blur_bg]
        else:
            raise Exception(
                f"Selected fullscreen background not recognised! '{self.active_blur_bg}' not in default or custom bgs"
            )

        if self.previous_season != season and self.active_blur_bg == season_bg:
            self.bg_transition_time = 10  # doubled transition time for the Vibes
            self.previous_season = season
        # onto the actual blitting
        # handle the blur bg
        if game.settings["fullscreen"]:
            # enable the transition if required
            if self.bg_transition:
                # this determines how many frames the fade can show for
                # in order to remove visual artifacts
                self.bg_transition_time = 5
                self.bg_transition = False

            # actually run the transition
            if self.bg_transition_time > 0:
                temp = blur_bg.copy()
                temp.set_alpha(
                    255 // self.bg_transition_time
                )  # this determines the actual fade rate
                scripts.game_structure.screen_settings.screen.blit(temp, (0, 0))
                self.bg_transition_time -= 1
            else:
                # if we've done the transition, just blit the full-alpha version on top to remove artifacts.
                scripts.game_structure.screen_settings.screen.blit(blur_bg, (0, 0))
        # now blit the foreground.
        scripts.game_structure.screen_settings.screen.blit(bg, ui_scale_blit((0, 0)))

    def set_cat_location_bg(self, cat, bg: str = "default"):
        if cat.dead and not cat.faded:
            blur_bg = (
                "darkforest"
                if cat.df
                else "unknown_residence"
                if cat.ID in game.clan.unknown_cats
                else "starclan"
            )
            self.set_bg(bg=bg, blur_bg=blur_bg)
        else:
            self.set_bg(bg=bg)

    def display_change_save(self) -> Dict:
        """
        Used to save a dictionary of data to help rebuild the screen the way it was when we return.
        :return: A dictionary of data to be used later to rebuild the screen
        """
        return {
            "heading": scripts.screens.screens_core.screens_core.menu_buttons[
                "heading"
            ].html_text
        }

    def display_change_load(self, variable_dict: Dict):
        """
        Used to load the screen back to how it was following a display change.
        :return: None
        """
        try:
            scripts.screens.screens_core.screens_core.menu_buttons["heading"].set_text(
                variable_dict.pop("heading")
            )
        except KeyError:
            pass

    @property
    def theme(self) -> str:
        try:
            return "dark" if game.settings["dark mode"] else "light"
        except AttributeError:
            with open("resources/gamesettings.json", "r") as read_file:
                _settings = ujson.loads(read_file.read())
                return "dark" if _settings["dark mode"] else "light"


# CAT PROFILES
def cat_profiles():
    """Updates every cat's sprites"""
    game.choose_cats.clear()

    for x in Cat.all_cats:
        update_sprite(Cat.all_cats[x])<|MERGE_RESOLUTION|>--- conflicted
+++ resolved
@@ -33,7 +33,6 @@
     game_screen = screen
     last_screen = ""
 
-<<<<<<< HEAD
     # Looking for the shared assets across all screens (game frame, menu buttons etc.)?
     # Due to fullscreen shenanigans, this now lives here:
     # scripts/ui/screen_core/screen_core.py
@@ -42,175 +41,6 @@
     game_frame = scripts.screens.screens_core.screens_core.game_frame
 
     active_bg: Optional[str] = None
-=======
-    # menu buttons are used very often, so they are generated here.
-    menu_buttons = {
-        "events_screen": UIImageButton(
-            scale(pygame.Rect((492, 120), (164, 60))),
-            "",
-            visible=False,
-            manager=MANAGER,
-            object_id="#events_menu_button",
-            starting_height=5,
-        ),
-        "camp_screen": UIImageButton(
-            scale(pygame.Rect((656, 120), (116, 60))),
-            "",
-            visible=False,
-            manager=MANAGER,
-            object_id="#camp_menu_button",
-            starting_height=5,
-        ),
-        "catlist_screen": UIImageButton(
-            scale(pygame.Rect((772, 120), (176, 60))),
-            "",
-            visible=False,
-            object_id="#catlist_menu_button",
-            starting_height=5,
-        ),
-        "patrol_screen": UIImageButton(
-            scale(pygame.Rect((948, 120), (160, 60))),
-            "",
-            visible=False,
-            manager=MANAGER,
-            object_id="#patrol_menu_button",
-            starting_height=5,
-        ),
-        "main_menu": UIImageButton(
-            scale(pygame.Rect((50, 50), (306, 60))),
-            "",
-            visible=False,
-            manager=MANAGER,
-            object_id="#main_menu_button",
-            starting_height=5,
-        ),
-        "allegiances": UIImageButton(
-            scale(pygame.Rect((1314, 50), (236, 60))),
-            "",
-            visible=False,
-            manager=MANAGER,
-            object_id="#allegiances_button",
-            starting_height=5,
-        ),
-        "clan_settings": UIImageButton(
-            scale(pygame.Rect((1380, 120), (170, 60))),
-            "",
-            visible=False,
-            manager=MANAGER,
-            object_id="#clan_settings_button",
-            starting_height=5,
-        ),
-        "name_background": pygame_gui.elements.UIImage(
-            scale(pygame.Rect((610, 50), (380, 70))),
-            pygame.transform.scale(
-                image_cache.load_image(
-                    "resources/images/clan_name_bg.png"
-                ).convert_alpha(),
-                (380, 70),
-            ),
-            visible=False,
-            manager=MANAGER,
-            starting_height=5,
-        ),
-        "moons_n_seasons": pygame_gui.elements.UIScrollingContainer(
-            scale(pygame.Rect((50, 120), (306, 150))),
-            visible=False,
-            allow_scroll_x=False,
-            manager=MANAGER,
-            starting_height=5,
-        ),
-        "moons_n_seasons_arrow": UIImageButton(
-            scale(pygame.Rect((349, 161), (44, 68))),
-            "",
-            visible=False,
-            manager=MANAGER,
-            object_id="#arrow_mns_button",
-            starting_height=5,
-        ),
-        "dens_bar": pygame_gui.elements.UIImage(
-            scale(pygame.Rect((80, 120), (20, 320))),
-            pygame.transform.scale(
-                image_cache.load_image(
-                    "resources/images/vertical_bar.png"
-                ).convert_alpha(),
-                (380, 70),
-            ),
-            visible=False,
-            starting_height=5,
-            manager=MANAGER,
-        ),
-        "dens": UIImageButton(
-            scale(pygame.Rect((50, 120), (142, 60))),
-            "",
-            visible=False,
-            manager=MANAGER,
-            object_id="#dens_button",
-            starting_height=6,
-        ),
-        "lead_den": UIImageButton(
-            scale(pygame.Rect((50, 200), (224, 56))),
-            "",
-            visible=False,
-            manager=MANAGER,
-            object_id="#lead_den_button",
-            starting_height=6,
-        ),
-        "med_cat_den": UIImageButton(
-            scale(pygame.Rect((50, 280), (302, 56))),
-            "",
-            visible=False,
-            manager=MANAGER,
-            object_id="#med_den_button",
-            starting_height=6,
-        ),
-        "warrior_den": UIImageButton(
-            scale(pygame.Rect((50, 360), (242, 56))),
-            "",
-            visible=False,
-            manager=MANAGER,
-            object_id="#warrior_den_button",
-            starting_height=6,
-        ),
-        "clearing": UIImageButton(
-            scale(pygame.Rect((50, 440), (162, 56))),
-            "",
-            visible=False,
-            manager=MANAGER,
-            object_id="#clearing_button",
-            starting_height=6,
-        ),
-        "heading": pygame_gui.elements.UITextBox(
-            "",
-            scale(pygame.Rect((610, 54), (390, 70))),
-            visible=False,
-            manager=MANAGER,
-            object_id="#text_box_34_horizcenter_light",
-            starting_height=5,
-        ),
-        "mute": UIImageButton(
-            scale(pygame.Rect((1482, 1282), (68, 68))),
-            "",
-            visible=False,
-            manager=MANAGER,
-            object_id="#mute_button",
-        ),
-    }
-    mute_button = UIImageButton(
-        scale(pygame.Rect((1482, 1282), (68, 68))),
-        "",
-        visible=False,
-        manager=MANAGER,
-        object_id="#mute_button",
-    )
-
-    unmute_button = UIImageButton(
-        scale(pygame.Rect((1482, 1282), (68, 68))),
-        "",
-        visible=False,
-        manager=MANAGER,
-        object_id="#unmute_button",
-    )
->>>>>>> 1ebe2c52
 
     def change_screen(self, new_screen):
         """Use this function when switching screens.
@@ -368,13 +198,8 @@
     def show_menu_buttons(cls):
         """This shows all menu buttons, and makes them interact-able."""
         # Check if the setting for moons and seasons UI is on so stats button can be moved
-<<<<<<< HEAD
-        cls.update_mns()
+        cls.update_moon_and_season()
         for name, button in cls.menu_buttons.items():
-=======
-        self.update_moon_and_season()
-        for name, button in self.menu_buttons.items():
->>>>>>> 1ebe2c52
             if name == "dens":
                 if (
                     game.clan.clan_settings["moons and seasons"]
@@ -413,16 +238,10 @@
     @classmethod
     def show_mute_buttons(cls):
         """This shows all mute buttons, and makes them interact-able."""
-<<<<<<< HEAD
-        if game.settings["audio_mute"]:
+
+        if music_manager.muted:
             cls.menu_buttons["unmute_button"].show()
             cls.menu_buttons["mute_button"].hide()
-=======
-
-        if music_manager.muted:
-            self.unmute_button.show()
-            self.mute_button.hide()
->>>>>>> 1ebe2c52
         else:
             cls.menu_buttons["unmute_button"].hide()
             cls.menu_buttons["mute_button"].show()
@@ -435,12 +254,14 @@
             music_manager.mute_music()
             Screens.menu_buttons["mute_button"].hide()
             Screens.menu_buttons["unmute_button"].show()
+            music_manager.mute_music()
             return True
         elif event.ui_element == Screens.menu_buttons["unmute_button"]:
             game.switch_setting("audio_mute")
             music_manager.unmute_music(self.name)
             Screens.menu_buttons["unmute_button"].hide()
             Screens.menu_buttons["mute_button"].show()
+            music_manager.unmute_music(self.name)
             return True
         else:
             return False
@@ -470,23 +291,13 @@
             self.change_screen("allegiances screen")
         elif event.ui_element == Screens.menu_buttons["clan_settings"]:
             self.change_screen("clan settings screen")
-<<<<<<< HEAD
         elif event.ui_element == Screens.menu_buttons["moons_n_seasons_arrow"]:
-            if game.switches["mns open"]:
-                game.switches["mns open"] = False
-            else:
-                game.switches["mns open"] = True
-            self.update_mns()
-        elif event.ui_element == Screens.menu_buttons["dens"]:
-=======
-        elif event.ui_element == self.menu_buttons["moons_n_seasons_arrow"]:
             if game.switches["moon&season_open"]:
                 game.switches["moon&season_open"] = False
             else:
                 game.switches["moon&season_open"] = True
             self.update_moon_and_season()
-        elif event.ui_element == self.menu_buttons["dens"]:
->>>>>>> 1ebe2c52
+        elif event.ui_element == Screens.menu_buttons["dens"]:
             self.update_dens()
         elif event.ui_element == Screens.menu_buttons["lead_den"]:
             self.change_screen("leader den screen")
@@ -497,25 +308,8 @@
         elif event.ui_element == Screens.menu_buttons["warrior_den"]:
             self.change_screen("warrior den screen")
 
-<<<<<<< HEAD
     @classmethod
     def update_dens(cls):
-=======
-    def mute_button_pressed(self, event):
-        """This is a short-up to deal with mute button presses.
-        This will fail if event.type != pygame_gui.UI_BUTTON_START_PRESS"""
-
-        if event.ui_element == self.mute_button:
-            self.mute_button.hide()
-            self.unmute_button.show()
-            music_manager.mute_music()
-        elif event.ui_element == self.unmute_button:
-            self.unmute_button.hide()
-            self.mute_button.show()
-            music_manager.unmute_music(self.name)
-
-    def update_dens(self):
->>>>>>> 1ebe2c52
         dens = [
             "dens_bar",
             "lead_den",
@@ -561,55 +355,32 @@
 
         # Update if moons and seasons UI is on
 
-<<<<<<< HEAD
-    @classmethod
-    def update_mns(cls):
-=======
-    def update_moon_and_season(self):
+    @classmethod
+    def update_moon_and_season(cls):
         """Updates the moons and seasons widget."""
->>>>>>> 1ebe2c52
         if (
             game.clan.clan_settings["moons and seasons"]
             and game.switches["cur_screen"] != "events screen"
         ):
-<<<<<<< HEAD
             cls.menu_buttons["moons_n_seasons_arrow"].kill()
             cls.menu_buttons["moons_n_seasons"].kill()
-            if game.settings["mns open"]:
+            if game.switches["moon&season_open"]:
                 if cls.name == "events screen":
-                    cls.mns_close()
+                    cls.close_moon_and_season()
                 else:
-                    cls.mns_open()
+                    cls.open_moon_and_season()
             else:
-                cls.mns_close()
-=======
-            self.menu_buttons["moons_n_seasons_arrow"].kill()
-            self.menu_buttons["moons_n_seasons"].kill()
-            if game.switches["moon&season_open"]:
-                if self.name == "events screen":
-                    self.close_moon_and_season()
-                else:
-                    self.open_moon_and_season()
-            else:
-                self.close_moon_and_season()
->>>>>>> 1ebe2c52
+                cls.close_moon_and_season()
         else:
             cls.menu_buttons["moons_n_seasons"].hide()
             cls.menu_buttons["moons_n_seasons_arrow"].hide()
 
-<<<<<<< HEAD
-    # open moons and seasons UI (AKA wide version)
-    @classmethod
-    def mns_open(cls):
+    # Maximize moons and seasons widget
+    @classmethod
+    def open_moon_and_season(cls):
+        """Opens the moons and seasons widget."""
         cls.menu_buttons["moons_n_seasons_arrow"] = UIImageButton(
             ui_scale(pygame.Rect((174, 80), (22, 34))),
-=======
-    # Maximize moons and seasons widget
-    def open_moon_and_season(self):
-        """Opens the moons and seasons widget."""
-        self.menu_buttons["moons_n_seasons_arrow"] = UIImageButton(
-            scale(pygame.Rect((349, 161), (44, 68))),
->>>>>>> 1ebe2c52
             "",
             manager=MANAGER,
             object_id="#arrow_mns_button",
@@ -670,19 +441,12 @@
             object_id=ObjectID("#text_box_30_horizleft", "#dark"),
         )
 
-<<<<<<< HEAD
-    # close moons and seasons UI (AKA narrow version)
-    @classmethod
-    def mns_close(cls):
+    # Minimize moons and seasons widget
+    @classmethod
+    def close_moon_and_season(cls):
+        """Closes the moons and seasons widget."""
         cls.menu_buttons["moons_n_seasons_arrow"] = UIImageButton(
             ui_scale(pygame.Rect((71, 80), (22, 34))),
-=======
-    # Minimize moons and seasons widget
-    def close_moon_and_season(self):
-        """Closes the moons and seasons widget."""
-        self.menu_buttons["moons_n_seasons_arrow"] = UIImageButton(
-            scale(pygame.Rect((143, 161), (44, 68))),
->>>>>>> 1ebe2c52
             "",
             object_id="#arrow_mns_closed_button",
         )
