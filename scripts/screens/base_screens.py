--- conflicted
+++ resolved
@@ -94,13 +94,7 @@
 
         game.switches['cur_screen'] = new_screen
         game.switch_screens = True
-<<<<<<< HEAD
-
-        game.rpc.update()
-
-=======
         game.rpc.update_rpc.set()
->>>>>>> c7c065bf
         
 
     def __init__(self, name=None):
