--- conflicted
+++ resolved
@@ -125,221 +125,4 @@
     game.cat_buttons.clear()
     for x in game.clan.clan_cats:
         game.choose_cats[x] = Cat.all_cats[x]
-<<<<<<< HEAD
-        update_sprite(game.choose_cats[x])
-
-
-# ---------------------------------------------------------------------------- #
-#                               menu buttons                                   #
-# ---------------------------------------------------------------------------- #
-def draw_menu_buttons():
-    buttons.draw_image_button((246, 60),
-                              button_name='events',
-                              text='EVENTS',
-                              cur_screen='events screen',
-                              size=(82, 30),
-                              hotkey=[2])
-    buttons.draw_image_button((328, 60),
-                              button_name='clan',
-                              text='CLAN',
-                              cur_screen='clan screen',
-                              size=(58, 30),
-                              hotkey=[3])
-
-    if game.clan.instructor.df is False:
-        buttons.draw_image_button((386, 60),
-                                  button_name='starclan',
-                                  text='STARCLAN',
-                                  cur_screen='starclan screen',
-                                  size=(88, 30),
-                                  hotkey=[4])
-    else:
-        buttons.draw_image_button((386, 60),
-                                  button_name='starclan',
-                                  text='STARCLAN',
-                                  cur_screen='dark forest screen',
-                                  size=(88, 30),
-                                  hotkey=[4])
-
-    buttons.draw_image_button((474, 60),
-                              button_name='patrol',
-                              text='PATROL',
-                              cur_screen='patrol screen',
-                              size=(80, 30),
-                              hotkey=[5])
-    buttons.draw_image_button((25, 25),
-                              button_name='main_menu',
-                              text='< Back to Main Menu',
-                              cur_screen='start screen',
-                              size=(153, 30),
-                              hotkey=[0])
-    buttons.draw_image_button((676, 60),
-                              button_name='list_cats',
-                              text='List Cats',
-                              cur_screen='list screen',
-                              size=(99, 30),
-                              hotkey=[6])
-    buttons.draw_image_button((657, 25),
-                              button_name='allegiances',
-                              text='Allegiances',
-                              cur_screen='allegiances screen',
-                              size=(118, 30),
-                              hotkey=[7])
-    buttons.draw_image_button((25, 60),
-                              button_name='stats',
-                              text='Stats',
-                              cur_screen='stats screen',
-                              size=(81, 30),
-                              hotkey=[1])
-
-# ---------------------------------------------------------------------------- #
-#                    next and previous cat buttons                             #
-# ---------------------------------------------------------------------------- #
-def draw_next_prev_cat_buttons(the_cat):
-    is_instructor = False
-    if the_cat.dead and game.clan.instructor.ID == the_cat.ID:
-        is_instructor = True
-
-    previous_cat = 0
-    next_cat = 0
-    if the_cat.dead and not is_instructor and not the_cat.df:
-        previous_cat = game.clan.instructor.ID
-
-    if is_instructor:
-        next_cat = 1
-
-    for check_cat in Cat.all_cats:
-        if Cat.all_cats[check_cat].ID == the_cat.ID:
-            next_cat = 1
-
-        if the_cat.outside or the_cat.exiled:
-            if next_cat == 0 and Cat.all_cats[
-                    check_cat].ID != the_cat.ID and Cat.all_cats[
-                        check_cat].dead == the_cat.dead and Cat.all_cats[
-                            check_cat].ID != game.clan.instructor.ID and (Cat.all_cats[
-                                check_cat].outside or Cat.all_cats[
-                                check_cat].exiled) and Cat.all_cats[check_cat].df == the_cat.df:
-                previous_cat = Cat.all_cats[check_cat].ID
-
-            elif next_cat == 1 and Cat.all_cats[
-                    check_cat].ID != the_cat.ID and Cat.all_cats[
-                        check_cat].dead == the_cat.dead and Cat.all_cats[
-                            check_cat].ID != game.clan.instructor.ID and (Cat.all_cats[
-                                check_cat].outside or Cat.all_cats[
-                                check_cat].exiled) and Cat.all_cats[check_cat].df == the_cat.df:
-                next_cat = Cat.all_cats[check_cat].ID
-
-            elif int(next_cat) > 1:
-                break
-
-        elif game.switches['apprentice'] is not None:
-            if next_cat == 0 and Cat.all_cats[
-                    check_cat].ID != the_cat.ID and Cat.all_cats[
-                        check_cat].dead == the_cat.dead and Cat.all_cats[
-                            check_cat].ID != game.clan.instructor.ID and not Cat.all_cats[
-                                check_cat].outside and Cat.all_cats[check_cat].mentor is not None and Cat.all_cats[
-                    check_cat].df == the_cat.df:
-                previous_cat = Cat.all_cats[check_cat].ID
-
-            elif next_cat == 1 and Cat.all_cats[
-                    check_cat].ID != the_cat.ID and Cat.all_cats[
-                        check_cat].dead == the_cat.dead and Cat.all_cats[
-                            check_cat].ID != game.clan.instructor.ID and not Cat.all_cats[
-                                check_cat].outside and Cat.all_cats[check_cat].mentor is not None and Cat.all_cats[
-                    check_cat].df == the_cat.df:
-                next_cat = Cat.all_cats[check_cat].ID
-
-            elif int(next_cat) > 1:
-                break
-
-        elif game.switches['choosing_mate'] is True:
-            if next_cat == 0 and Cat.all_cats[
-                    check_cat].ID != the_cat.ID and Cat.all_cats[
-                        check_cat].dead == the_cat.dead and Cat.all_cats[
-                            check_cat].ID != game.clan.instructor.ID and not Cat.all_cats[
-                                check_cat].outside and Cat.all_cats[
-                                    check_cat].status not in ['apprentice', 'medicine cat apprentice', 'kitten'] and Cat.all_cats[
-                    check_cat].df == the_cat.df:
-                previous_cat = Cat.all_cats[check_cat].ID
-
-            elif next_cat == 1 and Cat.all_cats[
-                    check_cat].ID != the_cat.ID and Cat.all_cats[
-                        check_cat].dead == the_cat.dead and Cat.all_cats[
-                            check_cat].ID != game.clan.instructor.ID and not Cat.all_cats[
-                                check_cat].outside and Cat.all_cats[
-                                    check_cat].status not in ['apprentice', 'medicine cat apprentice', 'kitten'] and Cat.all_cats[
-                    check_cat].df == the_cat.df:
-                next_cat = Cat.all_cats[check_cat].ID
-
-            elif int(next_cat) > 1:
-                break
-
-        else:
-            if next_cat == 0 and Cat.all_cats[
-                    check_cat].ID != the_cat.ID and Cat.all_cats[
-                        check_cat].dead == the_cat.dead and Cat.all_cats[
-                            check_cat].ID != game.clan.instructor.ID and not Cat.all_cats[
-                                check_cat].outside and Cat.all_cats[
-                    check_cat].df == the_cat.df:
-                previous_cat = Cat.all_cats[check_cat].ID
-
-            elif next_cat == 1 and Cat.all_cats[
-                    check_cat].ID != the_cat.ID and Cat.all_cats[
-                        check_cat].dead == the_cat.dead and Cat.all_cats[
-                            check_cat].ID != game.clan.instructor.ID and not Cat.all_cats[
-                                check_cat].outside and Cat.all_cats[
-                    check_cat].df == the_cat.df:
-                next_cat = Cat.all_cats[check_cat].ID
-
-            elif int(next_cat) > 1:
-                break
-
-    if next_cat == 1:
-        next_cat = 0
-
-# ---------------------------------------------------------------------------- #
-#                               the buttons                                    #
-# ---------------------------------------------------------------------------- #
-    if next_cat != 0:
-        buttons.draw_image_button((622, 25),
-                                  button_name='next_cat',
-                                  text='Next Cat',
-                                  cat=next_cat,
-                                  size=(153, 30),
-                                  hotkey=[21],
-                                  show_details=False,
-                                  chosen_cat=None,
-                                  mate=None
-                                  )
-    else:
-        buttons.draw_image_button((622, 25),
-                                  button_name='next_cat',
-                                  text='Next Cat',
-                                  cat=next_cat,
-                                  size=(153, 30),
-                                  hotkey=[21],
-                                  show_details=False,
-                                  available=False
-                                  )
-    if previous_cat != 0:
-        buttons.draw_image_button((25, 25),
-                                  button_name='previous_cat',
-                                  text='Previous Cat',
-                                  cat=previous_cat,
-                                  size=(153, 30),
-                                  hotkey=[23],
-                                  show_details=False,
-                                  mate=None
-                                  )
-    else:
-        buttons.draw_image_button((25, 25),
-                                  button_name='previous_cat',
-                                  text='Previous Cat',
-                                  cat=previous_cat,
-                                  size=(153, 30),
-                                  hotkey=[23],
-                                  available=False
-                                  )
-=======
-        update_sprite(game.choose_cats[x])
->>>>>>> cbdc9d0a
+        update_sprite(game.choose_cats[x])