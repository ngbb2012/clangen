--- conflicted
+++ resolved
@@ -97,11 +97,7 @@
                         "cat_gender"
                     ] = pygame_gui.elements.UITextBox(
                         f"{self.the_cat.genderalign}",
-<<<<<<< HEAD
                         ui_scale(pygame.Rect((126, 250), (250, 250))),
-=======
-                        scale(pygame.Rect((252, 500), (500, 500))),
->>>>>>> e89e75f9
                         object_id=get_text_box_theme(
                             "#text_box_30_horizcenter_spacing_95"
                         ),
@@ -327,18 +323,6 @@
             self.previous_cat_button.enable()
 
     def pronoun_update(self):
-<<<<<<< HEAD
-=======
-        # List the various pronouns
-        self.removalboxes_text[
-            "container_general"
-        ] = pygame_gui.elements.UIScrollingContainer(
-            relative_rect=scale(pygame.Rect((100, 660), (675, 540))),
-            object_id=get_text_box_theme("#text_box_30_horizleft_pad_0_8"),
-            manager=MANAGER,
-        )
-
->>>>>>> e89e75f9
         self.removalboxes_text["instr"] = pygame_gui.elements.UITextBox(
             "Current Pronouns",
             ui_scale(pygame.Rect((0, 10), (175, 32))),
@@ -440,19 +424,8 @@
 
         min_scrollable_height = ui_scale_value(max(100, n * 65))
 
-<<<<<<< HEAD
         self.removalboxes_text["container_general"].set_scrollable_area_dimensions(
             ui_scale_dimensions((310, min_scrollable_height))
-=======
-    def preset_update(self):
-        # List the various pronouns
-        self.removalboxes_text[
-            "container_general2"
-        ] = pygame_gui.elements.UIScrollingContainer(
-            relative_rect=scale(pygame.Rect((795, 660), (675, 540))),
-            object_id=get_text_box_theme("#text_box_30_horizleft_pad_0_8"),
-            manager=MANAGER,
->>>>>>> e89e75f9
         )
 
     def preset_update(self):
@@ -513,53 +486,9 @@
                 else {"centerx": "centerx"},
                 margins={"left": 0, "right": 0, "top": ui_scale_value(2), "bottom": 0},
             )
-<<<<<<< HEAD
             self.elements[f"{n}"].background_image = pygame.transform.scale(
                 pygame.image.load(pronoun_frame).convert_alpha(),
                 ui_scale_dimensions((272, 44)),
-=======
-
-            button_rect = scale(pygame.Rect((425, ycoor + 14), (112, 56)))
-            self.addbuttons[f"default_pronouns_{n}"] = CatButton(
-                button_rect,
-                "",
-                cat_object=pronounset,
-                cat_id="add",
-                container=self.removalboxes_text["container_general2"],
-                object_id="#add_button",
-                starting_height=2,
-                manager=MANAGER,
-            )
-
-            if pronounset in self.the_cat.pronouns:
-                self.addbuttons[f"default_pronouns_{n}"].disable()
-
-            # Create UITextBox for pronoun display and create tooltip for full pronoun display
-            button_rect = scale(pygame.Rect((550, ycoor + 18), (48, 48)))
-            text_box_rect = scale(pygame.Rect((100, ycoor + 4), (400, 78)))
-            self.removalboxes_text[
-                f"default_pronouns_{n}"
-            ] = pygame_gui.elements.UITextBox(
-                short_name,
-                text_box_rect,
-                container=self.removalboxes_text["container_general2"],
-                object_id="#text_box_30_horizleft_pad_0_8",
-                manager=MANAGER,
-            )
-
-            self.removalboxes_text[f"default_pronouns_{n}"].disable()
-
-            # check if the pronoun set text had to be shortened, if it did then create a tooltip containing full
-            # pronoun set text
-            self.buttons[f"{n}_tooltip_default_pronouns"] = UIImageButton(
-                text_box_rect,
-                "",
-                object_id="#blank_button_small",
-                container=self.removalboxes_text["container_general2"],
-                tool_tip_text=displayname if short_name != displayname else None,
-                manager=MANAGER,
-                starting_height=2,
->>>>>>> e89e75f9
             )
             self.elements[f"{n}"].rebuild()
 
@@ -603,7 +532,6 @@
             )
 
             if pronounset in self.the_cat.pronouns:
-<<<<<<< HEAD
                 self.addbuttons[dict_name_core].disable()
 
             # Create UITextBox for pronoun display and create tooltip for full pronoun display
@@ -614,19 +542,6 @@
                 object_id="#text_box_30_horizleft_pad_0_8",
                 manager=MANAGER,
                 anchors={"center": "center"},
-=======
-                self.addbuttons[f"custom_pronouns_{n}"].disable()
-
-            text_box_rect = scale(pygame.Rect((100, ycoor + 4), (400, 78)))
-            self.removalboxes_text[
-                f"custom_pronouns_{n}"
-            ] = pygame_gui.elements.UITextBox(
-                short_name,
-                text_box_rect,
-                container=self.removalboxes_text["container_general2"],
-                object_id="#text_box_30_horizleft_pad_0_8",
-                manager=MANAGER,
->>>>>>> e89e75f9
             )
 
             self.removalboxes_text[dict_name_core].disable()
