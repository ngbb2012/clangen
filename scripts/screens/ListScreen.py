from math import ceil
from typing import Union, Dict, Optional

import pygame
import pygame_gui
from pygame_gui.core import ObjectID

from scripts.cat.cats import Cat
from scripts.game_structure.game_essentials import game
from scripts.game_structure.screen_settings import game_screen_size, MANAGER
from scripts.game_structure.ui_elements import (
    UIImageButton,
    UIDropDownContainer,
    UICatListDisplay,
    UISurfaceImageButton,
)
from scripts.screens.Screens import Screens
from scripts.ui.generate_button import ButtonStyles, get_button_dict
from scripts.utility import ui_scale, get_text_box_theme, ui_scale_value


class ListScreen(Screens):
    current_page = 1
    previous_search_text = ""
    clan_name = "ErrorClan"

    def __init__(self, name=None):
        super().__init__(name)
        self.ur_bg_image = pygame.image.load("resources/images/urbg.png").convert()
        self.sc_bg_image = pygame.image.load(
            "resources/images/starclanbg.png"
        ).convert_alpha()
        self.df_bg_image = pygame.image.load(
            "resources/images/darkforestbg.png"
        ).convert_alpha()
        self.search_bar_image = pygame.image.load(
            "resources/images/search_bar.png"
        ).convert_alpha()
        self.all_pages = None
        self.filter_options_visible = True
        self.group_options_visible = False
        self.death_status = "living"
        self.current_group = "clan"
        self.full_cat_list = []
        self.current_listed_cats = []

        self.list_screen_container = None

        self.cat_list_bar = None
        self.cat_list_bar_elements: Dict[
            str,
            Union[
                UIImageButton,
                UISurfaceImageButton,
                pygame_gui.elements.UIImage,
                pygame_gui.elements.UITextEntryLine,
                None,
            ],
        ] = {
            "fav_toggle": None,
            "search_bar_image": None,
            "search_bar_entry": None,
            "view_button": None,
            "choose_group_button": None,
            "sort_by_button": None,
        }

        self.dead_groups_container = None
        self.choose_dead_dropdown = None
        self.living_groups_container = None
        self.choose_living_dropdown = None
        self.choose_group_buttons = {}

        self.sort_by_button_container = None
        self.sort_by_dropdown = None
        self.sort_by_buttons: Dict[str, Optional[UIImageButton]] = {
            "view_your_clan_button": None,
            "view_cotc_button": None,
            "view_starclan_button": None,
            "view_unknown_residence_button": None,
            "view_dark_forest_button": None,
        }

        self.cat_display = None
        self.display_container_elements: Dict[
            str,
            Union[
                UIImageButton,
                pygame_gui.elements.UITextEntryLine,
                pygame_gui.elements.UITextBox,
                None,
            ],
        ] = {
            "first_page_button": None,
            "previous_page_button": None,
            "last_page_button": None,
            "next_page_button": None,
            "page_entry": None,
            "page_number": None,
        }

        self.df_bg = None
        self.ur_bg = None
        self.sc_bg = None
        self.clan_name = None

    def handle_event(self, event):
        if event.type == pygame_gui.UI_BUTTON_PRESSED:
            element = event.ui_element

            # FAV TOGGLE
            if element == self.cat_list_bar_elements["fav_toggle"]:
                if "#fav_cat_toggle_on" in event.ui_element.get_object_ids():
                    element.change_object_id("#fav_cat_toggle_off")
                    element.tool_tip_text = "show favorite cat indicators"
                    game.clan.clan_settings["show fav"] = False
                else:
                    element.change_object_id("#fav_cat_toggle_on")
                    element.tool_tip_text = "hide favorite cat indicators"
                    game.clan.clan_settings["show fav"] = True
                self.update_cat_list(
                    self.cat_list_bar_elements["search_bar_entry"].get_text()
                )

            # VIEW DEAD/LIVING
            elif element == self.cat_list_bar_elements["view_button"]:
                self.current_page = 1

                # closing these so they can reset in private
                self.sort_by_dropdown.close()
                self.choose_dead_dropdown.close()
                self.choose_living_dropdown.close()

                if "#show_dead_button" in event.ui_element.get_object_ids():
                    element.change_object_id("#show_living_button")
                    element.tool_tip_text = "view cats in the living world"
                    self.death_status = "dead"
                    self.get_sc_cats()
                else:
                    element.change_object_id("#show_dead_button")
                    element.tool_tip_text = "view cats in the afterlife"
                    self.death_status = "living"
                    if (
                        "#filter_by_death_button"
                        in self.cat_list_bar_elements["sort_by_button"].get_object_ids()
                    ):
                        game.sort_type = "rank"
                        self.cat_list_bar_elements["sort_by_button"].change_object_id(
                            "#filter_by_rank_button"
                        )
                    self.get_your_clan_cats()

                self.update_cat_list(
                    self.cat_list_bar_elements["search_bar_entry"].get_text()
                )

                self.cat_list_bar_elements["view_button"].on_hovered()

            # CHOOSE GROUP
            elif (
                element == self.cat_list_bar_elements["choose_group_button"]
                and self.death_status == "living"
            ):
                if self.choose_living_dropdown.is_open:
                    self.choose_living_dropdown.close()
                else:
                    self.choose_living_dropdown.open()

            elif (
                element == self.cat_list_bar_elements["choose_group_button"]
                and self.death_status == "dead"
            ):
                if self.choose_dead_dropdown.is_open:
                    self.choose_dead_dropdown.close()
                else:
                    self.choose_dead_dropdown.open()

            elif element in self.choose_group_buttons.values():
                self.current_page = 1
                # close dropdowns
                self.choose_living_dropdown.close()
                self.choose_dead_dropdown.close()
                # get cat list for button pressed, then update
                if element == self.choose_group_buttons["view_your_clan_button"]:
                    self.get_your_clan_cats()
                elif element == self.choose_group_buttons["view_cotc_button"]:
                    self.get_cotc_cats()
                elif element == self.choose_group_buttons["view_starclan_button"]:
                    self.get_sc_cats()
                elif (
                    element
                    == self.choose_group_buttons["view_unknown_residence_button"]
                ):
                    self.get_ur_cats()
                elif element == self.choose_group_buttons["view_dark_forest_button"]:
                    self.get_df_cats()
                self.update_cat_list(
                    self.cat_list_bar_elements["search_bar_entry"].get_text()
                )

            # SORT BY
            elif element == self.cat_list_bar_elements["sort_by_button"]:
                if self.sort_by_dropdown.is_open:
                    self.sort_by_dropdown.close()
                else:
                    self.sort_by_dropdown.open()
                    if self.death_status == "living":
                        self.sort_by_buttons["filter_death_button"].hide()
            elif element in self.sort_by_buttons.values():
                # close dropdowns
                self.sort_by_dropdown.close()
                # change sort setting and object_id
                sort_type = list(element.get_object_ids())[-1]
                sort_type = sort_type.replace("#filter_", "")
                sort_type = sort_type.replace("_button", "")
                game.sort_type = sort_type

                self.cat_list_bar_elements["sort_by_button"].change_object_id(
                    f"#filter_by_{sort_type}_button"
                )
                self.update_cat_list(
                    self.cat_list_bar_elements["search_bar_entry"].get_text()
                )

            # PAGES
            elif element == self.display_container_elements["first_page_button"]:
                self.current_page = 1
                self.update_cat_list(
                    self.cat_list_bar_elements["search_bar_entry"].get_text()
                )
            elif element == self.display_container_elements["previous_page_button"]:
                self.current_page -= 1
                self.update_cat_list(
                    self.cat_list_bar_elements["search_bar_entry"].get_text()
                )
            elif element == self.display_container_elements["next_page_button"]:
                self.current_page += 1
                self.update_cat_list(
                    self.cat_list_bar_elements["search_bar_entry"].get_text()
                )
            elif element == self.display_container_elements["last_page_button"]:
                self.current_page = self.all_pages
                self.update_cat_list(
                    self.cat_list_bar_elements["search_bar_entry"].get_text()
                )

            # CAT SPRITES
            elif element in self.cat_display.cat_sprites.values():
                game.switches["cat"] = element.return_cat_id()
                game.last_list_forProfile = self.current_group
                self.change_screen("profile screen")

            # MENU BUTTONS
            else:
                self.menu_button_pressed(event)
                self.mute_button_pressed(event)


        elif event.type == pygame.KEYDOWN and game.settings["keybinds"]:
            if self.cat_list_bar_elements["search_bar_entry"].is_focused:
                return
            if event.key == pygame.K_LEFT:
                self.change_screen("camp screen")
            elif event.key == pygame.K_RIGHT:
                self.change_screen("patrol screen")

    def screen_switches(self):
<<<<<<< HEAD
        super().screen_switches()
=======
        self.show_mute_buttons()
>>>>>>> cadd40e7
        self.clan_name = game.clan.name + "Clan"

        self.set_disabled_menu_buttons(["catlist_screen"])
        self.show_menu_buttons()

        # SCREEN CONTAINER - everything should come back to here
        self.list_screen_container = pygame_gui.core.UIContainer(
            ui_scale(pygame.Rect((0, 0), (800, 700))),
            object_id="#list_screen",
            starting_height=1,
            manager=MANAGER,
            visible=True,
        )

        # BAR CONTAINER
        self.cat_list_bar = pygame_gui.core.UIContainer(
            ui_scale(pygame.Rect((104, 134), (700, 400))),
            object_id="#cat_list_bar",
            starting_height=3,
            manager=MANAGER,
        )

        # need to use add_element instead of specifying container in self.cat_list_bar
        # to prevent blinking on screen switch
        self.list_screen_container.add_element(self.cat_list_bar)

        # FAVORITE CAT TOGGLE
        self.cat_list_bar_elements["fav_toggle"] = UIImageButton(
            ui_scale(pygame.Rect((0, 0), (38, 34))),
            "",
            object_id="#fav_cat_toggle_on"
            if game.clan.clan_settings["show fav"]
            else "#fav_cat_toggle_off",
            container=self.cat_list_bar,
            tool_tip_text="hide favorite cat indicators"
            if game.clan.clan_settings["show fav"]
            else "show favorite cat indicators",
            starting_height=1,
        )

        # SEARCH BAR
        self.cat_list_bar_elements["search_bar_image"] = pygame_gui.elements.UIImage(
            ui_scale(pygame.Rect((36, 0), (138, 34))),
            self.search_bar_image,
            container=self.cat_list_bar,
            object_id="#search_bar",
            manager=MANAGER,
            starting_height=1,
        )

        self.cat_list_bar_elements[
            "search_bar_entry"
        ] = pygame_gui.elements.UITextEntryLine(
            ui_scale(pygame.Rect((45, 4), (122, 27))),
            object_id="#search_entry_box",
            placeholder_text="name search",
            container=self.cat_list_bar,
            manager=MANAGER,
        )

        # SHOW LIVING/DEAD
        self.cat_list_bar_elements["view_button"] = UIImageButton(
            ui_scale(pygame.Rect((172, 0), (103, 34))),
            "",
            object_id="#show_dead_button"
            if self.death_status != "dead"
            else "#show_living_button",
            container=self.cat_list_bar,
            tool_tip_text="view cats in the afterlife"
            if self.death_status != "dead"
            else "view cats in the living world",
            manager=MANAGER,
            starting_height=1,
        )

        if self.death_status != "dead" and game.sort_type == "death":
            game.sort_type = "rank"

        # CHOOSE GROUP DROPDOWN
        self.cat_list_bar_elements["choose_group_button"] = UISurfaceImageButton(
            ui_scale(pygame.Rect((273, 0), (190, 34))),
            "choose group to view:",
            get_button_dict(ButtonStyles.DROPDOWN, (190, 34)),
            container=self.cat_list_bar,
            object_id="@buttonstyles_dropdown",
            manager=MANAGER,
            starting_height=1,
        )

        # living groups
        self.living_groups_container = pygame_gui.elements.UIAutoResizingContainer(
            ui_scale(pygame.Rect((273, 32), (0, 0))),
            container=self.cat_list_bar,
            object_id="#choose_group_container",
            manager=MANAGER,
            starting_height=1,
        )

        y_pos = 0
        for text, object_id in (
            ["Your Clan", "#view_your_clan_button"],
            ["Cats Outside the Clan", "#view_cotc_button"],
        ):
            self.choose_group_buttons[object_id.strip("#")] = UISurfaceImageButton(
                ui_scale(pygame.Rect((0, y_pos), (190, 34))),
                text,
                get_button_dict(ButtonStyles.DROPDOWN, (190, 34)),
                container=self.living_groups_container,
                object_id=ObjectID(class_id="@buttonstyles_dropdown", object_id=None),
                starting_height=2,
                manager=MANAGER,
            )
            y_pos += 32

        self.choose_living_dropdown = UIDropDownContainer(
            self.living_groups_container.relative_rect,
            container=self.cat_list_bar,
            object_id="#choose_living_dropdown",
            starting_height=1,
            parent_button=self.cat_list_bar_elements["choose_group_button"],
            child_button_container=self.living_groups_container,
            manager=MANAGER,
        )

        self.choose_living_dropdown.close()
        self.choose_living_dropdown.show()

        # dead groups
        self.dead_groups_container = pygame_gui.elements.UIAutoResizingContainer(
            ui_scale(pygame.Rect((273, 32), (0, 0))),
            container=self.cat_list_bar,
            object_id="#choose_group_container",
            manager=MANAGER,
            starting_height=1,
            visible=False,
        )

        y_pos = 0
        for name, object_id in (
            ["StarClan", "#view_starclan_button"],
            ["Unknown Residence", "#view_unknown_residence_button"],
            ["Dark Forest", "#view_dark_forest_button"],
        ):
            self.choose_group_buttons[object_id.strip("#")] = UISurfaceImageButton(
                ui_scale(pygame.Rect((0, y_pos), (190, 34))),
                name,
                get_button_dict(ButtonStyles.DROPDOWN, (190, 34)),
                container=self.dead_groups_container,
                object_id=ObjectID(None, "@buttonstyles_dropdown"),
                starting_height=2,
                manager=MANAGER,
                visible=False,
            )
            y_pos += 32

        self.choose_dead_dropdown = UIDropDownContainer(
            ui_scale(pygame.Rect((273, 0), (0, 0))),
            container=self.cat_list_bar,
            object_id="#choose_living_dropdown",
            starting_height=1,
            parent_button=self.cat_list_bar_elements["choose_group_button"],
            child_button_container=self.dead_groups_container,
            visible=False,
            manager=MANAGER,
        )

        self.choose_dead_dropdown.close()

        # SORT BY
        self.cat_list_bar_elements["sort_by_button"] = UIImageButton(
            ui_scale(pygame.Rect((461, 0), (138, 34))),
            "",
            container=self.cat_list_bar,
            object_id=f"#filter_by_{game.sort_type}_button",
            starting_height=1,
            manager=MANAGER,
        )

        self.sort_by_button_container = pygame_gui.elements.UIAutoResizingContainer(
            ui_scale(pygame.Rect((535, 32), (0, 0))),
            container=self.cat_list_bar,
            object_id="#sort_by_button_container",
            starting_height=2,
            manager=MANAGER,
        )

        y_pos = 0
        for object_id in [
            "#filter_rank_button",
            "#filter_age_button",
            "#filter_reverse_age_button",
            "#filter_id_button",
            "#filter_exp_button",
            "#filter_death_button",
        ]:
            self.sort_by_buttons[object_id.strip("#")] = UIImageButton(
                ui_scale(pygame.Rect((0, y_pos), (64, 34))),
                "",
                object_id=object_id,
                container=self.sort_by_button_container,
                starting_height=1,
                manager=MANAGER,
            )
            y_pos += 32

        self.sort_by_dropdown = UIDropDownContainer(
            ui_scale(pygame.Rect((535, 31), (0, 0))),
            container=self.cat_list_bar,
            object_id="#sort_by_dropdown",
            starting_height=2,
            parent_button=self.cat_list_bar_elements["sort_by_button"],
            child_button_container=self.sort_by_button_container,
            manager=MANAGER,
        )

        self.sort_by_dropdown.close()

        # BG IMAGES
        self.add_bgs(
            {
                "ur": pygame.transform.scale(
                    self.ur_bg_image,
                    game_screen_size,
                ),
                "df": pygame.transform.scale(
                    self.df_bg_image,
                    game_screen_size,
                ),
            },
            radius=10,
        )
        self.add_bgs(
            {
                "sc": pygame.transform.scale(
                    self.sc_bg_image,
                    game_screen_size,
                ),
            },
            radius=2,
        )

        # CAT DISPLAY
        # first/prev/next/last page buttons
        self.display_container_elements["first_page_button"] = UIImageButton(
            ui_scale(pygame.Rect((285, 600), (34, 34))),
            "",
            container=self.list_screen_container,
            object_id="#arrow_double_left_button",
            manager=MANAGER,
        )
        self.display_container_elements["previous_page_button"] = UIImageButton(
            ui_scale(pygame.Rect((310, 600), (34, 34))),
            "",
            container=self.list_screen_container,
            object_id="#arrow_left_button",
            manager=MANAGER,
        )
        self.display_container_elements["last_page_button"] = UIImageButton(
            ui_scale(pygame.Rect((481, 600), (34, 34))),
            "",
            container=self.list_screen_container,
            object_id="#arrow_double_right_button",
            manager=MANAGER,
        )
        self.display_container_elements["next_page_button"] = UIImageButton(
            ui_scale(pygame.Rect((456, 600), (34, 34))),
            "",
            container=self.list_screen_container,
            object_id="#arrow_right_button",
            manager=MANAGER,
        )
        # page number
        self.display_container_elements[
            "page_entry"
        ] = pygame_gui.elements.UITextEntryLine(
            ui_scale(pygame.Rect((370, 604), (30, 27))),
            container=self.list_screen_container,
            placeholder_text=str(self.current_page),
            object_id=get_text_box_theme("#page_entry_box")
            if self.death_status == "living"
            else ObjectID("#dark", "#page_entry_box"),
            manager=MANAGER,
        )
        self.display_container_elements["page_number"] = pygame_gui.elements.UITextBox(
            "",
            ui_scale(pygame.Rect((365, 602), (100, 30))),
            container=self.list_screen_container,
            object_id=get_text_box_theme("#text_box_30_horizleft")
            if self.death_status == "living"
            else "#text_box_30_horizleft_light",
            manager=MANAGER,
        )  # Text will be filled in later

        # this speeds up the load time 1000%
        # don't ask why
        MANAGER.update(1)

        # Determine the starting list of cats.
        self.get_cat_list()
        self.update_cat_list()

    def display_change_save(self) -> Dict:
        variable_dict = super().display_change_save()

        variable_dict["current_group"] = self.current_group
        variable_dict["death_status"] = self.death_status

        return variable_dict

    def exit_screen(self):
        self.cat_display.clear_display()
        self.cat_display = None
        self.list_screen_container.kill()
        self.update_heading_text(self.clan_name)

    def on_use(self):
        super().on_use()
        # Only update the positions if the search text changes
        if (
            self.cat_list_bar_elements["search_bar_entry"].get_text()
            != self.previous_search_text
        ):
            self.update_cat_list(
                self.cat_list_bar_elements["search_bar_entry"].get_text()
            )
        self.previous_search_text = self.cat_list_bar_elements[
            "search_bar_entry"
        ].get_text()

        if self.display_container_elements["page_entry"].is_focused:
            if self.display_container_elements["page_entry"].get_text() != str(
                self.current_page
            ):
                if self.display_container_elements["page_entry"].get_text():
                    self.current_page = int(
                        self.display_container_elements["page_entry"].get_text()
                    )
                    self.update_cat_list(
                        self.cat_list_bar_elements["search_bar_entry"].get_text()
                    )

    def update_cat_list(self, search_text=""):
        """
        updates the cat list and display, search text is taken into account
        """
        self.current_listed_cats = []
        Cat.sort_cats(self.full_cat_list)

        # adding in the guide if necessary, this ensures the guide isn't affected by sorting as we always want them to
        # be the first cat on the list
        if (self.current_group == "df" and game.clan.instructor.df) or (
            self.current_group == "sc" and not game.clan.instructor.df
        ):
            if game.clan.instructor in self.full_cat_list:
                self.full_cat_list.remove(game.clan.instructor)
            self.full_cat_list.insert(0, game.clan.instructor)

        search_text = search_text.strip()
        if search_text not in ["", "name search"]:
            self.current_listed_cats = [
                cat
                for cat in self.full_cat_list
                if search_text.lower() in str(cat.name).lower()
            ]
        else:
            self.current_listed_cats = self.full_cat_list.copy()

        self.all_pages = (
            int(ceil(len(self.current_listed_cats) / 20.0))
            if len(self.current_listed_cats) > 20
            else 1
        )
        if self.current_page > self.all_pages:
            self.current_page = self.all_pages
        elif self.current_page < 1:
            self.current_page = 1

        Cat.ordered_cat_list = self.current_listed_cats
        self._update_cat_display()

    def _update_cat_display(self):
        """
        updates the cat display, includes the page number display
        """
        self.display_container_elements["page_entry"].change_object_id(
            get_text_box_theme("#page_entry_box")
            if self.death_status == "living"
            else ObjectID("#dark", "#page_entry_box")
        )
        self.display_container_elements["page_entry"].set_text(str(self.current_page))
        self.display_container_elements["page_number"].change_object_id(
            get_text_box_theme("#text_box_30_horizcenter")
            if self.death_status == "living"
            else "#text_box_30_horizcenter_light"
        )
        self.display_container_elements["page_number"].set_text(f"/{self.all_pages}")

        if not self.cat_display:
            self.cat_display = UICatListDisplay(
                ui_scale(pygame.Rect((0, 0), (600, 400))),
                container=self.list_screen_container,
                object_id="#cat_list_display",
                starting_height=1,
                cat_list=self.current_listed_cats,
                cats_displayed=20,
                x_px_between=ui_scale_value(240),
                y_px_between=ui_scale_value(200),
                columns=5,
                prev_button=self.display_container_elements["previous_page_button"],
                next_button=self.display_container_elements["next_page_button"],
                first_button=self.display_container_elements["first_page_button"],
                last_button=self.display_container_elements["last_page_button"],
                current_page=self.current_page,
                show_names=True,
                text_theme=get_text_box_theme("#text_box_30_horizcenter")
                if self.death_status == "living"
                else "#text_box_30_horizcenter_light",
                manager=MANAGER,
                anchors={
                    "top_target": self.cat_list_bar_elements["search_bar_entry"],
                    "centerx": "centerx",
                },
            )
        else:
            if self.cat_display.prev_button is None:
                self.cat_display.prev_button = self.display_container_elements[
                    "previous_page_button"
                ]
                self.cat_display.next_button = self.display_container_elements[
                    "next_page_button"
                ]
                self.cat_display.first_button = self.display_container_elements[
                    "first_page_button"
                ]
                self.cat_display.last_button = self.display_container_elements[
                    "last_page_button"
                ]
            self.cat_display.text_theme = (
                get_text_box_theme("#text_box_30_horizcenter")
                if self.death_status == "living"
                else "#text_box_30_horizcenter_light"
            )
            self.cat_display.update_display(
                current_page=self.current_page, cat_list=self.current_listed_cats
            )

        self.set_bg_and_heading()

    def set_bg_and_heading(self):
        """
        sets the background and heading according to current group
        """
        if self.current_group == "clan":
            self.set_bg(None)
            self.update_heading_text(self.clan_name)
        elif self.current_group == "cotc":
            self.set_bg(None)
            self.update_heading_text("Cats Outside the Clan")
        elif self.current_group == "sc":
            self.set_bg("sc")
            self.update_heading_text("StarClan")
        elif self.current_group == "ur":
            self.set_bg("ur")
            self.update_heading_text("Unknown Residence")
        elif self.current_group == "df":
            self.set_bg("df")
            self.update_heading_text("Dark Forest")

    def get_cat_list(self):
        """
        grabs the correct cat list for current group
        """
        if game.last_list_forProfile:
            if game.last_list_forProfile == "sc":
                self.get_sc_cats()
            elif game.last_list_forProfile == "df":
                self.get_df_cats()
            elif game.last_list_forProfile == "ur":
                self.get_ur_cats()
            elif game.last_list_forProfile == "cotc":
                self.get_cotc_cats()
            else:
                self.get_your_clan_cats()
        else:
            self.get_your_clan_cats()

    def get_your_clan_cats(self):
        """
        grabs clan cats
        """
        self.current_group = "clan"
        self.death_status = "living"
        self.full_cat_list = [
            cat for cat in Cat.all_cats_list if not cat.dead and not cat.outside
        ]

    def get_cotc_cats(self):
        """
        grabs cats outside the clan
        """
        self.current_group = "cotc"
        self.death_status = "living"
        self.full_cat_list = []
        for the_cat in Cat.all_cats_list:
            if not the_cat.dead and the_cat.outside and not the_cat.driven_out:
                self.full_cat_list.append(the_cat)

    def get_sc_cats(self):
        """
        grabs starclan cats
        """
        self.current_group = "sc"
        self.death_status = "dead"
        self.full_cat_list = []
        for the_cat in Cat.all_cats_list:
            if (
                the_cat.dead
                and the_cat.ID != game.clan.instructor.ID
                and not the_cat.outside
                and not the_cat.df
                and not the_cat.faded
            ):
                self.full_cat_list.append(the_cat)

    def get_df_cats(self):
        """
        grabs dark forest cats
        """
        self.current_group = "df"
        self.death_status = "dead"
        self.full_cat_list = []

        for the_cat in Cat.all_cats_list:
            if (
                the_cat.dead
                and the_cat.ID != game.clan.instructor.ID
                and the_cat.df
                and not the_cat.faded
            ):
                self.full_cat_list.append(the_cat)

    def get_ur_cats(self):
        """
        grabs unknown residence cats
        """
        self.current_group = "ur"
        self.death_status = "dead"
        self.full_cat_list = []
        for the_cat in Cat.all_cats_list:
            if (
                the_cat.ID in game.clan.unknown_cats
                and not the_cat.faded
                and not the_cat.driven_out
            ):
                self.full_cat_list.append(the_cat)<|MERGE_RESOLUTION|>--- conflicted
+++ resolved
@@ -265,11 +265,8 @@
                 self.change_screen("patrol screen")
 
     def screen_switches(self):
-<<<<<<< HEAD
         super().screen_switches()
-=======
         self.show_mute_buttons()
->>>>>>> cadd40e7
         self.clan_name = game.clan.name + "Clan"
 
         self.set_disabled_menu_buttons(["catlist_screen"])
