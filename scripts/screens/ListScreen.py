--- conflicted
+++ resolved
@@ -168,13 +168,9 @@
         elif event.type == pygame.KEYDOWN and game.settings["keybinds"]:
             if self.cat_list_bar_elements["search_bar_entry"].is_focused:
                 return
-<<<<<<< HEAD
             if event.key == pygame.K_LEFT:
                 self.change_screen("camp screen")
             elif event.key == pygame.K_RIGHT:
-=======
-            elif event.key == pygame.K_LEFT:
->>>>>>> 50c25beb
                 self.change_screen("patrol screen")
     def screen_switches(self):
 
