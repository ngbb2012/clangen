from typing import Dict

import pygame.transform
import pygame_gui.elements

from scripts.cat.cats import Cat
from scripts.game_structure import image_cache
from scripts.game_structure.game_essentials import (
    game,
)
<<<<<<< HEAD
from scripts.game_structure.ui_elements import (
    UIImageButton,
    UISpriteButton,
    UISurfaceImageButton,
)
from scripts.utility import (
    get_text_box_theme,
    ui_scale,
    ui_scale_dimensions,
    shorten_text_to_fit,
=======
from scripts.game_structure.ui_elements import UIImageButton, UISpriteButton
from scripts.utility import get_text_box_theme, scale, shorten_text_to_fit
from scripts.utility import (
    scale_dimentions,
>>>>>>> e89e75f9
)
from .Screens import Screens
from ..game_structure.screen_settings import MANAGER
from ..ui.generate_box import get_box, BoxStyles
from ..ui.generate_button import get_button_dict, ButtonStyles
from ..ui.get_arrow import get_arrow
from ..ui.icon import Icon


class ChooseMentorScreen(Screens):
    selected_mentor = None
    current_page = 1
    apprentice_details = {}
    selected_details = {}
    cat_list_buttons = {}

    def __init__(self, name=None):
        super().__init__(name)
        self.list_frame = None
        self.list_page = None
        self.next_cat = None
        self.previous_cat = None
        self.next_page_button = None
        self.previous_page_button = None
        self.current_mentor_warning = None
        self.no_mentor_warning = None
        self.confirm_mentor = None
        self.remove_mentor = None
        self.back_button = None
        self.next_cat_button = None
        self.previous_cat_button = None
        self.mentor_icon = None
        self.app_frame = None
        self.mentor_frame = None
        self.current_mentor_text = None
        self.info = None
        self.heading = None
        self.mentor = None
        self.the_cat = None
        self.show_only_no_current_app_mentors = False
        self.show_only_no_former_app_mentors = False
        self.filter_container = None
        self.filter_seperator = None
        self.checkboxes = {}
        self.no_current_app_text = None
        self.no_former_app_text = None

    def handle_event(self, event):
        if event.type == pygame_gui.UI_BUTTON_START_PRESS:
            self.mute_button_pressed(event)

            if event.ui_element in self.cat_list_buttons.values():
                self.selected_mentor = event.ui_element.return_cat_object()
                self.update_selected_cat()
                self.update_buttons()
            elif event.ui_element == self.confirm_mentor:
                self.change_mentor(self.selected_mentor)
                self.update_buttons()
                self.update_selected_cat()
            elif event.ui_element == self.remove_mentor:
                self.change_mentor(self.selected_mentor)
                self.update_buttons()
                self.update_selected_cat()
            elif event.ui_element == self.back_button:
                self.change_screen("profile screen")
            elif event.ui_element == self.next_cat_button:
                if isinstance(Cat.fetch_cat(self.next_cat), Cat):
                    game.switches["cat"] = self.next_cat
                    self.update_apprentice()
                    self.update_cat_list()
                    self.update_selected_cat()
                    self.update_buttons()
                else:
                    print("invalid next cat", self.next_cat)
            elif event.ui_element == self.previous_cat_button:
                if isinstance(Cat.fetch_cat(self.previous_cat), Cat):
                    game.switches["cat"] = self.previous_cat
                    self.update_apprentice()
                    self.update_cat_list()
                    self.update_selected_cat()
                    self.update_buttons()
                else:
                    print("invalid previous cat", self.previous_cat)
            elif event.ui_element == self.next_page_button:
                self.current_page += 1
                self.update_cat_list()
            elif event.ui_element == self.previous_page_button:
                self.current_page -= 1
                self.update_cat_list()
            elif event.ui_element == self.checkboxes["show_no_current_app"]:
                self.show_only_no_current_app_mentors = (
                    not self.show_only_no_current_app_mentors
                )
                self.update_buttons()
                self.update_cat_list()
            elif event.ui_element == self.checkboxes.get("show_no_former_app"):
                self.show_only_no_former_app_mentors = (
                    not self.show_only_no_former_app_mentors
                )
                self.update_buttons()
                self.update_cat_list()

    def screen_switches(self):
        super().screen_switches()
        self.show_mute_buttons()
        self.the_cat = Cat.all_cats[game.switches["cat"]]
        self.mentor = Cat.fetch_cat(self.the_cat.mentor)

        self.heading = pygame_gui.elements.UITextBox(
            "Choose a new mentor for " + str(self.the_cat.name),
            ui_scale(pygame.Rect((150, 25), (500, 40))),
            object_id=get_text_box_theme("#text_box_34_horizcenter"),
            manager=MANAGER,
        )
        self.info = pygame_gui.elements.UITextBox(
            "If an apprentice is 6 moons old and their mentor is changed, they "
            "will not be listed as a former apprentice on their old mentor's "
            "profile. Apprentices without a mentor will have one automatically "
            "assigned next moon. An apprentice's mentor can have an influence on "
            "their trait and skill later in life.\nChoose your mentors wisely",
            ui_scale(pygame.Rect((180, 52), (440, 92))),
            object_id=get_text_box_theme("#text_box_22_horizcenter_spacing_95"),
            manager=MANAGER,
        )
        if self.mentor is not None:
            self.current_mentor_text = pygame_gui.elements.UITextBox(
                f"{self.the_cat.name}'s current mentor is " f"{self.mentor.name}",
                ui_scale(pygame.Rect((230, 130), (340, 30))),
                object_id=get_text_box_theme("#text_box_22_horizcenter"),
                manager=MANAGER,
            )
        else:
            self.current_mentor_text = pygame_gui.elements.UITextBox(
                f"{self.the_cat.name} does not have a mentor",
                ui_scale(pygame.Rect((230, 130), (340, 30))),
                object_id=get_text_box_theme("#text_box_22_horizcenter"),
                manager=MANAGER,
            )

        # Layout Images:
        list_frame = get_box(BoxStyles.ROUNDED_BOX, (650, 226))
        self.list_frame = pygame_gui.elements.UIImage(
            ui_scale(pygame.Rect((75, 360), (650, 226))), list_frame, starting_height=1
        )

        self.mentor_frame = pygame_gui.elements.UIImage(
            ui_scale(pygame.Rect((40, 113), (281, 197))),
            pygame.transform.scale(
                image_cache.load_image(
                    "resources/images/choosing_cat1_frame_ment.png"
                ).convert_alpha(),
                (562, 394),
            ),
            manager=MANAGER,
        )
        self.app_frame = pygame_gui.elements.UIImage(
            ui_scale(pygame.Rect((480, 113), (281, 197))),
            pygame.transform.scale(
                image_cache.load_image(
                    "resources/images/choosing_cat2_frame_ment.png"
                ).convert_alpha(),
                (562, 394),
            ),
            manager=MANAGER,
        )

        self.mentor_icon = pygame_gui.elements.UIImage(
            ui_scale(pygame.Rect((315, 160), (171, 114))),
            pygame.transform.scale(
                image_cache.load_image("resources/images/mentor.png").convert_alpha(),
                (343, 228),
            ),
            manager=MANAGER,
        )

        self.next_cat_button = UISurfaceImageButton(
            ui_scale(pygame.Rect((622, 25), (153, 30))),
            "Next Cat " + get_arrow(3, arrow_left=False),
            get_button_dict(ButtonStyles.SQUOVAL, (153, 30)),
            object_id="@buttonstyles_squoval",
            sound_id="page_flip",
            manager=MANAGER,
        )
<<<<<<< HEAD
        self.previous_cat_button = UISurfaceImageButton(
            ui_scale(pygame.Rect((25, 25), (153, 30))),
            get_arrow(2, arrow_left=True) + " Previous Cat",
            get_button_dict(ButtonStyles.SQUOVAL, (153, 30)),
            object_id="@buttonstyles_squoval",
            sound_id="page_flip",
            manager=MANAGER,
=======
        self.next_cat_button = UIImageButton(
            scale(pygame.Rect((1244, 50), (306, 60))),
            "",
            object_id="#next_cat_button",
            sound_id="page_flip",
>>>>>>> e89e75f9
        )
        self.back_button = UISurfaceImageButton(
            ui_scale(pygame.Rect((25, 60), (105, 30))),
            get_arrow(2) + " Back",
            get_button_dict(ButtonStyles.SQUOVAL, (105, 30)),
            object_id="@buttonstyles_squoval",
            manager=MANAGER,
        )
        self.confirm_mentor = UISurfaceImageButton(
            ui_scale(pygame.Rect((326, 310), (148, 30))),
            "Confirm Mentor",
            get_button_dict(ButtonStyles.SQUOVAL, (148, 30)),
            object_id="@buttonstyles_squoval",
        )
        self.remove_mentor = UISurfaceImageButton(
            ui_scale(pygame.Rect((326, 310), (148, 30))),
            "Remove Mentor",
            get_button_dict(ButtonStyles.SQUOVAL, (148, 30)),
            object_id="@buttonstyles_squoval",
        )
        self.current_mentor_warning = pygame_gui.elements.UITextBox(
            "Current mentor selected",
            ui_scale(pygame.Rect((300, 335), (200, 30))),
            object_id=get_text_box_theme("#text_box_22_horizcenter_red"),
            manager=MANAGER,
        )
        self.no_mentor_warning = pygame_gui.elements.UITextBox(
            "<font color=#FF0000>No mentor selected</font>",
            ui_scale(pygame.Rect((300, 335), (200, 30))),
            object_id=get_text_box_theme("#text_box_22_horizcenter"),
            manager=MANAGER,
<<<<<<< HEAD
        )

        self.previous_page_button = UISurfaceImageButton(
            ui_scale(pygame.Rect((315, 579), (34, 34))),
            Icon.ARROW_LEFT,
            get_button_dict(ButtonStyles.ICON, (34, 34)),
            object_id="@buttonstyles_icon",
            starting_height=0,
        )
        self.next_page_button = UISurfaceImageButton(
            ui_scale(pygame.Rect((451, 579), (34, 34))),
            Icon.ARROW_RIGHT,
            get_button_dict(ButtonStyles.ICON, (34, 34)),
            object_id="@buttonstyles_icon",
            starting_height=0,
=======
        )
        self.previous_page_button = UIImageButton(
            scale(pygame.Rect((630, 1158), (68, 68))),
            "",
            object_id="#relation_list_previous",
            manager=MANAGER,
        )
        self.next_page_button = UIImageButton(
            scale(pygame.Rect((902, 1158), (68, 68))),
            "",
            object_id="#relation_list_next",
            manager=MANAGER,
>>>>>>> e89e75f9
        )

        # Create a container for the checkboxes
        self.filter_container = pygame_gui.core.UIContainer(
<<<<<<< HEAD
            ui_scale(pygame.Rect((85, 360), (630, 226))), manager=MANAGER
=======
            scale(pygame.Rect((170, 720), (1260, 452))), manager=MANAGER
>>>>>>> e89e75f9
        )

        # Add a vertical separator
        self.filter_seperator = pygame_gui.elements.UIImage(
            ui_scale(pygame.Rect((497, 7), (10, 210))),
            pygame.transform.scale(
                image_cache.load_image("resources/images/vertical_bar.png"),
<<<<<<< HEAD
                ui_scale_dimensions((10, 210)),
=======
                scale_dimentions((20, 420)),
>>>>>>> e89e75f9
            ),
            container=self.filter_container,
        )

        # Reposition and style checkboxes and labels
        checkbox_x = 553
        checkbox_y = 7
        checkbox_spacing = 50

        self.no_current_app_text = pygame_gui.elements.UITextBox(
            "No current apprentices",
            ui_scale(pygame.Rect((checkbox_x - 45, checkbox_y + 10), (100, -1))),
            object_id="#text_box_26_horizcenter",
            container=self.filter_container,
        )
        checkbox_y += checkbox_spacing
        self.checkboxes["show_no_current_app"] = UIImageButton(
            ui_scale(pygame.Rect((checkbox_x, checkbox_y + 10), (34, 34))),
            "",
            object_id="@unchecked_checkbox",
            container=self.filter_container,
            tool_tip_text="Only show mentors with no current apprentices",
        )
        checkbox_y += checkbox_spacing

        self.no_former_app_text = pygame_gui.elements.UITextBox(
            "No former apprentices",
            ui_scale(pygame.Rect((checkbox_x - 45, checkbox_y), (100, -1))),
            object_id="#text_box_26_horizcenter",
            container=self.filter_container,
        )
        checkbox_y += checkbox_spacing
        self.checkboxes["show_no_former_app"] = UIImageButton(
            ui_scale(pygame.Rect((checkbox_x, checkbox_y), (34, 34))),
            "",
            object_id="@unchecked_checkbox",
            container=self.filter_container,
            tool_tip_text="Only show mentors who have not had an apprentice",
        )
        self.update_apprentice()  # Draws the current apprentice
        self.update_selected_cat()  # Updates the image and details of selected cat
        self.update_cat_list()
        self.update_buttons()

    def display_change_save(self) -> Dict:
        variable_dict = super().display_change_save()

        variable_dict["selected_mentor"] = self.selected_mentor
        variable_dict[
            "show_only_no_current_app_mentors"
        ] = self.show_only_no_current_app_mentors
        variable_dict[
            "show_only_no_former_app_mentors"
        ] = self.show_only_no_former_app_mentors

        variable_dict["current_page"] = self.current_page

        return variable_dict

    def display_change_load(self, variable_dict: Dict):
        super().display_change_load(variable_dict)

        for key, value in variable_dict.items():
            try:
                setattr(self, key, value)
            except KeyError:
                continue

        self.update_buttons()
        self.update_selected_cat()

    def exit_screen(self):
        for ele in self.cat_list_buttons:
            self.cat_list_buttons[ele].kill()
        self.cat_list_buttons = {}

        for ele in self.apprentice_details:
            self.apprentice_details[ele].kill()
        self.apprentice_details = {}

        for ele in self.selected_details:
            self.selected_details[ele].kill()
        self.selected_details = {}

        self.list_frame.kill()
        self.heading.kill()
        del self.heading
        self.info.kill()
        del self.info
        self.current_mentor_text.kill()
        del self.current_mentor_text
        self.mentor_frame.kill()
        del self.mentor_frame
        self.mentor_icon.kill()
        del self.mentor_icon
        self.previous_cat_button.kill()
        del self.previous_cat_button
        self.next_cat_button.kill()
        del self.next_cat_button
        self.back_button.kill()
        del self.back_button
        self.confirm_mentor.kill()
        del self.confirm_mentor
        self.remove_mentor.kill()
        del self.remove_mentor
        self.current_mentor_warning.kill()
        del self.current_mentor_warning
        self.no_mentor_warning.kill()
        del self.no_mentor_warning
        self.previous_page_button.kill()
        del self.previous_page_button
        self.next_page_button.kill()
        del self.next_page_button
        self.app_frame.kill()
        del self.app_frame
        self.filter_container.kill()
        del self.filter_container
        self.no_current_app_text.kill()
        del self.no_current_app_text
        self.no_former_app_text.kill()
        del self.no_former_app_text
        self.checkboxes["show_no_current_app"].kill()
        del self.checkboxes["show_no_current_app"]
        self.checkboxes["show_no_former_app"].kill()
        del self.checkboxes["show_no_former_app"]

    def update_apprentice(self):
        """Updates the apprentice focused on."""
        for ele in self.apprentice_details:
            self.apprentice_details[ele].kill()
        self.apprentice_details = {}

        self.the_cat = Cat.all_cats[game.switches["cat"]]
        self.current_page = 1
        self.selected_mentor = Cat.fetch_cat(self.the_cat.mentor)
        self.mentor = Cat.fetch_cat(self.the_cat.mentor)

        self.heading.set_text(f"Choose a new mentor for {self.the_cat.name}")
        if self.the_cat.mentor:
            self.current_mentor_text.set_text(
                f"{self.the_cat.name}'s current mentor is {self.mentor.name}"
            )
        else:
            self.current_mentor_text.set_text(
                f"{self.the_cat.name} does not have a mentor"
            )
        self.apprentice_details["apprentice_image"] = pygame_gui.elements.UIImage(
            ui_scale(pygame.Rect((600, 150), (150, 150))),
            pygame.transform.scale(
                self.the_cat.sprite, ui_scale_dimensions((150, 150))
            ),
            manager=MANAGER,
        )

        info = (
            self.the_cat.status
            + "\n"
            + self.the_cat.genderalign
            + "\n"
            + self.the_cat.personality.trait
            + "\n"
            + self.the_cat.skills.skill_string(short=True)
        )
        self.apprentice_details["apprentice_info"] = pygame_gui.elements.UITextBox(
            info,
            ui_scale(pygame.Rect((490, 162), (105, 125))),
            object_id="#text_box_22_horizcenter_vertcenter_spacing_95",
            manager=MANAGER,
        )

        name = str(self.the_cat.name)
<<<<<<< HEAD
        short_name = shorten_text_to_fit(name, 115, 17)
        self.apprentice_details[
            "apprentice_name"
        ] = pygame_gui.elements.ui_label.UILabel(
            ui_scale(pygame.Rect((620, 115), (117, 32))),
=======
        short_name = shorten_text_to_fit(name, 239, 34)
        self.apprentice_details[
            "apprentice_name"
        ] = pygame_gui.elements.ui_label.UILabel(
            scale(pygame.Rect((1240, 230), (235, 65))),
>>>>>>> e89e75f9
            short_name,
            object_id="#text_box_34_horizcenter",
            manager=MANAGER,
        )

        (
            self.next_cat,
            self.previous_cat,
        ) = self.the_cat.determine_next_and_previous_cats(
            status=["apprentice", "medicine cat apprentice", "mediator apprentice"]
        )

        self.next_cat_button.disable() if self.next_cat == 0 else self.next_cat_button.enable()
        self.previous_cat_button.disable() if self.previous_cat == 0 else self.previous_cat_button.enable()

    def change_mentor(self, new_mentor=None):
        old_mentor = Cat.fetch_cat(self.the_cat.mentor)
        if new_mentor == old_mentor:
            # if "changing mentor" to the same cat, remove them as mentor instead
            if (
                self.the_cat.moons > 6
                and self.the_cat.ID not in old_mentor.former_apprentices
            ):
                old_mentor.former_apprentices.append(self.the_cat.ID)
            self.the_cat.mentor = None
            old_mentor.apprentice.remove(self.the_cat.ID)
            self.mentor = None
        elif new_mentor and old_mentor is not None:
            old_mentor.apprentice.remove(self.the_cat.ID)
            if (
                self.the_cat.moons > 6
                and self.the_cat.ID not in old_mentor.former_apprentices
            ):
                old_mentor.former_apprentices.append(self.the_cat.ID)

            self.the_cat.patrol_with_mentor = 0
            self.the_cat.mentor = new_mentor.ID
            new_mentor.apprentice.append(self.the_cat.ID)
            self.mentor = new_mentor

            # They are a current apprentice, not a former one now!
            if self.the_cat.ID in new_mentor.former_apprentices:
                new_mentor.former_apprentices.remove(self.the_cat.ID)

        elif new_mentor:
            self.the_cat.mentor = new_mentor.ID
            new_mentor.apprentice.append(self.the_cat.ID)
            self.mentor = new_mentor
            if self.the_cat.ID not in new_mentor.former_apprentices:
                self.the_cat.patrol_with_mentor = 0

            # They are a current apprentice, not a former one now!
            if self.the_cat.ID in new_mentor.former_apprentices:
                new_mentor.former_apprentices.remove(self.the_cat.ID)

        if self.mentor is not None:
            self.current_mentor_text.set_text(
                f"{self.the_cat.name}'s current mentor is {self.mentor.name}"
            )
        else:
            self.current_mentor_text.set_text(
                f"{self.the_cat.name} does not have a mentor"
            )

    def update_selected_cat(self):
        """Updates the image and information on the currently selected mentor"""
        for ele in self.selected_details:
            self.selected_details[ele].kill()
        self.selected_details = {}
        if self.selected_mentor:
            self.selected_details["selected_image"] = pygame_gui.elements.UIImage(
                ui_scale(pygame.Rect((50, 150), (150, 150))),
                pygame.transform.scale(
                    self.selected_mentor.sprite, ui_scale_dimensions((150, 150))
                ),
                manager=MANAGER,
            )

            info = (
                self.selected_mentor.status
                + "\n"
                + self.selected_mentor.genderalign
                + "\n"
                + self.selected_mentor.personality.trait
                + "\n"
                + self.selected_mentor.skills.skill_string(short=True)
            )
            if len(self.selected_mentor.former_apprentices) >= 1:
                info += (
                    f"\n{len(self.selected_mentor.former_apprentices)} former app(s)"
                )
            if len(self.selected_mentor.apprentice) >= 1:
                info += f"\n{len(self.selected_mentor.apprentice)} current app(s)"
            self.selected_details["selected_info"] = pygame_gui.elements.UITextBox(
                info,
                ui_scale(pygame.Rect((210, 162), (105, 125))),
                object_id="#text_box_22_horizcenter_vertcenter_spacing_95",
                manager=MANAGER,
            )

            name = str(self.selected_mentor.name)  # get name
            short_name = shorten_text_to_fit(name, 239, 17)
            self.selected_details["mentor_name"] = pygame_gui.elements.ui_label.UILabel(
                ui_scale(pygame.Rect((65, 115), (117, 32))),
                short_name,
                object_id="#text_box_34_horizcenter",
                manager=MANAGER,
            )

    def update_cat_list(self):
        """Updates the cat sprite buttons."""
        valid_mentors = self.chunks(self.get_valid_mentors(), 24)

        # clamp current page to a valid page number
        self.current_page = max(1, min(self.current_page, len(valid_mentors)))

        # Handle which next buttons are clickable.
        if len(valid_mentors) <= 1:
            self.previous_page_button.disable()
            self.next_page_button.disable()
        elif self.current_page >= len(valid_mentors):
            self.previous_page_button.enable()
            self.next_page_button.disable()
        elif self.current_page == 1 and len(valid_mentors) > 1:
            self.previous_page_button.disable()
            self.next_page_button.enable()
        else:
            self.previous_page_button.enable()
            self.next_page_button.enable()
        display_cats = []
        if valid_mentors:
            display_cats = valid_mentors[self.current_page - 1]

        # Kill all the currently displayed cats.
        for ele in self.cat_list_buttons:
            self.cat_list_buttons[ele].kill()
        self.cat_list_buttons = {}

        pos_x = 0
        pos_y = 20
        i = 0
        for cat in display_cats:
            self.cat_list_buttons["cat" + str(i)] = UISpriteButton(
                ui_scale(pygame.Rect((100 + pos_x, 365 + pos_y), (50, 50))),
                cat.sprite,
                cat_object=cat,
                manager=MANAGER,
            )
            pos_x += 60
            if pos_x >= 450:
                pos_x = 0
                pos_y += 60
            i += 1

    def update_buttons(self):
        """Updates the status of buttons."""
        # Disable to enable the choose mentor button
        if not self.selected_mentor:
            self.remove_mentor.hide()
            self.remove_mentor.disable()
            self.confirm_mentor.show()
            self.confirm_mentor.disable()
            self.current_mentor_warning.hide()
            self.no_mentor_warning.show()
        elif self.selected_mentor.ID == self.the_cat.mentor:
            self.confirm_mentor.hide()
            self.remove_mentor.show()
            self.remove_mentor.enable()
            self.current_mentor_warning.show()
            self.no_mentor_warning.hide()
        else:
            self.remove_mentor.hide()
            self.remove_mentor.disable()
            self.confirm_mentor.show()
            self.confirm_mentor.enable()
            self.current_mentor_warning.hide()
            self.no_mentor_warning.hide()

        # Update checkboxes
        checkboxes = [
            (
                "show_no_current_app",
                self.checkboxes["show_no_current_app"],
                self.show_only_no_current_app_mentors,
            ),
            (
                "show_no_former_app",
                self.checkboxes["show_no_former_app"],
                self.show_only_no_former_app_mentors,
            ),
        ]
        for name, checkbox, is_checked in checkboxes:
            checkbox.kill()
            theme = "@checked_checkbox" if is_checked else "@unchecked_checkbox"
            self.checkboxes[name] = UIImageButton(
                relative_rect=checkbox.relative_rect,
                text="",
                object_id=theme,
                container=self.filter_container,
                tool_tip_text=checkbox.tool_tip_text,
            )

    def get_valid_mentors(self):
        potential_warrior_mentors = [
            cat
            for cat in Cat.all_cats_list
            if not (cat.dead or cat.outside)
            and cat.status in ["warrior", "deputy", "leader"]
        ]
        valid_warrior_mentors = []
        invalid_warrior_mentors = []
        potential_medcat_mentors = [
            cat
            for cat in Cat.all_cats_list
            if not (cat.dead or cat.outside) and cat.status == "medicine cat"
        ]
        valid_medcat_mentors = []
        invalid_medcat_mentors = []
        potential_mediator_mentors = [
            cat
            for cat in Cat.all_cats_list
            if not (cat.dead or cat.outside) and cat.status == "mediator"
        ]
        valid_mediator_mentors = []
        invalid_mediator_mentors = []

        if self.the_cat.status == "apprentice":
            for cat in potential_warrior_mentors:
                # Assume cat is valid initially
                is_valid = True

                # Check for no former apprentices filter
                if self.show_only_no_former_app_mentors:
                    if cat.former_apprentices:
                        is_valid = False
                    elif cat.apprentice:
                        is_valid = False

                # Check for no current apprentices filter
                if self.show_only_no_current_app_mentors and cat.apprentice:
                    is_valid = False

                # Add to valid or invalid list based on checks
                if is_valid:
                    valid_warrior_mentors.append(cat)

            return valid_warrior_mentors

        elif self.the_cat.status == "medicine cat apprentice":
            for cat in potential_medcat_mentors:
                is_valid = True

                # Check no former apprentices filter
                if self.show_only_no_former_app_mentors and cat.former_apprentices:
                    is_valid = False

                # Check no current apprentices filter
                if self.show_only_no_current_app_mentors and cat.apprentice:
                    is_valid = False

                # Add to valid or invalid list based on checks
                if is_valid:
                    valid_medcat_mentors.append(cat)

            return valid_medcat_mentors

        elif self.the_cat.status == "mediator apprentice":
            for cat in potential_mediator_mentors:
                # Assume cat is valid initially
                is_valid = True

                # Check for no former apprentices filter
                if self.show_only_no_former_app_mentors and cat.former_apprentices:
                    is_valid = False

                # Check for no current apprentices filter
                if self.show_only_no_current_app_mentors and cat.apprentice:
                    is_valid = False

                # Add to valid or invalid list based on checks
                if is_valid:
                    valid_mediator_mentors.append(cat)

            return potential_mediator_mentors
        return []

    def on_use(self):
        # Due to a bug in pygame, any image with buttons over it must be blitted
        super().on_use()

    def chunks(self, L, n):
        return [L[x : x + n] for x in range(0, len(L), n)]<|MERGE_RESOLUTION|>--- conflicted
+++ resolved
@@ -8,7 +8,6 @@
 from scripts.game_structure.game_essentials import (
     game,
 )
-<<<<<<< HEAD
 from scripts.game_structure.ui_elements import (
     UIImageButton,
     UISpriteButton,
@@ -19,12 +18,6 @@
     ui_scale,
     ui_scale_dimensions,
     shorten_text_to_fit,
-=======
-from scripts.game_structure.ui_elements import UIImageButton, UISpriteButton
-from scripts.utility import get_text_box_theme, scale, shorten_text_to_fit
-from scripts.utility import (
-    scale_dimentions,
->>>>>>> e89e75f9
 )
 from .Screens import Screens
 from ..game_structure.screen_settings import MANAGER
@@ -208,7 +201,6 @@
             sound_id="page_flip",
             manager=MANAGER,
         )
-<<<<<<< HEAD
         self.previous_cat_button = UISurfaceImageButton(
             ui_scale(pygame.Rect((25, 25), (153, 30))),
             get_arrow(2, arrow_left=True) + " Previous Cat",
@@ -216,13 +208,6 @@
             object_id="@buttonstyles_squoval",
             sound_id="page_flip",
             manager=MANAGER,
-=======
-        self.next_cat_button = UIImageButton(
-            scale(pygame.Rect((1244, 50), (306, 60))),
-            "",
-            object_id="#next_cat_button",
-            sound_id="page_flip",
->>>>>>> e89e75f9
         )
         self.back_button = UISurfaceImageButton(
             ui_scale(pygame.Rect((25, 60), (105, 30))),
@@ -254,7 +239,6 @@
             ui_scale(pygame.Rect((300, 335), (200, 30))),
             object_id=get_text_box_theme("#text_box_22_horizcenter"),
             manager=MANAGER,
-<<<<<<< HEAD
         )
 
         self.previous_page_button = UISurfaceImageButton(
@@ -270,29 +254,11 @@
             get_button_dict(ButtonStyles.ICON, (34, 34)),
             object_id="@buttonstyles_icon",
             starting_height=0,
-=======
-        )
-        self.previous_page_button = UIImageButton(
-            scale(pygame.Rect((630, 1158), (68, 68))),
-            "",
-            object_id="#relation_list_previous",
-            manager=MANAGER,
-        )
-        self.next_page_button = UIImageButton(
-            scale(pygame.Rect((902, 1158), (68, 68))),
-            "",
-            object_id="#relation_list_next",
-            manager=MANAGER,
->>>>>>> e89e75f9
         )
 
         # Create a container for the checkboxes
         self.filter_container = pygame_gui.core.UIContainer(
-<<<<<<< HEAD
             ui_scale(pygame.Rect((85, 360), (630, 226))), manager=MANAGER
-=======
-            scale(pygame.Rect((170, 720), (1260, 452))), manager=MANAGER
->>>>>>> e89e75f9
         )
 
         # Add a vertical separator
@@ -300,11 +266,7 @@
             ui_scale(pygame.Rect((497, 7), (10, 210))),
             pygame.transform.scale(
                 image_cache.load_image("resources/images/vertical_bar.png"),
-<<<<<<< HEAD
                 ui_scale_dimensions((10, 210)),
-=======
-                scale_dimentions((20, 420)),
->>>>>>> e89e75f9
             ),
             container=self.filter_container,
         )
@@ -476,19 +438,11 @@
         )
 
         name = str(self.the_cat.name)
-<<<<<<< HEAD
         short_name = shorten_text_to_fit(name, 115, 17)
         self.apprentice_details[
             "apprentice_name"
         ] = pygame_gui.elements.ui_label.UILabel(
             ui_scale(pygame.Rect((620, 115), (117, 32))),
-=======
-        short_name = shorten_text_to_fit(name, 239, 34)
-        self.apprentice_details[
-            "apprentice_name"
-        ] = pygame_gui.elements.ui_label.UILabel(
-            scale(pygame.Rect((1240, 230), (235, 65))),
->>>>>>> e89e75f9
             short_name,
             object_id="#text_box_34_horizcenter",
             manager=MANAGER,
