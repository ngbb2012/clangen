--- conflicted
+++ resolved
@@ -691,17 +691,7 @@
                         app_names += str(app.name) + ', '
                     self.allegiance_list.append(
                         ['', '      Apprentices: ' + app_names[:-2]])
-<<<<<<< HEAD
-        if game.clan.med_cat_number <= 1:
-            cat_count = self._extracted_from_screen_switches_24(
-            living_cats, 'medicine cat', '<b><u>MEDICINE CAT</u></b>')
-        else:
-            for living_cat__ in living_cats:
-                if str(living_cat__.status) == 'medicine cat' and not living_cat__.outside:
-                    cat_count = self._extracted_from_screen_switches_24(
-=======
         cat_count = self._extracted_from_screen_switches_24(
->>>>>>> 6c488ab1
             living_cats, 'medicine cat', '<b><u>MEDICINE CATS</u></b>')
         queens = []
         for living_cat_ in living_cats:
@@ -742,11 +732,7 @@
                             ['', '      Apprentices: ' + app_names[:-2]])
                 cat_count += 1
         if not cat_count:
-<<<<<<< HEAD
-            self.allegiance_list.append(['WARRIORS: \n', ''])
-=======
             self.allegiance_list.append(['<b><u>WARRIORS</u></b>', ''])
->>>>>>> 6c488ab1
         cat_count = 0
         for living_cat___ in living_cats:
             if str(living_cat___.status) in [
@@ -764,11 +750,7 @@
                     ])
                 cat_count += 1
         if not cat_count:
-<<<<<<< HEAD
-            self.allegiance_list.append(['APPRENTICES: \n', ''])
-=======
             self.allegiance_list.append(['<b><u>APPRENTICES</u></b>', ''])
->>>>>>> 6c488ab1
         cat_count = 0
         for living_cat____ in living_cats:
             if living_cat____.ID in queens:
