import pygame
from math import ceil
from random import choice, randint
import pygame_gui

from .base_screens import Screens, cat_profiles

from scripts.cat.cats import Cat
from scripts.game_structure.image_button import UISpriteButton, UIImageButton
from scripts.utility import get_text_box_theme, update_sprite
from scripts.game_structure import image_cache
from scripts.game_structure.game_essentials import *


class ClanScreen(Screens):
<<<<<<< HEAD
    max_sprites_displayed = 400  # we don't want 100,000 sprites rendering at once.
=======
    max_sprites_displayed = 400 # we don't want 100,000 sprites rendering at once. 400 is enough.
    cat_buttons = []
>>>>>>> cbdc9d0a

    def on_use(self):
        if game.settings['backgrounds']:
            if game.clan.current_season == 'Newleaf':
                screen.blit(self.newleaf_bg, (0, 0))
            elif game.clan.current_season == 'Greenleaf':
                screen.blit(self.greenleaf_bg, (0, 0))
            elif game.clan.current_season == 'Leaf-bare':
                screen.blit(self.leafbare_bg, (0, 0))
            elif game.clan.current_season == 'Leaf-fall':
                screen.blit(self.leaffall_bg, (0, 0))

        '''verdana.text("Leader\'s Den", game.clan.cur_layout['leader den'])
        verdana.text('Medicine Cat Den', game.clan.cur_layout['medicine den'])
        verdana.text('Nursery', game.clan.cur_layout['nursery'])
        verdana.text('Clearing', game.clan.cur_layout['clearing'])
        verdana.text("Apprentices\' Den",
                     game.clan.cur_layout['apprentice den'])
        verdana.text("Warriors\' Den", game.clan.cur_layout['warrior den'])
        verdana.text("Elders\' Den", game.clan.cur_layout['elder den'])'''

    def handle_event(self, event):
        if event.type == pygame_gui.UI_BUTTON_START_PRESS:
            if event.ui_element == self.save_button:
                game.save_cats()
                game.clan.save_clan()
                game.clan.save_pregnancy(game.clan)
                game.switches['saved_clan'] = True
                self.update_buttons_and_text()
            if event.ui_element in self.cat_buttons:
                # print("cat pressed")
                game.switches["cat"] = event.ui_element.return_cat_id()
                print(game.switches["cat"])
                # print(event.ui_element.return_cat_id())
                self.change_screen('profile screen')
            if event.ui_element == self.label_toggle:
                if game.settings['den labels']:
                    game.settings['den labels'] = False
                else:
                    game.settings['den labels'] = True
                self.update_buttons_and_text()
            else:
                self.menu_button_pressed(event)

    def screen_switches(self):
        cat_profiles()
        self.update_camp_bg()
        game.switches['cat'] = None
        self.choose_cat_postions()

        self.set_disabled_menu_buttons(["clan_screen"])
        self.update_heading_text(f'{game.clan.name}Clan')
        self.show_menu_buttons()

<<<<<<< HEAD
        # Creates and places the cat sprites.
        self.cat_buttons = []  # To contain all the buttons.

        # We have to convert the positions to something pygame_gui buttons will understand
        # This should be a temp solution. We should change the code that determines positions.
=======
        # Den Labels
        # Redo the locations, so that it uses layout on the clan page
        self.warrior_den_label = pygame_gui.elements.UIImage(pygame.Rect((590, 430), (121, 28)),
                                                             image_cache.load_image('resources/images/warrior_den.png'))
        self.leader_den_label = pygame_gui.elements.UIImage(pygame.Rect((344, 94), (112, 28)),
                                                            image_cache.load_image('resources/images/leader_den.png'))
        self.med_den_label = pygame_gui.elements.UIImage(pygame.Rect((80, 200), (151, 28)),
                                                            image_cache.load_image('resources/images/med_den.png'))
        self.elder_den_label = pygame_gui.elements.UIImage(pygame.Rect((348, 490), (103, 28)),
                                                         image_cache.load_image('resources/images/elder_den.png'))
        self.nursery_label = pygame_gui.elements.UIImage(pygame.Rect((620, 200), (80, 28)),
                                                           image_cache.load_image('resources/images/nursery_den.png'))
        self.clearing_label = pygame_gui.elements.UIImage(pygame.Rect((360, 290), (81, 28)),
                                                         image_cache.load_image('resources/images/clearing.png'))
        self.app_den_label = pygame_gui.elements.UIImage(pygame.Rect((82, 430), (147, 28)),
                                                         image_cache.load_image('resources/images/app_den.png'))

        #Draw the toggle and text
        self.label_toggle = UIImageButton(pygame.Rect((25, 641),(34, 34)), "", object_id="#checked_checkbox")
        self.show_den_text = pygame_gui.elements.UITextBox("<font color=#000000>Show Den Labels</font>",
                                                           pygame.Rect((60, 647), (145, 25)),
                                                           object_id="#save_text_box")

        # Creates and places the cat sprites.
        self.cat_buttons = [] #To contain all the buttons. 

        # We have to convert the postions to something pygame_gui buttons will understand
        # This should be a temp solution. We should change the code that determines postions.
>>>>>>> cbdc9d0a
        i = 0
        for x in game.clan.clan_cats:
            i += 1
            if i > self.max_sprites_displayed:
                break
            if not Cat.all_cats[x].dead and Cat.all_cats[
                x].in_camp and not Cat.all_cats[x].exiled:
                # print("Original location" + str(Cat.all_cats[x].placement))
                location = [0, 0]
                if Cat.all_cats[x].placement[0] == "center":
                    # print("center - 0")
                    location[0] = 375
                else:
                    if Cat.all_cats[x].placement[0] < 0:
                        location[0] = -Cat.all_cats[x].placement[0] + 375
                    else:
                        location[0] = Cat.all_cats[x].placement[0] - 25

                if Cat.all_cats[x].placement[1] == "center":
                    # print("center - 1")
                    location[1] = 325
                else:
                    location[1] = Cat.all_cats[x].placement[1] - 5

                # print("Converted Location" + str(location))
                self.cat_buttons.append(
                    UISpriteButton(pygame.Rect(tuple(location), (50, 50)), Cat.all_cats[x].sprite, cat_id=x))

        self.save_button = UIImageButton(pygame.Rect(((343, 625), (114, 30))), "", object_id="#save_button")

        self.save_text = pygame_gui.elements.UITextBox("", pygame.Rect(320, 660, 160, 20),
                                                       object_id="#save_text_box")
        self.update_buttons_and_text()

    def exit_screen(self):
        # removes the cat sprites.
        for button in self.cat_buttons:
            button.kill()
        self.cat_buttons = []

<<<<<<< HEAD
        self.save_button.kill()  # kill the save button.
=======
        # Kill all other elements, and destroy the reference so they aren't hanging around
        self.save_button.kill()
        del self.save_button
        self.save_text.kill()
        del self.save_text
        self.warrior_den_label.kill()
        del self.warrior_den_label
        self.leader_den_label.kill()
        del self.leader_den_label
        self.med_den_label.kill()
        del self.med_den_label
        self.elder_den_label.kill()
        del self.elder_den_label
        self.nursery_label.kill()
        del self.nursery_label
        self.clearing_label.kill()
        del self.clearing_label
        self.app_den_label.kill()
        del self.app_den_label
        self.label_toggle.kill()
        del self.label_toggle
        self.show_den_text.kill()
        del self.show_den_text
>>>>>>> cbdc9d0a

    def update_camp_bg(self):
        light_dark = "light"
        if game.settings["dark mode"]:
            light_dark = "dark"

        camp_bg_base_dir = 'resources/images/camp_bg/'
        leaves = ["newleaf", "greenleaf", "leafbare", "leaffall"]
        camp_nr = game.clan.camp_bg

        if camp_nr is None:
            camp_nr = 'camp1'
            game.clan.camp_bg = camp_nr

        available_biome = ['Forest', 'Mountainous', 'Plains', 'Beach']
        biome = game.clan.biome
        if biome not in available_biome:
            biome = available_biome[0]
            game.clan.biome = biome
        biome = biome.lower()

        all_backgrounds = []
        for leaf in leaves:
            platform_dir = f'{camp_bg_base_dir}/{biome}/{leaf}_{camp_nr}_{light_dark}.png'
            all_backgrounds.append(platform_dir)

        self.newleaf_bg = pygame.transform.scale(
            pygame.image.load(all_backgrounds[0]).convert(), (800, 700))
        self.greenleaf_bg = pygame.transform.scale(
            pygame.image.load(all_backgrounds[1]).convert(), (800, 700))
        self.leafbare_bg = pygame.transform.scale(
            pygame.image.load(all_backgrounds[2]).convert(), (800, 700))
        self.leaffall_bg = pygame.transform.scale(
            pygame.image.load(all_backgrounds[3]).convert(), (800, 700))

    def choose_cat_postions(self):
        '''Determines the postions of cat on the clan screen.'''
        p = game.clan.cur_layout
        game.clan.leader.placement = choice(p['leader place'])
        # prevent error if the clan has no medicine cat (last medicine cat is now a warrior)
        if game.clan.medicine_cat:
            game.clan.medicine_cat.placement = choice(p['medicine place'])
        for x in game.clan.clan_cats:
            i = randint(0, 20)
            if Cat.all_cats[x].status == 'apprentice':
                if i < 13:
                    Cat.all_cats[x].placement = choice([
                        choice(p['apprentice place']),
                        choice(p['clearing place'])
                    ])

                elif i >= 19:
                    Cat.all_cats[x].placement = choice(p['leader place'])
                else:
                    Cat.all_cats[x].placement = choice([
                        choice(p['nursery place']),
                        choice(p['warrior place']),
                        choice(p['elder place']),
                        choice(p['medicine place'])
                    ])

            elif Cat.all_cats[x].status == 'deputy':
                if i < 17:
                    Cat.all_cats[x].placement = choice([
                        choice(p['warrior place']),
                        choice(p['leader place']),
                        choice(p['clearing place'])
                    ])

                else:
                    Cat.all_cats[x].placement = choice([
                        choice(p['nursery place']),
                        choice(p['leader place']),
                        choice(p['elder place']),
                        choice(p['medicine place']),
                        choice(p['apprentice place'])
                    ])

            elif Cat.all_cats[x].status == 'elder':
                Cat.all_cats[x].placement = choice(p['elder place'])
            elif Cat.all_cats[x].status == 'kitten':
                if i < 13:
                    Cat.all_cats[x].placement = choice(
                        p['nursery place'])
                elif i == 19:
                    Cat.all_cats[x].placement = choice(p['leader place'])
                else:
                    Cat.all_cats[x].placement = choice([
                        choice(p['clearing place']),
                        choice(p['warrior place']),
                        choice(p['elder place']),
                        choice(p['medicine place']),
                        choice(p['apprentice place'])
                    ])

            elif Cat.all_cats[x].status in [
                'medicine cat apprentice', 'medicine cat'
            ]:
                Cat.all_cats[x].placement = choice(p['medicine place'])
            elif Cat.all_cats[x].status == 'warrior':
                if i < 15:
                    Cat.all_cats[x].placement = choice([
                        choice(p['warrior place']),
                        choice(p['clearing place'])
                    ])

                else:
                    Cat.all_cats[x].placement = choice([
                        choice(p['nursery place']),
                        choice(p['leader place']),
                        choice(p['elder place']),
                        choice(p['medicine place']),
                        choice(p['apprentice place'])
                    ])

<<<<<<< HEAD

=======
    def update_buttons_and_text(self):
        if game.switches['saved_clan']:
            self.save_text.set_text("<font color=#006600>Saved!</font>")
        else:
            self.save_text.set_text("Remember to save!")

        self.label_toggle.kill()
        if game.settings['den labels']:
            self.label_toggle = UIImageButton(pygame.Rect((25, 641),(34, 34)), "", object_id="#checked_checkbox")
            self.warrior_den_label.show()
            self.clearing_label.show()
            self.nursery_label.show()
            self.app_den_label.show()
            self.leader_den_label.show()
            self.med_den_label.show()
            self.elder_den_label.show()
        else:
            self.label_toggle = UIImageButton(pygame.Rect((25, 641), (34, 34)), "", object_id="#unchecked_checkbox")
            self.warrior_den_label.hide()
            self.clearing_label.hide()
            self.nursery_label.hide()
            self.app_den_label.hide()
            self.leader_den_label.hide()
            self.med_den_label.hide()
            self.elder_den_label.hide()

    
>>>>>>> cbdc9d0a
class StarClanScreen(Screens):
    list_page = 1
    display_cats = []
    cat_names = []
    previous_search_text = ""

    def __init__(self, name=None):
        super().__init__(name)
        self.starclan_bg = pygame.transform.scale(
            pygame.image.load("resources/images/starclanbg.png").convert(),
            (800, 700))
        self.search_bar = pygame.transform.scale(
            pygame.image.load("resources/images/search_bar.png").convert_alpha(), (228, 34))
        self.clan_name_bg = pygame.transform.scale(
            image_cache.load_image("resources/images/clan_name_bg.png").convert_alpha(), (180, 35))

    def handle_event(self, event):
        if event.type == pygame_gui.UI_BUTTON_START_PRESS:
            if event.ui_element == self.dark_forest_button:
                self.change_screen('dark forest screen')
            elif event.ui_element in self.display_cats:
                # print("cat pressed")
                game.switches["cat"] = event.ui_element.return_cat_id()
                # print(event.ui_element.return_cat_id())
                self.change_screen('profile screen')
            elif event.ui_element == self.next_page_button:
                self.list_page += 1
                self.update_page()
            elif event.ui_element == self.previous_page_button:
                self.list_page -= 1
                self.update_page()
            else:
                self.menu_button_pressed(event)

    def exit_screen(self):
        self.hide_menu_buttons()
        self.starclan_button.kill()
        self.dark_forest_button.kill()
        self.next_page_button.kill()
        self.previous_page_button.kill()
        self.page_number.kill()
        self.search_bar.kill()

        # Remove currently displayed cats and cat names.
        for cat in self.display_cats:
            cat.kill()

        for name in self.cat_names:
            name.kill()

    def screen_switches(self):
        # Determine the dead, non-exiled cats.
        self.dead_cats = [game.clan.instructor]
        for x in range(len(Cat.all_cats.values())):
            the_cat = list(Cat.all_cats.values())[x]
            if the_cat.dead and the_cat.ID != game.clan.instructor.ID and not the_cat.outside and not the_cat.df:
                self.dead_cats.append(the_cat)

        self.search_bar = pygame_gui.elements.UITextEntryLine(pygame.Rect((525, 142), (147, 20)))

        self.starclan_button = UIImageButton(pygame.Rect((150, 135), (34, 34)), "", object_id="#starclan_button")
        self.starclan_button.disable()
        self.dark_forest_button = UIImageButton(pygame.Rect((115, 135), (34, 34)), "", object_id="#dark_forest_button")
        self.next_page_button = UIImageButton(pygame.Rect((456, 595), (34, 34)), "", object_id="#arrow_right_button")
        self.previous_page_button = UIImageButton(pygame.Rect((310, 595), (34, 34)), "", object_id="#arrow_left_button")
        self.page_number = pygame_gui.elements.UITextBox("", pygame.Rect((340, 595),
                                                                         (110, 30)))  # Text will be filled in later

        self.set_disabled_menu_buttons(["starclan_screen"])
        self.update_heading_text("Starclan")
        self.show_menu_buttons()

        self.update_search_cats("")  # This will list all the cats, and create the button objects.

        cat_profiles()

    def update_search_cats(self, search_text):
        '''Run this function when the search text changes, or when the screen is switched to.'''
        self.current_listed_cats = []
        search_text = search_text.strip()
        if search_text != '':
            for cat in self.dead_cats:
                if search_text.lower() in str(cat.name).lower():
                    self.current_listed_cats.append(cat)
        else:
            self.current_listed_cats = self.dead_cats.copy()

        self.all_pages = int(ceil(len(self.current_listed_cats) /
                                  20.0)) if len(self.current_listed_cats) > 20 else 1

        self.update_page()

    def update_page(self):
        '''Run this function when page changes.'''

        # If the number of pages becomes smaller than the number of our current page, set
        #   the current page to the last page
        if self.list_page > self.all_pages:
            self.list_page = self.all_pages

        # Handle which next buttons are clickable.
        if self.all_pages <= 1:
            self.previous_page_button.disable()
            self.next_page_button.disable()
        elif self.list_page >= self.all_pages:
            self.previous_page_button.enable()
            self.next_page_button.disable()
        elif self.list_page == 1 and self.all_pages > 1:
            self.previous_page_button.disable()
            self.next_page_button.enable()
        else:
            self.previous_page_button.enable()
            self.next_page_button.enable()

        self.page_number.kill()
        self.page_number = pygame_gui.elements.UITextBox("<font color='#FFFFFF'>" + str(self.list_page) + "/" +
                                                         str(self.all_pages) + "</font>",
                                                         pygame.Rect((340, 595), (110, 30)))

        # Remove the images for currently listed cats
        for cat in self.display_cats:
            cat.kill()

        for name in self.cat_names:
            name.kill()

        # Generate object for the current cats
        pos_x = 0
        pos_y = 0
        # print(self.current_listed_cats)
        if self.current_listed_cats != []:
            for cat in self.chunks(self.current_listed_cats, 20)[self.list_page - 1]:
                update_sprite(cat)
                self.display_cats.append(
                    UISpriteButton(pygame.Rect((130 + pos_x, 180 + pos_y), (50, 50)), cat.sprite, cat.ID))

                name = str(cat.name)
                if len(name) >= 13:
                    short_name = str(cat.name)[0:12]
                    name = short_name + '...'
                self.cat_names.append(pygame_gui.elements.UITextBox("<font color='#FFFFFF'>" + name + "</font>"
                                                                    ,
                                                                    pygame.Rect((80 + pos_x, 230 + pos_y), (150, 30))))
                pos_x += 120
                if pos_x >= 600:
                    pos_x = 0
                    pos_y += 100

    def on_use(self):
        bg = self.starclan_bg

        # Only update the postions if the search text changes
        if self.search_bar.get_text() != self.previous_search_text:
            self.update_search_cats(self.search_bar.get_text())
        self.previous_search_text = self.search_bar.get_text()

        screen.blit(bg, (0, 0))

        screen.blit(ListScreen.search_bar, (452, 135))

    def chunks(self, L, n):
        return [L[x: x + n] for x in range(0, len(L), n)]


class ListScreen(Screens):
    # the amount of cats a page can hold is 20, so the amount of pages is cats/20
    list_page = 1
    display_cats = []
    cat_names = []

    search_bar = pygame.transform.scale(pygame.image.load("resources/images/search_bar.png").convert_alpha(),
                                        (228, 34))
    previous_search_text = ""

    def handle_event(self, event):
        if event.type == pygame_gui.UI_BUTTON_START_PRESS:
            if event.ui_element == self.outside_clan_button:
                self.change_screen("other screen")
            elif event.ui_element in self.display_cats:
                # print("cat pressed")
                game.switches["cat"] = event.ui_element.return_cat_id()
                # print(event.ui_element.return_cat_id())
                self.change_screen('profile screen')
            elif event.ui_element == self.next_page_button:
                self.list_page += 1
                self.update_page()
            elif event.ui_element == self.previous_page_button:
                self.list_page -= 1
                self.update_page()
            else:
                self.menu_button_pressed(event)

    def screen_switches(self):
        # Determine the living, non-exiled cats.
        self.living_cats = []
        for x in range(len(Cat.all_cats.values())):
            the_cat = list(Cat.all_cats.values())[x]
            if not the_cat.dead and not the_cat.outside:
                self.living_cats.append(the_cat)

        self.search_bar = pygame_gui.elements.UITextEntryLine(pygame.Rect((525, 142), (147, 20)))

        self.your_clan_button = UIImageButton(pygame.Rect((115, 135), (34, 34)), "", object_id="#your_clan_button")
        self.your_clan_button.disable()
        self.outside_clan_button = UIImageButton(pygame.Rect((150, 135), (34, 34)), "",
                                                 object_id="#outside_clan_button")
        self.next_page_button = UIImageButton(pygame.Rect((456, 595), (34, 34)), "", object_id="#arrow_right_button")
        self.previous_page_button = UIImageButton(pygame.Rect((310, 595), (34, 34)), "", object_id="#arrow_left_button")
        self.page_number = pygame_gui.elements.UITextBox("", pygame.Rect((340, 595), (110, 30)),
                                                         object_id=get_text_box_theme())  # Text will be filled in later

        self.set_disabled_menu_buttons(["list_screen"])
        self.update_heading_text(f'{game.clan.name}Clan')
        self.show_menu_buttons()

        self.update_search_cats("")  # This will list all the cats, and create the button objects.

        cat_profiles()

    def exit_screen(self):
        self.hide_menu_buttons()
        self.your_clan_button.kill()
        self.outside_clan_button.kill()
        self.next_page_button.kill()
        self.previous_page_button.kill()
        self.page_number.kill()
        self.search_bar.kill()

        # Remove currently displayed cats and cat names.
        for cat in self.display_cats:
            cat.kill()

        for name in self.cat_names:
            name.kill()

    def update_search_cats(self, search_text):
        '''Run this function when the search text changes, or when the screen is switched to.'''
        self.current_listed_cats = []
        search_text = search_text.strip()
        if search_text != '':
            for cat in self.living_cats:
                if search_text.lower() in str(cat.name).lower():
                    self.current_listed_cats.append(cat)
        else:
            self.current_listed_cats = self.living_cats.copy()

        self.all_pages = int(ceil(len(self.current_listed_cats) /
                                  20.0)) if len(self.current_listed_cats) > 20 else 1

        self.update_page()

    def update_page(self):
        '''Run this function when page changes.'''

        # If the number of pages becomes smaller than the number of our current page, set
        #   the current page to the last page
        if self.list_page > self.all_pages:
            self.list_page = self.all_pages

        # Handle which next buttons are clickable.
        if self.all_pages <= 1:
            self.previous_page_button.disable()
            self.next_page_button.disable()
        elif self.list_page >= self.all_pages:
            self.previous_page_button.enable()
            self.next_page_button.disable()
        elif self.list_page == 1 and self.all_pages > 1:
            self.previous_page_button.disable()
            self.next_page_button.enable()
        else:
            self.previous_page_button.enable()
            self.next_page_button.enable()

        self.page_number.set_text(str(self.list_page) + "/" + str(self.all_pages))

        # Remove the images for currently listed cats
        for cat in self.display_cats:
            cat.kill()

        for name in self.cat_names:
            name.kill()

        # Generate object for the current cats
        pos_x = 0
        pos_y = 0
        # print(self.current_listed_cats)
        if self.current_listed_cats != []:
            for cat in self.chunks(self.current_listed_cats, 20)[self.list_page - 1]:
                update_sprite(cat)
                self.display_cats.append(
                    UISpriteButton(pygame.Rect((130 + pos_x, 180 + pos_y), (50, 50)), cat.sprite, cat.ID))

                name = str(cat.name)
                if len(name) >= 13:
                    short_name = str(cat.name)[0:12]
                    name = short_name + '...'
                self.cat_names.append(pygame_gui.elements.UITextBox(name,
                                                                    pygame.Rect((80 + pos_x, 230 + pos_y), (150, 30)),
                                                                    object_id=get_text_box_theme()))
                pos_x += 120
                if pos_x >= 600:
                    pos_x = 0
                    pos_y += 100

    def on_use(self):

        # Only update the postions if the search text changes
        if self.search_bar.get_text() != self.previous_search_text:
            self.update_search_cats(self.search_bar.get_text())
        self.previous_search_text = self.search_bar.get_text()

        screen.blit(ListScreen.search_bar, (452, 135))

    def chunks(self, L, n):
        return [L[x: x + n] for x in range(0, len(L), n)]


class AllegiancesScreen(Screens):
    allegiance_list = []

    def handle_event(self, event):
        if event.type == pygame_gui.UI_BUTTON_START_PRESS:
            self.menu_button_pressed(event)

    def on_use(self):
        pass

    def screen_switches(self):
        # Heading
        self.heading = pygame_gui.elements.UITextBox(f'{game.clan.name}Clan Allegiances',
                                                     pygame.Rect((30, 110), (400, 40)),
                                                     object_id=get_text_box_theme("#allegiances_header_text_box"))

        # Set Menu Buttons.
        self.show_menu_buttons()
        self.set_disabled_menu_buttons(["allegiances"])
        self.update_heading_text(f'{game.clan.name}Clan')
        self.allegiance_list = []

        living_cats = []
        # Determine the living cats.
        for the_cat in Cat.all_cats.values():
            if not the_cat.dead and not the_cat.outside:
                living_cats.append(the_cat)

        # Pull the clan leaders
        leader = []
        if game.clan.leader is not None:
            if not game.clan.leader.dead and not game.clan.leader.outside:
                self.allegiance_list.append([
                    'LEADER:',
                    f"{str(game.clan.leader.name)} - a {game.clan.leader.describe_cat()}"
                ])

                if len(game.clan.leader.apprentice) > 0:
                    if len(game.clan.leader.apprentice) == 1:
                        self.allegiance_list.append([
                            '', '      Apprentice: ' +
                                str(game.clan.leader.apprentice[0].name)
                        ])
                    else:
                        app_names = ''
                        for app in game.clan.leader.apprentice:
                            app_names += str(app.name) + ', '
                        self.allegiance_list.append(
                            ['', '      Apprentices: ' + app_names[:-2]])
        if game.clan.deputy != 0 and game.clan.deputy is not None and not game.clan.deputy.dead and not game.clan.deputy.outside:
            game.allegiance_list.append([
                'DEPUTY:',
                f"{str(game.clan.deputy.name)} - a {game.clan.deputy.describe_cat()}"
            ])

            if len(game.clan.deputy.apprentice) > 0:
                if len(game.clan.deputy.apprentice) == 1:
                    self.allegiance_list.append([
                        '', '      Apprentice: ' +
                            str(game.clan.deputy.apprentice[0].name)
                    ])
                else:
                    app_names = ''
                    for app in game.clan.deputy.apprentice:
                        app_names += str(app.name) + ', '
                    self.allegiance_list.append(
                        ['', '      Apprentices: ' + app_names[:-2]])
        cat_count = self._extracted_from_screen_switches_24(
            living_cats, 'medicine cat', 'MEDICINE CAT:')
        queens = []
        for living_cat_ in living_cats:
            if str(living_cat_.status
                   ) == 'kitten' and living_cat_.parent1 is not None:
                if Cat.all_cats[living_cat_.parent1].gender == 'male':
                    if living_cat_.parent2 is None or Cat.all_cats[
                        living_cat_.parent2].gender == 'male':
                        queens.append(living_cat_.parent1)
                else:
                    queens.append(living_cat_.parent1)
        cat_count = 0
        for living_cat__ in living_cats:
            if str(
                    living_cat__.status
            ) == 'warrior' and living_cat__.ID not in queens and not living_cat__.outside:
                if not cat_count:
                    self.allegiance_list.append([
                        'WARRIORS:',
                        f"{str(living_cat__.name)} - a {living_cat__.describe_cat()}"
                    ])
                else:
                    self.allegiance_list.append([
                        '',
                        f"{str(living_cat__.name)} - a {living_cat__.describe_cat()}"
                    ])
                if len(living_cat__.apprentice) >= 1:
                    if len(living_cat__.apprentice) == 1:
                        self.allegiance_list.append([
                            '', '      Apprentice: ' +
                                str(living_cat__.apprentice[0].name)
                        ])
                    else:
                        app_names = ''
                        for app in living_cat__.apprentice:
                            app_names += str(app.name) + ', '
                        self.allegiance_list.append(
                            ['', '      Apprentices: ' + app_names[:-2]])
                cat_count += 1
        if not cat_count:
            self.allegiance_list.append(['WARRIORS:', ''])
        cat_count = 0
        for living_cat___ in living_cats:
            if str(living_cat___.status) in [
                'apprentice', 'medicine cat apprentice'
            ]:
                if cat_count == 0:
                    self.allegiance_list.append([
                        'APPRENTICES:',
                        f"{str(living_cat___.name)} - a {living_cat___.describe_cat()}"
                    ])
                else:
                    self.allegiance_list.append([
                        '',
                        f"{str(living_cat___.name)} - a {living_cat___.describe_cat()}"
                    ])
                cat_count += 1
        if not cat_count:
            self.allegiance_list.append(['APPRENTICES:', ''])
        cat_count = 0
        for living_cat____ in living_cats:
            if living_cat____.ID in queens:
                if cat_count == 0:
                    self.allegiance_list.append([
                        'QUEENS:',
                        f"{str(living_cat____.name)} - a {living_cat____.describe_cat()}"
                    ])
                else:
                    self.allegiance_list.append([
                        '',
                        f"{str(living_cat____.name)} - a {living_cat____.describe_cat()}"
                    ])
                cat_count += 1
                if len(living_cat____.apprentice) > 0:
                    if len(living_cat____.apprentice) == 1:
                        self.allegiance_list.append([
                            '', '      Apprentice: ' +
                                str(living_cat____.apprentice[0].name)
                        ])
                    else:
                        app_names = ''
                        for app in living_cat____.apprentice:
                            app_names += str(app.name) + ', '
                        self.allegiance_list.append(
                            ['', '      Apprentices: ' + app_names[:-2]])
        if not cat_count:
            self.allegiance_list.append(['QUEENS:', ''])
        cat_count = self._extracted_from_screen_switches_24(
            living_cats, 'elder', 'ELDERS:')
        cat_count = self._extracted_from_screen_switches_24(
            living_cats, 'kitten', 'KITS:')

        # print(self.allegiance_list)

        self.allegiance_box = pygame_gui.elements.UITextBox("\n".join(["".join(i) for i in self.allegiance_list]),
                                                            pygame.Rect((50, 150), (700, 500)),
                                                            object_id=get_text_box_theme("#allegiances_box"))

    def exit_screen(self):
        self.allegiance_box.kill()
        del self.allegiance_box
        self.heading.kill()
        del self.heading

    # TODO Rename this here and in `screen_switches`
    def _extracted_from_screen_switches_24(self, living_cats, arg1, arg2):
        result = 0
        for living_cat in living_cats:
            if str(living_cat.status) == arg1 and not living_cat.outside:
                if result == 0:
                    self.allegiance_list.append([
                        arg2,
                        f"{str(living_cat.name)} - a {living_cat.describe_cat()}"
                    ])
                else:
                    self.allegiance_list.append([
                        "",
                        f"{str(living_cat.name)} - a {living_cat.describe_cat()}"
                    ])
                result += 1
                if len(living_cat.apprentice) > 0:
                    if len(living_cat.apprentice) == 1:
                        self.allegiance_list.append([
                            '', '      Apprentice: ' +
                                str(living_cat.apprentice[0].name)
                        ])
                    else:
                        app_names = ''
                        for app in living_cat.apprentice:
                            app_names += str(app.name) + ', '
                        self.allegiance_list.append(
                            ['', '      Apprentices: ' + app_names[:-2]])
        if not result:
            self.allegiance_list.append([arg2, ''])
        return result


# template for dark forest
class DFScreen(Screens):
    list_page = 1
    display_cats = []
    cat_names = []
    previous_search_text = ""

    def __init__(self, name=None):
        super().__init__(name)
        self.df_bg = pygame.transform.scale(
            pygame.image.load("resources/images/darkforestbg.png").convert(),
            (800, 700))
        self.search_bar = pygame.transform.scale(
            pygame.image.load("resources/images/search_bar.png").convert_alpha(), (228, 34))
        self.clan_name_bg = pygame.transform.scale(
            image_cache.load_image("resources/images/clan_name_bg.png").convert_alpha(), (180, 35))

    def handle_event(self, event):
        if event.type == pygame_gui.UI_BUTTON_START_PRESS:
            if event.ui_element == self.starclan_button:
                self.change_screen('starclan screen')
            elif event.ui_element in self.display_cats:
                # print("cat pressed")
                game.switches["cat"] = event.ui_element.return_cat_id()
                # print(event.ui_element.return_cat_id())
                self.change_screen('profile screen')
            elif event.ui_element == self.next_page_button:
                self.list_page += 1
                self.update_page()
            elif event.ui_element == self.previous_page_button:
                self.list_page -= 1
                self.update_page()
            else:
                self.menu_button_pressed(event)

    def exit_screen(self):
        self.hide_menu_buttons()
        self.starclan_button.kill()
        self.dark_forest_button.kill()
        self.next_page_button.kill()
        self.previous_page_button.kill()
        self.page_number.kill()
        self.search_bar.kill()

        # Remove currently displayed cats and cat names.
        for cat in self.display_cats:
            cat.kill()

        for name in self.cat_names:
            name.kill()

    def screen_switches(self):
        # Determine the dead, non-exiled cats.
        if game.clan.instructor.df is True:
            self.dead_cats = [game.clan.instructor]
        else:
            self.dead_cats = []

        for x in range(len(Cat.all_cats.values())):
            the_cat = list(Cat.all_cats.values())[x]
            if the_cat.dead and the_cat.ID != game.clan.instructor.ID and not the_cat.outside and the_cat.df:
                self.dead_cats.append(the_cat)

        self.search_bar = pygame_gui.elements.UITextEntryLine(pygame.Rect((525, 142), (147, 20)))

        self.starclan_button = UIImageButton(pygame.Rect((150, 135), (34, 34)), "", object_id="#starclan_button")
        self.dark_forest_button = UIImageButton(pygame.Rect((115, 135), (34, 34)), "", object_id="#dark_forest_button")
        self.dark_forest_button.disable()
        self.next_page_button = UIImageButton(pygame.Rect((456, 595), (34, 34)), "", object_id="#arrow_right_button")
        self.previous_page_button = UIImageButton(pygame.Rect((310, 595), (34, 34)), "", object_id="#arrow_left_button")
        self.page_number = pygame_gui.elements.UITextBox("", pygame.Rect((340, 595),
                                                                         (110, 30)))  # Text will be filled in later

        self.set_disabled_menu_buttons(["starclan_screen"])
        self.update_heading_text("Dark Forest")
        self.show_menu_buttons()

        self.update_search_cats("")  # This will list all the cats, and create the button objects.

        cat_profiles()

    def update_search_cats(self, search_text):
        '''Run this function when the search text changes, or when the screen is switched to.'''
        self.current_listed_cats = []
        search_text = search_text.strip()
        if search_text != '':
            for cat in self.dead_cats:
                if search_text.lower() in str(cat.name).lower():
                    self.current_listed_cats.append(cat)
        else:
            self.current_listed_cats = self.dead_cats.copy()

        self.all_pages = int(ceil(len(self.current_listed_cats) /
                                  20.0)) if len(self.current_listed_cats) > 20 else 1

        self.update_page()

    def update_page(self):
        '''Run this function when page changes.'''

        # If the number of pages becomes smaller than the number of our current page, set
        #   the current page to the last page
        if self.list_page > self.all_pages:
            self.list_page = self.all_pages

        # Handle which next buttons are clickable.
        if self.all_pages <= 1:
            self.previous_page_button.disable()
            self.next_page_button.disable()
        elif self.list_page >= self.all_pages:
            self.previous_page_button.enable()
            self.next_page_button.disable()
        elif self.list_page == 1 and self.all_pages > 1:
            self.previous_page_button.disable()
            self.next_page_button.enable()
        else:
            self.previous_page_button.enable()
            self.next_page_button.enable()

        self.page_number.kill()
        self.page_number = pygame_gui.elements.UITextBox("<font color='#FFFFFF'>" + str(self.list_page) + "/" +
                                                         str(self.all_pages) + "</font>",
                                                         pygame.Rect((340, 595), (110, 30)))

        # Remove the images for currently listed cats
        for cat in self.display_cats:
            cat.kill()

        for name in self.cat_names:
            name.kill()

        # Generate object for the current cats
        pos_x = 0
        pos_y = 0
        # print(self.current_listed_cats)
        if self.current_listed_cats != []:
            for cat in self.chunks(self.current_listed_cats, 20)[self.list_page - 1]:
                update_sprite(cat)
                self.display_cats.append(
                    UISpriteButton(pygame.Rect((130 + pos_x, 180 + pos_y), (50, 50)), cat.sprite, cat.ID))

                name = str(cat.name)
                if len(name) >= 13:
                    short_name = str(cat.name)[0:12]
                    name = short_name + '...'
                self.cat_names.append(pygame_gui.elements.UITextBox("<font color='#FFFFFF'>" + name + "</font>"
                                                                    ,
                                                                    pygame.Rect((80 + pos_x, 230 + pos_y), (150, 30))))
                pos_x += 120
                if pos_x >= 600:
                    pos_x = 0
                    pos_y += 100

    def on_use(self):
        bg = self.df_bg
        screen.blit(bg, (0, 0))

        # Only update the postions if the search text changes
        if self.search_bar.get_text() != self.previous_search_text:
            self.update_search_cats(self.search_bar.get_text())
        self.previous_search_text = self.search_bar.get_text()

        screen.blit(bg, (0, 0))

        screen.blit(ListScreen.search_bar, (452, 135))

    def chunks(self, L, n):
        return [L[x: x + n] for x in range(0, len(L), n)]<|MERGE_RESOLUTION|>--- conflicted
+++ resolved
@@ -13,12 +13,8 @@
 
 
 class ClanScreen(Screens):
-<<<<<<< HEAD
-    max_sprites_displayed = 400  # we don't want 100,000 sprites rendering at once.
-=======
     max_sprites_displayed = 400 # we don't want 100,000 sprites rendering at once. 400 is enough.
     cat_buttons = []
->>>>>>> cbdc9d0a
 
     def on_use(self):
         if game.settings['backgrounds']:
@@ -73,13 +69,6 @@
         self.update_heading_text(f'{game.clan.name}Clan')
         self.show_menu_buttons()
 
-<<<<<<< HEAD
-        # Creates and places the cat sprites.
-        self.cat_buttons = []  # To contain all the buttons.
-
-        # We have to convert the positions to something pygame_gui buttons will understand
-        # This should be a temp solution. We should change the code that determines positions.
-=======
         # Den Labels
         # Redo the locations, so that it uses layout on the clan page
         self.warrior_den_label = pygame_gui.elements.UIImage(pygame.Rect((590, 430), (121, 28)),
@@ -108,7 +97,6 @@
 
         # We have to convert the postions to something pygame_gui buttons will understand
         # This should be a temp solution. We should change the code that determines postions.
->>>>>>> cbdc9d0a
         i = 0
         for x in game.clan.clan_cats:
             i += 1
@@ -149,9 +137,6 @@
             button.kill()
         self.cat_buttons = []
 
-<<<<<<< HEAD
-        self.save_button.kill()  # kill the save button.
-=======
         # Kill all other elements, and destroy the reference so they aren't hanging around
         self.save_button.kill()
         del self.save_button
@@ -175,7 +160,6 @@
         del self.label_toggle
         self.show_den_text.kill()
         del self.show_den_text
->>>>>>> cbdc9d0a
 
     def update_camp_bg(self):
         light_dark = "light"
@@ -291,9 +275,6 @@
                         choice(p['apprentice place'])
                     ])
 
-<<<<<<< HEAD
-
-=======
     def update_buttons_and_text(self):
         if game.switches['saved_clan']:
             self.save_text.set_text("<font color=#006600>Saved!</font>")
@@ -321,7 +302,6 @@
             self.elder_den_label.hide()
 
     
->>>>>>> cbdc9d0a
 class StarClanScreen(Screens):
     list_page = 1
     display_cats = []
