--- conflicted
+++ resolved
@@ -630,80 +630,8 @@
                 dead_cats.append(the_cat)
 
         search_text = game.switches['search_text']
-<<<<<<< HEAD
         screen.blit(self.search_bar, (452, 135))
         verdana_black.text(game.switches['search_text'], (530, 142))
-
-    #     search_cats = []
-    #     if search_text.strip() != '':
-    #         for cat in dead_cats:
-    #             if search_text.lower() in str(cat.name).lower():
-    #                 search_cats.append(cat)
-    #     else:
-    #         search_cats = dead_cats.copy()
-    #     all_pages = int(ceil(len(search_cats) /
-    #                          20.0)) if len(search_cats) > 20 else 1
-    #     pos_x = 0
-    #     pos_y = 0
-    #     cats_on_page = 0
-    #     for x in range(len(search_cats)):
-    #         if x + (game.switches['list_page'] - 1) * 20 > len(search_cats):
-    #             game.switches['list_page'] = 1
-    #         if game.switches['list_page'] > all_pages:
-    #             game.switches['list_page'] = 1
-    #         the_cat = search_cats[x + (game.switches['list_page'] - 1) * 20]
-    #         if the_cat.dead:
-    #             column = int(pos_x / 100)
-    #             row = int(pos_y / 100)
-    #             buttons.draw_button((130 + pos_x, 180 + pos_y),
-    #                                 image=the_cat.sprite,
-    #                                 cat=the_cat.ID,
-    #                                 cur_screen='profile screen',
-    #                                 hotkey=[row + 1, column + 11])
-
-    #             name_len = verdana.text(str(the_cat.name))
-
-    #             # CHECK NAME LENGTH
-    #             name = str(the_cat.name)
-    #             if len(name) >= 13:
-    #                 short_name = str(the_cat.name)[0:12]
-    #                 name = short_name + '...'
-
-    #             # DISPLAY NAME
-    #             verdana_white.text(name,
-    #                                (155 + pos_x - name_len/2, 240 + pos_y))
-    #             cats_on_page += 1
-    #             pos_x += 120
-    #             if pos_x >= 600:
-    #                 pos_x = 0
-    #                 pos_y += 100
-    #             if cats_on_page >= 20 or x + (game.switches['list_page'] -
-    #                                           1) * 20 == len(search_cats) - 1:
-    #                 break
-    #     verdana_white.text(
-    #         'page ' + str(game.switches['list_page']) + ' / ' + str(all_pages),
-    #         ('center', 600))
-
-    #     if game.switches['list_page'] > 1:
-    #         buttons.draw_image_button((310, 595),
-    #                                   button_name='arrow_left',
-    #                                   text='<',
-    #                                   list_page=game.switches['list_page'] - 1,
-    #                                   size=(34, 34),
-    #                                   hotkey=[23])
-
-    #     if game.switches['list_page'] < all_pages:
-    #         buttons.draw_image_button((456, 595),
-    #                                   button_name='arrow_right',
-    #                                   text='>',
-    #                                   list_page=game.switches['list_page'] + 1,
-    #                                   size=(34, 34),
-    #                                   hotkey=[21])
-=======
-        pygame.draw.rect(screen, 'lightgray', pygame.Rect((530, 140),
-                                                          (150, 20)))
-        verdana.text('Search: ', (468, 140))
-        verdana_black.text(game.switches['search_text'], (540, 140))
         search_cats = []
         if search_text.strip() != '':
             for cat in dead_cats:
@@ -769,7 +697,6 @@
                                       list_page=game.switches['list_page'] + 1,
                                       size=(34, 34),
                                       hotkey=[21])
->>>>>>> 20c4faa7
 
         draw_menu_buttons()
 
