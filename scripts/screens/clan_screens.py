--- conflicted
+++ resolved
@@ -281,30 +281,8 @@
             game.clan.leader.placement = self.choose_nonoverlaping_positions(first_choices, all_dens,
                                                                              [1, 200, 1, 1, 1, 1, 1])
         for x in game.clan.clan_cats:
-<<<<<<< HEAD
-            i = randint(0, 20)
-            if Cat.all_cats[x].not_working():
-                Cat.all_cats[x].placement = choice(p['medicine place'])
-            elif Cat.all_cats[x].status in ['apprentice', 'mediator apprentice']:
-                if i < 13:
-                    Cat.all_cats[x].placement = choice([
-                        choice(p['apprentice place']),
-                        choice(p['clearing place'])
-                    ])
-
-                elif i >= 19:
-                    Cat.all_cats[x].placement = choice(p['leader place'])
-                else:
-                    Cat.all_cats[x].placement = choice([
-                        choice(p['nursery place']),
-                        choice(p['warrior place']),
-                        choice(p['elder place']),
-                        choice(p['medicine place'])
-                    ])
-=======
             if Cat.all_cats[x].dead or Cat.all_cats[x].outside:
                 continue
->>>>>>> a61b72a4
 
             if Cat.all_cats[x].status in ['apprentice', 'mediator apprentice']:
                 Cat.all_cats[x].placement = self.choose_nonoverlaping_positions(first_choices, all_dens,
@@ -325,26 +303,8 @@
                 Cat.all_cats[x].placement = self.choose_nonoverlaping_positions(first_choices, all_dens,
                                                                                 [20, 20, 20, 400, 1, 1, 1])
             elif Cat.all_cats[x].status in ['warrior', 'mediator']:
-<<<<<<< HEAD
-                if i < 15:
-                    Cat.all_cats[x].placement = choice([
-                        choice(p['warrior place']),
-                        choice(p['clearing place'])
-                    ])
-
-                else:
-                    Cat.all_cats[x].placement = choice([
-                        choice(p['nursery place']),
-                        choice(p['leader place']),
-                        choice(p['elder place']),
-                        choice(p['medicine place']),
-                        choice(p['apprentice place'])
-                    ])
-            
-=======
                 Cat.all_cats[x].placement = self.choose_nonoverlaping_positions(first_choices, all_dens,
                                                                                 [1, 1, 1, 1, 1, 60, 60])
->>>>>>> a61b72a4
 
     def update_buttons_and_text(self):
         if game.switches['saved_clan']:
