--- conflicted
+++ resolved
@@ -362,12 +362,8 @@
         self.dead_cats = [game.clan.instructor]
         for x in range(len(Cat.all_cats.values())):
             the_cat = list(Cat.all_cats.values())[x]
-<<<<<<< HEAD
-            if the_cat.dead and the_cat.ID != game.clan.instructor.ID and not the_cat.exiled and not the_cat.df and \
+            if the_cat.dead and the_cat.ID != game.clan.instructor.ID and not the_cat.outside and not the_cat.df and \
                     not the_cat.faded:
-=======
-            if the_cat.dead and the_cat.ID != game.clan.instructor.ID and not the_cat.outside and not the_cat.df:
->>>>>>> a42b4984
                 self.dead_cats.append(the_cat)
 
 
