import pygame
from math import ceil
from random import choice, randint
import pygame_gui

from .base_screens import Screens, cat_profiles

from scripts.cat.cats import Cat
from scripts.game_structure.image_button import UISpriteButton, UIImageButton
from scripts.utility import get_text_box_theme, update_sprite
from scripts.game_structure import image_cache
from scripts.game_structure.game_essentials import *


class ClanScreen(Screens):
    max_sprites_displayed = 400  # we don't want 100,000 sprites rendering at once. 400 is enough.
    cat_buttons = []

    def on_use(self):
        if game.settings['backgrounds']:
            if game.clan.current_season == 'Newleaf':
                screen.blit(self.newleaf_bg, (0, 0))
            elif game.clan.current_season == 'Greenleaf':
                screen.blit(self.greenleaf_bg, (0, 0))
            elif game.clan.current_season == 'Leaf-bare':
                screen.blit(self.leafbare_bg, (0, 0))
            elif game.clan.current_season == 'Leaf-fall':
                screen.blit(self.leaffall_bg, (0, 0))

        '''verdana.text("Leader\'s Den", game.clan.cur_layout['leader den'])
        verdana.text('Medicine Cat Den', game.clan.cur_layout['medicine den'])
        verdana.text('Nursery', game.clan.cur_layout['nursery'])
        verdana.text('Clearing', game.clan.cur_layout['clearing'])
        verdana.text("Apprentices\' Den",
                     game.clan.cur_layout['apprentice den'])
        verdana.text("Warriors\' Den", game.clan.cur_layout['warrior den'])
        verdana.text("Elders\' Den", game.clan.cur_layout['elder den'])'''

    def handle_event(self, event):
        if event.type == pygame_gui.UI_BUTTON_START_PRESS:
            if event.ui_element == self.save_button:
                game.save_cats()
                game.clan.save_clan()
                game.clan.save_pregnancy(game.clan)
                game.switches['saved_clan'] = True
                self.update_buttons_and_text()
            if event.ui_element in self.cat_buttons:
                # print("cat pressed")
                game.switches["cat"] = event.ui_element.return_cat_id()
                print(game.switches["cat"])
                # print(event.ui_element.return_cat_id())
                self.change_screen('profile screen')
            if event.ui_element == self.label_toggle:
                if game.settings['den labels']:
                    game.settings['den labels'] = False
                else:
                    game.settings['den labels'] = True
                self.update_buttons_and_text()
            else:
                self.menu_button_pressed(event)

    def screen_switches(self):
        cat_profiles()
        self.update_camp_bg()
        game.switches['cat'] = None
        self.choose_cat_postions()

        self.set_disabled_menu_buttons(["clan_screen"])
        self.update_heading_text(f'{game.clan.name}Clan')
        self.show_menu_buttons()

        # Den Labels
        # Redo the locations, so that it uses layout on the clan page
        self.warrior_den_label = pygame_gui.elements.UIImage(pygame.Rect((590, 430), (121, 28)),
                                                             image_cache.load_image('resources/images/warrior_den.png'))
        self.leader_den_label = pygame_gui.elements.UIImage(pygame.Rect((344, 94), (112, 28)),
                                                            image_cache.load_image('resources/images/leader_den.png'))
        self.med_den_label = pygame_gui.elements.UIImage(pygame.Rect((80, 200), (151, 28)),
                                                         image_cache.load_image('resources/images/med_den.png'))
        self.elder_den_label = pygame_gui.elements.UIImage(pygame.Rect((348, 490), (103, 28)),
                                                           image_cache.load_image('resources/images/elder_den.png'))
        self.nursery_label = pygame_gui.elements.UIImage(pygame.Rect((620, 200), (80, 28)),
                                                         image_cache.load_image('resources/images/nursery_den.png'))
        self.clearing_label = pygame_gui.elements.UIImage(pygame.Rect((360, 290), (81, 28)),
                                                          image_cache.load_image('resources/images/clearing.png'))
        self.app_den_label = pygame_gui.elements.UIImage(pygame.Rect((82, 430), (147, 28)),
                                                         image_cache.load_image('resources/images/app_den.png'))

        # Draw the toggle and text
        self.label_toggle = UIImageButton(pygame.Rect((25, 641), (34, 34)), "", object_id="#checked_checkbox")
        self.show_den_text = pygame_gui.elements.UITextBox("<font color=#000000>Show Den Labels</font>",
                                                           pygame.Rect((60, 647), (145, 25)),
                                                           object_id="#save_text_box")

        # Creates and places the cat sprites.
        self.cat_buttons = []  # To contain all the buttons.

        # We have to convert the postions to something pygame_gui buttons will understand
        # This should be a temp solution. We should change the code that determines postions.
        i = 0
        for x in game.clan.clan_cats:
            i += 1
            if i > self.max_sprites_displayed:
                break
            if not Cat.all_cats[x].dead and Cat.all_cats[
                x].in_camp and not Cat.all_cats[x].exiled:
                # print("Orginal location" + str(Cat.all_cats[x].placement))
                location = [0, 0]
                if Cat.all_cats[x].placement[0] == "center":
                    # print("center - 0")
                    location[0] = 375
                else:
                    if Cat.all_cats[x].placement[0] < 0:
                        location[0] = -Cat.all_cats[x].placement[0] + 375
                    else:
                        location[0] = Cat.all_cats[x].placement[0] - 25

                if Cat.all_cats[x].placement[1] == "center":
                    # print("center - 1")
                    location[1] = 325
                else:
                    location[1] = Cat.all_cats[x].placement[1] - 5

                # print("Converted Location" + str(location))
                self.cat_buttons.append(
                    UISpriteButton(pygame.Rect(tuple(location), (50, 50)), Cat.all_cats[x].sprite, cat_id=x))

        self.save_button = UIImageButton(pygame.Rect(((343, 625), (114, 30))), "", object_id="#save_button")

        self.save_text = pygame_gui.elements.UITextBox("", pygame.Rect(320, 660, 160, 20),
                                                       object_id="#save_text_box")
        self.update_buttons_and_text()

    def exit_screen(self):
        # removes the cat sprites.
        for button in self.cat_buttons:
            button.kill()
        self.cat_buttons = []

        # Kill all other elements, and destroy the reference so they aren't hanging around
        self.save_button.kill()
        del self.save_button
        self.save_text.kill()
        del self.save_text
        self.warrior_den_label.kill()
        del self.warrior_den_label
        self.leader_den_label.kill()
        del self.leader_den_label
        self.med_den_label.kill()
        del self.med_den_label
        self.elder_den_label.kill()
        del self.elder_den_label
        self.nursery_label.kill()
        del self.nursery_label
        self.clearing_label.kill()
        del self.clearing_label
        self.app_den_label.kill()
        del self.app_den_label
        self.label_toggle.kill()
        del self.label_toggle
        self.show_den_text.kill()
        del self.show_den_text

    def update_camp_bg(self):
        light_dark = "light"
        if game.settings["dark mode"]:
            light_dark = "dark"

        camp_bg_base_dir = 'resources/images/camp_bg/'
        leaves = ["newleaf", "greenleaf", "leafbare", "leaffall"]
        camp_nr = game.clan.camp_bg

        if camp_nr is None:
            camp_nr = 'camp1'
            game.clan.camp_bg = camp_nr

        available_biome = ['Forest', 'Mountainous', 'Plains', 'Beach']
        biome = game.clan.biome
        if biome not in available_biome:
            biome = available_biome[0]
            game.clan.biome = biome
        biome = biome.lower()

        all_backgrounds = []
        for leaf in leaves:
            platform_dir = f'{camp_bg_base_dir}/{biome}/{leaf}_{camp_nr}_{light_dark}.png'
            all_backgrounds.append(platform_dir)

        self.newleaf_bg = pygame.transform.scale(
            pygame.image.load(all_backgrounds[0]).convert(), (800, 700))
        self.greenleaf_bg = pygame.transform.scale(
            pygame.image.load(all_backgrounds[1]).convert(), (800, 700))
        self.leafbare_bg = pygame.transform.scale(
            pygame.image.load(all_backgrounds[2]).convert(), (800, 700))
        self.leaffall_bg = pygame.transform.scale(
            pygame.image.load(all_backgrounds[3]).convert(), (800, 700))

    def choose_cat_postions(self):
        '''Determines the postions of cat on the clan screen.'''
        p = game.clan.cur_layout
        game.clan.leader.placement = choice(p['leader place'])
        # prevent error if the clan has no medicine cat (last medicine cat is now a warrior)
        if game.clan.medicine_cat:
            game.clan.medicine_cat.placement = choice(p['medicine place'])
        for x in game.clan.clan_cats:
            i = randint(0, 20)
            if Cat.all_cats[x].status == 'apprentice':
                if i < 13:
                    Cat.all_cats[x].placement = choice([
                        choice(p['apprentice place']),
                        choice(p['clearing place'])
                    ])

                elif i >= 19:
                    Cat.all_cats[x].placement = choice(p['leader place'])
                else:
                    Cat.all_cats[x].placement = choice([
                        choice(p['nursery place']),
                        choice(p['warrior place']),
                        choice(p['elder place']),
                        choice(p['medicine place'])
                    ])

            elif Cat.all_cats[x].status == 'deputy':
                if i < 17:
                    Cat.all_cats[x].placement = choice([
                        choice(p['warrior place']),
                        choice(p['leader place']),
                        choice(p['clearing place'])
                    ])

                else:
                    Cat.all_cats[x].placement = choice([
                        choice(p['nursery place']),
                        choice(p['leader place']),
                        choice(p['elder place']),
                        choice(p['medicine place']),
                        choice(p['apprentice place'])
                    ])

            elif Cat.all_cats[x].status == 'elder':
                Cat.all_cats[x].placement = choice(p['elder place'])
            elif Cat.all_cats[x].status == 'kitten':
                if i < 13:
                    Cat.all_cats[x].placement = choice(
                        p['nursery place'])
                elif i == 19:
                    Cat.all_cats[x].placement = choice(p['leader place'])
                else:
                    Cat.all_cats[x].placement = choice([
                        choice(p['clearing place']),
                        choice(p['warrior place']),
                        choice(p['elder place']),
                        choice(p['medicine place']),
                        choice(p['apprentice place'])
                    ])

            elif Cat.all_cats[x].status in [
                'medicine cat apprentice', 'medicine cat'
            ]:
                Cat.all_cats[x].placement = choice(p['medicine place'])
            elif Cat.all_cats[x].status == 'warrior':
                if i < 15:
                    Cat.all_cats[x].placement = choice([
                        choice(p['warrior place']),
                        choice(p['clearing place'])
                    ])

                else:
                    Cat.all_cats[x].placement = choice([
                        choice(p['nursery place']),
                        choice(p['leader place']),
                        choice(p['elder place']),
                        choice(p['medicine place']),
                        choice(p['apprentice place'])
                    ])

    def update_buttons_and_text(self):
        if game.switches['saved_clan']:
            self.save_text.set_text("<font color=#006600>Saved!</font>")
        else:
            self.save_text.set_text("Remember to save!")

        self.label_toggle.kill()
        if game.settings['den labels']:
            self.label_toggle = UIImageButton(pygame.Rect((25, 641), (34, 34)), "", object_id="#checked_checkbox")
            self.warrior_den_label.show()
            self.clearing_label.show()
            self.nursery_label.show()
            self.app_den_label.show()
            self.leader_den_label.show()
            self.med_den_label.show()
            self.elder_den_label.show()
        else:
            self.label_toggle = UIImageButton(pygame.Rect((25, 641), (34, 34)), "", object_id="#unchecked_checkbox")
            self.warrior_den_label.hide()
            self.clearing_label.hide()
            self.nursery_label.hide()
            self.app_den_label.hide()
            self.leader_den_label.hide()
            self.med_den_label.hide()
            self.elder_den_label.hide()


class StarClanScreen(Screens):
    list_page = 1
    display_cats = []
    cat_names = []
    previous_search_text = ""

    def __init__(self, name=None):
        super().__init__(name)
        self.starclan_bg = pygame.transform.scale(
            pygame.image.load("resources/images/starclanbg.png").convert(),
            (800, 700))
        self.search_bar = pygame.transform.scale(
            pygame.image.load("resources/images/search_bar.png").convert_alpha(), (228, 34))
        self.clan_name_bg = pygame.transform.scale(
            image_cache.load_image("resources/images/clan_name_bg.png").convert_alpha(), (180, 35))

    def handle_event(self, event):
        if event.type == pygame_gui.UI_BUTTON_START_PRESS:
            if event.ui_element == self.dark_forest_button:
                self.change_screen('dark forest screen')
            elif event.ui_element in self.display_cats:
                # print("cat pressed")
                game.switches["cat"] = event.ui_element.return_cat_id()
                # print(event.ui_element.return_cat_id())
                self.change_screen('profile screen')
            elif event.ui_element == self.next_page_button:
                self.list_page += 1
                self.update_page()
            elif event.ui_element == self.previous_page_button:
                self.list_page -= 1
                self.update_page()
            else:
                self.menu_button_pressed(event)

    def exit_screen(self):
        self.hide_menu_buttons()
        self.starclan_button.kill()
        self.dark_forest_button.kill()
        self.next_page_button.kill()
        self.previous_page_button.kill()
        self.page_number.kill()
        self.search_bar.kill()

        # Remove currently displayed cats and cat names.
        for cat in self.display_cats:
            cat.kill()

        for name in self.cat_names:
            name.kill()

    def screen_switches(self):
        # Determine the dead, non-exiled cats.
        self.dead_cats = [game.clan.instructor]
        for x in range(len(Cat.all_cats.values())):
            the_cat = list(Cat.all_cats.values())[x]
            if the_cat.dead and the_cat.ID != game.clan.instructor.ID and not the_cat.exiled and not the_cat.df:
                self.dead_cats.append(the_cat)

<<<<<<< HEAD
        self.search_bar = pygame_gui.elements.UITextEntryLine(pygame.Rect((525, 142), (147, 23)),
                                                              object_id="#search_entry_box")
=======
        self.search_bar = pygame_gui.elements.UITextEntryLine(pygame.Rect((525, 142), (147, 20)))
>>>>>>> d784b6ed

        self.starclan_button = UIImageButton(pygame.Rect((150, 135), (34, 34)), "", object_id="#starclan_button")
        self.starclan_button.disable()
        self.dark_forest_button = UIImageButton(pygame.Rect((115, 135), (34, 34)), "", object_id="#dark_forest_button")
        self.next_page_button = UIImageButton(pygame.Rect((456, 595), (34, 34)), "", object_id="#arrow_right_button")
        self.previous_page_button = UIImageButton(pygame.Rect((310, 595), (34, 34)), "", object_id="#arrow_left_button")
        self.page_number = pygame_gui.elements.UITextBox("", pygame.Rect((340, 595),
                                                                         (110, 30)))  # Text will be filled in later

        self.set_disabled_menu_buttons(["starclan_screen"])
        self.update_heading_text("Starclan")
        self.show_menu_buttons()

        self.update_search_cats("")  # This will list all the cats, and create the button objects.

        cat_profiles()

    def update_search_cats(self, search_text):
        '''Run this function when the search text changes, or when the screen is switched to.'''
        self.current_listed_cats = []
        search_text = search_text.strip()
        if search_text != '':
            for cat in self.dead_cats:
                if search_text.lower() in str(cat.name).lower():
                    self.current_listed_cats.append(cat)
        else:
            self.current_listed_cats = self.dead_cats.copy()

        self.all_pages = int(ceil(len(self.current_listed_cats) /
                                  20.0)) if len(self.current_listed_cats) > 20 else 1

        self.update_page()

    def update_page(self):
        '''Run this function when page changes.'''

        # If the number of pages becomes smaller than the number of our current page, set
        #   the current page to the last page
        if self.list_page > self.all_pages:
            self.list_page = self.all_pages

        # Handle which next buttons are clickable.
        if self.all_pages <= 1:
            self.previous_page_button.disable()
            self.next_page_button.disable()
        elif self.list_page >= self.all_pages:
            self.previous_page_button.enable()
            self.next_page_button.disable()
        elif self.list_page == 1 and self.all_pages > 1:
            self.previous_page_button.disable()
            self.next_page_button.enable()
        else:
            self.previous_page_button.enable()
            self.next_page_button.enable()

        self.page_number.kill()
        self.page_number = pygame_gui.elements.UITextBox("<font color='#FFFFFF'>" + str(self.list_page) + "/" +
                                                         str(self.all_pages) + "</font>",
                                                         pygame.Rect((340, 595), (110, 30)))

        # Remove the images for currently listed cats
        for cat in self.display_cats:
            cat.kill()

        for name in self.cat_names:
            name.kill()

        # Generate object for the current cats
        pos_x = 0
        pos_y = 0
        # print(self.current_listed_cats)
        if self.current_listed_cats != []:
            for cat in self.chunks(self.current_listed_cats, 20)[self.list_page - 1]:
                update_sprite(cat)
                self.display_cats.append(
                    UISpriteButton(pygame.Rect((130 + pos_x, 180 + pos_y), (50, 50)), cat.sprite, cat.ID))

                name = str(cat.name)
                if len(name) >= 13:
                    short_name = str(cat.name)[0:12]
                    name = short_name + '...'
                self.cat_names.append(pygame_gui.elements.UITextBox("<font color='#FFFFFF'>" + name + "</font>"
                                                                    ,
                                                                    pygame.Rect((80 + pos_x, 230 + pos_y), (150, 30))))
                pos_x += 120
                if pos_x >= 600:
                    pos_x = 0
                    pos_y += 100

    def on_use(self):
        bg = self.starclan_bg

        # Only update the postions if the search text changes
        if self.search_bar.get_text() != self.previous_search_text:
            self.update_search_cats(self.search_bar.get_text())
        self.previous_search_text = self.search_bar.get_text()

        screen.blit(bg, (0, 0))

        screen.blit(ListScreen.search_bar, (452, 135))

    def chunks(self, L, n):
        return [L[x: x + n] for x in range(0, len(L), n)]


class ListScreen(Screens):
    # the amount of cats a page can hold is 20, so the amount of pages is cats/20
    list_page = 1
    display_cats = []
    cat_names = []

    search_bar = pygame.transform.scale(pygame.image.load("resources/images/search_bar.png").convert_alpha(),
                                        (228, 34))
    previous_search_text = ""

    def handle_event(self, event):
        if event.type == pygame_gui.UI_BUTTON_START_PRESS:
            if event.ui_element == self.outside_clan_button:
                self.change_screen("other screen")
            elif event.ui_element in self.display_cats:
                # print("cat pressed")
                game.switches["cat"] = event.ui_element.return_cat_id()
                # print(event.ui_element.return_cat_id())
                self.change_screen('profile screen')
            elif event.ui_element == self.next_page_button:
                self.list_page += 1
                self.update_page()
            elif event.ui_element == self.previous_page_button:
                self.list_page -= 1
                self.update_page()
            else:
                self.menu_button_pressed(event)

    def screen_switches(self):
        # Determine the living, non-exiled cats.
        self.living_cats = []
        for x in range(len(Cat.all_cats.values())):
            the_cat = list(Cat.all_cats.values())[x]
            if not the_cat.dead and not the_cat.exiled:
                self.living_cats.append(the_cat)

<<<<<<< HEAD
        self.search_bar = pygame_gui.elements.UITextEntryLine(pygame.Rect((525, 142), (147, 23)),
                                                              object_id="#search_entry_box")
=======
        self.search_bar = pygame_gui.elements.UITextEntryLine(pygame.Rect((525, 142), (147, 20)))
>>>>>>> d784b6ed

        self.your_clan_button = UIImageButton(pygame.Rect((115, 135), (34, 34)), "", object_id="#your_clan_button")
        self.your_clan_button.disable()
        self.outside_clan_button = UIImageButton(pygame.Rect((150, 135), (34, 34)), "",
                                                 object_id="#outside_clan_button")
        self.next_page_button = UIImageButton(pygame.Rect((456, 595), (34, 34)), "", object_id="#arrow_right_button")
        self.previous_page_button = UIImageButton(pygame.Rect((310, 595), (34, 34)), "", object_id="#arrow_left_button")
        self.page_number = pygame_gui.elements.UITextBox("", pygame.Rect((340, 595), (110, 30)),
                                                         object_id=get_text_box_theme())  # Text will be filled in later

        self.set_disabled_menu_buttons(["list_screen"])
        self.update_heading_text(f'{game.clan.name}Clan')
        self.show_menu_buttons()

        self.update_search_cats("")  # This will list all the cats, and create the button objects.

        cat_profiles()

    def exit_screen(self):
        self.hide_menu_buttons()
        self.your_clan_button.kill()
        self.outside_clan_button.kill()
        self.next_page_button.kill()
        self.previous_page_button.kill()
        self.page_number.kill()
        self.search_bar.kill()

        # Remove currently displayed cats and cat names.
        for cat in self.display_cats:
            cat.kill()

        for name in self.cat_names:
            name.kill()

    def update_search_cats(self, search_text):
        '''Run this function when the search text changes, or when the screen is switched to.'''
        self.current_listed_cats = []
        search_text = search_text.strip()
        if search_text != '':
            for cat in self.living_cats:
                if search_text.lower() in str(cat.name).lower():
                    self.current_listed_cats.append(cat)
        else:
            self.current_listed_cats = self.living_cats.copy()

        self.all_pages = int(ceil(len(self.current_listed_cats) /
                                  20.0)) if len(self.current_listed_cats) > 20 else 1

        self.update_page()

    def update_page(self):
        '''Run this function when page changes.'''

        # If the number of pages becomes smaller than the number of our current page, set
        #   the current page to the last page
        if self.list_page > self.all_pages:
            self.list_page = self.all_pages

        # Handle which next buttons are clickable.
        if self.all_pages <= 1:
            self.previous_page_button.disable()
            self.next_page_button.disable()
        elif self.list_page >= self.all_pages:
            self.previous_page_button.enable()
            self.next_page_button.disable()
        elif self.list_page == 1 and self.all_pages > 1:
            self.previous_page_button.disable()
            self.next_page_button.enable()
        else:
            self.previous_page_button.enable()
            self.next_page_button.enable()

        self.page_number.set_text(str(self.list_page) + "/" + str(self.all_pages))

        # Remove the images for currently listed cats
        for cat in self.display_cats:
            cat.kill()

        for name in self.cat_names:
            name.kill()

        # Generate object for the current cats
        pos_x = 0
        pos_y = 0
        # print(self.current_listed_cats)
        if self.current_listed_cats != []:
            for cat in self.chunks(self.current_listed_cats, 20)[self.list_page - 1]:
                update_sprite(cat)
                self.display_cats.append(
                    UISpriteButton(pygame.Rect((130 + pos_x, 180 + pos_y), (50, 50)), cat.sprite, cat.ID))

                name = str(cat.name)
                if len(name) >= 13:
                    short_name = str(cat.name)[0:12]
                    name = short_name + '...'
                self.cat_names.append(pygame_gui.elements.UITextBox(name,
                                                                    pygame.Rect((80 + pos_x, 230 + pos_y), (150, 30)),
                                                                    object_id=get_text_box_theme()))
                pos_x += 120
                if pos_x >= 600:
                    pos_x = 0
                    pos_y += 100

    def on_use(self):

        # Only update the postions if the search text changes
        if self.search_bar.get_text() != self.previous_search_text:
            self.update_search_cats(self.search_bar.get_text())
        self.previous_search_text = self.search_bar.get_text()

        screen.blit(ListScreen.search_bar, (452, 135))

    def chunks(self, L, n):
        return [L[x: x + n] for x in range(0, len(L), n)]


class AllegiancesScreen(Screens):
    allegiance_list = []

    def handle_event(self, event):
        if event.type == pygame_gui.UI_BUTTON_START_PRESS:
            self.menu_button_pressed(event)

    def on_use(self):
        pass

    def screen_switches(self):
        # Heading
        self.heading = pygame_gui.elements.UITextBox(f'{game.clan.name}Clan Allegiances',
                                                     pygame.Rect((30, 110), (400, 40)),
                                                     object_id=get_text_box_theme("#allegiances_header_text_box"))

        # Set Menu Buttons.
        self.show_menu_buttons()
        self.set_disabled_menu_buttons(["allegiances"])
        self.update_heading_text(f'{game.clan.name}Clan')
        self.allegiance_list = []

        living_cats = []
        # Determine the living cats.
        for the_cat in Cat.all_cats.values():
            if not the_cat.dead and not the_cat.exiled:
                living_cats.append(the_cat)

        # Pull the clan leaders
        leader = []
        if game.clan.leader is not None:
            if not game.clan.leader.dead and not game.clan.leader.exiled:
                self.allegiance_list.append([
                    '<b><u>LEADER</u></b>',
                    f"{str(game.clan.leader.name)} - a {game.clan.leader.describe_cat()}"
                ])

                if len(game.clan.leader.apprentice) > 0:
                    if len(game.clan.leader.apprentice) == 1:
                        self.allegiance_list.append([
                            '', '      Apprentice: ' +
                                str(game.clan.leader.apprentice[0].name)
                        ])
                    else:
                        app_names = ''
                        for app in game.clan.leader.apprentice:
                            app_names += str(app.name) + ', '
                        self.allegiance_list.append(
                            ['', '      Apprentices: ' + app_names[:-2]])
        if game.clan.deputy != 0 and game.clan.deputy is not None and not game.clan.deputy.dead and not game.clan.deputy.exiled:
            self.allegiance_list.append([
                '<b><u>DEPUTY</u></b>',
                f"{str(game.clan.deputy.name)} - a {game.clan.deputy.describe_cat()}"
            ])

            if len(game.clan.deputy.apprentice) > 0:
                if len(game.clan.deputy.apprentice) == 1:
                    self.allegiance_list.append([
                        '', '      Apprentice: ' +
                            str(game.clan.deputy.apprentice[0].name)
                    ])
                else:
                    app_names = ''
                    for app in game.clan.deputy.apprentice:
                        app_names += str(app.name) + ', '
                    self.allegiance_list.append(
                        ['', '      Apprentices: ' + app_names[:-2]])
        cat_count = self._extracted_from_screen_switches_24(
            living_cats, 'medicine cat', '<b><u>MEDICINE CATS</u></b>')
        queens = []
        for living_cat_ in living_cats:
            if str(living_cat_.status
                   ) == 'kitten' and living_cat_.parent1 is not None:
                if Cat.all_cats[living_cat_.parent1].gender == 'male':
                    if living_cat_.parent2 is None or Cat.all_cats[
                        living_cat_.parent2].gender == 'male':
                        queens.append(living_cat_.parent1)
                else:
                    queens.append(living_cat_.parent1)
        cat_count = 0
        for living_cat__ in living_cats:
            if str(
                    living_cat__.status
            ) == 'warrior' and living_cat__.ID not in queens and not living_cat__.exiled:
                if not cat_count:
                    self.allegiance_list.append([
                        '<b><u>WARRIORS</u></b>',
                        f"{str(living_cat__.name)} - a {living_cat__.describe_cat()}"
                    ])
                else:
                    self.allegiance_list.append([
                        '',
                        f"{str(living_cat__.name)} - a {living_cat__.describe_cat()}"
                    ])
                if len(living_cat__.apprentice) >= 1:
                    if len(living_cat__.apprentice) == 1:
                        self.allegiance_list.append([
                            '', '      Apprentice: ' +
                                str(living_cat__.apprentice[0].name)
                        ])
                    else:
                        app_names = ''
                        for app in living_cat__.apprentice:
                            app_names += str(app.name) + ', '
                        self.allegiance_list.append(
                            ['', '      Apprentices: ' + app_names[:-2]])
                cat_count += 1
        if not cat_count:
            self.allegiance_list.append(['<b><u>WARRIORS</u></b>', ''])
        cat_count = 0
        for living_cat___ in living_cats:
            if str(living_cat___.status) in [
                'apprentice', 'medicine cat apprentice'
            ]:
                if cat_count == 0:
                    self.allegiance_list.append([
                        '<b><u>APPRENTICES</u></b>',
                        f"{str(living_cat___.name)} - a {living_cat___.describe_cat()}"
                    ])
                else:
                    self.allegiance_list.append([
                        '',
                        f"{str(living_cat___.name)} - a {living_cat___.describe_cat()}"
                    ])
                cat_count += 1
        if not cat_count:
            self.allegiance_list.append(['<b><u>APPRENTICES</u></b>', ''])
        cat_count = 0
        for living_cat____ in living_cats:
            if living_cat____.ID in queens:
                if cat_count == 0:
                    self.allegiance_list.append([
                        '<b><u>QUEENS</u></b>',
                        f"{str(living_cat____.name)} - a {living_cat____.describe_cat()}"
                    ])
                else:
                    self.allegiance_list.append([
                        '',
                        f"{str(living_cat____.name)} - a {living_cat____.describe_cat()}"
                    ])
                cat_count += 1
                if len(living_cat____.apprentice) > 0:
                    if len(living_cat____.apprentice) == 1:
                        self.allegiance_list.append([
                            '', '      Apprentice: ' +
                                str(living_cat____.apprentice[0].name)
                        ])
                    else:
                        app_names = ''
                        for app in living_cat____.apprentice:
                            app_names += str(app.name) + ', '
                        self.allegiance_list.append(
                            ['', '      Apprentices: ' + app_names[:-2]])
        if not cat_count:
            self.allegiance_list.append(['<b><u>QUEENS</u></b>', ''])
        cat_count = self._extracted_from_screen_switches_24(
            living_cats, 'elder', '<b><u>ELDERS</u></b>')
        cat_count = self._extracted_from_screen_switches_24(
            living_cats, 'kitten', '<b><u>KITS</u></b>')

        # print(self.allegiance_list)

        self.scroll_container = pygame_gui.elements.UIScrollingContainer(pygame.Rect((50, 150), (700, 500)))
        self.ranks_box = pygame_gui.elements.UITextBox("\n".join([i[0] for i in self.allegiance_list]),
                                                       pygame.Rect((0, 0), (150, -1)),
                                                       object_id=get_text_box_theme("#allegiances_box"),
                                                       container=self.scroll_container)
        self.cat_names_box = pygame_gui.elements.UITextBox("\n".join([i[1] for i in self.allegiance_list]),
                                                           pygame.Rect((150, 0), (550, -1)),
                                                           object_id=get_text_box_theme("#allegiances_box"),
                                                           container=self.scroll_container)
        self.scroll_container.set_scrollable_area_dimensions((680, self.cat_names_box.rect[3]))

        self.ranks_box.disable()
        self.cat_names_box.disable()

    def exit_screen(self):
        self.ranks_box.kill()
        self.cat_names_box.kill()
        self.scroll_container.kill()
        del self.ranks_box
        del self.cat_names_box
        del self.scroll_container
        self.heading.kill()
        del self.heading

    # TODO Rename this here and in `screen_switches`
    def _extracted_from_screen_switches_24(self, living_cats, arg1, arg2):
        result = 0
        for living_cat in living_cats:
            if str(living_cat.status) == arg1 and not living_cat.exiled:
                if result == 0:
                    self.allegiance_list.append([
                        arg2,
                        f"{str(living_cat.name)} - a {living_cat.describe_cat()}"
                    ])
                else:
                    self.allegiance_list.append([
                        "",
                        f"{str(living_cat.name)} - a {living_cat.describe_cat()}"
                    ])
                result += 1
                if len(living_cat.apprentice) > 0:
                    if len(living_cat.apprentice) == 1:
                        self.allegiance_list.append([
                            '', '      Apprentice: ' +
                                str(living_cat.apprentice[0].name)
                        ])
                    else:
                        app_names = ''
                        for app in living_cat.apprentice:
                            app_names += str(app.name) + ', '
                        self.allegiance_list.append(
                            ['', '      Apprentices: ' + app_names[:-2]])
        if not result:
            self.allegiance_list.append([arg2, ''])
        return result


# template for dark forest
class DFScreen(Screens):
    list_page = 1
    display_cats = []
    cat_names = []
    previous_search_text = ""

    def __init__(self, name=None):
        super().__init__(name)
        self.df_bg = pygame.transform.scale(
            pygame.image.load("resources/images/darkforestbg.png").convert(),
            (800, 700))
        self.search_bar = pygame.transform.scale(
            pygame.image.load("resources/images/search_bar.png").convert_alpha(), (228, 34))
        self.clan_name_bg = pygame.transform.scale(
            image_cache.load_image("resources/images/clan_name_bg.png").convert_alpha(), (180, 35))

    def handle_event(self, event):
        if event.type == pygame_gui.UI_BUTTON_START_PRESS:
            if event.ui_element == self.starclan_button:
                self.change_screen('starclan screen')
            elif event.ui_element in self.display_cats:
                # print("cat pressed")
                game.switches["cat"] = event.ui_element.return_cat_id()
                # print(event.ui_element.return_cat_id())
                self.change_screen('profile screen')
            elif event.ui_element == self.next_page_button:
                self.list_page += 1
                self.update_page()
            elif event.ui_element == self.previous_page_button:
                self.list_page -= 1
                self.update_page()
            else:
                self.menu_button_pressed(event)

    def exit_screen(self):
        self.hide_menu_buttons()
        self.starclan_button.kill()
        self.dark_forest_button.kill()
        self.next_page_button.kill()
        self.previous_page_button.kill()
        self.page_number.kill()
        self.search_bar.kill()

        # Remove currently displayed cats and cat names.
        for cat in self.display_cats:
            cat.kill()

        for name in self.cat_names:
            name.kill()

    def screen_switches(self):
        # Determine the dead, non-exiled cats.
        if game.clan.instructor.df is True:
            self.dead_cats = [game.clan.instructor]
        else:
            self.dead_cats = []

        for x in range(len(Cat.all_cats.values())):
            the_cat = list(Cat.all_cats.values())[x]
            if the_cat.dead and the_cat.ID != game.clan.instructor.ID and not the_cat.exiled and the_cat.df:
                self.dead_cats.append(the_cat)

<<<<<<< HEAD
        self.search_bar = pygame_gui.elements.UITextEntryLine(pygame.Rect((525,142), (147,23)),
                                                              object_id="#search_entry_box")
=======
        self.search_bar = pygame_gui.elements.UITextEntryLine(pygame.Rect((525, 142), (147, 20)))
>>>>>>> d784b6ed

        self.starclan_button = UIImageButton(pygame.Rect((150, 135), (34, 34)), "", object_id="#starclan_button")
        self.dark_forest_button = UIImageButton(pygame.Rect((115, 135), (34, 34)), "", object_id="#dark_forest_button")
        self.dark_forest_button.disable()
        self.next_page_button = UIImageButton(pygame.Rect((456, 595), (34, 34)), "", object_id="#arrow_right_button")
        self.previous_page_button = UIImageButton(pygame.Rect((310, 595), (34, 34)), "", object_id="#arrow_left_button")
        self.page_number = pygame_gui.elements.UITextBox("", pygame.Rect((340, 595),
                                                                         (110, 30)))  # Text will be filled in later

        self.set_disabled_menu_buttons(["starclan_screen"])
        self.update_heading_text("Dark Forest")
        self.show_menu_buttons()

        self.update_search_cats("")  # This will list all the cats, and create the button objects.

        cat_profiles()

    def update_search_cats(self, search_text):
        '''Run this function when the search text changes, or when the screen is switched to.'''
        self.current_listed_cats = []
        search_text = search_text.strip()
        if search_text != '':
            for cat in self.dead_cats:
                if search_text.lower() in str(cat.name).lower():
                    self.current_listed_cats.append(cat)
        else:
            self.current_listed_cats = self.dead_cats.copy()

        self.all_pages = int(ceil(len(self.current_listed_cats) /
                                  20.0)) if len(self.current_listed_cats) > 20 else 1

        self.update_page()

    def update_page(self):
        '''Run this function when page changes.'''

        # If the number of pages becomes smaller than the number of our current page, set
        #   the current page to the last page
        if self.list_page > self.all_pages:
            self.list_page = self.all_pages

        # Handle which next buttons are clickable.
        if self.all_pages <= 1:
            self.previous_page_button.disable()
            self.next_page_button.disable()
        elif self.list_page >= self.all_pages:
            self.previous_page_button.enable()
            self.next_page_button.disable()
        elif self.list_page == 1 and self.all_pages > 1:
            self.previous_page_button.disable()
            self.next_page_button.enable()
        else:
            self.previous_page_button.enable()
            self.next_page_button.enable()

        self.page_number.kill()
        self.page_number = pygame_gui.elements.UITextBox("<font color='#FFFFFF'>" + str(self.list_page) + "/" +
                                                         str(self.all_pages) + "</font>",
                                                         pygame.Rect((340, 595), (110, 30)))

        # Remove the images for currently listed cats
        for cat in self.display_cats:
            cat.kill()

        for name in self.cat_names:
            name.kill()

        # Generate object for the current cats
        pos_x = 0
        pos_y = 0
        # print(self.current_listed_cats)
        if self.current_listed_cats != []:
            for cat in self.chunks(self.current_listed_cats, 20)[self.list_page - 1]:
                update_sprite(cat)
                self.display_cats.append(
                    UISpriteButton(pygame.Rect((130 + pos_x, 180 + pos_y), (50, 50)), cat.sprite, cat.ID))

                name = str(cat.name)
                if len(name) >= 13:
                    short_name = str(cat.name)[0:12]
                    name = short_name + '...'
                self.cat_names.append(pygame_gui.elements.UITextBox("<font color='#FFFFFF'>" + name + "</font>"
                                                                    ,
                                                                    pygame.Rect((80 + pos_x, 230 + pos_y), (150, 30))))
                pos_x += 120
                if pos_x >= 600:
                    pos_x = 0
                    pos_y += 100

    def on_use(self):
        bg = self.df_bg
        screen.blit(bg, (0, 0))

        # Only update the postions if the search text changes
        if self.search_bar.get_text() != self.previous_search_text:
            self.update_search_cats(self.search_bar.get_text())
        self.previous_search_text = self.search_bar.get_text()

        screen.blit(bg, (0, 0))

        screen.blit(ListScreen.search_bar, (452, 135))

    def chunks(self, L, n):
        return [L[x: x + n] for x in range(0, len(L), n)]<|MERGE_RESOLUTION|>--- conflicted
+++ resolved
@@ -360,12 +360,10 @@
             if the_cat.dead and the_cat.ID != game.clan.instructor.ID and not the_cat.exiled and not the_cat.df:
                 self.dead_cats.append(the_cat)
 
-<<<<<<< HEAD
+
         self.search_bar = pygame_gui.elements.UITextEntryLine(pygame.Rect((525, 142), (147, 23)),
                                                               object_id="#search_entry_box")
-=======
-        self.search_bar = pygame_gui.elements.UITextEntryLine(pygame.Rect((525, 142), (147, 20)))
->>>>>>> d784b6ed
+
 
         self.starclan_button = UIImageButton(pygame.Rect((150, 135), (34, 34)), "", object_id="#starclan_button")
         self.starclan_button.disable()
@@ -507,12 +505,10 @@
             if not the_cat.dead and not the_cat.exiled:
                 self.living_cats.append(the_cat)
 
-<<<<<<< HEAD
+
         self.search_bar = pygame_gui.elements.UITextEntryLine(pygame.Rect((525, 142), (147, 23)),
                                                               object_id="#search_entry_box")
-=======
-        self.search_bar = pygame_gui.elements.UITextEntryLine(pygame.Rect((525, 142), (147, 20)))
->>>>>>> d784b6ed
+
 
         self.your_clan_button = UIImageButton(pygame.Rect((115, 135), (34, 34)), "", object_id="#your_clan_button")
         self.your_clan_button.disable()
@@ -911,12 +907,8 @@
             if the_cat.dead and the_cat.ID != game.clan.instructor.ID and not the_cat.exiled and the_cat.df:
                 self.dead_cats.append(the_cat)
 
-<<<<<<< HEAD
         self.search_bar = pygame_gui.elements.UITextEntryLine(pygame.Rect((525,142), (147,23)),
                                                               object_id="#search_entry_box")
-=======
-        self.search_bar = pygame_gui.elements.UITextEntryLine(pygame.Rect((525, 142), (147, 20)))
->>>>>>> d784b6ed
 
         self.starclan_button = UIImageButton(pygame.Rect((150, 135), (34, 34)), "", object_id="#starclan_button")
         self.dark_forest_button = UIImageButton(pygame.Rect((115, 135), (34, 34)), "", object_id="#dark_forest_button")
