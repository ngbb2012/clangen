import pygame
from math import ceil
from random import choice, randint
import pygame_gui

from .base_screens import Screens, cat_profiles

from scripts.game_structure.text import *
from scripts.game_structure.buttons import buttons
from scripts.cat.cats import Cat
from scripts.game_structure.buttons import *
from scripts.game_structure.image_button import UISpriteButton, UIImageButton
from scripts.utility import get_text_box_theme


class ClanScreen(Screens):
<<<<<<< HEAD
    max_sprites_displayed = 400 #we don't want 100,000 sprites rendering at once. 

=======
    leader_den = image_cache.load_image("resources/images/leader_den.png").convert_alpha()
    med_den = image_cache.load_image("resources/images/med_den.png").convert_alpha()
    app_den = image_cache.load_image("resources/images/app_den.png").convert_alpha()
    elder_den = image_cache.load_image("resources/images/elder_den.png").convert_alpha()
    warrior_den = image_cache.load_image("resources/images/warrior_den.png").convert_alpha()
    nursery = image_cache.load_image("resources/images/nursery_den.png").convert_alpha()
    clearing = image_cache.load_image("resources/images/clearing.png").convert_alpha()
>>>>>>> abbf60a0

    def on_use(self):
        if game.settings['backgrounds']:
            if game.clan.current_season == 'Newleaf':
                screen.blit(self.newleaf_bg, (0, 0))
            elif game.clan.current_season == 'Greenleaf':
                screen.blit(self.greenleaf_bg, (0, 0))
            elif game.clan.current_season == 'Leaf-bare':
                screen.blit(self.leafbare_bg, (0, 0))
            elif game.clan.current_season == 'Leaf-fall':
                screen.blit(self.leaffall_bg, (0, 0))

<<<<<<< HEAD
        verdana.text("Leader\'s Den", game.clan.cur_layout['leader den'])
        verdana.text('Medicine Cat Den', game.clan.cur_layout['medicine den'])
        verdana.text('Nursery', game.clan.cur_layout['nursery'])
        verdana.text('Clearing', game.clan.cur_layout['clearing'])
        verdana.text("Apprentices\' Den",
                     game.clan.cur_layout['apprentice den'])
        verdana.text("Warriors\' Den", game.clan.cur_layout['warrior den'])
        verdana.text("Elders\' Den", game.clan.cur_layout['elder den'])

=======
        draw_clan_name()

        x_value = 25
        y_value = 641

        verdana.text('Show Den Labels', (x_value + 35, y_value + 6))

        if game.settings['den labels'] is True:
            buttons.draw_image_button((x_value, y_value),
                                      button_name='checkmark_on',
                                      size=(34, 34),
                                      setting='den labels'
                                      )

        if game.settings['den labels'] is False:
            buttons.draw_image_button((x_value, y_value),
                                      button_name='checkmark_off',
                                      size=(34, 34),
                                      setting='den labels',
                                      )

        if game.settings['den labels'] is True:
            screen.blit(self.leader_den, (344, 94))
            screen.blit(self.med_den, (80, 200))
            screen.blit(self.app_den, (82, 430))
            screen.blit(self.warrior_den, (590, 430))
            screen.blit(self.elder_den, (348, 490))
            screen.blit(self.nursery, (620, 200))
            screen.blit(self.clearing, (360, 290))


        hotkey_assign_1 = 1
        hotkey_assign_2 = 2
        for x in game.clan.clan_cats:
            if not Cat.all_cats[x].dead and Cat.all_cats[
                    x].in_camp and not Cat.all_cats[x].exiled:
                buttons.draw_button(Cat.all_cats[x].placement,
                                    image=Cat.all_cats[x].sprite,
                                    cat=x,
                                    cur_screen='profile screen',
                                    hotkey=[hotkey_assign_1, hotkey_assign_2])
                hotkey_assign_2 = hotkey_assign_2 + 1
                if hotkey_assign_2 == 20:
                    hotkey_assign_1 = hotkey_assign_1 + 1
                    hotkey_assign_2 = hotkey_assign_1 + 1

        draw_menu_buttons()

        buttons.draw_image_button((343, 625),
                                  button_name='save_clan',
                                  text='Save Clan',
                                  save_clan=True,
                                  save_settings=True,
                                  size=(114, 30),
                                  hotkey=[9])
>>>>>>> abbf60a0
        pygame.draw.rect(screen,
                         color='gray',
                         rect=pygame.Rect(320, 660, 160, 20))

        if game.switches['saved_clan']:
            verdana_green.text('Saved!', ('center', -20))
        else:
            verdana_red.text('Remember to save!', ('center', -20))

    def handle_event(self, event):
        if event.type == pygame_gui.UI_BUTTON_START_PRESS:
            if event.ui_element == self.save_button:
                game.save_cats()
                game.clan.save_clan()
                game.clan.save_pregnancy(game.clan)
                game.switches['saved_clan'] = True
            if event.ui_element in self.cat_buttons:
                #print("cat pressed")
                game.switches["cat"] = event.ui_element.return_cat_id()
                print(game.switches["cat"])
                #print(event.ui_element.return_cat_id())
                self.change_screen('profile screen')
            else:
                self.menu_button_pressed(event)

    def screen_switches(self):
        cat_profiles()
        self.update_camp_bg()
        game.switches['cat'] = None
        self.choose_cat_postions()

        self.set_disabled_menu_buttons(["clan_screen"])
        self.update_heading_text(f'{game.clan.name}Clan')
        self.show_menu_buttons()

        #Creates and places the cat sprites. 
        self.cat_buttons = [] #To contain all the buttons. 

        #We have to convert the postions to something pygame_gui buttons will understand
        #This should be a temp solution. We should change the code that determines postions. 
        i = 0
        for x in game.clan.clan_cats: 
            i += 1
            if i > self.max_sprites_displayed:
                break
            if not Cat.all_cats[x].dead and Cat.all_cats[
                    x].in_camp and not Cat.all_cats[x].exiled:
                #print("Orginal location" + str(Cat.all_cats[x].placement))
                location = [0,0]
                if Cat.all_cats[x].placement[0] == "center":
                    #print("center - 0")
                    location[0] = 375
                else:
                    if Cat.all_cats[x].placement[0] < 0:
                        location[0] = -Cat.all_cats[x].placement[0] + 375
                    else:
                        location[0] = Cat.all_cats[x].placement[0] - 25

                if Cat.all_cats[x].placement[1] == "center":
                    #print("center - 1")
                    location[1] = 325
                else:
                    location[1] = Cat.all_cats[x].placement[1] - 5

                #print("Converted Location" + str(location))
                self.cat_buttons.append(UISpriteButton(pygame.Rect(tuple(location), (50,50)), Cat.all_cats[x].sprite, cat_id = x))

        self.save_button = UIImageButton(pygame.Rect(((343, 625),(114, 30))), "", object_id="#save_button")

    def exit_screen(self):
        #removes the cat sprites. 
        for button in self.cat_buttons:
            button.kill()
        self.cat_buttons = []

        self.save_button.kill() #kill the save button.

    def update_camp_bg(self):
        light_dark = "light"
        if game.settings["dark mode"]:
            light_dark = "dark"

        camp_bg_base_dir = 'resources/images/camp_bg/'
        leaves = ["newleaf", "greenleaf", "leafbare", "leaffall"]
        camp_nr = game.clan.camp_bg

        if camp_nr is None:
            camp_nr = 'camp1'
            game.clan.camp_bg = camp_nr
        
        available_biome = ['Forest', 'Mountainous', 'Plains', 'Beach']
        biome = game.clan.biome
        if biome not in available_biome:
            biome = available_biome[0]
            game.clan.biome = biome
        biome = biome.lower()

        all_backgrounds = []
        for leaf in leaves:
            platform_dir = f'{camp_bg_base_dir}/{biome}/{leaf}_{camp_nr}_{light_dark}.png'
            all_backgrounds.append(platform_dir)

        self.newleaf_bg = pygame.transform.scale(
            pygame.image.load(all_backgrounds[0]).convert(), (800, 700))
        self.greenleaf_bg = pygame.transform.scale(
            pygame.image.load(all_backgrounds[1]).convert(), (800, 700))
        self.leafbare_bg = pygame.transform.scale(
            pygame.image.load(all_backgrounds[2]).convert(), (800, 700))
        self.leaffall_bg = pygame.transform.scale(
            pygame.image.load(all_backgrounds[3]).convert(), (800, 700))

    def choose_cat_postions(self):
        '''Determines the postions of cat on the clan screen.'''
        p = game.clan.cur_layout
        game.clan.leader.placement = choice(p['leader place'])
        # prevent error if the clan has no medicine cat (last medicine cat is now a warrior)
        if game.clan.medicine_cat:
            game.clan.medicine_cat.placement = choice(p['medicine place'])
        for x in game.clan.clan_cats:
            i = randint(0, 20)
            if Cat.all_cats[x].status == 'apprentice':
                if i < 13:
                    Cat.all_cats[x].placement = choice([
                        choice(p['apprentice place']),
                        choice(p['clearing place'])
                    ])

                elif i >= 19:
                    Cat.all_cats[x].placement = choice(p['leader place'])
                else:
                    Cat.all_cats[x].placement = choice([
                        choice(p['nursery place']),
                        choice(p['warrior place']),
                        choice(p['elder place']),
                        choice(p['medicine place'])
                    ])

            elif Cat.all_cats[x].status == 'deputy':
                if i < 17:
                    Cat.all_cats[x].placement = choice([
                        choice(p['warrior place']),
                        choice(p['leader place']),
                        choice(p['clearing place'])
                    ])

                else:
                    Cat.all_cats[x].placement = choice([
                        choice(p['nursery place']),
                        choice(p['leader place']),
                        choice(p['elder place']),
                        choice(p['medicine place']),
                        choice(p['apprentice place'])
                    ])

            elif Cat.all_cats[x].status == 'elder':
                Cat.all_cats[x].placement = choice(p['elder place'])
            elif Cat.all_cats[x].status == 'kitten':
                if i < 13:
                    Cat.all_cats[x].placement = choice(
                        p['nursery place'])
                elif i == 19:
                    Cat.all_cats[x].placement = choice(p['leader place'])
                else:
                    Cat.all_cats[x].placement = choice([
                        choice(p['clearing place']),
                        choice(p['warrior place']),
                        choice(p['elder place']),
                        choice(p['medicine place']),
                        choice(p['apprentice place'])
                    ])

            elif Cat.all_cats[x].status in [
                    'medicine cat apprentice', 'medicine cat'
            ]:
                Cat.all_cats[x].placement = choice(p['medicine place'])
            elif Cat.all_cats[x].status == 'warrior':
                if i < 15:
                    Cat.all_cats[x].placement = choice([
                        choice(p['warrior place']),
                        choice(p['clearing place'])
                    ])

                else:
                    Cat.all_cats[x].placement = choice([
                        choice(p['nursery place']),
                        choice(p['leader place']),
                        choice(p['elder place']),
                        choice(p['medicine place']),
                        choice(p['apprentice place'])
                    ])

    
class StarClanScreen(Screens):
    list_page = 1
    display_cats = []
    cat_names = []
    previous_search_text = ""

    def __init__(self, name=None):
        super().__init__(name)
        self.starclan_bg = pygame.transform.scale(
            pygame.image.load("resources/images/starclanbg.png").convert(),
            (800, 700))
        self.search_bar = pygame.transform.scale(
            pygame.image.load("resources/images/search_bar.png").convert_alpha(), (228, 34))
        self.clan_name_bg = pygame.transform.scale(
            image_cache.load_image("resources/images/clan_name_bg.png").convert_alpha(), (180, 35))

    def handle_event(self, event):
        if event.type == pygame_gui.UI_BUTTON_START_PRESS:
            if event.ui_element == self.dark_forest_button:
                self.change_screen('dark forest screen')
            elif event.ui_element in self.display_cats:
                #print("cat pressed")
                game.switches["cat"] = event.ui_element.return_cat_id()
                #print(event.ui_element.return_cat_id())
                self.change_screen('profile screen')
            elif event.ui_element == self.next_page_button:
                self.list_page += 1
                self.update_page()
            elif event.ui_element == self.previous_page_button:
                self.list_page -= 1
                self.update_page()
            else:
                self.menu_button_pressed(event)

    def exit_screen(self):
        self.hide_menu_buttons()
        self.starclan_button.kill()
        self.dark_forest_button.kill()
        self.next_page_button.kill()
        self.previous_page_button.kill()
        self.page_number.kill()
        self.search_bar.kill()

        #Remove currently displayed cats and cat names. 
        for cat in self.display_cats:
            cat.kill()

        for name in self.cat_names:
            name.kill()

<<<<<<< HEAD
    def screen_switches(self):
        #Determine the dead, non-exiled cats. 
        self.dead_cats = [game.clan.instructor]
=======
        if game.clan.instructor.df is False:
            dead_cats = [game.clan.instructor]
        else:
            dead_cats = []

>>>>>>> abbf60a0
        for x in range(len(Cat.all_cats.values())):
            the_cat = list(Cat.all_cats.values())[x]
            if the_cat.dead and the_cat.ID != game.clan.instructor.ID and not the_cat.exiled and not the_cat.df:
                self.dead_cats.append(the_cat)

        self.search_bar = pygame_gui.elements.UITextEntryLine(pygame.Rect((525,142), (147,20)))

        self.starclan_button = UIImageButton(pygame.Rect((150,135),(34,34)),"",object_id = "#starclan_button")
        self.starclan_button.disable()
        self.dark_forest_button =  UIImageButton(pygame.Rect((115,135),(34,34)),"",object_id = "#dark_forest_button")
        self.next_page_button = UIImageButton(pygame.Rect((456, 595),(34, 34)), "", object_id = "#arrow_right_button")
        self.previous_page_button = UIImageButton(pygame.Rect((310, 595),(34, 34)), "", object_id = "#arrow_left_button")
        self.page_number = pygame_gui.elements.UITextBox("",pygame.Rect((340,595),(110,30))) #Text will be filled in later

        self.set_disabled_menu_buttons(["starclan_screen"])
        self.update_heading_text("Starclan")
        self.show_menu_buttons()

        self.update_search_cats("") #This will list all the cats, and create the button objects. 

        cat_profiles()

    def update_search_cats(self, search_text):
        '''Run this function when the search text changes, or when the screen is switched to.'''
        self.current_listed_cats = []
        search_text = search_text.strip()
        if search_text != '':
            for cat in self.dead_cats:
                if search_text.lower() in str(cat.name).lower():
                    self.current_listed_cats.append(cat)
        else:
            self.current_listed_cats = self.dead_cats.copy()

        self.all_pages = int(ceil(len(self.current_listed_cats) /
                             20.0)) if len(self.current_listed_cats) > 20 else 1

        self.update_page()

    def update_page(self):
        '''Run this function when page changes.'''
        
        #If the number of pages becomes smaller than the number of our current page, set 
        #   the current page to the last page
        if self.list_page > self.all_pages:
            self.list_page = self.all_pages

        #Handle which next buttons are clickable. 
        if self.all_pages <= 1:
            self.previous_page_button.disable()
            self.next_page_button.disable()
        elif self.list_page >= self.all_pages:
            self.previous_page_button.enable()
            self.next_page_button.disable()
        elif self.list_page == 1 and self.all_pages > 1:
            self.previous_page_button.disable()
            self.next_page_button.enable()
        else:
            self.previous_page_button.enable()
            self.next_page_button.enable()

        self.page_number.kill()
        self.page_number = pygame_gui.elements.UITextBox("<font color='#FFFFFF'>" +str(self.list_page) + "/" + 
                                                        str(self.all_pages) + "</font>",
                                                            pygame.Rect((340,595),(110,30)))

        #Remove the images for currently listed cats
        for cat in self.display_cats:
            cat.kill()

        for name in self.cat_names:
            name.kill()
        
        #Generate object for the current cats
        pos_x = 0
        pos_y = 0
        #print(self.current_listed_cats)
        if self.current_listed_cats != []:
            for cat in self.chunks(self.current_listed_cats, 20)[self.list_page - 1]:
                update_sprite(cat)
                self.display_cats.append(UISpriteButton(pygame.Rect((130 + pos_x, 180 + pos_y),(50,50)),cat.sprite, cat.ID))

                name = str(cat.name)
                if len(name) >= 13:
                    short_name = str(cat.name)[0:12]
                    name = short_name + '...'
                self.cat_names.append(pygame_gui.elements.UITextBox("<font color='#FFFFFF'>" + name + "</font>"
                                                    ,pygame.Rect((80 + pos_x, 230 + pos_y),(150,30))))
                pos_x += 120
                if pos_x >= 600:
                    pos_x = 0
                    pos_y += 100

    def on_use(self):
        bg = self.starclan_bg

        # Only update the postions if the search text changes
        if self.search_bar.get_text() != self.previous_search_text:
            self.update_search_cats(self.search_bar.get_text())
        self.previous_search_text = self.search_bar.get_text()

        screen.blit(bg, (0, 0))

        screen.blit(ListScreen.search_bar, (452, 135))
    
    def chunks(self, L, n): return [L[x: x+n] for x in range(0, len(L), n)]


class ListScreen(Screens):
    # the amount of cats a page can hold is 20, so the amount of pages is cats/20
    list_page = 1
    display_cats = []
    cat_names = []

    search_bar = pygame.transform.scale(pygame.image.load("resources/images/search_bar.png").convert_alpha(),
                                        (228, 34))
    previous_search_text = ""

    def handle_event(self, event):
        if event.type == pygame_gui.UI_BUTTON_START_PRESS:
            if event.ui_element == self.outside_clan_button:
                self.change_screen("other screen")
            elif event.ui_element in self.display_cats:
                #print("cat pressed")
                game.switches["cat"] = event.ui_element.return_cat_id()
                #print(event.ui_element.return_cat_id())
                self.change_screen('profile screen')
            elif event.ui_element == self.next_page_button:
                self.list_page += 1
                self.update_page()
            elif event.ui_element == self.previous_page_button:
                self.list_page -= 1
                self.update_page()
            else:
                self.menu_button_pressed(event)

    def screen_switches(self):
        #Determine the living, non-exiled cats. 
        self.living_cats = []
        for x in range(len(Cat.all_cats.values())):
            the_cat = list(Cat.all_cats.values())[x]
            if not the_cat.dead and not the_cat.exiled:
                self.living_cats.append(the_cat)

        self.search_bar = pygame_gui.elements.UITextEntryLine(pygame.Rect((525,142), (147,20)))

        self.your_clan_button = UIImageButton(pygame.Rect((115,135),(34,34)),"",object_id = "#your_clan_button")
        self.your_clan_button.disable()
        self.outside_clan_button =  UIImageButton(pygame.Rect((150,135),(34,34)),"",object_id = "#outside_clan_button")
        self.next_page_button = UIImageButton(pygame.Rect((456, 595),(34, 34)), "", object_id = "#arrow_right_button")
        self.previous_page_button = UIImageButton(pygame.Rect((310, 595),(34, 34)), "", object_id = "#arrow_left_button")
        self.page_number = pygame_gui.elements.UITextBox("",pygame.Rect((340,595),(110,30)),
                                                         object_id=get_text_box_theme()) #Text will be filled in later

        self.set_disabled_menu_buttons(["list_screen"])
        self.update_heading_text(f'{game.clan.name}Clan')
        self.show_menu_buttons()

        self.update_search_cats("") #This will list all the cats, and create the button objects. 

        cat_profiles()
    
    def exit_screen(self):
        self.hide_menu_buttons()
        self.your_clan_button.kill()
        self.outside_clan_button.kill()
        self.next_page_button.kill()
        self.previous_page_button.kill()
        self.page_number.kill()
        self.search_bar.kill()

        #Remove currently displayed cats and cat names. 
        for cat in self.display_cats:
            cat.kill()

        for name in self.cat_names:
            name.kill()
        

    def update_search_cats(self, search_text):
        '''Run this function when the search text changes, or when the screen is switched to.'''
        self.current_listed_cats = []
        search_text = search_text.strip()
        if search_text != '':
            for cat in self.living_cats:
                if search_text.lower() in str(cat.name).lower():
                    self.current_listed_cats.append(cat)
        else:
            self.current_listed_cats = self.living_cats.copy()

        self.all_pages = int(ceil(len(self.current_listed_cats) /
                             20.0)) if len(self.current_listed_cats) > 20 else 1

        self.update_page()

        
    def update_page(self):
        '''Run this function when page changes.'''
        
        #If the number of pages becomes smaller than the number of our current page, set 
        #   the current page to the last page
        if self.list_page > self.all_pages:
            self.list_page = self.all_pages

        #Handle which next buttons are clickable. 
        if self.all_pages <= 1:
            self.previous_page_button.disable()
            self.next_page_button.disable()
        elif self.list_page >= self.all_pages:
            self.previous_page_button.enable()
            self.next_page_button.disable()
        elif self.list_page == 1 and self.all_pages > 1:
            self.previous_page_button.disable()
            self.next_page_button.enable()
        else:
            self.previous_page_button.enable()
            self.next_page_button.enable()

        self.page_number.set_text(str(self.list_page) + "/" + str(self.all_pages))

        #Remove the images for currently listed cats
        for cat in self.display_cats:
            cat.kill()

        for name in self.cat_names:
            name.kill()
        
        #Generate object for the current cats
        pos_x = 0
        pos_y = 0
        #print(self.current_listed_cats)
        if self.current_listed_cats != []:
            for cat in self.chunks(self.current_listed_cats, 20)[self.list_page - 1]:
                update_sprite(cat)
                self.display_cats.append(UISpriteButton(pygame.Rect((130 + pos_x, 180 + pos_y),(50,50)),cat.sprite, cat.ID))

                name = str(cat.name)
                if len(name) >= 13:
                    short_name = str(cat.name)[0:12]
                    name = short_name + '...'
                self.cat_names.append(pygame_gui.elements.UITextBox(name,
                                                                    pygame.Rect((80 + pos_x, 230 + pos_y),(150,30)),
                                                                    object_id = get_text_box_theme()))
                pos_x += 120
                if pos_x >= 600:
                    pos_x = 0
                    pos_y += 100

    def on_use(self):

        #Only update the postions if the search text changes
        if self.search_bar.get_text() != self.previous_search_text:
            self.update_search_cats(self.search_bar.get_text())
        self.previous_search_text = self.search_bar.get_text()

        screen.blit(ListScreen.search_bar, (452, 135))

    def chunks(self, L, n): return [L[x: x+n] for x in range(0, len(L), n)]

class AllegiancesScreen(Screens):
    allegiance_list = []

    def handle_event(self, event):
        if event.type == pygame_gui.UI_BUTTON_START_PRESS:
            self.menu_button_pressed(event)

    def on_use(self):
        pass

    def screen_switches(self):
        #Heading
        self.heading = pygame_gui.elements.UITextBox(f'{game.clan.name}Clan Allegiances',
                                                     pygame.Rect((30, 110), (400, 40)),
                                                     object_id=get_text_box_theme("#allegiances_header_text_box"))

        #Set Menu Buttons. 
        self.show_menu_buttons()
        self.set_disabled_menu_buttons(["allegiances"])
        self.update_heading_text(f'{game.clan.name}Clan')
        self.allegiance_list = []

        living_cats = []
        #Determine the living cats. 
        for the_cat in Cat.all_cats.values():
            if not the_cat.dead and not the_cat.exiled:
                living_cats.append(the_cat)

        #Pull the clan leaders 
        leader = []
        if game.clan.leader is not None:
            if not game.clan.leader.dead and not game.clan.leader.exiled:
                self.allegiance_list.append([
                    'LEADER:',
                    f"{str(game.clan.leader.name)} - a {game.clan.leader.describe_cat()}"
                ])

                if len(game.clan.leader.apprentice) > 0:
                    if len(game.clan.leader.apprentice) == 1:
                        self.allegiance_list.append([
                            '', '      Apprentice: ' +
                            str(game.clan.leader.apprentice[0].name)
                        ])
                    else:
                        app_names = ''
                        for app in game.clan.leader.apprentice:
                            app_names += str(app.name) + ', '
                        self.allegiance_list.append(
                            ['', '      Apprentices: ' + app_names[:-2]])
        if game.clan.deputy != 0 and game.clan.deputy is not None and not game.clan.deputy.dead and not game.clan.deputy.exiled:
            self.allegiance_list.append([
                'DEPUTY:',
                f"{str(game.clan.deputy.name)} - a {game.clan.deputy.describe_cat()}"
            ])

            if len(game.clan.deputy.apprentice) > 0:
                if len(game.clan.deputy.apprentice) == 1:
                    self.allegiance_list.append([
                        '', '      Apprentice: ' +
                        str(game.clan.deputy.apprentice[0].name)
                    ])
                else:
                    app_names = ''
                    for app in game.clan.deputy.apprentice:
                        app_names += str(app.name) + ', '
                    self.allegiance_list.append(
                        ['', '      Apprentices: ' + app_names[:-2]])
        cat_count = self._extracted_from_screen_switches_24(
            living_cats, 'medicine cat', 'MEDICINE CAT:')
        queens = []
        for living_cat_ in living_cats:
            if str(living_cat_.status
                   ) == 'kitten' and living_cat_.parent1 is not None:
                if Cat.all_cats[living_cat_.parent1].gender == 'male':
                    if living_cat_.parent2 is None or Cat.all_cats[
                            living_cat_.parent2].gender == 'male':
                        queens.append(living_cat_.parent1)
                else:
                    queens.append(living_cat_.parent1)
        cat_count = 0
        for living_cat__ in living_cats:
            if str(
                    living_cat__.status
            ) == 'warrior' and living_cat__.ID not in queens and not living_cat__.exiled:
                if not cat_count:
                    self.allegiance_list.append([
                        'WARRIORS:',
                        f"{str(living_cat__.name)} - a {living_cat__.describe_cat()}"
                    ])
                else:
                    self.allegiance_list.append([
                        '',
                        f"{str(living_cat__.name)} - a {living_cat__.describe_cat()}"
                    ])
                if len(living_cat__.apprentice) >= 1:
                    if len(living_cat__.apprentice) == 1:
                        self.allegiance_list.append([
                            '', '      Apprentice: ' +
                            str(living_cat__.apprentice[0].name)
                        ])
                    else:
                        app_names = ''
                        for app in living_cat__.apprentice:
                            app_names += str(app.name) + ', '
                        self.allegiance_list.append(
                            ['', '      Apprentices: ' + app_names[:-2]])
                cat_count += 1
        if not cat_count:
            self.allegiance_list.append(['WARRIORS:', ''])
        cat_count = 0
        for living_cat___ in living_cats:
            if str(living_cat___.status) in [
                    'apprentice', 'medicine cat apprentice'
            ]:
                if cat_count == 0:
                    self.allegiance_list.append([
                        'APPRENTICES:',
                        f"{str(living_cat___.name)} - a {living_cat___.describe_cat()}"
                    ])
                else:
                    self.allegiance_list.append([
                        '',
                        f"{str(living_cat___.name)} - a {living_cat___.describe_cat()}"
                    ])
                cat_count += 1
        if not cat_count:
            self.allegiance_list.append(['APPRENTICES:', ''])
        cat_count = 0
        for living_cat____ in living_cats:
            if living_cat____.ID in queens:
                if cat_count == 0:
                    self.allegiance_list.append([
                        'QUEENS:',
                        f"{str(living_cat____.name)} - a {living_cat____.describe_cat()}"
                    ])
                else:
                    self.allegiance_list.append([
                        '',
                        f"{str(living_cat____.name)} - a {living_cat____.describe_cat()}"
                    ])
                cat_count += 1
                if len(living_cat____.apprentice) > 0:
                    if len(living_cat____.apprentice) == 1:
                        self.allegiance_list.append([
                            '', '      Apprentice: ' +
                            str(living_cat____.apprentice[0].name)
                        ])
                    else:
                        app_names = ''
                        for app in living_cat____.apprentice:
                            app_names += str(app.name) + ', '
                        self.allegiance_list.append(
                            ['', '      Apprentices: ' + app_names[:-2]])
        if not cat_count:
            self.allegiance_list.append(['QUEENS:', ''])
        cat_count = self._extracted_from_screen_switches_24(
            living_cats, 'elder', 'ELDERS:')
        cat_count = self._extracted_from_screen_switches_24(
            living_cats, 'kitten', 'KITS:')

        #print(self.allegiance_list)

        self.allegiance_box = pygame_gui.elements.UITextBox("\n".join(["".join(i) for i in self.allegiance_list]),
                                                            pygame.Rect((50,150),(700,500)),
                                                            object_id= get_text_box_theme("#allegiances_box"))

    def exit_screen(self):
        self.allegiance_box.kill()
        del self.allegiance_box
        self.heading.kill()
        del self.heading

    # TODO Rename this here and in `screen_switches`
    def _extracted_from_screen_switches_24(self, living_cats, arg1, arg2):
        result = 0
        for living_cat in living_cats:
            if str(living_cat.status) == arg1 and not living_cat.exiled:
                if result == 0:
                    self.allegiance_list.append([
                        arg2,
                        f"{str(living_cat.name)} - a {living_cat.describe_cat()}"
                    ])
                else:
                    self.allegiance_list.append([
                        "",
                        f"{str(living_cat.name)} - a {living_cat.describe_cat()}"
                    ])
                result += 1
                if len(living_cat.apprentice) > 0:
                    if len(living_cat.apprentice) == 1:
                        self.allegiance_list.append([
                            '', '      Apprentice: ' +
                            str(living_cat.apprentice[0].name)
                        ])
                    else:
                        app_names = ''
                        for app in living_cat.apprentice:
                            app_names += str(app.name) + ', '
                        self.allegiance_list.append(
                            ['', '      Apprentices: ' + app_names[:-2]])
        if not result:
            self.allegiance_list.append([arg2, ''])
        return result

# template for dark forest
class DFScreen(Screens):

    list_page = 1
    display_cats = []
    cat_names = []
    previous_search_text = ""

    def __init__(self, name=None):
        super().__init__(name)
        self.df_bg = pygame.transform.scale(
            pygame.image.load("resources/images/darkforestbg.png").convert(),
            (800, 700))
        self.search_bar = pygame.transform.scale(
            pygame.image.load("resources/images/search_bar.png").convert_alpha(), (228, 34))
        self.clan_name_bg = pygame.transform.scale(
            image_cache.load_image("resources/images/clan_name_bg.png").convert_alpha(), (180, 35))

    def handle_event(self, event):
        if event.type == pygame_gui.UI_BUTTON_START_PRESS:
            if event.ui_element == self.starclan_button:
                self.change_screen('starclan screen')
            elif event.ui_element in self.display_cats:
                #print("cat pressed")
                game.switches["cat"] = event.ui_element.return_cat_id()
                #print(event.ui_element.return_cat_id())
                self.change_screen('profile screen')
            elif event.ui_element == self.next_page_button:
                self.list_page += 1
                self.update_page()
            elif event.ui_element == self.previous_page_button:
                self.list_page -= 1
                self.update_page()
            else:
                self.menu_button_pressed(event)

    def exit_screen(self):
        self.hide_menu_buttons()
        self.starclan_button.kill()
        self.dark_forest_button.kill()
        self.next_page_button.kill()
        self.previous_page_button.kill()
        self.page_number.kill()
        self.search_bar.kill()

        #Remove currently displayed cats and cat names. 
        for cat in self.display_cats:
            cat.kill()

        for name in self.cat_names:
            name.kill()

<<<<<<< HEAD
    def screen_switches(self):
        #Determine the dead, non-exiled cats. 
        self.dead_cats = [game.clan.instructor]
=======
        if game.clan.instructor.df is True:
            dead_cats = [game.clan.instructor]
        else:
            dead_cats = []

>>>>>>> abbf60a0
        for x in range(len(Cat.all_cats.values())):
            the_cat = list(Cat.all_cats.values())[x]
            if the_cat.dead and the_cat.ID != game.clan.instructor.ID and not the_cat.exiled and the_cat.df:
                self.dead_cats.append(the_cat)

        self.search_bar = pygame_gui.elements.UITextEntryLine(pygame.Rect((525,142), (147,20)))

        self.starclan_button = UIImageButton(pygame.Rect((150,135),(34,34)),"",object_id = "#starclan_button")
        self.dark_forest_button =  UIImageButton(pygame.Rect((115,135),(34,34)),"",object_id = "#dark_forest_button")
        self.dark_forest_button.disable()
        self.next_page_button = UIImageButton(pygame.Rect((456, 595),(34, 34)), "", object_id = "#arrow_right_button")
        self.previous_page_button = UIImageButton(pygame.Rect((310, 595),(34, 34)), "", object_id = "#arrow_left_button")
        self.page_number = pygame_gui.elements.UITextBox("",pygame.Rect((340,595),(110,30))) #Text will be filled in later

        self.set_disabled_menu_buttons(["starclan_screen"])
        self.update_heading_text("Dark Forest")
        self.show_menu_buttons()

        self.update_search_cats("") #This will list all the cats, and create the button objects. 

        cat_profiles()

    def update_search_cats(self, search_text):
        '''Run this function when the search text changes, or when the screen is switched to.'''
        self.current_listed_cats = []
        search_text = search_text.strip()
        if search_text != '':
            for cat in self.dead_cats:
                if search_text.lower() in str(cat.name).lower():
                    self.current_listed_cats.append(cat)
        else:
            self.current_listed_cats = self.dead_cats.copy()

        self.all_pages = int(ceil(len(self.current_listed_cats) /
                             20.0)) if len(self.current_listed_cats) > 20 else 1

        self.update_page()

    def update_page(self):
        '''Run this function when page changes.'''
        
        #If the number of pages becomes smaller than the number of our current page, set 
        #   the current page to the last page
        if self.list_page > self.all_pages:
            self.list_page = self.all_pages

        #Handle which next buttons are clickable. 
        if self.all_pages <= 1:
            self.previous_page_button.disable()
            self.next_page_button.disable()
        elif self.list_page >= self.all_pages:
            self.previous_page_button.enable()
            self.next_page_button.disable()
        elif self.list_page == 1 and self.all_pages > 1:
            self.previous_page_button.disable()
            self.next_page_button.enable()
        else:
            self.previous_page_button.enable()
            self.next_page_button.enable()

        self.page_number.kill()
        self.page_number = pygame_gui.elements.UITextBox("<font color='#FFFFFF'>" +str(self.list_page) + "/" + 
                                                        str(self.all_pages) + "</font>",
                                                            pygame.Rect((340,595),(110,30)))

        #Remove the images for currently listed cats
        for cat in self.display_cats:
            cat.kill()

        for name in self.cat_names:
            name.kill()
        
        #Generate object for the current cats
        pos_x = 0
        pos_y = 0
        #print(self.current_listed_cats)
        if self.current_listed_cats != []:
            for cat in self.chunks(self.current_listed_cats, 20)[self.list_page - 1]:
                update_sprite(cat)
                self.display_cats.append(UISpriteButton(pygame.Rect((130 + pos_x, 180 + pos_y),(50,50)),cat.sprite, cat.ID))

                name = str(cat.name)
                if len(name) >= 13:
                    short_name = str(cat.name)[0:12]
                    name = short_name + '...'
                self.cat_names.append(pygame_gui.elements.UITextBox("<font color='#FFFFFF'>" + name + "</font>"
                                                    ,pygame.Rect((80 + pos_x, 230 + pos_y),(150,30))))
                pos_x += 120
                if pos_x >= 600:
                    pos_x = 0
                    pos_y += 100

    def on_use(self):
        bg = self.df_bg
        screen.blit(bg, (0, 0))

        #Only update the postions if the search text changes
        if self.search_bar.get_text() != self.previous_search_text:
            self.update_search_cats(self.search_bar.get_text())
        self.previous_search_text = self.search_bar.get_text()

        screen.blit(bg, (0, 0))

        screen.blit(ListScreen.search_bar, (452, 135))
    
    def chunks(self, L, n): return [L[x: x+n] for x in range(0, len(L), n)]<|MERGE_RESOLUTION|>--- conflicted
+++ resolved
@@ -14,18 +14,8 @@
 
 
 class ClanScreen(Screens):
-<<<<<<< HEAD
     max_sprites_displayed = 400 #we don't want 100,000 sprites rendering at once. 
 
-=======
-    leader_den = image_cache.load_image("resources/images/leader_den.png").convert_alpha()
-    med_den = image_cache.load_image("resources/images/med_den.png").convert_alpha()
-    app_den = image_cache.load_image("resources/images/app_den.png").convert_alpha()
-    elder_den = image_cache.load_image("resources/images/elder_den.png").convert_alpha()
-    warrior_den = image_cache.load_image("resources/images/warrior_den.png").convert_alpha()
-    nursery = image_cache.load_image("resources/images/nursery_den.png").convert_alpha()
-    clearing = image_cache.load_image("resources/images/clearing.png").convert_alpha()
->>>>>>> abbf60a0
 
     def on_use(self):
         if game.settings['backgrounds']:
@@ -38,7 +28,6 @@
             elif game.clan.current_season == 'Leaf-fall':
                 screen.blit(self.leaffall_bg, (0, 0))
 
-<<<<<<< HEAD
         verdana.text("Leader\'s Den", game.clan.cur_layout['leader den'])
         verdana.text('Medicine Cat Den', game.clan.cur_layout['medicine den'])
         verdana.text('Nursery', game.clan.cur_layout['nursery'])
@@ -48,63 +37,6 @@
         verdana.text("Warriors\' Den", game.clan.cur_layout['warrior den'])
         verdana.text("Elders\' Den", game.clan.cur_layout['elder den'])
 
-=======
-        draw_clan_name()
-
-        x_value = 25
-        y_value = 641
-
-        verdana.text('Show Den Labels', (x_value + 35, y_value + 6))
-
-        if game.settings['den labels'] is True:
-            buttons.draw_image_button((x_value, y_value),
-                                      button_name='checkmark_on',
-                                      size=(34, 34),
-                                      setting='den labels'
-                                      )
-
-        if game.settings['den labels'] is False:
-            buttons.draw_image_button((x_value, y_value),
-                                      button_name='checkmark_off',
-                                      size=(34, 34),
-                                      setting='den labels',
-                                      )
-
-        if game.settings['den labels'] is True:
-            screen.blit(self.leader_den, (344, 94))
-            screen.blit(self.med_den, (80, 200))
-            screen.blit(self.app_den, (82, 430))
-            screen.blit(self.warrior_den, (590, 430))
-            screen.blit(self.elder_den, (348, 490))
-            screen.blit(self.nursery, (620, 200))
-            screen.blit(self.clearing, (360, 290))
-
-
-        hotkey_assign_1 = 1
-        hotkey_assign_2 = 2
-        for x in game.clan.clan_cats:
-            if not Cat.all_cats[x].dead and Cat.all_cats[
-                    x].in_camp and not Cat.all_cats[x].exiled:
-                buttons.draw_button(Cat.all_cats[x].placement,
-                                    image=Cat.all_cats[x].sprite,
-                                    cat=x,
-                                    cur_screen='profile screen',
-                                    hotkey=[hotkey_assign_1, hotkey_assign_2])
-                hotkey_assign_2 = hotkey_assign_2 + 1
-                if hotkey_assign_2 == 20:
-                    hotkey_assign_1 = hotkey_assign_1 + 1
-                    hotkey_assign_2 = hotkey_assign_1 + 1
-
-        draw_menu_buttons()
-
-        buttons.draw_image_button((343, 625),
-                                  button_name='save_clan',
-                                  text='Save Clan',
-                                  save_clan=True,
-                                  save_settings=True,
-                                  size=(114, 30),
-                                  hotkey=[9])
->>>>>>> abbf60a0
         pygame.draw.rect(screen,
                          color='gray',
                          rect=pygame.Rect(320, 660, 160, 20))
@@ -347,17 +279,9 @@
         for name in self.cat_names:
             name.kill()
 
-<<<<<<< HEAD
     def screen_switches(self):
         #Determine the dead, non-exiled cats. 
         self.dead_cats = [game.clan.instructor]
-=======
-        if game.clan.instructor.df is False:
-            dead_cats = [game.clan.instructor]
-        else:
-            dead_cats = []
-
->>>>>>> abbf60a0
         for x in range(len(Cat.all_cats.values())):
             the_cat = list(Cat.all_cats.values())[x]
             if the_cat.dead and the_cat.ID != game.clan.instructor.ID and not the_cat.exiled and not the_cat.df:
@@ -872,17 +796,13 @@
         for name in self.cat_names:
             name.kill()
 
-<<<<<<< HEAD
     def screen_switches(self):
-        #Determine the dead, non-exiled cats. 
-        self.dead_cats = [game.clan.instructor]
-=======
+        #Determine the dead, non-exiled cats.
         if game.clan.instructor.df is True:
             dead_cats = [game.clan.instructor]
         else:
             dead_cats = []
 
->>>>>>> abbf60a0
         for x in range(len(Cat.all_cats.values())):
             the_cat = list(Cat.all_cats.values())[x]
             if the_cat.dead and the_cat.ID != game.clan.instructor.ID and not the_cat.exiled and the_cat.df:
