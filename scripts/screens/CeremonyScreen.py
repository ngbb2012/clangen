#!/usr/bin/env python3
# -*- coding: ascii -*-
import pygame
import pygame_gui

from scripts.cat.cats import Cat
from scripts.game_structure.game_essentials import game
from scripts.game_structure.ui_elements import UISurfaceImageButton
from scripts.utility import get_text_box_theme
from scripts.utility import ui_scale
from .Screens import Screens
from ..cat.history import History
from ..game_structure.screen_settings import MANAGER
from ..ui.generate_button import ButtonStyles, get_button_dict
from ..ui.get_arrow import get_arrow


class CeremonyScreen(Screens):
    def __init__(self, name=None):
        super().__init__(name)
        self.back_button = None
        self.text = None
        self.scroll_container = None
        self.life_text = None
        self.header = None
        self.the_cat = None

    def screen_switches(self):
        super().screen_switches()
        self.hide_menu_buttons()
        self.show_mute_buttons()

        self.the_cat = Cat.all_cats.get(game.switches["cat"])
        if self.the_cat.status == "leader":
            self.header = pygame_gui.elements.UITextBox(
                str(self.the_cat.name) + "'s Leadership Ceremony",
                ui_scale(pygame.Rect((100, 90), (600, -1))),
                object_id=get_text_box_theme(),
                manager=MANAGER,
            )
        else:
            self.header = pygame_gui.elements.UITextBox(
                str(self.the_cat.name) + " has no ceremonies to view.",
                ui_scale(pygame.Rect((100, 90), (600, -1))),
                object_id=get_text_box_theme(),
                manager=MANAGER,
            )
        if self.the_cat.status == "leader" and not self.the_cat.dead:
            self.life_text = History.get_lead_ceremony(self.the_cat)

        else:
            self.life_text = ""

        self.scroll_container = pygame_gui.elements.UIScrollingContainer(
            ui_scale(pygame.Rect((50, 150), (700, 500))),
            allow_scroll_x=False,
            manager=MANAGER,
        )
        self.text = pygame_gui.elements.UITextBox(
            self.life_text,
            ui_scale(pygame.Rect((0, 0), (650, -1))),
            object_id=get_text_box_theme("#text_box_30_horizleft"),
            container=self.scroll_container,
            manager=MANAGER,
        )
        self.text.disable()
        self.back_button = UISurfaceImageButton(
            ui_scale(pygame.Rect((25, 25), (105, 30))),
            get_arrow(2) + " Back",
            get_button_dict(ButtonStyles.SQUOVAL, (105, 30)),
            object_id="@buttonstyles_squoval",
            manager=MANAGER,
        )
        self.scroll_container.set_scrollable_area_dimensions(
            (
                self.scroll_container.get_relative_rect()[2],
                self.text.rect[3],
            )
        )

    def exit_screen(self):
        self.header.kill()
        del self.header
        self.text.kill()
        del self.text
        self.scroll_container.kill()
        del self.scroll_container
        self.back_button.kill()
        del self.back_button

    def on_use(self):
        super().on_use()

    def handle_event(self, event):
        if event.type == pygame_gui.UI_BUTTON_START_PRESS:
            if event.ui_element == self.back_button:
<<<<<<< HEAD
                self.change_screen("profile screen")

        elif event.type == pygame.KEYDOWN and game.settings["keybinds"]:
=======
                self.change_screen('profile screen')
            else:
                self.mute_button_pressed(event)


        elif event.type == pygame.KEYDOWN and game.settings['keybinds']:
>>>>>>> cadd40e7
            if event.key == pygame.K_ESCAPE:
                self.change_screen("profile screen")
        return<|MERGE_RESOLUTION|>--- conflicted
+++ resolved
@@ -94,18 +94,12 @@
     def handle_event(self, event):
         if event.type == pygame_gui.UI_BUTTON_START_PRESS:
             if event.ui_element == self.back_button:
-<<<<<<< HEAD
                 self.change_screen("profile screen")
-
-        elif event.type == pygame.KEYDOWN and game.settings["keybinds"]:
-=======
-                self.change_screen('profile screen')
             else:
                 self.mute_button_pressed(event)
 
 
-        elif event.type == pygame.KEYDOWN and game.settings['keybinds']:
->>>>>>> cadd40e7
+        elif event.type == pygame.KEYDOWN and game.settings["keybinds"]:
             if event.key == pygame.K_ESCAPE:
                 self.change_screen("profile screen")
         return