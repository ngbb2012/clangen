import pygame
import pygame_gui

from scripts.cat.cats import Cat
from scripts.event_class import Single_Event
from scripts.events import events_class
<<<<<<< HEAD
from scripts.game_structure.game_essentials import game, screen_x, screen_y, MANAGER
from scripts.game_structure.ui_elements import (
    IDImageButton,
    UIImageButton,
    UISurfaceImageButton,
)
from scripts.game_structure.windows import GameOver
from scripts.utility import (
    get_living_clan_cat_count,
    get_text_box_theme,
    ui_scale,
    shorten_text_to_fit,
    clan_symbol_sprite,
    ui_scale_dimensions,
    ui_scale_value,
)
from .Screens import Screens
from ..cat.cats import Cat
from ..game_structure import image_cache
from ..ui.generate_button import ButtonStyles, get_button_dict
=======
from scripts.game_structure import image_cache
from scripts.game_structure.game_essentials import game, MANAGER
from scripts.game_structure.ui_elements import UIImageButton, UIModifiedScrollingContainer, IDImageButton
from scripts.game_structure.windows import GameOver
from scripts.screens.Screens import Screens
from scripts.utility import scale, clan_symbol_sprite, get_text_box_theme, shorten_text_to_fit, \
    get_living_clan_cat_count
>>>>>>> cfcf13b8


class EventsScreen(Screens):
    current_display = "all"
    selected_display = "all"

    all_events = ""
    ceremony_events = ""
    birth_death_events = ""
    relation_events = ""
    health_events = ""
    other_clans_events = ""
    misc_events = ""
    display_text = (
        "<center>See which events are currently happening in the Clan.</center>"
    )
    display_events = []
    tabs = ["all", "ceremony", "birth_death", "relationship", "health", "other_clans", "misc"]

    def __init__(self, name):
        super().__init__(name)

        self.events_thread = None
        self.event_screen_container = None
        self.clan_info = {}
        self.timeskip_button = None

        self.full_event_display_container = None
        self.events_frame = None
        self.event_buttons = {}
        self.alert = {}

        self.event_display = None
        self.event_display_elements = {}
        self.cat_profile_buttons = {}
        self.involved_cat_container = None
        self.involved_cat_buttons = {}

        # Stores the involved cat button that currently has its cat profile buttons open
        self.open_involved_cat_button = None

        self.first_opened = False

    def handle_event(self, event):
        if game.switches["window_open"]:
            return

        # ON HOVER
        if event.type == pygame_gui.UI_BUTTON_ON_HOVERED:
            element = event.ui_element
            if element in self.event_buttons.values():
                for ele in self.event_buttons:
                    if self.event_buttons[ele] == element:
                        x_pos = int(self.alert[ele].get_relative_rect()[0] - 10)
                        y_pos = self.alert[ele].get_relative_rect()[1]
                        self.alert[ele].set_relative_position((x_pos, y_pos))

        # ON UNHOVER
        elif event.type == pygame_gui.UI_BUTTON_ON_UNHOVERED:
            element = event.ui_element
            if element in self.event_buttons.values():
                for ele in self.event_buttons:
                    if self.event_buttons[ele] == element:
                        x_pos = int(self.alert[ele].get_relative_rect()[0] + 10)
                        y_pos = self.alert[ele].get_relative_rect()[1]
                        self.alert[ele].set_relative_position((x_pos, y_pos))

        # ON START BUTTON PRESS
        elif event.type == pygame_gui.UI_BUTTON_START_PRESS:  # this happens on start press to prevent alert movement
            element = event.ui_element
            if element in self.event_buttons.values():
                for ele, val in self.event_buttons.items():
                    if val == element:
                        self.handle_tab_switch(ele)
                        break

        # ON FULL BUTTON PRESS
        elif event.type == pygame_gui.UI_BUTTON_PRESSED:  # everything else on button press to prevent blinking
            element = event.ui_element
            if element == self.timeskip_button:
                self.events_thread = self.loading_screen_start_work(
                    events_class.one_moon
                )
            elif element in self.involved_cat_buttons.values():
                self.make_cat_buttons(element)
            elif element in self.cat_profile_buttons.values():
                self.save_scroll_position()
                game.switches["cat"] = element.ids
                self.change_screen("profile screen")
            else:
                self.save_scroll_position()
                self.menu_button_pressed(event)

        # KEYBIND CONTROLS
        elif game.settings["keybinds"]:
            # ON PRESSING A KEY
            if event.type == pygame.KEYDOWN:
                # LEFT ARROW
                if event.key == pygame.K_LEFT:
                    self.change_screen("patrol screen")
                # RIGHT ARROW
                elif event.key == pygame.K_RIGHT:
                    self.change_screen("camp screen")
                # DOWN AND UP ARROW
                elif event.key == pygame.K_DOWN or event.key == pygame.K_UP:
                    self.handle_tab_select(event.key)
                elif event.key == pygame.K_RETURN:
                    self.handle_tab_switch(self.selected_display)

    def save_scroll_position(self):
        """
        adds current event display vert scroll bar position to game.switches["saved_scroll_positions"] dict
        """
        if self.event_display.vert_scroll_bar:
            game.switches["saved_scroll_positions"][self.current_display] = (
                    self.event_display.vert_scroll_bar.scroll_position
                    / self.event_display.vert_scroll_bar.scrollable_height
            )

    def handle_tab_select(self, event):

        # find next tab based on current tab
        current_index = self.tabs.index(self.selected_display)
        if event == pygame.K_DOWN:
            next_index = current_index + 1
            wrap_index = 0
        else:
            next_index = current_index - 1
            wrap_index = -1

        # unselect the currently selected display
        # unless it matches the current display, we don't want to mess with the state of that button
        if self.current_display != self.selected_display:
            self.event_buttons[self.selected_display].unselect()
            x_pos = int(self.alert[self.selected_display].get_relative_rect()[0] + 10)
            y_pos = self.alert[self.selected_display].get_relative_rect()[1]
            self.alert[self.selected_display].set_relative_position((x_pos, y_pos))

        # find the new selected display
        try:
            self.selected_display = self.tabs[next_index]
        except IndexError:
            self.selected_display = self.tabs[wrap_index]

        # select the new selected display
        # unless it matches the current display, we don't want to mess with the state of that button
        if self.current_display != self.selected_display:
            self.event_buttons[self.selected_display].select()
            x_pos = int(self.alert[self.selected_display].get_relative_rect()[0] - 10)
            y_pos = self.alert[self.selected_display].get_relative_rect()[1]
            self.alert[self.selected_display].set_relative_position((x_pos, y_pos))

    def handle_tab_switch(self, display_type):
        """
        saves current tab scroll position, removes alert, and then switches to the new tab
        """
        self.save_scroll_position()

        self.current_display = display_type
        self.update_list_buttons()

        if display_type == "all":
            self.display_events = self.all_events
        elif display_type == "ceremony":
            self.display_events = self.ceremony_events
        elif display_type == "birth_death":
            self.display_events = self.birth_death_events
        elif display_type == "relationship":
            self.display_events = self.relation_events
        elif display_type == "health":
            self.display_events = self.health_events
        elif display_type == "other_clans":
            self.display_events = self.other_clans_events
        elif display_type == "misc":
            self.display_events = self.misc_events

        self.alert[display_type].hide()

        self.update_events_display()

    def screen_switches(self):
        super().screen_switches()
        # On first open, update display events list
        if not self.first_opened:
            self.first_opened = True
            self.update_display_events_lists()
            self.display_events = self.all_events

<<<<<<< HEAD
        self.clan_symbol = pygame_gui.elements.UIImage(
            ui_scale(pygame.Rect((227, 105), (100, 100))),
            pygame.transform.scale(
                clan_symbol_sprite(game.clan), ui_scale_dimensions((100, 100))
            ),
=======
        self.event_screen_container = pygame_gui.core.UIContainer(
            scale(pygame.Rect((0, 0), (1600, 1400))),
            object_id="#event_screen_container",
            starting_height=1,
            manager=MANAGER
        )

        self.clan_info["symbol"] = pygame_gui.elements.UIImage(
            scale(pygame.Rect((455, 210), (200, 200))),
            pygame.transform.scale(clan_symbol_sprite(game.clan), (200, 200)),
>>>>>>> cfcf13b8
            object_id=f"clan_symbol",
            starting_height=1,
            container=self.event_screen_container,
            manager=MANAGER,
        )

        self.clan_info["heading"] = pygame_gui.elements.UITextBox(
            "Timeskip to progress your Clan's life.",
            ui_scale(pygame.Rect((340, 155), (250, -1))),
            object_id=get_text_box_theme("#text_box_30_horizleft_spacing_95"),
            starting_height=1,
            container=self.event_screen_container,
            manager=MANAGER,
        )

        self.clan_info["season"] = pygame_gui.elements.UITextBox(
            f"Current season: {game.clan.current_season}",
<<<<<<< HEAD
            ui_scale(pygame.Rect((340, 102), (600, 40))),
            object_id=get_text_box_theme("#text_box_30_horizleft_spacing_95"),
=======
            scale(pygame.Rect((680, 205), (1200, 80))),
            object_id=get_text_box_theme("#text_box_30"),
            starting_height=1,
            container=self.event_screen_container,
>>>>>>> cfcf13b8
            manager=MANAGER,
        )
        self.clan_info["age"] = pygame_gui.elements.UITextBox(
            "",
<<<<<<< HEAD
            ui_scale(pygame.Rect((340, 122), (600, 40))),
            object_id=get_text_box_theme("#text_box_30_horizleft_spacing_95"),
            manager=MANAGER,
        )

        self.events_frame = pygame_gui.elements.UIImage(
            ui_scale(pygame.Rect((206, 266), (534, 370))),
            image_cache.load_image(
                "resources/images/event_page_frame.png"
            ).convert_alpha(),
            manager=MANAGER,
        )
        self.events_frame.disable()
        # Set text for Clan age
        if game.clan.age == 1:
            self.clan_age.set_text(f"Clan age: {game.clan.age} moon")
        else:
            self.clan_age.set_text(f"Clan age: {game.clan.age} moons")

        self.timeskip_button = UISurfaceImageButton(
            ui_scale(pygame.Rect((310, 218), (180, 30))),
            "Timeskip One Moon",
            get_button_dict(ButtonStyles.SQUOVAL, (180, 30)),
            object_id="@buttonstyles_squoval",
            manager=MANAGER,
        )

        # Sets up the buttons to switch between the event types.
        self.all_events_button = UIImageButton(
            ui_scale(pygame.Rect((60, 285), (150, 30))),
            "",
            object_id="#all_events_button",
            manager=MANAGER,
        )
        self.ceremonies_events_button = UIImageButton(
            ui_scale(pygame.Rect((60, 336), (150, 30))),
            "",
            object_id="#ceremony_events_button",
            manager=MANAGER,
        )
        self.birth_death_events_button = UIImageButton(
            ui_scale(pygame.Rect((60, 386), (150, 30))),
            "",
            object_id="#birth_death_events_button",
            manager=MANAGER,
        )
        self.relationship_events_button = UIImageButton(
            ui_scale(pygame.Rect((60, 436), (150, 30))),
            "",
            object_id="#relationship_events_button",
        )
        self.health_events_button = UIImageButton(
            ui_scale(pygame.Rect((60, 486), (150, 30))),
            "",
            object_id="#health_events_button",
            manager=MANAGER,
        )
        self.other_clans_events_button = UIImageButton(
            ui_scale(pygame.Rect((60, 536), (150, 30))),
            "",
            object_id="#other_clans_events_button",
            manager=MANAGER,
        )
        self.misc_events_button = UIImageButton(
            ui_scale(pygame.Rect((60, 586), (150, 30))),
            "",
            object_id="#misc_events_button",
=======
            scale(pygame.Rect((680, 245), (1200, 80))),
            object_id=get_text_box_theme("#text_box_30"),
            starting_height=1,
            container=self.event_screen_container,
            manager=MANAGER,
        )

        # Set text for Clan age
        if game.clan.age == 1:
            self.clan_info["age"].set_text(f"Clan age: {game.clan.age} moon")
        if game.clan.age != 1:
            self.clan_info["age"].set_text(f"Clan age: {game.clan.age} moons")

        self.timeskip_button = UIImageButton(
            scale(pygame.Rect((620, 436), (360, 60))),
            "",
            object_id="#timeskip_button",
            starting_height=1,
            container=self.event_screen_container,
            manager=MANAGER,
        )

        self.full_event_display_container = pygame_gui.core.UIContainer(
            scale(pygame.Rect((90, 532), (1400, 1400))),
            object_id="#event_display_container",
            starting_height=1,
            container=self.event_screen_container,
            manager=MANAGER
        )
        self.events_frame = pygame_gui.elements.UIImage(
            scale(pygame.Rect((322, 0), (1068, 740))),
            image_cache.load_image(
                "resources/images/event_page_frame.png"
            ).convert_alpha(),
            object_id="#events_frame",
            starting_height=2,
            container=self.full_event_display_container,
>>>>>>> cfcf13b8
            manager=MANAGER,
        )

        y_pos = 0
        for event_type in self.tabs:
            self.event_buttons[f"{event_type}"] = UIImageButton(
                scale(pygame.Rect((30, 38 + y_pos), (300, 60))),
                "",
                object_id=f"#{event_type}_events_button",
                starting_height=1,
                container=self.full_event_display_container,
                manager=MANAGER
            )

            if event_type:
                self.alert[f"{event_type}"] = pygame_gui.elements.UIImage(
                    scale(pygame.Rect((20, 48 + y_pos), (8, 44))),
                    pygame.transform.scale(
                        image_cache.load_image("resources/images/alert_mark.png"), (8, 44)
                    ),
                    container=self.full_event_display_container,
                    object_id=f"alert_mark_{event_type}",
                    manager=MANAGER,
                    visible=False
                )

            y_pos += 100

        self.event_buttons[self.current_display].disable()

        self.make_event_scrolling_container()
        self.open_involved_cat_button = None
        self.update_events_display()

        # Draw and disable the correct menu buttons.
        self.set_disabled_menu_buttons(["events_screen"])
        self.update_heading_text(f"{game.clan.name}Clan")
        self.show_menu_buttons()

    def make_event_scrolling_container(self):
        """
        kills and recreates the self.event_display container
        """
        if self.event_display:
            self.event_display.kill()

        self.event_display = UIModifiedScrollingContainer(
            scale(pygame.Rect((432, 552), (1080, 700))),
            object_id="#event_display",
            starting_height=3,
            manager=MANAGER,
            allow_scroll_y=True
        )

    def make_cat_buttons(self, button_pressed):
        """Makes the buttons that take you to the profile."""

        # Check if the button you pressed doesn't have its cat profile buttons currently displayed.
        # if it does, clear the cat profile buttons
        if self.open_involved_cat_button == button_pressed:
            self.open_involved_cat_button = None
            for ele in self.cat_profile_buttons:
                self.cat_profile_buttons[ele].kill()
            self.cat_profile_buttons = {}
            return

<<<<<<< HEAD
    def on_use(self):
        super().on_use()
        self.loading_screen_on_use(self.events_thread, self.timeskip_done)
=======
        # If it doesn't have its buttons displayed, set the current open involved_cat_button to the pressed button,
        # clear all other buttons, and open the cat profile buttons.
        self.open_involved_cat_button = button_pressed
        if self.involved_cat_container:
            self.involved_cat_container.kill()

        x_pos = 655
        if game.settings["fullscreen"]:
            y_pos = button_pressed.get_relative_rect()[1]
        else:
            y_pos = button_pressed.get_relative_rect()[1] * 2
>>>>>>> cfcf13b8

        self.involved_cat_container = UIModifiedScrollingContainer(
            scale(pygame.Rect((20, y_pos), (890, 108))),
            starting_height=3,
            object_id="#involved_cat_container",
            container=self.event_display,
            manager=MANAGER,
            allow_scroll_x=True
        )

        if game.settings["fullscreen"]:
            fullscreen_modifier = 0
        else:
            fullscreen_modifier = 1

        for i, cat_id in enumerate(button_pressed.ids):
            cat_ob = Cat.fetch_cat(cat_id)
            if cat_ob:
                # Shorten name if needed
                name = str(cat_ob.name)
                short_name = shorten_text_to_fit(name, 195, 26)

                self.cat_profile_buttons[f"profile_button{i}"] = IDImageButton(
                    scale(pygame.Rect((x_pos, 4), (232, 60))),
                    text=short_name,
                    ids=cat_id,
                    container=self.involved_cat_container,
                    object_id="#events_cat_profile_button",
                    layer_starting_height=1,
                    manager=MANAGER,
                )

                x_pos += -255
                if x_pos < 0:
                    x_pos += 54 * fullscreen_modifier
                    if i > 2:
                        x_pos += 73 * fullscreen_modifier

        self.involved_cat_container.set_view_container_dimensions(
            (self.involved_cat_container.get_relative_rect()[2], self.event_display.get_relative_rect()[3]))

    def exit_screen(self):
        self.event_display.kill()  # event display isn't put in the screen container due to lag issues
        self.event_screen_container.kill()

    def update_display_events_lists(self):
        """
        Categorize events from game.cur_events_list into display categories for screen
        """

        self.all_events = [
            x for x in game.cur_events_list if "interaction" not in x.types
        ]
        self.ceremony_events = [
            x for x in game.cur_events_list if "ceremony" in x.types
        ]
<<<<<<< HEAD
        if self.ceremony_events:
            self.ceremony_alert = pygame_gui.elements.UIImage(
                ui_scale(pygame.Rect((55, 340), (4, 22))),
                pygame.transform.scale(
                    image_cache.load_image("resources/images/alert_mark.png"), (8, 44)
                ),
                manager=MANAGER,
            )

        if self.birth_death_alert:
            self.birth_death_alert.kill()
        self.birth_death_events_button.enable()
        self.birth_death_events = [
            x for x in game.cur_events_list if "birth_death" in x.types
        ]
        if self.birth_death_events:
            self.birth_death_alert = pygame_gui.elements.UIImage(
                ui_scale(pygame.Rect((55, 390), (4, 22))),
                pygame.transform.scale(
                    image_cache.load_image("resources/images/alert_mark.png"), (8, 44)
                ),
                manager=MANAGER,
            )

        if self.relation_alert:
            self.relation_alert.kill()
        self.relationship_events_button.enable()
        self.relation_events = [
            x for x in game.cur_events_list if "relation" in x.types
        ]
        if self.relation_events:
            self.relation_alert = pygame_gui.elements.UIImage(
                ui_scale(pygame.Rect((55, 440), (4, 22))),
                pygame.transform.scale(
                    image_cache.load_image("resources/images/alert_mark.png"), (8, 44)
                ),
                manager=MANAGER,
            )

        if self.health_alert:
            self.health_alert.kill()
        self.health_events_button.enable()
        self.health_events = [x for x in game.cur_events_list if "health" in x.types]
        if self.health_events:
            self.health_alert = pygame_gui.elements.UIImage(
                ui_scale(pygame.Rect((55, 490), (4, 22))),
                pygame.transform.scale(
                    image_cache.load_image("resources/images/alert_mark.png"), (8, 44)
                ),
                manager=MANAGER,
            )

        if self.other_clans_alert:
            self.other_clans_alert.kill()
        self.other_clans_events_button.enable()
        self.other_clans_events = [
            x for x in game.cur_events_list if "other_clans" in x.types
        ]
        if self.other_clans_events:
            self.other_clans_alert = pygame_gui.elements.UIImage(
                ui_scale(pygame.Rect((55, 540), (4, 22))),
                pygame.transform.scale(
                    image_cache.load_image("resources/images/alert_mark.png"), (8, 44)
                ),
                manager=MANAGER,
            )

        if self.misc_alert:
            self.misc_alert.kill()
        self.misc_events_button.enable()
        self.misc_events = [x for x in game.cur_events_list if "misc" in x.types]
        if self.misc_events:
            self.misc_alert = pygame_gui.elements.UIImage(
                ui_scale(pygame.Rect((55, 590), (4, 22))),
                pygame.transform.scale(
                    image_cache.load_image("resources/images/alert_mark.png"), (8, 44)
                ),
                manager=MANAGER,
            )

        if self.event_display_type == "all events":
            # if events list is empty, add a single message the says nothing interesting happened
            if not self.all_events:
                self.all_events.append(
                    Single_Event("Nothing interesting happened this moon.")
                )
            self.display_events = self.all_events
        elif self.event_display_type == "ceremony events":
            self.display_events = self.ceremony_events
        elif self.event_display_type == "birth death events":
            self.display_events = self.birth_death_events
        elif self.event_display_type == "relationship events":
            self.display_events = self.relation_events
        elif self.event_display_type == "health events":
            self.display_events = self.health_events
        elif self.event_display_type == "other clans events":
            self.display_events = self.other_clans_events
        elif self.event_display_type == "misc events":
            self.display_events = self.misc_events

        self.update_events_display()
        self.show_menu_buttons()

    def update_list_buttons(self, current_list, current_alert=None):
        """handles the disabling and enabling of the list buttons"""

        # enable all the buttons
        self.all_events_button.enable()
        self.ceremonies_events_button.enable()
        self.birth_death_events_button.enable()
        self.relationship_events_button.enable()
        self.health_events_button.enable()
        self.other_clans_events_button.enable()
        self.misc_events_button.enable()

        # disable the current button
        current_list.disable()
        if current_alert:
            current_alert.kill()
=======
        self.birth_death_events = [
            x for x in game.cur_events_list if "birth_death" in x.types
        ]
        self.relation_events = [
            x for x in game.cur_events_list if "relation" in x.types
        ]
        self.health_events = [
            x for x in game.cur_events_list if "health" in x.types
        ]
        self.other_clans_events = [
            x for x in game.cur_events_list if "other_clans" in x.types
        ]
        self.misc_events = [
            x for x in game.cur_events_list if "misc" in x.types
        ]
>>>>>>> cfcf13b8

    def update_events_display(self):
        """
        Kills and recreates the event display, updates the clan info, sets the event display scroll position if it was
        previously saved
        """

        # UPDATE CLAN INFO
        self.clan_info["season"].set_text(f"Current season: {game.clan.current_season}")
        if game.clan.age == 1:
            self.clan_info["age"].set_text(f"Clan age: {game.clan.age} moon")
        else:
            self.clan_info["age"].set_text(f"Clan age: {game.clan.age} moons")

        self.make_event_scrolling_container()

        for ele in self.event_display_elements:
            self.event_display_elements[ele].kill()
        self.event_display_elements = {}

        for ele in self.cat_profile_buttons:
            self.cat_profile_buttons[ele].kill()
        self.cat_profile_buttons = {}

        for ele in self.involved_cat_buttons:
            self.involved_cat_buttons[ele].kill()
        self.involved_cat_buttons = {}

        # Stop if Clan is new, so that events from previously loaded Clan don't show up
        if game.clan.age == 0:
            return

<<<<<<< HEAD
        # Make display, with buttons and all that.
        box_length = self.event_container.get_relative_rect()[2]
        i = 0
        y = 0
        padding = ui_scale_value(35)
        button_size = ui_scale_value(34)
        button_padding = ui_scale_value(40)
        for ev in self.display_events:
            if isinstance(ev.text, str):  # Check to make sure text is a string.
                self.display_events_elements[
                    "event" + str(i)
                ] = pygame_gui.elements.UITextBox(
                    ev.text,
                    pygame.Rect((0, y), (box_length - ui_scale_value(20), -1)),
                    object_id=get_text_box_theme("#text_box_30_horizleft"),
                    container=self.event_container,
                    starting_height=2,
                    manager=MANAGER,
                )
                self.display_events_elements["event" + str(i)].disable()
                # Find the next y-height by finding the height of the text box, and adding 35 for the cats button

                if i % 2 == 0:
                    if game.settings["dark mode"]:
                        self.display_events_elements[
                            "shading" + str(i)
                        ] = pygame_gui.elements.UIImage(
                            pygame.Rect(
                                (0, y),
                                (
                                    box_length + ui_scale_value(10),
                                    self.display_events_elements[
                                        "event" + str(i)
                                    ].get_relative_rect()[3]
                                    + padding,
                                ),
                            ),
                            image_cache.load_image("resources/images/shading_dark.png"),
                            container=self.event_container,
                            manager=MANAGER,
                        )
                    else:
                        self.display_events_elements[
                            "shading" + str(i)
                        ] = pygame_gui.elements.UIImage(
                            pygame.Rect(
                                (0, y),
                                (
                                    box_length + ui_scale_value(10),
                                    self.display_events_elements[
                                        "event" + str(i)
                                    ].get_relative_rect()[3]
                                    + padding,
                                ),
                            ),
                            image_cache.load_image("resources/images/shading.png"),
                            container=self.event_container,
                            manager=MANAGER,
                        )

                    self.display_events_elements["shading" + str(i)].disable()

                y += self.display_events_elements["event" + str(i)].get_relative_rect()[
                    3
                ]

                self.involved_cat_buttons.append(
                    IDImageButton(
                        pygame.Rect(
                            (
                                self.event_container.get_relative_rect()[2]
                                - button_padding,
                                y - 10,
                            ),
                            (button_size, button_size),
                        ),
                        ids=ev.cats_involved,
                        container=self.event_container,
                        layer_starting_height=2,
                        object_id="#events_cat_button",
                        manager=MANAGER,
                    )
                )

                y += ui_scale_value(34)
                i += 1
=======
        y_pos = 0

        for i, event_object in enumerate(self.display_events):
            # checking that text is a string
            if not isinstance(event_object.text, str):
                print(f"Incorrectly Formatted Event: {event_object.text}, {type(event_object)}")
                continue

            # TEXT BOX
            self.event_display_elements[f"event{i}"] = pygame_gui.elements.UITextBox(
                event_object.text,
                scale(pygame.Rect((0, y_pos), (1018, -1))),
                object_id=get_text_box_theme("#text_box_30_horizleft"),
                starting_height=2,
                container=self.event_display,
                manager=MANAGER
            )

            if game.settings["fullscreen"]:
                text_box_len = self.event_display_elements[f"event{i}"].get_relative_rect()[3]
            else:
                text_box_len = self.event_display_elements[f"event{i}"].get_relative_rect()[3] * 2

            # SHADING
            if i % 2 == 0:
                image_path = "resources/images/shading"
                if game.settings["dark mode"]:
                    image_path += "_dark.png"
                else:
                    image_path += ".png"

                if event_object.cats_involved:
                    y_len = text_box_len + 125
                else:
                    y_len = text_box_len + 45

                self.event_display_elements[f"shading{i}"] = pygame_gui.elements.UIImage(
                    scale(pygame.Rect((0, y_pos), (1028, y_len))),
                    image_cache.load_image(image_path),
                    starting_height=1,
                    object_id=f"shading{i}",
                    container=self.event_display,
                    manager=MANAGER
                )
                self.event_display_elements[f"shading{i}"].disable()

            if event_object.cats_involved:
                # INVOLVED CAT BUTTON
                y_pos += text_box_len + 15

                self.involved_cat_buttons[f"cat_button{i}"] = IDImageButton(
                    scale(pygame.Rect((928, y_pos), (68, 68))),
                    ids=event_object.cats_involved,
                    layer_starting_height=3,
                    object_id="#events_cat_button",
                    container=self.event_display,
                    manager=MANAGER
                )

                y_pos += 110
>>>>>>> cfcf13b8
            else:
                y_pos += text_box_len + 45

        # this HAS TO UPDATE before saved scroll position can be set
        self.event_display.scrollable_container.update(1)

        # don't ask me why we have to redefine these dimensions, we just do
        # otherwise the scroll position save will break
        self.event_display.set_dimensions(
            (self.event_display.get_relative_rect()[2], self.event_display.get_relative_rect()[3]))

        # set saved scroll position
        if game.switches["saved_scroll_positions"].get(self.current_display):
            self.event_display.vert_scroll_bar.set_scroll_from_start_percentage(
                game.switches["saved_scroll_positions"][self.current_display]
            )

    def update_list_buttons(self):
        """
        re-enable all event tab buttons, then disable the currently selected tab
        """
        for ele in self.event_buttons:
            self.event_buttons[ele].enable()

        self.event_buttons[self.current_display].disable()

    def on_use(self):
        self.loading_screen_on_use(self.events_thread, self.timeskip_done)
        pass

    def timeskip_done(self):
        """Various sorting and other tasks that must be done with the timeskip is over."""

        game.switches["saved_scroll_positions"] = {}

        if get_living_clan_cat_count(Cat) == 0:
            GameOver("events screen")

        self.update_display_events_lists()

        self.current_display = "all"
        self.event_buttons["all"].disable()

        for tab in self.event_buttons:
            if tab != "all":
                self.event_buttons[tab].enable()

        if not self.all_events:
            self.all_events.append(
                Single_Event("Nothing interesting happened this moon.")
            )

<<<<<<< HEAD
            i = 1
            for ev in button_pressed.ids:
                cat_ob = Cat.fetch_cat(ev)
                if cat_ob:
                    # Shorten name if needed
                    name = str(cat_ob.name)
                    short_name = shorten_text_to_fit(name, 97, 13)

                    self.cat_profile_buttons.append(
                        IDImageButton(
                            pygame.Rect(
                                (
                                    pressed_button_pos[0]
                                    - (240 / 1600 * screen_x * i)
                                    - 1,
                                    pressed_button_pos[1] + 4,
                                ),
                                (232 / 1600 * screen_x, 60 / 1400 * screen_y),
                            ),
                            text=short_name,
                            ids=ev,
                            container=self.event_container,
                            object_id="#events_cat_profile_button",
                            layer_starting_height=2,
                            manager=MANAGER,
                        )
                    )
                    # There is only room for about four buttons.
                    if i > 3:
                        break
                    i += 1
=======
        self.display_events = self.all_events
>>>>>>> cfcf13b8

        if self.ceremony_events:
            self.alert["ceremony"].show()
        else:
            self.alert["ceremony"].hide()

        if self.birth_death_events:
            self.alert["birth_death"].show()
        else:
            self.alert["birth_death"].hide()

        if self.relation_events:
            self.alert["relationship"].show()
        else:
            self.alert["relationship"].hide()

<<<<<<< HEAD
    def make_events_container(self):
        """In its own function so that there is only one place the box size is set"""
        self.event_container = pygame_gui.elements.UIScrollingContainer(
            ui_scale(pygame.Rect((216, 276), (514, 350))),
            allow_scroll_x=False,
            manager=MANAGER,
        )
=======
        if self.health_events:
            self.alert["health"].show()
        else:
            self.alert["health"].hide()

        if self.other_clans_events:
            self.alert["other_clans"].show()
        else:
            self.alert["other_clans"].hide()

        if self.misc_events:
            self.alert["misc"].show()
        else:
            self.alert["misc"].hide()

        self.update_events_display()
>>>>>>> cfcf13b8
<|MERGE_RESOLUTION|>--- conflicted
+++ resolved
@@ -4,28 +4,6 @@
 from scripts.cat.cats import Cat
 from scripts.event_class import Single_Event
 from scripts.events import events_class
-<<<<<<< HEAD
-from scripts.game_structure.game_essentials import game, screen_x, screen_y, MANAGER
-from scripts.game_structure.ui_elements import (
-    IDImageButton,
-    UIImageButton,
-    UISurfaceImageButton,
-)
-from scripts.game_structure.windows import GameOver
-from scripts.utility import (
-    get_living_clan_cat_count,
-    get_text_box_theme,
-    ui_scale,
-    shorten_text_to_fit,
-    clan_symbol_sprite,
-    ui_scale_dimensions,
-    ui_scale_value,
-)
-from .Screens import Screens
-from ..cat.cats import Cat
-from ..game_structure import image_cache
-from ..ui.generate_button import ButtonStyles, get_button_dict
-=======
 from scripts.game_structure import image_cache
 from scripts.game_structure.game_essentials import game, MANAGER
 from scripts.game_structure.ui_elements import UIImageButton, UIModifiedScrollingContainer, IDImageButton
@@ -33,7 +11,6 @@
 from scripts.screens.Screens import Screens
 from scripts.utility import scale, clan_symbol_sprite, get_text_box_theme, shorten_text_to_fit, \
     get_living_clan_cat_count
->>>>>>> cfcf13b8
 
 
 class EventsScreen(Screens):
@@ -215,20 +192,12 @@
         self.update_events_display()
 
     def screen_switches(self):
-        super().screen_switches()
         # On first open, update display events list
         if not self.first_opened:
             self.first_opened = True
             self.update_display_events_lists()
             self.display_events = self.all_events
 
-<<<<<<< HEAD
-        self.clan_symbol = pygame_gui.elements.UIImage(
-            ui_scale(pygame.Rect((227, 105), (100, 100))),
-            pygame.transform.scale(
-                clan_symbol_sprite(game.clan), ui_scale_dimensions((100, 100))
-            ),
-=======
         self.event_screen_container = pygame_gui.core.UIContainer(
             scale(pygame.Rect((0, 0), (1600, 1400))),
             object_id="#event_screen_container",
@@ -239,7 +208,6 @@
         self.clan_info["symbol"] = pygame_gui.elements.UIImage(
             scale(pygame.Rect((455, 210), (200, 200))),
             pygame.transform.scale(clan_symbol_sprite(game.clan), (200, 200)),
->>>>>>> cfcf13b8
             object_id=f"clan_symbol",
             starting_height=1,
             container=self.event_screen_container,
@@ -248,7 +216,7 @@
 
         self.clan_info["heading"] = pygame_gui.elements.UITextBox(
             "Timeskip to progress your Clan's life.",
-            ui_scale(pygame.Rect((340, 155), (250, -1))),
+            scale(pygame.Rect((680, 310), (500, -1))),
             object_id=get_text_box_theme("#text_box_30_horizleft_spacing_95"),
             starting_height=1,
             container=self.event_screen_container,
@@ -257,88 +225,14 @@
 
         self.clan_info["season"] = pygame_gui.elements.UITextBox(
             f"Current season: {game.clan.current_season}",
-<<<<<<< HEAD
-            ui_scale(pygame.Rect((340, 102), (600, 40))),
-            object_id=get_text_box_theme("#text_box_30_horizleft_spacing_95"),
-=======
             scale(pygame.Rect((680, 205), (1200, 80))),
             object_id=get_text_box_theme("#text_box_30"),
             starting_height=1,
             container=self.event_screen_container,
->>>>>>> cfcf13b8
             manager=MANAGER,
         )
         self.clan_info["age"] = pygame_gui.elements.UITextBox(
             "",
-<<<<<<< HEAD
-            ui_scale(pygame.Rect((340, 122), (600, 40))),
-            object_id=get_text_box_theme("#text_box_30_horizleft_spacing_95"),
-            manager=MANAGER,
-        )
-
-        self.events_frame = pygame_gui.elements.UIImage(
-            ui_scale(pygame.Rect((206, 266), (534, 370))),
-            image_cache.load_image(
-                "resources/images/event_page_frame.png"
-            ).convert_alpha(),
-            manager=MANAGER,
-        )
-        self.events_frame.disable()
-        # Set text for Clan age
-        if game.clan.age == 1:
-            self.clan_age.set_text(f"Clan age: {game.clan.age} moon")
-        else:
-            self.clan_age.set_text(f"Clan age: {game.clan.age} moons")
-
-        self.timeskip_button = UISurfaceImageButton(
-            ui_scale(pygame.Rect((310, 218), (180, 30))),
-            "Timeskip One Moon",
-            get_button_dict(ButtonStyles.SQUOVAL, (180, 30)),
-            object_id="@buttonstyles_squoval",
-            manager=MANAGER,
-        )
-
-        # Sets up the buttons to switch between the event types.
-        self.all_events_button = UIImageButton(
-            ui_scale(pygame.Rect((60, 285), (150, 30))),
-            "",
-            object_id="#all_events_button",
-            manager=MANAGER,
-        )
-        self.ceremonies_events_button = UIImageButton(
-            ui_scale(pygame.Rect((60, 336), (150, 30))),
-            "",
-            object_id="#ceremony_events_button",
-            manager=MANAGER,
-        )
-        self.birth_death_events_button = UIImageButton(
-            ui_scale(pygame.Rect((60, 386), (150, 30))),
-            "",
-            object_id="#birth_death_events_button",
-            manager=MANAGER,
-        )
-        self.relationship_events_button = UIImageButton(
-            ui_scale(pygame.Rect((60, 436), (150, 30))),
-            "",
-            object_id="#relationship_events_button",
-        )
-        self.health_events_button = UIImageButton(
-            ui_scale(pygame.Rect((60, 486), (150, 30))),
-            "",
-            object_id="#health_events_button",
-            manager=MANAGER,
-        )
-        self.other_clans_events_button = UIImageButton(
-            ui_scale(pygame.Rect((60, 536), (150, 30))),
-            "",
-            object_id="#other_clans_events_button",
-            manager=MANAGER,
-        )
-        self.misc_events_button = UIImageButton(
-            ui_scale(pygame.Rect((60, 586), (150, 30))),
-            "",
-            object_id="#misc_events_button",
-=======
             scale(pygame.Rect((680, 245), (1200, 80))),
             object_id=get_text_box_theme("#text_box_30"),
             starting_height=1,
@@ -376,7 +270,6 @@
             object_id="#events_frame",
             starting_height=2,
             container=self.full_event_display_container,
->>>>>>> cfcf13b8
             manager=MANAGER,
         )
 
@@ -443,11 +336,6 @@
             self.cat_profile_buttons = {}
             return
 
-<<<<<<< HEAD
-    def on_use(self):
-        super().on_use()
-        self.loading_screen_on_use(self.events_thread, self.timeskip_done)
-=======
         # If it doesn't have its buttons displayed, set the current open involved_cat_button to the pressed button,
         # clear all other buttons, and open the cat profile buttons.
         self.open_involved_cat_button = button_pressed
@@ -459,7 +347,6 @@
             y_pos = button_pressed.get_relative_rect()[1]
         else:
             y_pos = button_pressed.get_relative_rect()[1] * 2
->>>>>>> cfcf13b8
 
         self.involved_cat_container = UIModifiedScrollingContainer(
             scale(pygame.Rect((20, y_pos), (890, 108))),
@@ -516,143 +403,21 @@
         self.ceremony_events = [
             x for x in game.cur_events_list if "ceremony" in x.types
         ]
-<<<<<<< HEAD
-        if self.ceremony_events:
-            self.ceremony_alert = pygame_gui.elements.UIImage(
-                ui_scale(pygame.Rect((55, 340), (4, 22))),
-                pygame.transform.scale(
-                    image_cache.load_image("resources/images/alert_mark.png"), (8, 44)
-                ),
-                manager=MANAGER,
-            )
-
-        if self.birth_death_alert:
-            self.birth_death_alert.kill()
-        self.birth_death_events_button.enable()
         self.birth_death_events = [
             x for x in game.cur_events_list if "birth_death" in x.types
         ]
-        if self.birth_death_events:
-            self.birth_death_alert = pygame_gui.elements.UIImage(
-                ui_scale(pygame.Rect((55, 390), (4, 22))),
-                pygame.transform.scale(
-                    image_cache.load_image("resources/images/alert_mark.png"), (8, 44)
-                ),
-                manager=MANAGER,
-            )
-
-        if self.relation_alert:
-            self.relation_alert.kill()
-        self.relationship_events_button.enable()
         self.relation_events = [
             x for x in game.cur_events_list if "relation" in x.types
         ]
-        if self.relation_events:
-            self.relation_alert = pygame_gui.elements.UIImage(
-                ui_scale(pygame.Rect((55, 440), (4, 22))),
-                pygame.transform.scale(
-                    image_cache.load_image("resources/images/alert_mark.png"), (8, 44)
-                ),
-                manager=MANAGER,
-            )
-
-        if self.health_alert:
-            self.health_alert.kill()
-        self.health_events_button.enable()
-        self.health_events = [x for x in game.cur_events_list if "health" in x.types]
-        if self.health_events:
-            self.health_alert = pygame_gui.elements.UIImage(
-                ui_scale(pygame.Rect((55, 490), (4, 22))),
-                pygame.transform.scale(
-                    image_cache.load_image("resources/images/alert_mark.png"), (8, 44)
-                ),
-                manager=MANAGER,
-            )
-
-        if self.other_clans_alert:
-            self.other_clans_alert.kill()
-        self.other_clans_events_button.enable()
+        self.health_events = [
+            x for x in game.cur_events_list if "health" in x.types
+        ]
         self.other_clans_events = [
             x for x in game.cur_events_list if "other_clans" in x.types
         ]
-        if self.other_clans_events:
-            self.other_clans_alert = pygame_gui.elements.UIImage(
-                ui_scale(pygame.Rect((55, 540), (4, 22))),
-                pygame.transform.scale(
-                    image_cache.load_image("resources/images/alert_mark.png"), (8, 44)
-                ),
-                manager=MANAGER,
-            )
-
-        if self.misc_alert:
-            self.misc_alert.kill()
-        self.misc_events_button.enable()
-        self.misc_events = [x for x in game.cur_events_list if "misc" in x.types]
-        if self.misc_events:
-            self.misc_alert = pygame_gui.elements.UIImage(
-                ui_scale(pygame.Rect((55, 590), (4, 22))),
-                pygame.transform.scale(
-                    image_cache.load_image("resources/images/alert_mark.png"), (8, 44)
-                ),
-                manager=MANAGER,
-            )
-
-        if self.event_display_type == "all events":
-            # if events list is empty, add a single message the says nothing interesting happened
-            if not self.all_events:
-                self.all_events.append(
-                    Single_Event("Nothing interesting happened this moon.")
-                )
-            self.display_events = self.all_events
-        elif self.event_display_type == "ceremony events":
-            self.display_events = self.ceremony_events
-        elif self.event_display_type == "birth death events":
-            self.display_events = self.birth_death_events
-        elif self.event_display_type == "relationship events":
-            self.display_events = self.relation_events
-        elif self.event_display_type == "health events":
-            self.display_events = self.health_events
-        elif self.event_display_type == "other clans events":
-            self.display_events = self.other_clans_events
-        elif self.event_display_type == "misc events":
-            self.display_events = self.misc_events
-
-        self.update_events_display()
-        self.show_menu_buttons()
-
-    def update_list_buttons(self, current_list, current_alert=None):
-        """handles the disabling and enabling of the list buttons"""
-
-        # enable all the buttons
-        self.all_events_button.enable()
-        self.ceremonies_events_button.enable()
-        self.birth_death_events_button.enable()
-        self.relationship_events_button.enable()
-        self.health_events_button.enable()
-        self.other_clans_events_button.enable()
-        self.misc_events_button.enable()
-
-        # disable the current button
-        current_list.disable()
-        if current_alert:
-            current_alert.kill()
-=======
-        self.birth_death_events = [
-            x for x in game.cur_events_list if "birth_death" in x.types
-        ]
-        self.relation_events = [
-            x for x in game.cur_events_list if "relation" in x.types
-        ]
-        self.health_events = [
-            x for x in game.cur_events_list if "health" in x.types
-        ]
-        self.other_clans_events = [
-            x for x in game.cur_events_list if "other_clans" in x.types
-        ]
         self.misc_events = [
             x for x in game.cur_events_list if "misc" in x.types
         ]
->>>>>>> cfcf13b8
 
     def update_events_display(self):
         """
@@ -685,94 +450,6 @@
         if game.clan.age == 0:
             return
 
-<<<<<<< HEAD
-        # Make display, with buttons and all that.
-        box_length = self.event_container.get_relative_rect()[2]
-        i = 0
-        y = 0
-        padding = ui_scale_value(35)
-        button_size = ui_scale_value(34)
-        button_padding = ui_scale_value(40)
-        for ev in self.display_events:
-            if isinstance(ev.text, str):  # Check to make sure text is a string.
-                self.display_events_elements[
-                    "event" + str(i)
-                ] = pygame_gui.elements.UITextBox(
-                    ev.text,
-                    pygame.Rect((0, y), (box_length - ui_scale_value(20), -1)),
-                    object_id=get_text_box_theme("#text_box_30_horizleft"),
-                    container=self.event_container,
-                    starting_height=2,
-                    manager=MANAGER,
-                )
-                self.display_events_elements["event" + str(i)].disable()
-                # Find the next y-height by finding the height of the text box, and adding 35 for the cats button
-
-                if i % 2 == 0:
-                    if game.settings["dark mode"]:
-                        self.display_events_elements[
-                            "shading" + str(i)
-                        ] = pygame_gui.elements.UIImage(
-                            pygame.Rect(
-                                (0, y),
-                                (
-                                    box_length + ui_scale_value(10),
-                                    self.display_events_elements[
-                                        "event" + str(i)
-                                    ].get_relative_rect()[3]
-                                    + padding,
-                                ),
-                            ),
-                            image_cache.load_image("resources/images/shading_dark.png"),
-                            container=self.event_container,
-                            manager=MANAGER,
-                        )
-                    else:
-                        self.display_events_elements[
-                            "shading" + str(i)
-                        ] = pygame_gui.elements.UIImage(
-                            pygame.Rect(
-                                (0, y),
-                                (
-                                    box_length + ui_scale_value(10),
-                                    self.display_events_elements[
-                                        "event" + str(i)
-                                    ].get_relative_rect()[3]
-                                    + padding,
-                                ),
-                            ),
-                            image_cache.load_image("resources/images/shading.png"),
-                            container=self.event_container,
-                            manager=MANAGER,
-                        )
-
-                    self.display_events_elements["shading" + str(i)].disable()
-
-                y += self.display_events_elements["event" + str(i)].get_relative_rect()[
-                    3
-                ]
-
-                self.involved_cat_buttons.append(
-                    IDImageButton(
-                        pygame.Rect(
-                            (
-                                self.event_container.get_relative_rect()[2]
-                                - button_padding,
-                                y - 10,
-                            ),
-                            (button_size, button_size),
-                        ),
-                        ids=ev.cats_involved,
-                        container=self.event_container,
-                        layer_starting_height=2,
-                        object_id="#events_cat_button",
-                        manager=MANAGER,
-                    )
-                )
-
-                y += ui_scale_value(34)
-                i += 1
-=======
         y_pos = 0
 
         for i, event_object in enumerate(self.display_events):
@@ -833,7 +510,6 @@
                 )
 
                 y_pos += 110
->>>>>>> cfcf13b8
             else:
                 y_pos += text_box_len + 45
 
@@ -886,41 +562,7 @@
                 Single_Event("Nothing interesting happened this moon.")
             )
 
-<<<<<<< HEAD
-            i = 1
-            for ev in button_pressed.ids:
-                cat_ob = Cat.fetch_cat(ev)
-                if cat_ob:
-                    # Shorten name if needed
-                    name = str(cat_ob.name)
-                    short_name = shorten_text_to_fit(name, 97, 13)
-
-                    self.cat_profile_buttons.append(
-                        IDImageButton(
-                            pygame.Rect(
-                                (
-                                    pressed_button_pos[0]
-                                    - (240 / 1600 * screen_x * i)
-                                    - 1,
-                                    pressed_button_pos[1] + 4,
-                                ),
-                                (232 / 1600 * screen_x, 60 / 1400 * screen_y),
-                            ),
-                            text=short_name,
-                            ids=ev,
-                            container=self.event_container,
-                            object_id="#events_cat_profile_button",
-                            layer_starting_height=2,
-                            manager=MANAGER,
-                        )
-                    )
-                    # There is only room for about four buttons.
-                    if i > 3:
-                        break
-                    i += 1
-=======
         self.display_events = self.all_events
->>>>>>> cfcf13b8
 
         if self.ceremony_events:
             self.alert["ceremony"].show()
@@ -937,15 +579,6 @@
         else:
             self.alert["relationship"].hide()
 
-<<<<<<< HEAD
-    def make_events_container(self):
-        """In its own function so that there is only one place the box size is set"""
-        self.event_container = pygame_gui.elements.UIScrollingContainer(
-            ui_scale(pygame.Rect((216, 276), (514, 350))),
-            allow_scroll_x=False,
-            manager=MANAGER,
-        )
-=======
         if self.health_events:
             self.alert["health"].show()
         else:
@@ -961,5 +594,4 @@
         else:
             self.alert["misc"].hide()
 
-        self.update_events_display()
->>>>>>> cfcf13b8
+        self.update_events_display()