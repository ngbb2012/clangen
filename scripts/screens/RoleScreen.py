--- conflicted
+++ resolved
@@ -106,7 +106,6 @@
             object_id="@buttonstyles_squoval",
             sound_id="page_flip",
             manager=MANAGER,
-<<<<<<< HEAD
         )
         self.previous_cat_button = UISurfaceImageButton(
             ui_scale(pygame.Rect((25, 25), (153, 30))),
@@ -122,43 +121,19 @@
             get_button_dict(ButtonStyles.SQUOVAL, (105, 30)),
             object_id="@buttonstyles_squoval",
             manager=MANAGER,
-=======
-            sound_id="page_flip",
-        )
-        self.previous_cat_button = UIImageButton(
-            scale(pygame.Rect((50, 50), (306, 60))),
-            "",
-            object_id="#previous_cat_button",
-            manager=MANAGER,
-            sound_id="page_flip",
-        )
-        self.back_button = UIImageButton(
-            scale(pygame.Rect((50, 120), (210, 60))),
-            "",
-            object_id="#back_button",
-            manager=MANAGER,
->>>>>>> e89e75f9
         )
 
         # Create the buttons
         self.bar = pygame_gui.elements.UIImage(
-<<<<<<< HEAD
             ui_scale(pygame.Rect((48, 350), (704, 10))),
             pygame.transform.scale(
                 image_cache.load_image("resources/images/bar.png"),
                 ui_scale_dimensions((704, 10)),
-=======
-            scale(pygame.Rect((96, 700), (1408, 20))),
-            pygame.transform.scale(
-                image_cache.load_image("resources/images/bar.png"),
-                (1408 / 1600 * screen_x, 20 / 1400 * screen_y),
->>>>>>> e89e75f9
             ),
             manager=MANAGER,
         )
 
         self.blurb_background = pygame_gui.elements.UIImage(
-<<<<<<< HEAD
             ui_scale(pygame.Rect((50, 195), (700, 150))),
             get_box(BoxStyles.ROUNDED_BOX, (700, 150)),
         )
@@ -238,75 +213,6 @@
             anchors={"top_target": self.switch_med_app},
             text_is_multiline=True,
             text_layer_object_id="@buttonstyles_ladder_multiline",
-=======
-            scale(pygame.Rect((100, 390), (1400, 300))),
-            pygame.transform.scale(
-                pygame.image.load(
-                    "resources/images/mediation_selection_bg.png"
-                ).convert_alpha(),
-                (1400, 300),
-            ),
-        )
-
-        # LEADERSHIP
-        self.promote_leader = UIImageButton(
-            scale(pygame.Rect((96, 720), (344, 72))),
-            "",
-            object_id="#promote_leader_button",
-            manager=MANAGER,
-        )
-        self.promote_deputy = UIImageButton(
-            scale(pygame.Rect((96, 792), (344, 72))),
-            "",
-            object_id="#promote_deputy_button",
-            manager=MANAGER,
-        )
-
-        # ADULT CAT ROLES
-        self.switch_warrior = UIImageButton(
-            scale(pygame.Rect((451, 720), (344, 72))),
-            "",
-            object_id="#switch_warrior_button",
-            manager=MANAGER,
-        )
-        self.retire = UIImageButton(
-            scale(pygame.Rect((451, 792), (344, 72))),
-            "",
-            object_id="#retire_button",
-            manager=MANAGER,
-        )
-        self.switch_med_cat = UIImageButton(
-            scale(pygame.Rect((805, 720), (344, 104))),
-            "",
-            object_id="#switch_med_cat_button",
-            manager=MANAGER,
-        )
-        self.switch_mediator = UIImageButton(
-            scale(pygame.Rect((805, 824), (344, 72))),
-            "",
-            object_id="#switch_mediator_button",
-            manager=MANAGER,
-        )
-
-        # In-TRAINING ROLES:
-        self.switch_warrior_app = UIImageButton(
-            scale(pygame.Rect((1159, 720), (344, 104))),
-            "",
-            object_id="#switch_warrior_app_button",
-            manager=MANAGER,
-        )
-        self.switch_med_app = UIImageButton(
-            scale(pygame.Rect((1159, 824), (344, 104))),
-            "",
-            object_id="#switch_med_app_button",
-            manager=MANAGER,
-        )
-        self.switch_mediator_app = UIImageButton(
-            scale(pygame.Rect((1159, 928), (344, 104))),
-            "",
-            object_id="#switch_mediator_app_button",
-            manager=MANAGER,
->>>>>>> e89e75f9
         )
 
         self.update_selected_cat()
@@ -321,32 +227,19 @@
             return
 
         self.selected_cat_elements["cat_image"] = pygame_gui.elements.UIImage(
-<<<<<<< HEAD
             ui_scale(pygame.Rect((245, 40), (150, 150))),
             pygame.transform.scale(
                 self.the_cat.sprite, ui_scale_dimensions((150, 150))
             ),
-=======
-            scale(pygame.Rect((490, 80), (300, 300))),
-            pygame.transform.scale(self.the_cat.sprite, (300, 300)),
->>>>>>> e89e75f9
             manager=MANAGER,
         )
 
         name = str(self.the_cat.name)
-<<<<<<< HEAD
         short_name = shorten_text_to_fit(name, 150, 13)
         self.selected_cat_elements["cat_name"] = pygame_gui.elements.UILabel(
             ui_scale(pygame.Rect((387, 70), (175, -1))),
             short_name,
             object_id=get_text_box_theme("#text_box_30"),
-=======
-        short_name = shorten_text_to_fit(name, 300, 26)
-        self.selected_cat_elements["cat_name"] = pygame_gui.elements.UILabel(
-            scale(pygame.Rect((775, 140), (350, -1))),
-            short_name,
-            object_id=get_text_box_theme(),
->>>>>>> e89e75f9
         )
 
         text = f"<b>{self.the_cat.status}</b>\n{self.the_cat.personality.trait}\n"
@@ -382,11 +275,7 @@
 
         self.selected_cat_elements["cat_details"] = UITextBoxTweaked(
             text,
-<<<<<<< HEAD
             ui_scale(pygame.Rect((395, 100), (160, 94))),
-=======
-            scale(pygame.Rect((790, 200), (320, 188))),
->>>>>>> e89e75f9
             object_id=get_text_box_theme("#text_box_22_horizcenter"),
             manager=MANAGER,
             line_spacing=0.95,
@@ -394,11 +283,7 @@
 
         self.selected_cat_elements["role_blurb"] = pygame_gui.elements.UITextBox(
             self.get_role_blurb(),
-<<<<<<< HEAD
             ui_scale(pygame.Rect((170, 200), (560, 135))),
-=======
-            scale(pygame.Rect((340, 400), (1120, 270))),
->>>>>>> e89e75f9
             object_id="#text_box_26_horizcenter_vertcenter_spacing_95",
             manager=MANAGER,
         )
@@ -427,11 +312,7 @@
             ui_scale(pygame.Rect((82, 231), (78, 78))),
             pygame.transform.scale(
                 image_cache.load_image(icon_path),
-<<<<<<< HEAD
                 ui_scale_dimensions((78, 78)),
-=======
-                (156 / 1600 * screen_x, 156 / 1400 * screen_y),
->>>>>>> e89e75f9
             ),
         )
 
@@ -728,64 +609,6 @@
 
         return output
 
-<<<<<<< HEAD
-    def determine_previous_and_next_cat(self):
-        """'Determines where the next and previous buttons point too."""
-
-        is_instructor = False
-        if self.the_cat.dead and game.clan.instructor.ID == self.the_cat.ID:
-            is_instructor = True
-
-        previous_cat = 0
-        next_cat = 0
-        if (
-            self.the_cat.dead
-            and not is_instructor
-            and self.the_cat.df == game.clan.instructor.df
-            and not (self.the_cat.outside or self.the_cat.exiled)
-        ):
-            previous_cat = game.clan.instructor.ID
-
-        if is_instructor:
-            next_cat = 1
-
-        for check_cat in Cat.all_cats_list:
-            if check_cat.ID == self.the_cat.ID:
-                next_cat = 1
-            else:
-                if (
-                    next_cat == 0
-                    and check_cat.ID != self.the_cat.ID
-                    and check_cat.dead == self.the_cat.dead
-                    and check_cat.ID != game.clan.instructor.ID
-                    and check_cat.outside == self.the_cat.outside
-                    and check_cat.df == self.the_cat.df
-                    and not check_cat.faded
-                ):
-                    previous_cat = check_cat.ID
-
-                elif (
-                    next_cat == 1
-                    and check_cat != self.the_cat.ID
-                    and check_cat.dead == self.the_cat.dead
-                    and check_cat.ID != game.clan.instructor.ID
-                    and check_cat.outside == self.the_cat.outside
-                    and check_cat.df == self.the_cat.df
-                    and not check_cat.faded
-                ):
-                    next_cat = check_cat.ID
-
-                elif int(next_cat) > 1:
-                    break
-
-        if next_cat == 1:
-            next_cat = 0
-
-        self.next_cat = next_cat
-        self.previous_cat = previous_cat
-
-=======
->>>>>>> e89e75f9
     def exit_screen(self):
         self.back_button.kill()
         del self.back_button
