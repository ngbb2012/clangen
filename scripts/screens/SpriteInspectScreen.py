--- conflicted
+++ resolved
@@ -133,20 +133,14 @@
         return super().handle_event(event)
 
     def screen_switches(self):
-<<<<<<< HEAD
         super().screen_switches()
+        self.show_mute_buttons()
+
         self.next_cat_button = UISurfaceImageButton(
             ui_scale(pygame.Rect((622, 25), (153, 30))),
             "Next Cat " + get_arrow(3, arrow_left=False),
             get_button_dict(ButtonStyles.SQUOVAL, (153, 30)),
             object_id="@buttonstyles_squoval",
-=======
-        self.show_mute_buttons()
-        self.next_cat_button = UIImageButton(
-            scale(pygame.Rect((1244, 50), (306, 60))),
-            "",
-            object_id="#next_cat_button",
->>>>>>> cadd40e7
             manager=MANAGER,
             sound_id="page_flip",
         )
