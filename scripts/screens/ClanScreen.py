import random
import traceback
from copy import deepcopy

import pygame
import pygame_gui
from pygame_gui.core import ObjectID

from scripts.cat.cats import Cat
from scripts.game_structure import image_cache
from scripts.game_structure.game_essentials import (
    game,
)
from scripts.game_structure.ui_elements import (
    UISpriteButton,
    UIImageButton,
    UISurfaceImageButton,
)
from scripts.game_structure.windows import SaveError
from scripts.utility import (
    ui_scale,
    ui_scale_dimensions,
    get_current_season,
)
from .Screens import Screens
from ..ui.generate_button import ButtonStyles, get_button_dict


class ClanScreen(Screens):
    max_sprites_displayed = (
        400  # we don't want 100,000 sprites rendering at once. 400 is enough.
    )
    cat_buttons = []

    def __init__(self, name=None):
        super().__init__(name)
        self.show_den_labels = None
        self.show_den_text = None
        self.label_toggle = None
        self.app_den_label = None
        self.clearing_label = None
        self.nursery_label = None
        self.elder_den_label = None
        self.med_den_label = None
        self.leader_den_label = None
        self.warrior_den_label = None
        self.layout = None

    def on_use(self):
<<<<<<< HEAD
        if game.clan.clan_settings["backgrounds"]:
            if game.clan.current_season == "Newleaf":
                screen.blit(self.newleaf_bg, (0, 0))
            elif game.clan.current_season == "Greenleaf":
                screen.blit(self.greenleaf_bg, (0, 0))
            elif game.clan.current_season == "Leaf-bare":
                screen.blit(self.leafbare_bg, (0, 0))
            elif game.clan.current_season == "Leaf-fall":
                screen.blit(self.leaffall_bg, (0, 0))

    def handle_event(self, event):
        if game.switches["window_open"]:
            pass
        elif event.type == pygame_gui.UI_BUTTON_START_PRESS:
=======
        if not game.clan.clan_settings["backgrounds"]:
            self.set_bg(None)
        super().on_use()

    def handle_event(self, event):
        if event.type == pygame_gui.UI_BUTTON_START_PRESS:
            self.mute_button_pressed(event)
>>>>>>> 43952550
            if event.ui_element == self.save_button:
                try:
                    self.save_button_saving_state.show()
                    self.save_button.disable()
                    game.save_cats()
                    game.clan.save_clan()
                    game.clan.save_pregnancy(game.clan)
                    game.save_events()
<<<<<<< HEAD
                    game.save_settings()
=======
                    game.save_settings(self)
>>>>>>> 43952550
                    game.switches["saved_clan"] = True
                    self.update_buttons_and_text()
                except RuntimeError:
                    SaveError(traceback.format_exc())
                    self.change_screen("start screen")
            if event.ui_element in self.cat_buttons:
                game.switches["cat"] = event.ui_element.return_cat_id()
                self.change_screen("profile screen")
            if event.ui_element == self.label_toggle:
                if game.clan.clan_settings["den labels"]:
                    game.clan.clan_settings["den labels"] = False
                else:
                    game.clan.clan_settings["den labels"] = True
                self.update_buttons_and_text()
            if event.ui_element == self.med_den_label:
                self.change_screen("med den screen")
            else:
                self.menu_button_pressed(event)
            if event.ui_element == self.clearing_label:
                self.change_screen("clearing screen")
            else:
                self.menu_button_pressed(event)
            if event.ui_element == self.warrior_den_label:
                self.change_screen("warrior den screen")
            if event.ui_element == self.leader_den_label:
                self.change_screen("leader den screen")

        elif event.type == pygame.KEYDOWN and game.settings["keybinds"]:
            if event.key == pygame.K_RIGHT:
                self.change_screen("list screen")
            elif event.key == pygame.K_LEFT:
                self.change_screen("events screen")
            elif event.key == pygame.K_SPACE:
                self.save_button_saving_state.show()
                self.save_button.disable()
                game.save_cats()
                game.clan.save_clan()
                game.clan.save_pregnancy(game.clan)
                game.save_events()
<<<<<<< HEAD
                game.save_settings()
=======
                game.save_settings(self)
>>>>>>> 43952550
                game.switches["saved_clan"] = True
                self.update_buttons_and_text()

    def screen_switches(self):
        super().screen_switches()
        self.show_mute_buttons()
        self.update_camp_bg()
        game.switches["cat"] = None
        if game.clan.biome + game.clan.camp_bg in game.clan.layouts:
            self.layout = game.clan.layouts[game.clan.biome + game.clan.camp_bg]
        else:
            self.layout = game.clan.layouts["default"]

        if "cat_shading" not in self.layout:
            self.layout["cat_shading"] = game.clan.layouts["default"]["cat_shading"]

        self.choose_cat_positions()

        self.set_disabled_menu_buttons(["camp_screen"])
        self.update_heading_text(f"{game.clan.name}Clan")
        self.show_menu_buttons()

        # Creates and places the cat sprites.
        self.cat_buttons = []  # To contain all the buttons.

        # We have to convert the positions to something pygame_gui buttons will understand
        # This should be a temp solution. We should change the code that determines positions.
        i = 0
        for x in game.clan.clan_cats:
            if (
                not Cat.all_cats[x].dead
                and Cat.all_cats[x].in_camp
                and not (Cat.all_cats[x].exiled or Cat.all_cats[x].outside)
                and (
                    Cat.all_cats[x].status != "newborn"
                    or game.config["fun"]["all_cats_are_newborn"]
                    or game.config["fun"]["newborns_can_roam"]
                )
            ):
                i += 1
                if i > self.max_sprites_displayed:
                    break

                try:
                    image = Cat.all_cats[x].sprite.convert_alpha()
                    blend_layer = (
                        getattr(
                            self,
                            game.clan.current_season.lower().replace("-", "") + "_bg",
                        )
                        .subsurface(
                            scale(
                                pygame.Rect(
                                    tuple(Cat.all_cats[x].placement), (100, 100)
                                )
                            )
                        )
                        .convert_alpha()
                    )
                    blend_layer = pygame.transform.box_blur(
                        blend_layer, self.layout["cat_shading"]["blur"]
                    )

                    sprite = image.copy()
                    sprite.fill(
                        (255, 255, 255, 255), special_flags=pygame.BLEND_RGB_MAX
                    )
                    sprite.blit(
                        blend_layer, (0, 0), special_flags=pygame.BLEND_RGBA_MULT
                    )
                    image.set_alpha(self.layout["cat_shading"]["blend_strength"])
                    sprite.blit(image, (0, 0), special_flags=pygame.BLEND_ALPHA_SDL2)
                    sprite.set_alpha(255)

                    self.cat_buttons.append(
                        UISpriteButton(
<<<<<<< HEAD
                            scale(
                                pygame.Rect(
                                    tuple(Cat.all_cats[x].placement), (100, 100)
                                )
                            ),
                            sprite,
=======
                            ui_scale(
                                pygame.Rect(tuple(Cat.all_cats[x].placement), (50, 50))
                            ),
                            Cat.all_cats[x].sprite,
>>>>>>> 43952550
                            cat_id=x,
                            starting_height=i,
                        )
                    )
                except:
                    print(
                        f"ERROR: placing {Cat.all_cats[x].name}'s sprite on Clan page"
                    )

        # Den Labels
        # Redo the locations, so that it uses layout on the Clan page
<<<<<<< HEAD
        self.warrior_den_label = UIImageButton(
            scale(pygame.Rect(self.layout["warrior den"], (242, 56))),
            "",
            object_id="#warrior_den_button",
            starting_height=2,
        )
        self.leader_den_label = UIImageButton(
            scale(pygame.Rect(self.layout["leader den"], (224, 56))),
            "",
            object_id="#lead_den_button",
            starting_height=2,
        )
        self.med_den_label = UIImageButton(
            scale(pygame.Rect(self.layout["medicine den"], (302, 56))),
            "",
            object_id="#med_den_button",
            starting_height=2,
        )
        self.elder_den_label = pygame_gui.elements.UIImage(
            scale(pygame.Rect(self.layout["elder den"], (206, 56))),
            pygame.transform.scale(
                image_cache.load_image("resources/images/elder_den.png"), (206, 56)
            ),
        )
        self.nursery_label = pygame_gui.elements.UIImage(
            scale(pygame.Rect(self.layout["nursery"], (160, 56))),
            pygame.transform.scale(
                image_cache.load_image("resources/images/nursery_den.png"), (160, 56)
            ),
        )
        if game.clan.game_mode == "classic":
            self.clearing_label = pygame_gui.elements.UIImage(
                scale(pygame.Rect(self.layout["clearing"], (162, 56))),
                pygame.transform.scale(
                    image_cache.load_image("resources/images/buttons/clearing.png"),
                    (162, 56),
                ),
            )
        else:
            self.clearing_label = UIImageButton(
                scale(pygame.Rect(self.layout["clearing"], (162, 56))),
                "",
                object_id="#clearing_button",
                starting_height=2,
            )
        self.app_den_label = pygame_gui.elements.UIImage(
            scale(pygame.Rect(self.layout["apprentice den"], (294, 56))),
            pygame.transform.scale(
                image_cache.load_image("resources/images/app_den.png"), (294, 56)
            ),
        )

        # Draw the toggle and text
        self.show_den_labels = pygame_gui.elements.UIImage(
            scale(pygame.Rect((50, 1282), (334, 68))),
            pygame.transform.scale(
                image_cache.load_image("resources/images/show_den_labels.png"),
                (334, 68),
            ),
        )
        self.show_den_labels.disable()
        self.label_toggle = UIImageButton(
            scale(pygame.Rect((50, 1282), (64, 64))), "", object_id="#checked_checkbox"
        )

        self.save_button = UIImageButton(
            scale(pygame.Rect(((686, 1286), (228, 60)))), "", object_id="#save_button"
=======
        self.warrior_den_label = UISurfaceImageButton(
            ui_scale(pygame.Rect(self.layout["warrior den"], (121, 28))),
            "warriors' den",
            get_button_dict(ButtonStyles.ROUNDED_RECT, (121, 28)),
            object_id=ObjectID(class_id="@buttonstyles_rounded_rect", object_id=None),
            starting_height=2,
        )
        self.leader_den_label = UISurfaceImageButton(
            ui_scale(pygame.Rect(self.layout["leader den"], (112, 28))),
            "leader's den",
            get_button_dict(ButtonStyles.ROUNDED_RECT, (112, 28)),
            object_id=ObjectID(class_id="@buttonstyles_rounded_rect", object_id=None),
            starting_height=2,
        )
        self.med_den_label = UISurfaceImageButton(
            ui_scale(pygame.Rect(self.layout["medicine den"], (151, 28))),
            "medicine cat den",
            get_button_dict(ButtonStyles.ROUNDED_RECT, (151, 28)),
            object_id=ObjectID(class_id="@buttonstyles_rounded_rect", object_id=None),
            starting_height=2,
        )
        self.elder_den_label = UISurfaceImageButton(
            ui_scale(pygame.Rect(self.layout["elder den"], (103, 28))),
            "elders' den",
            get_button_dict(ButtonStyles.ROUNDED_RECT, (103, 28)),
            object_id=ObjectID(class_id="@buttonstyles_rounded_rect", object_id=None),
        )
        self.elder_den_label.disable()
        self.nursery_label = UISurfaceImageButton(
            ui_scale(pygame.Rect(self.layout["nursery"], (80, 28))),
            "nursery",
            get_button_dict(ButtonStyles.ROUNDED_RECT, (80, 28)),
            object_id=ObjectID(class_id="@buttonstyles_rounded_rect", object_id=None),
        )
        self.nursery_label.disable()

        self.clearing_label = UISurfaceImageButton(
            ui_scale(pygame.Rect(self.layout["clearing"], (81, 28))),
            "clearing",
            get_button_dict(ButtonStyles.ROUNDED_RECT, (81, 28)),
            object_id=ObjectID(class_id="@buttonstyles_rounded_rect", object_id=None),
        )
        if game.clan.game_mode == "classic":
            self.clearing_label.disable()

        self.app_den_label = UISurfaceImageButton(
            ui_scale(pygame.Rect(self.layout["apprentice den"], (147, 28))),
            "apprentices' den",
            get_button_dict(ButtonStyles.ROUNDED_RECT, (147, 28)),
            object_id=ObjectID(class_id="@buttonstyles_rounded_rect", object_id=None),
        )
        self.app_den_label.disable()

        # Draw the toggle and text
        self.show_den_labels = pygame_gui.elements.UIImage(
            ui_scale(pygame.Rect((25, 641), (167, 34))),
            pygame.transform.scale(
                image_cache.load_image("resources/images/show_den_labels.png"),
                ui_scale_dimensions((167, 34)),
            ),
            object_id=ObjectID(class_id="@buttonstyles_rounded_rect", object_id=None),
        )
        self.show_den_labels.disable()
        self.label_toggle = UIImageButton(
            ui_scale(pygame.Rect((25, 641), (32, 32))),
            "",
            object_id="@checked_checkbox",
        )

        self.save_button = UIImageButton(
            ui_scale(pygame.Rect(((343, 643), (114, 30)))),
            "",
            object_id="#save_button",
            sound_id="save",
>>>>>>> 43952550
        )
        self.save_button.enable()
        self.save_button_saved_state = pygame_gui.elements.UIImage(
            ui_scale(pygame.Rect((343, 643), (114, 30))),
            pygame.transform.scale(
                image_cache.load_image("resources/images/save_clan_saved.png"),
<<<<<<< HEAD
                (228, 60),
=======
                ui_scale_dimensions((114, 30)),
>>>>>>> 43952550
            ),
        )
        self.save_button_saved_state.hide()
        self.save_button_saving_state = pygame_gui.elements.UIImage(
            ui_scale(pygame.Rect((343, 643), (114, 30))),
            pygame.transform.scale(
                image_cache.load_image("resources/images/save_clan_saving.png"),
<<<<<<< HEAD
                (228, 60),
=======
                ui_scale_dimensions((114, 30)),
>>>>>>> 43952550
            ),
        )
        self.save_button_saving_state.hide()

        self.update_buttons_and_text()

    def exit_screen(self):
        # removes the cat sprites.
        for button in self.cat_buttons:
            button.kill()
        self.cat_buttons = []

        # Kill all other elements, and destroy the reference so they aren't hanging around
        self.save_button.kill()
        del self.save_button
        self.save_button_saved_state.kill()
        del self.save_button_saved_state
        self.save_button_saving_state.kill()
        del self.save_button_saving_state
        self.warrior_den_label.kill()
        del self.warrior_den_label
        self.leader_den_label.kill()
        del self.leader_den_label
        self.med_den_label.kill()
        del self.med_den_label
        self.elder_den_label.kill()
        del self.elder_den_label
        self.nursery_label.kill()
        del self.nursery_label
        self.clearing_label.kill()
        del self.clearing_label
        self.app_den_label.kill()
        del self.app_den_label
        self.label_toggle.kill()
        del self.label_toggle
        self.show_den_labels.kill()
        del self.show_den_labels

        # reset save status
        game.switches["saved_clan"] = False

    def update_camp_bg(self):
        light_dark = "dark" if game.settings["dark mode"] else "light"

        camp_bg_base_dir = "resources/images/camp_bg/"
        leaves = ["newleaf", "greenleaf", "leafbare", "leaffall"]
        camp_nr = game.clan.camp_bg

        if camp_nr is None:
            camp_nr = "camp1"
            game.clan.camp_bg = camp_nr

        available_biome = ["Forest", "Mountainous", "Plains", "Beach"]
        biome = game.clan.biome
        if biome not in available_biome:
            biome = available_biome[0]
            game.clan.biome = biome
        biome = biome.lower()

        all_backgrounds = []
        for leaf in leaves:
            platform_dir = (
                f"{camp_bg_base_dir}/{biome}/{leaf}_{camp_nr}_{light_dark}.png"
            )
            all_backgrounds.append(platform_dir)

<<<<<<< HEAD
        self.newleaf_bg = pygame.transform.scale(
            pygame.image.load(all_backgrounds[0]).convert(), (screen_x, screen_y)
        )
        self.greenleaf_bg = pygame.transform.scale(
            pygame.image.load(all_backgrounds[1]).convert(), (screen_x, screen_y)
        )
        self.leafbare_bg = pygame.transform.scale(
            pygame.image.load(all_backgrounds[2]).convert(), (screen_x, screen_y)
        )
        self.leaffall_bg = pygame.transform.scale(
            pygame.image.load(all_backgrounds[3]).convert(), (screen_x, screen_y)
        )
=======
        self.add_bgs(
            {
                "Newleaf": pygame.transform.scale(
                    pygame.image.load(all_backgrounds[0]).convert(),
                    ui_scale_dimensions((800, 700)),
                ),
                "Greenleaf": pygame.transform.scale(
                    pygame.image.load(all_backgrounds[1]).convert(),
                    ui_scale_dimensions((800, 700)),
                ),
                "Leaf-bare": pygame.transform.scale(
                    pygame.image.load(all_backgrounds[2]).convert(),
                    ui_scale_dimensions((800, 700)),
                ),
                "Leaf-fall": pygame.transform.scale(
                    pygame.image.load(all_backgrounds[3]).convert(),
                    ui_scale_dimensions((800, 700)),
                ),
            },
            {
                "Newleaf": None,
                "Greenleaf": None,
                "Leaf-bare": None,
                "Leaf-fall": None,
            },
        )

        self.set_bg(get_current_season())
>>>>>>> 43952550

    def choose_nonoverlapping_positions(self, first_choices, dens, weights=None):
        if not weights:
            weights = [1] * len(dens)

        dens = dens.copy()

        chosen_index = random.choices(range(0, len(dens)), weights=weights, k=1)[0]
        first_chosen_den = dens[chosen_index]
        while True:
            chosen_den = dens[chosen_index]
            if first_choices[chosen_den]:
                pos = random.choice(first_choices[chosen_den])
                first_choices[chosen_den].remove(pos)
                just_pos = pos[0].copy()
                if pos not in first_choices[chosen_den]:
                    # Then this is the second cat to be places here, given an offset

                    # Offset based on the "tag" in pos[1]. If "y" is in the tag,
                    # the cat will be offset down. If "x" is in the tag, the behavior depends on
                    # the presence of the "y" tag. If "y" is not present, always shift the cat left or right
                    # if it is present, shift the cat left or right 3/4 of the time.
                    if "x" in pos[1] and ("y" not in pos[1] or random.getrandbits(2)):
                        just_pos[0] += 15 * random.choice([-1, 1])
                    if "y" in pos[1]:
                        just_pos[1] += 15
                return tuple(just_pos)
            dens.pop(chosen_index)
            weights.pop(chosen_index)
            if not dens:
                break
            # Put finding the next index after the break condition, so it won't be done unless needed
            chosen_index = random.choices(range(0, len(dens)), weights=weights, k=1)[0]

        # If this code is reached, all position are filled.  Choose any position in the first den
        # checked, apply offsets.
        pos = random.choice(self.layout[first_chosen_den])
        just_pos = pos[0].copy()
        if "x" in pos[1] and random.getrandbits(1):
            just_pos[0] += 15 * random.choice([-1, 1])
        if "y" in pos[1]:
            just_pos[1] += 15
        return tuple(just_pos)

    def choose_cat_positions(self):
        """Determines the positions of cat on the clan screen."""
        # These are the first choices. As positions are chosen, they are removed from the options to indicate they are
        # taken.
        first_choices = deepcopy(self.layout)

        all_dens = [
            "nursery place",
            "leader place",
            "elder place",
            "medicine place",
            "apprentice place",
            "clearing place",
            "warrior place",
        ]

        # Allow two cat in the same position.
        for x in all_dens:
            first_choices[x].extend(first_choices[x])

        for x in game.clan.clan_cats:
            if Cat.all_cats[x].dead or Cat.all_cats[x].outside:
                continue

            # Newborns are not meant to be placed. They are hiding.
            if (
                Cat.all_cats[x].status == "newborn"
                or game.config["fun"]["all_cats_are_newborn"]
            ):
                if (
                    game.config["fun"]["all_cats_are_newborn"]
                    or game.config["fun"]["newborns_can_roam"]
                ):
                    # Free them
                    Cat.all_cats[x].placement = self.choose_nonoverlapping_positions(
                        first_choices, all_dens, [1, 100, 1, 1, 1, 100, 50]
                    )
                else:
                    continue

            if Cat.all_cats[x].status in ["apprentice", "mediator apprentice"]:
                Cat.all_cats[x].placement = self.choose_nonoverlapping_positions(
                    first_choices, all_dens, [1, 50, 1, 1, 100, 100, 1]
                )
            elif Cat.all_cats[x].status == "deputy":
                Cat.all_cats[x].placement = self.choose_nonoverlapping_positions(
                    first_choices, all_dens, [1, 50, 1, 1, 1, 50, 1]
                )

            elif Cat.all_cats[x].status == "elder":
                Cat.all_cats[x].placement = self.choose_nonoverlapping_positions(
                    first_choices, all_dens, [1, 1, 2000, 1, 1, 1, 1]
                )
            elif Cat.all_cats[x].status == "kitten":
                Cat.all_cats[x].placement = self.choose_nonoverlapping_positions(
                    first_choices, all_dens, [60, 8, 1, 1, 1, 1, 1]
                )
            elif Cat.all_cats[x].status in ["medicine cat apprentice", "medicine cat"]:
                Cat.all_cats[x].placement = self.choose_nonoverlapping_positions(
                    first_choices, all_dens, [20, 20, 20, 400, 1, 1, 1]
                )
            elif Cat.all_cats[x].status in ["warrior", "mediator"]:
                Cat.all_cats[x].placement = self.choose_nonoverlapping_positions(
                    first_choices, all_dens, [1, 1, 1, 1, 1, 60, 60]
                )
            elif Cat.all_cats[x].status == "leader":
                game.clan.leader.placement = self.choose_nonoverlapping_positions(
                    first_choices, all_dens, [1, 200, 1, 1, 1, 1, 1]
                )

    def update_buttons_and_text(self):
        if game.switches["saved_clan"]:
            self.save_button_saving_state.hide()
            self.save_button_saved_state.show()
            self.save_button.disable()
        else:
            self.save_button.enable()

        self.label_toggle.kill()
        if game.clan.clan_settings["den labels"]:
            self.label_toggle = UIImageButton(
<<<<<<< HEAD
                scale(pygame.Rect((50, 1282), (68, 68))),
                "",
                starting_height=2,
                object_id="#checked_checkbox",
=======
                ui_scale(pygame.Rect((25, 641), (34, 34))),
                "",
                starting_height=2,
                object_id="@checked_checkbox",
>>>>>>> 43952550
            )
            self.warrior_den_label.show()
            self.clearing_label.show()
            self.nursery_label.show()
            self.app_den_label.show()
            self.leader_den_label.show()
            self.med_den_label.show()
            self.elder_den_label.show()
        else:
            self.label_toggle = UIImageButton(
<<<<<<< HEAD
                scale(pygame.Rect((50, 1282), (68, 68))),
                "",
                starting_height=2,
                object_id="#unchecked_checkbox",
=======
                ui_scale(pygame.Rect((25, 641), (34, 34))),
                "",
                starting_height=2,
                object_id="@unchecked_checkbox",
>>>>>>> 43952550
            )
            self.warrior_den_label.hide()
            self.clearing_label.hide()
            self.nursery_label.hide()
            self.app_den_label.hide()
            self.leader_den_label.hide()
            self.med_den_label.hide()
            self.elder_den_label.hide()<|MERGE_RESOLUTION|>--- conflicted
+++ resolved
@@ -47,22 +47,6 @@
         self.layout = None
 
     def on_use(self):
-<<<<<<< HEAD
-        if game.clan.clan_settings["backgrounds"]:
-            if game.clan.current_season == "Newleaf":
-                screen.blit(self.newleaf_bg, (0, 0))
-            elif game.clan.current_season == "Greenleaf":
-                screen.blit(self.greenleaf_bg, (0, 0))
-            elif game.clan.current_season == "Leaf-bare":
-                screen.blit(self.leafbare_bg, (0, 0))
-            elif game.clan.current_season == "Leaf-fall":
-                screen.blit(self.leaffall_bg, (0, 0))
-
-    def handle_event(self, event):
-        if game.switches["window_open"]:
-            pass
-        elif event.type == pygame_gui.UI_BUTTON_START_PRESS:
-=======
         if not game.clan.clan_settings["backgrounds"]:
             self.set_bg(None)
         super().on_use()
@@ -70,7 +54,6 @@
     def handle_event(self, event):
         if event.type == pygame_gui.UI_BUTTON_START_PRESS:
             self.mute_button_pressed(event)
->>>>>>> 43952550
             if event.ui_element == self.save_button:
                 try:
                     self.save_button_saving_state.show()
@@ -79,11 +62,7 @@
                     game.clan.save_clan()
                     game.clan.save_pregnancy(game.clan)
                     game.save_events()
-<<<<<<< HEAD
-                    game.save_settings()
-=======
                     game.save_settings(self)
->>>>>>> 43952550
                     game.switches["saved_clan"] = True
                     self.update_buttons_and_text()
                 except RuntimeError:
@@ -123,11 +102,7 @@
                 game.clan.save_clan()
                 game.clan.save_pregnancy(game.clan)
                 game.save_events()
-<<<<<<< HEAD
-                game.save_settings()
-=======
                 game.save_settings(self)
->>>>>>> 43952550
                 game.switches["saved_clan"] = True
                 self.update_buttons_and_text()
 
@@ -204,19 +179,10 @@
 
                     self.cat_buttons.append(
                         UISpriteButton(
-<<<<<<< HEAD
-                            scale(
-                                pygame.Rect(
-                                    tuple(Cat.all_cats[x].placement), (100, 100)
-                                )
-                            ),
-                            sprite,
-=======
                             ui_scale(
                                 pygame.Rect(tuple(Cat.all_cats[x].placement), (50, 50))
                             ),
                             Cat.all_cats[x].sprite,
->>>>>>> 43952550
                             cat_id=x,
                             starting_height=i,
                         )
@@ -228,75 +194,6 @@
 
         # Den Labels
         # Redo the locations, so that it uses layout on the Clan page
-<<<<<<< HEAD
-        self.warrior_den_label = UIImageButton(
-            scale(pygame.Rect(self.layout["warrior den"], (242, 56))),
-            "",
-            object_id="#warrior_den_button",
-            starting_height=2,
-        )
-        self.leader_den_label = UIImageButton(
-            scale(pygame.Rect(self.layout["leader den"], (224, 56))),
-            "",
-            object_id="#lead_den_button",
-            starting_height=2,
-        )
-        self.med_den_label = UIImageButton(
-            scale(pygame.Rect(self.layout["medicine den"], (302, 56))),
-            "",
-            object_id="#med_den_button",
-            starting_height=2,
-        )
-        self.elder_den_label = pygame_gui.elements.UIImage(
-            scale(pygame.Rect(self.layout["elder den"], (206, 56))),
-            pygame.transform.scale(
-                image_cache.load_image("resources/images/elder_den.png"), (206, 56)
-            ),
-        )
-        self.nursery_label = pygame_gui.elements.UIImage(
-            scale(pygame.Rect(self.layout["nursery"], (160, 56))),
-            pygame.transform.scale(
-                image_cache.load_image("resources/images/nursery_den.png"), (160, 56)
-            ),
-        )
-        if game.clan.game_mode == "classic":
-            self.clearing_label = pygame_gui.elements.UIImage(
-                scale(pygame.Rect(self.layout["clearing"], (162, 56))),
-                pygame.transform.scale(
-                    image_cache.load_image("resources/images/buttons/clearing.png"),
-                    (162, 56),
-                ),
-            )
-        else:
-            self.clearing_label = UIImageButton(
-                scale(pygame.Rect(self.layout["clearing"], (162, 56))),
-                "",
-                object_id="#clearing_button",
-                starting_height=2,
-            )
-        self.app_den_label = pygame_gui.elements.UIImage(
-            scale(pygame.Rect(self.layout["apprentice den"], (294, 56))),
-            pygame.transform.scale(
-                image_cache.load_image("resources/images/app_den.png"), (294, 56)
-            ),
-        )
-
-        # Draw the toggle and text
-        self.show_den_labels = pygame_gui.elements.UIImage(
-            scale(pygame.Rect((50, 1282), (334, 68))),
-            pygame.transform.scale(
-                image_cache.load_image("resources/images/show_den_labels.png"),
-                (334, 68),
-            ),
-        )
-        self.show_den_labels.disable()
-        self.label_toggle = UIImageButton(
-            scale(pygame.Rect((50, 1282), (64, 64))), "", object_id="#checked_checkbox"
-        )
-
-        self.save_button = UIImageButton(
-            scale(pygame.Rect(((686, 1286), (228, 60)))), "", object_id="#save_button"
-=======
         self.warrior_den_label = UISurfaceImageButton(
             ui_scale(pygame.Rect(self.layout["warrior den"], (121, 28))),
             "warriors' den",
@@ -363,26 +260,22 @@
         self.label_toggle = UIImageButton(
             ui_scale(pygame.Rect((25, 641), (32, 32))),
             "",
-            object_id="@checked_checkbox",
+            object_id="@checked_checkbox"
+        ,
         )
 
         self.save_button = UIImageButton(
             ui_scale(pygame.Rect(((343, 643), (114, 30)))),
-            "",
-            object_id="#save_button",
+            "", object_id="#save_button"
+        ,
             sound_id="save",
->>>>>>> 43952550
         )
         self.save_button.enable()
         self.save_button_saved_state = pygame_gui.elements.UIImage(
             ui_scale(pygame.Rect((343, 643), (114, 30))),
             pygame.transform.scale(
                 image_cache.load_image("resources/images/save_clan_saved.png"),
-<<<<<<< HEAD
-                (228, 60),
-=======
                 ui_scale_dimensions((114, 30)),
->>>>>>> 43952550
             ),
         )
         self.save_button_saved_state.hide()
@@ -390,11 +283,7 @@
             ui_scale(pygame.Rect((343, 643), (114, 30))),
             pygame.transform.scale(
                 image_cache.load_image("resources/images/save_clan_saving.png"),
-<<<<<<< HEAD
-                (228, 60),
-=======
                 ui_scale_dimensions((114, 30)),
->>>>>>> 43952550
             ),
         )
         self.save_button_saving_state.hide()
@@ -461,20 +350,6 @@
             )
             all_backgrounds.append(platform_dir)
 
-<<<<<<< HEAD
-        self.newleaf_bg = pygame.transform.scale(
-            pygame.image.load(all_backgrounds[0]).convert(), (screen_x, screen_y)
-        )
-        self.greenleaf_bg = pygame.transform.scale(
-            pygame.image.load(all_backgrounds[1]).convert(), (screen_x, screen_y)
-        )
-        self.leafbare_bg = pygame.transform.scale(
-            pygame.image.load(all_backgrounds[2]).convert(), (screen_x, screen_y)
-        )
-        self.leaffall_bg = pygame.transform.scale(
-            pygame.image.load(all_backgrounds[3]).convert(), (screen_x, screen_y)
-        )
-=======
         self.add_bgs(
             {
                 "Newleaf": pygame.transform.scale(
@@ -503,7 +378,6 @@
         )
 
         self.set_bg(get_current_season())
->>>>>>> 43952550
 
     def choose_nonoverlapping_positions(self, first_choices, dens, weights=None):
         if not weights:
@@ -629,17 +503,10 @@
         self.label_toggle.kill()
         if game.clan.clan_settings["den labels"]:
             self.label_toggle = UIImageButton(
-<<<<<<< HEAD
-                scale(pygame.Rect((50, 1282), (68, 68))),
-                "",
-                starting_height=2,
-                object_id="#checked_checkbox",
-=======
                 ui_scale(pygame.Rect((25, 641), (34, 34))),
                 "",
                 starting_height=2,
                 object_id="@checked_checkbox",
->>>>>>> 43952550
             )
             self.warrior_den_label.show()
             self.clearing_label.show()
@@ -650,17 +517,10 @@
             self.elder_den_label.show()
         else:
             self.label_toggle = UIImageButton(
-<<<<<<< HEAD
-                scale(pygame.Rect((50, 1282), (68, 68))),
-                "",
-                starting_height=2,
-                object_id="#unchecked_checkbox",
-=======
                 ui_scale(pygame.Rect((25, 641), (34, 34))),
                 "",
                 starting_height=2,
                 object_id="@unchecked_checkbox",
->>>>>>> 43952550
             )
             self.warrior_den_label.hide()
             self.clearing_label.hide()
