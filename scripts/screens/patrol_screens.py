import re
from math import ceil
from os.path import exists as file_exists
from random import choice, sample
import pygame
import pygame_gui
from .base_screens import Screens, cat_profiles
from scripts.utility import get_text_box_theme, scale
# from scripts.game_structure.text import *
from scripts.game_structure.image_button import UIImageButton, UITextBoxTweaked, UISpriteButton
from scripts.patrol import patrol
from scripts.cat.cats import Cat, INJURIES, ILLNESSES
from scripts.game_structure.game_essentials import *


class PatrolScreen(Screens):
    able_box = pygame.transform.scale(pygame.image.load("resources/images/patrol_able_cats.png").convert_alpha(),
                                      (540, 402))
    patrol_box = pygame.transform.scale(pygame.image.load("resources/images/patrol_cats.png").convert_alpha(),
                                        (540, 402))
    cat_frame = pygame.transform.scale(pygame.image.load("resources/images/patrol_cat_frame.png").convert_alpha(),
                                       (400, 550))
    app_frame = pygame.transform.scale(pygame.image.load("resources/images/patrol_app_frame.png").convert_alpha(),
                                       (332, 340))
    mate_frame = pygame.transform.scale(pygame.image.load("resources/images/patrol_mate_frame.png").convert_alpha(),
                                        (332, 340))

    current_patrol = []
    patrol_stage = 'choose_cats'  # Can be 'choose_cats' or 'patrol_events' Controls the stage of patrol.
    patrol_screen = 'patrol_cats'  # Can be "patrol_cats" or "skills". Controls the tab on the select_cats stage
    patrol_type = 'general'  # Can be 'general' or 'border' or 'training' or 'med' or 'hunting'
    current_page = 1
    elements = {}  # hold elements for sub-page
    cat_buttons = {}  # Hold cat image sprites.
    selected_cat = None  # Holds selected cat.
    selected_apprentice_index = 0

    def __init__(self, name=None):
        super().__init__(name)
        self.intro_image = None
        self.app_mentor = None
        self.able_cats = None

    def handle_event(self, event):
        if event.type == pygame_gui.UI_BUTTON_START_PRESS:
            if self.patrol_stage == "choose_cats":
                self.handle_choose_cats_events(event)
            elif self.patrol_stage == 'patrol_events':
                self.handle_patrol_events_event(event)
            elif self.patrol_stage == 'patrol_complete':
                self.handle_patrol_complete_events(event)

            self.menu_button_pressed(event)

            # Checking if the mentor or mate selection buttons are clicked. This must be separate, because
            # these buttons may not exist. 
            if "mate_button" in self.elements:
                if event.ui_element == self.elements['mate_button']:
                    self.selected_cat = Cat.all_cats[self.selected_cat.mate]
                    self.update_button()
                    self.update_cat_images_buttons()
                    self.update_selected_cat()

            if 'app_mentor_button' in self.elements:
                if event.ui_element == self.elements['app_mentor_button']:
                    self.selected_cat = self.app_mentor
                    self.update_button()
                    self.update_cat_images_buttons()
                    self.update_selected_cat()

            # Check if apprentice cycle buttons are clicked.
            if "cycle_app_mentor_left_button" in self.elements:
                if event.ui_element == self.elements['cycle_app_mentor_left_button']:
                    self.selected_apprentice_index -= 1
                    self.app_mentor = self.selected_cat.apprentice[self.selected_apprentice_index]
                    self.update_selected_cat()
                    self.update_button()

            if "cycle_app_mentor_right_button" in self.elements:
                if event.ui_element == self.elements['cycle_app_mentor_right_button']:
                    self.selected_apprentice_index += 1
                    self.app_mentor = self.selected_cat.apprentice[self.selected_apprentice_index]
                    self.update_selected_cat()
                    self.update_button()

    def handle_choose_cats_events(self, event):
        if event.ui_element == self.elements["random"]:
            self.selected_cat = choice(self.able_cats)
            self.update_selected_cat()
            self.update_button()
        # Check is a cat is clicked
        elif event.ui_element in self.cat_buttons.values():
            self.selected_cat = event.ui_element.return_cat_object()
            self.update_selected_cat()
            self.update_button()
        elif event.ui_element == self.elements["add_remove_cat"]:
            if self.selected_cat in self.current_patrol:
                self.current_patrol.remove(self.selected_cat)
            else:
                self.current_patrol.append(self.selected_cat)
            self.update_cat_images_buttons()
            self.update_button()
        elif event.ui_element == self.elements['add_one']:
            self.selected_cat = choice(self.able_cats)
            self.update_selected_cat()
            self.current_patrol.append(self.selected_cat)
            self.update_cat_images_buttons()
            self.update_button()
        elif event.ui_element == self.elements['add_three']:
            self.current_patrol += sample(self.able_cats, k=3)
            self.update_cat_images_buttons()
            self.update_button()
        elif event.ui_element == self.elements['add_six']:
            self.current_patrol += sample(self.able_cats, k=6)
            self.update_cat_images_buttons()
            self.update_button()
        elif event.ui_element == self.elements['remove_all']:
            self.current_patrol = []
            self.update_cat_images_buttons()
            self.update_button()
        elif event.ui_element == self.elements['patrol_tab']:
            self.patrol_screen = 'patrol_cats'
            self.update_cat_images_buttons()
            self.update_button()
        elif event.ui_element == self.elements['skills']:
            self.patrol_screen = 'skills'
            self.update_cat_images_buttons()
            self.update_button()
        elif event.ui_element == self.elements["next_page"]:
            self.current_page += 1
            self.update_cat_images_buttons()
        elif event.ui_element == self.elements["last_page"]:
            self.current_page -= 1
            self.update_cat_images_buttons()
        elif event.ui_element == self.elements["paw"]:
            if self.patrol_type == 'training':
                self.patrol_type = 'general'
            else:
                self.patrol_type = 'training'
            self.update_button()
        elif event.ui_element == self.elements["claws"]:
            if self.patrol_type == 'border':
                self.patrol_type = 'general'
            else:
                self.patrol_type = 'border'
            self.update_button()
        elif event.ui_element == self.elements["herb"]:
            if self.patrol_type == 'med':
                self.patrol_type = 'general'
            else:
                self.patrol_type = 'med'
            self.update_button()
        elif event.ui_element == self.elements["mouse"]:
            if self.patrol_type == 'hunting':
                self.patrol_type = 'general'
            else:
                self.patrol_type = 'hunting'
            self.update_button()
        elif event.ui_element == self.elements['patrol_start']:
            self.selected_cat = None
            self.open_patrol_event_screen()  # Starting patrol.

    def handle_patrol_events_event(self, event):
        if event.ui_element == self.elements["proceed"]:
            self.open_patrol_complete_screen("proceed")
        elif event.ui_element == self.elements["not_proceed"]:
            self.open_patrol_complete_screen("notproceed")
        elif event.ui_element == self.elements["antagonize"]:
            self.open_patrol_complete_screen("antagonize")

    def handle_patrol_complete_events(self, event):
        if event.ui_element == self.elements['patrol_again']:
            self.open_choose_cats_screen()
        elif event.ui_element == self.elements["clan_return"]:
            self.change_screen('clan screen')

    def screen_switches(self):
        self.set_disabled_menu_buttons(["patrol_screen"])
        self.update_heading_text(f'{game.clan.name}Clan')
        self.show_menu_buttons()
        self.open_choose_cats_screen()
        cat_profiles()

    def update_button(self):
        """" Updates button availabilities. """
        if self.patrol_stage == 'choose_cats':
            # Killing it now, because we have to switch it out for a "remove cat" button if the cat if
            # already in the patrol
            self.elements["add_remove_cat"].kill()

            if self.selected_cat in self.current_patrol:
                self.elements["add_remove_cat"] = UIImageButton(scale(pygame.Rect((672, 920), (254, 60))), "",
                                                                object_id="#remove_cat_button", manager=MANAGER)
            elif self.selected_cat is None or len(self.current_patrol) >= 6:
                self.elements["add_remove_cat"] = UIImageButton(scale(pygame.Rect((700, 920), (196, 60))), "",
                                                                object_id="#add_cat_button", manager=MANAGER)
                self.elements["add_remove_cat"].disable()
            else:
                self.elements["add_remove_cat"] = UIImageButton(scale(pygame.Rect((700, 920), (196, 60))), "",
                                                                object_id="#add_cat_button", manager=MANAGER)

            # Update start patrol button
            if not self.current_patrol:
                self.elements['patrol_start'].disable()
            else:
                self.elements['patrol_start'].enable()

            # Update add random cat buttons
            # Enable all the buttons, to reset them
            self.elements['add_one'].enable()
            self.elements['add_three'].enable()
            self.elements['add_six'].enable()
            self.elements["random"].enable()

            if game.clan.game_mode != 'classic':
                self.elements['paw'].enable()
                self.elements['mouse'].enable()
                self.elements['claws'].enable()
                self.elements['herb'].enable()

                # making sure meds don't get the option for other patrols
                med = False
                for cat in self.current_patrol:
                    if cat.status in ['medicine cat', 'medicine cat apprentice']:
                        med = True
                        self.patrol_type = 'med'
                if med is False and self.current_patrol:
                    self.elements['herb'].disable()
                    if self.patrol_type == 'med':
                        self.patrol_type = 'general'

                self.elements['info'].kill()  # clearing the text before displaying new text

                if self.patrol_type == 'general':
                    text = 'random patrol type'
                elif self.patrol_type == 'training' and med is False:
                    text = 'training'
                elif self.patrol_type == 'border' and med is False:
                    text = 'border'
                elif self.patrol_type == 'hunting' and med is False:
                    text = 'hunting'
                elif self.patrol_type == 'med':
                    if med is True and self.current_patrol:
                        text = 'herb gathering'
                        self.elements['mouse'].disable()
                        self.elements['claws'].disable()
                        self.elements['paw'].disable()
                    else:
                        text = 'herb gathering'
                else:
                    text = ""

                self.elements['info'] = pygame_gui.elements.UITextBox(
                    text, scale(pygame.Rect((500, 1050), (600, 800))), object_id=get_text_box_theme(), manager=MANAGER
                )
            else:
                self.elements['paw'].hide()
                self.elements['mouse'].hide()
                self.elements['claws'].hide()
                self.elements['herb'].hide()

            if len(self.current_patrol) >= 6 or len(self.able_cats) < 1:
                self.elements['add_one'].disable()
                self.elements["random"].disable()
            if len(self.current_patrol) > 3 or len(self.able_cats) < 3:
                self.elements['add_three'].disable()
            if len(self.current_patrol) >= 1 or len(self.able_cats) < 6:
                self.elements['add_six'].disable()

                # Update the availability of the tab buttons
            if self.patrol_screen == 'patrol_cats':
                self.elements['patrol_tab'].disable()
                self.elements['skills'].enable()
            elif self.patrol_screen == 'skills':
                self.elements['patrol_tab'].enable()
                self.elements['skills'].disable()

            if self.patrol_screen == 'patrol_cats':
                self.elements['patrol_tab'].disable()
                self.elements['skills'].enable()
            elif self.patrol_screen == 'skills':
                self.elements['patrol_tab'].enable()
                self.elements['skills'].disable()

            if self.selected_cat != None:
                if 'cycle_app_mentor_right_button' in self.elements and 'cycle_app_mentor_left_button' in self.elements:
                    if self.selected_apprentice_index == len(self.selected_cat.apprentice) - 1:
                        self.elements['cycle_app_mentor_right_button'].disable()
                    else:
                        self.elements['cycle_app_mentor_left_button'].enable()

                    if self.selected_apprentice_index == 0:
                        self.elements['cycle_app_mentor_left_button'].disable()
                    else:
                        self.elements['cycle_app_mentor_left_button'].enable()

                    if self.selected_cat.mentor != None:
                        self.elements['cycle_app_mentor_left_button'].hide()
                        self.elements['cycle_app_mentor_right_button'].hide()

    def open_choose_cats_screen(self):
        """Opens the choose-cat patrol stage. """
        self.clear_page()  # Clear the page
        self.clear_cat_buttons()
        cat_profiles()

        self.current_patrol = []
        self.current_page = 1
        self.patrol_stage = 'choose_cats'
        self.patrol_screen = 'patrol_cats'  # List

        self.elements["info"] = pygame_gui.elements.UITextBox(
            'Choose up to six cats to take on patrol.\n'
            'Smaller patrols help cats gain more experience, but larger patrols are safer.',
            scale(pygame.Rect((100, 190), (1400, -1))), object_id=get_text_box_theme())
        self.elements["cat_frame"] = pygame_gui.elements.UIImage(scale(pygame.Rect((600, 330), (400, 550))),
                                                                 pygame.image.load(
                                                                     "resources/images/patrol_cat_frame.png").convert_alpha()
                                                                 , manager=MANAGER)

        # Frames
        self.elements["able_frame"] = pygame_gui.elements.UIImage(scale(pygame.Rect((80, 920), self.able_box.get_size())),
                                                                  self.able_box, manager=MANAGER)
        self.elements["able_frame"].disable()

        self.elements["patrol_frame"] = pygame_gui.elements.UIImage(scale(pygame.Rect((980, 920), self.patrol_box.get_size())),
                                                                    self.patrol_box, manager=MANAGER)
        self.elements["patrol_frame"].disable()

        # Buttons
        self.elements["add_remove_cat"] = UIImageButton(scale(pygame.Rect((700, 920), (196, 60))), "",
                                                        object_id="#add_cat_button", manager=MANAGER)
        # No cat is selected when the screen is opened, so the button is disabled
        self.elements["add_remove_cat"].disable()

        # Randomizing buttons
        self.elements["random"] = UIImageButton(scale(pygame.Rect((646, 990), (68, 68))), "", object_id="#random_dice_button"
                                                , manager=MANAGER)
        self.elements["add_one"] = UIImageButton(scale(pygame.Rect((726, 990), (68, 68))), "", object_id="#add_one_button"
                                                 , manager=MANAGER)
        self.elements["add_three"] = UIImageButton(scale(pygame.Rect((806, 990), (68, 68))), "", object_id="#add_three_button"
                                                   , manager=MANAGER)
        self.elements["add_six"] = UIImageButton(scale(pygame.Rect((886, 990), (68, 68))), "", object_id="#add_six_button"
                                                 , manager=MANAGER)

        # patrol type buttons - disabled for now
        self.elements['paw'] = UIImageButton(scale(pygame.Rect((646, 1120), (68, 68))), "", object_id="#paw_patrol_button"
                                             , manager=MANAGER)
        self.elements['paw'].disable()
        self.elements['mouse'] = UIImageButton(scale(pygame.Rect((726, 1120), (68, 68))), "", object_id="#mouse_patrol_button"
                                               , manager=MANAGER)
        self.elements['mouse'].disable()
        self.elements['claws'] = UIImageButton(scale(pygame.Rect((806, 1120), (68, 68))), "", object_id="#claws_patrol_button"
                                               , manager=MANAGER)
        self.elements['claws'].disable()
        self.elements['herb'] = UIImageButton(scale(pygame.Rect((886, 1120), (68, 68))), "", object_id="#herb_patrol_button"
                                              , manager=MANAGER)
        self.elements['herb'].disable()

        # Able cat page buttons
        self.elements['last_page'] = UIImageButton(scale(pygame.Rect((150, 924), (68, 68))), "", object_id="#patrol_last_page"
                                                   , manager=MANAGER)
        self.elements['next_page'] = UIImageButton(scale(pygame.Rect((482, 924), (68, 68))), "", object_id="#patrol_next_page"
                                                   , manager=MANAGER)

        # Tabs for the current patrol
        self.elements['patrol_tab'] = UIImageButton(scale(pygame.Rect((1010, 920), (160, 70))), "",
                                                    object_id="#patrol_cats_tab", manager=MANAGER)
        self.elements['patrol_tab'].disable()  # We start on the patrol_cats_tab
        self.elements['skills'] = UIImageButton(scale(pygame.Rect((1180, 920), (308, 70))), "",
                                                object_id="#skills_cats_tab", manager=MANAGER)

        # Remove all button
        self.elements['remove_all'] = UIImageButton(scale(pygame.Rect((1120, 1254), (248, 70))), "",
                                                    object_id="#remove_all_button", manager=MANAGER)

        # Text box for skills and traits. Hidden for now, and with no text in it
        self.elements["skills_box"] = UITextBoxTweaked("", scale(pygame.Rect((1020, 1020), (480, 180))), visible=False,
                                                       object_id="#cat_profile_info_box",
                                                       line_spacing=0.95, manager=MANAGER)

        # Start Patrol Button
        self.elements['patrol_start'] = UIImageButton(scale(pygame.Rect((666, 1200), (270, 60))), "",
                                                      object_id="#start_patrol_button", manager=MANAGER)
        self.elements['patrol_start'].disable()

        self.update_cat_images_buttons()
        self.update_button()

    def adjust_patrol_text(self, text, size=1):
        """
        set text parameter to whichever patrol text you want to change (i.e. intro_text, success_text, ect.)
        always set size to patrol_size
        """
        vowels = ['A', 'E', 'I', 'O', 'U']
        if not text:
            text = 'This should not appear, report as a bug please!'
        if size == 1:
            text = text.replace('Your patrol',
                                str(patrol.patrol_leader_name))
            text = text.replace('The patrol',
                                str(patrol.patrol_leader_name))
        text = text.replace('p_l', str(patrol.patrol_leader_name))
        if patrol.patrol_random_cat is not None:
            text = text.replace('r_c', str(patrol.patrol_random_cat.name))
        else:
            text = text.replace('r_c', str(patrol.patrol_leader_name))
        text = text.replace('app1', str(patrol.app1_name))
        text = text.replace('app2', str(patrol.app2_name))
        text = text.replace('app3', str(patrol.app3_name))
        text = text.replace('app4', str(patrol.app4_name))
        text = text.replace('app5', str(patrol.app5_name))
        text = text.replace('app6', str(patrol.app6_name))
        if len(patrol.patrol_other_cats) == 1:
            text = text.replace('o_c1', str(patrol.patrol_other_cats[0].name))
        elif len(patrol.patrol_other_cats) == 2:
            text = text.replace('o_c1', str(patrol.patrol_other_cats[0].name))
            text = text.replace('o_c2', str(patrol.patrol_other_cats[1].name))
        elif len(patrol.patrol_other_cats) == 3:
            text = text.replace('o_c1', str(patrol.patrol_other_cats[0].name))
            text = text.replace('o_c2', str(patrol.patrol_other_cats[1].name))
            text = text.replace('o_c3', str(patrol.patrol_other_cats[2].name))
        elif len(patrol.patrol_other_cats) == 4:
            text = text.replace('o_c1', str(patrol.patrol_other_cats[0].name))
            text = text.replace('o_c2', str(patrol.patrol_other_cats[1].name))
            text = text.replace('o_c3', str(patrol.patrol_other_cats[2].name))
            text = text.replace('o_c4', str(patrol.patrol_other_cats[3].name))

        if 's_c' in text:
            stat_cat = None
            if patrol.patrol_win_stat_cat:
                stat_cat = patrol.patrol_win_stat_cat
            elif patrol.patrol_fail_stat_cat:
                stat_cat = patrol.patrol_fail_stat_cat
            if stat_cat:
                text = text.replace('s_c', str(stat_cat.name))
            else:
                text = text.replace('s_c', str(patrol.patrol_leader_name))

        other_clan_name = patrol.other_clan.name
        s = 0
        for x in range(text.count('o_c_n')):
            index = text.index('o_c_n', s) or text.index("o_c_n's", s) or text.index('o_c_n.', s)
            for y in vowels:
                if str(other_clan_name).startswith(y):
                    modify = text.split()
                    pos = 0
                    if 'o_c_n' in modify:
                        pos = modify.index('o_c_n')
                    if "o_c_n's" in modify:
                        pos = modify.index("o_c_n's")
                    if 'o_c_n.' in modify:
                        pos = modify.index('o_c_n.')
                    if modify[pos - 1] == 'a':
                        modify.remove('a')
                        modify.insert(pos - 1, 'an')
                    text = " ".join(modify)
                    break
            s += index + 3

        text = text.replace('o_c_n', str(other_clan_name) + 'Clan')

        clan_name = game.clan.name
        s = 0
        pos = 0
        for x in range(text.count('c_n')):
            index = text.index('c_n', s)
            for y in vowels:
                if str(clan_name).startswith(y):
                    modify = text.split()
                    if 'c_n' in modify:
                        pos = modify.index('c_n')
                    if "c_n's" in modify:
                        pos = modify.index("c_n's")
                    if 'c_n.' in modify:
                        pos = modify.index('c_n.')
                    if modify[pos - 1] == 'a':
                        modify.remove('a')
                        modify.insert(pos - 1, 'an')
                    text = " ".join(modify)
                    break
            s += index + 3
        text = text.replace('c_n', str(game.clan.name) + 'Clan')

        #Prey lists for forest random prey patrols
        fst_tinyprey_singlular = ['shrew', 'robin', 'vole', 'dormouse', 'blackbird',
                     'wood mouse', 'lizard', 'tiny grass snake', 'finch', 'sparrow', 
                     'small bird', 'young rat', 'young hedgehog', 'big beetle', 'woodrat',
                     'white-footed mouse', 'golden mouse', 'young squirrel', 'chipmunk', ]
        text = text.replace('f_tp_s', str(fst_tinyprey_singlular))

        fst_tinyprey_plural = ['mice', 'mice', 'mice', 'shrews', 'robins', 'voles', 'mice', 'blackbirds',
                     'mice', 'mice', 'lizards', 'small birds', 'small birds', 'sparrows', 
                     'sleepy dormice', 'chipmunks', 'woodrats', ]
        text = text.replace('f_tp_p', str(fst_tinyprey_plural))

        fst_midprey_singlular = ['plump shrew', 'woodpecker', 'mole', 'fat dormouse', 'blackbird',
                     'field vole', 'big lizard', 'grass snake', 'half-grown rabbit', 'hedgehog', 
                     'red squirrel', 'grey squirrel', 'rat', 'flying squirrel', 'kingfisher', ]
        text = text.replace('f_mp_s', str(fst_midprey_singlular))

        fst_midprey_plural = ['plump shrews', 'woodpeckers', 'moles', 'blackbirds',
                     'field voles', 'big lizards', 'grass snakes', 'half-grown rabbits', 'hedgehogs', 
                     'red squirrels', 'grey squirrels', 'rats', ]
        text = text.replace('f_mp_p', str(fst_midprey_plural))

        sign_list = ['strangely-patterned stone', 'sharp stick', 'prey bone', 'cloud shaped like a cat',
                     'tuft of red fur', 'red feather', 'brown feather', 'black feather', 'white feather',
                     'star-shaped leaf',
                     'beetle shell', 'snail shell', 'tuft of badger fur', 'two pawprints overlapping',
                     'flower missing a petal',
                     'tuft of fox fur', ]
        sign = choice(sign_list)
        s = 0
        pos = 0
        for x in range(text.count('a_sign')):
            index = text.index('a_sign', s) or text.index('a_sign.', s)
            for y in vowels:
                if str(sign).startswith(y):
                    modify = text.split()
                    if 'a_sign' in modify:
                        pos = modify.index('a_sign')
                    if 'a_sign.' in modify:
                        pos = modify.index('a_sign.')
                    if modify[pos - 1] == 'a':
                        modify.remove('a')
                        modify.insert(pos - 1, 'an')
                    text = " ".join(modify)
                    break
            s += index + 3
        text = text.replace('a_sign', str(sign))

        return text

    def open_patrol_event_screen(self):
        """Open the patrol event screen. This sets up the patrol starting"""
        self.clear_page()
        self.clear_cat_buttons()
        self.patrol_stage = 'patrol_events'

        # Layout images
        self.elements['event_bg'] = pygame_gui.elements.UIImage(scale(pygame.Rect((762, 330), (708, 540))),
                                                                pygame.transform.scale(
                                                                pygame.image.load(
                                                                    "resources/images/patrol_event_frame.png").convert_alpha(),
                                                                    (708, 540)
                                                                ), manager=MANAGER)
        self.elements['event_bg'].disable()
        self.elements['info_bg'] = pygame_gui.elements.UIImage(scale(pygame.Rect((180, 912), (840, 408))),
                                                               pygame.transform.scale(
                                                               pygame.image.load(
                                                                   "resources/images/patrol_info.png").convert_alpha(),
                                                                   (840, 408)
                                                               ), manager=MANAGER)
        self.elements['image_frame'] = pygame_gui.elements.UIImage(scale(pygame.Rect((130, 280), (650, 640))),
                                                                   pygame.transform.scale(
                                                                   pygame.image.load(
                                                                       "resources/images/patrol_sprite_frame.png").convert_alpha(),
                                                                       (650, 640)
                                                                   ), manager=MANAGER)

        # Add selected cats to the patrol.
        patrol.add_patrol_cats(self.current_patrol, game.clan)
        possible_events = patrol.get_possible_patrols(
            str(game.clan.current_season).casefold(),
            str(game.clan.biome).casefold(),
            game.clan.all_clans,
            self.patrol_type,
            game.settings.get('disasters')
        )

        if possible_events:
            patrol.patrol_event = choice(possible_events)  # Set patrol event.
        else:
            print("ERROR: NO POSSIBLE PATROLS FOUND")
            self.change_screen("clan screen")
            return

        print("Chosen Patrol ID: " + str(patrol.patrol_event.patrol_id))
        intro_text = patrol.patrol_event.intro_text
        patrol_size = len(patrol.patrol_cats)

        self.get_patrol_art()

        file = 'train'
        if patrol.patrol_event.patrol_id.find('med') != -1:
            file = 'med'
        elif patrol.patrol_event.patrol_id.find('hunt') != -1:
            file = 'hunt'
        elif patrol.patrol_event.patrol_id.find('train') != -1:
            file = 'train'
        elif patrol.patrol_event.patrol_id.find('bord') != -1:
            file = 'bord'

<<<<<<< HEAD
        # Grab win trait.
        if patrol.patrol_event.win_trait is not None:
            win_trait = patrol.patrol_event.win_trait
            patrol_trait = patrol.patrol_traits.index(win_trait)
            patrol.patrol_stat_cat = patrol.patrol_cats[patrol_trait]
=======
        try:
            self.elements['intro_image'] = pygame_gui.elements.UIImage(
                scale(pygame.Rect((150, 300), (600, 600))),
                pygame.transform.scale(
                pygame.image.load(
                    f"resources/images/patrol_art/{file}_general_intro.png").convert_alpha(),
                    (600, 600))
            )
        except:
            print('ERROR: could not display patrol image')
>>>>>>> 8ea7f386

        # Prepare Intro Text
        # adjusting text for solo patrols
        intro_text = self.adjust_patrol_text(patrol.patrol_event.intro_text, patrol_size)
        self.elements["patrol_text"] = UITextBoxTweaked(intro_text, scale(pygame.Rect((770, 345), (670, 500))),
                                                        object_id="#patrol_text_box", manager=MANAGER)
        # Patrol Info
        # TEXT CATEGORIES AND CHECKING FOR REPEATS
        members = []
        skills = []
        traits = []
        for x in patrol.patrol_names:
            if x not in patrol.patrol_leader_name:
                members.append(x)
        for x in patrol.patrol_skills:
            if x not in skills:
                skills.append(x)
        for x in patrol.patrol_traits:
            if x not in traits:
                traits.append(x)

        self.elements['patrol_info'] = pygame_gui.elements.UITextBox(
            f'patrol leader: {patrol.patrol_leader_name} \n'
            f'patrol members: {self.get_list_text(members)} \n'
            f'patrol skills: {self.get_list_text(skills)} \n'
            f'patrol traits: {self.get_list_text(traits)}', scale(pygame.Rect((210, 920), (480, 400))),
            object_id="#cat_profile_info_box", manager=MANAGER)

        # Draw Patrol Cats
        pos_x = 800
        pos_y = 950
        for u in range(6):
            if u < len(patrol.patrol_cats):
                self.elements["cat" + str(u)] = pygame_gui.elements.UIImage(scale(pygame.Rect((pos_x, pos_y), (100, 100))),
                                                                            patrol.patrol_cats[u].big_sprite,
                                                                            manager=MANAGER)
                pos_x += 100
                if pos_x > 900:
                    pos_y += 100
                    pos_x = 800
            else:
                break


        ##################### Buttons:
        self.elements["proceed"] = UIImageButton(scale(pygame.Rect((1100, 866), (344, 60))), "",
                                                 object_id="#proceed_button",
                                                 starting_height=2, manager=MANAGER)
        self.elements["not_proceed"] = UIImageButton(scale(pygame.Rect((1100, 922), (344, 60))), "",
                                                     object_id="#not_proceed_button",
                                                     starting_height=2, manager=MANAGER)

        self.elements["antagonize"] = UIImageButton(scale(pygame.Rect((1100, 980), (344, 72))), "",
                                                    object_id="#antagonize_button", manager=MANAGER)
        if patrol.patrol_event.antagonize_text is None:
            self.elements["antagonize"].hide()

    def get_patrol_art(self):
        """
        grabs art for the patrol based on the patrol_id

        if you are adding art and the art has gore or blood, add it to the explicit_patrol_art.json
        """
        path = "resources/images/patrol_art/"

        gore_allowed = game.settings["gore"]
        placeholder_needed = False
        if not gore_allowed and patrol.patrol_event.patrol_id in EXPLICIT_PATROL_ART:
            placeholder_needed = True

        patrol_id = patrol.patrol_event.patrol_id

        if self.patrol_stage == 'patrol_events':
            intro_patrol_id = patrol_id
            intro_patrol_id = ''.join([i for i in intro_patrol_id if not i.isdigit()])

            file = intro_patrol_id
            exists = file_exists(f"{path}{file}.png")
            if exists and not placeholder_needed:
                self.elements['intro_image'] = pygame_gui.elements.UIImage(
                    pygame.Rect((75, 150), (300, 300)),
                    pygame.image.load(
                        f"{path}{file}.png").convert_alpha()
                )
            else:
                file = 'train'
                if patrol.patrol_event.patrol_id.find('med') != -1:
                    file = 'med'
                elif patrol.patrol_event.patrol_id.find('hunt') != -1:
                    file = 'hunt'
                elif patrol.patrol_event.patrol_id.find('train') != -1:
                    file = 'train'
                elif patrol.patrol_event.patrol_id.find('bord') != -1:
                    file = 'bord'
                try:
                    self.elements['intro_image'] = pygame_gui.elements.UIImage(
                        pygame.Rect((75, 150), (300, 300)),
                        pygame.image.load(
                            f"{path}{file}_general_intro.png").convert_alpha()
                    )
                except Exception:
                    print('ERROR: could not display patrol image')

    def open_patrol_complete_screen(self, user_input):
        """Deals with the next stage of the patrol, including antagonize, proceed, and do not proceed.
        You must put the type of next step (user input) into the user_input parameter.
        For antagonize: user_input = "antag" or "antagonize"
        For Proceed: user_input = "pro" or "proceed"
        For do not Proceed: user_input = "nopro" or "notproceed" """
        self.patrol_stage = "patrol_complete"

        self.elements["clan_return"] = UIImageButton(scale(pygame.Rect((800, 274), (324, 60))), "",
                                                     object_id="#return_to_clan", manager=MANAGER)
        self.elements['patrol_again'] = UIImageButton(scale(pygame.Rect((1120, 274), (324, 60))), "",
                                                      object_id="#patrol_again", manager=MANAGER)

        if user_input in ["antag", "antagonize"]:
            patrol.calculate_success(antagonize=True)
            if patrol.success:
                display_text = patrol.antagonize
            else:
                display_text = patrol.antagonize_fail

        elif user_input in ["pro", "proceed"]:
            patrol.calculate_success(antagonize=False)
            if patrol.success:
                display_text = patrol.final_success
            else:
                display_text = patrol.final_fail

        elif user_input in ["nopro", "notproceed"]:
            display_text = patrol.patrol_event.decline_text
        else:
            display_text = "ERROR"

        # Adjust text for solo patrols
        display_text = self.adjust_patrol_text(display_text, len(patrol.patrol_cats))

        self.elements["patrol_results"] = pygame_gui.elements.UITextBox("",
                                                                        scale(pygame.Rect((1100, 1000), (344, 300))),
                                                                        object_id=get_text_box_theme("#cat_patrol_info_box")
                                                                        , manager=MANAGER)
        self.elements["patrol_results"].set_text(patrol.results())

        self.elements["patrol_text"].set_text(display_text)

        self.elements["proceed"].disable()
        self.elements["not_proceed"].disable()
        self.elements["antagonize"].hide()

    def update_cat_images_buttons(self):
        """Updates all the cat sprite buttons. Also updates the skills tab, if open, and the next and
            previous page buttons.  """
        self.clear_cat_buttons()  # Clear all the cat buttons
        self.able_cats = []

        # ASSIGN TO ABLE CATS
        for the_cat in Cat.all_cats_list:
            if not the_cat.dead and the_cat.in_camp and the_cat not in game.patrolled and the_cat.status not in [
                'elder', 'kitten', 'mediator', 'mediator apprentice'
            ] and not the_cat.outside and the_cat not in self.current_patrol and not the_cat.not_working():
                self.able_cats.append(the_cat)

        if not self.able_cats:
            all_pages = []
        else:
            all_pages = self.chunks(self.able_cats, 15)

        if self.current_page > len(all_pages):
            if len(all_pages) == 0:
                self.current_page = 1
            else:
                self.current_page = len(all_pages)

        # Check for empty list (no able cats)
        if all_pages:
            display_cats = all_pages[self.current_page - 1]
        else:
            display_cats = []

        # Update next and previous page buttons
        if len(all_pages) <= 1:
            self.elements["next_page"].disable()
            self.elements["last_page"].disable()
        else:
            if self.current_page >= len(all_pages):
                self.elements["next_page"].disable()
            else:
                self.elements["next_page"].enable()

            if self.current_page <= 1:
                self.elements["last_page"].disable()
            else:
                self.elements["last_page"].enable()

        # Draw able cats.
        pos_y = 1000
        pos_x = 100
        i = 0
        for cat in display_cats:
            self.cat_buttons["able_cat" + str(i)] = UISpriteButton(scale(pygame.Rect((pos_x, pos_y), (100, 100))),
                                                                   pygame.transform.scale(cat.large_sprite, (100, 100))
                                                                   , cat_object=cat, manager=MANAGER)
            pos_x += 100
            if pos_x >= 600:
                pos_x = 100
                pos_y += 100
            i += 1

        if self.patrol_screen == 'patrol_cats':
            # Hide Skills Info
            self.elements["skills_box"].hide()
            # Draw cats in patrol
            pos_y = 1016
            pos_x = 1050
            i = 0
            for cat in self.current_patrol:
                self.cat_buttons["patrol_cat" + str(i)] = UISpriteButton(scale(pygame.Rect((pos_x, pos_y), (100, 100))),
                                                                         pygame.transform.scale(cat.large_sprite,
                                                                         (100, 100)), cat_object=cat, manager=MANAGER)
                pos_x += 150
                if pos_x >= 1450:
                    pos_x = 1050
                    pos_y += 100
                i += 1
        elif self.patrol_screen == 'skills':
            self.update_skills_tab()

    def update_skills_tab(self):
        self.elements["skills_box"].show()
        patrol_skills = []
        patrol_traits = []
        if self.current_patrol is not []:
            for x in self.current_patrol:
                if x.skill not in patrol_skills:
                    patrol_skills.append(x.skill)
                if x.trait not in patrol_traits:
                    patrol_traits.append(x.trait)

        self.elements["skills_box"].set_text(
            f"Current Patrol Skills: {', '.join(patrol_skills)}\nCurrent Patrol Traits: {', '.join(patrol_traits)}"
        )

    def update_selected_cat(self):
        """Refreshes the image displaying the selected cat, traits, mentor/apprentice/mate ext"""

        # Kill and delete all relevant elements
        if "selected_image" in self.elements:
            self.elements["selected_image"].kill()
            del self.elements["selected_image"]
        if 'selected_name' in self.elements:
            self.elements["selected_name"].kill()
            del self.elements["selected_name"]
        if 'selected_bio' in self.elements:
            self.elements["selected_bio"].kill()
            del self.elements["selected_bio"]

        # Kill mate frame, apprentice/mentor frame, and respective images, if they exist:
        if 'mate_frame' in self.elements:
            self.elements['mate_frame'].kill()
            del self.elements['mate_frame']  # No need to keep this in memory
        if 'mate_image' in self.elements:
            self.elements['mate_image'].kill()
            del self.elements['mate_image']  # No need to keep this in memory
        if 'mate_name' in self.elements:
            self.elements['mate_name'].kill()
            del self.elements['mate_name']  # No need to keep this in memory
        if 'mate_info' in self.elements:
            self.elements['mate_info'].kill()
            del self.elements['mate_info']
        if 'mate_button' in self.elements:
            self.elements['mate_button'].kill()
            del self.elements['mate_button']  # No need to keep this in memory
        if 'app_mentor_frame' in self.elements:
            self.elements['app_mentor_frame'].kill()
            del self.elements['app_mentor_frame']  # No need to keep this in memory
        if 'app_mentor_image' in self.elements:
            self.elements['app_mentor_image'].kill()
            del self.elements['app_mentor_image']  # No need to keep this in memory
        if 'app_mentor_name' in self.elements:
            self.elements['app_mentor_name'].kill()
            del self.elements['app_mentor_name']  # No need to keep this in memory
        if 'app_mentor_button' in self.elements:
            self.elements['app_mentor_button'].kill()
            del self.elements['app_mentor_button']  # No need to keep this in memory
        if 'app_mentor_info' in self.elements:
            self.elements['app_mentor_info'].kill()
            del self.elements['app_mentor_info']
        if 'cycle_app_mentor_left_button' in self.elements:
            self.elements['cycle_app_mentor_left_button'].kill()
            del self.elements['cycle_app_mentor_left_button']
        if 'cycle_app_mentor_right_button' in self.elements:
            self.elements['cycle_app_mentor_right_button'].kill()
            del self.elements['cycle_app_mentor_right_button']

        if self.selected_cat is not None:
            # Now, if the selected cat is not None, we rebuild everything with the correct cat info
            # Selected Cat Image
            self.elements["selected_image"] = pygame_gui.elements.UIImage(scale(pygame.Rect((640, 350), (300, 300))),
                                                                          pygame.transform.scale(
                                                                              self.selected_cat.large_sprite,
                                                                              (300, 300)), manager=MANAGER)

            name = str(self.selected_cat.name)  # get name
            if 14 <= len(name) >= 16:  # check name length
                short_name = str(self.selected_cat.name)[0:15]
                name = short_name + '...'

            self.elements['selected_name'] = pygame_gui.elements.UITextBox(name, scale(pygame.Rect((600, 650), (400, 60))),
                                                                           object_id=get_text_box_theme())

            self.elements['selected_bio'] = UITextBoxTweaked(str(self.selected_cat.status) +
                                                             "\n" + str(self.selected_cat.trait) +
                                                             "\n" + str(self.selected_cat.skill) +
                                                             "\n" + str(self.selected_cat.experience_level),
                                                             scale(pygame.Rect((600, 700), (400, 150))),
                                                             object_id=get_text_box_theme("#cat_patrol_info_box"),
                                                             line_spacing=0.95
                                                             , manager=MANAGER)

            # Show Cat's Mate, if they have one
            if self.selected_cat.status not in ['medicine cat apprentice', 'apprentice']:
                if self.selected_cat.mate is not None:
                    self.elements['mate_frame'] = pygame_gui.elements.UIImage(scale(pygame.Rect((280, 380), (332, 340))),
                                                                              self.mate_frame)
                    mate = Cat.fetch_cat(self.selected_cat.mate)
                    self.elements['mate_image'] = pygame_gui.elements.UIImage(scale(pygame.Rect((300, 400), (200, 200))),
                                                                              pygame.transform.scale(
                                                                                  mate.large_sprite, (200, 200))
                                                                              , manager=MANAGER)
                    # Check for name length
                    name = str(mate.name)  # get name
                    if 11 <= len(name):  # check name length
                        short_name = str(mate.name)[0:10]
                        name = short_name + '...'
                    self.elements['mate_name'] = pygame_gui.elements.ui_label.UILabel(
                        scale(pygame.Rect((306, 600), (190, 60))),
                        name,
                        object_id=get_text_box_theme())
                    self.elements['mate_info'] = pygame_gui.elements.UITextBox(
                        "mate",
                        scale(pygame.Rect((300, 650), (200, 60))),
                        object_id=get_text_box_theme(
                            "#cat_patrol_info_box"))
                    self.elements['mate_button'] = UIImageButton(scale(pygame.Rect((296, 712), (208, 52))), "",
                                                                 object_id="#patrol_select_button", manager=MANAGER)
                    # Disable mate_button if the cat is not able to go on a patrol
                    if mate not in self.able_cats:
                        self.elements['mate_button'].disable()
            # Draw mentor or apprentice
            relation = "should not display"
            if self.selected_cat.status in ['medicine cat apprentice',
                                            'apprentice'] or self.selected_cat.apprentice != []:
                self.elements['app_mentor_frame'] = pygame_gui.elements.UIImage(scale(pygame.Rect((990, 380), (332, 340))),
                                                                                self.app_frame, manager=MANAGER)

                if self.selected_cat.status in ['medicine cat apprentice',
                                                'apprentice'] and self.selected_cat.mentor is not None:
                    self.app_mentor = Cat.fetch_cat(self.selected_cat.mentor)
                    relation = 'mentor'

                elif self.selected_cat.apprentice:
                    if self.selected_apprentice_index > len(self.selected_cat.apprentice) - 1:
                        self.selected_apprentice_index = 0
                    self.app_mentor = Cat.fetch_cat(self.selected_cat.apprentice[self.selected_apprentice_index])
                    relation = 'apprentice'
                else:
                    self.app_mentor = None
                    self.elements['app_mentor_frame'].hide()

                # Failsafe, if apprentice or mentor is set to none.
                if self.app_mentor is not None:
                    name = str(self.app_mentor.name)  # get name
                    if 11 <= len(name):  # check name length
                        short_name = str(self.app_mentor.name)[0:10]
                        name = short_name + '...'
                    self.elements['app_mentor_name'] = pygame_gui.elements.ui_label.UILabel(
                        scale(pygame.Rect((1106, 600), (190, 60))),
                        name,
                        object_id=get_text_box_theme(), manager=MANAGER)
                    self.elements['app_mentor_info'] = pygame_gui.elements.UITextBox(
                        relation,
                        scale(pygame.Rect((1100, 650), (200, 60))),
                        object_id=get_text_box_theme(
                            "#cat_patrol_info_box"))
                    self.elements['app_mentor_image'] = pygame_gui.elements.UIImage(scale(pygame.Rect((1100, 400), (200, 200))),
                                                                                    pygame.transform.scale(
                                                                                        self.app_mentor.large_sprite,
                                                                                        (200, 200)), manager=MANAGER)

                    # Button to switch to that cat
                    self.elements['app_mentor_button'] = UIImageButton(scale(pygame.Rect((1096, 712), (208, 52))), "",
                                                                       object_id="#patrol_select_button",
                                                                       manager=MANAGER)
                    # Disable mate_button if the cat is not able to go on a patrol
                    if self.app_mentor not in self.able_cats:
                        self.elements['app_mentor_button'].disable()

                    # Buttons to cycle between apprentices
                    if self.selected_cat.mentor == None:
                        self.elements['cycle_app_mentor_left_button'] = UIImageButton(scale(pygame.Rect((1096, 780), (68, 68))),
                                                                                      "",
                                                                                      object_id="#arrow_left_button",
                                                                                      manager=MANAGER)
                        self.elements['cycle_app_mentor_right_button'] = UIImageButton(
                            scale(pygame.Rect((1236, 780), (68, 68))), "", object_id="#arrow_right_button", manager=MANAGER)
                        self.update_button()

    def clear_page(self):
        """Clears all the elements"""
        for ele in self.elements:
            print(ele)
            self.elements[ele].kill()
        self.elements = {}
        print(self.elements)

    def clear_cat_buttons(self):
        for cat in self.cat_buttons:
            self.cat_buttons[cat].kill()
        self.cat_buttons = {}

    def exit_screen(self):
        self.clear_page()
        self.clear_cat_buttons()

    def on_use(self):
        pass

    def chunks(self, L, n):
        return [L[x: x + n] for x in range(0, len(L), n)]

    def get_list_text(self, patrol_list):
        if not patrol_list:
            return "None"
        # Removes duplicates.
        patrol_set = list(patrol_list)
        return ", ".join(patrol_set)

# ---------------------------------------------------------------------------- #
#                                LOAD RESOURCES                                #
# ---------------------------------------------------------------------------- #

resource_directory = "resources/dicts/patrols/"

EXPLICIT_PATROL_ART = None
with open(f"{resource_directory}explicit_patrol_art.json", 'r') as read_file:
    EXPLICIT_PATROL_ART = ujson.loads(read_file.read())
<|MERGE_RESOLUTION|>--- conflicted
+++ resolved
@@ -592,24 +592,12 @@
         elif patrol.patrol_event.patrol_id.find('bord') != -1:
             file = 'bord'
 
-<<<<<<< HEAD
         # Grab win trait.
         if patrol.patrol_event.win_trait is not None:
             win_trait = patrol.patrol_event.win_trait
             patrol_trait = patrol.patrol_traits.index(win_trait)
             patrol.patrol_stat_cat = patrol.patrol_cats[patrol_trait]
-=======
-        try:
-            self.elements['intro_image'] = pygame_gui.elements.UIImage(
-                scale(pygame.Rect((150, 300), (600, 600))),
-                pygame.transform.scale(
-                pygame.image.load(
-                    f"resources/images/patrol_art/{file}_general_intro.png").convert_alpha(),
-                    (600, 600))
-            )
-        except:
-            print('ERROR: could not display patrol image')
->>>>>>> 8ea7f386
+
 
         # Prepare Intro Text
         # adjusting text for solo patrols
