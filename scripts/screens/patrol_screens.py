--- conflicted
+++ resolved
@@ -6,14 +6,8 @@
 
 import ujson
 from .base_screens import Screens, cat_profiles
-from scripts.utility import get_text_box_theme, scale, get_personality_compatibility, check_relationship_value, \
-<<<<<<< HEAD
-    get_snippet_list
-from scripts.game_structure.image_button import UIImageButton, UITextBoxTweaked, UISpriteButton
-=======
-    get_snippet_list, process_text
+from scripts.utility import get_text_box_theme, scale, get_personality_compatibility, check_relationship_value
 from scripts.game_structure.image_button import UIImageButton, UISpriteButton
->>>>>>> 67f2199f
 from scripts.patrol import patrol
 from scripts.cat.cats import Cat
 from scripts.game_structure.game_essentials import game, MANAGER
@@ -337,11 +331,7 @@
         self.elements["info"] = pygame_gui.elements.UITextBox(
             'Choose up to six cats to take on patrol.\n'
             'Smaller patrols help cats gain more experience, but larger patrols are safer.',
-<<<<<<< HEAD
-            scale(pygame.Rect((100, 190), (1400, -1))), object_id=get_text_box_theme())
-=======
             scale(pygame.Rect((375, 190), (850, 200))), object_id=get_text_box_theme("#text_box_22_horizcenter"))
->>>>>>> 67f2199f
         self.elements["cat_frame"] = pygame_gui.elements.UIImage(scale(pygame.Rect((600, 330), (400, 550))),
                                                                  pygame.image.load(
                                                                      "resources/images/patrol_cat_frame.png").convert_alpha()
@@ -1410,21 +1400,7 @@
 
             self.elements['selected_name'] = pygame_gui.elements.UITextBox(name,
                                                                            scale(pygame.Rect((600, 650), (400, 60))),
-<<<<<<< HEAD
                                                                            object_id=get_text_box_theme())
-
-            self.elements['selected_bio'] = UITextBoxTweaked(str(self.selected_cat.status) +
-                                                             "\n" + str(self.selected_cat.trait) +
-                                                             "\n" + str(self.selected_cat.skill) +
-                                                             "\n" + str(self.selected_cat.experience_level),
-                                                             scale(pygame.Rect((600, 700), (400, 150))),
-                                                             object_id=get_text_box_theme("#cat_patrol_info_box"),
-                                                             line_spacing=0.95
-                                                             , manager=MANAGER)
-=======
-                                                                           object_id=get_text_box_theme(
-                                                                               "#text_box_30_horizcenter"),
-                                                                           manager=MANAGER)
 
             self.elements['selected_bio'] = pygame_gui.elements.UITextBox(str(self.selected_cat.status) +
                                                                           "\n" + str(self.selected_cat.trait) +
@@ -1435,7 +1411,6 @@
                                                                           object_id=get_text_box_theme(
                                                                               "#text_box_22_horizcenter_spacing_95"),
                                                                           manager=MANAGER)
->>>>>>> 67f2199f
 
             # Show Cat's Mate, if they have one
             if self.selected_cat.status not in ['medicine cat apprentice', 'apprentice']:
