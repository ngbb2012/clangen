import re
from math import ceil
from random import choice, sample

import pygame
import pygame_gui
from .base_screens import Screens, cat_profiles
from scripts.patrol import patrol
from scripts.utility import get_text_box_theme
from scripts.game_structure.text import *
from scripts.game_structure.buttons import buttons
from scripts.cat.cats import Cat
from scripts.game_structure.image_button import UIImageButton, UITextBoxTweaked, UISpriteButton
from scripts.patrol import patrol
from scripts.cat.cats import Cat, INJURIES, ILLNESSES


class PatrolScreen(Screens):
    able_box = pygame.image.load("resources/images/patrol_able_cats.png").convert_alpha()
    patrol_box = pygame.image.load("resources/images/patrol_cats.png").convert_alpha()
    cat_frame = pygame.image.load("resources/images/patrol_cat_frame.png").convert_alpha()
    app_frame = pygame.image.load("resources/images/patrol_app_frame.png").convert_alpha()
    mate_frame = pygame.image.load("resources/images/patrol_mate_frame.png").convert_alpha()

    current_patrol = []
    patrol_stage = 'choose_cats'  # Can be 'choose_cats' or 'patrol_events' Controls the stage of patrol.
    patrol_screen = 'patrol_cats'  # Can be "patrol_cats" or "skills". Controls the tab on the select_cats stage
    patrol_type = 'general'  # Can be 'general' or 'border' or 'training' or 'med' or 'hunting'
    current_page = 1
    elements = {}  # hold elements for sub-page
    cat_buttons = {}  # Hold cat image sprites.
    selected_cat = None  # Holds selected cat.

    def handle_event(self, event):
        if event.type == pygame_gui.UI_BUTTON_START_PRESS:
            if self.patrol_stage == "choose_cats":
                self.handle_choose_cats_events(event)
            elif self.patrol_stage == 'patrol_events':
                self.handle_patrol_events_event(event)
            elif self.patrol_stage == 'patrol_complete':
                self.handle_patrol_complete_events(event)

            self.menu_button_pressed(event)

            # Checking if the mentor or mate selection buttons are clicked. This must be separate, because
            # these buttons may not exist. 
            if "mate_button" in self.elements:
                if event.ui_element == self.elements['mate_button']:
                    self.selected_cat = Cat.all_cats[self.selected_cat.mate]
                    self.update_cat_images_buttons()
                    self.update_selected_cat()
            elif 'app_mentor_button' in self.elements:
                if event.ui_element == self.elements['app_mentor_button']:
                    self.selected_cat = self.app_mentor
                    self.update_cat_images_buttons()
                    self.update_selected_cat()

    def handle_choose_cats_events(self, event):
        if event.ui_element == self.elements["random"]:
            self.selected_cat = choice(self.able_cats)
            self.update_selected_cat()
        # Check is a cat is clicked
        elif event.ui_element in self.cat_buttons.values():
            self.selected_cat = event.ui_element.return_cat_object()
            self.update_selected_cat()
            self.update_button()
        elif event.ui_element == self.elements["add_remove_cat"]:
            if self.selected_cat in self.current_patrol:
                self.current_patrol.remove(self.selected_cat)
            else:
                self.current_patrol.append(self.selected_cat)
            self.update_cat_images_buttons()
            self.update_button()
        elif event.ui_element == self.elements['add_one']:
            self.current_patrol.append(choice(self.able_cats))
            self.update_cat_images_buttons()
            self.update_button()
        elif event.ui_element == self.elements['add_three']:
            self.current_patrol += sample(self.able_cats, k=3)
            self.update_cat_images_buttons()
            self.update_button()
        elif event.ui_element == self.elements['add_six']:
            self.current_patrol += sample(self.able_cats, k=6)
            self.update_cat_images_buttons()
            self.update_button()
        elif event.ui_element == self.elements['remove_all']:
            self.current_patrol = []
            self.update_cat_images_buttons()
            self.update_button()
        elif event.ui_element == self.elements['patrol_tab']:
            self.patrol_screen = 'patrol_cats'
            self.update_cat_images_buttons()
            self.update_button()
        elif event.ui_element == self.elements['skills']:
            self.patrol_screen = 'skills'
            self.update_cat_images_buttons()
            self.update_button()
        elif event.ui_element == self.elements["next_page"]:
            self.current_page += 1
            self.update_cat_images_buttons()
        elif event.ui_element == self.elements["last_page"]:
            self.current_page -= 1
            self.update_cat_images_buttons()
        elif event.ui_element == self.elements["paw"]:
            self.patrol_type = 'training'
            self.update_button()
        elif event.ui_element == self.elements["claws"]:
            self.patrol_type = 'border'
            self.update_button()
        elif event.ui_element == self.elements["herb"]:
            self.patrol_type = 'med'
            self.update_button()
        elif event.ui_element == self.elements["mouse"]:
            self.patrol_type = 'hunting'
            self.update_button()
        elif event.ui_element == self.elements['patrol_start']:
            self.open_patrol_event_screen()  # Starting patrol.

    def handle_patrol_events_event(self, event):
        if event.ui_element == self.elements["proceed"]:
            self.open_patrol_complete_screen("proceed")
        elif event.ui_element == self.elements["not_proceed"]:
            self.open_patrol_complete_screen("notproceed")
        elif event.ui_element == self.elements["antagonize"]:
            self.open_patrol_complete_screen("antagonize")

    def handle_patrol_complete_events(self, event):
        if event.ui_element == self.elements['patrol_again']:
            self.open_choose_cats_screen()
        elif event.ui_element == self.elements["clan_return"]:
            self.change_screen('clan screen')

    def screen_switches(self):
        self.set_disabled_menu_buttons(["patrol_screen"])
        self.update_heading_text(f'{game.clan.name}Clan')
        self.show_menu_buttons()
        self.open_choose_cats_screen()
        cat_profiles()

    def update_button(self):
        """" Updates button availabilities. """
        if self.patrol_stage == 'choose_cats':
            # Killing it now, because we have to switch it out for a "remove cat" button if the cat if
            # already in the patrol
            self.elements["add_remove_cat"].kill()

            if self.selected_cat in self.current_patrol:
                self.elements["add_remove_cat"] = UIImageButton(pygame.Rect((336, 460), (127, 30)), "",
                                                                object_id="#remove_cat_button")
            elif self.selected_cat is None or len(self.current_patrol) >= 6:
                self.elements["add_remove_cat"] = UIImageButton(pygame.Rect((350, 460), (98, 30)), "",
                                                                object_id="#add_cat_button")
                self.elements["add_remove_cat"].disable()
            else:
                self.elements["add_remove_cat"] = UIImageButton(pygame.Rect((350, 460), (98, 30)), "",
                                                                object_id="#add_cat_button")

            # Update start patrol button
            if not self.current_patrol:
                self.elements['patrol_start'].disable()
            else:
                self.elements['patrol_start'].enable()

            # Update add random cat buttons
            # Enable all the buttons, to reset them
            self.elements['add_one'].enable()
            self.elements['add_three'].enable()
            self.elements['add_six'].enable()
            self.elements["random"].enable()

            if game.clan.game_mode != 'classic':
                self.elements['paw'].enable()
                self.elements['mouse'].enable()
                self.elements['claws'].enable()
                self.elements['herb'].enable()

            if len(self.current_patrol) >= 6 or len(self.able_cats) < 1:
                self.elements['add_one'].disable()
                self.elements["random"].disable()
            if len(self.current_patrol) > 3 or len(self.able_cats) < 3:
                self.elements['add_three'].disable()
            if len(self.current_patrol) >= 1 or len(self.able_cats) < 6:
                self.elements['add_six'].disable()

                # Update the availability of the tab buttons
            if self.patrol_screen == 'patrol_cats':
                self.elements['patrol_tab'].disable()
                self.elements['skills'].enable()
            elif self.patrol_screen == 'skills':
                self.elements['patrol_tab'].enable()
                self.elements['skills'].disable()

            if self.patrol_screen == 'patrol_cats':
                self.elements['patrol_tab'].disable()
                self.elements['skills'].enable()
            elif self.patrol_screen == 'skills':
                self.elements['patrol_tab'].enable()
                self.elements['skills'].disable()

            if game.clan.game_mode != 'classic':

                # making sure meds don't get the option for other patrols
                med = False
                for cat in self.current_patrol:
                    if cat.status in ['medicine cat', 'medicine cat apprentice']:
                        med = True
                        self.patrol_type = 'med'
                if med is False:
                    self.elements['herb'].disable()

                text = 'pick a patrol type!'
                self.elements['info'].kill()  # clearing the text before displaying new text

                if self.patrol_type == 'training' and med is False:
                    text = 'training'
                elif self.patrol_type == 'border' and med is False:
                    text = 'border'
                elif self.patrol_type == 'hunting' and med is False:
                    text = 'hunting'
                elif self.patrol_type == 'med' and med is True:
                    text = 'herb gathering'
                    self.elements['mouse'].disable()
                    self.elements['claws'].disable()
                    self.elements['paw'].disable()

                self.elements['info'] = pygame_gui.elements.UITextBox(
                    text, pygame.Rect((250, 525), (300, 400)), object_id=get_text_box_theme()
                )
    def open_choose_cats_screen(self):
        """Opens the choose-cat patrol stage. """
        self.clear_page()  # Clear the page
        self.clear_cat_buttons()
        cat_profiles()

        self.current_patrol = []
        self.current_page = 1
        self.patrol_stage = 'choose_cats'
        self.patrol_screen = 'patrol_cats'  # List

        self.elements["info"] = pygame_gui.elements.UITextBox(
            'Chose up to six cats to take on patrol.\n'
            'Smaller patrols help cats gain more experience, but larger patrols are safer.',
            pygame.Rect((50, 95), (700, -1)), object_id=get_text_box_theme())
        self.elements["cat_frame"] = pygame_gui.elements.UIImage(pygame.Rect((300, 165), (200, 275)),
                                                                 pygame.image.load(
                                                                     "resources/images/patrol_cat_frame.png").convert_alpha())

        # Buttons
        self.elements["add_remove_cat"] = UIImageButton(pygame.Rect((350, 460), (98, 30)), "",
                                                        object_id="#add_cat_button")
        # No cat is selected when the screen is opened, so the button is disabled
        self.elements["add_remove_cat"].disable()

        # Randomizing buttons
        self.elements["random"] = UIImageButton(pygame.Rect((323, 495), (34, 34)), "", object_id="#random_dice_button")
        self.elements["add_one"] = UIImageButton(pygame.Rect((363, 495), (34, 34)), "", object_id="#add_one_button")
        self.elements["add_three"] = UIImageButton(pygame.Rect((403, 495), (34, 34)), "", object_id="#add_three_button")
        self.elements["add_six"] = UIImageButton(pygame.Rect((443, 495), (34, 34)), "", object_id="#add_six_button")

        # patrol type buttons - disabled for now
        self.elements['paw'] = UIImageButton(pygame.Rect((323, 560), (34, 34)), "", object_id="#paw_patrol_button")
        self.elements['mouse'] = UIImageButton(pygame.Rect((363, 560), (34, 34)), "", object_id="#mouse_patrol_button")
        self.elements['claws'] = UIImageButton(pygame.Rect((403, 560), (34, 34)), "", object_id="#claws_patrol_button")
        self.elements['herb'] = UIImageButton(pygame.Rect((443, 560), (34, 34)), "", object_id="#herb_patrol_button")

        # Able cat page buttons
        self.elements['last_page'] = UIImageButton(pygame.Rect((75, 462), (34, 34)), "", object_id="#patrol_last_page")
        self.elements['next_page'] = UIImageButton(pygame.Rect((241, 462), (34, 34)), "", object_id="#patrol_next_page")

        # Tabs for the current patrol
        self.elements['patrol_tab'] = UIImageButton(pygame.Rect((505, 460), (80, 35)), "", object_id="#patrol_cats_tab")
        self.elements['patrol_tab'].disable()  # We start on the patrol_cats_tab
        self.elements['skills'] = UIImageButton(pygame.Rect((590, 460), (154, 35)), "",
                                                object_id="#skills_cats_tab")

        # Remove all button
        self.elements['remove_all'] = UIImageButton(pygame.Rect((560, 627), (124, 35)), "",
                                                    object_id="#remove_all_button")

        # Text box for skills and traits. Hidden for now, and with no text in it
        self.elements["skills_box"] = UITextBoxTweaked("", pygame.Rect((510, 510), (240, 90)), visible=False,
                                                       object_id="#cat_profile_info_box", line_spacing=0.95)

        # Start Patrol Button
        self.elements['patrol_start'] = UIImageButton(pygame.Rect((333, 600), (135, 30)), "",
                                                      object_id="#start_patrol_button")
        self.elements['patrol_start'].disable()

        self.update_cat_images_buttons()
        self.update_button()

    def adjust_patrol_text(self, text, size=1):
        """
        set text parameter to whichever patrol text you want to change (i.e. intro_text, success_text, ect.)
        always set size to patrol_size
        """
        vowels = ['A', 'E', 'I', 'O', 'U']
        if size == 1:
            text = text.replace('Your patrol',
                                str(patrol.patrol_leader.name))
            text = text.replace('The patrol',
                                str(patrol.patrol_leader.name))
        text = text.replace('r_c', str(patrol.patrol_random_cat.name))
        text = text.replace('p_l', str(patrol.patrol_leader.name))
        text = text.replace('app1', str(patrol.app1_name))
        text = text.replace('app2', str(patrol.app2_name))

        if patrol.patrol_stat_cat is not None:
            text = text.replace('s_c', str(patrol.patrol_stat_cat.name))

        other_clan_name = patrol.other_clan.name
        s = 0
        text = re.sub(r".,'?!", '', text)
        for x in range(text.count('o_c_n')):
            index = text.index('o_c_n', s)
            for y in vowels:
                if str(other_clan_name).startswith(y):
                    modify = text.split()
                    pos = modify.index('o_c_n')
                    if modify[pos - 1] == 'a':
                        modify.remove('a')
                        modify.insert(pos - 1, 'an')
                    text = " ".join(modify)
                    break
            s += index + 3

        text = text.replace('o_c_n', str(other_clan_name) + 'Clan')

        clan_name = game.clan.name
        s = 0
        pos = 0
        for x in range(text.count('c_n')):
            index = text.index('c_n', s)
            for y in vowels:
                if str(clan_name).startswith(y):
                    modify = text.split()
                    if 'c_n' in modify:
                        pos = modify.index('c_n')
                    elif "c_n's" in modify:
                        pos = modify.index("c_n's")
                    if 'c_n.' in modify:
                        pos = modify.index('c_n.')
                    if modify[pos - 1] == 'a':
                        modify.remove('a')
                        modify.insert(pos - 1, 'an')
                    text = " ".join(modify)
                    break
            s += index + 3

        text = text.replace('c_n', str(game.clan.name) + 'Clan')

        return text

    def open_patrol_event_screen(self):
        """Open the patrol event screen. This sets up the patrol starting"""
        self.clear_page()
        self.clear_cat_buttons()
        self.patrol_stage = 'patrol_events'

        # Layout images
        self.elements['event_bg'] = pygame_gui.elements.UIImage(pygame.Rect((381, 165), (354, 270)),
                                                                pygame.image.load(
                                                                    "resources/images/patrol_event_frame.png").convert_alpha())
        self.elements['info_bg'] = pygame_gui.elements.UIImage(pygame.Rect((90, 456), (420, 204)),
                                                               pygame.image.load(
                                                                   "resources/images/patrol_info.png").convert_alpha())
        self.elements['image_frame'] = pygame_gui.elements.UIImage(pygame.Rect((65, 140), (320, 320)),
                                                                   pygame.image.load(
                                                                       "resources/images/patrol_sprite_frame.png").convert_alpha())

        # Add selected cats to the patrol.
        patrol.add_patrol_cats(self.current_patrol)
        possible_events = patrol.get_possible_patrols(
            game.clan.current_season,
            game.clan.biome,
            game.clan.all_clans,
            self.patrol_type,
            game.settings.get('disasters')
        )
        patrol.patrol_event = choice(possible_events)  # Set patrol event.
        intro_text = patrol.patrol_event.intro_text
        patrol_size = len(patrol.patrol_cats)

        # Grab win trait.
        if patrol.patrol_event.win_trait is not None:
            win_trait = patrol.patrol_event.win_trait
            patrol_trait = patrol.patrol_traits.index(win_trait)
            patrol.patrol_stat_cat = patrol.patrol_cats[patrol_trait]

        # Prepare Intro Text
        # adjusting text for solo patrols
        intro_text = self.adjust_patrol_text(patrol.patrol_event.intro_text, patrol_size)
        self.elements["patrol_text"] = pygame_gui.elements.UITextBox(intro_text, pygame.Rect((385, 175), (325, 270)),
                                                                     object_id="#patrol_text_box")
        # Patrol Info
        # TEXT CATEGORIES AND CHECKING FOR REPEATS
        members = []
        skills = []
        traits = []
        for x in patrol.patrol_names:
            if x not in patrol.patrol_leader_name:
                members.append(x)
        for x in patrol.patrol_skills:
            if x not in skills:
                skills.append(x)
        for x in patrol.patrol_traits:
            if x not in traits:
                traits.append(x)

        self.elements['patrol_info'] = pygame_gui.elements.UITextBox(
            f'patrol leader: {patrol.patrol_leader_name} \n'
            f'patrol members: {self.get_list_text(members)} \n'
            f'patrol skills: {self.get_list_text(skills)} \n'
            f'patrol traits: {self.get_list_text(traits)}', pygame.Rect((105, 460), (240, 200)),
            object_id="#cat_profile_info_box")

        # Draw Patrol Cats
        pos_x = 400
        pos_y = 475
        for u in range(6):
            if u < len(patrol.patrol_cats):
                self.elements["cat" + str(u)] = pygame_gui.elements.UIImage(pygame.Rect((pos_x, pos_y), (50, 50)),
                                                                            patrol.patrol_cats[u].sprite)
                pos_x += 50
                if pos_x > 450:
                    pos_y += 50
                    pos_x = 400
            else:
                break

        # Buttons:
        self.elements["proceed"] = UIImageButton(pygame.Rect((550, 433), (172, 30)), "",
                                                 object_id="#proceed_button",
                                                 starting_height=2)
        self.elements["not_proceed"] = UIImageButton(pygame.Rect((550, 461), (172, 30)), "",
                                                     object_id="#not_proceed_button",
                                                     starting_height=2)

        self.elements["antagonize"] = UIImageButton(pygame.Rect((550, 490), (172, 36)), "",
                                                    object_id="#antagonize_button")
        if patrol.patrol_event.patrol_id not in [500, 501, 502, 503, 504, 505, 510, 800, 801, 802, 803, 804, 805]:
            self.elements["antagonize"].hide()

    def open_patrol_complete_screen(self, user_input):
        """Deals with the next stage of the patrol, including antagonize, proceed, and do not proceed.
        You must put the type of next step (user input) into the user_input parameter.
        For antagonize: user_input = "antag" or "antagonize"
        For Proceed: user_input = "pro" or "proceed"
        For do not Proceed: user_input = "nopro" or "notproceed" """
        self.patrol_stage = "patrol_complete"

        self.elements["clan_return"] = UIImageButton(pygame.Rect((400, 137), (162, 30)), "",
                                                     object_id="#return_to_clan")
        self.elements['patrol_again'] = UIImageButton(pygame.Rect((560, 137), (162, 30)), "",
                                                      object_id="#patrol_again")

        if user_input in ["antag", "antagonize"]:
            patrol.calculate_success(antagonize=True)
            if patrol.success:
                display_text = patrol.antagonize
            else:
                display_text = patrol.antagonize_fail

        elif user_input in ["pro", "proceed"]:
            patrol.calculate_success(antagonize=False)
            if patrol.success:
                display_text = patrol.final_success
            else:
                display_text = patrol.final_fail
<<<<<<< HEAD

=======
>>>>>>> a09d5263
        elif user_input in ["nopro", "notproceed"]:
            display_text = patrol.patrol_event.decline_text
        else:
            display_text = "ERROR"

        # Adjust text for solo patrols
        display_text = self.adjust_patrol_text(display_text, len(patrol.patrol_cats))

        self.elements["patrol_text"].set_text(display_text)

        self.elements["proceed"].disable()
        self.elements["not_proceed"].disable()
        self.elements["antagonize"].hide()

    def update_cat_images_buttons(self):
        """Updates all the cat sprite buttons. Also updates the skills tab, if open, and the next and
            previous page buttons.  """
        self.clear_cat_buttons()  # Clear all the cat buttons
        self.able_cats = []
        med_cats = []
        warriors = []
        apprentices = []
        # ASSIGN TO ABLE CATS AND SORT BY RANK
        for x in range(len(Cat.all_cats.values())):
            the_cat = list(Cat.all_cats.values())[x]

            if game.clan.game_mode == 'classic':
                if not \
                        the_cat.dead and \
                        the_cat.in_camp and \
                        the_cat not in game.patrolled and \
                        the_cat.status in ['leader', 'deputy', 'warrior', 'apprentice'] and \
                        not the_cat.exiled and \
                        not the_cat.outside and \
                        not the_cat.not_working() and \
                        the_cat not in self.current_patrol:

                    if the_cat.status == 'leader':
                        self.able_cats.insert(0, the_cat)
                    elif the_cat.status == 'deputy':
                        self.able_cats.insert(1, the_cat)
                    elif the_cat.status == 'warrior':
                        warriors.append(the_cat)
                    elif the_cat.status == 'apprentice':
                        apprentices.append(the_cat)
            else:
                if \
                        not the_cat.dead and \
                                the_cat.in_camp and \
                                the_cat not in game.patrolled and \
                                the_cat.status not in ['elder', 'kitten'] and \
                                not the_cat.exiled and \
                                not the_cat.outside and \
                                not the_cat.not_working() and \
                                the_cat not in self.current_patrol:

                    if the_cat.status == 'leader':
                        self.able_cats.insert(0, the_cat)
                    elif the_cat.status == 'deputy':
                        self.able_cats.insert(1, the_cat)
                    elif the_cat.status in ['medicine cat', 'medicine cat apprentice']:
                        med_cats.append(the_cat)
                    elif the_cat.status == 'warrior':
                        warriors.append(the_cat)
                    elif the_cat.status == 'apprentice':
                        apprentices.append(the_cat)

        if med_cats:
            self.able_cats.extend(med_cats)
        if warriors:
            self.able_cats.extend(warriors)
        if apprentices:
            self.able_cats.extend(apprentices)

        if not self.able_cats:
            all_pages = []
        else:
            all_pages = self.chunks(self.able_cats, 15)

        if self.current_page > len(all_pages):
            if len(all_pages) == 0:
                self.current_page = 1
            else:
                self.current_page = len(all_pages)

        # Check for empty list (no able cats)
        if all_pages:
            display_cats = all_pages[self.current_page - 1]
        else:
            display_cats = []

        # Update next and previous page buttons
        if len(all_pages) <= 1:
            self.elements["next_page"].disable()
            self.elements["last_page"].disable()
        else:
            if self.current_page >= len(all_pages):
                self.elements["next_page"].disable()
            else:
                self.elements["next_page"].enable()

            if self.current_page <= 1:
                self.elements["last_page"].disable()
            else:
                self.elements["last_page"].enable()

        # Draw able cats.
        pos_y = 500
        pos_x = 50
        i = 0
        for cat in display_cats:
            self.cat_buttons["able_cat" + str(i)] = UISpriteButton(pygame.Rect((pos_x, pos_y), (50, 50)),
                                                                   cat.sprite, cat_object=cat)
            pos_x += 50
            if pos_x >= 300:
                pos_x = 50
                pos_y += 50
            i += 1

        if self.patrol_screen == 'patrol_cats':
            # Hide Skills Info
            self.elements["skills_box"].hide()
            # Draw cats in patrol
            pos_y = 508
            pos_x = 525
            i = 0
            for cat in self.current_patrol:
                self.cat_buttons["patrol_cat" + str(i)] = UISpriteButton(pygame.Rect((pos_x, pos_y), (50, 50)),
                                                                         cat.sprite, cat_object=cat)
                pos_x += 75
                if pos_x >= 725:
                    pos_x = 525
                    pos_y += 50
                i += 1
        elif self.patrol_screen == 'skills':
            self.update_skills_tab()

    def update_skills_tab(self):
        self.elements["skills_box"].show()
        if self.current_patrol is not []:
            patrol_skills = []
            patrol_traits = []
            for x in self.current_patrol:
                if x.skill not in patrol_skills:
                    patrol_skills.append(x.skill)
                if x.trait not in patrol_traits:
                    patrol_traits.append(x.trait)

        self.elements["skills_box"].set_text(
            f"Current Patrol Skills: {', '.join(patrol_skills)}\nCurrent Patrol Traits: {', '.join(patrol_traits)}"
        )

    def update_selected_cat(self):
        """Refreshes the image displaing the selected cat, traits, mentor/apprentice/mate ext"""

        # Kill and delete all relevent elements
        if "selected_image" in self.elements:
            self.elements["selected_image"].kill()
            del self.elements["selected_image"]
        if 'selected_name' in self.elements:
            self.elements["selected_name"].kill()
            del self.elements["selected_name"]
        if 'selected_bio' in self.elements:
            self.elements["selected_bio"].kill()
            del self.elements["selected_bio"]

        # Kill mate frame, apprentice/mentor frame, and respective images, if they exist:
        if 'mate_frame' in self.elements:
            self.elements['mate_frame'].kill()
            del self.elements['mate_frame']  # No need to keep this in memory
        if 'mate_image' in self.elements:
            self.elements['mate_image'].kill()
            del self.elements['mate_image']  # No need to keep this in memory
        if 'mate_name' in self.elements:
            self.elements['mate_name'].kill()
            del self.elements['mate_name']  # No need to keep this in memory
        if 'mate_info' in self.elements:
            self.elements['mate_info'].kill()
            del self.elements['mate_info']
        if 'mate_button' in self.elements:
            self.elements['mate_button'].kill()
            del self.elements['mate_button']  # No need to keep this in memory
        if 'app_mentor_frame' in self.elements:
            self.elements['app_mentor_frame'].kill()
            del self.elements['app_mentor_frame']  # No need to keep this in memory
        if 'app_mentor_image' in self.elements:
            self.elements['app_mentor_image'].kill()
            del self.elements['app_mentor_image']  # No need to keep this in memory
        if 'app_mentor_name' in self.elements:
            self.elements['app_mentor_name'].kill()
            del self.elements['app_mentor_name']  # No need to keep this in memory
        if 'app_mentor_button' in self.elements:
            self.elements['app_mentor_button'].kill()
            del self.elements['app_mentor_button']  # No need to keep this in memory
        if 'app_mentor_info' in self.elements:
            self.elements['app_mentor_info'].kill()
            del self.elements['app_mentor_info']

        if self.selected_cat is not None:
            # Now, if the selected cat is not None, we rebuild everything with the correct cat info
            # Selected Cat Image
            self.elements["selected_image"] = pygame_gui.elements.UIImage(pygame.Rect((320, 175), (150, 150)),
                                                                          self.selected_cat.large_sprite)

            name = str(self.selected_cat.name)  # get name
            if 14 <= len(name) >= 16:  # check name length
                short_name = str(self.selected_cat.name)[0:15]
                name = short_name + '...'

            self.elements['selected_name'] = pygame_gui.elements.UITextBox(name, pygame.Rect((300, 325), (200, 30)),
                                                                           object_id=get_text_box_theme())

            self.elements['selected_bio'] = UITextBoxTweaked(str(self.selected_cat.status) +
                                                             "\n" + str(self.selected_cat.trait) +
                                                             "\n" + str(self.selected_cat.skill) +
                                                             "\n" + str(self.selected_cat.experience_level),
                                                             pygame.Rect((300, 350), (200, 75)),
                                                             object_id=get_text_box_theme("#cat_patrol_info_box"),
                                                             line_spacing=0.95
                                                             )

            # Show Cat's Mate, if they have one
            if self.selected_cat.status != 'apprentice':
                if self.selected_cat.mate is not None:
                    self.elements['mate_frame'] = pygame_gui.elements.UIImage(pygame.Rect((140, 190), (166, 170)),
                                                                              self.mate_frame)
                    mate = Cat.all_cats[self.selected_cat.mate]
                    self.elements['mate_image'] = pygame_gui.elements.UIImage(pygame.Rect((150, 200), (100, 100)),
                                                                              mate.large_sprite)
                    # Check for name length
                    name = str(mate.name)  # get name
                    if 10 <= len(name) >= 12:  # check name length
                        short_name = str(mate.name)[0:9]
                        name = short_name + '...'
                    self.elements['mate_name'] = pygame_gui.elements.UITextBox(name, pygame.Rect((150, 300), (100, 30)),
                                                                               object_id=get_text_box_theme())
                    self.elements['mate_info'] = pygame_gui.elements.UITextBox("mate",
                                                                               pygame.Rect((150, 330), (100, 30)),
                                                                               object_id=get_text_box_theme(
                                                                                   "#cat_patrol_info_box"))
                    self.elements['mate_button'] = UIImageButton(pygame.Rect((148, 356), (104, 26)), "",
                                                                 object_id="#patrol_select_button")
                    # Disable mate_button if the cat it not able to go on a patrol
                    if mate not in self.able_cats:
                        self.elements['mate_button'].disable()
            # Draw mentor or apprentice
            if self.selected_cat.status == 'apprentice' or self.selected_cat.apprentice != []:
                self.elements['app_mentor_frame'] = pygame_gui.elements.UIImage(pygame.Rect((495, 190), (166, 170)),
                                                                                self.app_frame)

                if self.selected_cat.status == 'apprentice' and self.selected_cat.mentor is not None:
                    self.app_mentor = self.selected_cat.mentor
                    relation = 'mentor'
                elif self.selected_cat.apprentice:
                    self.app_mentor = self.selected_cat.apprentice[0]
                    relation = 'apprentice'
                else:
                    self.app_mentor = None

                # Failsafe, if apprentice or mentor is set to none. It should never happen.
                if self.app_mentor is not None:
                    name = str(self.app_mentor.name)  # get name
                    if 10 <= len(name) >= 12:  # check name length
                        short_name = str(self.app_mentor.name)[0:9]
                        name = short_name + '...'
                    self.elements['app_mentor_name'] = pygame_gui.elements.UITextBox(name,
                                                                                     pygame.Rect((550, 300), (100, 30)),
                                                                                     object_id=get_text_box_theme())
                    self.elements['app_mentor_info'] = pygame_gui.elements.UITextBox(relation,
                                                                                     pygame.Rect((550, 330), (100, 30)),
                                                                                     object_id=get_text_box_theme(
                                                                                         "#cat_patrol_info_box"))
                    self.elements['app_mentor_image'] = pygame_gui.elements.UIImage(pygame.Rect((550, 200), (100, 100)),
                                                                                    self.app_mentor.large_sprite)

                    # Button to switch to that cat
                    self.elements['app_mentor_button'] = UIImageButton(pygame.Rect((548, 356), (104, 26)), "",
                                                                       object_id="#patrol_select_button")
                    # Disable mate_button if the cat is not able to go on a patrol
                    if self.app_mentor not in self.able_cats:
                        self.elements['app_mentor_button'].disable()

    def clear_page(self):
        """Clears all the elements"""
        for ele in self.elements:
            self.elements[ele].kill()
        self.elements = {}

    def clear_cat_buttons(self):
        for cat in self.cat_buttons:
            self.cat_buttons[cat].kill()
        self.cat_buttons = {}

    def exit_screen(self):
        self.clear_page()
        self.clear_cat_buttons()

    def on_use(self):

        # Due to an bug in pygame where buttons on top if UIImage don;t register hover imput, we must do this.
        if self.patrol_stage == 'choose_cats':
            screen.blit(PatrolScreen.able_box, (40, 460))
            screen.blit(PatrolScreen.patrol_box, (490, 460))

    def get_list_text(self, patrol_list):
        if not patrol_list:
            return ""
        patrol_set = list(patrol_list)
        return ", ".join(patrol_set)

    def chunks(self, L, n):
        return [L[x: x + n] for x in range(0, len(L), n)]

    def get_list_text(self, patrol_list):
        if not patrol_list:
            return "None"
        # Removes duplicates.
        patrol_set = list(patrol_list)
        return ", ".join(patrol_set)<|MERGE_RESOLUTION|>--- conflicted
+++ resolved
@@ -467,10 +467,7 @@
                 display_text = patrol.final_success
             else:
                 display_text = patrol.final_fail
-<<<<<<< HEAD
-
-=======
->>>>>>> a09d5263
+
         elif user_input in ["nopro", "notproceed"]:
             display_text = patrol.patrol_event.decline_text
         else:
