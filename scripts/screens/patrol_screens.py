import re
from math import ceil
from random import choice, sample
import pygame
import pygame_gui
from .base_screens import Screens, cat_profiles
from scripts.utility import get_text_box_theme, scale
# from scripts.game_structure.text import *
from scripts.game_structure.image_button import UIImageButton, UITextBoxTweaked, UISpriteButton
from scripts.patrol import patrol
from scripts.cat.cats import Cat, INJURIES, ILLNESSES
from scripts.game_structure.game_essentials import *


class PatrolScreen(Screens):
    able_box = pygame.transform.scale(pygame.image.load("resources/images/patrol_able_cats.png").convert_alpha(),
                                      (540, 402))
    patrol_box = pygame.transform.scale(pygame.image.load("resources/images/patrol_cats.png").convert_alpha(),
                                        (540, 402))
    cat_frame = pygame.transform.scale(pygame.image.load("resources/images/patrol_cat_frame.png").convert_alpha(),
                                       (400, 550))
    app_frame = pygame.transform.scale(pygame.image.load("resources/images/patrol_app_frame.png").convert_alpha(),
                                       (332, 340))
    mate_frame = pygame.transform.scale(pygame.image.load("resources/images/patrol_mate_frame.png").convert_alpha(),
                                        (332, 340))

    current_patrol = []
    patrol_stage = 'choose_cats'  # Can be 'choose_cats' or 'patrol_events' Controls the stage of patrol.
    patrol_screen = 'patrol_cats'  # Can be "patrol_cats" or "skills". Controls the tab on the select_cats stage
    patrol_type = 'general'  # Can be 'general' or 'border' or 'training' or 'med' or 'hunting'
    current_page = 1
    elements = {}  # hold elements for sub-page
    cat_buttons = {}  # Hold cat image sprites.
    selected_cat = None  # Holds selected cat.
    selected_apprentice_index = 0

    def __init__(self, name=None):
        super().__init__(name)
        self.intro_image = None
        self.app_mentor = None
        self.able_cats = None

    def handle_event(self, event):
        if event.type == pygame_gui.UI_BUTTON_START_PRESS:
            if self.patrol_stage == "choose_cats":
                self.handle_choose_cats_events(event)
            elif self.patrol_stage == 'patrol_events':
                self.handle_patrol_events_event(event)
            elif self.patrol_stage == 'patrol_complete':
                self.handle_patrol_complete_events(event)

            self.menu_button_pressed(event)

            # Checking if the mentor or mate selection buttons are clicked. This must be separate, because
            # these buttons may not exist. 
            if "mate_button" in self.elements:
                if event.ui_element == self.elements['mate_button']:
                    self.selected_cat = Cat.all_cats[self.selected_cat.mate]
                    self.update_button()
                    self.update_cat_images_buttons()
                    self.update_selected_cat()

            if 'app_mentor_button' in self.elements:
                if event.ui_element == self.elements['app_mentor_button']:
                    self.selected_cat = self.app_mentor
                    self.update_button()
                    self.update_cat_images_buttons()
                    self.update_selected_cat()

            # Check if apprentice cycle buttons are clicked.
            if "cycle_app_mentor_left_button" in self.elements:
                if event.ui_element == self.elements['cycle_app_mentor_left_button']:
                    self.selected_apprentice_index -= 1
                    self.app_mentor = self.selected_cat.apprentice[self.selected_apprentice_index]
                    self.update_selected_cat()
                    self.update_button()

            if "cycle_app_mentor_right_button" in self.elements:
                if event.ui_element == self.elements['cycle_app_mentor_right_button']:
                    self.selected_apprentice_index += 1
                    self.app_mentor = self.selected_cat.apprentice[self.selected_apprentice_index]
                    self.update_selected_cat()
                    self.update_button()

    def handle_choose_cats_events(self, event):
        if event.ui_element == self.elements["random"]:
            self.selected_cat = choice(self.able_cats)
            self.update_selected_cat()
            self.update_button()
        # Check is a cat is clicked
        elif event.ui_element in self.cat_buttons.values():
            self.selected_cat = event.ui_element.return_cat_object()
            self.update_selected_cat()
            self.update_button()
        elif event.ui_element == self.elements["add_remove_cat"]:
            if self.selected_cat in self.current_patrol:
                self.current_patrol.remove(self.selected_cat)
            else:
                self.current_patrol.append(self.selected_cat)
            self.update_cat_images_buttons()
            self.update_button()
        elif event.ui_element == self.elements['add_one']:
            self.selected_cat = choice(self.able_cats)
            self.update_selected_cat()
            self.current_patrol.append(self.selected_cat)
            self.update_cat_images_buttons()
            self.update_button()
        elif event.ui_element == self.elements['add_three']:
            self.current_patrol += sample(self.able_cats, k=3)
            self.update_cat_images_buttons()
            self.update_button()
        elif event.ui_element == self.elements['add_six']:
            self.current_patrol += sample(self.able_cats, k=6)
            self.update_cat_images_buttons()
            self.update_button()
        elif event.ui_element == self.elements['remove_all']:
            self.current_patrol = []
            self.update_cat_images_buttons()
            self.update_button()
        elif event.ui_element == self.elements['patrol_tab']:
            self.patrol_screen = 'patrol_cats'
            self.update_cat_images_buttons()
            self.update_button()
        elif event.ui_element == self.elements['skills']:
            self.patrol_screen = 'skills'
            self.update_cat_images_buttons()
            self.update_button()
        elif event.ui_element == self.elements["next_page"]:
            self.current_page += 1
            self.update_cat_images_buttons()
        elif event.ui_element == self.elements["last_page"]:
            self.current_page -= 1
            self.update_cat_images_buttons()
        elif event.ui_element == self.elements["paw"]:
            if self.patrol_type == 'training':
                self.patrol_type = 'general'
            else:
                self.patrol_type = 'training'
            self.update_button()
        elif event.ui_element == self.elements["claws"]:
            if self.patrol_type == 'border':
                self.patrol_type = 'general'
            else:
                self.patrol_type = 'border'
            self.update_button()
        elif event.ui_element == self.elements["herb"]:
            if self.patrol_type == 'med':
                self.patrol_type = 'general'
            else:
                self.patrol_type = 'med'
            self.update_button()
        elif event.ui_element == self.elements["mouse"]:
            if self.patrol_type == 'hunting':
                self.patrol_type = 'general'
            else:
                self.patrol_type = 'hunting'
            self.update_button()
        elif event.ui_element == self.elements['patrol_start']:
            self.selected_cat = None
            self.open_patrol_event_screen()  # Starting patrol.

    def handle_patrol_events_event(self, event):
        if event.ui_element == self.elements["proceed"]:
            self.open_patrol_complete_screen("proceed")
        elif event.ui_element == self.elements["not_proceed"]:
            self.open_patrol_complete_screen("notproceed")
        elif event.ui_element == self.elements["antagonize"]:
            self.open_patrol_complete_screen("antagonize")

    def handle_patrol_complete_events(self, event):
        if event.ui_element == self.elements['patrol_again']:
            self.open_choose_cats_screen()
        elif event.ui_element == self.elements["clan_return"]:
            self.change_screen('clan screen')

    def screen_switches(self):
        self.set_disabled_menu_buttons(["patrol_screen"])
        self.update_heading_text(f'{game.clan.name}Clan')
        self.show_menu_buttons()
        self.open_choose_cats_screen()
        cat_profiles()

    def update_button(self):
        """" Updates button availabilities. """
        if self.patrol_stage == 'choose_cats':
            # Killing it now, because we have to switch it out for a "remove cat" button if the cat if
            # already in the patrol
            self.elements["add_remove_cat"].kill()

            if self.selected_cat in self.current_patrol:
                self.elements["add_remove_cat"] = UIImageButton(scale(pygame.Rect((672, 920), (254, 60))), "",
                                                                object_id="#remove_cat_button", manager=MANAGER)
            elif self.selected_cat is None or len(self.current_patrol) >= 6:
                self.elements["add_remove_cat"] = UIImageButton(scale(pygame.Rect((700, 920), (196, 60))), "",
                                                                object_id="#add_cat_button", manager=MANAGER)
                self.elements["add_remove_cat"].disable()
            else:
                self.elements["add_remove_cat"] = UIImageButton(scale(pygame.Rect((700, 920), (196, 60))), "",
                                                                object_id="#add_cat_button", manager=MANAGER)

            # Update start patrol button
            if not self.current_patrol:
                self.elements['patrol_start'].disable()
            else:
                self.elements['patrol_start'].enable()

            # Update add random cat buttons
            # Enable all the buttons, to reset them
            self.elements['add_one'].enable()
            self.elements['add_three'].enable()
            self.elements['add_six'].enable()
            self.elements["random"].enable()

            if game.clan.game_mode != 'classic':
                self.elements['paw'].enable()
                self.elements['mouse'].enable()
                self.elements['claws'].enable()
                self.elements['herb'].enable()

                # making sure meds don't get the option for other patrols
                med = False
                for cat in self.current_patrol:
                    if cat.status in ['medicine cat', 'medicine cat apprentice']:
                        med = True
                        self.patrol_type = 'med'
                if med is False and self.current_patrol:
                    self.elements['herb'].disable()
                    if self.patrol_type == 'med':
                        self.patrol_type = 'general'

                self.elements['info'].kill()  # clearing the text before displaying new text

                if self.patrol_type == 'general':
                    text = 'random patrol type'
                elif self.patrol_type == 'training' and med is False:
                    text = 'training'
                elif self.patrol_type == 'border' and med is False:
                    text = 'border'
                elif self.patrol_type == 'hunting' and med is False:
                    text = 'hunting'
                elif self.patrol_type == 'med':
                    if med is True and self.current_patrol:
                        text = 'herb gathering'
                        self.elements['mouse'].disable()
                        self.elements['claws'].disable()
                        self.elements['paw'].disable()
                    else:
                        text = 'herb gathering'
                else:
                    text = ""

                self.elements['info'] = pygame_gui.elements.UITextBox(
                    text, scale(pygame.Rect((500, 1050), (600, 800))), object_id=get_text_box_theme(), manager=MANAGER
                )
            else:
                self.elements['paw'].hide()
                self.elements['mouse'].hide()
                self.elements['claws'].hide()
                self.elements['herb'].hide()

            if len(self.current_patrol) >= 6 or len(self.able_cats) < 1:
                self.elements['add_one'].disable()
                self.elements["random"].disable()
            if len(self.current_patrol) > 3 or len(self.able_cats) < 3:
                self.elements['add_three'].disable()
            if len(self.current_patrol) >= 1 or len(self.able_cats) < 6:
                self.elements['add_six'].disable()

                # Update the availability of the tab buttons
            if self.patrol_screen == 'patrol_cats':
                self.elements['patrol_tab'].disable()
                self.elements['skills'].enable()
            elif self.patrol_screen == 'skills':
                self.elements['patrol_tab'].enable()
                self.elements['skills'].disable()

            if self.patrol_screen == 'patrol_cats':
                self.elements['patrol_tab'].disable()
                self.elements['skills'].enable()
            elif self.patrol_screen == 'skills':
                self.elements['patrol_tab'].enable()
                self.elements['skills'].disable()

            if self.selected_cat != None:
                if 'cycle_app_mentor_right_button' in self.elements and 'cycle_app_mentor_left_button' in self.elements:
                    if self.selected_apprentice_index == len(self.selected_cat.apprentice) - 1:
                        self.elements['cycle_app_mentor_right_button'].disable()
                    else:
                        self.elements['cycle_app_mentor_left_button'].enable()

                    if self.selected_apprentice_index == 0:
                        self.elements['cycle_app_mentor_left_button'].disable()
                    else:
                        self.elements['cycle_app_mentor_left_button'].enable()

                    if self.selected_cat.mentor != None:
                        self.elements['cycle_app_mentor_left_button'].hide()
                        self.elements['cycle_app_mentor_right_button'].hide()

    def open_choose_cats_screen(self):
        """Opens the choose-cat patrol stage. """
        self.clear_page()  # Clear the page
        self.clear_cat_buttons()
        cat_profiles()

        self.current_patrol = []
        self.current_page = 1
        self.patrol_stage = 'choose_cats'
        self.patrol_screen = 'patrol_cats'  # List

        self.elements["info"] = pygame_gui.elements.UITextBox(
            'Choose up to six cats to take on patrol.\n'
            'Smaller patrols help cats gain more experience, but larger patrols are safer.',
            scale(pygame.Rect((100, 190), (1400, -1))), object_id=get_text_box_theme())
        self.elements["cat_frame"] = pygame_gui.elements.UIImage(scale(pygame.Rect((600, 330), (400, 550))),
                                                                 pygame.image.load(
                                                                     "resources/images/patrol_cat_frame.png").convert_alpha()
                                                                 , manager=MANAGER)

        # Frames
        self.elements["able_frame"] = pygame_gui.elements.UIImage(scale(pygame.Rect((80, 920), self.able_box.get_size())),
                                                                  self.able_box, manager=MANAGER)
        self.elements["able_frame"].disable()

        self.elements["patrol_frame"] = pygame_gui.elements.UIImage(scale(pygame.Rect((980, 920), self.patrol_box.get_size())),
                                                                    self.patrol_box, manager=MANAGER)
        self.elements["patrol_frame"].disable()

        # Buttons
        self.elements["add_remove_cat"] = UIImageButton(scale(pygame.Rect((700, 920), (196, 60))), "",
                                                        object_id="#add_cat_button", manager=MANAGER)
        # No cat is selected when the screen is opened, so the button is disabled
        self.elements["add_remove_cat"].disable()

        # Randomizing buttons
        self.elements["random"] = UIImageButton(scale(pygame.Rect((646, 990), (68, 68))), "", object_id="#random_dice_button"
                                                , manager=MANAGER)
        self.elements["add_one"] = UIImageButton(scale(pygame.Rect((726, 990), (68, 68))), "", object_id="#add_one_button"
                                                 , manager=MANAGER)
        self.elements["add_three"] = UIImageButton(scale(pygame.Rect((806, 990), (68, 68))), "", object_id="#add_three_button"
                                                   , manager=MANAGER)
        self.elements["add_six"] = UIImageButton(scale(pygame.Rect((886, 990), (68, 68))), "", object_id="#add_six_button"
                                                 , manager=MANAGER)

        # patrol type buttons - disabled for now
        self.elements['paw'] = UIImageButton(scale(pygame.Rect((646, 1120), (68, 68))), "", object_id="#paw_patrol_button"
                                             , manager=MANAGER)
        self.elements['paw'].disable()
        self.elements['mouse'] = UIImageButton(scale(pygame.Rect((726, 1120), (68, 68))), "", object_id="#mouse_patrol_button"
                                               , manager=MANAGER)
        self.elements['mouse'].disable()
        self.elements['claws'] = UIImageButton(scale(pygame.Rect((806, 1120), (68, 68))), "", object_id="#claws_patrol_button"
                                               , manager=MANAGER)
        self.elements['claws'].disable()
        self.elements['herb'] = UIImageButton(scale(pygame.Rect((886, 1120), (68, 68))), "", object_id="#herb_patrol_button"
                                              , manager=MANAGER)
        self.elements['herb'].disable()

        # Able cat page buttons
        self.elements['last_page'] = UIImageButton(scale(pygame.Rect((150, 924), (68, 68))), "", object_id="#patrol_last_page"
                                                   , manager=MANAGER)
        self.elements['next_page'] = UIImageButton(scale(pygame.Rect((482, 924), (68, 68))), "", object_id="#patrol_next_page"
                                                   , manager=MANAGER)

        # Tabs for the current patrol
        self.elements['patrol_tab'] = UIImageButton(scale(pygame.Rect((1010, 920), (160, 70))), "",
                                                    object_id="#patrol_cats_tab", manager=MANAGER)
        self.elements['patrol_tab'].disable()  # We start on the patrol_cats_tab
        self.elements['skills'] = UIImageButton(scale(pygame.Rect((1180, 920), (308, 70))), "",
                                                object_id="#skills_cats_tab", manager=MANAGER)

        # Remove all button
        self.elements['remove_all'] = UIImageButton(scale(pygame.Rect((1120, 1254), (248, 70))), "",
                                                    object_id="#remove_all_button", manager=MANAGER)

        # Text box for skills and traits. Hidden for now, and with no text in it
        self.elements["skills_box"] = UITextBoxTweaked("", scale(pygame.Rect((1020, 1020), (480, 180))), visible=False,
                                                       object_id="#cat_profile_info_box",
                                                       line_spacing=0.95, manager=MANAGER)

        # Start Patrol Button
        self.elements['patrol_start'] = UIImageButton(scale(pygame.Rect((666, 1200), (270, 60))), "",
                                                      object_id="#start_patrol_button", manager=MANAGER)
        self.elements['patrol_start'].disable()

        self.update_cat_images_buttons()
        self.update_button()

    def adjust_patrol_text(self, text, size=1):
        """
        set text parameter to whichever patrol text you want to change (i.e. intro_text, success_text, ect.)
        always set size to patrol_size
        """
        vowels = ['A', 'E', 'I', 'O', 'U']
        if size == 1:
            text = text.replace('Your patrol',
                                str(patrol.patrol_leader_name))
            text = text.replace('The patrol',
                                str(patrol.patrol_leader_name))
        text = text.replace('p_l', str(patrol.patrol_leader_name))
        if patrol.patrol_random_cat is not None:
            text = text.replace('r_c', str(patrol.patrol_random_cat.name))
        else:
            text = text.replace('r_c', str(patrol.patrol_leader_name))
        text = text.replace('app1', str(patrol.app1_name))
        text = text.replace('app2', str(patrol.app2_name))
        text = text.replace('app3', str(patrol.app3_name))
        text = text.replace('app4', str(patrol.app4_name))
        text = text.replace('app5', str(patrol.app5_name))
        text = text.replace('app6', str(patrol.app6_name))
        if len(patrol.patrol_other_cats) == 1:
            text = text.replace('o_c1', str(patrol.patrol_other_cats[0].name))
        elif len(patrol.patrol_other_cats) == 2:
            text = text.replace('o_c1', str(patrol.patrol_other_cats[0].name))
            text = text.replace('o_c2', str(patrol.patrol_other_cats[1].name))
        elif len(patrol.patrol_other_cats) == 3:
            text = text.replace('o_c1', str(patrol.patrol_other_cats[0].name))
            text = text.replace('o_c2', str(patrol.patrol_other_cats[1].name))
            text = text.replace('o_c3', str(patrol.patrol_other_cats[2].name))
        elif len(patrol.patrol_other_cats) == 4:
            text = text.replace('o_c1', str(patrol.patrol_other_cats[0].name))
            text = text.replace('o_c2', str(patrol.patrol_other_cats[1].name))
            text = text.replace('o_c3', str(patrol.patrol_other_cats[2].name))
            text = text.replace('o_c4', str(patrol.patrol_other_cats[3].name))

        if 's_c' in text:
            if patrol.patrol_stat_cat is not None:
                text = text.replace('s_c', str(patrol.patrol_stat_cat.name))
            else:
                text = text.replace('s_c', str(patrol.patrol_leader_name))

        other_clan_name = patrol.other_clan.name
        s = 0
        for x in range(text.count('o_c_n')):
            index = text.index('o_c_n', s) or text.index("o_c_n's", s) or text.index('o_c_n.', s)
            for y in vowels:
                if str(other_clan_name).startswith(y):
                    modify = text.split()
                    pos = 0
                    if 'o_c_n' in modify:
                        pos = modify.index('o_c_n')
                    if "o_c_n's" in modify:
                        pos = modify.index("o_c_n's")
                    if 'o_c_n.' in modify:
                        pos = modify.index('o_c_n.')
                    if modify[pos - 1] == 'a':
                        modify.remove('a')
                        modify.insert(pos - 1, 'an')
                    text = " ".join(modify)
                    break
            s += index + 3

        text = text.replace('o_c_n', str(other_clan_name) + 'Clan')

        clan_name = game.clan.name
        s = 0
        pos = 0
        for x in range(text.count('c_n')):
            index = text.index('c_n', s)
            for y in vowels:
                if str(clan_name).startswith(y):
                    modify = text.split()
                    if 'c_n' in modify:
                        pos = modify.index('c_n')
                    if "c_n's" in modify:
                        pos = modify.index("c_n's")
                    if 'c_n.' in modify:
                        pos = modify.index('c_n.')
                    if modify[pos - 1] == 'a':
                        modify.remove('a')
                        modify.insert(pos - 1, 'an')
                    text = " ".join(modify)
                    break
            s += index + 3
        text = text.replace('c_n', str(game.clan.name) + 'Clan')

        #Prey lists for forest random prey patrols
        fst_tinyprey_singlular = ['shrew', 'robin', 'vole', 'dormouse', 'blackbird',
                     'wood mouse', 'lizard', 'tiny grass snake', 'finch', 'sparrow', 
                     'small bird', 'young rat', 'young hedgehog', 'big beetle', 'woodrat',
                     'white-footed mouse', 'golden mouse', 'young squirrel', 'chipmunk', ]
        text = text.replace('f_tp_s', str(fst_tinyprey_singlular))

        fst_tinyprey_plural = ['mice', 'mice', 'mice', 'shrews', 'robins', 'voles', 'mice', 'blackbirds',
                     'mice', 'mice', 'lizards', 'small birds', 'small birds', 'sparrows', 
                     'sleepy dormice', 'chipmunks', 'woodrats', ]
        text = text.replace('f_tp_p', str(fst_tinyprey_plural))

        fst_midprey_singlular = ['plump shrew', 'woodpecker', 'mole', 'fat dormouse', 'blackbird',
                     'field vole', 'big lizard', 'grass snake', 'half-grown rabbit', 'hedgehog', 
                     'red squirrel', 'grey squirrel', 'rat', 'flying squirrel', 'kingfisher', ]
        text = text.replace('f_mp_s', str(fst_midprey_singlular))

        fst_midprey_plural = ['plump shrews', 'woodpeckers', 'moles', 'blackbirds',
                     'field voles', 'big lizards', 'grass snakes', 'half-grown rabbits', 'hedgehogs', 
                     'red squirrels', 'grey squirrels', 'rats', ]
        text = text.replace('f_mp_p', str(fst_midprey_plural))

        sign_list = ['strangely-patterned stone', 'sharp stick', 'prey bone', 'cloud shaped like a cat',
                     'tuft of red fur', 'red feather', 'brown feather', 'black feather', 'white feather',
                     'star-shaped leaf',
                     'beetle shell', 'snail shell', 'tuft of badger fur', 'two pawprints overlapping',
                     'flower missing a petal',
                     'tuft of fox fur', ]
        sign = choice(sign_list)
        s = 0
        pos = 0
        for x in range(text.count('a_sign')):
            index = text.index('a_sign', s) or text.index('a_sign.', s)
            for y in vowels:
                if str(sign).startswith(y):
                    modify = text.split()
                    if 'a_sign' in modify:
                        pos = modify.index('a_sign')
                    if 'a_sign.' in modify:
                        pos = modify.index('a_sign.')
                    if modify[pos - 1] == 'a':
                        modify.remove('a')
                        modify.insert(pos - 1, 'an')
                    text = " ".join(modify)
                    break
            s += index + 3
        text = text.replace('a_sign', str(sign))

        return text

    def open_patrol_event_screen(self):
        """Open the patrol event screen. This sets up the patrol starting"""
        self.clear_page()
        self.clear_cat_buttons()
        self.patrol_stage = 'patrol_events'

        # Layout images
        self.elements['event_bg'] = pygame_gui.elements.UIImage(scale(pygame.Rect((762, 330), (708, 540))),
                                                                pygame.transform.scale(
                                                                pygame.image.load(
                                                                    "resources/images/patrol_event_frame.png").convert_alpha(),
                                                                    (708, 540)
                                                                ), manager=MANAGER)
        self.elements['event_bg'].disable()
        self.elements['info_bg'] = pygame_gui.elements.UIImage(scale(pygame.Rect((180, 912), (840, 408))),
                                                               pygame.transform.scale(
                                                               pygame.image.load(
                                                                   "resources/images/patrol_info.png").convert_alpha(),
                                                                   (840, 408)
                                                               ), manager=MANAGER)
        self.elements['image_frame'] = pygame_gui.elements.UIImage(scale(pygame.Rect((130, 280), (650, 640))),
                                                                   pygame.transform.scale(
                                                                   pygame.image.load(
                                                                       "resources/images/patrol_sprite_frame.png").convert_alpha(),
                                                                       (650, 640)
                                                                   ), manager=MANAGER)

        # Add selected cats to the patrol.
        patrol.add_patrol_cats(self.current_patrol)
        possible_events = patrol.get_possible_patrols(
            str(game.clan.current_season).casefold(),
            str(game.clan.biome).casefold(),
            game.clan.all_clans,
            self.patrol_type,
            game.settings.get('disasters')
        )
<<<<<<< HEAD

        if possible_events:
            patrol.patrol_event = choice(possible_events)  # Set patrol event.
        else:
            print("ERROR: NO POSSIBLE PATROLS FOUND")
            self.change_screen("clan screen")
            return

        print(str(patrol.patrol_event.patrol_id))
=======
        patrol.patrol_event = choice(possible_events)  # Set patrol event.
        print("Chosen Patrol ID: " + str(patrol.patrol_event.patrol_id))
>>>>>>> b9d5d7fb
        intro_text = patrol.patrol_event.intro_text
        patrol_size = len(patrol.patrol_cats)

        file = 'train'
        if patrol.patrol_event.patrol_id.find('med') != -1:
            file = 'med'
        elif patrol.patrol_event.patrol_id.find('hunt') != -1:
            file = 'hunt'
        elif patrol.patrol_event.patrol_id.find('train') != -1:
            file = 'train'
        elif patrol.patrol_event.patrol_id.find('bord') != -1:
            file = 'bord'

        try:
            self.elements['intro_image'] = pygame_gui.elements.UIImage(
                scale(pygame.Rect((150, 300), (600, 600))),
                pygame.transform.scale(
                pygame.image.load(
                    f"resources/images/patrol_art/{file}_general_intro.png").convert_alpha(),
                    (600, 600))
            )
        except:
            print('ERROR: could not display patrol image')

        # Grab win trait.
        if patrol.patrol_event.win_trait is not None:
            win_trait = patrol.patrol_event.win_trait
            patrol_trait = patrol.patrol_traits.index(win_trait)
            patrol.patrol_stat_cat = patrol.patrol_cats[patrol_trait]

        # Prepare Intro Text
        # adjusting text for solo patrols
        intro_text = self.adjust_patrol_text(patrol.patrol_event.intro_text, patrol_size)
        self.elements["patrol_text"] = UITextBoxTweaked(intro_text, scale(pygame.Rect((770, 345), (670, 500))),
                                                        object_id="#patrol_text_box", manager=MANAGER)
        # Patrol Info
        # TEXT CATEGORIES AND CHECKING FOR REPEATS
        members = []
        skills = []
        traits = []
        for x in patrol.patrol_names:
            if x not in patrol.patrol_leader_name:
                members.append(x)
        for x in patrol.patrol_skills:
            if x not in skills:
                skills.append(x)
        for x in patrol.patrol_traits:
            if x not in traits:
                traits.append(x)

        self.elements['patrol_info'] = pygame_gui.elements.UITextBox(
            f'patrol leader: {patrol.patrol_leader_name} \n'
            f'patrol members: {self.get_list_text(members)} \n'
            f'patrol skills: {self.get_list_text(skills)} \n'
            f'patrol traits: {self.get_list_text(traits)}', scale(pygame.Rect((210, 920), (480, 400))),
            object_id="#cat_profile_info_box", manager=MANAGER)

        # Draw Patrol Cats
        pos_x = 800
        pos_y = 950
        for u in range(6):
            if u < len(patrol.patrol_cats):
                self.elements["cat" + str(u)] = pygame_gui.elements.UIImage(scale(pygame.Rect((pos_x, pos_y), (100, 100))),
                                                                            patrol.patrol_cats[u].big_sprite,
                                                                            manager=MANAGER)
                pos_x += 100
                if pos_x > 900:
                    pos_y += 100
                    pos_x = 800
            else:
                break

        ##################### Buttons:
        self.elements["proceed"] = UIImageButton(scale(pygame.Rect((1100, 866), (344, 60))), "",
                                                 object_id="#proceed_button",
                                                 starting_height=2, manager=MANAGER)
        self.elements["not_proceed"] = UIImageButton(scale(pygame.Rect((1100, 922), (344, 60))), "",
                                                     object_id="#not_proceed_button",
                                                     starting_height=2, manager=MANAGER)

        self.elements["antagonize"] = UIImageButton(scale(pygame.Rect((1100, 980), (344, 72))), "",
                                                    object_id="#antagonize_button", manager=MANAGER)
        if patrol.patrol_event.antagonize_text is None:
            self.elements["antagonize"].hide()

    def open_patrol_complete_screen(self, user_input):
        """Deals with the next stage of the patrol, including antagonize, proceed, and do not proceed.
        You must put the type of next step (user input) into the user_input parameter.
        For antagonize: user_input = "antag" or "antagonize"
        For Proceed: user_input = "pro" or "proceed"
        For do not Proceed: user_input = "nopro" or "notproceed" """
        self.patrol_stage = "patrol_complete"

        self.elements["clan_return"] = UIImageButton(scale(pygame.Rect((800, 274), (324, 60))), "",
                                                     object_id="#return_to_clan", manager=MANAGER)
        self.elements['patrol_again'] = UIImageButton(scale(pygame.Rect((1120, 274), (324, 60))), "",
                                                      object_id="#patrol_again", manager=MANAGER)

        if user_input in ["antag", "antagonize"]:
            patrol.calculate_success(antagonize=True)
            if patrol.success:
                display_text = patrol.antagonize
            else:
                display_text = patrol.antagonize_fail

        elif user_input in ["pro", "proceed"]:
            patrol.calculate_success(antagonize=False)
            if patrol.success:
                display_text = patrol.final_success
            else:
                display_text = patrol.final_fail

        elif user_input in ["nopro", "notproceed"]:
            display_text = patrol.patrol_event.decline_text
        else:
            display_text = "ERROR"

        # Adjust text for solo patrols
        display_text = self.adjust_patrol_text(display_text, len(patrol.patrol_cats))

        self.elements["patrol_results"] = pygame_gui.elements.UITextBox("",
                                                                        scale(pygame.Rect((1100, 1000), (344, 300))),
                                                                        object_id=get_text_box_theme("#cat_patrol_info_box")
                                                                        , manager=MANAGER)
        self.elements["patrol_results"].set_text(patrol.results())

        self.elements["patrol_text"].set_text(display_text)

        self.elements["proceed"].disable()
        self.elements["not_proceed"].disable()
        self.elements["antagonize"].hide()

    def update_cat_images_buttons(self):
        """Updates all the cat sprite buttons. Also updates the skills tab, if open, and the next and
            previous page buttons.  """
        self.clear_cat_buttons()  # Clear all the cat buttons
        self.able_cats = []

        # ASSIGN TO ABLE CATS
        for the_cat in Cat.all_cats_list:
            if not the_cat.dead and the_cat.in_camp and the_cat not in game.patrolled and the_cat.status not in [
                'elder', 'kitten', 'mediator', 'mediator apprentice'
            ] and not the_cat.outside and the_cat not in self.current_patrol and not the_cat.not_working():
                self.able_cats.append(the_cat)

        if not self.able_cats:
            all_pages = []
        else:
            all_pages = self.chunks(self.able_cats, 15)

        if self.current_page > len(all_pages):
            if len(all_pages) == 0:
                self.current_page = 1
            else:
                self.current_page = len(all_pages)

        # Check for empty list (no able cats)
        if all_pages:
            display_cats = all_pages[self.current_page - 1]
        else:
            display_cats = []

        # Update next and previous page buttons
        if len(all_pages) <= 1:
            self.elements["next_page"].disable()
            self.elements["last_page"].disable()
        else:
            if self.current_page >= len(all_pages):
                self.elements["next_page"].disable()
            else:
                self.elements["next_page"].enable()

            if self.current_page <= 1:
                self.elements["last_page"].disable()
            else:
                self.elements["last_page"].enable()

        # Draw able cats.
        pos_y = 1000
        pos_x = 100
        i = 0
        for cat in display_cats:
            self.cat_buttons["able_cat" + str(i)] = UISpriteButton(scale(pygame.Rect((pos_x, pos_y), (100, 100))),
                                                                   pygame.transform.scale(cat.large_sprite, (100, 100))
                                                                   , cat_object=cat, manager=MANAGER)
            pos_x += 100
            if pos_x >= 600:
                pos_x = 100
                pos_y += 100
            i += 1

        if self.patrol_screen == 'patrol_cats':
            # Hide Skills Info
            self.elements["skills_box"].hide()
            # Draw cats in patrol
            pos_y = 1016
            pos_x = 1050
            i = 0
            for cat in self.current_patrol:
                self.cat_buttons["patrol_cat" + str(i)] = UISpriteButton(scale(pygame.Rect((pos_x, pos_y), (100, 100))),
                                                                         pygame.transform.scale(cat.large_sprite,
                                                                         (100, 100)), cat_object=cat, manager=MANAGER)
                pos_x += 150
                if pos_x >= 1450:
                    pos_x = 1050
                    pos_y += 100
                i += 1
        elif self.patrol_screen == 'skills':
            self.update_skills_tab()

    def update_skills_tab(self):
        self.elements["skills_box"].show()
        patrol_skills = []
        patrol_traits = []
        if self.current_patrol is not []:
            for x in self.current_patrol:
                if x.skill not in patrol_skills:
                    patrol_skills.append(x.skill)
                if x.trait not in patrol_traits:
                    patrol_traits.append(x.trait)

        self.elements["skills_box"].set_text(
            f"Current Patrol Skills: {', '.join(patrol_skills)}\nCurrent Patrol Traits: {', '.join(patrol_traits)}"
        )

    def update_selected_cat(self):
        """Refreshes the image displaying the selected cat, traits, mentor/apprentice/mate ext"""

        # Kill and delete all relevant elements
        if "selected_image" in self.elements:
            self.elements["selected_image"].kill()
            del self.elements["selected_image"]
        if 'selected_name' in self.elements:
            self.elements["selected_name"].kill()
            del self.elements["selected_name"]
        if 'selected_bio' in self.elements:
            self.elements["selected_bio"].kill()
            del self.elements["selected_bio"]

        # Kill mate frame, apprentice/mentor frame, and respective images, if they exist:
        if 'mate_frame' in self.elements:
            self.elements['mate_frame'].kill()
            del self.elements['mate_frame']  # No need to keep this in memory
        if 'mate_image' in self.elements:
            self.elements['mate_image'].kill()
            del self.elements['mate_image']  # No need to keep this in memory
        if 'mate_name' in self.elements:
            self.elements['mate_name'].kill()
            del self.elements['mate_name']  # No need to keep this in memory
        if 'mate_info' in self.elements:
            self.elements['mate_info'].kill()
            del self.elements['mate_info']
        if 'mate_button' in self.elements:
            self.elements['mate_button'].kill()
            del self.elements['mate_button']  # No need to keep this in memory
        if 'app_mentor_frame' in self.elements:
            self.elements['app_mentor_frame'].kill()
            del self.elements['app_mentor_frame']  # No need to keep this in memory
        if 'app_mentor_image' in self.elements:
            self.elements['app_mentor_image'].kill()
            del self.elements['app_mentor_image']  # No need to keep this in memory
        if 'app_mentor_name' in self.elements:
            self.elements['app_mentor_name'].kill()
            del self.elements['app_mentor_name']  # No need to keep this in memory
        if 'app_mentor_button' in self.elements:
            self.elements['app_mentor_button'].kill()
            del self.elements['app_mentor_button']  # No need to keep this in memory
        if 'app_mentor_info' in self.elements:
            self.elements['app_mentor_info'].kill()
            del self.elements['app_mentor_info']
        if 'cycle_app_mentor_left_button' in self.elements:
            self.elements['cycle_app_mentor_left_button'].kill()
            del self.elements['cycle_app_mentor_left_button']
        if 'cycle_app_mentor_right_button' in self.elements:
            self.elements['cycle_app_mentor_right_button'].kill()
            del self.elements['cycle_app_mentor_right_button']

        if self.selected_cat is not None:
            # Now, if the selected cat is not None, we rebuild everything with the correct cat info
            # Selected Cat Image
            self.elements["selected_image"] = pygame_gui.elements.UIImage(scale(pygame.Rect((640, 350), (300, 300))),
                                                                          pygame.transform.scale(
                                                                              self.selected_cat.large_sprite,
                                                                              (300, 300)), manager=MANAGER)

            name = str(self.selected_cat.name)  # get name
            if 14 <= len(name) >= 16:  # check name length
                short_name = str(self.selected_cat.name)[0:15]
                name = short_name + '...'

            self.elements['selected_name'] = pygame_gui.elements.UITextBox(name, scale(pygame.Rect((600, 650), (400, 60))),
                                                                           object_id=get_text_box_theme())

            self.elements['selected_bio'] = UITextBoxTweaked(str(self.selected_cat.status) +
                                                             "\n" + str(self.selected_cat.trait) +
                                                             "\n" + str(self.selected_cat.skill) +
                                                             "\n" + str(self.selected_cat.experience_level),
                                                             scale(pygame.Rect((600, 700), (400, 150))),
                                                             object_id=get_text_box_theme("#cat_patrol_info_box"),
                                                             line_spacing=0.95
                                                             , manager=MANAGER)

            # Show Cat's Mate, if they have one
            if self.selected_cat.status not in ['medicine cat apprentice', 'apprentice']:
                if self.selected_cat.mate is not None:
                    self.elements['mate_frame'] = pygame_gui.elements.UIImage(scale(pygame.Rect((280, 380), (332, 340))),
                                                                              self.mate_frame)
                    mate = Cat.fetch_cat(self.selected_cat.mate)
                    self.elements['mate_image'] = pygame_gui.elements.UIImage(scale(pygame.Rect((300, 400), (200, 200))),
                                                                              pygame.transform.scale(
                                                                                  mate.large_sprite, (200, 200))
                                                                              , manager=MANAGER)
                    # Check for name length
                    name = str(mate.name)  # get name
                    if 11 <= len(name):  # check name length
                        short_name = str(mate.name)[0:10]
                        name = short_name + '...'
                    self.elements['mate_name'] = pygame_gui.elements.ui_label.UILabel(
                        scale(pygame.Rect((306, 600), (190, 60))),
                        name,
                        object_id=get_text_box_theme())
                    self.elements['mate_info'] = pygame_gui.elements.UITextBox(
                        "mate",
                        scale(pygame.Rect((300, 650), (200, 60))),
                        object_id=get_text_box_theme(
                            "#cat_patrol_info_box"))
                    self.elements['mate_button'] = UIImageButton(scale(pygame.Rect((296, 712), (208, 52))), "",
                                                                 object_id="#patrol_select_button", manager=MANAGER)
                    # Disable mate_button if the cat is not able to go on a patrol
                    if mate not in self.able_cats:
                        self.elements['mate_button'].disable()
            # Draw mentor or apprentice
            relation = "should not display"
            if self.selected_cat.status in ['medicine cat apprentice',
                                            'apprentice'] or self.selected_cat.apprentice != []:
                self.elements['app_mentor_frame'] = pygame_gui.elements.UIImage(scale(pygame.Rect((990, 380), (332, 340))),
                                                                                self.app_frame, manager=MANAGER)

                if self.selected_cat.status in ['medicine cat apprentice',
                                                'apprentice'] and self.selected_cat.mentor is not None:
                    self.app_mentor = Cat.fetch_cat(self.selected_cat.mentor)
                    relation = 'mentor'

                elif self.selected_cat.apprentice:
                    if self.selected_apprentice_index > len(self.selected_cat.apprentice) - 1:
                        self.selected_apprentice_index = 0
                    self.app_mentor = Cat.fetch_cat(self.selected_cat.apprentice[self.selected_apprentice_index])
                    relation = 'apprentice'
                else:
                    self.app_mentor = None
                    self.elements['app_mentor_frame'].hide()

                # Failsafe, if apprentice or mentor is set to none.
                if self.app_mentor is not None:
                    name = str(self.app_mentor.name)  # get name
                    if 11 <= len(name):  # check name length
                        short_name = str(self.app_mentor.name)[0:10]
                        name = short_name + '...'
                    self.elements['app_mentor_name'] = pygame_gui.elements.ui_label.UILabel(
                        scale(pygame.Rect((1106, 600), (190, 60))),
                        name,
                        object_id=get_text_box_theme(), manager=MANAGER)
                    self.elements['app_mentor_info'] = pygame_gui.elements.UITextBox(
                        relation,
                        scale(pygame.Rect((1100, 650), (200, 60))),
                        object_id=get_text_box_theme(
                            "#cat_patrol_info_box"))
                    self.elements['app_mentor_image'] = pygame_gui.elements.UIImage(scale(pygame.Rect((1100, 400), (200, 200))),
                                                                                    pygame.transform.scale(
                                                                                        self.app_mentor.large_sprite,
                                                                                        (200, 200)), manager=MANAGER)

                    # Button to switch to that cat
                    self.elements['app_mentor_button'] = UIImageButton(scale(pygame.Rect((1096, 712), (208, 52))), "",
                                                                       object_id="#patrol_select_button",
                                                                       manager=MANAGER)
                    # Disable mate_button if the cat is not able to go on a patrol
                    if self.app_mentor not in self.able_cats:
                        self.elements['app_mentor_button'].disable()

                    # Buttons to cycle between apprentices
                    if self.selected_cat.mentor == None:
                        self.elements['cycle_app_mentor_left_button'] = UIImageButton(scale(pygame.Rect((1096, 780), (68, 68))),
                                                                                      "",
                                                                                      object_id="#arrow_left_button",
                                                                                      manager=MANAGER)
                        self.elements['cycle_app_mentor_right_button'] = UIImageButton(
                            scale(pygame.Rect((1236, 780), (68, 68))), "", object_id="#arrow_right_button", manager=MANAGER)
                        self.update_button()

    def clear_page(self):
        """Clears all the elements"""
        for ele in self.elements:
            self.elements[ele].kill()
        self.elements = {}

    def clear_cat_buttons(self):
        for cat in self.cat_buttons:
            self.cat_buttons[cat].kill()
        self.cat_buttons = {}

    def exit_screen(self):
        self.clear_page()
        self.clear_cat_buttons()

    def on_use(self):
        pass

    def chunks(self, L, n):
        return [L[x: x + n] for x in range(0, len(L), n)]

    def get_list_text(self, patrol_list):
        if not patrol_list:
            return "None"
        # Removes duplicates.
        patrol_set = list(patrol_list)
        return ", ".join(patrol_set)
<|MERGE_RESOLUTION|>--- conflicted
+++ resolved
@@ -560,7 +560,6 @@
             self.patrol_type,
             game.settings.get('disasters')
         )
-<<<<<<< HEAD
 
         if possible_events:
             patrol.patrol_event = choice(possible_events)  # Set patrol event.
@@ -569,11 +568,7 @@
             self.change_screen("clan screen")
             return
 
-        print(str(patrol.patrol_event.patrol_id))
-=======
-        patrol.patrol_event = choice(possible_events)  # Set patrol event.
         print("Chosen Patrol ID: " + str(patrol.patrol_event.patrol_id))
->>>>>>> b9d5d7fb
         intro_text = patrol.patrol_event.intro_text
         patrol_size = len(patrol.patrol_cats)
 
