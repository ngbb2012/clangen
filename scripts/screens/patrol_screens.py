--- conflicted
+++ resolved
@@ -174,15 +174,12 @@
                     available_med = True
                     continue
 
-<<<<<<< HEAD
-=======
 
             if available_med:
                 game.switches['patrol_chosen'] = 'med'
             if not available_med and game.switches['patrol_chosen'] == 'med':
                 game.switches['patrol_chosen'] = 'general'
 
->>>>>>> 4e648ed0
             if game.switches['patrol_chosen'] == 'training':
                 verdana.text("training patrol", ('center', y_pos))
             elif game.switches['patrol_chosen'] == 'hunting':
@@ -221,11 +218,6 @@
                                       )
 
 
-<<<<<<< HEAD
-
-
-=======
->>>>>>> 4e648ed0
         # SHOW CAT INFO
         if game.switches['cat'] is not None:
             self.show_info(able_cats)
