--- conflicted
+++ resolved
@@ -262,12 +262,6 @@
         self.elements["add_six"] = UIImageButton(pygame.Rect((443, 495), (34, 34)), "", object_id="#add_six_button")
 
         # patrol type buttons - disabled for now
-<<<<<<< HEAD
-        self.elements['paw'] = UIImageButton(pygame.Rect((323, 560), (34, 34)), "", object_id="#paw_patrol_button")
-        self.elements['mouse'] = UIImageButton(pygame.Rect((363, 560), (34, 34)), "", object_id="#mouse_patrol_button")
-        self.elements['claws'] = UIImageButton(pygame.Rect((403, 560), (34, 34)), "", object_id="#claws_patrol_button")
-        self.elements['herb'] = UIImageButton(pygame.Rect((443, 560), (34, 34)), "", object_id="#herb_patrol_button")
-=======
         self.elements['paw'] = UIImageButton(pygame.Rect((323, 550), (34, 34)), "", object_id="#paw_patrol_button")
         self.elements['paw'].disable()
         self.elements['mouse'] = UIImageButton(pygame.Rect((363, 550), (34, 34)), "", object_id="#mouse_patrol_button")
@@ -276,7 +270,6 @@
         self.elements['claws'].disable()
         self.elements['herb'] = UIImageButton(pygame.Rect((443, 550), (34, 34)), "", object_id="#herb_patrol_button")
         self.elements['herb'].disable()
->>>>>>> e66d5ec2
 
         # Able cat page buttons
         self.elements['last_page'] = UIImageButton(pygame.Rect((75, 462), (34, 34)), "", object_id="#patrol_last_page")
@@ -393,10 +386,7 @@
             game.clan.current_season,
             game.clan.biome,
             game.clan.all_clans,
-<<<<<<< HEAD
             self.patrol_type,
-=======
->>>>>>> e66d5ec2
             game.settings.get('disasters')
         )
         patrol.patrol_event = choice(possible_events)  # Set patrol event.
@@ -411,29 +401,8 @@
 
         # Prepare Intro Text
         # adjusting text for solo patrols
-<<<<<<< HEAD
         intro_text = self.adjust_patrol_text(patrol.patrol_event.intro_text, patrol_size)
         self.elements["patrol_text"] = UITextBoxTweaked(intro_text, pygame.Rect((385, 175), (325, 270)),
-=======
-        if patrol_size < 2:
-            intro_text = intro_text.replace('Your patrol',
-                                            str(patrol.patrol_leader.name))
-            intro_text = intro_text.replace('The patrol',
-                                            str(patrol.patrol_leader.name))
-            intro_text = intro_text.replace('o_c_n', str(patrol.other_clan.name) + 'Clan')
-            intro_text = intro_text.replace('c_n', str(game.clan.name) + 'Clan')
-            if patrol.patrol_stat_cat is not None:
-                intro_text = intro_text.replace('s_c', str(patrol.patrol_stat_cat.name))
-        intro_text = patrol.patrol_event.intro_text
-        intro_text = intro_text.replace('r_c',
-                                        str(patrol.patrol_random_cat.name))
-        intro_text = intro_text.replace('p_l',
-                                        str(patrol.patrol_leader.name))
-        intro_text = intro_text.replace('o_c_n', str(patrol.other_clan.name) + 'Clan')
-        intro_text = intro_text.replace('c_n', str(game.clan.name) + 'Clan')
-
-        self.elements["patrol_text"] = pygame_gui.elements.UITextBox(intro_text, pygame.Rect((390, 185), (325, 270)),
->>>>>>> e66d5ec2
                                                                      object_id="#patrol_text_box")
         # Patrol Info
         # TEXT CATEGORIES AND CHECKING FOR REPEATS
@@ -449,7 +418,7 @@
         for x in patrol.patrol_traits:
             if x not in traits:
                 traits.append(x)
-
+                
         self.elements['patrol_info'] = pygame_gui.elements.UITextBox(
             f'patrol leader: {patrol.patrol_leader_name} \n'
             f'patrol members: {self.get_list_text(members)} \n'
@@ -471,11 +440,7 @@
             else:
                 break
 
-<<<<<<< HEAD
-        # Buttons:
-=======
         ##################### Buttons:
->>>>>>> e66d5ec2
         self.elements["proceed"] = UIImageButton(pygame.Rect((550, 433), (172, 30)), "",
                                                  object_id="#proceed_button",
                                                  starting_height=2)
@@ -485,11 +450,7 @@
 
         self.elements["antagonize"] = UIImageButton(pygame.Rect((550, 490), (172, 36)), "",
                                                     object_id="#antagonize_button")
-<<<<<<< HEAD
         if patrol.patrol_event.antagonize_text is None:
-=======
-        if patrol.patrol_event.patrol_id not in [500, 501, 502, 503, 504, 505, 510, 800, 801, 802, 803, 804, 805]:
->>>>>>> e66d5ec2
             self.elements["antagonize"].hide()
 
     def open_patrol_complete_screen(self, user_input):
@@ -544,7 +505,6 @@
         # ASSIGN TO ABLE CATS AND SORT BY RANK
         for x in range(len(Cat.all_cats.values())):
             the_cat = list(Cat.all_cats.values())[x]
-<<<<<<< HEAD
 
             if game.clan.game_mode == 'classic':
                 if not \
@@ -593,19 +553,6 @@
             self.able_cats.extend(warriors)
         if apprentices:
             self.able_cats.extend(apprentices)
-=======
-            if not the_cat.dead and the_cat.in_camp and the_cat not in game.patrolled and the_cat.status in [
-                'leader', 'deputy', 'warrior', 'apprentice'
-            ] and not the_cat.exiled and the_cat not in self.current_patrol:
-                if the_cat.status == 'leader':
-                    self.able_cats.insert(0, the_cat)
-                elif the_cat.status == 'deputy':
-                    self.able_cats.insert(1, the_cat)
-                elif the_cat.status == 'warrior':
-                    self.able_cats.insert(2, the_cat)
-                elif the_cat.status == 'apprentice':
-                    self.able_cats.append(the_cat)
->>>>>>> e66d5ec2
 
         if not self.able_cats:
             all_pages = []
@@ -767,17 +714,6 @@
                     if 11 <= len(name):  # check name length
                         short_name = str(mate.name)[0:10]
                         name = short_name + '...'
-<<<<<<< HEAD
-                    self.elements['mate_name'] = pygame_gui.elements.UITextBox(name, pygame.Rect((150, 300), (100, 30)),
-                                                                               object_id=get_text_box_theme())
-                    self.elements['mate_info'] = pygame_gui.elements.UITextBox("mate",
-                                                                               pygame.Rect((150, 330), (100, 30)),
-                                                                               object_id=get_text_box_theme(
-                                                                                   "#cat_patrol_info_box"))
-                    self.elements['mate_button'] = UIImageButton(pygame.Rect((148, 356), (104, 26)), "",
-                                                                 object_id="#patrol_select_button")
-                    # Disable mate_button if the cat it not able to go on a patrol
-=======
                     self.elements['mate_name'] = pygame_gui.elements.ui_label.UILabel(
                         pygame.Rect((153, 300), (95, 30)),
                         name,
@@ -790,7 +726,6 @@
                     self.elements['mate_button'] = UIImageButton(pygame.Rect((148, 356), (104, 26)), "",
                                                                  object_id="#patrol_select_button")
                     # Disable mate_button if the cat is not able to go on a patrol
->>>>>>> e66d5ec2
                     if mate not in self.able_cats:
                         self.elements['mate_button'].disable()
             # Draw mentor or apprentice
@@ -814,15 +749,6 @@
                     if 11 <= len(name):  # check name length
                         short_name = str(self.app_mentor.name)[0:10]
                         name = short_name + '...'
-<<<<<<< HEAD
-                    self.elements['app_mentor_name'] = pygame_gui.elements.UITextBox(name,
-                                                                                     pygame.Rect((550, 300), (100, 30)),
-                                                                                     object_id=get_text_box_theme())
-                    self.elements['app_mentor_info'] = pygame_gui.elements.UITextBox(relation,
-                                                                                     pygame.Rect((550, 330), (100, 30)),
-                                                                                     object_id=get_text_box_theme(
-                                                                                         "#cat_patrol_info_box"))
-=======
                     self.elements['app_mentor_name'] = pygame_gui.elements.ui_label.UILabel(
                         pygame.Rect((553, 300), (95, 30)),
                         name,
@@ -832,7 +758,6 @@
                         relation,
                         object_id=get_text_box_theme(
                             "#cat_patrol_info_box"))
->>>>>>> e66d5ec2
                     self.elements['app_mentor_image'] = pygame_gui.elements.UIImage(pygame.Rect((550, 200), (100, 100)),
                                                                                     self.app_mentor.large_sprite)
 
