#!/usr/bin/env python3
# -*- coding: ascii -*-
import os
from random import choice

import pygame

from ..cat.history import History
from ..housekeeping.datadir import get_save_dir
from ..game_structure.windows import ChangeCatName, SpecifyCatGender, KillCat, SaveAsImage

import ujson

from scripts.utility import event_text_adjust, scale, ACC_DISPLAY, process_text

from .base_screens import Screens

from scripts.utility import get_text_box_theme, scale_dimentions, generate_sprite
from scripts.cat.cats import Cat, BACKSTORIES
from scripts.cat.pelts import Pelt
from scripts.game_structure import image_cache
import pygame_gui
from re import sub
from scripts.game_structure.image_button import UIImageButton, UITextBoxTweaked
from scripts.game_structure.game_essentials import game, screen_x, screen_y, MANAGER
from scripts.cat.names import names, Name
from scripts.clan_resources.freshkill import FRESHKILL_ACTIVE


# ---------------------------------------------------------------------------- #
#             change how accessory info displays on cat profiles               #
# ---------------------------------------------------------------------------- #
def accessory_display_name(cat):
    accessory = cat.pelt.accessory

    if accessory is None:
        return ''
    acc_display = accessory.lower()

    if accessory in Pelt.collars:
        collar_colors = {'crimson': 'red', 'blue': 'blue', 'yellow': 'yellow', 'cyan': 'cyan',
                         'red': 'orange', 'lime': 'lime', 'green': 'green', 'rainbow': 'rainbow',
                         'black': 'black', 'spikes': 'spiky', 'white': 'white', 'pink': 'pink',
                         'purple': 'purple', 'multi': 'multi', 'indigo': 'indigo'}
        collar_color = next((color for color in collar_colors if acc_display.startswith(color)), None)

        if collar_color:
            if acc_display.endswith('bow') and not collar_color == 'rainbow':
                acc_display = collar_colors[collar_color] + ' bow'
            elif acc_display.endswith('bell'):
                acc_display = collar_colors[collar_color] + ' bell collar'
            else:
                acc_display = collar_colors[collar_color] + ' collar'

    elif accessory in Pelt.wild_accessories:
        if acc_display == 'blue feathers':
            acc_display = 'crow feathers'
        elif acc_display == 'red feathers':
            acc_display = 'cardinal feathers'

    return acc_display


# ---------------------------------------------------------------------------- #
#               assigns backstory blurbs to the backstory                      #
# ---------------------------------------------------------------------------- #
def bs_blurb_text(cat):
    backstory = cat.backstory
    backstory_text = {
        None: "This cat was born into the Clan where they currently reside.",
        'clan_founder': "This cat is one of the founding members of the Clan.",
        'clanborn': "This cat was born into the Clan where they currently reside.",
        'halfclan1': "This cat was born into the Clan, but one of their parents resides in another Clan.",
        'halfclan2': "This cat was born in another Clan, but chose to come to this Clan to be with their other parent.",
        'outsider_roots1': "This cat was born into the Clan, but one of their parents is an outsider that belongs to no Clan.",
        'outsider_roots2': "This cat was born outside the Clan, but came to live in the Clan with their parent at a young age.",
        'loner1': "This cat joined the Clan by choice after living life as a loner.",
        'loner2': "This cat used to live in a barn, but mostly stayed away from Twolegs. They decided clanlife might be an interesting change of pace.",
        'kittypet1': "This cat joined the Clan by choice after living life with Twolegs as a kittypet.",
        'kittypet2': 'This cat used to live on something called a "boat" with Twolegs, but decided to join the Clan.',
        'kittypet3': "This cat used be a kittypet. They got lost after wandering away, and when they returned home, they found their Twolegs were gone. They eventually found their way to the Clan.",
        'kittypet4': "This cat used to be a kittypet. One day, they got sick, and their Twolegs brought them into the belly of a monster. The Twolegs then left them to fend for themselves.",
        'rogue1': "This cat joined the Clan by choice after living life as a rogue.",
        'rogue2': "This cat used to live in a Twolegplace, scrounging for what they could find. They thought the Clan might offer them more security.",
        'rogue3': "This cat used to live alone in their own territory, but was chased out by something and eventually found the Clan.",
        'abandoned1': "This cat was found by the Clan as a kit and has been living with them ever since.",
        'abandoned2': "This cat was born outside of the Clan, but was brought to the Clan as a kit and has lived here ever since.",
        'abandoned3': "This cat was born into another Clan, but they were left here as a kit for the Clan to raise.",
        'abandoned4': "This cat was found and taken in after being abandoned by their Twolegs as a kit.",
        'medicine_cat': "This cat was once a medicine cat in another Clan.",
        'otherclan': "This cat was born into another Clan, but came to this Clan by choice.",
        'otherclan2': "This cat was unhappy in their old Clan and decided to come here instead.",
        'otherclan3': "This cat's Clan stayed with the Clan after a disaster struck their old one, and This cat decided to stay after the rest of their Clan returned home.",
        'ostracized_warrior': "This cat was ostracized from their old Clan, but no one really knows why.",
        'disgraced': "This cat was cast out of their old Clan for some transgression that they're not keen on talking about.",
        'retired_leader': "This cat used to be the leader of another Clan before deciding they needed a change of scenery after leadership became too much. They returned their nine lives and let their deputy take over before coming here.",
        'refugee': "This cat came to this Clan after fleeing from their former Clan and the tyrannical leader that had taken over.",
        'refugee2': "This cat used to live as a loner, but after another cat chased them from their home, they took refuge in the Clan.",
        'refugee3': "This cat used to be a kittypet, but joined the Clan after fleeing from their cruel Twoleg.",
        'refugee4': "This cat used to be in a rogue group, but joined the Clan after fleeing from the group's tyrannical leader.",
        'tragedy_survivor': "Something horrible happened to this cat's previous Clan. They refuse to speak about it.",
        'tragedy_survivor2': "This cat used to be part of a rogue group, but joined the Clan after something terrible happened to it.",
        'tragedy_survivor3': "This cat used to be a kittypet, but joined the Clan after something terrible happened to their Twolegs.",
        'tragedy_survivor4': "This cat used to be a loner, but joined the Clan after something terrible made them leave their old home behind.",
        'orphaned': "This cat was found with a deceased parent. The Clan took them in, but doesn't hide where they came from.",
        'orphaned2': "This cat was found with a deceased parent. The Clan took them in, but doesn't tell them where they really came from.",
        'wandering_healer1': "This cat used to wander, helping those where they could, and eventually found the Clan.",
        'wandering_healer2': "This cat used to live in a specific spot, offering help to all who wandered by, but eventually found their way to the Clan.",
        'guided1': "This cat used to be a kittypet, but after dreaming of starry-furred cats, they followed their whispers to the Clan.",
        'guided2': "This cat used to live a rough life as a rogue. While wandering, they found a set of starry pawprints, and followed them to the Clan.",
        'guided3': "This cat used to live as a loner. A starry-furred cat appeared to them one day, and then led them to the Clan.",
        'guided4': "This cat used to live in a different Clan, until a sign from StarClan told them to leave.",
        'orphaned3': "This cat was found as a kit among the wreckage of a Monster with no parents in sight and got brought to live in the Clan.",
        'orphaned4': "This cat was found as a kit hiding near a place of battle where there were no survivors and got brought to live in the Clan.",
        'orphaned5': "This cat was found as a kit hiding near their parent's bodies and got brought to live in the Clan.",
        'orphaned6': "This cat was found flailing in the ocean as a teeny kitten, no parent in sight.",
        'refugee5': "This cat got washed away from their former territory in a flood that destroyed their home but was glad to find a new home in their new Clan here.",
        'disgraced2': "This cat was exiled from their old Clan for something they didn't do and came here to seek safety.",
        'disgraced3': "This cat once held a high rank in another Clan but was exiled for reasons they refuse to share.",
        'other_clan1': "This cat grew up in another Clan but chose to leave that life and join the Clan they now live in.",
        'outsider': "This cat was born outside of a Clan.",
        'outsider2': "This cat was born outside of a Clan, but at their birth one parent was a member of a Clan.",
        'outsider3': "This cat was born outside of a Clan, while their parent was lost.",
    }
    
    if backstory != None and backstory in backstory_text:
        return backstory_text.get(backstory, "")
    if cat.status in ['kittypet', 'loner', 'rogue', 'former Clancat']:
            return f"This cat is a {cat.status} and currently resides outside of the Clans."
    
    return backstory_text.get(backstory, "")


# ---------------------------------------------------------------------------- #
#             change how backstory info displays on cat profiles               #
# ---------------------------------------------------------------------------- #
def backstory_text(cat):
    backstory = cat.backstory
    if backstory is None:
        return ''
    bs_display = backstory

    backstory_map = {
        'clanborn': 'Clanborn',
        'clan_founder': 'Clan founder',
        'halfclan1': 'half-Clan',
        'halfclan2': 'half-Clan',
        'outsider_roots1': 'outsider roots',
        'outsider_roots2': 'outsider roots',
        'loner1': 'formerly a loner',
        'loner2': 'formerly a loner',
        'refugee2': 'formerly a loner',
        'tragedy_survivor4': 'formerly a loner',
        'guided3': 'formerly a loner',
        'wandering_healer2': 'formerly a loner',
        'kittypet1': 'formerly a kittypet',
        'kittypet2': 'formerly a kittypet',
        'kittypet3': 'formerly a kittypet',
        'kittypet4': 'formerly a kittypet',
        'refugee3': 'formerly a kittypet',
        'tragedy_survivor3': 'formerly a kittypet',
        'guided1': 'formerly a kittypet',
        'rogue1': 'formerly a rogue',
        'rogue2': 'formerly a rogue',
        'rogue3': 'formerly a rogue',
        'refugee4': 'formerly a rogue',
        'tragedy_survivor2': 'formerly a rogue',
        'guided2': 'formerly a rogue',
        'wandering_healer1': 'formerly a rogue',
        'abandoned1': 'formerly abandoned',
        'abandoned2': 'formerly abandoned',
        'abandoned3': 'formerly abandoned',
        'abandoned4': 'formerly abandoned',
        'medicine_cat': 'formerly a medicine cat',
        'otherclan': 'formerly from another Clan',
        'otherclan2': 'formerly from another Clan',
        'otherclan3': 'formerly from another Clan',
        'refugee5': 'formerly from another Clan',
        'other_clan1': 'formerly from another Clan',
        'guided4': 'formerly from another Clan',
        'ostracized_warrior': 'ostracized warrior',
        'disgraced': 'disgraced',
        'disgraced2': 'disgraced',
        'disgraced3': 'disgraced',
        'retired_leader': 'retired leader',
        'refugee': 'refugee',
        'tragedy_survivor': 'survivor of a tragedy',
        'orphaned': 'orphaned',
        'orphaned2': 'orphaned',
        'orphaned3': 'orphaned',
        'orphaned4': 'orphaned',
        'orphaned5': 'orphaned',
        'outsider': 'outsider',
        'outsider2': 'outsider',
        'outsider3': 'outsider',
    }

    if bs_display in backstory_map:
        bs_display = backstory_map[bs_display]

    if bs_display == "disgraced":
        if cat.status == 'medicine cat':
            bs_display = 'disgraced medicine cat'
        elif cat.status in ['warrior', 'elder', "deputy", "leader", "mediator"]:
            bs_display = 'disgraced deputy'
    if bs_display is None:
        bs_display = None
    else:
        return bs_display

    return bs_display


# ---------------------------------------------------------------------------- #
#                               Profile Screen                                 #
# ---------------------------------------------------------------------------- #
class ProfileScreen(Screens):
    # UI Images
    backstory_tab = image_cache.load_image("resources/images/backstory_bg.png").convert_alpha()
    conditions_tab = image_cache.load_image("resources/images/conditions_tab_backdrop.png").convert_alpha()
    condition_details_box = image_cache.load_image("resources/images/condition_details_box.png").convert_alpha()

    # Keep track of current tabs open. Can be used to keep tabs open when pages are switched, and
    # helps with exiting the screen
    open_tab = None

    def __init__(self, name=None):
        super().__init__(name)
        self.show_moons = None
        self.no_moons = None
        self.help_button = None
        self.open_sub_tab = None
        self.editing_notes = False
        self.user_notes = None
        self.save_text = None
        self.not_fav_tab = None
        self.fav_tab = None
        self.edit_text = None
        self.sub_tab_4 = None
        self.sub_tab_3 = None
        self.sub_tab_2 = None
        self.sub_tab_1 = None
        self.backstory_background = None
        self.history_text_box = None
        self.alert_tool_tip = None
        self.alert_visible = None
        self.alert = None
        self.first_page = None
        self.second_page = None
        self.conditions_tab_button = None
        self.second_page_visible = None
        self.first_page_visible = None
        self.left_arrow = None
        self.right_arrow = None
        self.condition_detail_text = None
        self.condition_name_text = None
        self.condition_box = None
        self.conditions_background = None
        self.previous_cat = None
        self.next_cat = None
        self.cat_image = None
        self.background = None
        self.cat_info_column2 = None
        self.cat_info_column1 = None
        self.cat_thought = None
        self.cat_name = None
        self.placeholder_tab_4 = None
        self.placeholder_tab_3 = None
        self.placeholder_tab_2 = None
        self.backstory_tab_button = None
        self.dangerous_tab_button = None
        self.personal_tab_button = None
        self.roles_tab_button = None
        self.relations_tab_button = None
        self.back_button = None
        self.previous_cat_button = None
        self.next_cat_button = None
        self.the_cat = None
        self.prevent_fading_text = None
        self.checkboxes = {}
        self.profile_elements = {}

    def handle_event(self, event):

        if event.type == pygame_gui.UI_BUTTON_START_PRESS:

            if game.switches['window_open']:
                pass
            elif event.ui_element == self.back_button:
                self.close_current_tab()
                self.change_screen(game.last_screen_forProfile)
            elif event.ui_element == self.previous_cat_button:
                if isinstance(Cat.fetch_cat(self.previous_cat), Cat):
                    self.clear_profile()
                    game.switches['cat'] = self.previous_cat
                    self.build_profile()
                    self.update_disabled_buttons_and_text()
                else:
                    print("invalid previous cat", self.previous_cat)
            elif event.ui_element == self.next_cat_button:
                if isinstance(Cat.fetch_cat(self.next_cat), Cat):
                    self.clear_profile()
                    game.switches['cat'] = self.next_cat
                    self.build_profile()
                    self.update_disabled_buttons_and_text()
                else:
                    print("invalid next cat", self.previous_cat)
            elif event.ui_element == self.inspect_button:
                self.close_current_tab()
                self.change_screen("sprite inspect screen")
            elif event.ui_element == self.relations_tab_button:
                self.toggle_relations_tab()
            elif event.ui_element == self.roles_tab_button:
                self.toggle_roles_tab()
            elif event.ui_element == self.personal_tab_button:
                self.toggle_personal_tab()
            elif event.ui_element == self.dangerous_tab_button:
                self.toggle_dangerous_tab()
            elif event.ui_element == self.backstory_tab_button:
                if self.open_sub_tab is None:
                    if game.switches['favorite_sub_tab'] is None:
                        self.open_sub_tab = 'life events'
                    else:
                        self.open_sub_tab = game.switches['favorite_sub_tab']

                self.toggle_history_tab()
            elif event.ui_element == self.conditions_tab_button:
                self.toggle_conditions_tab()
            elif "leader_ceremony" in self.profile_elements and \
                    event.ui_element == self.profile_elements["leader_ceremony"]:
                self.change_screen('ceremony screen')
            elif event.ui_element == self.profile_elements["med_den"]:
                self.change_screen('med den screen')
            elif "mediation" in self.profile_elements and event.ui_element == self.profile_elements["mediation"]:
                self.change_screen('mediation screen')
            elif event.ui_element == self.profile_elements["favourite_button"]:
                self.the_cat.favourite = False
                self.profile_elements["favourite_button"].hide()
                self.profile_elements["not_favourite_button"].show()
            elif event.ui_element == self.profile_elements["not_favourite_button"]:
                self.the_cat.favourite = True
                self.profile_elements["favourite_button"].show()
                self.profile_elements["not_favourite_button"].hide()
            else:
                self.handle_tab_events(event)

            if game.switches['window_open']:
                pass
            elif self.the_cat.dead and game.settings["fading"]:
                if event.ui_element == self.checkboxes["prevent_fading"]:
                    if self.the_cat.prevent_fading:
                        self.the_cat.prevent_fading = False
                    else:
                        self.the_cat.prevent_fading = True
                    self.clear_profile()
                    self.build_profile()

        elif event.type == pygame.KEYDOWN and game.settings['keybinds']:
            if game.switches['window_open']:
                pass

            elif event.key == pygame.K_LEFT:
                self.clear_profile()
                game.switches['cat'] = self.previous_cat
                self.build_profile()
                self.update_disabled_buttons_and_text()
            elif event.key == pygame.K_RIGHT:
                self.clear_profile()
                game.switches['cat'] = self.next_cat
                self.build_profile()
                self.update_disabled_buttons_and_text()
            
            elif event.key == pygame.K_ESCAPE:
                self.close_current_tab()
                self.change_screen(game.last_screen_forProfile)

    def handle_tab_events(self, event):
        # Relations Tab
        if self.open_tab == 'relations':
            if event.ui_element == self.family_tree_button:
                self.change_screen('see kits screen')
            elif event.ui_element == self.see_relationships_button:
                self.change_screen('relationship screen')
            elif event.ui_element == self.choose_mate_button:
                self.change_screen('choose mate screen')
            elif event.ui_element == self.change_adoptive_parent_button:
                self.change_screen('choose adoptive parent screen')

        # Roles Tab
        elif self.open_tab == 'roles':
            if event.ui_element == self.manage_roles:
                self.change_screen('role screen')
            elif event.ui_element == self.change_mentor_button:
                self.change_screen('choose mentor screen')
        # Personal Tab
        elif self.open_tab == 'personal':
            if event.ui_element == self.change_name_button:
                ChangeCatName(self.the_cat)
            elif event.ui_element == self.specify_gender_button:
                SpecifyCatGender(self.the_cat)
            elif event.ui_element == self.cis_trans_button:
                if self.the_cat.genderalign != "female" and self.the_cat.genderalign != "male":
                    self.the_cat.genderalign = self.the_cat.gender
                elif self.the_cat.gender == "male" and self.the_cat.genderalign in ['male', 'female']:
                    self.the_cat.genderalign = 'trans female'
                elif self.the_cat.gender == "female" and self.the_cat.genderalign in ['male', 'female']:
                    self.the_cat.genderalign = 'trans male'
                self.clear_profile()
                self.build_profile()
                self.update_disabled_buttons_and_text()
            elif event.ui_element == self.toggle_kits:
                if self.the_cat.no_kits:
                    self.the_cat.no_kits = False
                else:
                    self.the_cat.no_kits = True
                self.update_disabled_buttons_and_text()
        # Dangerous Tab
        elif self.open_tab == 'dangerous':
            if event.ui_element == self.kill_cat_button:
                KillCat(self.the_cat)
            elif event.ui_element == self.exile_cat_button:
                if not self.the_cat.dead and not self.the_cat.exiled:
                    Cat.exile(self.the_cat)
                    self.clear_profile()
                    self.build_profile()
                    self.update_disabled_buttons_and_text()
                if self.the_cat.dead:
                    if self.the_cat.df is True:
                        self.the_cat.outside, self.the_cat.exiled = False, False
                        self.the_cat.df = False
                        game.clan.add_to_starclan(self.the_cat)
                        self.the_cat.thought = "Is relieved to once again hunt in StarClan"
                    else:
                        self.the_cat.outside, self.the_cat.exiled = False, False
                        self.the_cat.df = True
                        game.clan.add_to_darkforest(self.the_cat)
                        self.the_cat.thought = "Is distraught after being sent to the Place of No Stars"

                self.clear_profile()
                self.build_profile()
                self.update_disabled_buttons_and_text()
        # History Tab
        elif self.open_tab == 'history':
            if event.ui_element == self.sub_tab_1:
                if self.open_sub_tab == 'user notes':
                    self.notes_entry.kill()
                    self.display_notes.kill()
                    if self.edit_text:
                        self.edit_text.kill()
                    if self.save_text:
                        self.save_text.kill()
                    self.help_button.kill()
                self.open_sub_tab = 'life events'
                self.toggle_history_sub_tab()
            elif event.ui_element == self.sub_tab_2:
                if self.open_sub_tab == 'life events':
                    self.history_text_box.kill()
                self.open_sub_tab = 'user notes'
                self.toggle_history_sub_tab()
            elif event.ui_element == self.fav_tab:
                game.switches['favorite_sub_tab'] = None
                self.fav_tab.hide()
                self.not_fav_tab.show()
            elif event.ui_element == self.not_fav_tab:
                game.switches['favorite_sub_tab'] = self.open_sub_tab
                self.fav_tab.show()
                self.not_fav_tab.hide()
            elif event.ui_element == self.save_text:
                self.user_notes = sub(r"[^A-Za-z0-9<->/.()*'&#!?,| ]+", "", self.notes_entry.get_text())
                self.save_user_notes()
                self.editing_notes = False
                self.update_disabled_buttons_and_text()
            elif event.ui_element == self.edit_text:
                self.editing_notes = True
                self.update_disabled_buttons_and_text()
            elif event.ui_element == self.no_moons:
                game.switches["show_history_moons"] = True
                self.update_disabled_buttons_and_text()
            elif event.ui_element == self.show_moons:
                game.switches["show_history_moons"] = False
                self.update_disabled_buttons_and_text()

        # Conditions Tab
        elif self.open_tab == 'conditions':
            if event.ui_element == self.right_arrow:
                self.first_page_visible = False
                self.second_page_visible = True
                self.left_arrow.enable()
                self.right_arrow.disable()
            if event.ui_element == self.left_arrow:
                self.second_page_visible = False
                self.first_page_visible = True
                self.right_arrow.enable()
                self.left_arrow.disable()

    def screen_switches(self):
        self.the_cat = Cat.all_cats.get(game.switches['cat'])

        # Set up the menu buttons, which appear on all cat profile images.
        self.next_cat_button = UIImageButton(scale(pygame.Rect((1244, 50), (306, 60))), "", object_id="#next_cat_button"
                                             , manager=MANAGER)
        self.previous_cat_button = UIImageButton(scale(pygame.Rect((50, 50), (306, 60))), "",
                                                 object_id="#previous_cat_button"
                                                 , manager=MANAGER)
        self.back_button = UIImageButton(scale(pygame.Rect((50, 120), (210, 60))), "", object_id="#back_button"
                                         , manager=MANAGER)
        self.inspect_button = UIImageButton(scale(pygame.Rect((1482, 120),(68,68))), "", 
                                            object_id="#magnify_button",
                                            manager=MANAGER)
        self.relations_tab_button = UIImageButton(scale(pygame.Rect((96, 840), (352, 60))), "",
                                                  object_id="#relations_tab_button", manager=MANAGER)
        self.roles_tab_button = UIImageButton(scale(pygame.Rect((448, 840), (352, 60))), "",
                                              object_id="#roles_tab_button"
                                              , manager=MANAGER)
        self.personal_tab_button = UIImageButton(scale(pygame.Rect((800, 840), (352, 60))), "",
                                                 object_id="#personal_tab_button", manager=MANAGER)
        self.dangerous_tab_button = UIImageButton(scale(pygame.Rect((1152, 840), (352, 60))), "",
                                                  object_id="#dangerous_tab_button", manager=MANAGER)

        self.backstory_tab_button = UIImageButton(scale(pygame.Rect((96, 1244), (352, 60))), "",
                                                  object_id="#backstory_tab_button", manager=MANAGER)

        self.conditions_tab_button = UIImageButton(
            scale(pygame.Rect((448, 1244), (352, 60))),
            "",
            object_id="#conditions_tab_button", manager=MANAGER
        )

        self.placeholder_tab_3 = UIImageButton(scale(pygame.Rect((800, 1244), (352, 60))), "",
                                               object_id="#cat_tab_3_blank_button", starting_height=1, manager=MANAGER)
        self.placeholder_tab_3.disable()

        self.placeholder_tab_4 = UIImageButton(scale(pygame.Rect((1152, 1244), (352, 60))), "",
                                               object_id="#cat_tab_4_blank_button", manager=MANAGER)
        self.placeholder_tab_4.disable()

        self.build_profile()

        self.hide_menu_buttons()  # Menu buttons don't appear on the profile screen
        if game.last_screen_forProfile == 'med den screen':
            self.toggle_conditions_tab()

    def clear_profile(self):
        """Clears all profile objects. """
        for ele in self.profile_elements:
            self.profile_elements[ele].kill()
        self.profile_elements = {}

        if self.user_notes:
            self.user_notes = 'Click the check mark to enter notes about your cat!'

        for box in self.checkboxes:
            self.checkboxes[box].kill()
        self.checkboxes = {}

    def exit_screen(self):
        self.clear_profile()
        self.back_button.kill()
        self.next_cat_button.kill()
        self.previous_cat_button.kill()
        self.relations_tab_button.kill()
        self.roles_tab_button.kill()
        self.personal_tab_button.kill()
        self.dangerous_tab_button.kill()
        self.backstory_tab_button.kill()
        self.conditions_tab_button.kill()
        self.placeholder_tab_3.kill()
        self.placeholder_tab_4.kill()
        self.inspect_button.kill()
        self.close_current_tab()

    def build_profile(self):
        """Rebuild builds the cat profile. Run when you switch cats
            or for changes in the profile."""
        self.the_cat = Cat.all_cats.get(game.switches["cat"])

        # use these attributes to create differing profiles for starclan cats etc.
        is_sc_instructor = False
        is_df_instructor = False
        if self.the_cat is None:
            return
        if self.the_cat.dead and game.clan.instructor.ID == self.the_cat.ID and self.the_cat.df is False:
            is_sc_instructor = True
        elif self.the_cat.dead and game.clan.instructor.ID == self.the_cat.ID and self.the_cat.df is True:
            is_df_instructor = True

        # Info in string
        cat_name = str(self.the_cat.name)  # name
        if len(cat_name) >= 40:
            cat_name = f"{cat_name[0:39]}..."
        if self.the_cat.dead:
            cat_name += " (dead)"  # A dead cat will have the (dead) sign next to their name
        if is_sc_instructor:
            self.the_cat.thought = "Hello. I am here to guide the dead cats of " + game.clan.name + "Clan into StarClan."
        if is_df_instructor:
            self.the_cat.thought = "Hello. I am here to drag the dead cats of " + game.clan.name + "Clan into the Dark Forest."

        # Write cat name
        self.og_name = self.the_cat.name
        self.profile_elements["cat_name"] = pygame_gui.elements.UITextBox(cat_name,
                                                                          scale(pygame.Rect((50, 280), (-1, 80))),
                                                                          object_id=get_text_box_theme(
                                                                              "#text_box_40_horizcenter"),
                                                                          manager=MANAGER)
        name_text_size = self.profile_elements["cat_name"].get_relative_rect()

        self.profile_elements["cat_name"].kill()

        self.profile_elements["cat_name"] = pygame_gui.elements.UITextBox(cat_name,
                                                                          scale(pygame.Rect(
                                                                              (800 - name_text_size.width, 280),
                                                                              (name_text_size.width * 2, 80))),
                                                                          object_id=get_text_box_theme(
                                                                              "#text_box_40_horizcenter"),
                                                                          manager=MANAGER)

        # Write cat thought
        self.profile_elements["cat_thought"] = pygame_gui.elements.UITextBox(self.the_cat.thought,
                                                                             scale(pygame.Rect((200, 340), (1200, 80))),
                                                                             wrap_to_height=True,
                                                                             object_id=get_text_box_theme(
                                                                                 "#text_box_30_horizcenter_spacing_95")
                                                                             , manager=MANAGER)

        self.profile_elements["cat_info_column1"] = UITextBoxTweaked(self.generate_column1(self.the_cat),
                                                                     scale(pygame.Rect((600, 460), (360, 380))),
                                                                     object_id=get_text_box_theme(
                                                                         "#text_box_22_horizleft"),
                                                                     line_spacing=0.95, manager=MANAGER)
        self.profile_elements["cat_info_column2"] = UITextBoxTweaked(self.generate_column2(self.the_cat),
                                                                     scale(pygame.Rect((980, 460), (500, 360))),
                                                                     object_id=get_text_box_theme(
                                                                         "#text_box_22_horizleft"),
                                                                     line_spacing=0.95, manager=MANAGER)

        # Set the cat backgrounds.
        if game.settings['backgrounds']:
            self.profile_elements["background"] = pygame_gui.elements.UIImage(
                scale(pygame.Rect((110, 400), (480, 420))),
                pygame.transform.scale(self.get_platform(), scale_dimentions((480, 420))), 
                manager=MANAGER)
            self.profile_elements["background"].disable()

        # Create cat image object
        self.profile_elements["cat_image"] = pygame_gui.elements.UIImage(scale(pygame.Rect((200, 400), (300, 300))),

                                                                         pygame.transform.scale(
                                                                             self.the_cat.sprite,
                                                                             (300, 300)), manager=MANAGER)
        self.profile_elements["cat_image"].disable()

        # if cat is a med or med app, show button for their den
        self.profile_elements["med_den"] = UIImageButton(scale(pygame.Rect
                                                               ((200, 760), (302, 56))),
                                                         "",
                                                         object_id="#med_den_button"
                                                         , manager=MANAGER)
        if not (self.the_cat.dead or self.the_cat.outside) and (
                self.the_cat.status in ['medicine cat', 'medicine cat apprentice'] or
                self.the_cat.is_ill() or
                self.the_cat.is_injured()):
            self.profile_elements["med_den"].show()
        else:
            self.profile_elements["med_den"].hide()

        # Fullscreen
        if game.settings['fullscreen']:
            x_pos = 740 - int(name_text_size.width * 7 / 15)
        else:
            x_pos = 740 - name_text_size.width
        # TODO: positioning is weird. closer to names on some, further on others
        # this only happens on fullscreen :waaaaaaa:
        self.profile_elements["favourite_button"] = UIImageButton(scale(pygame.Rect
                                                                        ((x_pos, 287), (56, 56))),
                                                                  "",
                                                                  object_id="#fav_cat",
                                                                  manager=MANAGER,
                                                                  tool_tip_text='Remove favorite status',
                                                                  starting_height=2)

        self.profile_elements["not_favourite_button"] = UIImageButton(scale(pygame.Rect
                                                                            ((x_pos, 287),
                                                                             (56, 56))),
                                                                      "",
                                                                      object_id="#not_fav_cat",
                                                                      manager=MANAGER,
                                                                      tool_tip_text='Mark as favorite',
                                                                      starting_height=2)

        if self.the_cat.favourite:
            self.profile_elements["favourite_button"].show()
            self.profile_elements["not_favourite_button"].hide()
        else:
            self.profile_elements["favourite_button"].hide()
            self.profile_elements["not_favourite_button"].show()

        # Determine where the next and previous cat buttons lead
        self.determine_previous_and_next_cat()

        # Disable and enable next and previous cat buttons as needed.
        if self.next_cat == 0:
            self.next_cat_button.disable()
        else:
            self.next_cat_button.enable()

        if self.previous_cat == 0:
            self.previous_cat_button.disable()
        else:
            self.previous_cat_button.enable()

        if self.open_tab == "history" and self.open_sub_tab == 'user notes':
            self.load_user_notes()

        if self.the_cat.status == 'leader' and not self.the_cat.dead:
            self.profile_elements["leader_ceremony"] = UIImageButton(scale(pygame.Rect(
                (766, 220), (68, 68))),
                "",
                object_id="#leader_ceremony_button",
                tool_tip_text="Leader Ceremony", manager=MANAGER
            )
        elif self.the_cat.status in ["mediator", "mediator apprentice"]:
            self.profile_elements["mediation"] = UIImageButton(scale(pygame.Rect(
                (766, 220), (68, 68))),
                "",
                object_id="#mediation_button", manager=MANAGER
            )
            if self.the_cat.dead or self.the_cat.outside:
                self.profile_elements["mediation"].disable()

        if game.settings["fading"]:
            if is_sc_instructor:
                self.profile_elements["prevent_fading_text"] = pygame_gui.elements.UILabel(
                    scale(pygame.Rect((170, 780), (-1, 60))),
                    "The StarClan Guide will never fade",
                    object_id=get_text_box_theme("#text_box_22_horizleft"), manager=MANAGER)
            elif is_df_instructor:
                self.profile_elements["prevent_fading_text"] = pygame_gui.elements.UILabel(
                    scale(pygame.Rect((160, 780), (-1, 60))),
                    "The Dark Forest Guide will never fade",
                    object_id=get_text_box_theme("#text_box_22_horizleft"), manager=MANAGER)
            elif self.the_cat.dead:
                self.profile_elements["prevent_fading_text"] = pygame_gui.elements.UILabel(
                    scale(pygame.Rect((272, 774), (-1, 60))),
                    "Prevent Fading",
                    object_id=get_text_box_theme(), manager=MANAGER)

        self.update_toggle_buttons()

    def update_toggle_buttons(self):
        """Updates the image for all toggle buttons. """
        for box in self.checkboxes:
            self.checkboxes[box].kill()
        self.checkboxes = {}

        if self.the_cat.dead and game.settings["fading"]:
            if self.the_cat.prevent_fading:
                box_type = "#checked_checkbox"
            else:
                box_type = "#unchecked_checkbox"

            self.checkboxes["prevent_fading"] = UIImageButton(scale(pygame.Rect((200, 770), (68, 68))), "",
                                                              starting_height=2,
                                                              tool_tip_text="Prevents a cat from fading away."
                                                                            " If unchecked, and the cat has been dead "
                                                                            "for longer than 202 moons, they will fade "
                                                                            "on the next timeskip.",
                                                              object_id=box_type, manager=MANAGER)
            if game.clan.instructor.ID == self.the_cat.ID:
                self.checkboxes["prevent_fading"].hide()

    def determine_previous_and_next_cat(self):
        """'Determines where the next and previous buttons point too."""

        is_instructor = False
        if self.the_cat.dead and game.clan.instructor.ID == self.the_cat.ID:
            is_instructor = True

        previous_cat = 0
        next_cat = 0
        if self.the_cat.dead and not is_instructor and self.the_cat.df == game.clan.instructor.df and \
                not (self.the_cat.outside or self.the_cat.exiled):
            previous_cat = game.clan.instructor.ID

        if is_instructor:
            next_cat = 1

        for check_cat in Cat.all_cats_list:
            if check_cat.ID == self.the_cat.ID:
                next_cat = 1
            else:
                if next_cat == 0 and check_cat.ID != self.the_cat.ID and check_cat.dead == self.the_cat.dead \
                        and check_cat.ID != game.clan.instructor.ID and check_cat.outside == self.the_cat.outside and \
                        check_cat.df == self.the_cat.df and not check_cat.faded:
                    previous_cat = check_cat.ID

                elif next_cat == 1 and check_cat != self.the_cat.ID and check_cat.dead == self.the_cat.dead \
                        and check_cat.ID != game.clan.instructor.ID and check_cat.outside == self.the_cat.outside and \
                        check_cat.df == self.the_cat.df and not check_cat.faded:
                    next_cat = check_cat.ID

                elif int(next_cat) > 1:
                    break

        if next_cat == 1:
            next_cat = 0

        self.next_cat = next_cat
        self.previous_cat = previous_cat

    def generate_column1(self, the_cat):
        """Generate the left column information"""
        output = ""
        # SEX/GENDER
        if the_cat.genderalign is None or the_cat.genderalign == the_cat.gender:
            output += str(the_cat.gender)
        else:
            output += str(the_cat.genderalign)
        # NEWLINE ----------
        output += "\n"

        # AGE
        if the_cat.age == 'kitten':
            output += 'young'
        elif the_cat.age == 'senior':
            output += 'senior'
        else:
            output += the_cat.age
        # NEWLINE ----------
        output += "\n"

        # EYE COLOR
        output += 'eyes: ' + str(the_cat.describe_eyes())
        # NEWLINE ----------
        output += "\n"

        # PELT TYPE
        output += 'pelt: ' + the_cat.pelt.name.lower()
        # NEWLINE ----------
        output += "\n"

        # PELT LENGTH
        output += 'fur length: ' + the_cat.pelt.length
        # NEWLINE ----------

        # ACCESSORY
        if the_cat.pelt.accessory:
            output += "\n"
            output += 'accessory: ' + str(ACC_DISPLAY[the_cat.pelt.accessory]["default"])
            # NEWLINE ----------

        # PARENTS
        all_parents = [Cat.fetch_cat(i) for i in [the_cat.parent1, the_cat.parent2] + the_cat.adoptive_parents if isinstance(Cat.fetch_cat(i), Cat)]
        if all_parents: 
            output += "\n"
            if len(all_parents) == 1:
                output += "parent: " + str(all_parents[0].name)
            elif len(all_parents) > 2:
                output += "parents: " + ", ".join([str(i.name) for i in all_parents[:2]]) + f", and {len(all_parents) - 2} "
                if len(all_parents) - 2 == 1:
                    output += "other"
                else:
                    output += "others"
            else:
                output += "parents: " + ", ".join([str(i.name) for i in all_parents])

        
        # MOONS
        output += "\n"
        if the_cat.dead:
            output += str(the_cat.moons)
            if the_cat.moons == 1:
                output += ' moon (in life)\n'
            elif the_cat.moons != 1:
                output += ' moons (in life)\n'

            output += str(the_cat.dead_for)
            if the_cat.dead_for == 1:
                output += ' moon (in death)'
            elif the_cat.dead_for != 1:
                output += ' moons (in death)'
        else:
            output += str(the_cat.moons)
            if the_cat.moons == 1:
                output += ' moon'
            elif the_cat.moons != 1:
                output += ' moons'

        # MATE
        if len(the_cat.mate) > 0:
            output += "\n"
            
            
            mate_names = []
            # Grab the names of only the first two, since that's all we will display
            for _m in the_cat.mate[:2]:
                mate_ob = Cat.fetch_cat(_m)
                if not isinstance(mate_ob, Cat):
                    continue
                if mate_ob.dead != self.the_cat.dead:
                    if the_cat.dead:
                        former_indicate = "(living)"
                    else:
                        former_indicate = "(dead)"
                    
                    mate_names.append(f"{str(mate_ob.name)} {former_indicate}")
                elif mate_ob.outside != self.the_cat.outside:
                    mate_names.append(f"{str(mate_ob.name)} (away)")
                else:
                    mate_names.append(f"{str(mate_ob.name)}")
                    
            if len(the_cat.mate) == 1:
                output += "mate: " 
            else:
                output += "mates: "
            
            output += ", ".join(mate_names)
            
            if len(the_cat.mate) > 2:
                output += f", and {len(the_cat.mate) - 2}"
                if len(the_cat.mate) - 2 > 1:
                    output += " others"
                else:
                    output += " other"

        if not the_cat.dead:
            # NEWLINE ----------
            output += "\n"

        return output

    def generate_column2(self, the_cat):
        """Generate the right column information"""
        output = ""

        # STATUS
        if the_cat.outside and not the_cat.exiled and the_cat.status not in ['kittypet', 'loner', 'rogue',
                                                                             'former Clancat']:
            output += "<font color='#FF0000'>lost</font>"
        elif the_cat.exiled:
            output += "<font color='#FF0000'>exiled</font>"
        else:
            output += the_cat.status

        # NEWLINE ----------
        output += "\n"

        # LEADER LIVES:
        # Optional - Only shows up for leaders
        if not the_cat.dead and 'leader' in the_cat.status:
            output += 'remaining lives: ' + str(game.clan.leader_lives)
            # NEWLINE ----------
            output += "\n"

        # MENTOR
        # Only shows up if the cat has a mentor.
        if the_cat.mentor:
            mentor_ob = Cat.fetch_cat(the_cat.mentor)
            if mentor_ob:
                output += "mentor: " + str(mentor_ob.name) + "\n"

        # CURRENT APPRENTICES
        # Optional - only shows up if the cat has an apprentice currently
        if the_cat.apprentice:
            app_count = len(the_cat.apprentice)
            if app_count == 1 and Cat.fetch_cat(the_cat.apprentice[0]):
                output += 'apprentice: ' + str(Cat.fetch_cat(the_cat.apprentice[0]).name)
            elif app_count > 1:
                output += 'apprentice: ' + ", ".join([str(Cat.fetch_cat(i).name) for i in the_cat.apprentice if Cat.fetch_cat(i)])

            # NEWLINE ----------
            output += "\n"

        # FORMER APPRENTICES
        # Optional - Only shows up if the cat has previous apprentice(s)
        if the_cat.former_apprentices:
            
            apprentices = [Cat.fetch_cat(i) for i in the_cat.former_apprentices if isinstance(Cat.fetch_cat(i), Cat)]
            
            if len(apprentices) > 2:
                output += 'former apprentices: ' + ", ".join([str(i.name) for i in apprentices[:2]]) + \
                    ", and " + str(len(apprentices) - 2) 
                if len(apprentices) - 2 > 1:
                    output += " others"
                else:
                    output += " other"
            else:
                if len(apprentices) > 1:
                    output += 'former apprentices: '
                else:
                    output += 'former apprentice: '
                output += ", ".join(str(i.name) for i in apprentices)

            # NEWLINE ----------
            output += "\n"

        # CHARACTER TRAIT
        output += the_cat.personality.trait
        # NEWLINE ----------
        output += "\n"

        # CAT SKILLS
        output += the_cat.skills.skill_string()
        # NEWLINE ----------
        output += "\n"

        # EXPERIENCE
        output += 'experience: ' + str(the_cat.experience_level)

        if game.settings['showxp']:
            output += ' (' + str(the_cat.experience) + ')'
        # NEWLINE ----------
        output += "\n"

        # BACKSTORY
        bs_text = 'this should not appear'
        if the_cat.status in ['kittypet', 'loner', 'rogue', 'former Clancat']:
            bs_text = the_cat.status
        else:
            if the_cat.backstory:
                #print(the_cat.backstory)
                for category in BACKSTORIES["backstory_categories"]:
                    if the_cat.backstory in BACKSTORIES["backstory_categories"][category]:
                        bs_text = BACKSTORIES["backstory_display"][category]
                        break
            else:
                bs_text = 'Clanborn'
        output += f"backstory: {bs_text}"
        # NEWLINE ----------
        output += "\n"

        # NUTRITION INFO (if the game is in the correct mode)
        if game.clan.game_mode in ["expanded", "cruel season"] and the_cat.is_alive() and FRESHKILL_ACTIVE:
            nutr = None
            if the_cat.ID in game.clan.freshkill_pile.nutrition_info:
                nutr = game.clan.freshkill_pile.nutrition_info[the_cat.ID]
            if nutr:
                output += f"nutrition status: {round(nutr.percentage, 1)}%\n"
            else:
                output += f"nutrition status: 100%\n"

        if the_cat.is_disabled():
            for condition in the_cat.permanent_condition:
                if the_cat.permanent_condition[condition]['born_with'] is True and \
                        the_cat.permanent_condition[condition]["moons_until"] != -2:
                    continue
                output += 'has a permanent condition'

                # NEWLINE ----------
                output += "\n"
                break

        if the_cat.is_injured():
            if "recovering from birth" in the_cat.injuries:
                output += 'recovering from birth!'
            elif "pregnant" in the_cat.injuries:
                output += 'pregnant!'
            else:
                output += "injured!"
        elif the_cat.is_ill():
            if "grief stricken" in the_cat.illnesses:
                output += 'grieving!'
            elif "fleas" in the_cat.illnesses:
                output += 'flea-ridden!'
            else:
                output += 'sick!'

        return output

    def toggle_history_tab(self, sub_tab_switch=False):
        """Opens the history tab
        param sub_tab_switch should be set to True if switching between sub tabs within the History tab
        """
        previous_open_tab = self.open_tab

        # This closes the current tab, so only one can be open at a time
        self.close_current_tab()

        if previous_open_tab == 'history' and sub_tab_switch is False:
            '''If the current open tab is history and we aren't switching between sub tabs,
             just close the tab and do nothing else. '''
            pass
        else:
            self.open_tab = 'history'
            self.backstory_background = pygame_gui.elements.UIImage(scale(pygame.Rect((178, 930), (1240, 314))),
                                                                    self.backstory_tab)
            self.backstory_background.disable()
            self.sub_tab_1 = UIImageButton(scale(pygame.Rect((1418, 950), (84, 60))), "", object_id="#sub_tab_1_button"
                                           , manager=MANAGER)
            self.sub_tab_1.disable()
            self.sub_tab_2 = UIImageButton(scale(pygame.Rect((1418, 1024), (84, 60))), "", object_id="#sub_tab_2_button"
                                           , manager=MANAGER)
            self.sub_tab_2.disable()
            self.sub_tab_3 = UIImageButton(scale(pygame.Rect((1418, 1098), (84, 60))), "", object_id="#sub_tab_3_button"
                                           , manager=MANAGER)
            self.sub_tab_3.disable()
            self.sub_tab_4 = UIImageButton(scale(pygame.Rect((1418, 1172), (84, 60))), "", object_id="#sub_tab_4_button"
                                           , manager=MANAGER)
            self.sub_tab_4.disable()
            self.fav_tab = UIImageButton(
                scale(pygame.Rect((105, 960), (56, 56))),
                "",
                object_id="#fav_star",
                tool_tip_text='un-favorite this sub tab',
                manager=MANAGER
            )
            self.not_fav_tab = UIImageButton(
                scale(pygame.Rect((105, 960), (56, 56))),
                "",
                object_id="#not_fav_star",
                tool_tip_text='favorite this sub tab - it will be the default sub tab displayed when History is viewed',
                manager=MANAGER
            )

            if self.open_sub_tab != 'life events':
                self.toggle_history_sub_tab()
            else:
                # This will be overwritten in update_disabled_buttons_and_text()
                self.history_text_box = pygame_gui.elements.UITextBox("", scale(pygame.Rect((80, 480), (615, 142)))
                                                                      , manager=MANAGER)
                self.no_moons = UIImageButton(scale(pygame.Rect(
                    (104, 1028), (68, 68))),
                    "",
                    object_id="#unchecked_checkbox",
                    tool_tip_text='Show the Moon that certain history events occurred on', manager=MANAGER
                )
                self.show_moons = UIImageButton(scale(pygame.Rect(
                    (104, 1028), (68, 68))),
                    "",
                    object_id="#checked_checkbox",
                    tool_tip_text='Stop showing the Moon that certain history events occurred on', manager=MANAGER
                )

                self.update_disabled_buttons_and_text()

    def toggle_user_notes_tab(self):
        """Opens the User Notes portion of the History Tab"""
        self.load_user_notes()
        if self.user_notes is None:
            self.user_notes = 'Click the check mark to enter notes about your cat!'

        self.notes_entry = pygame_gui.elements.UITextEntryBox(
            scale(pygame.Rect((200, 946), (1200, 298))),
            initial_text=self.user_notes,
            object_id='#text_box_26_horizleft_pad_10_14',
            manager=MANAGER
        )

        self.display_notes = UITextBoxTweaked(self.user_notes,
                                              scale(pygame.Rect((200, 946), (120, 298))),
                                              object_id="#text_box_26_horizleft_pad_10_14",
                                              line_spacing=1, manager=MANAGER)

        self.update_disabled_buttons_and_text()

    def save_user_notes(self):
        """Saves user-entered notes. """
        clanname = game.clan.name

        notes = self.user_notes

        notes_directory = get_save_dir() + '/' + clanname + '/notes'
        notes_file_path = notes_directory + '/' + self.the_cat.ID + '_notes.json'

        if not os.path.exists(notes_directory):
            os.makedirs(notes_directory)

        if notes is None or notes == 'Click the check mark to enter notes about your cat!':
            return

        new_notes = {str(self.the_cat.ID): notes}

        game.safe_save(notes_file_path, new_notes)

    def load_user_notes(self):
        """Loads user-entered notes. """
        clanname = game.clan.name

        notes_directory = get_save_dir() + '/' + clanname + '/notes'
        notes_file_path = notes_directory + '/' + self.the_cat.ID + '_notes.json'

        if not os.path.exists(notes_file_path):
            return

        try:
            with open(notes_file_path, 'r') as read_file:
                rel_data = ujson.loads(read_file.read())
                self.user_notes = 'Click the check mark to enter notes about your cat!'
                if str(self.the_cat.ID) in rel_data:
                    self.user_notes = rel_data.get(str(self.the_cat.ID))
        except Exception as e:
            print(f"ERROR: there was an error reading the Notes file of cat #{self.the_cat.ID}.\n", e)

    def toggle_history_sub_tab(self):
        """To toggle the history-sub-tab"""

        if self.open_sub_tab == 'life events':
            self.toggle_history_tab(sub_tab_switch=True)

        elif self.open_sub_tab == 'user notes':
            self.toggle_user_notes_tab()

    def get_all_history_text(self):
        """Generates a string with all important history information."""
        output = ""
        if self.open_sub_tab == 'life events':
            # start our history with the backstory, since all cats get one
            if self.the_cat.status not in ["rogue", "kittypet", "loner", "former Clancat"]:
                life_history = [str(self.get_backstory_text())]
            else:
                life_history = []

            # now get apprenticeship history and add that if any exists
            app_history = self.get_apprenticeship_text()
            if app_history:
                life_history.append(app_history)
                
            #Get mentorshif text if it exists
            mentor_history = self.get_mentorship_text()
            if mentor_history:
                life_history.append(mentor_history)

            # now go get the scar history and add that if any exists
            body_history = []
            scar_history = self.get_scar_text()
            if scar_history:
                body_history.append(scar_history)
            death_history = self.get_death_text()
            if death_history:
                body_history.append(death_history)
            # join scar and death into one paragraph
            if body_history:
                life_history.append(" ".join(body_history))

            murder = self.get_murder_text()
            if murder:
                life_history.append(murder)

            # join together history list with line breaks
            output = '\n\n'.join(life_history)
        return output

    def get_backstory_text(self):
        """
        returns the backstory blurb
        """
        cat_dict = {
            "m_c": (str(self.the_cat.name), choice(self.the_cat.pronouns))
        }
        bs_blurb = None
        if self.the_cat.backstory:
            bs_blurb = BACKSTORIES["backstories"][self.the_cat.backstory]
        if self.the_cat.status in ['kittypet', 'loner', 'rogue', 'former Clancat']:
            bs_blurb = f"This cat is a {self.the_cat.status} and currently resides outside of the Clans."

        if bs_blurb is not None:
            adjust_text = str(bs_blurb).replace('This cat', str(self.the_cat.name))
            text = adjust_text
        else:
            text = str(self.the_cat.name) + " was born into the Clan where {PRONOUN/m_c/subject} currently reside."

        beginning = History.get_beginning(self.the_cat)
        if beginning:
            if beginning['clan_born']:
                text += " {PRONOUN/m_c/subject/CAP} {VERB/m_c/were/was} born on Moon " + str(
                    beginning['moon']) + " during " + str(beginning['birth_season']) + "."
            else:
                text += " {PRONOUN/m_c/subject/CAP} joined the Clan on Moon " + str(
                    beginning['moon']) + " at the age of " + str(beginning['age']) + " Moons."

        text = process_text(text, cat_dict)
        return text

    def get_scar_text(self):
        """
        returns the adjusted scar text
        """
        scar_text = []
        scar_history = History.get_death_or_scars(self.the_cat, scar=True)
        if game.switches['show_history_moons']:
            moons = True
        else:
            moons = False

        if scar_history:
            i = 0
            for scar in scar_history:
                # base adjustment to get the cat's name and moons if needed
                new_text = (event_text_adjust(Cat,
                                              scar["text"],
                                              self.the_cat,
                                              Cat.fetch_cat(scar["involved"])))
                if moons:
                    new_text += f" (Moon {scar['moon']})"

                # checking to see if we can throw out a duplicate
                if new_text in scar_text:
                    i += 1
                    continue

                # the first event keeps the cat's name, consecutive events get to switch it up a bit
                if i != 0:
                    sentence_beginners = [
                        "This cat",
                        "Then {PRONOUN/m_c/subject} were",
                        "{PRONOUN/m_c/subject/CAP} were also",
                        "Also, {PRONOUN/m_c/subject} were",
                        "As well as",
                        "{PRONOUN/m_c/subject/CAP} were then"
                    ]
                    chosen = choice(sentence_beginners)
                    if chosen == 'This cat':
                        new_text = new_text.replace(str(self.the_cat.name), chosen, 1)
                    else:
                        new_text = new_text.replace(f"{self.the_cat.name} was", f"{chosen}", 1)
                cat_dict = {
                    "m_c": (str(self.the_cat.name), choice(self.the_cat.pronouns))
                }
                new_text = process_text(new_text, cat_dict)
                scar_text.append(new_text)
                i += 1

            scar_history = ' '.join(scar_text)

        return scar_history

    '''def adjust_skill_change_text(self, skill, mentor):
        """
        adjust the skill text as needed.  if a mentor needs to be mentioned, set mentor to True
        """
        adjust_skill = 'this should not appear - skill text adjustments'
        vowels = ['e', 'a', 'i', 'o', 'u']
        skill_paths = SKILLS["paths"]
        skill_grammar_lists = {
            "grow_as": ['dream', 'prophet'],
            "grow_a": ['sense', 'star'],
            "gain_more": ['camp', "ghost"],
            "become": ['clever', 'clairvoyant'],
            "become_a": ['teacher', 'hunter', 'fighter', 'runner', 'climber', 'swimmer', 'speaker', 'mediator',
                         "kit", "story", "lore", "healer", "omen", "prophet"]
        }
        for group in skill_grammar_lists:
            # find which group it is to assign proper text
            if mentor:
                if group == 'grow_as':
                    adjust_skill = 'grow as a '
                elif group == 'grow_a':
                    adjust_skill = 'grow a '
                elif group == 'gain_more':
                    adjust_skill = "gain more skills with {PRONOUN/m_c/poss}"
                elif group == 'become':
                    adjust_skill = "become "
                else:
                    adjust_skill = 'become a '
            else:
                if group == 'grow_as':
                    adjust_skill = 'grew as a '
                elif group == 'grow_a':
                    adjust_skill = 'grew a '
                elif group == 'gain_more':
                    adjust_skill = "gained more skills with {PRONOUN/m_c/poss}"
                elif group == 'become':
                    adjust_skill = "became "
                else:
                    adjust_skill = 'became a '
            # now check if this is the group the skill fits in
            for path in skill_grammar_lists[group]:
                if skill in skill_paths.get(path):
                    adjust_skill += skill
                    # adjust a/an if need be
                    for y in vowels:
                        if 'a' not in adjust_skill:
                            break
                        if skill.startswith(y):
                            adjust_skill = adjust_skill.replace(' a ', ' an ')
                            break
        return adjust_skill'''

    def get_apprenticeship_text(self):
        """
        returns adjusted apprenticeship history text (mentor influence and app ceremony)
        """
        if self.the_cat.status in ['kittypet', 'loner', 'rogue', 'former Clancat']:
            return ""

        mentor_influence = History.get_mentor_influence(self.the_cat)
        influence_history = ""
        
        #First, just list the mentors:
        if self.the_cat.status in ['kitten', 'newborn']:
                influence_history = 'This cat has not begun training.'
        elif self.the_cat.status in ['apprentice', 'medicine cat apprentice', 'mediator apprentice']:
            influence_history = 'This cat has not finished training.'
        else:
            valid_formor_mentors = [Cat.fetch_cat(i) for i in self.the_cat.former_mentor if 
                                    isinstance(Cat.fetch_cat(i), Cat)]
            if valid_formor_mentors:
                influence_history += "{PRONOUN/m_c/subject/CAP} was mentored by "
                if len(valid_formor_mentors) > 1:
                    influence_history += ", ".join([str(i.name) for i in valid_formor_mentors[:-1]]) + " and " + \
                        str(valid_formor_mentors[-1].name) + ". "
                else:
                    influence_history += str(valid_formor_mentors[0].name) + ". "
            else:
                influence_history += "This cat either did not have a mentor, or {PRONOUN/m_c/poss} mentor is unknown. "
            
            # Seocnd, do the facet/personality effect
            trait_influence = []
            if "trait" in mentor_influence and mentor_influence["trait"] != None:
                if ("Benevolent" or "Abrasive" or "Reserved" or "Outgoing") in mentor_influence["trait"]:
                    mentor_influence["trait"] = {}
                    return
                for _mentor in mentor_influence["trait"]:
                    #If the strings are not set (empty list), continue. 
                    if not mentor_influence["trait"][_mentor].get("strings"):
                        continue
                    
                    ment_obj = Cat.fetch_cat(_mentor)
                    #Continue of the mentor is invalid too.
                    if not isinstance(ment_obj, Cat):
                        continue
                    
                    if len(mentor_influence["trait"][_mentor].get("strings")) > 1:
                        string_snippet = ", ".join(mentor_influence["trait"][_mentor].get("strings")[:-1]) + \
                            " and " + mentor_influence["trait"][_mentor].get("strings")[-1]
                    else:
                        string_snippet = mentor_influence["trait"][_mentor].get("strings")[0]
                        
                    
                    trait_influence.append(str(ment_obj.name) +  \
                                        " influenced {PRONOUN/m_c/object} to be more likely to " + string_snippet + ". ")
                    
                    

            influence_history += " ".join(trait_influence)
            
            
            skill_influence = []
            if "skill" in mentor_influence and mentor_influence["skill"] != None:
                for _mentor in mentor_influence["skill"]:
                    #If the strings are not set (empty list), continue. 
                    if not mentor_influence["skill"][_mentor].get("strings"):
                        continue
                    
                    ment_obj = Cat.fetch_cat(_mentor)
                    #Continue of the mentor is invalid too.
                    if not isinstance(ment_obj, Cat):
                        continue
                    
                    if len(mentor_influence["skill"][_mentor].get("strings")) > 1:
                        string_snippet = ", ".join(mentor_influence["skill"][_mentor].get("strings")[:-1]) + \
                            " and " + mentor_influence["skill"][_mentor].get("strings")[-1]
                    else:
                        string_snippet = mentor_influence["skill"][_mentor].get("strings")[0]
                        
                    
                    skill_influence.append(str(ment_obj.name) +  \
                                        " helped {PRONOUN/m_c/object} become better at " + string_snippet + ". ")
                    
                    

            influence_history += " ".join(skill_influence)

        app_ceremony = History.get_app_ceremony(self.the_cat)
        #print(app_ceremony)

        graduation_history = ""
        if app_ceremony:
            graduation_history = "When {PRONOUN/m_c/subject} graduated, {PRONOUN/m_c/subject} {VERB/m_c/were/was} honored for {PRONOUN/m_c/poss} " +  app_ceremony['honor'] + "."

            grad_age = app_ceremony["graduation_age"]
            if int(grad_age) < 11:
                graduation_history += " {PRONOUN/m_c/poss/CAP} training went so well that {PRONOUN/m_c/subject} graduated early at " + str(
                    grad_age) + " moons old."
            elif int(grad_age) > 13:
                graduation_history += " {PRONOUN/m_c/subject/CAP} graduated late at " + str(grad_age) + " moons old."
            else:
                graduation_history += " {PRONOUN/m_c/subject/CAP} graduated at " + str(grad_age) + " moons old."

            if game.switches['show_history_moons']:
                graduation_history += f" (Moon {app_ceremony['moon']})"
        cat_dict = {
            "m_c": (str(self.the_cat.name), choice(self.the_cat.pronouns))
        }
        apprenticeship_history = influence_history + " " + graduation_history
        apprenticeship_history = process_text(apprenticeship_history, cat_dict)
        return apprenticeship_history

<<<<<<< HEAD
    def get_text_for_murder_event(self, event, death):
        if event["text"] == death["text"] and event["moon"] == death["moon"]:
            if event["revealed"] is True:
                return event_text_adjust(Cat, event["text"], self.the_cat, Cat.fetch_cat(death["involved"]))
            else:
                return event_text_adjust(Cat, event["unrevealed_text"], self.the_cat, Cat.fetch_cat(death["involved"]))
        return None


=======
    def get_mentorship_text(self):
        """
        
        returns full list of previously mentored apprentices. 
        
        """
        
        text = ""
        # Doing this is two steps 
        all_real_apprentices = [Cat.fetch_cat(i) for i in self.the_cat.former_apprentices if isinstance(Cat.fetch_cat(i), Cat)]
        if all_real_apprentices:
            text = "{PRONOUN/m_c/subject/CAP} mentored "
            if len(all_real_apprentices) > 2:
                text += ', '.join([str(i.name) for i in all_real_apprentices[:-1]]) + ", and " + str(all_real_apprentices[-1].name) + "."
            elif len(all_real_apprentices) == 2:
                text += str(all_real_apprentices[0].name) + " and " + str(all_real_apprentices[1].name) + "."
            elif len(all_real_apprentices) == 1:
                text += str(all_real_apprentices[0].name) + "."
            
            cat_dict = {
            "m_c": (str(self.the_cat.name), choice(self.the_cat.pronouns))
            }   
            
            text = process_text(text, cat_dict)
        
        return text
        
>>>>>>> 1247c840

    def get_death_text(self):
        """
        returns adjusted death history text
        """
        text = None
<<<<<<< HEAD
        death_history = self.the_cat.history.get_death_or_scars(self.the_cat, death=True)
        murder_history = self.the_cat.history.get_murders(self.the_cat)
=======
        death_history = History.get_death_or_scars(self.the_cat, death=True)
        murder_history = History.get_murders(self.the_cat)
>>>>>>> 1247c840
        if game.switches['show_history_moons']:
            moons = True
        else:
            moons = False

        if death_history:
            all_deaths = []
<<<<<<< HEAD
            death_number = len(death_history)
            for index, death in enumerate(death_history):
                found_murder = False  # Add this line to track if a matching murder event is found
                if murder_history:
=======
            for death in death_history:
                if murder_history.get("is_victim"):
                    # TODO: this is gross, try to fix so it's not hella nested, seems like the only solution atm
>>>>>>> 1247c840
                    for event in murder_history["is_victim"]:
                        text = self.get_text_for_murder_event(event, death)
                        if text is not None:
                            found_murder = True  # Update the flag if a matching murder event is found
                            break

                if found_murder and text is not None and not event["revealed"]:
                    text = event_text_adjust(Cat, event["unrevealed_text"], self.the_cat, Cat.fetch_cat(death["involved"]))
                elif not found_murder:
                    text = event_text_adjust(Cat, death["text"], self.the_cat, Cat.fetch_cat(death["involved"]))


                if self.the_cat.status == 'leader':
                    if index == death_number - 1 and self.the_cat.dead:
                        if death_number == 9:
                            life_text = "lost their final life"
                        else:
                            life_text = "lost their final lives"
                    else:
                        life_text = "lost a life"
                else:
                    life_text = ""

                if text:
                    if life_text:
                        text = f"{life_text} when {{PRONOUN/m_c/subject}} {text}"
                    else:
                        text = f"{text}"

                    if moons:
                        text += f" (Moon {death['moon']})"
                    all_deaths.append(text)

            if self.the_cat.status == 'leader' or death_number > 1:
                if death_number > 2:
                    filtered_deaths = [death for death in all_deaths if death is not None]
                    deaths = f"{', '.join(filtered_deaths[0:-1])}, and {filtered_deaths[-1]}"
                elif death_number == 2:
                    deaths = " and ".join(all_deaths)
                else:
                    deaths = all_deaths[0]

                text = str(self.the_cat.name) + " " + deaths
            else:
                text = all_deaths[0]

            if text and text[-1] not in {".", "!", "?"}:
                text += "."

            cat_dict = {
                "m_c": (str(self.the_cat.name), choice(self.the_cat.pronouns))
            }
            text = process_text(text, cat_dict)

        return text

    def get_murder_text(self):
        """
        returns adjusted murder history text

        """
        murder_history = History.get_murders(self.the_cat)
        victim_text = ""
        murdered_text = ""

        if game.switches['show_history_moons']:
            moons = True
        else:
            moons = False
        if murder_history:
            if 'is_murderer' in murder_history:
                victims = murder_history["is_murderer"]
            else:
                victims = []

            # if "is_victim" in murder_history:
            #    murderers = murder_history["is_victim"]
            # else:
            #    murderers = []

            if victims:
                victim_names = {}
                name_list = []

                for victim in victims:
                    if not Cat.fetch_cat(victim["victim"]):
                        continue 
                    name = str(Cat.fetch_cat(victim["victim"]).name)

                    if victim["revealed"]:
                        victim_names[name] = []
                        if moons:
                            victim_names[name].append(victim["moon"])

                if victim_names:
                    for name in victim_names:
                        if not moons:
                            name_list.append(name)
                        else:
                            name_list.append(name + f" (Moon {', '.join(victim_names[name])})")

                    if len(name_list) == 1:
                        victim_text = f"{self.the_cat.name} murdered {name_list[0]}."
                    elif len(victim_names) == 2:
                        victim_text = f"{self.the_cat.name} murdered {' and '.join(name_list)}."
                    else:
                        victim_text = f"{self.the_cat.name} murdered {', '.join(name_list[:-1])}, and {name_list[-1]}."

        #print(victim_text)
        return victim_text

    def toggle_conditions_tab(self):
        """Opens the conditions tab"""
        previous_open_tab = self.open_tab
        # This closes the current tab, so only one can be open at a time
        self.close_current_tab()

        if previous_open_tab == 'conditions':
            '''If the current open tab is conditions, just close the tab and do nothing else. '''
            pass
        else:
            self.open_tab = 'conditions'
            self.right_arrow = UIImageButton(
                scale(pygame.Rect((1418, 1080), (68, 68))),
                "",
                object_id='#arrow_right_button', manager=MANAGER
            )
            self.left_arrow = UIImageButton(
                scale(pygame.Rect((118, 1080), (68, 68))),
                "",
                object_id='#arrow_left_button'
            )
            self.conditions_background = pygame_gui.elements.UIImage(
                scale(pygame.Rect((178, 942), (1248, 302))),
                self.conditions_tab
            )

            self.first_page_visible = True
            self.first_page = pygame_gui.core.UIContainer(
                scale(pygame.Rect((178, 942), (1248, 302))),
                MANAGER,
                visible=self.first_page_visible)

            # holds next four conditions, displays only once arrow button is hit
            self.second_page_visible = False
            self.second_page = pygame_gui.core.UIContainer(
                scale(pygame.Rect((178, 942), (1248, 302))),
                MANAGER,
                visible=self.second_page_visible)
            # This will be overwritten in update_disabled_buttons_and_text()
            self.update_disabled_buttons_and_text()

    def get_conditions(self):
        self.the_cat = Cat.all_cats.get(game.switches['cat'])

        # tracks the position of the detail boxes
        x_pos = 28

        # tracks the number of boxes so that we don't go out of bounds
        count = 0
        next_injuries = []
        next_illnesses = []

        # holds first four conditions, default display
        self.first_page_visible = True
        self.first_page = pygame_gui.core.UIContainer(
            scale(pygame.Rect((178, 942), (1248, 302))),
            MANAGER,
            visible=self.first_page_visible)
        container = self.first_page

        # holds next four conditions, displays only once arrow button is hit
        self.second_page_visible = False
        self.second_page = pygame_gui.core.UIContainer(
            scale(pygame.Rect((178, 942), (1248, 302))),
            MANAGER,
            visible=self.second_page_visible)

        # check for permanent conditions and create their detail boxes
        if self.the_cat.is_disabled():
            for condition in self.the_cat.permanent_condition:
                if self.the_cat.permanent_condition[condition]['born_with'] is True and \
                        self.the_cat.permanent_condition[condition][
                            "moons_until"] != -2:
                    continue
                # move to second page if count gets too high
                if count < 4 and container != self.second_page:
                    container = self.first_page
                else:
                    container = self.second_page
                    x_pos = 28
                # display the detail box
                self.condition_box = pygame_gui.elements.UIImage(
                    scale(pygame.Rect((x_pos, 25), (280, 276))),
                    self.condition_details_box, manager=MANAGER,
                    container=container)
                # display the detail text
                y_adjust = 60
                # title
                if len(str(condition)) > 17:
                    y_adjust += 38
                self.condition_name_text = UITextBoxTweaked(
                    condition,
                    scale(pygame.Rect((x_pos, 26), (276, -1))),
                    line_spacing=.90,
                    object_id="#text_box_30_horizcenter",
                    container=container, manager=MANAGER
                )
                # details
                text = self.get_condition_details(condition)
                self.condition_detail_text = UITextBoxTweaked(
                    text,
                    scale(pygame.Rect((x_pos, y_adjust), (276, 276))),
                    line_spacing=.90,
                    object_id="#text_box_22_horizcenter_pad_20_20",
                    container=container, manager=MANAGER
                )
                # adjust the x_pos for the next box
                x_pos += 304
                count += 1

        # check for injuries and display their detail boxes
        if self.the_cat.is_injured():
            for injury in self.the_cat.injuries:
                # move to second page if count gets too high
                if count < 4 and container != self.second_page:
                    container = self.first_page
                else:
                    container = self.second_page
                    x_pos = 28
                # display the detail box
                self.condition_box = pygame_gui.elements.UIImage(
                    scale(pygame.Rect((x_pos, 26), (280, 276))),
                    self.condition_details_box,
                    container=container, manager=MANAGER
                )
                # display the detail text
                y_adjust = 60
                # title
                if len(str(injury)) > 17:
                    y_adjust += 38
                self.condition_name_text = UITextBoxTweaked(
                    injury,
                    scale(pygame.Rect((x_pos, 26), (276, -1))),
                    line_spacing=.90,
                    object_id="#text_box_30_horizcenter",
                    container=container, manager=MANAGER
                )
                # details
                text = self.get_condition_details(injury)
                self.condition_detail_text = UITextBoxTweaked(
                    text,
                    scale(pygame.Rect((x_pos, y_adjust), (276, 276))),
                    line_spacing=.90,
                    object_id="#text_box_22_horizcenter_pad_20_20",
                    container=container, manager=MANAGER
                )
                # adjust the x_pos for the next box
                x_pos += 304
                count += 1

        # check for illnesses and display their detail boxes
        if self.the_cat.is_ill():
            for illness in self.the_cat.illnesses:
                # don't display infected or festering as their own condition
                if illness in ['an infected wound', 'a festering wound']:
                    continue
                # move to second page if count gets too high
                if count < 4 and container != self.second_page:
                    container = self.first_page
                else:
                    container = self.second_page
                    x_pos = 28
                # display the detail box
                self.condition_box = pygame_gui.elements.UIImage(
                    scale(pygame.Rect((x_pos, 26), (280, 276))),
                    self.condition_details_box,
                    container=container, manager=MANAGER
                )
                # display the detail text
                y_adjust = 60
                # title
                if len(str(illness)) > 17:
                    y_adjust += 36
                self.condition_name_text = UITextBoxTweaked(
                    illness,
                    scale(pygame.Rect((x_pos, 26), (276, -1))),
                    line_spacing=.90,
                    object_id="#text_box_30_horizcenter",
                    container=container, manager=MANAGER
                )
                # details
                text = self.get_condition_details(illness)
                self.condition_detail_text = UITextBoxTweaked(
                    text,
                    scale(pygame.Rect((x_pos, y_adjust), (276, 276))),
                    line_spacing=.90,
                    object_id="#text_box_22_horizcenter_pad_20_20",
                    container=container, manager=MANAGER
                )
                # adjust the x_pos for the next box
                x_pos += 304
                count += 1

        if count > 4:
            self.right_arrow.enable()

    def get_condition_details(self, name):
        """returns the relevant condition details as one string with line breaks"""
        text_list = []
        cat_name = self.the_cat.name

        # collect details for perm conditions
        if name in self.the_cat.permanent_condition:
            # display if the cat was born with it
            if self.the_cat.permanent_condition[name]["born_with"] is True:
                text_list.append(f"born with this condition")
            else:
                # moons with the condition if not born with condition
                moons_with = self.the_cat.permanent_condition[name].get("moons_with", 1)
                if moons_with != 1:
                    text_list.append(f"has had this condition for {moons_with} moons")
                else:
                    text_list.append(f"has had this condition for 1 moon")

            # is permanent
            text_list.append('permanent condition')

            # infected or festering
            complication = self.the_cat.permanent_condition[name].get("complication", None)
            if complication is not None:
                if 'a festering wound' in self.the_cat.illnesses:
                    complication = 'festering'
                text_list.append(f'is {complication}!')

        # collect details for injuries
        if name in self.the_cat.injuries:
            # moons with condition
            keys = self.the_cat.injuries[name].keys()
            if 'moons_with' in keys:  # need to check if it exists for older saves
                moons_with = self.the_cat.injuries[name]["moons_with"]
                insert = 'has been hurt for'
                if name == 'recovering from birth':
                    insert = 'has been recovering for'
                elif name == 'pregnant':
                    insert = 'has been pregnant for'
                if moons_with != 1:
                    text_list.append(f"{insert} {moons_with} moons")
                else:
                    text_list.append(f"{insert} 1 moon")
            # infected or festering
            if 'complication' in keys:
                complication = self.the_cat.injuries[name]["complication"]
                if complication is not None:
                    if 'a festering wound' in self.the_cat.illnesses:
                        complication = 'festering'
                    text_list.append(f'is {complication}!')
            # can or can't patrol
            if self.the_cat.injuries[name]["severity"] != 'minor':
                text_list.append("Can't work with this condition")

        # collect details for illnesses
        if name in self.the_cat.illnesses:
            # moons with condition
            keys = self.the_cat.illnesses[name].keys()
            if 'moons_with' in keys:  # need to check if it exists for older saves
                moons_with = self.the_cat.illnesses[name]["moons_with"]
                insert = "has been sick for"
                if name == 'grief stricken':
                    insert = 'has been grieving for'
                if moons_with != 1:
                    text_list.append(f"{insert} {moons_with} moons")
                else:
                    text_list.append(f"{insert} 1 moon")
            if self.the_cat.illnesses[name]['infectiousness'] != 0:
                text_list.append("infectious!")
            # can or can't patrol
            if self.the_cat.illnesses[name]["severity"] != 'minor':
                text_list.append("Can't work with this condition")

        text = "<br><br>".join(text_list)
        return text

    def toggle_relations_tab(self):
        """Opens relations tab"""
        # Save what is previously open, for toggle purposes.
        previous_open_tab = self.open_tab

        # This closes the current tab, so only one can be open as a time
        self.close_current_tab()

        if previous_open_tab == 'relations':
            '''If the current open tab is relations, just close the tab and do nothing else. '''
            pass
        else:
            self.open_tab = 'relations'
            self.family_tree_button = UIImageButton(scale(pygame.Rect((100, 900), (344, 72))), "",
                                                   starting_height=2, object_id="#family_tree_button", manager=MANAGER)
            self.change_adoptive_parent_button = UIImageButton(scale(pygame.Rect((100, 972), (344, 72))), "",
                                                      starting_height=2, object_id="#adoptive_parents", manager=MANAGER)
            self.see_relationships_button = UIImageButton(scale(pygame.Rect((100, 1044), (344, 72))), "",
                                                          starting_height=2, object_id="#see_relationships_button", manager=MANAGER)
            self.choose_mate_button = UIImageButton(scale(pygame.Rect((100, 1116), (344, 72))), "",
                                                    starting_height=2, object_id="#choose_mate_button", manager=MANAGER)
            self.update_disabled_buttons_and_text()

    def toggle_roles_tab(self):
        # Save what is previously open, for toggle purposes.
        previous_open_tab = self.open_tab

        # This closes the current tab, so only one can be open as a time
        self.close_current_tab()

        if previous_open_tab == 'roles':
            '''If the current open tab is roles, just close the tab and do nothing else. '''
            pass
        else:
            self.open_tab = 'roles'

            self.manage_roles = UIImageButton(scale(pygame.Rect((452, 900), (344, 72))),
                                              "", object_id="#manage_roles_button",
                                              starting_height=2
                                              , manager=MANAGER)
            self.change_mentor_button = UIImageButton(scale(pygame.Rect((452, 972), (344, 72))), "",
                                                      starting_height=2, object_id="#change_mentor_button", manager=MANAGER)
            self.update_disabled_buttons_and_text()

    def toggle_personal_tab(self):
        # Save what is previously open, for toggle purposes.
        previous_open_tab = self.open_tab

        # This closes the current tab, so only one can be open as a time
        self.close_current_tab()

        if previous_open_tab == 'personal':
            '''If the current open tab is personal, just close the tab and do nothing else. '''
            pass
        else:
            self.open_tab = 'personal'
            self.change_name_button = UIImageButton(scale(pygame.Rect((804, 900), (344, 72))), "",
                                                    starting_height=2,
                                                    object_id="#change_name_button", manager=MANAGER)
            self.specify_gender_button = UIImageButton(scale(pygame.Rect((804, 1076), (344, 72))), "",
                                                       starting_height=2,
                                                       object_id="#specify_gender_button", manager=MANAGER)

            # These are a placeholders, to be killed and recreated in self.update_disabled_buttons().
            #   This it due to the image switch depending on the cat's status, and the location switch the close button
            #    If you can think of a better way to do this, please fix! 
            self.cis_trans_button = None
            self.toggle_kits = None
            self.update_disabled_buttons_and_text()

    def toggle_dangerous_tab(self):
        # Save what is previously open, for toggle purposes.
        previous_open_tab = self.open_tab

        # This closes the current tab, so only one can be open as a time
        self.close_current_tab()

        if previous_open_tab == 'dangerous':
            '''If the current open tab is dangerous, just close the tab and do nothing else. '''
            pass
        else:
            self.open_tab = 'dangerous'
            self.kill_cat_button = UIImageButton(
                scale(pygame.Rect((1156, 972), (344, 72))),
                "",
                object_id="#kill_cat_button",
                tool_tip_text='This will open a confirmation window and allow you to input a death reason',
                starting_height=2, manager=MANAGER
            )

            # These are a placeholders, to be killed and recreated in self.update_disabled_buttons_and_text().
            #   This it due to the image switch depending on the cat's status, and the location switch the close button
            #    If you can think of a better way to do this, please fix! 
            self.exile_cat_button = None
            self.update_disabled_buttons_and_text()

    def update_disabled_buttons_and_text(self):
        """Sets which tab buttons should be disabled. This is run when the cat is switched. """
        if self.open_tab is None:
            pass
        elif self.open_tab == 'relations':
            if self.the_cat.dead:
                self.see_relationships_button.disable()
            else:
                self.see_relationships_button.enable()

            if self.the_cat.age not in ['young adult', 'adult', 'senior adult', 'senior'
                                        ] or self.the_cat.exiled or self.the_cat.outside:
                self.choose_mate_button.disable()
            else:
                self.choose_mate_button.enable()

        # Roles Tab
        elif self.open_tab == 'roles':
            if self.the_cat.dead or self.the_cat.outside:
                self.manage_roles.disable()
            else:
                self.manage_roles.enable()
            if self.the_cat.status not in ['apprentice', 'medicine cat apprentice', 'mediator apprentice'] \
                                            or self.the_cat.dead or self.the_cat.outside:
                self.change_mentor_button.disable()
            else:
                self.change_mentor_button.enable()

        elif self.open_tab == "personal":

            # Button to trans or cis the cats.
            if self.cis_trans_button:
                self.cis_trans_button.kill()
            if self.the_cat.gender == "female" and self.the_cat.genderalign in ['male', 'female']:
                self.cis_trans_button = UIImageButton(scale(pygame.Rect((804, 972), (344, 104))), "",
                                                      starting_height=2, object_id="#change_trans_male_button",
                                                      manager=MANAGER)
            elif self.the_cat.gender == "male" and self.the_cat.genderalign in ['male', 'female']:
                self.cis_trans_button = UIImageButton(scale(pygame.Rect((804, 972), (344, 104))), "",
                                                      starting_height=2, object_id="#change_trans_female_button",
                                                      manager=MANAGER)
            elif self.the_cat.genderalign != "female" and self.the_cat.genderalign != "male":
                self.cis_trans_button = UIImageButton(scale(pygame.Rect((804, 972), (344, 104))), "",
                                                      starting_height=2, object_id="#change_cis_button",
                                                      manager=MANAGER)
            else:
                self.cis_trans_button = UIImageButton(scale(pygame.Rect((804, 972), (344, 104))), "",
                                                      starting_height=2, object_id="#change_cis_button",
                                                      manager=MANAGER)
                self.cis_trans_button.disable()

            # Button to prevent kits:
            if self.toggle_kits:
                self.toggle_kits.kill()
            if self.the_cat.age in ['young adult', 'adult', 'senior adult', 'senior'] and not self.the_cat.dead:
                if self.the_cat.no_kits:
                    self.toggle_kits = UIImageButton(scale(pygame.Rect((804, 1148), (344, 72))), "",
                                                     starting_height=2, object_id="#allow_kits_button",
                                                     manager=MANAGER)
                else:
                    self.toggle_kits = UIImageButton(scale(pygame.Rect((804, 1148), (344, 72))), "",
                                                     starting_height=2, object_id="#prevent_kits_button",
                                                     manager=MANAGER)
            else:
                self.toggle_kits = UIImageButton(scale(pygame.Rect((804, 1148), (344, 72))), "",
                                                 starting_height=2, object_id="#prevent_kits_button",
                                                 manager=MANAGER)
                self.toggle_kits.disable()
        # Dangerous Tab
        elif self.open_tab == 'dangerous':

            # Button to exile cat
            if self.exile_cat_button:
                self.exile_cat_button.kill()
            if not self.the_cat.dead:
                self.exile_cat_button = UIImageButton(
                    scale(pygame.Rect((1156, 900), (344, 72))),
                    "",
                    object_id="#exile_cat_button",
                    tool_tip_text='This cannot be reversed.',
                    starting_height=2, manager=MANAGER)
                if self.the_cat.exiled or self.the_cat.outside:
                    self.exile_cat_button.disable()
            elif self.the_cat.dead:
                object_id = "#exile_df_button"
                if self.the_cat.df:
                    object_id = "#guide_sc_button"
                if self.the_cat.dead and game.clan.instructor.ID == self.the_cat.ID:
                    self.exile_cat_button = UIImageButton(scale(pygame.Rect((1156, 900), (344, 92))),
                                                          "",
                                                          object_id=object_id,
                                                          tool_tip_text='Changing where this cat resides will change '
                                                                        'where your Clan goes after death. ',
                                                          starting_height=2, manager=MANAGER)
                else:
                    self.exile_cat_button = UIImageButton(scale(pygame.Rect((1156, 900), (344, 92))),
                                                          "",
                                                          object_id=object_id,
                                                          starting_height=2, manager=MANAGER)
            else:
                self.exile_cat_button = UIImageButton(
                    scale(pygame.Rect((1156, 900), (344, 72))),
                    "",
                    object_id="#exile_cat_button",
                    tool_tip_text='This cannot be reversed.',
                    starting_height=2, manager=MANAGER)
                self.exile_cat_button.disable()

            if not self.the_cat.dead:
                self.kill_cat_button.enable()
            else:
                self.kill_cat_button.disable()
        # History Tab:
        elif self.open_tab == 'history':
            # show/hide fav tab star
            if self.open_sub_tab == game.switches['favorite_sub_tab']:
                self.fav_tab.show()
                self.not_fav_tab.hide()
            else:
                self.fav_tab.hide()
                self.not_fav_tab.show()

            if self.open_sub_tab == 'life events':
                self.sub_tab_1.disable()
                self.sub_tab_2.enable()
                self.history_text_box.kill()
                self.history_text_box = UITextBoxTweaked(self.get_all_history_text(),
                                                         scale(pygame.Rect((200, 946), (1200, 298))),
                                                         object_id="#text_box_26_horizleft_pad_10_14",
                                                         line_spacing=1, manager=MANAGER)

                self.no_moons.kill()
                self.show_moons.kill()
                self.no_moons = UIImageButton(scale(pygame.Rect(
                    (104, 1028), (68, 68))),
                    "",
                    object_id="#unchecked_checkbox",
                    tool_tip_text='Show the Moon that certain history events occurred on', manager=MANAGER
                )
                self.show_moons = UIImageButton(scale(pygame.Rect(
                    (104, 1028), (68, 68))),
                    "",
                    object_id="#checked_checkbox",
                    tool_tip_text='Stop showing the Moon that certain history events occurred on', manager=MANAGER
                )
                if game.switches["show_history_moons"]:
                    self.no_moons.kill()
                else:
                    self.show_moons.kill()
            elif self.open_sub_tab == 'user notes':
                self.sub_tab_1.enable()
                self.sub_tab_2.disable()
                if self.history_text_box:
                    self.history_text_box.kill()
                    self.no_moons.kill()
                    self.show_moons.kill()
                if self.save_text:
                    self.save_text.kill()
                if self.notes_entry:
                    self.notes_entry.kill()
                if self.edit_text:
                    self.edit_text.kill()
                if self.display_notes:
                    self.display_notes.kill()
                if self.help_button:
                    self.help_button.kill()

                self.help_button = UIImageButton(scale(pygame.Rect(
                    (104, 1168), (68, 68))),
                    "",
                    object_id="#help_button", manager=MANAGER,
                    tool_tip_text="The notes section has limited html capabilities.<br>"
                                  "Use the following commands with < and > in place of the apostrophes.<br>"
                                  "-'br' to start a new line.<br>"
                                  "-Encase text between 'b' and '/b' to bold.<br>"
                                  "-Encase text between 'i' and '/i' to italicize.<br>"
                                  "-Encase text between 'u' and '/u' to underline.<br><br>"
                                  "The following font related codes can be used, "
                                  "but keep in mind that not all font faces will work.<br>"
                                  "-Encase text between 'font face = name of font you wish to use' and '/font' to change the font face.<br>"
                                  "-Encase text between 'font color= #hex code of the color' and '/font' to change the color of the text.<br>"
                                  "-Encase text between 'font size=number of size' and '/font' to change the text size.",

                )
                if self.editing_notes is True:
                    self.save_text = UIImageButton(scale(pygame.Rect(
                        (104, 1028), (68, 68))),
                        "",
                        object_id="#unchecked_checkbox",
                        tool_tip_text='lock and save text', manager=MANAGER
                    )

                    self.notes_entry = pygame_gui.elements.UITextEntryBox(
                        scale(pygame.Rect((200, 946), (1200, 298))),
                        initial_text=self.user_notes,
                        object_id='#text_box_26_horizleft_pad_10_14', manager=MANAGER
                    )
                else:
                    self.edit_text = UIImageButton(scale(pygame.Rect(
                        (104, 1028), (68, 68))),
                        "",
                        object_id="#checked_checkbox_smalltooltip",
                        tool_tip_text='edit text', manager=MANAGER
                    )

                    self.display_notes = UITextBoxTweaked(self.user_notes,
                                                          scale(pygame.Rect((200, 946), (1200, 298))),
                                                          object_id="#text_box_26_horizleft_pad_10_14",
                                                          line_spacing=1, manager=MANAGER)

        # Conditions Tab
        elif self.open_tab == 'conditions':
            self.left_arrow.disable()
            self.right_arrow.disable()
            self.first_page.kill()
            self.second_page.kill()
            self.get_conditions()

    def close_current_tab(self):
        """Closes current tab. """
        if self.open_tab is None:
            pass
        elif self.open_tab == 'relations':
            self.family_tree_button.kill()
            self.see_relationships_button.kill()
            self.choose_mate_button.kill()
            self.change_adoptive_parent_button.kill()
        elif self.open_tab == 'roles':
            self.manage_roles.kill()
            self.change_mentor_button.kill()
        elif self.open_tab == 'personal':
            self.change_name_button.kill()
            self.specify_gender_button.kill()
            if self.cis_trans_button:
                self.cis_trans_button.kill()
            if self.toggle_kits:
                self.toggle_kits.kill()
        elif self.open_tab == 'dangerous':
            self.kill_cat_button.kill()
            self.exile_cat_button.kill()
        elif self.open_tab == 'history':
            self.backstory_background.kill()
            self.sub_tab_1.kill()
            self.sub_tab_2.kill()
            self.sub_tab_3.kill()
            self.sub_tab_4.kill()
            self.fav_tab.kill()
            self.not_fav_tab.kill()
            if self.open_sub_tab == 'user notes':
                if self.edit_text:
                    self.edit_text.kill()
                if self.save_text:
                    self.save_text.kill()
                if self.notes_entry:
                    self.notes_entry.kill()
                if self.display_notes:
                    self.display_notes.kill()
                self.help_button.kill()
            elif self.open_sub_tab == 'life events':
                if self.history_text_box:
                    self.history_text_box.kill()
                self.show_moons.kill()
                self.no_moons.kill()

        elif self.open_tab == 'conditions':
            self.first_page.kill()
            self.second_page.kill()
            self.left_arrow.kill()
            self.right_arrow.kill()
            self.conditions_background.kill()

        self.open_tab = None

    # ---------------------------------------------------------------------------- #
    #                               cat platforms                                  #
    # ---------------------------------------------------------------------------- #
    def get_platform(self):
        the_cat = Cat.all_cats.get(game.switches['cat'],
                                   game.clan.instructor)

        light_dark = "light"
        if game.settings["dark mode"]:
            light_dark = "dark"

        available_biome = ['Forest', 'Mountainous', 'Plains', 'Beach']
        biome = game.clan.biome

        if biome not in available_biome:
            biome = available_biome[0]
        if the_cat.age == 'newborn' or the_cat.not_working():
            biome = 'nest'

        biome = biome.lower()

        platformsheet = pygame.image.load('resources/images/platforms.png').convert_alpha()

        order = ['beach', 'forest', 'mountainous', 'nest', 'plains', 'SC/DF']


        biome_platforms = platformsheet.subsurface(pygame.Rect(0, order.index(biome) * 70, 640, 70)).convert_alpha()
        
        
        biome_platforms = platformsheet.subsurface(pygame.Rect(0, order.index(biome) * 70, 640, 70)).convert_alpha()

        offset = 0
        if light_dark == "light":
            offset = 80
        
        season_subsurfaces = {
            "greenleaf": 0 + offset,
            "leafbare": 160 + offset,
            "leaffall": 320 + offset,
            "newleaf": 480 + offset
        }
        
        if the_cat.df:
            biome_platforms = platformsheet.subsurface(pygame.Rect(0, order.index('SC/DF') * 70, 640, 70))
            return pygame.transform.scale(biome_platforms.subsurface(pygame.Rect(0 + offset, 0, 80, 70)), (240, 210))
        elif the_cat.dead or game.clan.instructor.ID == the_cat.ID:
            biome_platforms = platformsheet.subsurface(pygame.Rect(0, order.index('SC/DF') * 70, 640, 70))
            return pygame.transform.scale(biome_platforms.subsurface(pygame.Rect(160 + offset, 0, 80, 70)), (240, 210))
        else:
            biome_platforms = platformsheet.subsurface(pygame.Rect(0, order.index(biome) * 70, 640, 70)).convert_alpha()
            season_x = {
                "greenleaf": 0 + offset,
                "leafbare": 160 + offset,
                "leaffall": 320 + offset,
                "newleaf": 480 + offset
            }
            
            return pygame.transform.scale(biome_platforms.subsurface(pygame.Rect(
                season_x.get(game.clan.current_season.lower(), season_x["greenleaf"]), 0, 80, 70)), (240, 210))

    def on_use(self):
        pass


# ---------------------------------------------------------------------------- #
#                           ceremony screen                                    #
# ---------------------------------------------------------------------------- #
class CeremonyScreen(Screens):

    def __init__(self, name=None):
        super().__init__(name)
        self.back_button = None
        self.text = None
        self.scroll_container = None
        self.life_text = None
        self.header = None
        self.the_cat = None

    def screen_switches(self):
        self.hide_menu_buttons()
        self.the_cat = Cat.all_cats.get(game.switches['cat'])
        if self.the_cat.status == 'leader':
            self.header = pygame_gui.elements.UITextBox(str(self.the_cat.name) + '\'s Leadership Ceremony',
                                                        scale(pygame.Rect((200, 180), (1200, -1))),
                                                        object_id=get_text_box_theme(), manager=MANAGER)
        else:
            self.header = pygame_gui.elements.UITextBox(str(self.the_cat.name) + ' has no ceremonies to view.',
                                                        scale(pygame.Rect((200, 180), (1200, -1))),
                                                        object_id=get_text_box_theme(), manager=MANAGER)
        if self.the_cat.status == 'leader' and not self.the_cat.dead:
            self.life_text = History.get_lead_ceremony(self.the_cat)

        else:
            self.life_text = ""

        self.scroll_container = pygame_gui.elements.UIScrollingContainer(scale(pygame.Rect((100, 300), (1400, 1000))))
        self.text = pygame_gui.elements.UITextBox(self.life_text,
                                                  scale(pygame.Rect((0, 0), (1100, -1))),
                                                  object_id=get_text_box_theme("#text_box_30_horizleft"),
                                                  container=self.scroll_container, manager=MANAGER)
        self.text.disable()
        self.back_button = UIImageButton(scale(pygame.Rect((50, 50), (210, 60))), "",
                                         object_id="#back_button", manager=MANAGER)
        self.scroll_container.set_scrollable_area_dimensions((1360 / 1600 * screen_x, self.text.rect[3]))

    def exit_screen(self):
        self.header.kill()
        del self.header
        self.text.kill()
        del self.text
        self.scroll_container.kill()
        del self.scroll_container
        self.back_button.kill()
        del self.back_button

    def on_use(self):
        pass

    def handle_event(self, event):
        if game.switches['window_open']:
            pass
        if event.type == pygame_gui.UI_BUTTON_START_PRESS:
            if event.ui_element == self.back_button:
                self.change_screen('profile screen')
        
        elif event.type == pygame.KEYDOWN and game.settings['keybinds']:
            if event.key == pygame.K_ESCAPE:
                self.change_screen('profile screen')
        return


# ---------------------------------------------------------------------------- #
#                               Role Screen                                    #
# ---------------------------------------------------------------------------- #
class RoleScreen(Screens):
    the_cat = None
    selected_cat_elements = {}
    buttons = {}
    next_cat = None
    previous_cat = None

    def handle_event(self, event):
        if event.type == pygame_gui.UI_BUTTON_START_PRESS:
            if event.ui_element == self.back_button:
                self.change_screen("profile screen")
            elif event.ui_element == self.next_cat_button:
                if isinstance(Cat.fetch_cat(self.next_cat), Cat):
                    game.switches["cat"] = self.next_cat
                    self.update_selected_cat()
                else:
                    print("invalid next cat", self.next_cat)
            elif event.ui_element == self.previous_cat_button:
                if isinstance(Cat.fetch_cat(self.previous_cat), Cat):
                    game.switches["cat"] = self.previous_cat
                    self.update_selected_cat()
                else:
                    print("invalid previous cat", self.previous_cat)
            elif event.ui_element == self.promote_leader:
                if self.the_cat == game.clan.deputy:
                    game.clan.deputy = None
                game.clan.new_leader(self.the_cat)
                if game.sort_type == "rank":
                    Cat.sort_cats()
                self.update_selected_cat()
            elif event.ui_element == self.promote_deputy:
                game.clan.deputy = self.the_cat
                self.the_cat.status_change("deputy", resort=True)
                self.update_selected_cat()
            elif event.ui_element == self.switch_warrior:
                self.the_cat.status_change("warrior", resort=True)
                self.update_selected_cat()
            elif event.ui_element == self.switch_med_cat:
                self.the_cat.status_change("medicine cat", resort=True)
                self.update_selected_cat()
            elif event.ui_element == self.retire:
                self.the_cat.status_change("elder", resort=True)
                # Since you can't "unretire" a cat, apply the skill and trait change
                # here
                self.the_cat.update_traits()
                self.update_selected_cat()
            elif event.ui_element == self.switch_mediator:
                self.the_cat.status_change("mediator", resort=True)
                self.update_selected_cat()
            elif event.ui_element == self.switch_warrior_app:
                self.the_cat.status_change("apprentice", resort=True)
                self.update_selected_cat()
            elif event.ui_element == self.switch_med_app:
                self.the_cat.status_change("medicine cat apprentice", resort=True)
                self.update_selected_cat()
            elif event.ui_element == self.switch_mediator_app:
                self.the_cat.status_change("mediator apprentice", resort=True)
                self.update_selected_cat()
        
        elif event.type == pygame.KEYDOWN and game.settings['keybinds']:
            if event.key == pygame.K_ESCAPE:
                self.change_screen("profile screen")
            elif event.key == pygame.K_RIGHT:
                game.switches["cat"] = self.next_cat
                self.update_selected_cat()
            elif event.key == pygame.K_LEFT:
                game.switches["cat"] = self.previous_cat
                self.update_selected_cat()

    def screen_switches(self):

        self.next_cat_button = UIImageButton(scale(pygame.Rect((1244, 50), (306, 60))), "", object_id="#next_cat_button"
                                             , manager=MANAGER)
        self.previous_cat_button = UIImageButton(scale(pygame.Rect((50, 50), (306, 60))), "",
                                                 object_id="#previous_cat_button"
                                                 , manager=MANAGER)
        self.back_button = UIImageButton(scale(pygame.Rect((50, 120), (210, 60))), "", object_id="#back_button"
                                         , manager=MANAGER)

        # Create the buttons
        self.bar = pygame_gui.elements.UIImage(scale(pygame.Rect((96, 700), (1408, 20))),
                                               pygame.transform.scale(
                                                   image_cache.load_image("resources/images/bar.png"),
                                                   (1408 / 1600 * screen_x, 20 / 1400 * screen_y)
                                               ), manager=MANAGER)

        self.blurb_background = pygame_gui.elements.UIImage(scale(pygame.Rect
                                                                  ((100, 390), (1400, 300))),
                                                            pygame.transform.scale(
                                                                pygame.image.load(
                                                                    "resources/images/mediation_selection_bg.png").convert_alpha(),
                                                                (1400, 300))
                                                            )

        # LEADERSHIP
        self.promote_leader = UIImageButton(scale(pygame.Rect((96, 720), (344, 72))), "",
                                            object_id="#promote_leader_button",
                                            manager=MANAGER)
        self.promote_deputy = UIImageButton(scale(pygame.Rect((96, 792), (344, 72))), "",
                                            object_id="#promote_deputy_button",
                                            manager=MANAGER)

        # ADULT CAT ROLES
        self.switch_warrior = UIImageButton(scale(pygame.Rect((451, 720), (344, 72))), "",
                                            object_id="#switch_warrior_button",
                                            manager=MANAGER)
        self.retire = UIImageButton(scale(pygame.Rect((451, 792), (334, 72))), "",
                                    object_id="#retire_button",
                                    tool_tip_text="If a cat is retired, you will be "
                                                  "unable to switch them to warrior status. ",
                                    manager=MANAGER)
        self.switch_med_cat = UIImageButton(scale(pygame.Rect((805, 720), (344, 104))), "",
                                            object_id="#switch_med_cat_button",
                                            manager=MANAGER)
        self.switch_mediator = UIImageButton(scale(pygame.Rect((805, 824), (344, 72))), "",
                                             object_id="#switch_mediator_button",
                                             manager=MANAGER)

        # In-TRAINING ROLES:
        self.switch_warrior_app = UIImageButton(scale(pygame.Rect((1159, 720), (344, 104))), "",
                                                object_id="#switch_warrior_app_button",
                                                manager=MANAGER)
        self.switch_med_app = UIImageButton(scale(pygame.Rect((1159, 824), (344, 104))), "",
                                            object_id="#switch_med_app_button",
                                            manager=MANAGER)
        self.switch_mediator_app = UIImageButton(scale(pygame.Rect((1159, 928), (344, 104))), "",
                                                 object_id="#switch_mediator_app_button",
                                                 manager=MANAGER)

        self.update_selected_cat()

    def update_selected_cat(self):
        for ele in self.selected_cat_elements:
            self.selected_cat_elements[ele].kill()
        self.selected_cat_elements = {}

        self.the_cat = Cat.fetch_cat(game.switches['cat'])
        if not self.the_cat:
            return

        self.selected_cat_elements["cat_image"] = pygame_gui.elements.UIImage(
            scale(pygame.Rect((490, 80), (300, 300))),
            pygame.transform.scale(
                self.the_cat.sprite, (300, 300)),
            manager=MANAGER
        )

        name = str(self.the_cat.name)
        if len(name) > 17:
            name = name[:14] + "..."
        self.selected_cat_elements["cat_name"] = pygame_gui.elements.UILabel(scale(pygame.Rect((790, 140), (320, -1))),
                                                                             name,
                                                                             object_id=get_text_box_theme())

        text = f"<b>{self.the_cat.status}</b>\n{self.the_cat.personality.trait}\n"

        text += f"{self.the_cat.moons} "

        if self.the_cat.moons == 1:
            text += "moon  |  "
        else:
            text += "moons  |  "

        text += self.the_cat.genderalign + "\n"

        if self.the_cat.mentor:
            text += "mentor: "
            mentor = Cat.fetch_cat(self.the_cat.mentor)
            if mentor:
                text += str(mentor.name)

        if self.the_cat.apprentice:
            if len(self.the_cat.apprentice) > 1:
                text += "apprentices: "
            else:
                text += "apprentice: "

            text += ", ".join([str(Cat.fetch_cat(x).name) for x in
                               self.the_cat.apprentice if Cat.fetch_cat(x)])

        self.selected_cat_elements["cat_details"] = UITextBoxTweaked(text, scale(pygame.Rect((790, 200), (320, 188))),
                                                                     object_id=get_text_box_theme(
                                                                         "#text_box_22_horizcenter"),
                                                                     manager=MANAGER, line_spacing=0.95)

        self.selected_cat_elements["role_blurb"] = pygame_gui.elements.UITextBox(self.get_role_blurb(),
                                                                                 scale(pygame.Rect((340, 400),
                                                                                                   (1120, 270))),
                                                                                 object_id="#text_box_26_horizcenter_vertcenter_spacing_95",
                                                                                 manager=MANAGER)

        main_dir = "resources/images/"
        paths = {
            "leader": "leader_icon.png",
            "deputy": "deputy_icon.png",
            "medicine cat": "medic_icon.png",
            "medicine cat apprentice": "medic_app_icon.png",
            "mediator": "mediator_icon.png",
            "mediator apprentice": "mediator_app_icon.png",
            "warrior": "warrior_icon.png",
            "apprentice": "warrior_app_icon.png",
            "kitten": "kit_icon.png",
            "newborn": "kit_icon.png",
            "elder": "elder_icon.png",
        }

        if self.the_cat.status in paths:
            icon_path = os.path.join(main_dir, paths[self.the_cat.status])
        else:
            icon_path = os.path.join(main_dir, "buttonrank.png")

        self.selected_cat_elements["role_icon"] = pygame_gui.elements.UIImage(
            scale(pygame.Rect((165, 462), (156, 156))),
            pygame.transform.scale(
                image_cache.load_image(icon_path),
                (156 / 1600 * screen_x, 156 / 1400 * screen_y)
            ))

        self.determine_previous_and_next_cat()
        self.update_disabled_buttons()

    def update_disabled_buttons(self):
        # Previous and next cat button
        if self.next_cat == 0:
            self.next_cat_button.disable()
        else:
            self.next_cat_button.enable()

        if self.previous_cat == 0:
            self.previous_cat_button.disable()
        else:
            self.previous_cat_button.enable()

        if game.clan.leader:
            leader_invalid = game.clan.leader.dead or game.clan.leader.outside
        else:
            leader_invalid = True

        if game.clan.deputy:
            deputy_invalid = game.clan.deputy.dead or game.clan.deputy.outside
        else:
            deputy_invalid = True

        if self.the_cat.status == "apprentice":
            # LEADERSHIP
            self.promote_leader.disable()
            self.promote_deputy.disable()

            # ADULT CAT ROLES
            self.switch_warrior.disable()
            self.switch_med_cat.disable()
            self.switch_mediator.disable()
            self.retire.disable()

            # In-TRAINING ROLES:
            self.switch_med_app.enable()
            self.switch_warrior_app.disable()
            self.switch_mediator_app.enable()
        elif self.the_cat.status == "warrior":
            # LEADERSHIP
            if leader_invalid:
                self.promote_leader.enable()
            else:
                self.promote_leader.disable()

            if deputy_invalid:
                self.promote_deputy.enable()
            else:
                self.promote_deputy.disable()

            # ADULT CAT ROLES
            self.switch_warrior.disable()
            self.switch_med_cat.enable()
            self.switch_mediator.enable()
            self.retire.enable()

            # In-TRAINING ROLES:
            self.switch_med_app.disable()
            self.switch_warrior_app.disable()
            self.switch_mediator_app.disable()
        elif self.the_cat.status == "deputy":
            if leader_invalid:
                self.promote_leader.enable()
            else:
                self.promote_leader.disable()

            self.promote_deputy.disable()

            # ADULT CAT ROLES
            self.switch_warrior.enable()
            self.switch_med_cat.disable()
            self.switch_mediator.disable()
            self.retire.enable()

            # In-TRAINING ROLES:
            self.switch_med_app.disable()
            self.switch_warrior_app.disable()
            self.switch_mediator_app.disable()
        elif self.the_cat.status == "medicine cat":
            self.promote_leader.disable()
            self.promote_deputy.disable()

            # ADULT CAT ROLES
            # Keep cats that have retired due to health from being switched to warrior
            if self.the_cat.retired or self.the_cat.age == "elder":
                self.switch_warrior.disable()
            else:
                self.switch_warrior.enable()
            self.switch_med_cat.disable()
            self.switch_mediator.enable()
            self.retire.enable()

            # In-TRAINING ROLES:
            self.switch_med_app.disable()
            self.switch_warrior_app.disable()
            self.switch_mediator_app.disable()
        elif self.the_cat.status == "mediator":
            if leader_invalid:
                self.promote_leader.enable()
            else:
                self.promote_leader.disable()

            if deputy_invalid and self.the_cat.age != "elder":
                self.promote_deputy.enable()
            else:
                self.promote_deputy.disable()

            # ADULT CAT ROLES
            # Keep cats that have retired due to health from being switched to warrior
            if self.the_cat.retired or self.the_cat.age == "elder":
                self.switch_warrior.disable()
            else:
                self.switch_warrior.enable()
            self.switch_med_cat.enable()
            self.switch_mediator.disable()
            self.retire.enable()

            # In-TRAINING ROLES:
            self.switch_med_app.disable()
            self.switch_warrior_app.disable()
            self.switch_mediator_app.disable()
        elif self.the_cat.status == "elder":
            self.promote_leader.disable()
            self.promote_deputy.disable()

            # ADULT CAT ROLES
            self.switch_warrior.disable()
            self.switch_med_cat.enable()
            self.switch_mediator.enable()
            self.retire.disable()

            # In-TRAINING ROLES:
            self.switch_med_app.disable()
            self.switch_warrior_app.disable()
            self.switch_mediator_app.disable()
        elif self.the_cat.status == "medicine cat apprentice":
            self.promote_leader.disable()
            self.promote_deputy.disable()

            # ADULT CAT ROLES
            self.switch_warrior.disable()
            self.switch_med_cat.disable()
            self.switch_mediator.disable()
            self.retire.disable()

            # In-TRAINING ROLES:
            self.switch_med_app.disable()
            self.switch_warrior_app.enable()
            self.switch_mediator_app.enable()
        elif self.the_cat.status == "mediator apprentice":
            self.promote_leader.disable()
            self.promote_deputy.disable()

            # ADULT CAT ROLES
            self.switch_warrior.disable()
            self.switch_med_cat.disable()
            self.switch_mediator.disable()
            self.retire.disable()

            # In-TRAINING ROLES:
            self.switch_med_app.enable()
            self.switch_warrior_app.enable()
            self.switch_mediator_app.disable()
        elif self.the_cat.status == "leader":
            self.promote_leader.disable()
            self.promote_deputy.disable()

            # ADULT CAT ROLES
            if self.the_cat.age != "elder":
                self.switch_warrior.enable()
            else:
                self.switch_warrior.disable()
            self.switch_med_cat.disable()
            self.switch_mediator.disable()
            self.retire.enable()

            # In-TRAINING ROLES:
            self.switch_med_app.disable()
            self.switch_warrior_app.disable()
            self.switch_mediator_app.disable()
        else:
            self.promote_leader.disable()
            self.promote_deputy.disable()

            # ADULT CAT ROLES
            self.switch_warrior.disable()
            self.switch_med_cat.disable()
            self.switch_mediator.disable()
            self.retire.disable()

            # In-TRAINING ROLES:
            self.switch_med_app.disable()
            self.switch_warrior_app.disable()
            self.switch_mediator_app.disable()

    def get_role_blurb(self):
        if self.the_cat.status == "warrior":
            output = f"{self.the_cat.name} is a <b>warrior</b>. Warriors are adult cats who feed and protect their " \
                     f"Clan. They are trained to hunt and fight in addition to the ways of the warrior code. " \
                     f"Warriors are essential to the survival of a Clan, and usually make up the bulk of it's members. "
        elif self.the_cat.status == "leader":
            output = f"{self.the_cat.name} is the <b>leader</b> of {game.clan.name}Clan. The guardianship of all " \
                     f"Clan cats has been entrusted to them by StarClan. The leader is the highest " \
                     f"authority in the Clan. The leader holds Clan meetings, determines mentors for " \
                     f"new apprentices, and names new warriors. To help them protect the Clan, " \
                     f"StarClan has given them nine lives. They typically take the suffix \"star\"."
        elif self.the_cat.status == "deputy":
            output = f"{self.the_cat.name} is {game.clan.name}Clan's <b>deputy</b>. " \
                     f"The deputy is the second in command, " \
                     f"just below the leader. They advise the leader and organize daily patrols, " \
                     f"alongside normal warrior duties. Typically, a deputy is personally appointed by the current " \
                     f"leader. As dictated by the Warrior Code, all deputies must train at least one apprentice " \
                     f"before appointment.  " \
                     f"The deputy succeeds the leader if they die or retire. "
        elif self.the_cat.status == "medicine cat":
            output = f"{self.the_cat.name} is a <b>medicine cat</b>. Medicine cats are the healers of the Clan. " \
                     f"They treat " \
                     f"injuries and illnesses with herbal remedies. Unlike warriors, medicine cats are not expected " \
                     f"to hunt and fight for the Clan. In addition to their healing duties, medicine cats also have " \
                     f"a special connection to StarClan. Every half-moon, they travel to their Clan's holy place " \
                     f"to commune with StarClan. "
        elif self.the_cat.status == "mediator":
            output = f"{self.the_cat.name} is a <b>mediator</b>. Mediators are not typically required " \
                     f"to hunt or fight for " \
                     f"the Clan. Rather, mediators are charged with handling disagreements between " \
                     f"Clanmates and disputes between Clans. Some mediators train as apprentices to serve their Clan, " \
                     f"while others may choose to become mediators later in life. "
        elif self.the_cat.status == "elder":
            output = f"{self.the_cat.name} is an <b>elder</b>. They have spent many moons serving their Clan, " \
                     f"and have earned " \
                     f"many moons of rest. Elders are essential to passing down the oral tradition of the Clan. " \
                     f"Sometimes, cats may retire due to disability or injury. Whatever the " \
                     f"circumstance of their retirement, elders are held in high esteem in the Clan, and always eat " \
                     f"before Warriors and Medicine Cats. "
        elif self.the_cat.status == "apprentice":
            output = f"{self.the_cat.name} is an <b>apprentice</b>, in training to become a warrior. " \
                     f"Kits can be made warrior apprentices at six moons of age, where they will learn how " \
                     f"to hunt and fight for their Clan. Typically, the training of an apprentice is entrusted " \
                     f"to an single warrior - their mentor. To build character, apprentices are often assigned " \
                     f"the unpleasant and grunt tasks of Clan life. Apprentices take the suffix \"paw\", " \
                     f"to represent the path their paws take towards adulthood. "
        elif self.the_cat.status == "medicine cat apprentice":
            output = f"{self.the_cat.name} is a <b>medicine cat apprentice</b>, training to become a full medicine cat. " \
                     f"Kits can be made medicine cat apprentices at six moons of age, where they will learn how to " \
                     f"heal their Clanmates and commune with StarClan. Medicine cat apprentices are typically chosen " \
                     f"for their interest in healing and/or their connecting to StarClan. Apprentices take the suffix " \
                     f"-paw, to represent the path their paws take towards adulthood."
        elif self.the_cat.status == "mediator apprentice":
            output = f"{self.the_cat.name} is a <b>mediator apprentice</b>, training to become a full mediator. " \
                     f"Mediators are in charge of handling disagreements both within the Clan and between Clans. " \
                     f"Mediator apprentices are often chosen for their quick thinking and steady personality. " \
                     f"Apprentices take the suffix \"paw\", " \
                     f"to represent the path their paws take towards adulthood. "
        elif self.the_cat.status == "kitten":
            output = f"{self.the_cat.name} is a <b>kitten</b>. All cats below the age of six moons are " \
                     f"considered kits. Kits " \
                     f"are prohibited from leaving camp in order to protect them from the dangers of the wild. " \
                     f"Although they don't have any official duties in the Clan, they are expected to learn the " \
                     f"legends and traditions of their Clan. They are protected by every cat in the Clan and always " \
                     f"eat first. Kit take the suffix \"kit\"."
        elif self.the_cat.status == "newborn":
            output = f"{self.the_cat.name} is a <b>newborn kitten</b>. All cats below the age of six moons are " \
                     f"considered kits. Kits " \
                     f"are prohibited from leaving camp in order to protect them from the dangers of the wild. " \
                     f"Although they don't have any official duties in the Clan, they are expected to learn the " \
                     f"legends and traditions of their Clan. They are protected by every cat in the Clan and always " \
                     f"eat first. Kit take the suffix \"kit\"."
        else:
            output = f"{self.the_cat.name} has an unknown rank. I guess they want to make their own way in life! "

        return output

    def determine_previous_and_next_cat(self):
        """'Determines where the next and previous buttons point too."""

        is_instructor = False
        if self.the_cat.dead and game.clan.instructor.ID == self.the_cat.ID:
            is_instructor = True

        previous_cat = 0
        next_cat = 0
        if self.the_cat.dead and not is_instructor and self.the_cat.df == game.clan.instructor.df and \
                not (self.the_cat.outside or self.the_cat.exiled):
            previous_cat = game.clan.instructor.ID

        if is_instructor:
            next_cat = 1

        for check_cat in Cat.all_cats_list:
            if check_cat.ID == self.the_cat.ID:
                next_cat = 1
            else:
                if next_cat == 0 and check_cat.ID != self.the_cat.ID and check_cat.dead == self.the_cat.dead \
                        and check_cat.ID != game.clan.instructor.ID and check_cat.outside == self.the_cat.outside and \
                        check_cat.df == self.the_cat.df and not check_cat.faded:
                    previous_cat = check_cat.ID

                elif next_cat == 1 and check_cat != self.the_cat.ID and check_cat.dead == self.the_cat.dead \
                        and check_cat.ID != game.clan.instructor.ID and check_cat.outside == self.the_cat.outside and \
                        check_cat.df == self.the_cat.df and not check_cat.faded:
                    next_cat = check_cat.ID

                elif int(next_cat) > 1:
                    break

        if next_cat == 1:
            next_cat = 0

        self.next_cat = next_cat
        self.previous_cat = previous_cat

    def exit_screen(self):
        self.back_button.kill()
        del self.back_button
        self.next_cat_button.kill()
        del self.next_cat_button
        self.previous_cat_button.kill()
        del self.previous_cat_button
        self.bar.kill()
        del self.bar
        self.promote_leader.kill()
        del self.promote_leader
        self.promote_deputy.kill()
        del self.promote_deputy
        self.switch_warrior.kill()
        del self.switch_warrior
        self.switch_med_cat.kill()
        del self.switch_med_cat
        self.switch_mediator.kill()
        del self.switch_mediator
        self.retire.kill()
        del self.retire
        self.switch_med_app.kill()
        del self.switch_med_app
        self.switch_warrior_app.kill()
        del self.switch_warrior_app
        self.switch_mediator_app.kill()
        del self.switch_mediator_app
        self.blurb_background.kill()
        del self.blurb_background

        for ele in self.selected_cat_elements:
            self.selected_cat_elements[ele].kill()
        self.selected_cat_elements = {}

# ---------------------------------------------------------------------------- #
#                            SpriteInspectScreen                               #
# ---------------------------------------------------------------------------- #

class SpriteInspectScreen(Screens):
    cat_life_stages = ["newborn", "kitten", "adolescent", "adult", "senior"]
    
    def __init__(self, name=None):
        self.back_button = None
        self.previous_cat_button = None
        self.previous_cat = None
        self.next_cat_button = None
        self.next_cat = None
        self.the_cat = None
        self.cat_image = None
        self.cat_elements = {}
        self.checkboxes = {}
        self.platform_shown_text = None
        self.scars_shown = None
        self.acc_shown_text = None
        self.override_dead_lineart_text = None
        self.override_not_working_text = None
        self.save_image_button = None
        
        #Image Settings: 
        self.platform_shown = None
        self.displayed_lifestage = None
        self.scars_shown = True
        self.override_dead_lineart = False
        self.acc_shown = True
        self.override_not_working = False
        
        super().__init__(name)
    
    def handle_event(self, event):
        # Don't handle the events if a window is open.     
        if game.switches['window_open']:
            return
        
        if event.type == pygame_gui.UI_BUTTON_START_PRESS:
            if event.ui_element == self.back_button:
                self.change_screen("profile screen")
            elif event.ui_element == self.next_cat_button:
                if isinstance(Cat.fetch_cat(self.next_cat), Cat):
                    game.switches["cat"] = self.next_cat
                    self.cat_setup()
                else:
                    print("invalid next cat", self.next_cat)
            elif event.ui_element == self.previous_cat_button:
                if isinstance(Cat.fetch_cat(self.previous_cat), Cat):
                    game.switches["cat"] = self.previous_cat
                    self.cat_setup()
                else:
                    print("invalid previous cat", self.previous_cat)
            elif event.ui_element == self.next_life_stage:
                self.displayed_life_stage = min(self.displayed_life_stage + 1, 
                                                len(self.valid_life_stages) - 1)
                self.update_disabled_buttons()
                self.make_cat_image()
            elif event.ui_element == self.save_image_button:
                SaveAsImage(self.generate_image_to_save(), str(self.the_cat.name))
            elif event.ui_element == self.previous_life_stage:
                self.displayed_life_stage = max(self.displayed_life_stage - 1, 
                                                0)
                self.update_disabled_buttons()
                self.make_cat_image()
            elif event.ui_element == self.checkboxes["platform_shown"]:
                if self.platform_shown:
                    self.platform_shown = False
                else:
                    self.platform_shown = True
                
                self.set_background_visablity()
                self.update_checkboxes()
            elif event.ui_element == self.checkboxes["scars_shown"]:
                if self.scars_shown:
                    self.scars_shown = False
                else:
                    self.scars_shown = True
                
                self.make_cat_image()
                self.update_checkboxes()
            elif event.ui_element == self.checkboxes["acc_shown"]:
                if self.acc_shown:
                    self.acc_shown = False
                else:
                    self.acc_shown = True
                
                self.make_cat_image()
                self.update_checkboxes()
            elif event.ui_element == self.checkboxes["override_dead_lineart"]:
                if self.override_dead_lineart:
                    self.override_dead_lineart = False
                else:
                    self.override_dead_lineart = True
                
                self.make_cat_image()
                self.update_checkboxes()
            elif event.ui_element == self.checkboxes["override_not_working"]:
                if self.override_not_working:
                    self.override_not_working = False
                else:
                    self.override_not_working = True
                
                self.make_cat_image()
                self.update_checkboxes()
            elif event.ui_element == self.cat_elements["favourite_button"]:
                self.the_cat.favourite = False
                self.cat_elements["favourite_button"].hide()
                self.cat_elements["not_favourite_button"].show()
            elif event.ui_element == self.cat_elements["not_favourite_button"]:
                self.the_cat.favourite = True
                self.cat_elements["favourite_button"].show()
                self.cat_elements["not_favourite_button"].hide()
    
        return super().handle_event(event)
    
    def screen_switches(self):        
        self.next_cat_button = UIImageButton(scale(pygame.Rect((1244, 50), (306, 60))), "", object_id="#next_cat_button"
                                             , manager=MANAGER)
        self.previous_cat_button = UIImageButton(scale(pygame.Rect((50, 50), (306, 60))), "",
                                                 object_id="#previous_cat_button"
                                                 , manager=MANAGER)
        self.back_button = UIImageButton(scale(pygame.Rect((50, 120), (210, 60))), "", object_id="#back_button"
                                         , manager=MANAGER)
        
        self.previous_life_stage = UIImageButton(scale(pygame.Rect((150, 550), (76, 100))), "", object_id="#arrow_right_fancy",
                                                 starting_height=2)
        
        self.next_life_stage = UIImageButton(scale(pygame.Rect((1374, 550), (76, 100))), "", object_id="#arrow_left_fancy",
                                             starting_height=2)
        
        self.save_image_button = UIImageButton(scale(pygame.Rect((50, 190),(270, 60))), "", object_id="#save_image_button")
        
        # Toggle Text:
        self.platform_shown_text = pygame_gui.elements.UITextBox("Show Platform", scale(pygame.Rect((310, 1160), (290, 100))),
                                                                 object_id=get_text_box_theme(
                                                                              "#text_box_34_horizcenter"), 
                                                                 starting_height=2)
        self.scars_shown_text = pygame_gui.elements.UITextBox("Show Scar(s)", scale(pygame.Rect((710, 1160), (290, 100))),
                                                              object_id=get_text_box_theme(
                                                                              "#text_box_34_horizcenter"), 
                                                                 starting_height=2)
        self.acc_shown_text = pygame_gui.elements.UITextBox("Show Accessory", scale(pygame.Rect((1100, 1160), (290, 100))),
                                                            object_id=get_text_box_theme(
                                                                              "#text_box_34_horizcenter"), 
                                                            starting_height=2)
        self.override_dead_lineart_text = pygame_gui.elements.UITextBox("Show as Living", scale(pygame.Rect((510, 1260), (290, 100))),
                                                                        object_id=get_text_box_theme(
                                                                              "#text_box_34_horizcenter"), 
                                                                        starting_height=2)
        self.override_not_working_text = pygame_gui.elements.UITextBox("Show as Healthy", scale(pygame.Rect((910, 1260), (290, 100))),
                                                                 object_id=get_text_box_theme(
                                                                              "#text_box_34_horizcenter"), 
                                                                 starting_height=2)
        
        
        if game.settings['backgrounds']:
            self.platform_shown = True
        else:
            self.platform_shown = False
        
        self.cat_setup()
        return super().screen_switches()

    def cat_setup(self): 
        """Sets up all the elements related to the cat """
        for ele in self.cat_elements:
            self.cat_elements[ele].kill()
        self.cat_elements = {}
        
        self.the_cat = Cat.fetch_cat(game.switches['cat'])
        
        self.cat_elements["platform"] = pygame_gui.elements.UIImage(
                scale(pygame.Rect((240, 200), (1120, 980))),
                pygame.transform.scale(self.get_platform(), scale_dimentions((1120, 701))), 
                manager=MANAGER)
        self.set_background_visablity()
        
        # Gather list of current and previous life states
        # "young adult", "adult", and "senior adult" all look the same: collape to adult
        # This is not the best way to do it, so if we make them have difference apperences, this will
        # need to be changed/removed. 
        if self.the_cat.age in ["young adult", "adult", "senior adult"]:
            current_life_stage = "adult"
        else:
            current_life_stage = self.the_cat.age
        
        self.valid_life_stages = []
        for life_stage in SpriteInspectScreen.cat_life_stages:
            self.valid_life_stages.append(life_stage)
            if life_stage == current_life_stage:
                break
        
        #Store the index of the currently displayed life stage. 
        self.displayed_life_stage = len(self.valid_life_stages) - 1
        
        #Reset all the toggles
        self.lifestage = None
        self.scars_shown = True
        self.override_dead_lineart = False
        self.acc_shown = True
        self.override_not_working = False
        
        # Make the cat image
        self.make_cat_image()
        
        cat_name = str(self.the_cat.name)  # name
        if len(cat_name) >= 40:
            cat_name = f"{cat_name[0:39]}..."
        if self.the_cat.dead:
            cat_name += " (dead)"  # A dead cat will have the (dead) sign next to their name
        
        self.cat_elements["cat_name"] = pygame_gui.elements.UITextBox(cat_name,
                                                                          scale(pygame.Rect((50, 120), (-1, 80))),
                                                                          object_id=get_text_box_theme(
                                                                              "#text_box_40_horizcenter"), manager=MANAGER)
        name_text_size = self.cat_elements["cat_name"].get_relative_rect()

        self.cat_elements["cat_name"].kill()

        self.cat_elements["cat_name"] = pygame_gui.elements.UITextBox(cat_name,
                                                                      scale(pygame.Rect(
                                                                        (800 - name_text_size.width, 120),
                                                                        (name_text_size.width * 2, 80))),
                                                                       object_id=get_text_box_theme(
                                                                        "#text_box_40_horizcenter"), manager=MANAGER)
        
        # Fullscreen
        if game.settings['fullscreen']:
            x_pos = 740 - int(name_text_size.width * 7 / 15)
        else:
            x_pos = 740 - name_text_size.width
        # TODO: positioning is weird. closer to names on some, further on others
        # this only happens on fullscreen :waaaaaaa:
        self.cat_elements["favourite_button"] = UIImageButton(scale(pygame.Rect
                                                                ((x_pos, 127), (56, 56))),
                                                              "",
                                                              object_id="#fav_cat",
                                                              manager=MANAGER,
                                                              tool_tip_text='Remove favorite status',
                                                              starting_height=2)

        self.cat_elements["not_favourite_button"] = UIImageButton(scale(pygame.Rect
                                                                    ((x_pos, 127),
                                                                        (56, 56))),
                                                                 "",
                                                                 object_id="#not_fav_cat",
                                                                 manager=MANAGER,
                                                                 tool_tip_text='Mark as favorite',
                                                                 starting_height=2)  
        if self.the_cat.favourite:
            self.cat_elements["favourite_button"].show()
            self.cat_elements["not_favourite_button"].hide()
        else:
            self.cat_elements["favourite_button"].hide()
            self.cat_elements["not_favourite_button"].show()
        
        
        # Write the checkboxes. The text is set up in switch_screens.  
        self.update_checkboxes()
        
        
        self.determine_previous_and_next_cat()
        self.update_disabled_buttons()
    
    def update_checkboxes(self):
        for ele in self.checkboxes:
            self.checkboxes[ele].kill()
        self.checkboxes = {}
        
        # "Show Platform"
        self.make_one_checkbox((200, 1150), "platform_shown", self.platform_shown)
        
        # "Show Scars"
        self.make_one_checkbox((600, 1150), "scars_shown", self.scars_shown, self.the_cat.pelt.scars)
        
        # "Show accessories"
        self.make_one_checkbox((1000, 1150), "acc_shown", self.acc_shown, self.the_cat.pelt.accessory)
        
        # "Show as living"
        self.make_one_checkbox((400, 1250), "override_dead_lineart", self.override_dead_lineart, self.the_cat.dead,
                               disabled_object_id="#checked_checkbox")
        
        # "Show as healthy"
        self.make_one_checkbox((800, 1250), "override_not_working", self.override_not_working, self.the_cat.not_working(),
                               disabled_object_id="#checked_checkbox")
        
    def make_one_checkbox(self, location:tuple, name:str, stored_bool: bool, cat_value_to_allow=True,
                          disabled_object_id = "#unchecked_checkbox"):
        """Makes a single checkbox. So I don't have to copy and paste this 5 times. 
            if cat_value_to_allow evalates to False, then the unchecked checkbox is always used the the checkbox 
            is disabled"""
        
        if not cat_value_to_allow:
            self.checkboxes[name] = UIImageButton(scale(pygame.Rect(location, (102, 102))), "" ,
                                                            object_id = disabled_object_id,
                                                            starting_height=2)
            self.checkboxes[name].disable()
        elif stored_bool:
            self.checkboxes[name] = UIImageButton(scale(pygame.Rect(location, (102, 102))), "" ,
                                                            object_id = "#checked_checkbox",
                                                            starting_height=2)
        else:
            self.checkboxes[name] = UIImageButton(scale(pygame.Rect(location, (102, 102))), "" ,
                                                            object_id = "#unchecked_checkbox",
                                                            starting_height=2)
    
    def make_cat_image(self):
        """Makes the cat image """
        if "cat_image" in self.cat_elements:
            self.cat_elements["cat_image"].kill()
        
        self.cat_image = generate_sprite(self.the_cat, life_state=self.valid_life_stages[self.displayed_life_stage], 
                                         scars_hidden=not self.scars_shown,
                                         acc_hidden=not self.acc_shown, always_living=self.override_dead_lineart, 
                                         no_not_working=self.override_not_working)
        
        self.cat_elements["cat_image"] = pygame_gui.elements.UIImage(
            scale(pygame.Rect((450, 200),(700, 700))),
            pygame.transform.scale(self.cat_image, scale_dimentions((700, 700)))
        )
      
    def determine_previous_and_next_cat(self):
        """'Determines where the next and previous buttons point too."""

        is_instructor = False
        if self.the_cat.dead and game.clan.instructor.ID == self.the_cat.ID:
            is_instructor = True

        previous_cat = 0
        next_cat = 0
        if self.the_cat.dead and not is_instructor and self.the_cat.df == game.clan.instructor.df and \
                not (self.the_cat.outside or self.the_cat.exiled):
            previous_cat = game.clan.instructor.ID

        if is_instructor:
            next_cat = 1

        for check_cat in Cat.all_cats_list:
            if check_cat.ID == self.the_cat.ID:
                next_cat = 1
            else:
                if next_cat == 0 and check_cat.ID != self.the_cat.ID and check_cat.dead == self.the_cat.dead \
                        and check_cat.ID != game.clan.instructor.ID and check_cat.outside == self.the_cat.outside and \
                        check_cat.df == self.the_cat.df and not check_cat.faded:
                    previous_cat = check_cat.ID

                elif next_cat == 1 and check_cat != self.the_cat.ID and check_cat.dead == self.the_cat.dead \
                        and check_cat.ID != game.clan.instructor.ID and check_cat.outside == self.the_cat.outside and \
                        check_cat.df == self.the_cat.df and not check_cat.faded:
                    next_cat = check_cat.ID

                elif int(next_cat) > 1:
                    break

        if next_cat == 1:
            next_cat = 0

        self.next_cat = next_cat
        self.previous_cat = previous_cat
    
    def set_background_visablity(self):
        if "platform" not in self.cat_elements:
            return
        
        if self.platform_shown:
            self.cat_elements["platform"].show()
            self.cat_elements["platform"].disable()
        else:
            self.cat_elements["platform"].hide()
    
    def exit_screen(self):
        self.back_button.kill()
        self.back_button = None
        self.previous_cat_button.kill()
        self.previous_cat_button = None
        self.next_cat_button.kill()
        self.next_cat_button = None
        self.previous_life_stage.kill()
        self.previous_life_stage = None
        self.next_life_stage.kill()
        self.next_life_stage = None
        self.save_image_button.kill()
        self.save_image_button = None
        self.platform_shown_text.kill()
        self.platform_shown_text = None
        self.scars_shown_text.kill()
        self.scars_shown = None
        self.acc_shown_text.kill()
        self.acc_shown_text = None
        self.override_dead_lineart_text.kill()
        self.override_dead_lineart_text = None
        self.override_not_working_text.kill()
        self.override_not_working_text = None
        
        for ele in self.cat_elements:
            self.cat_elements[ele].kill()
        self.cat_elements = {}
        for ele in self.checkboxes:
            self.checkboxes[ele].kill()
        self.checkboxes = {}
        return super().exit_screen()
    
    def update_disabled_buttons(self):
        # Previous and next cat button
        if self.next_cat == 0:
            self.next_cat_button.disable()
        else:
            self.next_cat_button.enable()

        if self.previous_cat == 0:
            self.previous_cat_button.disable()
        else:
            self.previous_cat_button.enable()
            
        if self.displayed_life_stage >= len(self.valid_life_stages) - 1:
            self.next_life_stage.disable()
        else:
            self.next_life_stage.enable()
            
        if self.displayed_life_stage <= 0:
            self.previous_life_stage.disable()
        else:
            self.previous_life_stage.enable()
        
        
    def get_platform(self):
        the_cat = Cat.all_cats.get(game.switches['cat'],
                                   game.clan.instructor)

        light_dark = "light"
        if game.settings["dark mode"]:
            light_dark = "dark"

        available_biome = ['Forest', 'Mountainous', 'Plains', 'Beach']
        biome = game.clan.biome

        if biome not in available_biome:
            biome = available_biome[0]
        if the_cat.age == 'newborn' or the_cat.not_working():
            biome = 'nest'

        biome = biome.lower()

        platformsheet = pygame.image.load('resources/images/platforms.png').convert_alpha()
        
        order = ['beach', 'forest', 'mountainous', 'nest', 'plains', 'SC/DF']
        
        offset = 0
        if light_dark == "light":
            offset = 80
        
        if the_cat.df:
            biome_platforms = platformsheet.subsurface(pygame.Rect(0, order.index('SC/DF') * 70, 640, 70))
            return biome_platforms.subsurface(pygame.Rect(0 + offset, 0, 80, 70))
        elif the_cat.dead or game.clan.instructor.ID == the_cat.ID:
            biome_platforms = platformsheet.subsurface(pygame.Rect(0, order.index('SC/DF') * 70, 640, 70))
            return biome_platforms.subsurface(pygame.Rect(160 + offset, 0, 80, 70))
        else:
            biome_platforms = platformsheet.subsurface(pygame.Rect(0, order.index(biome) * 70, 640, 70)).convert_alpha()
            season_x = {
                "greenleaf": 0 + offset,
                "leafbare": 160 + offset,
                "leaffall": 320 + offset,
                "newleaf": 480 + offset
            }
            
            
            return biome_platforms.subsurface(pygame.Rect(
                season_x.get(game.clan.current_season.lower(), season_x["greenleaf"]), 0, 80, 70))
            
    def generate_image_to_save(self):
        """Generates the image to save, with platform if needed. """
        if self.platform_shown:
            full_image = self.get_platform()
            full_image.blit(self.cat_image, (15, 0))
            return full_image
        else:
            return self.cat_image<|MERGE_RESOLUTION|>--- conflicted
+++ resolved
@@ -1485,17 +1485,7 @@
         apprenticeship_history = process_text(apprenticeship_history, cat_dict)
         return apprenticeship_history
 
-<<<<<<< HEAD
-    def get_text_for_murder_event(self, event, death):
-        if event["text"] == death["text"] and event["moon"] == death["moon"]:
-            if event["revealed"] is True:
-                return event_text_adjust(Cat, event["text"], self.the_cat, Cat.fetch_cat(death["involved"]))
-            else:
-                return event_text_adjust(Cat, event["unrevealed_text"], self.the_cat, Cat.fetch_cat(death["involved"]))
-        return None
-
-
-=======
+
     def get_mentorship_text(self):
         """
         
@@ -1523,20 +1513,24 @@
         
         return text
         
->>>>>>> 1247c840
+
+    def get_text_for_murder_event(self, event, death):
+        if event["text"] == death["text"] and event["moon"] == death["moon"]:
+            if event["revealed"] is True:
+                return event_text_adjust(Cat, event["text"], self.the_cat, Cat.fetch_cat(death["involved"]))
+            else:
+                return event_text_adjust(Cat, event["unrevealed_text"], self.the_cat, Cat.fetch_cat(death["involved"]))
+        return None
+
+
 
     def get_death_text(self):
         """
         returns adjusted death history text
         """
         text = None
-<<<<<<< HEAD
         death_history = self.the_cat.history.get_death_or_scars(self.the_cat, death=True)
         murder_history = self.the_cat.history.get_murders(self.the_cat)
-=======
-        death_history = History.get_death_or_scars(self.the_cat, death=True)
-        murder_history = History.get_murders(self.the_cat)
->>>>>>> 1247c840
         if game.switches['show_history_moons']:
             moons = True
         else:
@@ -1544,16 +1538,10 @@
 
         if death_history:
             all_deaths = []
-<<<<<<< HEAD
             death_number = len(death_history)
             for index, death in enumerate(death_history):
                 found_murder = False  # Add this line to track if a matching murder event is found
                 if murder_history:
-=======
-            for death in death_history:
-                if murder_history.get("is_victim"):
-                    # TODO: this is gross, try to fix so it's not hella nested, seems like the only solution atm
->>>>>>> 1247c840
                     for event in murder_history["is_victim"]:
                         text = self.get_text_for_murder_event(event, death)
                         if text is not None:
@@ -1596,12 +1584,9 @@
                 else:
                     deaths = all_deaths[0]
 
-                text = str(self.the_cat.name) + " " + deaths
+                text = str(self.the_cat.name) + " " + deaths + "."
             else:
                 text = all_deaths[0]
-
-            if text and text[-1] not in {".", "!", "?"}:
-                text += "."
 
             cat_dict = {
                 "m_c": (str(self.the_cat.name), choice(self.the_cat.pronouns))
