#!/usr/bin/env python3
# -*- coding: ascii -*-
import os
from random import choice

import pygame

from ..cat.history import History
from ..housekeeping.datadir import get_save_dir
from ..game_structure.windows import ChangeCatName, SpecifyCatGender, KillCat, SaveAsImage

import ujson

from scripts.utility import event_text_adjust, scale, ACC_DISPLAY, process_text

from .base_screens import Screens

from scripts.utility import get_text_box_theme, scale_dimentions, generate_sprite
from scripts.cat.cats import Cat
from scripts.cat.pelts import Pelt
from scripts.game_structure import image_cache
import pygame_gui
from re import sub
from scripts.game_structure.image_button import UIImageButton, UITextBoxTweaked
from scripts.game_structure.game_essentials import game, screen_x, screen_y, MANAGER
from scripts.cat.names import names, Name
from scripts.clan_resources.freshkill import FRESHKILL_ACTIVE


# ---------------------------------------------------------------------------- #
#             change how accessory info displays on cat profiles               #
# ---------------------------------------------------------------------------- #
def accessory_display_name(cat):
    accessory = cat.pelt.accessory

    if accessory is None:
        return ''
    acc_display = accessory.lower()

    if accessory in Pelt.collars:
        collar_colors = {'crimson': 'red', 'blue': 'blue', 'yellow': 'yellow', 'cyan': 'cyan',
                         'red': 'orange', 'lime': 'lime', 'green': 'green', 'rainbow': 'rainbow',
                         'black': 'black', 'spikes': 'spiky', 'white': 'white', 'pink': 'pink',
                         'purple': 'purple', 'multi': 'multi', 'indigo': 'indigo'}
        collar_color = next((color for color in collar_colors if acc_display.startswith(color)), None)

        if collar_color:
            if acc_display.endswith('bow') and not collar_color == 'rainbow':
                acc_display = collar_colors[collar_color] + ' bow'
            elif acc_display.endswith('bell'):
                acc_display = collar_colors[collar_color] + ' bell collar'
            else:
                acc_display = collar_colors[collar_color] + ' collar'

    elif accessory in Pelt.wild_accessories:
        if acc_display == 'blue feathers':
            acc_display = 'crow feathers'
        elif acc_display == 'red feathers':
            acc_display = 'cardinal feathers'

    return acc_display


# ---------------------------------------------------------------------------- #
#               assigns backstory blurbs to the backstory                      #
# ---------------------------------------------------------------------------- #
def bs_blurb_text(cat):
    backstory = cat.backstory
    backstory_text = {
        None: "This cat was born into the Clan where they currently reside.",
        'clan_founder': "This cat is one of the founding members of the Clan.",
        'clanborn': "This cat was born into the Clan where they currently reside.",
        'halfclan1': "This cat was born into the Clan, but one of their parents resides in another Clan.",
        'halfclan2': "This cat was born in another Clan, but chose to come to this Clan to be with their other parent.",
        'outsider_roots1': "This cat was born into the Clan, but one of their parents is an outsider that belongs to no Clan.",
        'outsider_roots2': "This cat was born outside the Clan, but came to live in the Clan with their parent at a young age.",
        'loner1': "This cat joined the Clan by choice after living life as a loner.",
        'loner2': "This cat used to live in a barn, but mostly stayed away from Twolegs. They decided clanlife might be an interesting change of pace.",
        'kittypet1': "This cat joined the Clan by choice after living life with Twolegs as a kittypet.",
        'kittypet2': 'This cat used to live on something called a "boat" with Twolegs, but decided to join the Clan.',
        'kittypet3': "This cat used be a kittypet. They got lost after wandering away, and when they returned home, they found their Twolegs were gone. They eventually found their way to the Clan.",
        'kittypet4': "This cat used to be a kittypet. One day, they got sick, and their Twolegs brought them into the belly of a monster. The Twolegs then left them to fend for themselves.",
        'rogue1': "This cat joined the Clan by choice after living life as a rogue.",
        'rogue2': "This cat used to live in a Twolegplace, scrounging for what they could find. They thought the Clan might offer them more security.",
        'rogue3': "This cat used to live alone in their own territory, but was chased out by something and eventually found the Clan.",
        'abandoned1': "This cat was found by the Clan as a kit and has been living with them ever since.",
        'abandoned2': "This cat was born outside of the Clan, but was brought to the Clan as a kit and has lived here ever since.",
        'abandoned3': "This cat was born into another Clan, but they were left here as a kit for the Clan to raise.",
        'abandoned4': "This cat was found and taken in after being abandoned by their Twolegs as a kit.",
        'medicine_cat': "This cat was once a medicine cat in another Clan.",
        'otherclan': "This cat was born into another Clan, but came to this Clan by choice.",
        'otherclan2': "This cat was unhappy in their old Clan and decided to come here instead.",
        'otherclan3': "This cat's Clan stayed with the Clan after a disaster struck their old one, and This cat decided to stay after the rest of their Clan returned home.",
        'ostracized_warrior': "This cat was ostracized from their old Clan, but no one really knows why.",
        'disgraced': "This cat was cast out of their old Clan for some transgression that they're not keen on talking about.",
        'retired_leader': "This cat used to be the leader of another Clan before deciding they needed a change of scenery after leadership became too much. They returned their nine lives and let their deputy take over before coming here.",
        'refugee': "This cat came to this Clan after fleeing from their former Clan and the tyrannical leader that had taken over.",
        'refugee2': "This cat used to live as a loner, but after another cat chased them from their home, they took refuge in the Clan.",
        'refugee3': "This cat used to be a kittypet, but joined the Clan after fleeing from their cruel Twoleg.",
        'refugee4': "This cat used to be in a rogue group, but joined the Clan after fleeing from the group's tyrannical leader.",
        'tragedy_survivor': "Something horrible happened to this cat's previous Clan. They refuse to speak about it.",
        'tragedy_survivor2': "This cat used to be part of a rogue group, but joined the Clan after something terrible happened to it.",
        'tragedy_survivor3': "This cat used to be a kittypet, but joined the Clan after something terrible happened to their Twolegs.",
        'tragedy_survivor4': "This cat used to be a loner, but joined the Clan after something terrible made them leave their old home behind.",
        'orphaned': "This cat was found with a deceased parent. The Clan took them in, but doesn't hide where they came from.",
        'orphaned2': "This cat was found with a deceased parent. The Clan took them in, but doesn't tell them where they really came from.",
        'wandering_healer1': "This cat used to wander, helping those where they could, and eventually found the Clan.",
        'wandering_healer2': "This cat used to live in a specific spot, offering help to all who wandered by, but eventually found their way to the Clan.",
        'guided1': "This cat used to be a kittypet, but after dreaming of starry-furred cats, they followed their whispers to the Clan.",
        'guided2': "This cat used to live a rough life as a rogue. While wandering, they found a set of starry pawprints, and followed them to the Clan.",
        'guided3': "This cat used to live as a loner. A starry-furred cat appeared to them one day, and then led them to the Clan.",
        'guided4': "This cat used to live in a different Clan, until a sign from StarClan told them to leave.",
        'orphaned3': "This cat was found as a kit among the wreckage of a Monster with no parents in sight and got brought to live in the Clan.",
        'orphaned4': "This cat was found as a kit hiding near a place of battle where there were no survivors and got brought to live in the Clan.",
        'orphaned5': "This cat was found as a kit hiding near their parent's bodies and got brought to live in the Clan.",
        'orphaned6': "This cat was found flailing in the ocean as a teeny kitten, no parent in sight.",
        'refugee5': "This cat got washed away from their former territory in a flood that destroyed their home but was glad to find a new home in their new Clan here.",
        'disgraced2': "This cat was exiled from their old Clan for something they didn't do and came here to seek safety.",
        'disgraced3': "This cat once held a high rank in another Clan but was exiled for reasons they refuse to share.",
        'other_clan1': "This cat grew up in another Clan but chose to leave that life and join the Clan they now live in.",
        'outsider': "This cat was born outside of a Clan.",
        'outsider2': "This cat was born outside of a Clan, but at their birth one parent was a member of a Clan.",
        'outsider3': "This cat was born outside of a Clan, while their parent was lost.",
    }
    
    if backstory != None and backstory in backstory_text:
        return backstory_text.get(backstory, "")
    if cat.status in ['kittypet', 'loner', 'rogue', 'former Clancat']:
            return f"This cat is a {cat.status} and currently resides outside of the Clans."
    
    return backstory_text.get(backstory, "")


# ---------------------------------------------------------------------------- #
#             change how backstory info displays on cat profiles               #
# ---------------------------------------------------------------------------- #
def backstory_text(cat):
    backstory = cat.backstory
    if backstory is None:
        return ''
    bs_display = backstory

    backstory_map = {
        'clanborn': 'Clanborn',
        'clan_founder': 'Clan founder',
        'halfclan1': 'half-Clan',
        'halfclan2': 'half-Clan',
        'outsider_roots1': 'outsider roots',
        'outsider_roots2': 'outsider roots',
        'loner1': 'formerly a loner',
        'loner2': 'formerly a loner',
        'refugee2': 'formerly a loner',
        'tragedy_survivor4': 'formerly a loner',
        'guided3': 'formerly a loner',
        'wandering_healer2': 'formerly a loner',
        'kittypet1': 'formerly a kittypet',
        'kittypet2': 'formerly a kittypet',
        'kittypet3': 'formerly a kittypet',
        'kittypet4': 'formerly a kittypet',
        'refugee3': 'formerly a kittypet',
        'tragedy_survivor3': 'formerly a kittypet',
        'guided1': 'formerly a kittypet',
        'rogue1': 'formerly a rogue',
        'rogue2': 'formerly a rogue',
        'rogue3': 'formerly a rogue',
        'refugee4': 'formerly a rogue',
        'tragedy_survivor2': 'formerly a rogue',
        'guided2': 'formerly a rogue',
        'wandering_healer1': 'formerly a rogue',
        'abandoned1': 'formerly abandoned',
        'abandoned2': 'formerly abandoned',
        'abandoned3': 'formerly abandoned',
        'abandoned4': 'formerly abandoned',
        'medicine_cat': 'formerly a medicine cat',
        'otherclan': 'formerly from another Clan',
        'otherclan2': 'formerly from another Clan',
        'otherclan3': 'formerly from another Clan',
        'refugee5': 'formerly from another Clan',
        'other_clan1': 'formerly from another Clan',
        'guided4': 'formerly from another Clan',
        'ostracized_warrior': 'ostracized warrior',
        'disgraced': 'disgraced',
        'disgraced2': 'disgraced',
        'disgraced3': 'disgraced',
        'retired_leader': 'retired leader',
        'refugee': 'refugee',
        'tragedy_survivor': 'survivor of a tragedy',
        'orphaned': 'orphaned',
        'orphaned2': 'orphaned',
        'orphaned3': 'orphaned',
        'orphaned4': 'orphaned',
        'orphaned5': 'orphaned',
        'outsider': 'outsider',
        'outsider2': 'outsider',
        'outsider3': 'outsider',
    }

    if bs_display in backstory_map:
        bs_display = backstory_map[bs_display]

    if bs_display == "disgraced":
        if cat.status == 'medicine cat':
            bs_display = 'disgraced medicine cat'
        elif cat.status in ['warrior', 'elder', "deputy", "leader", "mediator"]:
            bs_display = 'disgraced deputy'
    if bs_display is None:
        bs_display = None
    else:
        return bs_display

    return bs_display


# ---------------------------------------------------------------------------- #
#                               Profile Screen                                 #
# ---------------------------------------------------------------------------- #
class ProfileScreen(Screens):
    # UI Images
    backstory_tab = image_cache.load_image("resources/images/backstory_bg.png").convert_alpha()
    conditions_tab = image_cache.load_image("resources/images/conditions_tab_backdrop.png").convert_alpha()
    condition_details_box = image_cache.load_image("resources/images/condition_details_box.png").convert_alpha()

    # Keep track of current tabs open. Can be used to keep tabs open when pages are switched, and
    # helps with exiting the screen
    open_tab = None

    def __init__(self, name=None):
        super().__init__(name)
        self.show_moons = None
        self.no_moons = None
        self.help_button = None
        self.open_sub_tab = None
        self.editing_notes = False
        self.user_notes = None
        self.save_text = None
        self.not_fav_tab = None
        self.fav_tab = None
        self.edit_text = None
        self.sub_tab_4 = None
        self.sub_tab_3 = None
        self.sub_tab_2 = None
        self.sub_tab_1 = None
        self.backstory_background = None
        self.history_text_box = None
        self.alert_tool_tip = None
        self.alert_visible = None
        self.alert = None
        self.first_page = None
        self.second_page = None
        self.conditions_tab_button = None
        self.second_page_visible = None
        self.first_page_visible = None
        self.left_arrow = None
        self.right_arrow = None
        self.condition_detail_text = None
        self.condition_name_text = None
        self.condition_box = None
        self.conditions_background = None
        self.previous_cat = None
        self.next_cat = None
        self.cat_image = None
        self.background = None
        self.cat_info_column2 = None
        self.cat_info_column1 = None
        self.cat_thought = None
        self.cat_name = None
        self.placeholder_tab_4 = None
        self.placeholder_tab_3 = None
        self.placeholder_tab_2 = None
        self.backstory_tab_button = None
        self.dangerous_tab_button = None
        self.personal_tab_button = None
        self.roles_tab_button = None
        self.relations_tab_button = None
        self.back_button = None
        self.previous_cat_button = None
        self.next_cat_button = None
        self.the_cat = None
        self.prevent_fading_text = None
        self.checkboxes = {}
        self.profile_elements = {}

    def handle_event(self, event):

        if event.type == pygame_gui.UI_BUTTON_START_PRESS:

            if game.switches['window_open']:
                pass
            elif event.ui_element == self.back_button:
                self.close_current_tab()
                self.change_screen(game.last_screen_forProfile)
            elif event.ui_element == self.previous_cat_button:
                if isinstance(Cat.fetch_cat(self.previous_cat), Cat):
                    self.clear_profile()
                    game.switches['cat'] = self.previous_cat
                    self.build_profile()
                    self.update_disabled_buttons_and_text()
                else:
                    print("invalid previous cat", self.previous_cat)
            elif event.ui_element == self.next_cat_button:
                if isinstance(Cat.fetch_cat(self.next_cat), Cat):
                    self.clear_profile()
                    game.switches['cat'] = self.next_cat
                    self.build_profile()
                    self.update_disabled_buttons_and_text()
                else:
                    print("invalid next cat", self.previous_cat)
            elif event.ui_element == self.inspect_button:
                self.close_current_tab()
                self.change_screen("sprite inspect screen")
            elif event.ui_element == self.relations_tab_button:
                self.toggle_relations_tab()
            elif event.ui_element == self.roles_tab_button:
                self.toggle_roles_tab()
            elif event.ui_element == self.personal_tab_button:
                self.toggle_personal_tab()
            elif event.ui_element == self.dangerous_tab_button:
                self.toggle_dangerous_tab()
            elif event.ui_element == self.backstory_tab_button:
                if self.open_sub_tab is None:
                    if game.switches['favorite_sub_tab'] is None:
                        self.open_sub_tab = 'life events'
                    else:
                        self.open_sub_tab = game.switches['favorite_sub_tab']

                self.toggle_history_tab()
            elif event.ui_element == self.conditions_tab_button:
                self.toggle_conditions_tab()
            elif "leader_ceremony" in self.profile_elements and \
                    event.ui_element == self.profile_elements["leader_ceremony"]:
                self.change_screen('ceremony screen')
            elif event.ui_element == self.profile_elements["med_den"]:
                self.change_screen('med den screen')
            elif "mediation" in self.profile_elements and event.ui_element == self.profile_elements["mediation"]:
                self.change_screen('mediation screen')
            elif event.ui_element == self.profile_elements["favourite_button"]:
                self.the_cat.favourite = False
                self.profile_elements["favourite_button"].hide()
                self.profile_elements["not_favourite_button"].show()
            elif event.ui_element == self.profile_elements["not_favourite_button"]:
                self.the_cat.favourite = True
                self.profile_elements["favourite_button"].show()
                self.profile_elements["not_favourite_button"].hide()
            else:
                self.handle_tab_events(event)

            if game.switches['window_open']:
                pass
            elif self.the_cat.dead and game.settings["fading"]:
                if event.ui_element == self.checkboxes["prevent_fading"]:
                    if self.the_cat.prevent_fading:
                        self.the_cat.prevent_fading = False
                    else:
                        self.the_cat.prevent_fading = True
                    self.clear_profile()
                    self.build_profile()

        elif event.type == pygame.KEYDOWN and game.settings['keybinds']:
            if game.switches['window_open']:
                pass

            elif event.key == pygame.K_LEFT:
                self.clear_profile()
                game.switches['cat'] = self.previous_cat
                self.build_profile()
                self.update_disabled_buttons_and_text()
            elif event.key == pygame.K_RIGHT:
                self.clear_profile()
                game.switches['cat'] = self.next_cat
                self.build_profile()
                self.update_disabled_buttons_and_text()
            
            elif event.key == pygame.K_ESCAPE:
                self.close_current_tab()
                self.change_screen(game.last_screen_forProfile)

    def handle_tab_events(self, event):
        # Relations Tab
        if self.open_tab == 'relations':
            if event.ui_element == self.see_family_button:
                self.change_screen('see kits screen')
            elif event.ui_element == self.see_relationships_button:
                self.change_screen('relationship screen')
            elif event.ui_element == self.choose_mate_button:
                self.change_screen('choose mate screen')
<<<<<<< HEAD
            elif event.ui_element == self.change_mentor_button:
                self.change_screen('choose mentor screen')
            elif event.ui_element == self.change_adoptive_parent_button:
                self.change_screen('choose adaptive parent screen')

=======
>>>>>>> a608a6f3
        # Roles Tab
        elif self.open_tab == 'roles':
            if event.ui_element == self.manage_roles:
                self.change_screen('role screen')
            elif event.ui_element == self.change_mentor_button:
                self.change_screen('choose mentor screen')
        # Personal Tab
        elif self.open_tab == 'personal':
            if event.ui_element == self.change_name_button:
                ChangeCatName(self.the_cat)
            elif event.ui_element == self.specify_gender_button:
                SpecifyCatGender(self.the_cat)
            elif event.ui_element == self.cis_trans_button:
                if self.the_cat.genderalign != "female" and self.the_cat.genderalign != "male":
                    self.the_cat.genderalign = self.the_cat.gender
                elif self.the_cat.gender == "male" and self.the_cat.genderalign in ['male', 'female']:
                    self.the_cat.genderalign = 'trans female'
                elif self.the_cat.gender == "female" and self.the_cat.genderalign in ['male', 'female']:
                    self.the_cat.genderalign = 'trans male'
                self.clear_profile()
                self.build_profile()
                self.update_disabled_buttons_and_text()
            elif event.ui_element == self.toggle_kits:
                if self.the_cat.no_kits:
                    self.the_cat.no_kits = False
                else:
                    self.the_cat.no_kits = True
                self.update_disabled_buttons_and_text()
        # Dangerous Tab
        elif self.open_tab == 'dangerous':
            if event.ui_element == self.kill_cat_button:
                KillCat(self.the_cat)
            elif event.ui_element == self.exile_cat_button:
                if not self.the_cat.dead and not self.the_cat.exiled:
                    Cat.exile(self.the_cat)
                    self.clear_profile()
                    self.build_profile()
                    self.update_disabled_buttons_and_text()
                if self.the_cat.dead:
                    if self.the_cat.df is True:
                        self.the_cat.outside, self.the_cat.exiled = False, False
                        self.the_cat.df = False
                        game.clan.add_to_starclan(self.the_cat)
                        self.the_cat.thought = "Is relieved to once again hunt in StarClan"
                    else:
                        self.the_cat.outside, self.the_cat.exiled = False, False
                        self.the_cat.df = True
                        game.clan.add_to_darkforest(self.the_cat)
                        self.the_cat.thought = "Is distraught after being sent to the Place of No Stars"

                self.clear_profile()
                self.build_profile()
                self.update_disabled_buttons_and_text()
        # History Tab
        elif self.open_tab == 'history':
            if event.ui_element == self.sub_tab_1:
                if self.open_sub_tab == 'user notes':
                    self.notes_entry.kill()
                    self.display_notes.kill()
                    if self.edit_text:
                        self.edit_text.kill()
                    if self.save_text:
                        self.save_text.kill()
                    self.help_button.kill()
                self.open_sub_tab = 'life events'
                self.toggle_history_sub_tab()
            elif event.ui_element == self.sub_tab_2:
                if self.open_sub_tab == 'life events':
                    self.history_text_box.kill()
                self.open_sub_tab = 'user notes'
                self.toggle_history_sub_tab()
            elif event.ui_element == self.fav_tab:
                game.switches['favorite_sub_tab'] = None
                self.fav_tab.hide()
                self.not_fav_tab.show()
            elif event.ui_element == self.not_fav_tab:
                game.switches['favorite_sub_tab'] = self.open_sub_tab
                self.fav_tab.show()
                self.not_fav_tab.hide()
            elif event.ui_element == self.save_text:
                self.user_notes = sub(r"[^A-Za-z0-9<->/.()*'&#!?,| ]+", "", self.notes_entry.get_text())
                self.save_user_notes()
                self.editing_notes = False
                self.update_disabled_buttons_and_text()
            elif event.ui_element == self.edit_text:
                self.editing_notes = True
                self.update_disabled_buttons_and_text()
            elif event.ui_element == self.no_moons:
                game.switches["show_history_moons"] = True
                self.update_disabled_buttons_and_text()
            elif event.ui_element == self.show_moons:
                game.switches["show_history_moons"] = False
                self.update_disabled_buttons_and_text()

        # Conditions Tab
        elif self.open_tab == 'conditions':
            if event.ui_element == self.right_arrow:
                self.first_page_visible = False
                self.second_page_visible = True
                self.left_arrow.enable()
                self.right_arrow.disable()
            if event.ui_element == self.left_arrow:
                self.second_page_visible = False
                self.first_page_visible = True
                self.right_arrow.enable()
                self.left_arrow.disable()

    def screen_switches(self):
        self.the_cat = Cat.all_cats.get(game.switches['cat'])

        # Set up the menu buttons, which appear on all cat profile images.
        self.next_cat_button = UIImageButton(scale(pygame.Rect((1244, 50), (306, 60))), "", object_id="#next_cat_button"
                                             , manager=MANAGER)
        self.previous_cat_button = UIImageButton(scale(pygame.Rect((50, 50), (306, 60))), "",
                                                 object_id="#previous_cat_button"
                                                 , manager=MANAGER)
        self.back_button = UIImageButton(scale(pygame.Rect((50, 120), (210, 60))), "", object_id="#back_button"
                                         , manager=MANAGER)
        self.inspect_button = UIImageButton(scale(pygame.Rect((1482, 120),(68,68))), "", 
                                            object_id="#magnify_button",
                                            manager=MANAGER)
        self.relations_tab_button = UIImageButton(scale(pygame.Rect((96, 840), (352, 60))), "",
                                                  object_id="#relations_tab_button", manager=MANAGER)
        self.roles_tab_button = UIImageButton(scale(pygame.Rect((448, 840), (352, 60))), "",
                                              object_id="#roles_tab_button"
                                              , manager=MANAGER)
        self.personal_tab_button = UIImageButton(scale(pygame.Rect((800, 840), (352, 60))), "",
                                                 object_id="#personal_tab_button", manager=MANAGER)
        self.dangerous_tab_button = UIImageButton(scale(pygame.Rect((1152, 840), (352, 60))), "",
                                                  object_id="#dangerous_tab_button", manager=MANAGER)

        self.backstory_tab_button = UIImageButton(scale(pygame.Rect((96, 1244), (352, 60))), "",
                                                  object_id="#backstory_tab_button", manager=MANAGER)

        self.conditions_tab_button = UIImageButton(
            scale(pygame.Rect((448, 1244), (352, 60))),
            "",
            object_id="#conditions_tab_button", manager=MANAGER
        )

        self.placeholder_tab_3 = UIImageButton(scale(pygame.Rect((800, 1244), (352, 60))), "",
                                               object_id="#cat_tab_3_blank_button", starting_height=1, manager=MANAGER)
        self.placeholder_tab_3.disable()

        self.placeholder_tab_4 = UIImageButton(scale(pygame.Rect((1152, 1244), (352, 60))), "",
                                               object_id="#cat_tab_4_blank_button", manager=MANAGER)
        self.placeholder_tab_4.disable()

        self.build_profile()

        self.hide_menu_buttons()  # Menu buttons don't appear on the profile screen
        if game.last_screen_forProfile == 'med den screen':
            self.toggle_conditions_tab()

    def clear_profile(self):
        """Clears all profile objects. """
        for ele in self.profile_elements:
            self.profile_elements[ele].kill()
        self.profile_elements = {}

        if self.user_notes:
            self.user_notes = 'Click the check mark to enter notes about your cat!'

        for box in self.checkboxes:
            self.checkboxes[box].kill()
        self.checkboxes = {}

    def exit_screen(self):
        self.clear_profile()
        self.back_button.kill()
        self.next_cat_button.kill()
        self.previous_cat_button.kill()
        self.relations_tab_button.kill()
        self.roles_tab_button.kill()
        self.personal_tab_button.kill()
        self.dangerous_tab_button.kill()
        self.backstory_tab_button.kill()
        self.conditions_tab_button.kill()
        self.placeholder_tab_3.kill()
        self.placeholder_tab_4.kill()
        self.inspect_button.kill()
        self.close_current_tab()

    def build_profile(self):
        """Rebuild builds the cat profile. Run when you switch cats
            or for changes in the profile."""
        self.the_cat = Cat.all_cats.get(game.switches["cat"])

        # use these attributes to create differing profiles for starclan cats etc.
        is_sc_instructor = False
        is_df_instructor = False
        if self.the_cat is None:
            return
        if self.the_cat.dead and game.clan.instructor.ID == self.the_cat.ID and self.the_cat.df is False:
            is_sc_instructor = True
        elif self.the_cat.dead and game.clan.instructor.ID == self.the_cat.ID and self.the_cat.df is True:
            is_df_instructor = True

        # Info in string
        cat_name = str(self.the_cat.name)  # name
        if len(cat_name) >= 40:
            cat_name = f"{cat_name[0:39]}..."
        if self.the_cat.dead:
            cat_name += " (dead)"  # A dead cat will have the (dead) sign next to their name
        if is_sc_instructor:
            self.the_cat.thought = "Hello. I am here to guide the dead cats of " + game.clan.name + "Clan into StarClan."
        if is_df_instructor:
            self.the_cat.thought = "Hello. I am here to drag the dead cats of " + game.clan.name + "Clan into the Dark Forest."

        # Write cat name
        self.og_name = self.the_cat.name
        self.profile_elements["cat_name"] = pygame_gui.elements.UITextBox(cat_name,
                                                                          scale(pygame.Rect((50, 280), (-1, 80))),
                                                                          object_id=get_text_box_theme(
                                                                              "#text_box_40_horizcenter"), manager=MANAGER)
        name_text_size = self.profile_elements["cat_name"].get_relative_rect()

        self.profile_elements["cat_name"].kill()

        self.profile_elements["cat_name"] = pygame_gui.elements.UITextBox(cat_name,
                                                                          scale(pygame.Rect(
                                                                              (800 - name_text_size.width, 280),
                                                                              (name_text_size.width * 2, 80))),
                                                                          object_id=get_text_box_theme(
                                                                              "#text_box_40_horizcenter"), manager=MANAGER)

        # Write cat thought
        self.profile_elements["cat_thought"] = pygame_gui.elements.UITextBox(self.the_cat.thought,
                                                                             scale(pygame.Rect((200, 340), (1200, 80))),
                                                                             wrap_to_height=True,
                                                                             object_id=get_text_box_theme(
                                                                                 "#text_box_30_horizcenter_spacing_95")
                                                                             , manager=MANAGER)

        self.profile_elements["cat_info_column1"] = UITextBoxTweaked(self.generate_column1(self.the_cat),
                                                                     scale(pygame.Rect((600, 460), (360, 380))),
                                                                     object_id=get_text_box_theme(
                                                                         "#text_box_22_horizleft"),
                                                                     line_spacing=0.95, manager=MANAGER)
        self.profile_elements["cat_info_column2"] = UITextBoxTweaked(self.generate_column2(self.the_cat),
                                                                     scale(pygame.Rect((980, 460), (460, 360))),
                                                                     object_id=get_text_box_theme(
                                                                         "#text_box_22_horizleft"),
                                                                     line_spacing=0.95, manager=MANAGER)

        # Set the cat backgrounds.
        if game.settings['backgrounds']:
            self.profile_elements["background"] = pygame_gui.elements.UIImage(
                scale(pygame.Rect((110, 400), (480, 420))),
                pygame.transform.scale(self.get_platform(), scale_dimentions((480, 420))), 
                manager=MANAGER)
            self.profile_elements["background"].disable()

        # Create cat image object
        self.profile_elements["cat_image"] = pygame_gui.elements.UIImage(scale(pygame.Rect((200, 400), (300, 300))),
                                                                         
                                                                         pygame.transform.scale(
                                                                             self.the_cat.sprite,
                                                                             (300, 300)), manager=MANAGER)
        self.profile_elements["cat_image"].disable()

        # if cat is a med or med app, show button for their den
        self.profile_elements["med_den"] = UIImageButton(scale(pygame.Rect
                                                               ((200, 760), (302, 56))),
                                                         "",
                                                         object_id="#med_den_button"
                                                         , manager=MANAGER)
        if not (self.the_cat.dead or self.the_cat.outside) and (
                self.the_cat.status in ['medicine cat', 'medicine cat apprentice'] or
                self.the_cat.is_ill() or
                self.the_cat.is_injured()):
            self.profile_elements["med_den"].show()
        else:
            self.profile_elements["med_den"].hide()

        # Fullscreen
        if game.settings['fullscreen']:
            x_pos = 740 - int(name_text_size.width * 7 / 15)
        else:
            x_pos = 740 - name_text_size.width
        # TODO: positioning is weird. closer to names on some, further on others
        # this only happens on fullscreen :waaaaaaa:
        self.profile_elements["favourite_button"] = UIImageButton(scale(pygame.Rect
                                                                        ((x_pos, 287), (56, 56))),
                                                                  "",
                                                                  object_id="#fav_cat",
                                                                  manager=MANAGER,
                                                                  tool_tip_text='Remove favorite status',
                                                                  starting_height=2)

        self.profile_elements["not_favourite_button"] = UIImageButton(scale(pygame.Rect
                                                                            ((x_pos, 287),
                                                                             (56, 56))),
                                                                      "",
                                                                      object_id="#not_fav_cat",
                                                                      manager=MANAGER,
                                                                      tool_tip_text='Mark as favorite',
                                                                      starting_height=2)

        if self.the_cat.favourite:
            self.profile_elements["favourite_button"].show()
            self.profile_elements["not_favourite_button"].hide()
        else:
            self.profile_elements["favourite_button"].hide()
            self.profile_elements["not_favourite_button"].show()

        # Determine where the next and previous cat buttons lead
        self.determine_previous_and_next_cat()

        # Disable and enable next and previous cat buttons as needed.
        if self.next_cat == 0:
            self.next_cat_button.disable()
        else:
            self.next_cat_button.enable()

        if self.previous_cat == 0:
            self.previous_cat_button.disable()
        else:
            self.previous_cat_button.enable()

        if self.open_tab == "history" and self.open_sub_tab == 'user notes':
            self.load_user_notes()

        if self.the_cat.status == 'leader' and not self.the_cat.dead:
            self.profile_elements["leader_ceremony"] = UIImageButton(scale(pygame.Rect(
                (766, 220), (68, 68))),
                "",
                object_id="#leader_ceremony_button",
                tool_tip_text="Leader Ceremony", manager=MANAGER
            )
        elif self.the_cat.status in ["mediator", "mediator apprentice"]:
            self.profile_elements["mediation"] = UIImageButton(scale(pygame.Rect(
                (766, 220), (68, 68))),
                "",
                object_id="#mediation_button", manager=MANAGER
            )
            if self.the_cat.dead or self.the_cat.outside:
                self.profile_elements["mediation"].disable()

        if game.settings["fading"]:
            if is_sc_instructor:
                self.profile_elements["prevent_fading_text"] = pygame_gui.elements.UILabel(
                    scale(pygame.Rect((170, 780), (-1, 60))),
                    "The StarClan Guide will never fade",
                    object_id=get_text_box_theme("#text_box_22_horizleft"), manager=MANAGER)
            elif is_df_instructor:
                self.profile_elements["prevent_fading_text"] = pygame_gui.elements.UILabel(
                    scale(pygame.Rect((160, 780), (-1, 60))),
                    "The Dark Forest Guide will never fade",
                    object_id=get_text_box_theme("#text_box_22_horizleft"), manager=MANAGER)
            elif self.the_cat.dead:
                self.profile_elements["prevent_fading_text"] = pygame_gui.elements.UILabel(
                    scale(pygame.Rect((272, 774), (-1, 60))),
                    "Prevent Fading",
                    object_id=get_text_box_theme(), manager=MANAGER)

        self.update_toggle_buttons()

    def update_toggle_buttons(self):
        """Updates the image for all toggle buttons. """
        for box in self.checkboxes:
            self.checkboxes[box].kill()
        self.checkboxes = {}

        if self.the_cat.dead and game.settings["fading"]:
            if self.the_cat.prevent_fading:
                box_type = "#checked_checkbox"
            else:
                box_type = "#unchecked_checkbox"

            self.checkboxes["prevent_fading"] = UIImageButton(scale(pygame.Rect((200, 770), (68, 68))), "",
                                                              starting_height=2,
                                                              tool_tip_text="Prevents a cat from fading away."
                                                                            " If unchecked, and the cat has been dead "
                                                                            "for longer than 202 moons, they will fade "
                                                                            "on the next timeskip.",
                                                              object_id=box_type, manager=MANAGER)
            if game.clan.instructor.ID == self.the_cat.ID:
                self.checkboxes["prevent_fading"].hide()

    def determine_previous_and_next_cat(self):
        """'Determines where the next and previous buttons point too."""

        is_instructor = False
        if self.the_cat.dead and game.clan.instructor.ID == self.the_cat.ID:
            is_instructor = True

        previous_cat = 0
        next_cat = 0
        if self.the_cat.dead and not is_instructor and self.the_cat.df == game.clan.instructor.df and \
                not (self.the_cat.outside or self.the_cat.exiled):
            previous_cat = game.clan.instructor.ID

        if is_instructor:
            next_cat = 1

        for check_cat in Cat.all_cats_list:
            if check_cat.ID == self.the_cat.ID:
                next_cat = 1
            else:
                if next_cat == 0 and check_cat.ID != self.the_cat.ID and check_cat.dead == self.the_cat.dead \
                        and check_cat.ID != game.clan.instructor.ID and check_cat.outside == self.the_cat.outside and \
                        check_cat.df == self.the_cat.df and not check_cat.faded:
                    previous_cat = check_cat.ID

                elif next_cat == 1 and check_cat != self.the_cat.ID and check_cat.dead == self.the_cat.dead \
                        and check_cat.ID != game.clan.instructor.ID and check_cat.outside == self.the_cat.outside and \
                        check_cat.df == self.the_cat.df and not check_cat.faded:
                    next_cat = check_cat.ID

                elif int(next_cat) > 1:
                    break

        if next_cat == 1:
            next_cat = 0

        self.next_cat = next_cat
        self.previous_cat = previous_cat

    def generate_column1(self, the_cat):
        """Generate the left column information"""
        output = ""
        # SEX/GENDER
        if the_cat.genderalign is None or the_cat.genderalign == the_cat.gender:
            output += str(the_cat.gender)
        else:
            output += str(the_cat.genderalign)
        # NEWLINE ----------
        output += "\n"

        # AGE
        if the_cat.age == 'kitten':
            output += 'young'
        elif the_cat.age == 'senior':
            output += 'senior'
        else:
            output += the_cat.age
        # NEWLINE ----------
        output += "\n"

        # EYE COLOR
        output += 'eyes: ' + str(the_cat.describe_eyes())
        # NEWLINE ----------
        output += "\n"

        # PELT TYPE
        output += 'pelt: ' + the_cat.pelt.name.lower()
        # NEWLINE ----------
        output += "\n"

        # PELT LENGTH
        output += 'fur length: ' + the_cat.pelt.length
        # NEWLINE ----------
        output += "\n"

        # ACCESSORY
        if the_cat.pelt.accessory:
            output += 'accessory: ' + str(ACC_DISPLAY[the_cat.pelt.accessory]["default"])
            # NEWLINE ----------
            output += "\n"

        # PARENTS
        if the_cat.parent1 is None and the_cat.parent2 is None:
            output += 'parents: unknown'
        elif the_cat.parent1 and the_cat.parent2 is None:
            if the_cat.parent1 in Cat.all_cats:
                par1 = str(the_cat.all_cats[the_cat.parent1].name)
            else:
                parent_ob = Cat.load_faded_cat(the_cat.parent1)
                if parent_ob:
                    par1 = str(parent_ob.name)
                else:
                    par1 = "Error: Cat#" + the_cat.parent1 + " not found"

            output += 'parent: ' + par1 + ", unknown"
        else:
            if the_cat.parent1 in Cat.all_cats:
                par1 = str(the_cat.all_cats[the_cat.parent1].name)
            else:
                parent_ob = Cat.load_faded_cat(the_cat.parent1)
                if parent_ob:
                    par1 = str(parent_ob.name)
                else:
                    par1 = "Error: Cat#" + the_cat.parent1 + " not found"

            if the_cat.parent2 in Cat.all_cats:
                par2 = str(the_cat.all_cats[the_cat.parent2].name)
            else:
                parent_ob = Cat.load_faded_cat(the_cat.parent2)
                if parent_ob:
                    par2 = str(parent_ob.name)
                else:
                    par2 = "Error: Cat#" + the_cat.parent2 + " not found"

            output += 'parents: ' + par1 + ' and ' + par2
        # NEWLINE ----------
        output += "\n"

        # MOONS
        if the_cat.dead:
            output += str(the_cat.moons)
            if the_cat.moons == 1:
                output += ' moon (in life)\n'
            elif the_cat.moons != 1:
                output += ' moons (in life)\n'

            output += str(the_cat.dead_for)
            if the_cat.dead_for == 1:
                output += ' moon (in death)'
            elif the_cat.dead_for != 1:
                output += ' moons (in death)'
        else:
            output += str(the_cat.moons)
            if the_cat.moons == 1:
                output += ' moon'
            elif the_cat.moons != 1:
                output += ' moons'

        # MATE
        if len(the_cat.mate) > 0:
            # NEWLINE ----------
            output += "\n"
            if len(the_cat.mate) > 0:
                # collect all names
                mates = []
                prev_mates = []
                for mate_id in the_cat.mate:
                    if mate_id in Cat.all_cats:
                        mate_ob = Cat.fetch_cat(mate_id)
                        if not mate_ob:
                            continue
                        if mate_ob.dead != self.the_cat.dead or mate_ob.outside != self.the_cat.outside:
                            prev_mates.append(str(mate_ob.name))
                        else:
                            mates.append(str(mate_ob.name))
                    else:
                        output += 'Error: mate: ' + str(mate_id) + " not found"
                for prev_mate_id in the_cat.previous_mates:
                    if prev_mate_id in Cat.all_cats:
                        mate_ob = Cat.fetch_cat(prev_mate_id)
                        if not mate_ob:
                            continue
                        prev_mates.append(str(mate_ob.name))
                    else:
                        output += 'Error: mate: ' + str(prev_mate_id) + " not found"
                # merge the names together for the output
                if len(mates) > 0:
                    if len(mates) > 1:
                        output += 'mates: ' + str(', '.join(mates))
                    else:
                        output += 'mate: ' + mates[0]
                if len(prev_mates) > 0:
                    if len(mates) > 0:
                        output += '\n'
                    if len(prev_mates) > 1:
                        output += 'former mates: ' + str(', '.join(prev_mates))
                    else:
                        output += 'former mate: ' + prev_mates[0]

        if not the_cat.dead:
            # NEWLINE ----------
            output += "\n"

        return output

    def generate_column2(self, the_cat):
        """Generate the right column information"""
        output = ""

        # STATUS
        if the_cat.outside and not the_cat.exiled and the_cat.status not in ['kittypet', 'loner', 'rogue', 'former Clancat']:
            output += "<font color='#FF0000'>lost</font>"
        elif the_cat.exiled:
            output += "<font color='#FF0000'>exiled</font>"
        else:
            output += the_cat.status

        # NEWLINE ----------
        output += "\n"

        # LEADER LIVES:
        # Optional - Only shows up for leaders
        if not the_cat.dead and 'leader' in the_cat.status:
            output += 'remaining lives: ' + str(game.clan.leader_lives)
            # NEWLINE ----------
            output += "\n"

        # MENTOR
        # Only shows up if the cat has a mentor.
        if the_cat.mentor:
            mentor_ob = Cat.fetch_cat(the_cat.mentor)
            if mentor_ob:
                output += "mentor: " + str(mentor_ob.name) + "\n"

        # CURRENT APPRENTICES
        # Optional - only shows up if the cat has an apprentice currently
        if the_cat.apprentice:
            app_count = len(the_cat.apprentice)
            if app_count == 1 and Cat.fetch_cat(the_cat.apprentice[0]):
                output += 'apprentice: ' + str(Cat.fetch_cat(the_cat.apprentice[0]).name)
            elif app_count > 1:
                output += 'apprentice: ' + ", ".join([str(Cat.fetch_cat(i).name) for i in the_cat.apprentice if Cat.fetch_cat(i)])

            # NEWLINE ----------
            output += "\n"

        # FORMER APPRENTICES
        # Optional - Only shows up if the cat has previous apprentice(s)
        if len(the_cat.former_apprentices
               ) != 0 and the_cat.former_apprentices[0] is not None:

            if len(the_cat.former_apprentices) == 1 and Cat.fetch_cat(the_cat.former_apprentices[0]):
                output += 'former apprentice: ' + str(
                    Cat.fetch_cat(the_cat.former_apprentices[0]).name)

            elif len(the_cat.former_apprentices) > 1:
                output += 'former apprentices: ' + ", ".join(
                    [str(Cat.fetch_cat(i).name) for i in the_cat.former_apprentices if Cat.fetch_cat(i)])

            # NEWLINE ----------
            output += "\n"

        # CHARACTER TRAIT
        output += the_cat.personality.trait
        # NEWLINE ----------
        output += "\n"

        # SPECIAL SKILL
        output += the_cat.skill
        # NEWLINE ----------
        output += "\n"

        # EXPERIENCE
        output += 'experience: ' + str(the_cat.experience_level)

        if game.settings['showxp']:
            output += ' (' + str(the_cat.experience) + ')'
        # NEWLINE ----------
        output += "\n"

        # BACKSTORY
        if the_cat.status not in ['kittypet', 'loner', 'rogue', 'former Clancat']:
            if the_cat.backstory is not None:
                bs_text = backstory_text(the_cat)
                output += 'backstory: ' + bs_text
            else:
                output += 'backstory: ' + 'clanborn'

            # NEWLINE ----------
            output += "\n"

        # NUTRITION INFO (if the game is in the correct mode)
        if game.clan.game_mode in ["expanded", "cruel season"] and the_cat.is_alive() and FRESHKILL_ACTIVE:
            nutr = None
            if the_cat.ID in game.clan.freshkill_pile.nutrition_info:
                nutr = game.clan.freshkill_pile.nutrition_info[the_cat.ID]
            if nutr:
                output += f"nutrition status: {round(nutr.percentage, 1)}%\n"
            else:
                output += f"nutrition status: 100%\n"

        if the_cat.is_disabled():
            for condition in the_cat.permanent_condition:
                if the_cat.permanent_condition[condition]['born_with'] is True and \
                        the_cat.permanent_condition[condition]["moons_until"] != -2:
                    continue
                output += 'has a permanent condition'

                # NEWLINE ----------
                output += "\n"
                break

        if the_cat.is_injured():
            if "recovering from birth" in the_cat.injuries:
                output += 'recovering from birth!'
            elif "pregnant" in the_cat.injuries:
                output += 'pregnant!'
            else:
                output += "injured!"
        elif the_cat.is_ill():
            if "grief stricken" in the_cat.illnesses:
                output += 'grieving!'
            elif "fleas" in the_cat.illnesses:
                output += 'flea-ridden!'
            else:
                output += 'sick!'

        return output

    def toggle_history_tab(self, sub_tab_switch=False):
        """Opens the history tab
        param sub_tab_switch should be set to True if switching between sub tabs within the History tab
        """
        previous_open_tab = self.open_tab

        # This closes the current tab, so only one can be open at a time
        self.close_current_tab()

        if previous_open_tab == 'history' and sub_tab_switch is False:
            '''If the current open tab is history and we aren't switching between sub tabs,
             just close the tab and do nothing else. '''
            pass
        else:
            self.open_tab = 'history'
            self.backstory_background = pygame_gui.elements.UIImage(scale(pygame.Rect((178, 930), (1240, 314))),
                                                                    self.backstory_tab)
            self.backstory_background.disable()
            self.sub_tab_1 = UIImageButton(scale(pygame.Rect((1418, 950), (84, 60))), "", object_id="#sub_tab_1_button"
                                           , manager=MANAGER)
            self.sub_tab_1.disable()
            self.sub_tab_2 = UIImageButton(scale(pygame.Rect((1418, 1024), (84, 60))), "", object_id="#sub_tab_2_button"
                                           , manager=MANAGER)
            self.sub_tab_2.disable()
            self.sub_tab_3 = UIImageButton(scale(pygame.Rect((1418, 1098), (84, 60))), "", object_id="#sub_tab_3_button"
                                           , manager=MANAGER)
            self.sub_tab_3.disable()
            self.sub_tab_4 = UIImageButton(scale(pygame.Rect((1418, 1172), (84, 60))), "", object_id="#sub_tab_4_button"
                                           , manager=MANAGER)
            self.sub_tab_4.disable()
            self.fav_tab = UIImageButton(
                scale(pygame.Rect((105, 960), (56, 56))),
                "",
                object_id="#fav_star",
                tool_tip_text='un-favorite this sub tab',
                manager=MANAGER
            )
            self.not_fav_tab = UIImageButton(
                scale(pygame.Rect((105, 960), (56, 56))),
                "",
                object_id="#not_fav_star",
                tool_tip_text='favorite this sub tab - it will be the default sub tab displayed when History is viewed',
                manager=MANAGER
            )

            if self.open_sub_tab != 'life events':
                self.toggle_history_sub_tab()
            else:
                # This will be overwritten in update_disabled_buttons_and_text()
                self.history_text_box = pygame_gui.elements.UITextBox("", scale(pygame.Rect((80, 480), (615, 142)))
                                                                      , manager=MANAGER)
                self.no_moons = UIImageButton(scale(pygame.Rect(
                    (104, 1028), (68, 68))),
                    "",
                    object_id="#unchecked_checkbox",
                    tool_tip_text='Show the Moon that certain history events occurred on', manager=MANAGER
                )
                self.show_moons = UIImageButton(scale(pygame.Rect(
                    (104, 1028), (68, 68))),
                    "",
                    object_id="#checked_checkbox",
                    tool_tip_text='Stop showing the Moon that certain history events occurred on', manager=MANAGER
                )

                self.update_disabled_buttons_and_text()

    def toggle_user_notes_tab(self):
        """Opens the User Notes portion of the History Tab"""
        self.load_user_notes()
        if self.user_notes is None:
            self.user_notes = 'Click the check mark to enter notes about your cat!'

        self.notes_entry = pygame_gui.elements.UITextEntryBox(
            scale(pygame.Rect((200, 946), (1200, 298))),
            initial_text=self.user_notes,
            object_id='#text_box_26_horizleft_pad_10_14',
            manager=MANAGER
        )

        self.display_notes = UITextBoxTweaked(self.user_notes,
                                              scale(pygame.Rect((200, 946), (120, 298))),
                                              object_id="#text_box_26_horizleft_pad_10_14",
                                              line_spacing=1, manager=MANAGER)

        self.update_disabled_buttons_and_text()

    def save_user_notes(self):
        """Saves user-entered notes. """
        clanname = game.clan.name

        notes = self.user_notes

        notes_directory = get_save_dir() + '/' + clanname + '/notes'
        notes_file_path = notes_directory + '/' + self.the_cat.ID + '_notes.json'

        if not os.path.exists(notes_directory):
            os.makedirs(notes_directory)

        if notes is None or notes == 'Click the check mark to enter notes about your cat!':
            return

        new_notes = {str(self.the_cat.ID): notes}

        game.safe_save(notes_file_path, new_notes)
    
    def load_user_notes(self):
        """Loads user-entered notes. """
        clanname = game.clan.name

        notes_directory = get_save_dir() + '/' + clanname + '/notes'
        notes_file_path = notes_directory + '/' + self.the_cat.ID + '_notes.json'

        if not os.path.exists(notes_file_path):
            return

        try:
            with open(notes_file_path, 'r') as read_file:
                rel_data = ujson.loads(read_file.read())
                self.user_notes = 'Click the check mark to enter notes about your cat!'
                if str(self.the_cat.ID) in rel_data:
                    self.user_notes = rel_data.get(str(self.the_cat.ID))
        except Exception as e:
            print(f"ERROR: there was an error reading the Notes file of cat #{self.the_cat.ID}.\n", e)

    def toggle_history_sub_tab(self):
        """To toggle the history-sub-tab"""

        if self.open_sub_tab == 'life events':
            self.toggle_history_tab(sub_tab_switch=True)

        elif self.open_sub_tab == 'user notes':
            self.toggle_user_notes_tab()

    def get_all_history_text(self):
        """Generates a string with all important history information."""
        output = ""
        if self.open_sub_tab == 'life events':
            # start our history with the backstory, since all cats get one
            if self.the_cat.status not in ["rogue", "kittypet", "loner", "former Clancat"]:
                life_history = [str(self.get_backstory_text())]
            else:
                life_history = []

            # now get apprenticeship history and add that if any exists
            app_history = self.get_apprenticeship_text()
            if app_history:
                life_history.append(str(app_history))

            # now go get the scar history and add that if any exists
            body_history = []
            scar_history = self.get_scar_text()
            if scar_history:
                body_history.append(str(scar_history))
            death_history = self.get_death_text()
            if death_history:
                body_history.append(str(death_history))
            # join scar and death into one paragraph
            if body_history:
                life_history.append(" ".join(body_history))

            murder = self.get_murder_text()
            if murder:
                life_history.append(murder)

            # join together history list with line breaks
            output = '\n\n'.join(life_history)
        return output

    def get_backstory_text(self):
        """
        returns the backstory blurb
        """
        cat_dict = {
            "m_c": (str(self.the_cat.name), choice(self.the_cat.pronouns))
        }
        bs_blurb = bs_blurb_text(self.the_cat)
        if bs_blurb is not None:
            adjust_text = str(bs_blurb).replace('This cat', str(self.the_cat.name))
            text = adjust_text
        else:
            text = str(self.the_cat.name) + " was born into the Clan where {PRONOUN/m_c/subject} currently reside."

        beginning = History.get_beginning(self.the_cat)
        if beginning:
            if beginning['clan_born']:
                text += " {PRONOUN/m_c/subject/CAP} were born on Moon " + str(beginning['moon']) + " during " + str(beginning['birth_season']) + "."
            else:
                text += " {PRONOUN/m_c/subject/CAP} joined the Clan on Moon " + str(beginning['moon']) + " at the age of " + str(beginning['age']) + " Moons."

        text = process_text(text, cat_dict)
        return text

    def get_scar_text(self):
        """
        returns the adjusted scar text
        """
        scar_text = []
        scar_history = History.get_death_or_scars(self.the_cat, scar=True)
        if game.switches['show_history_moons']:
            moons = True
        else:
            moons = False

        if scar_history:
            i = 0
            for scar in scar_history:
                # base adjustment to get the cat's name and moons if needed
                new_text = (event_text_adjust(Cat,
                                              scar["text"],
                                              self.the_cat,
                                              Cat.fetch_cat(scar["involved"])))
                if moons:
                    new_text += f" (Moon {scar['moon']})"

                # checking to see if we can throw out a duplicate
                if new_text in scar_text:
                    i += 1
                    continue

                # the first event keeps the cat's name, consecutive events get to switch it up a bit
                if i != 0:
                    sentence_beginners = [
                        "This cat",
                        "Then {PRONOUN/m_c/subject} were",
                        "{PRONOUN/m_c/subject/CAP} were also",
                        "Also, {PRONOUN/m_c/subject} were",
                        "As well as",
                        "{PRONOUN/m_c/subject/CAP} were then"
                    ]
                    chosen = choice(sentence_beginners)
                    if chosen == 'This cat':
                        new_text = new_text.replace(str(self.the_cat.name), chosen, 1)
                    else:
                        new_text = new_text.replace(f"{self.the_cat.name} was", f"{chosen}", 1)
                cat_dict = {
                    "m_c": (str(self.the_cat.name), choice(self.the_cat.pronouns))
                }
                new_text = process_text(new_text, cat_dict)
                scar_text.append(new_text)
                i += 1

            scar_history = ' '.join(scar_text)

        return scar_history

    def get_apprenticeship_text(self):
        """
        returns adjusted apprenticeship history text (mentor influence and app ceremony)
        """
        if self.the_cat.status in ['kittypet', 'loner', 'rogue', 'former Clancat']:
            return ""

        mentor_influence = History.get_mentor_influence(self.the_cat)
        influence_history = ""
        
        #First, just list the mentors:
        if self.the_cat.status in ['kitten', 'newborn']:
                influence_history = 'This cat has not begun training.'
        elif self.the_cat.status in ['apprentice', 'medicine cat apprentice', 'mediator apprentice']:
            influence_history = 'This cat has not finished training.'
        else:
            valid_formor_mentors = [Cat.fetch_cat(i) for i in self.the_cat.former_mentor if 
                                    isinstance(Cat.fetch_cat(i), Cat)]
            if valid_formor_mentors:
                influence_history += "{PRONOUN/m_c/subject/CAP} was mentored by "
                if len(valid_formor_mentors) > 1:
                    influence_history += ", ".join([str(i.name) for i in valid_formor_mentors[:-1]]) + " and " + \
                        str(valid_formor_mentors[-1].name) + ". "
                else:
                    influence_history += str(valid_formor_mentors[0].name) + ". "
            else:
                influence_history += "This cat either did not have a mentor, or {PRONOUN/m_c/poss} mentor is unknown. "
            
            # Seocnd, do the facet/personality effect
            trait_influence = []
            if "trait" in mentor_influence and mentor_influence["trait"] != None:
                if ("Benevolent" or "Abrasive" or "Reserved" or "Outgoing") in mentor_influence["trait"]:
                    mentor_influence["trait"] = None
                    return
                for _mentor in mentor_influence["trait"]:
                    #If the strings are not set (empty list), continue. 
                    if not mentor_influence["trait"][_mentor].get("strings"):
                        continue
                    
                    ment_obj = Cat.fetch_cat(_mentor)
                    #Continue of the mentor is invalid too.
                    if not isinstance(ment_obj, Cat):
                        continue
                    
                    if len(mentor_influence["trait"][_mentor].get("strings")) > 1:
                        string_snippet = ", ".join(mentor_influence["trait"][_mentor].get("strings")[:-1]) + \
                            " and " + mentor_influence["trait"][_mentor].get("strings")[-1]
                    else:
                        string_snippet = mentor_influence["trait"][_mentor].get("strings")[0]
                        
                    
                    trait_influence.append(str(ment_obj.name) +  \
                                        " influenced {PRONOUN/m_c/object} to be more likely to " + string_snippet + ".")

            influence_history += " ".join(trait_influence)
        
        #TODO: Write Skill History
        """if mentor_influence:
            if mentor_influence["mentor"] and Cat.fetch_cat(mentor_influence["mentor"]):
                mentor = str(Cat.fetch_cat(mentor_influence["mentor"]).name)
            else:
                mentor = None
            influenced_trait = mentor_influence["trait"]
            influenced_skill = mentor_influence["skill"]

            if influenced_skill or influenced_trait:
                vowels = ['e', 'a', 'i', 'o', 'u']
                if influenced_skill in Cat.skill_groups.get('special'):
                    adjust_skill = 'unlock {PRONOUN/m_c/poss} abilities as a ' + influenced_skill
                    for y in vowels:
                        if influenced_skill.startswith(y):
                            adjust_skill = adjust_skill.replace(' a ', ' an ')
                            break
                    influenced_skill = adjust_skill
                elif influenced_skill in Cat.skill_groups.get('star'):
                    adjust_skill = f'grow a {influenced_skill}'
                    influenced_skill = adjust_skill
                elif influenced_skill in Cat.skill_groups.get('smart'):
                    adjust_skill = f'become {influenced_skill}'
                    influenced_skill = adjust_skill
                else:
                    # for loop to assign proper grammar to all these groups
                    become_group = ['heal', 'teach', 'mediate', 'hunt', 'fight', 'speak']
                    for x in become_group:
                        if influenced_skill in Cat.skill_groups.get(x):
                            adjust_skill = f'become a {influenced_skill}'
                            for y in vowels:
                                if influenced_skill.startswith(y):
                                    adjust_skill = adjust_skill.replace(' a ', ' an ')
                                    break
                            influenced_skill = adjust_skill
                            break"""

        app_ceremony = History.get_app_ceremony(self.the_cat)
        #print(app_ceremony)

        graduation_history = ""
        if app_ceremony:
            graduation_history = "When {PRONOUN/m_c/subject} graduated, {PRONOUN/m_c/subject} {VERB/m_c/were/was} honored for {PRONOUN/m_c/poss} " +  app_ceremony['honor'] + "."

            grad_age = app_ceremony["graduation_age"]
            if int(grad_age) < 11:
                graduation_history += " {PRONOUN/m_c/poss/CAP} training went so well that {PRONOUN/m_c/subject} graduated early at " + str(grad_age) + " moons old."
            elif int(grad_age) > 13:
                graduation_history += " {PRONOUN/m_c/subject/CAP} graduated late at " + str(grad_age) + " moons old."
            else:
                graduation_history += " {PRONOUN/m_c/subject/CAP} graduated at " + str(grad_age) + " moons old."

            if game.switches['show_history_moons']:
                graduation_history += f" (Moon {app_ceremony['moon']})"
        cat_dict = {
            "m_c": (str(self.the_cat.name), choice(self.the_cat.pronouns))
        }
        apprenticeship_history = influence_history + " " + graduation_history
        apprenticeship_history = process_text(apprenticeship_history, cat_dict)
        return apprenticeship_history

    def get_death_text(self):
        """
        returns adjusted death history text
        """
        text = None
        death_history = History.get_death_or_scars(self.the_cat, death=True)
        murder_history = History.get_murders(self.the_cat)
        if game.switches['show_history_moons']:
            moons = True
        else:
            moons = False

        if death_history:
            all_deaths = []
            for death in death_history:
                if murder_history:
                    # TODO: this is gross, try to fix so it's not hella nested, seems like the only solution atm
                    for event in murder_history["is_victim"]:
                        if event["text"] == death["text"] and event["moon"] == death["moon"]:
                            if event["revealed"] is True:
                                text = event_text_adjust(Cat,
                                                         event["text"],
                                                         self.the_cat,
                                                         Cat.fetch_cat(death["involved"]))
                            else:
                                text = event_text_adjust(Cat,
                                                         event["unrevealed_text"],
                                                         self.the_cat,
                                                         Cat.fetch_cat(death["involved"]))
                else:
                    text = event_text_adjust(Cat,
                                             death["text"],
                                             self.the_cat,
                                             Cat.fetch_cat(death["involved"]))
                if moons:
                    text += f" (Moon {death['moon']})"
                all_deaths.append(text)

            death_number = len(all_deaths)

            if self.the_cat.status == 'leader' or death_number > 1:

                if death_number > 2:
                    deaths = f"{', '.join(all_deaths[0:-1])}, and {all_deaths[-1]}"
                elif death_number == 2:
                    deaths = " and ".join(all_deaths)
                else:
                    deaths = all_deaths[0]

                if self.the_cat.dead:
                    insert = ' lost all {PRONOUN/m_c/poss} lives'
                elif game.clan.leader_lives == 8:
                    insert = ' lost a life'
                else:
                    insert = ' lost {PRONOUN/m_c/poss} lives'

                text = str(self.the_cat.name) + insert + " when {PRONOUN/m_c/subject} " + deaths + "."
            else:
                text = all_deaths[0]
            cat_dict = {
                "m_c": (str(self.the_cat.name), choice(self.the_cat.pronouns))
            }
            text = process_text(text, cat_dict)
        return text

    def get_murder_text(self):
        """
        returns adjusted murder history text

        """
        murder_history = History.get_murders(self.the_cat)
        victim_text = ""
        murdered_text = ""

        if game.switches['show_history_moons']:
            moons = True
        else:
            moons = False
        if murder_history:
            if 'is_murderer' in murder_history:
                victims = murder_history["is_murderer"]
            else:
                victims = []

            #if "is_victim" in murder_history:
            #    murderers = murder_history["is_victim"]
            #else:
            #    murderers = []

            if victims:
                victim_names = {}
                name_list = []

                for victim in victims:
                    if not Cat.fetch_cat(victim["victim"]):
                        continue 
                    name = str(Cat.fetch_cat(victim["victim"]).name)

                    if victim["revealed"]:
                        victim_names[name] = []
                        if moons:
                            victim_names[name].append(victim["moon"])

                if victim_names:
                    for name in victim_names:
                        if not moons:
                            name_list.append(name)
                        else:
                            name_list.append(name + f" (Moon {', '.join(victim_names[name])})")

                    if len(name_list) == 1:
                        victim_text = f"{self.the_cat.name} murdered {name_list[0]}."
                    elif len(victim_names) == 2:
                        victim_text = f"{self.the_cat.name} murdered {' and '.join(name_list)}."
                    else:
                        victim_text = f"{self.the_cat.name} murdered {', '.join(name_list[:-1])}, and {name_list[-1]}."

        print(victim_text)
        return victim_text

    def toggle_conditions_tab(self):
        """Opens the conditions tab"""
        previous_open_tab = self.open_tab
        # This closes the current tab, so only one can be open at a time
        self.close_current_tab()

        if previous_open_tab == 'conditions':
            '''If the current open tab is conditions, just close the tab and do nothing else. '''
            pass
        else:
            self.open_tab = 'conditions'
            self.right_arrow = UIImageButton(
                scale(pygame.Rect((1418, 1080), (68, 68))),
                "",
                object_id='#arrow_right_button', manager=MANAGER
            )
            self.left_arrow = UIImageButton(
                scale(pygame.Rect((118, 1080), (68, 68))),
                "",
                object_id='#arrow_left_button'
            )
            self.conditions_background = pygame_gui.elements.UIImage(
                scale(pygame.Rect((178, 942), (1248, 302))),
                self.conditions_tab
            )

            self.first_page_visible = True
            self.first_page = pygame_gui.core.UIContainer(
                scale(pygame.Rect((178, 942), (1248, 302))),
                MANAGER,
                visible=self.first_page_visible)

            # holds next four conditions, displays only once arrow button is hit
            self.second_page_visible = False
            self.second_page = pygame_gui.core.UIContainer(
                scale(pygame.Rect((178, 942), (1248, 302))),
                MANAGER,
                visible=self.second_page_visible)
            # This will be overwritten in update_disabled_buttons_and_text()
            self.update_disabled_buttons_and_text()

    def get_conditions(self):
        self.the_cat = Cat.all_cats.get(game.switches['cat'])

        # tracks the position of the detail boxes
        x_pos = 28

        # tracks the number of boxes so that we don't go out of bounds
        count = 0
        next_injuries = []
        next_illnesses = []

        # holds first four conditions, default display
        self.first_page_visible = True
        self.first_page = pygame_gui.core.UIContainer(
            scale(pygame.Rect((178, 942), (1248, 302))),
            MANAGER,
            visible=self.first_page_visible)
        container = self.first_page

        # holds next four conditions, displays only once arrow button is hit
        self.second_page_visible = False
        self.second_page = pygame_gui.core.UIContainer(
            scale(pygame.Rect((178, 942), (1248, 302))),
            MANAGER,
            visible=self.second_page_visible)

        # check for permanent conditions and create their detail boxes
        if self.the_cat.is_disabled():
            for condition in self.the_cat.permanent_condition:
                if self.the_cat.permanent_condition[condition]['born_with'] is True and \
                        self.the_cat.permanent_condition[condition][
                            "moons_until"] != -2:
                    continue
                # move to second page if count gets too high
                if count < 4 and container != self.second_page:
                    container = self.first_page
                else:
                    container = self.second_page
                    x_pos = 28
                # display the detail box
                self.condition_box = pygame_gui.elements.UIImage(
                    scale(pygame.Rect((x_pos, 25), (280, 276))),
                    self.condition_details_box, manager=MANAGER,
                    container=container)
                # display the detail text
                y_adjust = 60
                # title
                if len(str(condition)) > 17:
                    y_adjust += 38
                self.condition_name_text = UITextBoxTweaked(
                    condition,
                    scale(pygame.Rect((x_pos, 26), (276, -1))),
                    line_spacing=.90,
                    object_id="#text_box_30_horizcenter",
                    container=container, manager=MANAGER
                )
                # details
                text = self.get_condition_details(condition)
                self.condition_detail_text = UITextBoxTweaked(
                    text,
                    scale(pygame.Rect((x_pos, y_adjust), (276, 276))),
                    line_spacing=.90,
                    object_id="#text_box_22_horizcenter_pad_20_20",
                    container=container, manager=MANAGER
                )
                # adjust the x_pos for the next box
                x_pos += 304
                count += 1

        # check for injuries and display their detail boxes
        if self.the_cat.is_injured():
            for injury in self.the_cat.injuries:
                # move to second page if count gets too high
                if count < 4 and container != self.second_page:
                    container = self.first_page
                else:
                    container = self.second_page
                    x_pos = 28
                # display the detail box
                self.condition_box = pygame_gui.elements.UIImage(
                    scale(pygame.Rect((x_pos, 26), (280, 276))),
                    self.condition_details_box,
                    container=container, manager=MANAGER
                )
                # display the detail text
                y_adjust = 60
                # title
                if len(str(injury)) > 17:
                    y_adjust += 38
                self.condition_name_text = UITextBoxTweaked(
                    injury,
                    scale(pygame.Rect((x_pos, 26), (276, -1))),
                    line_spacing=.90,
                    object_id="#text_box_30_horizcenter",
                    container=container, manager=MANAGER
                )
                # details
                text = self.get_condition_details(injury)
                self.condition_detail_text = UITextBoxTweaked(
                    text,
                    scale(pygame.Rect((x_pos, y_adjust), (276, 276))),
                    line_spacing=.90,
                    object_id="#text_box_22_horizcenter_pad_20_20",
                    container=container, manager=MANAGER
                )
                # adjust the x_pos for the next box
                x_pos += 304
                count += 1

        # check for illnesses and display their detail boxes
        if self.the_cat.is_ill():
            for illness in self.the_cat.illnesses:
                # don't display infected or festering as their own condition
                if illness in ['an infected wound', 'a festering wound']:
                    continue
                # move to second page if count gets too high
                if count < 4 and container != self.second_page:
                    container = self.first_page
                else:
                    container = self.second_page
                    x_pos = 28
                # display the detail box
                self.condition_box = pygame_gui.elements.UIImage(
                    scale(pygame.Rect((x_pos, 26), (280, 276))),
                    self.condition_details_box,
                    container=container, manager=MANAGER
                )
                # display the detail text
                y_adjust = 60
                # title
                if len(str(illness)) > 17:
                    y_adjust += 36
                self.condition_name_text = UITextBoxTweaked(
                    illness,
                    scale(pygame.Rect((x_pos, 26), (276, -1))),
                    line_spacing=.90,
                    object_id="#text_box_30_horizcenter",
                    container=container, manager=MANAGER
                )
                # details
                text = self.get_condition_details(illness)
                self.condition_detail_text = UITextBoxTweaked(
                    text,
                    scale(pygame.Rect((x_pos, y_adjust), (276, 276))),
                    line_spacing=.90,
                    object_id="#text_box_22_horizcenter_pad_20_20",
                    container=container, manager=MANAGER
                )
                # adjust the x_pos for the next box
                x_pos += 304
                count += 1

        if count > 4:
            self.right_arrow.enable()

    def get_condition_details(self, name):
        """returns the relevant condition details as one string with line breaks"""
        text_list = []
        cat_name = self.the_cat.name

        # collect details for perm conditions
        if name in self.the_cat.permanent_condition:
            # display if the cat was born with it
            if self.the_cat.permanent_condition[name]["born_with"] is True:
                text_list.append(f"born with this condition")
            else:
                # moons with the condition if not born with condition
                moons_with = self.the_cat.permanent_condition[name].get("moons_with", 1)
                if moons_with != 1:
                    text_list.append(f"has had this condition for {moons_with} moons")
                else:
                    text_list.append(f"has had this condition for 1 moon")

            # is permanent
            text_list.append('permanent condition')

            # infected or festering
            complication = self.the_cat.permanent_condition[name].get("complication", None)
            if complication is not None:
                if 'a festering wound' in self.the_cat.illnesses:
                    complication = 'festering'
                text_list.append(f'is {complication}!')

        # collect details for injuries
        if name in self.the_cat.injuries:
            # moons with condition
            keys = self.the_cat.injuries[name].keys()
            if 'moons_with' in keys:  # need to check if it exists for older saves
                moons_with = self.the_cat.injuries[name]["moons_with"]
                insert = 'has been hurt for'
                if name == 'recovering from birth':
                    insert = 'has been recovering for'
                elif name == 'pregnant':
                    insert = 'has been pregnant for'
                if moons_with != 1:
                    text_list.append(f"{insert} {moons_with} moons")
                else:
                    text_list.append(f"{insert} 1 moon")
            # infected or festering
            if 'complication' in keys:
                complication = self.the_cat.injuries[name]["complication"]
                if complication is not None:
                    if 'a festering wound' in self.the_cat.illnesses:
                        complication = 'festering'
                    text_list.append(f'is {complication}!')
            # can or can't patrol
            if self.the_cat.injuries[name]["severity"] != 'minor':
                text_list.append("Can't work with this condition")

        # collect details for illnesses
        if name in self.the_cat.illnesses:
            # moons with condition
            keys = self.the_cat.illnesses[name].keys()
            if 'moons_with' in keys:  # need to check if it exists for older saves
                moons_with = self.the_cat.illnesses[name]["moons_with"]
                insert = "has been sick for"
                if name == 'grief stricken':
                    insert = 'has been grieving for'
                if moons_with != 1:
                    text_list.append(f"{insert} {moons_with} moons")
                else:
                    text_list.append(f"{insert} 1 moon")
            if self.the_cat.illnesses[name]['infectiousness'] != 0:
                text_list.append("infectious!")
            # can or can't patrol
            if self.the_cat.illnesses[name]["severity"] != 'minor':
                text_list.append("Can't work with this condition")

        text = "<br><br>".join(text_list)
        return text

    def toggle_relations_tab(self):
        """Opens relations tab"""
        # Save what is previously open, for toggle purposes.
        previous_open_tab = self.open_tab

        # This closes the current tab, so only one can be open as a time
        self.close_current_tab()

        if previous_open_tab == 'relations':
            '''If the current open tab is relations, just close the tab and do nothing else. '''
            pass
        else:
            self.open_tab = 'relations'
            self.see_family_button = UIImageButton(scale(pygame.Rect((100, 900), (344, 72))), "",
                                                   starting_height=2, object_id="#see_family_button", manager=MANAGER)
            self.see_relationships_button = UIImageButton(scale(pygame.Rect((100, 972), (344, 72))), "",
                                                          starting_height=2, object_id="#see_relationships_button", manager=MANAGER)
            self.choose_mate_button = UIImageButton(scale(pygame.Rect((100, 1044), (344, 72))), "",
                                                    starting_height=2, object_id="#choose_mate_button", manager=MANAGER)
<<<<<<< HEAD
            self.change_mentor_button = UIImageButton(scale(pygame.Rect((100, 1116), (344, 72))), "",
                                                      starting_height=2, object_id="#change_mentor_button"
                                                      , manager=MANAGER)
            self.change_adoptive_parent_button = UIImageButton(scale(pygame.Rect((100, 1188), (344, 72))), "",
                                                      starting_height=2, object_id="#adoptive_parents"
                                                      , manager=MANAGER)
=======
>>>>>>> a608a6f3
            self.update_disabled_buttons_and_text()

    def toggle_roles_tab(self):
        # Save what is previously open, for toggle purposes.
        previous_open_tab = self.open_tab

        # This closes the current tab, so only one can be open as a time
        self.close_current_tab()

        if previous_open_tab == 'roles':
            '''If the current open tab is roles, just close the tab and do nothing else. '''
            pass
        else:
            self.open_tab = 'roles'

            self.manage_roles = UIImageButton(scale(pygame.Rect((452, 900), (344, 72))),
                                              "", object_id="#manage_roles_button",
                                              starting_height=2
                                              , manager=MANAGER)
            self.change_mentor_button = UIImageButton(scale(pygame.Rect((452, 972), (344, 72))), "",
                                                      starting_height=2, object_id="#change_mentor_button", manager=MANAGER)
            self.update_disabled_buttons_and_text()

    def toggle_personal_tab(self):
        # Save what is previously open, for toggle purposes.
        previous_open_tab = self.open_tab

        # This closes the current tab, so only one can be open as a time
        self.close_current_tab()

        if previous_open_tab == 'personal':
            '''If the current open tab is personal, just close the tab and do nothing else. '''
            pass
        else:
            self.open_tab = 'personal'
            self.change_name_button = UIImageButton(scale(pygame.Rect((804, 900), (344, 72))), "",
                                                    starting_height=2,
                                                    object_id="#change_name_button", manager=MANAGER)
            self.specify_gender_button = UIImageButton(scale(pygame.Rect((804, 1076), (344, 72))), "",
                                                       starting_height=2,
                                                       object_id="#specify_gender_button", manager=MANAGER)

            # These are a placeholders, to be killed and recreated in self.update_disabled_buttons().
            #   This it due to the image switch depending on the cat's status, and the location switch the close button
            #    If you can think of a better way to do this, please fix! 
            self.cis_trans_button = None
            self.toggle_kits = None
            self.update_disabled_buttons_and_text()

    def toggle_dangerous_tab(self):
        # Save what is previously open, for toggle purposes.
        previous_open_tab = self.open_tab

        # This closes the current tab, so only one can be open as a time
        self.close_current_tab()

        if previous_open_tab == 'dangerous':
            '''If the current open tab is dangerous, just close the tab and do nothing else. '''
            pass
        else:
            self.open_tab = 'dangerous'
            self.kill_cat_button = UIImageButton(
                scale(pygame.Rect((1156, 972), (344, 72))),
                "",
                object_id="#kill_cat_button",
                tool_tip_text='This will open a confirmation window and allow you to input a death reason',
                starting_height=2, manager=MANAGER
            )

            # These are a placeholders, to be killed and recreated in self.update_disabled_buttons_and_text().
            #   This it due to the image switch depending on the cat's status, and the location switch the close button
            #    If you can think of a better way to do this, please fix! 
            self.exile_cat_button = None
            self.update_disabled_buttons_and_text()

    def update_disabled_buttons_and_text(self):
        """Sets which tab buttons should be disabled. This is run when the cat is switched. """
        if self.open_tab is None:
            pass
        elif self.open_tab == 'relations':
            if self.the_cat.dead:
                self.see_relationships_button.disable()
            else:
                self.see_relationships_button.enable()

            if self.the_cat.age not in ['young adult', 'adult', 'senior adult', 'senior'
                                        ] or self.the_cat.exiled or self.the_cat.outside:
                self.choose_mate_button.disable()
            else:
                self.choose_mate_button.enable()

        # Roles Tab
        elif self.open_tab == 'roles':
            if self.the_cat.dead or self.the_cat.outside:
                self.manage_roles.disable()
            else:
                self.manage_roles.enable()
            if self.the_cat.status not in ['apprentice', 'medicine cat apprentice', 'mediator apprentice'] \
                                            or self.the_cat.dead or self.the_cat.outside:
                self.change_mentor_button.disable()
            else:
                self.change_mentor_button.enable()

        elif self.open_tab == "personal":

            # Button to trans or cis the cats.
            if self.cis_trans_button:
                self.cis_trans_button.kill()
            if self.the_cat.gender == "female" and self.the_cat.genderalign in ['male', 'female']:
                self.cis_trans_button = UIImageButton(scale(pygame.Rect((804, 972), (344, 104))), "",
                                                      starting_height=2, object_id="#change_trans_male_button",
                                                      manager=MANAGER)
            elif self.the_cat.gender == "male" and self.the_cat.genderalign in ['male', 'female']:
                self.cis_trans_button = UIImageButton(scale(pygame.Rect((804, 972), (344, 104))), "",
                                                      starting_height=2, object_id="#change_trans_female_button",
                                                      manager=MANAGER)
            elif self.the_cat.genderalign != "female" and self.the_cat.genderalign != "male":
                self.cis_trans_button = UIImageButton(scale(pygame.Rect((804, 972), (344, 104))), "",
                                                      starting_height=2, object_id="#change_cis_button",
                                                      manager=MANAGER)
            else:
                self.cis_trans_button = UIImageButton(scale(pygame.Rect((804, 972), (344, 104))), "",
                                                      starting_height=2, object_id="#change_cis_button",
                                                      manager=MANAGER)
                self.cis_trans_button.disable()

            # Button to prevent kits:
            if self.toggle_kits:
                self.toggle_kits.kill()
            if self.the_cat.age in ['young adult', 'adult', 'senior adult', 'senior'] and not self.the_cat.dead:
                if self.the_cat.no_kits:
                    self.toggle_kits = UIImageButton(scale(pygame.Rect((804, 1148), (344, 72))), "",
                                                     starting_height=2, object_id="#allow_kits_button",
                                                     manager=MANAGER)
                else:
                    self.toggle_kits = UIImageButton(scale(pygame.Rect((804, 1148), (344, 72))), "",
                                                     starting_height=2, object_id="#prevent_kits_button",
                                                     manager=MANAGER)
            else:
                self.toggle_kits = UIImageButton(scale(pygame.Rect((804, 1148), (344, 72))), "",
                                                 starting_height=2, object_id="#prevent_kits_button",
                                                 manager=MANAGER)
                self.toggle_kits.disable()
        # Dangerous Tab
        elif self.open_tab == 'dangerous':

            # Button to exile cat
            if self.exile_cat_button:
                self.exile_cat_button.kill()
            if not self.the_cat.dead:
                self.exile_cat_button = UIImageButton(
                    scale(pygame.Rect((1156, 900), (344, 72))),
                    "",
                    object_id="#exile_cat_button",
                    tool_tip_text='This cannot be reversed.',
                    starting_height=2, manager=MANAGER)
                if self.the_cat.exiled or self.the_cat.outside:
                    self.exile_cat_button.disable()
            elif self.the_cat.dead:
                object_id = "#exile_df_button"
                if self.the_cat.df:
                    object_id = "#guide_sc_button"
                if self.the_cat.dead and game.clan.instructor.ID == self.the_cat.ID:
                    self.exile_cat_button = UIImageButton(scale(pygame.Rect((1156, 900), (344, 92))),
                                                          "",
                                                          object_id=object_id,
                                                          tool_tip_text='Changing where this cat resides will change '
                                                                        'where your Clan goes after death. ',
                                                          starting_height=2, manager=MANAGER)
                else:
                    self.exile_cat_button = UIImageButton(scale(pygame.Rect((1156, 900), (344, 92))),
                                                          "",
                                                          object_id=object_id,
                                                          starting_height=2, manager=MANAGER)
            else:
                self.exile_cat_button = UIImageButton(
                    scale(pygame.Rect((1156, 900), (344, 72))),
                    "",
                    object_id="#exile_cat_button",
                    tool_tip_text='This cannot be reversed.',
                    starting_height=2, manager=MANAGER)
                self.exile_cat_button.disable()

            if not self.the_cat.dead:
                self.kill_cat_button.enable()
            else:
                self.kill_cat_button.disable()
        # History Tab:
        elif self.open_tab == 'history':
            # show/hide fav tab star
            if self.open_sub_tab == game.switches['favorite_sub_tab']:
                self.fav_tab.show()
                self.not_fav_tab.hide()
            else:
                self.fav_tab.hide()
                self.not_fav_tab.show()

            if self.open_sub_tab == 'life events':
                self.sub_tab_1.disable()
                self.sub_tab_2.enable()
                self.history_text_box.kill()
                self.history_text_box = UITextBoxTweaked(self.get_all_history_text(),
                                                         scale(pygame.Rect((200, 946), (1200, 298))),
                                                         object_id="#text_box_26_horizleft_pad_10_14",
                                                         line_spacing=1, manager=MANAGER)

                self.no_moons.kill()
                self.show_moons.kill()
                self.no_moons = UIImageButton(scale(pygame.Rect(
                    (104, 1028), (68, 68))),
                    "",
                    object_id="#unchecked_checkbox",
                    tool_tip_text='Show the Moon that certain history events occurred on', manager=MANAGER
                )
                self.show_moons = UIImageButton(scale(pygame.Rect(
                    (104, 1028), (68, 68))),
                    "",
                    object_id="#checked_checkbox",
                    tool_tip_text='Stop showing the Moon that certain history events occurred on', manager=MANAGER
                )
                if game.switches["show_history_moons"]:
                    self.no_moons.kill()
                else:
                    self.show_moons.kill()
            elif self.open_sub_tab == 'user notes':
                self.sub_tab_1.enable()
                self.sub_tab_2.disable()
                if self.history_text_box:
                    self.history_text_box.kill()
                    self.no_moons.kill()
                    self.show_moons.kill()
                if self.save_text:
                    self.save_text.kill()
                if self.notes_entry:
                    self.notes_entry.kill()
                if self.edit_text:
                    self.edit_text.kill()
                if self.display_notes:
                    self.display_notes.kill()
                if self.help_button:
                    self.help_button.kill()

                self.help_button = UIImageButton(scale(pygame.Rect(
                    (104, 1168), (68, 68))),
                    "",
                    object_id="#help_button", manager=MANAGER,
                    tool_tip_text="The notes section has limited html capabilities.<br>"
                                  "Use the following commands with < and > in place of the apostrophes.<br>"
                                  "-'br' to start a new line.<br>"
                                  "-Encase text between 'b' and '/b' to bold.<br>"
                                  "-Encase text between 'i' and '/i' to italicize.<br>"
                                  "-Encase text between 'u' and '/u' to underline.<br><br>"
                                  "The following font related codes can be used, "
                                  "but keep in mind that not all font faces will work.<br>"
                                  "-Encase text between 'font face = name of font you wish to use' and '/font' to change the font face.<br>"
                                  "-Encase text between 'font color= #hex code of the color' and '/font' to change the color of the text.<br>"
                                  "-Encase text between 'font size=number of size' and '/font' to change the text size.",

                )
                if self.editing_notes is True:
                    self.save_text = UIImageButton(scale(pygame.Rect(
                        (104, 1028), (68, 68))),
                        "",
                        object_id="#unchecked_checkbox",
                        tool_tip_text='lock and save text', manager=MANAGER
                    )

                    self.notes_entry = pygame_gui.elements.UITextEntryBox(
                        scale(pygame.Rect((200, 946), (1200, 298))),
                        initial_text=self.user_notes,
                        object_id='#text_box_26_horizleft_pad_10_14', manager=MANAGER
                    )
                else:
                    self.edit_text = UIImageButton(scale(pygame.Rect(
                        (104, 1028), (68, 68))),
                        "",
                        object_id="#checked_checkbox_smalltooltip",
                        tool_tip_text='edit text', manager=MANAGER
                    )

                    self.display_notes = UITextBoxTweaked(self.user_notes,
                                                          scale(pygame.Rect((200, 946), (1200, 298))),
                                                          object_id="#text_box_26_horizleft_pad_10_14",
                                                          line_spacing=1, manager=MANAGER)

        # Conditions Tab
        elif self.open_tab == 'conditions':
            self.left_arrow.disable()
            self.right_arrow.disable()
            self.first_page.kill()
            self.second_page.kill()
            self.get_conditions()

    def close_current_tab(self):
        """Closes current tab. """
        if self.open_tab is None:
            pass
        elif self.open_tab == 'relations':
            self.see_family_button.kill()
            self.see_relationships_button.kill()
            self.choose_mate_button.kill()
<<<<<<< HEAD
            self.change_mentor_button.kill()
            self.change_adoptive_parent_button.kill()
=======
>>>>>>> a608a6f3
        elif self.open_tab == 'roles':
            self.manage_roles.kill()
            self.change_mentor_button.kill()
        elif self.open_tab == 'personal':
            self.change_name_button.kill()
            self.specify_gender_button.kill()
            if self.cis_trans_button:
                self.cis_trans_button.kill()
            if self.toggle_kits:
                self.toggle_kits.kill()
        elif self.open_tab == 'dangerous':
            self.kill_cat_button.kill()
            self.exile_cat_button.kill()
        elif self.open_tab == 'history':
            self.backstory_background.kill()
            self.sub_tab_1.kill()
            self.sub_tab_2.kill()
            self.sub_tab_3.kill()
            self.sub_tab_4.kill()
            self.fav_tab.kill()
            self.not_fav_tab.kill()
            if self.open_sub_tab == 'user notes':
                if self.edit_text:
                    self.edit_text.kill()
                if self.save_text:
                    self.save_text.kill()
                if self.notes_entry:
                    self.notes_entry.kill()
                if self.display_notes:
                    self.display_notes.kill()
                self.help_button.kill()
            elif self.open_sub_tab == 'life events':
                if self.history_text_box:
                    self.history_text_box.kill()
                self.show_moons.kill()
                self.no_moons.kill()

        elif self.open_tab == 'conditions':
            self.first_page.kill()
            self.second_page.kill()
            self.left_arrow.kill()
            self.right_arrow.kill()
            self.conditions_background.kill()

        self.open_tab = None

    # ---------------------------------------------------------------------------- #
    #                               cat platforms                                  #
    # ---------------------------------------------------------------------------- #
    def get_platform(self):
        the_cat = Cat.all_cats.get(game.switches['cat'],
                                   game.clan.instructor)

        light_dark = "light"
        if game.settings["dark mode"]:
            light_dark = "dark"

        available_biome = ['Forest', 'Mountainous', 'Plains', 'Beach']
        biome = game.clan.biome

        if biome not in available_biome:
            biome = available_biome[0]
        if the_cat.age == 'newborn' or the_cat.not_working():
            biome = 'nest'

        biome = biome.lower()

        platformsheet = pygame.image.load('resources/images/platforms.png').convert_alpha()
        
        order = ['beach', 'forest', 'mountainous', 'nest', 'plains', 'SC/DF']


        biome_platforms = platformsheet.subsurface(pygame.Rect(0, order.index(biome) * 70, 640, 70)).convert_alpha()
        
        
        biome_platforms = platformsheet.subsurface(pygame.Rect(0, order.index(biome) * 70, 640, 70)).convert_alpha()
        
        offset = 0
        if light_dark == "light":
            offset = 80
        
        season_subsurfaces = {
            "greenleaf": 0 + offset,
            "leafbare": 160 + offset,
            "leaffall": 320 + offset,
            "newleaf": 480 + offset
        }
        
        if the_cat.df:
            biome_platforms = platformsheet.subsurface(pygame.Rect(0, order.index('SC/DF') * 70, 640, 70))
            return pygame.transform.scale(biome_platforms.subsurface(pygame.Rect(0 + offset, 0, 80, 70)), (240, 210))
        elif the_cat.dead or game.clan.instructor.ID == the_cat.ID:
            biome_platforms = platformsheet.subsurface(pygame.Rect(0, order.index('SC/DF') * 70, 640, 70))
            return pygame.transform.scale(biome_platforms.subsurface(pygame.Rect(160 + offset, 0, 80, 70)), (240, 210))
        else:
            biome_platforms = platformsheet.subsurface(pygame.Rect(0, order.index(biome) * 70, 640, 70)).convert_alpha()
            season_x = {
                "greenleaf": 0 + offset,
                "leafbare": 160 + offset,
                "leaffall": 320 + offset,
                "newleaf": 480 + offset
            }
            
            return pygame.transform.scale(biome_platforms.subsurface(pygame.Rect(
                season_x.get(game.clan.current_season.lower(), season_x["greenleaf"]), 0, 80, 70)), (240, 210))

    def on_use(self):
        pass


# ---------------------------------------------------------------------------- #
#                           ceremony screen                                    #
# ---------------------------------------------------------------------------- #
class CeremonyScreen(Screens):

    def __init__(self, name=None):
        super().__init__(name)
        self.back_button = None
        self.text = None
        self.scroll_container = None
        self.life_text = None
        self.header = None
        self.the_cat = None

    def screen_switches(self):
        self.hide_menu_buttons()
        self.the_cat = Cat.all_cats.get(game.switches['cat'])
        if self.the_cat.status == 'leader':
            self.header = pygame_gui.elements.UITextBox(str(self.the_cat.name) + '\'s Leadership Ceremony',
                                                        scale(pygame.Rect((200, 180), (1200, -1))),
                                                        object_id=get_text_box_theme(), manager=MANAGER)
        else:
            self.header = pygame_gui.elements.UITextBox(str(self.the_cat.name) + ' has no ceremonies to view.',
                                                        scale(pygame.Rect((200, 180), (1200, -1))),
                                                        object_id=get_text_box_theme(), manager=MANAGER)
        if self.the_cat.status == 'leader' and not self.the_cat.dead:
            self.life_text = History.get_lead_ceremony(self.the_cat)

        else:
            self.life_text = ""

        self.scroll_container = pygame_gui.elements.UIScrollingContainer(scale(pygame.Rect((100, 300), (1400, 1000))))
        self.text = pygame_gui.elements.UITextBox(self.life_text,
                                                  scale(pygame.Rect((0, 0), (1100, -1))),
                                                  object_id=get_text_box_theme("#text_box_30_horizleft"),
                                                  container=self.scroll_container, manager=MANAGER)
        self.text.disable()
        self.back_button = UIImageButton(scale(pygame.Rect((50, 50), (210, 60))), "",
                                         object_id="#back_button", manager=MANAGER)
        self.scroll_container.set_scrollable_area_dimensions((1360 / 1600 * screen_x, self.text.rect[3]))

    def exit_screen(self):
        self.header.kill()
        del self.header
        self.text.kill()
        del self.text
        self.scroll_container.kill()
        del self.scroll_container
        self.back_button.kill()
        del self.back_button

    def on_use(self):
        pass

    def handle_event(self, event):
        if game.switches['window_open']:
            pass
        if event.type == pygame_gui.UI_BUTTON_START_PRESS:
            if event.ui_element == self.back_button:
                self.change_screen('profile screen')
        
        elif event.type == pygame.KEYDOWN and game.settings['keybinds']:
            if event.key == pygame.K_ESCAPE:
                self.change_screen('profile screen')
        return


# ---------------------------------------------------------------------------- #
#                               Role Screen                                    #
# ---------------------------------------------------------------------------- #
class RoleScreen(Screens):
    the_cat = None
    selected_cat_elements = {}
    buttons = {}
    next_cat = None
    previous_cat = None

    def handle_event(self, event):
        if event.type == pygame_gui.UI_BUTTON_START_PRESS:
            if event.ui_element == self.back_button:
                self.change_screen("profile screen")
            elif event.ui_element == self.next_cat_button:
                if isinstance(Cat.fetch_cat(self.next_cat), Cat):
                    game.switches["cat"] = self.next_cat
                    self.update_selected_cat()
                else:
                    print("invalid next cat", self.next_cat)
            elif event.ui_element == self.previous_cat_button:
                if isinstance(Cat.fetch_cat(self.previous_cat), Cat):
                    game.switches["cat"] = self.previous_cat
                    self.update_selected_cat()
                else:
                    print("invalid previous cat", self.previous_cat)
            elif event.ui_element == self.promote_leader:
                if self.the_cat == game.clan.deputy:
                    game.clan.deputy = None
                game.clan.new_leader(self.the_cat)
                if game.sort_type == "rank":
                    Cat.sort_cats()
                self.update_selected_cat()
            elif event.ui_element == self.promote_deputy:
                game.clan.deputy = self.the_cat
                self.the_cat.status_change("deputy", resort=True)
                self.update_selected_cat()
            elif event.ui_element == self.switch_warrior:
                self.the_cat.status_change("warrior", resort=True)
                self.update_selected_cat()
            elif event.ui_element == self.switch_med_cat:
                self.the_cat.status_change("medicine cat", resort=True)
                self.update_selected_cat()
            elif event.ui_element == self.retire:
                self.the_cat.status_change("elder", resort=True)
                # Since you can't "unretire" a cat, apply the skill and trait change
                # here
                self.the_cat.update_skill()
                self.the_cat.update_traits()
                self.update_selected_cat()
            elif event.ui_element == self.switch_mediator:
                self.the_cat.status_change("mediator", resort=True)
                self.update_selected_cat()
            elif event.ui_element == self.switch_warrior_app:
                self.the_cat.status_change("apprentice", resort=True)
                self.update_selected_cat()
            elif event.ui_element == self.switch_med_app:
                self.the_cat.status_change("medicine cat apprentice", resort=True)
                self.update_selected_cat()
            elif event.ui_element == self.switch_mediator_app:
                self.the_cat.status_change("mediator apprentice", resort=True)
                self.update_selected_cat()
        
        elif event.type == pygame.KEYDOWN and game.settings['keybinds']:
            if event.key == pygame.K_ESCAPE:
                self.change_screen("profile screen")
            elif event.key == pygame.K_RIGHT:
                game.switches["cat"] = self.next_cat
                self.update_selected_cat()
            elif event.key == pygame.K_LEFT:
                game.switches["cat"] = self.previous_cat
                self.update_selected_cat()

    def screen_switches(self):

        self.next_cat_button = UIImageButton(scale(pygame.Rect((1244, 50), (306, 60))), "", object_id="#next_cat_button"
                                             , manager=MANAGER)
        self.previous_cat_button = UIImageButton(scale(pygame.Rect((50, 50), (306, 60))), "",
                                                 object_id="#previous_cat_button"
                                                 , manager=MANAGER)
        self.back_button = UIImageButton(scale(pygame.Rect((50, 120), (210, 60))), "", object_id="#back_button"
                                         , manager=MANAGER)

        # Create the buttons
        self.bar = pygame_gui.elements.UIImage(scale(pygame.Rect((96, 700), (1408, 20))),
                                               pygame.transform.scale(
                                                   image_cache.load_image("resources/images/bar.png"),
                                                   (1408 / 1600 * screen_x, 20 / 1400 * screen_y)
                                               ), manager=MANAGER)

        self.blurb_background = pygame_gui.elements.UIImage(scale(pygame.Rect
                                                                  ((100, 390), (1400, 300))),
                                                            pygame.transform.scale(
                                                                pygame.image.load(
                                                                    "resources/images/mediation_selection_bg.png").convert_alpha(),
                                                                (1400, 300))
                                                            )

        # LEADERSHIP
        self.promote_leader = UIImageButton(scale(pygame.Rect((96, 720), (344, 72))), "",
                                            object_id="#promote_leader_button",
                                            manager=MANAGER)
        self.promote_deputy = UIImageButton(scale(pygame.Rect((96, 792), (344, 72))), "",
                                            object_id="#promote_deputy_button",
                                            manager=MANAGER)

        # ADULT CAT ROLES
        self.switch_warrior = UIImageButton(scale(pygame.Rect((451, 720), (344, 72))), "",
                                            object_id="#switch_warrior_button",
                                            manager=MANAGER)
        self.retire = UIImageButton(scale(pygame.Rect((451, 792), (334, 72))), "",
                                    object_id="#retire_button",
                                    tool_tip_text="If a cat is retired, you will be "
                                                  "unable to switch them to warrior status. ",
                                    manager=MANAGER)
        self.switch_med_cat = UIImageButton(scale(pygame.Rect((805, 720), (344, 104))), "",
                                            object_id="#switch_med_cat_button",
                                            manager=MANAGER)
        self.switch_mediator = UIImageButton(scale(pygame.Rect((805, 824), (344, 72))), "",
                                             object_id="#switch_mediator_button",
                                             manager=MANAGER)

        # In-TRAINING ROLES:
        self.switch_warrior_app = UIImageButton(scale(pygame.Rect((1159, 720), (344, 104))), "",
                                                object_id="#switch_warrior_app_button",
                                                manager=MANAGER)
        self.switch_med_app = UIImageButton(scale(pygame.Rect((1159, 824), (344, 104))), "",
                                            object_id="#switch_med_app_button",
                                            manager=MANAGER)
        self.switch_mediator_app = UIImageButton(scale(pygame.Rect((1159, 928), (344, 104))), "",
                                                 object_id="#switch_mediator_app_button",
                                                 manager=MANAGER)

        self.update_selected_cat()

    def update_selected_cat(self):
        for ele in self.selected_cat_elements:
            self.selected_cat_elements[ele].kill()
        self.selected_cat_elements = {}

        self.the_cat = Cat.fetch_cat(game.switches['cat'])
        if not self.the_cat:
            return

        self.selected_cat_elements["cat_image"] = pygame_gui.elements.UIImage(
            scale(pygame.Rect((490, 80), (300, 300))),
            pygame.transform.scale(
                self.the_cat.sprite, (300, 300)),
            manager=MANAGER
        )

        name = str(self.the_cat.name)
        if len(name) > 17:
            name = name[:14] + "..."
        self.selected_cat_elements["cat_name"] = pygame_gui.elements.UILabel(scale(pygame.Rect((790, 140), (320, -1))),
                                                                             name,
                                                                             object_id=get_text_box_theme())

        text = f"<b>{self.the_cat.status}</b>\n{self.the_cat.personality.trait}\n"

        text += f"{self.the_cat.moons} "

        if self.the_cat.moons == 1:
            text += "moon  |  "
        else:
            text += "moons  |  "

        text += self.the_cat.genderalign + "\n"

        if self.the_cat.mentor:
            text += "mentor: "
            mentor = Cat.fetch_cat(self.the_cat.mentor)
            if mentor:
                text += str(mentor.name)

        if self.the_cat.apprentice:
            if len(self.the_cat.apprentice) > 1:
                text += "apprentices: "
            else:
                text += "apprentice: "

            text += ", ".join([str(Cat.fetch_cat(x).name) for x in
                               self.the_cat.apprentice if Cat.fetch_cat(x)])

        self.selected_cat_elements["cat_details"] = UITextBoxTweaked(text, scale(pygame.Rect((790, 200), (320, 188))),
                                                                     object_id=get_text_box_theme(
                                                                         "#text_box_22_horizcenter"),
                                                                     manager=MANAGER, line_spacing=0.95)

        self.selected_cat_elements["role_blurb"] = pygame_gui.elements.UITextBox(self.get_role_blurb(),
                                                                                 scale(pygame.Rect((340, 400),
                                                                                                   (1120, 270))),
                                                                                 object_id="#text_box_26_horizcenter_vertcenter_spacing_95",
                                                                                 manager=MANAGER)

        main_dir = "resources/images/"
        paths = {
            "leader": "leader_icon.png",
            "deputy": "deputy_icon.png",
            "medicine cat": "medic_icon.png",
            "medicine cat apprentice": "medic_app_icon.png",
            "mediator": "mediator_icon.png",
            "mediator apprentice": "mediator_app_icon.png",
            "warrior": "warrior_icon.png",
            "apprentice": "warrior_app_icon.png",
            "kitten": "kit_icon.png",
            "newborn": "kit_icon.png",
            "elder": "elder_icon.png",
        }

        if self.the_cat.status in paths:
            icon_path = os.path.join(main_dir,paths[self.the_cat.status])
        else:
            icon_path = os.path.join(main_dir,"buttonrank.png")

        self.selected_cat_elements["role_icon"] = pygame_gui.elements.UIImage(
            scale(pygame.Rect((165, 462), (156, 156))),
            pygame.transform.scale(
                image_cache.load_image(icon_path),
                (156 / 1600 * screen_x, 156 / 1400 * screen_y)
            ))

        self.determine_previous_and_next_cat()
        self.update_disabled_buttons()

    def update_disabled_buttons(self):
        # Previous and next cat button
        if self.next_cat == 0:
            self.next_cat_button.disable()
        else:
            self.next_cat_button.enable()

        if self.previous_cat == 0:
            self.previous_cat_button.disable()
        else:
            self.previous_cat_button.enable()

        if game.clan.leader:
            leader_invalid = game.clan.leader.dead or game.clan.leader.outside
        else:
            leader_invalid = True

        if game.clan.deputy:
            deputy_invalid = game.clan.deputy.dead or game.clan.deputy.outside
        else:
            deputy_invalid = True

        if self.the_cat.status == "apprentice":
            # LEADERSHIP
            self.promote_leader.disable()
            self.promote_deputy.disable()

            # ADULT CAT ROLES
            self.switch_warrior.disable()
            self.switch_med_cat.disable()
            self.switch_mediator.disable()
            self.retire.disable()

            # In-TRAINING ROLES:
            self.switch_med_app.enable()
            self.switch_warrior_app.disable()
            self.switch_mediator_app.enable()
        elif self.the_cat.status == "warrior":
            # LEADERSHIP
            if leader_invalid:
                self.promote_leader.enable()
            else:
                self.promote_leader.disable()

            if deputy_invalid:
                self.promote_deputy.enable()
            else:
                self.promote_deputy.disable()

            # ADULT CAT ROLES
            self.switch_warrior.disable()
            self.switch_med_cat.enable()
            self.switch_mediator.enable()
            self.retire.enable()

            # In-TRAINING ROLES:
            self.switch_med_app.disable()
            self.switch_warrior_app.disable()
            self.switch_mediator_app.disable()
        elif self.the_cat.status == "deputy":
            if leader_invalid:
                self.promote_leader.enable()
            else:
                self.promote_leader.disable()

            self.promote_deputy.disable()

            # ADULT CAT ROLES
            self.switch_warrior.enable()
            self.switch_med_cat.disable()
            self.switch_mediator.disable()
            self.retire.enable()

            # In-TRAINING ROLES:
            self.switch_med_app.disable()
            self.switch_warrior_app.disable()
            self.switch_mediator_app.disable()
        elif self.the_cat.status == "medicine cat":
            self.promote_leader.disable()
            self.promote_deputy.disable()

            # ADULT CAT ROLES
            # Keep cats that have retired due to health from being switched to warrior
            if self.the_cat.retired or self.the_cat.age == "elder":
                self.switch_warrior.disable()
            else:
                self.switch_warrior.enable()
            self.switch_med_cat.disable()
            self.switch_mediator.enable()
            self.retire.enable()

            # In-TRAINING ROLES:
            self.switch_med_app.disable()
            self.switch_warrior_app.disable()
            self.switch_mediator_app.disable()
        elif self.the_cat.status == "mediator":
            if leader_invalid:
                self.promote_leader.enable()
            else:
                self.promote_leader.disable()

            if deputy_invalid and self.the_cat.age != "elder":
                self.promote_deputy.enable()
            else:
                self.promote_deputy.disable()

            # ADULT CAT ROLES
            # Keep cats that have retired due to health from being switched to warrior
            if self.the_cat.retired or self.the_cat.age == "elder":
                self.switch_warrior.disable()
            else:
                self.switch_warrior.enable()
            self.switch_med_cat.enable()
            self.switch_mediator.disable()
            self.retire.enable()

            # In-TRAINING ROLES:
            self.switch_med_app.disable()
            self.switch_warrior_app.disable()
            self.switch_mediator_app.disable()
        elif self.the_cat.status == "elder":
            self.promote_leader.disable()
            self.promote_deputy.disable()

            # ADULT CAT ROLES
            self.switch_warrior.disable()
            self.switch_med_cat.enable()
            self.switch_mediator.enable()
            self.retire.disable()

            # In-TRAINING ROLES:
            self.switch_med_app.disable()
            self.switch_warrior_app.disable()
            self.switch_mediator_app.disable()
        elif self.the_cat.status == "medicine cat apprentice":
            self.promote_leader.disable()
            self.promote_deputy.disable()

            # ADULT CAT ROLES
            self.switch_warrior.disable()
            self.switch_med_cat.disable()
            self.switch_mediator.disable()
            self.retire.disable()

            # In-TRAINING ROLES:
            self.switch_med_app.disable()
            self.switch_warrior_app.enable()
            self.switch_mediator_app.enable()
        elif self.the_cat.status == "mediator apprentice":
            self.promote_leader.disable()
            self.promote_deputy.disable()

            # ADULT CAT ROLES
            self.switch_warrior.disable()
            self.switch_med_cat.disable()
            self.switch_mediator.disable()
            self.retire.disable()

            # In-TRAINING ROLES:
            self.switch_med_app.enable()
            self.switch_warrior_app.enable()
            self.switch_mediator_app.disable()
        elif self.the_cat.status == "leader":
            self.promote_leader.disable()
            self.promote_deputy.disable()

            # ADULT CAT ROLES
            if self.the_cat.age != "elder":
                self.switch_warrior.enable()
            else:
                self.switch_warrior.disable()
            self.switch_med_cat.disable()
            self.switch_mediator.disable()
            self.retire.enable()

            # In-TRAINING ROLES:
            self.switch_med_app.disable()
            self.switch_warrior_app.disable()
            self.switch_mediator_app.disable()
        else:
            self.promote_leader.disable()
            self.promote_deputy.disable()

            # ADULT CAT ROLES
            self.switch_warrior.disable()
            self.switch_med_cat.disable()
            self.switch_mediator.disable()
            self.retire.disable()

            # In-TRAINING ROLES:
            self.switch_med_app.disable()
            self.switch_warrior_app.disable()
            self.switch_mediator_app.disable()

    def get_role_blurb(self):
        if self.the_cat.status == "warrior":
            output = f"{self.the_cat.name} is a <b>warrior</b>. Warriors are adult cats who feed and protect their " \
                     f"Clan. They are trained to hunt and fight in addition to the ways of the warrior code. " \
                     f"Warriors are essential to the survival of a Clan, and usually make up the bulk of it's members. "
        elif self.the_cat.status == "leader":
            output = f"{self.the_cat.name} is the <b>leader</b> of {game.clan.name}Clan. The guardianship of all " \
                     f"Clan cats has been entrusted to them by StarClan. The leader is the highest " \
                     f"authority in the Clan. The leader holds Clan meetings, determines mentors for " \
                     f"new apprentices, and names new warriors. To help them protect the Clan, " \
                     f"StarClan has given them nine lives. They typically take the suffix \"star\"."
        elif self.the_cat.status == "deputy":
            output = f"{self.the_cat.name} is {game.clan.name}Clan's <b>deputy</b>. " \
                     f"The deputy is the second in command, " \
                     f"just below the leader. They advise the leader and organize daily patrols, " \
                     f"alongside normal warrior duties. Typically, a deputy is personally appointed by the current " \
                     f"leader. As dictated by the Warrior Code, all deputies must train at least one apprentice " \
                     f"before appointment.  " \
                     f"The deputy succeeds the leader if they die or retire. "
        elif self.the_cat.status == "medicine cat":
            output = f"{self.the_cat.name} is a <b>medicine cat</b>. Medicine cats are the healers of the Clan. " \
                     f"They treat " \
                     f"injuries and illnesses with herbal remedies. Unlike warriors, medicine cats are not expected " \
                     f"to hunt and fight for the Clan. In addition to their healing duties, medicine cats also have " \
                     f"a special connection to StarClan. Every half-moon, they travel to their Clan's holy place " \
                     f"to commune with StarClan. "
        elif self.the_cat.status == "mediator":
            output = f"{self.the_cat.name} is a <b>mediator</b>. Mediators are not typically required " \
                     f"to hunt or fight for " \
                     f"the Clan. Rather, mediators are charged with handling disagreements between " \
                     f"Clanmates and disputes between Clans. Some mediators train as apprentices to serve their Clan, " \
                     f"while others may choose to become mediators later in life. "
        elif self.the_cat.status == "elder":
            output = f"{self.the_cat.name} is an <b>elder</b>. They have spent many moons serving their Clan, " \
                     f"and have earned " \
                     f"many moons of rest. Elders are essential to passing down the oral tradition of the Clan. " \
                     f"Sometimes, cats may retire due to disability or injury. Whatever the " \
                     f"circumstance of their retirement, elders are held in high esteem in the Clan, and always eat " \
                     f"before Warriors and Medicine Cats. "
        elif self.the_cat.status == "apprentice":
            output = f"{self.the_cat.name} is an <b>apprentice</b>, in training to become a warrior. " \
                     f"Kits can be made warrior apprentices at six moons of age, where they will learn how " \
                     f"to hunt and fight for their Clan. Typically, the training of an apprentice is entrusted " \
                     f"to an single warrior - their mentor. To build character, apprentices are often assigned " \
                     f"the unpleasant and grunt tasks of Clan life. Apprentices take the suffix \"paw\", " \
                     f"to represent the path their paws take towards adulthood. "
        elif self.the_cat.status == "medicine cat apprentice":
            output = f"{self.the_cat.name} is a <b>medicine cat apprentice</b>, training to become a full medicine cat. " \
                     f"Kits can be made medicine cat apprentices at six moons of age, where they will learn how to " \
                     f"heal their Clanmates and commune with StarClan. Medicine cat apprentices are typically chosen " \
                     f"for their interest in healing and/or their connecting to StarClan. Apprentices take the suffix " \
                     f"-paw, to represent the path their paws take towards adulthood."
        elif self.the_cat.status == "mediator apprentice":
            output = f"{self.the_cat.name} is a <b>mediator apprentice</b>, training to become a full mediator. " \
                     f"Mediators are in charge of handling disagreements both within the Clan and between Clans. " \
                     f"Mediator apprentices are often chosen for their quick thinking and steady personality. " \
                     f"Apprentices take the suffix \"paw\", " \
                     f"to represent the path their paws take towards adulthood. "
        elif self.the_cat.status == "kitten":
            output = f"{self.the_cat.name} is a <b>kitten</b>. All cats below the age of six moons are " \
                     f"considered kits. Kits " \
                     f"are prohibited from leaving camp in order to protect them from the dangers of the wild. " \
                     f"Although they don't have any official duties in the Clan, they are expected to learn the " \
                     f"legends and traditions of their Clan. They are protected by every cat in the Clan and always " \
                     f"eat first. Kit take the suffix \"kit\"."
        elif self.the_cat.status == "newborn":
            output = f"{self.the_cat.name} is a <b>newborn kitten</b>. All cats below the age of six moons are " \
                     f"considered kits. Kits " \
                     f"are prohibited from leaving camp in order to protect them from the dangers of the wild. " \
                     f"Although they don't have any official duties in the Clan, they are expected to learn the " \
                     f"legends and traditions of their Clan. They are protected by every cat in the Clan and always " \
                     f"eat first. Kit take the suffix \"kit\"."
        else:
            output = f"{self.the_cat.name} has an unknown rank. I guess they want to make their own way in life! "

        return output

    def determine_previous_and_next_cat(self):
        """'Determines where the next and previous buttons point too."""

        is_instructor = False
        if self.the_cat.dead and game.clan.instructor.ID == self.the_cat.ID:
            is_instructor = True

        previous_cat = 0
        next_cat = 0
        if self.the_cat.dead and not is_instructor and self.the_cat.df == game.clan.instructor.df and \
                not (self.the_cat.outside or self.the_cat.exiled):
            previous_cat = game.clan.instructor.ID

        if is_instructor:
            next_cat = 1

        for check_cat in Cat.all_cats_list:
            if check_cat.ID == self.the_cat.ID:
                next_cat = 1
            else:
                if next_cat == 0 and check_cat.ID != self.the_cat.ID and check_cat.dead == self.the_cat.dead \
                        and check_cat.ID != game.clan.instructor.ID and check_cat.outside == self.the_cat.outside and \
                        check_cat.df == self.the_cat.df and not check_cat.faded:
                    previous_cat = check_cat.ID

                elif next_cat == 1 and check_cat != self.the_cat.ID and check_cat.dead == self.the_cat.dead \
                        and check_cat.ID != game.clan.instructor.ID and check_cat.outside == self.the_cat.outside and \
                        check_cat.df == self.the_cat.df and not check_cat.faded:
                    next_cat = check_cat.ID

                elif int(next_cat) > 1:
                    break

        if next_cat == 1:
            next_cat = 0

        self.next_cat = next_cat
        self.previous_cat = previous_cat

    def exit_screen(self):
        self.back_button.kill()
        del self.back_button
        self.next_cat_button.kill()
        del self.next_cat_button
        self.previous_cat_button.kill()
        del self.previous_cat_button
        self.bar.kill()
        del self.bar
        self.promote_leader.kill()
        del self.promote_leader
        self.promote_deputy.kill()
        del self.promote_deputy
        self.switch_warrior.kill()
        del self.switch_warrior
        self.switch_med_cat.kill()
        del self.switch_med_cat
        self.switch_mediator.kill()
        del self.switch_mediator
        self.retire.kill()
        del self.retire
        self.switch_med_app.kill()
        del self.switch_med_app
        self.switch_warrior_app.kill()
        del self.switch_warrior_app
        self.switch_mediator_app.kill()
        del self.switch_mediator_app
        self.blurb_background.kill()
        del self.blurb_background

        for ele in self.selected_cat_elements:
            self.selected_cat_elements[ele].kill()
        self.selected_cat_elements = {}

# ---------------------------------------------------------------------------- #
#                            SpriteInspectScreen                               #
# ---------------------------------------------------------------------------- #

class SpriteInspectScreen(Screens):
    cat_life_stages = ["newborn", "kitten", "adolescent", "adult", "senior"]
    
    def __init__(self, name=None):
        self.back_button = None
        self.previous_cat_button = None
        self.previous_cat = None
        self.next_cat_button = None
        self.next_cat = None
        self.the_cat = None
        self.cat_image = None
        self.cat_elements = {}
        self.checkboxes = {}
        self.platform_shown_text = None
        self.scars_shown = None
        self.acc_shown_text = None
        self.override_dead_lineart_text = None
        self.override_not_working_text = None
        self.save_image_button = None
        
        #Image Settings: 
        self.platform_shown = None
        self.displayed_lifestage = None
        self.scars_shown = True
        self.override_dead_lineart = False
        self.acc_shown = True
        self.override_not_working = False
        
        super().__init__(name)
    
    def handle_event(self, event):
        # Don't handle the events if a window is open.     
        if game.switches['window_open']:
            return
        
        if event.type == pygame_gui.UI_BUTTON_START_PRESS:
            if event.ui_element == self.back_button:
                self.change_screen("profile screen")
            elif event.ui_element == self.next_cat_button:
                if isinstance(Cat.fetch_cat(self.next_cat), Cat):
                    game.switches["cat"] = self.next_cat
                    self.cat_setup()
                else:
                    print("invalid next cat", self.next_cat)
            elif event.ui_element == self.previous_cat_button:
                if isinstance(Cat.fetch_cat(self.previous_cat), Cat):
                    game.switches["cat"] = self.previous_cat
                    self.cat_setup()
                else:
                    print("invalid previous cat", self.previous_cat)
            elif event.ui_element == self.next_life_stage:
                self.displayed_life_stage = min(self.displayed_life_stage + 1, 
                                                len(self.valid_life_stages) - 1)
                self.update_disabled_buttons()
                self.make_cat_image()
            elif event.ui_element == self.save_image_button:
                SaveAsImage(self.generate_image_to_save(), str(self.the_cat.name))
            elif event.ui_element == self.previous_life_stage:
                self.displayed_life_stage = max(self.displayed_life_stage - 1, 
                                                0)
                self.update_disabled_buttons()
                self.make_cat_image()
            elif event.ui_element == self.checkboxes["platform_shown"]:
                if self.platform_shown:
                    self.platform_shown = False
                else:
                    self.platform_shown = True
                
                self.set_background_visablity()
                self.update_checkboxes()
            elif event.ui_element == self.checkboxes["scars_shown"]:
                if self.scars_shown:
                    self.scars_shown = False
                else:
                    self.scars_shown = True
                
                self.make_cat_image()
                self.update_checkboxes()
            elif event.ui_element == self.checkboxes["acc_shown"]:
                if self.acc_shown:
                    self.acc_shown = False
                else:
                    self.acc_shown = True
                
                self.make_cat_image()
                self.update_checkboxes()
            elif event.ui_element == self.checkboxes["override_dead_lineart"]:
                if self.override_dead_lineart:
                    self.override_dead_lineart = False
                else:
                    self.override_dead_lineart = True
                
                self.make_cat_image()
                self.update_checkboxes()
            elif event.ui_element == self.checkboxes["override_not_working"]:
                if self.override_not_working:
                    self.override_not_working = False
                else:
                    self.override_not_working = True
                
                self.make_cat_image()
                self.update_checkboxes()
            elif event.ui_element == self.cat_elements["favourite_button"]:
                self.the_cat.favourite = False
                self.cat_elements["favourite_button"].hide()
                self.cat_elements["not_favourite_button"].show()
            elif event.ui_element == self.cat_elements["not_favourite_button"]:
                self.the_cat.favourite = True
                self.cat_elements["favourite_button"].show()
                self.cat_elements["not_favourite_button"].hide()
    
        return super().handle_event(event)
    
    def screen_switches(self):        
        self.next_cat_button = UIImageButton(scale(pygame.Rect((1244, 50), (306, 60))), "", object_id="#next_cat_button"
                                             , manager=MANAGER)
        self.previous_cat_button = UIImageButton(scale(pygame.Rect((50, 50), (306, 60))), "",
                                                 object_id="#previous_cat_button"
                                                 , manager=MANAGER)
        self.back_button = UIImageButton(scale(pygame.Rect((50, 120), (210, 60))), "", object_id="#back_button"
                                         , manager=MANAGER)
        
        self.previous_life_stage = UIImageButton(scale(pygame.Rect((150, 550), (76, 100))), "", object_id="#arrow_right_fancy",
                                                 starting_height=2)
        
        self.next_life_stage = UIImageButton(scale(pygame.Rect((1374, 550), (76, 100))), "", object_id="#arrow_left_fancy",
                                             starting_height=2)
        
        self.save_image_button = UIImageButton(scale(pygame.Rect((50, 190),(270, 60))), "", object_id="#save_image_button")
        
        # Toggle Text:
        self.platform_shown_text = pygame_gui.elements.UITextBox("Show Platform", scale(pygame.Rect((310, 1160), (290, 100))),
                                                                 object_id=get_text_box_theme(
                                                                              "#text_box_34_horizcenter"), 
                                                                 starting_height=2)
        self.scars_shown_text = pygame_gui.elements.UITextBox("Show Scar(s)", scale(pygame.Rect((710, 1160), (290, 100))),
                                                              object_id=get_text_box_theme(
                                                                              "#text_box_34_horizcenter"), 
                                                                 starting_height=2)
        self.acc_shown_text = pygame_gui.elements.UITextBox("Show Accessory", scale(pygame.Rect((1100, 1160), (290, 100))),
                                                            object_id=get_text_box_theme(
                                                                              "#text_box_34_horizcenter"), 
                                                            starting_height=2)
        self.override_dead_lineart_text = pygame_gui.elements.UITextBox("Show as Living", scale(pygame.Rect((510, 1260), (290, 100))),
                                                                        object_id=get_text_box_theme(
                                                                              "#text_box_34_horizcenter"), 
                                                                        starting_height=2)
        self.override_not_working_text = pygame_gui.elements.UITextBox("Show as Healthy", scale(pygame.Rect((910, 1260), (290, 100))),
                                                                 object_id=get_text_box_theme(
                                                                              "#text_box_34_horizcenter"), 
                                                                 starting_height=2)
        
        
        if game.settings['backgrounds']:
            self.platform_shown = True
        else:
            self.platform_shown = False
        
        self.cat_setup()
        return super().screen_switches()

    def cat_setup(self): 
        """Sets up all the elements related to the cat """
        for ele in self.cat_elements:
            self.cat_elements[ele].kill()
        self.cat_elements = {}
        
        self.the_cat = Cat.fetch_cat(game.switches['cat'])
        
        self.cat_elements["platform"] = pygame_gui.elements.UIImage(
                scale(pygame.Rect((240, 200), (1120, 980))),
                pygame.transform.scale(self.get_platform(), scale_dimentions((1120, 701))), 
                manager=MANAGER)
        self.set_background_visablity()
        
        # Gather list of current and previous life states
        # "young adult", "adult", and "senior adult" all look the same: collape to adult
        # This is not the best way to do it, so if we make them have difference apperences, this will
        # need to be changed/removed. 
        if self.the_cat.age in ["young adult", "adult", "senior adult"]:
            current_life_stage = "adult"
        else:
            current_life_stage = self.the_cat.age
        
        self.valid_life_stages = []
        for life_stage in SpriteInspectScreen.cat_life_stages:
            self.valid_life_stages.append(life_stage)
            if life_stage == current_life_stage:
                break
        
        #Store the index of the currently displayed life stage. 
        self.displayed_life_stage = len(self.valid_life_stages) - 1
        
        #Reset all the toggles
        self.lifestage = None
        self.scars_shown = True
        self.override_dead_lineart = False
        self.acc_shown = True
        self.override_not_working = False
        
        # Make the cat image
        self.make_cat_image()
        
        cat_name = str(self.the_cat.name)  # name
        if len(cat_name) >= 40:
            cat_name = f"{cat_name[0:39]}..."
        if self.the_cat.dead:
            cat_name += " (dead)"  # A dead cat will have the (dead) sign next to their name
        
        self.cat_elements["cat_name"] = pygame_gui.elements.UITextBox(cat_name,
                                                                          scale(pygame.Rect((50, 120), (-1, 80))),
                                                                          object_id=get_text_box_theme(
                                                                              "#text_box_40_horizcenter"), manager=MANAGER)
        name_text_size = self.cat_elements["cat_name"].get_relative_rect()

        self.cat_elements["cat_name"].kill()

        self.cat_elements["cat_name"] = pygame_gui.elements.UITextBox(cat_name,
                                                                      scale(pygame.Rect(
                                                                        (800 - name_text_size.width, 120),
                                                                        (name_text_size.width * 2, 80))),
                                                                       object_id=get_text_box_theme(
                                                                        "#text_box_40_horizcenter"), manager=MANAGER)
        
        # Fullscreen
        if game.settings['fullscreen']:
            x_pos = 740 - int(name_text_size.width * 7 / 15)
        else:
            x_pos = 740 - name_text_size.width
        # TODO: positioning is weird. closer to names on some, further on others
        # this only happens on fullscreen :waaaaaaa:
        self.cat_elements["favourite_button"] = UIImageButton(scale(pygame.Rect
                                                                ((x_pos, 127), (56, 56))),
                                                              "",
                                                              object_id="#fav_cat",
                                                              manager=MANAGER,
                                                              tool_tip_text='Remove favorite status',
                                                              starting_height=2)

        self.cat_elements["not_favourite_button"] = UIImageButton(scale(pygame.Rect
                                                                    ((x_pos, 127),
                                                                        (56, 56))),
                                                                 "",
                                                                 object_id="#not_fav_cat",
                                                                 manager=MANAGER,
                                                                 tool_tip_text='Mark as favorite',
                                                                 starting_height=2)  
        if self.the_cat.favourite:
            self.cat_elements["favourite_button"].show()
            self.cat_elements["not_favourite_button"].hide()
        else:
            self.cat_elements["favourite_button"].hide()
            self.cat_elements["not_favourite_button"].show()
        
        
        # Write the checkboxes. The text is set up in switch_screens.  
        self.update_checkboxes()
        
        
        self.determine_previous_and_next_cat()
        self.update_disabled_buttons()
    
    def update_checkboxes(self):
        for ele in self.checkboxes:
            self.checkboxes[ele].kill()
        self.checkboxes = {}
        
        # "Show Platform"
        self.make_one_checkbox((200, 1150), "platform_shown", self.platform_shown)
        
        # "Show Scars"
        self.make_one_checkbox((600, 1150), "scars_shown", self.scars_shown, self.the_cat.pelt.scars)
        
        # "Show accessories"
        self.make_one_checkbox((1000, 1150), "acc_shown", self.acc_shown, self.the_cat.pelt.accessory)
        
        # "Show as living"
        self.make_one_checkbox((400, 1250), "override_dead_lineart", self.override_dead_lineart, self.the_cat.dead,
                               disabled_object_id="#checked_checkbox")
        
        # "Show as healthy"
        self.make_one_checkbox((800, 1250), "override_not_working", self.override_not_working, self.the_cat.not_working(),
                               disabled_object_id="#checked_checkbox")
        
    def make_one_checkbox(self, location:tuple, name:str, stored_bool: bool, cat_value_to_allow=True,
                          disabled_object_id = "#unchecked_checkbox"):
        """Makes a single checkbox. So I don't have to copy and paste this 5 times. 
            if cat_value_to_allow evalates to False, then the unchecked checkbox is always used the the checkbox 
            is disabled"""
        
        if not cat_value_to_allow:
            self.checkboxes[name] = UIImageButton(scale(pygame.Rect(location, (102, 102))), "" ,
                                                            object_id = disabled_object_id,
                                                            starting_height=2)
            self.checkboxes[name].disable()
        elif stored_bool:
            self.checkboxes[name] = UIImageButton(scale(pygame.Rect(location, (102, 102))), "" ,
                                                            object_id = "#checked_checkbox",
                                                            starting_height=2)
        else:
            self.checkboxes[name] = UIImageButton(scale(pygame.Rect(location, (102, 102))), "" ,
                                                            object_id = "#unchecked_checkbox",
                                                            starting_height=2)
    
    def make_cat_image(self):
        """Makes the cat image """
        if "cat_image" in self.cat_elements:
            self.cat_elements["cat_image"].kill()
        
        self.cat_image = generate_sprite(self.the_cat, life_state=self.valid_life_stages[self.displayed_life_stage], 
                                         scars_hidden=not self.scars_shown,
                                         acc_hidden=not self.acc_shown, always_living=self.override_dead_lineart, 
                                         no_not_working=self.override_not_working)
        
        self.cat_elements["cat_image"] = pygame_gui.elements.UIImage(
            scale(pygame.Rect((450, 200),(700, 700))),
            pygame.transform.scale(self.cat_image, scale_dimentions((700, 700)))
        )
      
    def determine_previous_and_next_cat(self):
        """'Determines where the next and previous buttons point too."""

        is_instructor = False
        if self.the_cat.dead and game.clan.instructor.ID == self.the_cat.ID:
            is_instructor = True

        previous_cat = 0
        next_cat = 0
        if self.the_cat.dead and not is_instructor and self.the_cat.df == game.clan.instructor.df and \
                not (self.the_cat.outside or self.the_cat.exiled):
            previous_cat = game.clan.instructor.ID

        if is_instructor:
            next_cat = 1

        for check_cat in Cat.all_cats_list:
            if check_cat.ID == self.the_cat.ID:
                next_cat = 1
            else:
                if next_cat == 0 and check_cat.ID != self.the_cat.ID and check_cat.dead == self.the_cat.dead \
                        and check_cat.ID != game.clan.instructor.ID and check_cat.outside == self.the_cat.outside and \
                        check_cat.df == self.the_cat.df and not check_cat.faded:
                    previous_cat = check_cat.ID

                elif next_cat == 1 and check_cat != self.the_cat.ID and check_cat.dead == self.the_cat.dead \
                        and check_cat.ID != game.clan.instructor.ID and check_cat.outside == self.the_cat.outside and \
                        check_cat.df == self.the_cat.df and not check_cat.faded:
                    next_cat = check_cat.ID

                elif int(next_cat) > 1:
                    break

        if next_cat == 1:
            next_cat = 0

        self.next_cat = next_cat
        self.previous_cat = previous_cat
    
    def set_background_visablity(self):
        if "platform" not in self.cat_elements:
            return
        
        if self.platform_shown:
            self.cat_elements["platform"].show()
            self.cat_elements["platform"].disable()
        else:
            self.cat_elements["platform"].hide()
    
    def exit_screen(self):
        self.back_button.kill()
        self.back_button = None
        self.previous_cat_button.kill()
        self.previous_cat_button = None
        self.next_cat_button.kill()
        self.next_cat_button = None
        self.previous_life_stage.kill()
        self.previous_life_stage = None
        self.next_life_stage.kill()
        self.next_life_stage = None
        self.save_image_button.kill()
        self.save_image_button = None
        self.platform_shown_text.kill()
        self.platform_shown_text = None
        self.scars_shown_text.kill()
        self.scars_shown = None
        self.acc_shown_text.kill()
        self.acc_shown_text = None
        self.override_dead_lineart_text.kill()
        self.override_dead_lineart_text = None
        self.override_not_working_text.kill()
        self.override_not_working_text = None
        
        for ele in self.cat_elements:
            self.cat_elements[ele].kill()
        self.cat_elements = {}
        for ele in self.checkboxes:
            self.checkboxes[ele].kill()
        self.checkboxes = {}
        return super().exit_screen()
    
    def update_disabled_buttons(self):
        # Previous and next cat button
        if self.next_cat == 0:
            self.next_cat_button.disable()
        else:
            self.next_cat_button.enable()

        if self.previous_cat == 0:
            self.previous_cat_button.disable()
        else:
            self.previous_cat_button.enable()
            
        if self.displayed_life_stage >= len(self.valid_life_stages) - 1:
            self.next_life_stage.disable()
        else:
            self.next_life_stage.enable()
            
        if self.displayed_life_stage <= 0:
            self.previous_life_stage.disable()
        else:
            self.previous_life_stage.enable()
        
        
    def get_platform(self):
        the_cat = Cat.all_cats.get(game.switches['cat'],
                                   game.clan.instructor)

        light_dark = "light"
        if game.settings["dark mode"]:
            light_dark = "dark"

        available_biome = ['Forest', 'Mountainous', 'Plains', 'Beach']
        biome = game.clan.biome

        if biome not in available_biome:
            biome = available_biome[0]
        if the_cat.age == 'newborn' or the_cat.not_working():
            biome = 'nest'

        biome = biome.lower()

        platformsheet = pygame.image.load('resources/images/platforms.png').convert_alpha()
        
        order = ['beach', 'forest', 'mountainous', 'nest', 'plains', 'SC/DF']
        
        offset = 0
        if light_dark == "light":
            offset = 80
        
        if the_cat.df:
            biome_platforms = platformsheet.subsurface(pygame.Rect(0, order.index('SC/DF') * 70, 640, 70))
            return biome_platforms.subsurface(pygame.Rect(0 + offset, 0, 80, 70))
        elif the_cat.dead or game.clan.instructor.ID == the_cat.ID:
            biome_platforms = platformsheet.subsurface(pygame.Rect(0, order.index('SC/DF') * 70, 640, 70))
            return biome_platforms.subsurface(pygame.Rect(160 + offset, 0, 80, 70))
        else:
            biome_platforms = platformsheet.subsurface(pygame.Rect(0, order.index(biome) * 70, 640, 70)).convert_alpha()
            season_x = {
                "greenleaf": 0 + offset,
                "leafbare": 160 + offset,
                "leaffall": 320 + offset,
                "newleaf": 480 + offset
            }
            
            
            return biome_platforms.subsurface(pygame.Rect(
                season_x.get(game.clan.current_season.lower(), season_x["greenleaf"]), 0, 80, 70))
            
    def generate_image_to_save(self):
        """Generates the image to save, with platform if needed. """
        if self.platform_shown:
            full_image = self.get_platform()
            full_image.blit(self.cat_image, (15, 0))
            return full_image
        else:
            return self.cat_image<|MERGE_RESOLUTION|>--- conflicted
+++ resolved
@@ -383,14 +383,9 @@
                 self.change_screen('relationship screen')
             elif event.ui_element == self.choose_mate_button:
                 self.change_screen('choose mate screen')
-<<<<<<< HEAD
-            elif event.ui_element == self.change_mentor_button:
-                self.change_screen('choose mentor screen')
             elif event.ui_element == self.change_adoptive_parent_button:
                 self.change_screen('choose adaptive parent screen')
 
-=======
->>>>>>> a608a6f3
         # Roles Tab
         elif self.open_tab == 'roles':
             if event.ui_element == self.manage_roles:
@@ -1853,15 +1848,9 @@
                                                           starting_height=2, object_id="#see_relationships_button", manager=MANAGER)
             self.choose_mate_button = UIImageButton(scale(pygame.Rect((100, 1044), (344, 72))), "",
                                                     starting_height=2, object_id="#choose_mate_button", manager=MANAGER)
-<<<<<<< HEAD
-            self.change_mentor_button = UIImageButton(scale(pygame.Rect((100, 1116), (344, 72))), "",
-                                                      starting_height=2, object_id="#change_mentor_button"
-                                                      , manager=MANAGER)
-            self.change_adoptive_parent_button = UIImageButton(scale(pygame.Rect((100, 1188), (344, 72))), "",
+            self.change_adoptive_parent_button = UIImageButton(scale(pygame.Rect((100, 1116), (344, 72))), "",
                                                       starting_height=2, object_id="#adoptive_parents"
                                                       , manager=MANAGER)
-=======
->>>>>>> a608a6f3
             self.update_disabled_buttons_and_text()
 
     def toggle_roles_tab(self):
@@ -2163,11 +2152,7 @@
             self.see_family_button.kill()
             self.see_relationships_button.kill()
             self.choose_mate_button.kill()
-<<<<<<< HEAD
-            self.change_mentor_button.kill()
             self.change_adoptive_parent_button.kill()
-=======
->>>>>>> a608a6f3
         elif self.open_tab == 'roles':
             self.manage_roles.kill()
             self.change_mentor_button.kill()
