from random import choice

import pygame

from scripts.utility import update_sprite, event_text_adjust

from .base_screens import Screens, cat_profiles

from scripts.utility import get_text_box_theme
from scripts.cat.cats import Cat
from scripts.cat.pelts import collars, wild_accessories
import scripts.game_structure.image_cache as image_cache
import pygame_gui
from re import sub
from scripts.game_structure.image_button import UIImageButton, UISpriteButton, UITextBoxTweaked, UIImageTextBox
from scripts.game_structure import image_cache
from scripts.game_structure.game_essentials import *
from scripts.cat.names import *


# ---------------------------------------------------------------------------- #
#             change how accessory info displays on cat profiles               #
# ---------------------------------------------------------------------------- #
def accessory_display_name(cat):
    accessory = cat.accessory

    if accessory is None:
        return ''
    acc_display = accessory.lower()

    if accessory is not None:
        if accessory in collars:
            collar_color = None
            if acc_display.startswith('crimson'):
                collar_color = 'red'
            elif acc_display.startswith('blue'):
                collar_color = 'blue'
            elif acc_display.startswith('yellow'):
                collar_color = 'yellow'
            elif acc_display.startswith('cyan'):
                collar_color = 'cyan'
            elif acc_display.startswith('red'):
                collar_color = 'orange'
            elif acc_display.startswith('lime'):
                collar_color = 'lime'
            elif acc_display.startswith('green'):
                collar_color = 'green'
            elif acc_display.startswith('rainbow'):
                collar_color = 'rainbow'
            elif acc_display.startswith('black'):
                collar_color = 'black'
            elif acc_display.startswith('spikes'):
                collar_color = 'spiky'
            elif acc_display.startswith('pink'):
                collar_color = 'pink'
            elif acc_display.startswith('purple'):
                collar_color = 'purple'
            elif acc_display.startswith('multi'):
                collar_color = 'multi'
            if acc_display.endswith('bow') and not acc_display == 'rainbow':
                acc_display = collar_color + ' bow'
            elif acc_display.endswith('bell'):
                acc_display = collar_color + ' bell collar'
            else:
                acc_display = collar_color + ' collar'

    elif accessory in wild_accessories:
        if acc_display == 'blue feathers':
            acc_display = 'crow feathers'
        elif acc_display == 'red feathers':
            acc_display = 'cardinal feathers'
        else:
            acc_display = acc_display
    else:
        acc_display = acc_display
    if accessory is None:
        acc_display = None
    return acc_display


# ---------------------------------------------------------------------------- #
#               assigns backstory blurbs to the backstory                      #
# ---------------------------------------------------------------------------- #
def bs_blurb_text(cat):
    backstory = cat.backstory
    bs_blurb = None
    if backstory is None:
        bs_blurb = "This cat was born into the Clan where they currently reside."
    if backstory == 'clan_founder':
        bs_blurb = "This cat is one of the founding members of the Clan."
    if backstory == 'clanborn':
        bs_blurb = "This cat was born into the Clan where they currently reside."
    if backstory == 'halfclan1':
        bs_blurb = "This cat was born into the Clan, but one of their parents resides in another Clan."
    if backstory == 'halfclan2':
        bs_blurb = "This cat was born in another Clan, but chose to come to this Clan to be with their other parent."
    if backstory == 'outsider_roots1':
        bs_blurb = "This cat was born into the clan, but one of their parents is an outsider that belongs to no clan."
    if backstory == 'outsider_roots2':
        bs_blurb = "This cat was born outside the clan, but came to live in the Clan with their parent at a young age."
    if backstory == 'loner1':
        bs_blurb = "This cat joined the Clan by choice after living life as a loner."
    if backstory == 'loner2':
        bs_blurb = "This cat used to live in a barn, but mostly stayed away from twolegs. They decided clanlife " \
                   "might be an interesting change of pace."
    if backstory == 'kittypet1':
        bs_blurb = "This cat joined the Clan by choice after living life with twolegs as a kittypet."
    if backstory == 'kittypet2':
        bs_blurb = "This cat used to live on something called a “boat” with twolegs, but decided to join the clan."
    if backstory == 'rogue1':
        bs_blurb = "This cat joined the Clan by choice after living life as a rogue."
    if backstory == 'rogue2':
        bs_blurb = "This cat used to live in a twolegplace, scrounging for what they could find. They thought " \
                   "the Clan might offer them more security."
    if backstory == 'abandoned1':
        bs_blurb = "This cat was found by the Clan as a kit and has been living with them ever since."
    if backstory == 'abandoned2':
        bs_blurb = "This cat was born into a kittypet life, but was brought to the Clan as a kit and has lived " \
                   "here ever since."
    if backstory == 'abandoned3':
        bs_blurb = "This cat was born into another clan, but they were left here as a kit for the Clan to raise."
    if backstory == 'medicine_cat':
        bs_blurb = "This cat was once a medicine cat in another clan."
    if backstory == 'otherclan':
        bs_blurb = "This cat was born into another clan, but came to this Clan by choice."
    if backstory == 'otherclan2':
        bs_blurb = "This cat was unhappy in their old Clan and decided to come here instead."
    if backstory == 'ostracized_warrior':
        bs_blurb = "This cat was ostracized from their old clan, but no one really knows why."
    if backstory == 'disgraced':
        bs_blurb = "This cat was cast out of their old Clan for some transgression that they're not keen on " \
                   "talking about."
    if backstory == 'retired_leader':
        bs_blurb = "This cat used to be the leader of another Clan before deciding they needed a change of scenery " \
                   "after leadership became too much.  They returned their nine lives and let their deputy " \
                   "take over before coming here."
    if backstory == 'refugee':
        bs_blurb = "This cat came to this Clan after fleeing from their former Clan and the tyrannical " \
                   "leader that had taken over."
    if backstory == 'tragedy_survivor':
        bs_blurb = "Something horrible happened to this cat's previous clan. They refuse to speak about it."
    if backstory == 'orphaned':
        bs_blurb = "This cat was found with a deceased parent. The Clan took them in, but doesn't hide where " \
                   "they came from."
    return bs_blurb


# ---------------------------------------------------------------------------- #
#             change how backstory info displays on cat profiles               #
# ---------------------------------------------------------------------------- #
def backstory_text(cat):
    backstory = cat.backstory
    if backstory is None:
        return ''
    bs_display = backstory
    if bs_display == 'clanborn':
        bs_display = 'clanborn'
    elif bs_display == 'clan_founder':
        bs_display = 'clan founder'
    elif bs_display in ['halfclan1', 'halfclan2']:
        bs_display = 'half-clan'
    elif bs_display in ['outsider_roots1', 'outsider_roots2']:
        bs_display = 'outsider roots'
    elif bs_display in ['loner1', 'loner2']:
        bs_display = 'formerly a loner'
    elif bs_display in ['kittypet1', 'kittypet2']:
        bs_display = 'formerly a kittypet'
    elif bs_display in ['rogue1', 'rogue2']:
        bs_display = 'formerly a rogue'
    elif bs_display in ['abandoned1', 'abandoned2', 'abandoned3']:
        bs_display = 'formerly abandoned'
    elif bs_display == 'medicine_cat':
        bs_display = 'formerly a medicine cat'
    elif bs_display in ['otherclan', 'otherclan2']:
        bs_display = 'formerly from another clan'
    elif bs_display == 'ostracized_warrior':
        bs_display = 'ostracized warrior'
    elif bs_display == 'disgraced':
        if cat.status == 'medicine cat':
            bs_display = 'disgraced medicine cat'
        elif cat.status in ['warrior', 'elder']:
            bs_display = 'disgraced deputy'
    elif bs_display == 'retired_leader':
        bs_display = 'retired leader'
    elif bs_display == 'refugee':
        bs_display = 'refugee'
    elif bs_display == 'tragedy_survivor':
        bs_display = 'survivor of a tragedy'
    elif bs_display == 'orphaned':
        bs_display = 'orphaned'
    if bs_display is None:
        bs_display = None
    else:
        return bs_display


# ---------------------------------------------------------------------------- #
#                               Profile Screen                                 #
# ---------------------------------------------------------------------------- #
class ProfileScreen(Screens):
    # UI Images
    backstory_tab = image_cache.load_image("resources/images/backstory_bg.png").convert_alpha()
    conditions_tab = image_cache.load_image("resources/images/conditions_tab_backdrop.png").convert_alpha()
    condition_details_box = image_cache.load_image("resources/images/condition_details_box.png").convert_alpha()

    # Keep track of current tabs open. Can be used to keep tabs open when pages are switched, and
    # helps with exiting the screen
    open_tab = None

    def __init__(self, name=None):
        super().__init__(name)
        self.leader_ceremony_button = None
        self.help_button = None
        self.open_sub_tab = None
        self.editing_notes = False
        self.user_notes = None
        self.save_text = None
        self.not_fav_tab = None
        self.fav_tab = None
        self.edit_text = None
        self.sub_tab_4 = None
        self.sub_tab_3 = None
        self.sub_tab_2 = None
        self.sub_tab_1 = None
        self.backstory_background = None
        self.history_text_box = None
        self.alert_tool_tip = None
        self.alert_visible = None
        self.alert = None
        self.first_page = None
        self.second_page = None
        self.conditions_tab_button = None
        self.second_page_visible = None
        self.first_page_visible = None
        self.left_arrow = None
        self.right_arrow = None
        self.condition_detail_text = None
        self.condition_name_text = None
        self.condition_box = None
        self.conditions_background = None
        self.previous_cat = None
        self.next_cat = None
        self.cat_image = None
        self.background = None
        self.cat_info_column2 = None
        self.cat_info_column1 = None
        self.cat_thought = None
        self.cat_name = None
        self.placeholder_tab_4 = None
        self.placeholder_tab_3 = None
        self.placeholder_tab_2 = None
        self.backstory_tab_button = None
        self.dangerous_tab_button = None
        self.personal_tab_button = None
        self.roles_tab_button = None
        self.relations_tab_button = None
        self.back_button = None
        self.previous_cat_button = None
        self.next_cat_button = None
        self.the_cat = None
        self.prevent_fading_text = None
        self.checkboxes = {}
        self.profile_elements = {}

    def handle_event(self, event):
        if event.type == pygame_gui.UI_BUTTON_START_PRESS:
            if event.ui_element == self.back_button:
                self.close_current_tab()
                self.change_screen(game.last_screen_forProfile)
            elif event.ui_element == self.previous_cat_button:
                self.clear_profile()
                game.switches['cat'] = self.previous_cat
                self.build_profile()
                self.update_disabled_buttons_and_text()
            elif event.ui_element == self.next_cat_button:
                self.clear_profile()
                game.switches['cat'] = self.next_cat
                self.build_profile()
                self.update_disabled_buttons_and_text()
            elif event.ui_element == self.relations_tab_button:
                self.toggle_relations_tab()
            elif event.ui_element == self.roles_tab_button:
                self.toggle_roles_tab()
            elif event.ui_element == self.personal_tab_button:
                self.toggle_personal_tab()
            elif event.ui_element == self.dangerous_tab_button:
                self.toggle_dangerous_tab()
            elif event.ui_element == self.backstory_tab_button:
                if self.open_sub_tab is None:
                    if game.settings['favorite sub tab'] is None:
                        self.open_sub_tab = 'life events'
                    else:
                        self.open_sub_tab = game.settings['favorite sub tab']

                self.toggle_history_tab()
            elif event.ui_element == self.conditions_tab_button:
                self.toggle_conditions_tab()
            elif event.ui_element == self.leader_ceremony_button:
                self.change_screen('ceremony screen')
            else:
                self.handle_tab_events(event)

            if self.the_cat.dead and game.settings["fading"]:
                if event.ui_element == self.checkboxes["prevent_fading"]:
                    if self.the_cat.prevent_fading:
                        self.the_cat.prevent_fading = False
                    else:
                        self.the_cat.prevent_fading = True
                    update_sprite(self.the_cat)  # This will remove the transparency on the cat.
                    self.clear_profile()
                    self.build_profile()

        if event.type == pygame_gui.UI_BUTTON_ON_HOVERED:
            if event.ui_element == self.alert:
                print('Test button hovered')

    def handle_tab_events(self, event):
        """Handles buttons presses on the tabs"""
        if self.open_tab is not None and self.open_tab != 'history' and self.open_tab != 'conditions':
            if event.ui_element == self.close_tab_button:
                self.close_current_tab()
        elif self.open_tab is None:
            # If no tab is open, don't check any further.
            return

        # Relations Tab
        if self.open_tab == 'relations':
            if event.ui_element == self.see_family_button:
                self.change_screen('see kits screen')
            elif event.ui_element == self.see_relationships_button:
                self.change_screen('relationship screen')
            elif event.ui_element == self.choose_mate_button:
                self.change_screen('choose mate screen')
            elif event.ui_element == self.change_mentor_button:
                self.change_screen('choose mentor screen')
        # Roles Tab
        elif self.open_tab == 'roles':
            if event.ui_element == self.promote_leader_button:
                game.clan.new_leader(self.the_cat)
                self.clear_profile()
                self.build_profile()
                self.update_disabled_buttons_and_text()
            elif event.ui_element == self.toggle_deputy_button:
                if self.the_cat.status == 'warrior':
                    self.the_cat.status_change('deputy')
                    game.clan.deputy = self.the_cat
                elif self.the_cat.status == 'deputy':
                    self.the_cat.status_change('warrior')
                    game.clan.deputy = None
                self.clear_profile()
                self.build_profile()
                self.update_disabled_buttons_and_text()
            elif event.ui_element == self.toggle_med_button:
                if self.the_cat.status == 'medicine cat apprentice':
                    self.the_cat.status_change('apprentice')
                elif self.the_cat.status == "apprentice":
                    self.the_cat.status_change('medicine cat apprentice')
                elif self.the_cat.status == 'medicine cat':
                    self.the_cat.status_change('warrior')
                elif self.the_cat.status in ['warrior', 'elder']:
                    self.the_cat.status_change('medicine cat')
                self.clear_profile()
                self.build_profile()
                self.update_disabled_buttons_and_text()
        # Personal Tab
        elif self.open_tab == 'personal':
            if event.ui_element == self.change_name_button:
                self.change_screen('change name screen')
            elif event.ui_element == self.specify_gender_button:
                self.change_screen('change gender screen')
            elif event.ui_element == self.cis_trans_button:
                if self.the_cat.genderalign != "female" and self.the_cat.genderalign != "male":
                    self.the_cat.genderalign = self.the_cat.gender
                elif self.the_cat.gender == "male" and self.the_cat.genderalign in ['male', 'female']:
                    self.the_cat.genderalign = 'trans female'
                elif self.the_cat.gender == "female" and self.the_cat.genderalign in ['male', 'female']:
                    self.the_cat.genderalign = 'trans male'
                self.clear_profile()
                self.build_profile()
                self.update_disabled_buttons_and_text()
            elif event.ui_element == self.toggle_kits:
                if self.the_cat.no_kits:
                    self.the_cat.no_kits = False
                else:
                    self.the_cat.no_kits = True
                self.update_disabled_buttons_and_text()
        # Dangerous Tab
        elif self.open_tab == 'dangerous':
            if event.ui_element == self.kill_cat_button:
                if self.the_cat.status == 'leader':
                    game.clan.leader_lives -= 10
                self.the_cat.die()
                update_sprite(self.the_cat)
                self.clear_profile()
                self.build_profile()
                self.update_disabled_buttons_and_text()
            elif event.ui_element == self.exile_cat_button:
                if not self.the_cat.dead and not self.the_cat.exiled:
                    self.the_cat.exiled = True
                    self.the_cat.outside = True
                    self.the_cat.thought = "Is shocked that they have been exiled"
                    for app in self.the_cat.apprentice:
                        app.update_mentor()
                    self.clear_profile()
                    self.build_profile()
                    self.update_disabled_buttons_and_text()
                if self.the_cat.dead:
                    if self.the_cat.df is True:
                        self.the_cat.df = False
                        self.the_cat.thought = "Is relieved to once again hunt in StarClan"
                    else:
                        self.the_cat.df = True
                        self.the_cat.thought = "Is distraught after being sent to the Place of No Stars"
                    update_sprite(self.the_cat)
                self.clear_profile()
                self.build_profile()
                self.update_disabled_buttons_and_text()
        # History Tab
        elif self.open_tab == 'history':
            if event.ui_element == self.sub_tab_1:
                if self.open_sub_tab == 'user notes':
                    self.notes_entry.kill()
                    self.display_notes.kill()
                    if self.edit_text:
                        self.edit_text.kill()
                    if self.save_text:
                        self.save_text.kill()
                    self.help_button.kill()
                self.open_sub_tab = 'life events'
                self.toggle_history_sub_tab()
            elif event.ui_element == self.sub_tab_2:
                if self.open_sub_tab == 'life events':
                    self.history_text_box.kill()
                self.open_sub_tab = 'user notes'
                self.toggle_history_sub_tab()
            elif event.ui_element == self.fav_tab:
                game.settings['favorite sub tab'] = None
                self.fav_tab.hide()
                self.not_fav_tab.show()
            elif event.ui_element == self.not_fav_tab:
                game.settings['favorite sub tab'] = self.open_sub_tab
                self.fav_tab.show()
                self.not_fav_tab.hide()
            elif event.ui_element == self.save_text:
                self.user_notes = sub(r"[^A-Za-z0-9<->/.()*'&#!?,| ]+", "", self.notes_entry.get_text())
                self.save_user_notes()
                self.editing_notes = False
                self.update_disabled_buttons_and_text()
            elif event.ui_element == self.edit_text:
                self.editing_notes = True
                self.update_disabled_buttons_and_text()

        # Conditions Tab
        elif self.open_tab == 'conditions':
            if event.ui_element == self.right_arrow:
                self.first_page_visible = False
                self.second_page_visible = True
                self.left_arrow.enable()
                self.right_arrow.disable()
            if event.ui_element == self.left_arrow:
                self.second_page_visible = False
                self.first_page_visible = True
                self.right_arrow.enable()
                self.left_arrow.disable()

    def screen_switches(self):
        self.the_cat = Cat.all_cats.get(game.switches['cat'])

        # Set up the menu buttons, which appear on all cat profile images.
        self.next_cat_button = UIImageButton(pygame.Rect((622, 25), (153, 30)), "", object_id="#next_cat_button")
        self.previous_cat_button = UIImageButton(pygame.Rect((25, 25), (153, 30)), "", object_id="#previous_cat_button")
        self.back_button = UIImageButton(pygame.Rect((25, 60), (105, 30)), "", object_id="#back_button")
        self.relations_tab_button = UIImageButton(pygame.Rect((48, 420), (176, 30)), "",
                                                  object_id="#relations_tab_button")
        self.roles_tab_button = UIImageButton(pygame.Rect((224, 420), (176, 30)), "", object_id="#roles_tab_button")
        self.personal_tab_button = UIImageButton(pygame.Rect((400, 420), (176, 30)), "",
                                                 object_id="#personal_tab_button")
        self.dangerous_tab_button = UIImageButton(pygame.Rect((576, 420), (176, 30)), "",
                                                  object_id="#dangerous_tab_button")

        self.backstory_tab_button = UIImageButton(pygame.Rect((48, 622), (176, 30)), "",
                                                  object_id="#backstory_tab_button")

        self.conditions_tab_button = UIImageButton(
            pygame.Rect((224, 622), (176, 30)),
            "",
            object_id="#conditions_tab_button"
        )

        self.placeholder_tab_3 = UIImageButton(pygame.Rect((400, 622), (176, 30)), "",
                                               object_id="#cat_tab_3_blank_button")
        self.placeholder_tab_3.disable()

        self.placeholder_tab_4 = UIImageButton(pygame.Rect((576, 622), (176, 30)), "",
                                               object_id="#cat_tab_4_blank_button")
        self.placeholder_tab_4.disable()

        self.build_profile()

        self.hide_menu_buttons()  # Menu buttons don't appear on the profile screen
        cat_profiles()
        self.update_platform()

    def clear_profile(self):
        """Clears all profile objects. """
        for ele in self.profile_elements:
            self.profile_elements[ele].kill()
        self.profile_elements = {}

        if self.user_notes:
            self.user_notes = 'Click the check mark to enter notes about your cat!'

        if self.leader_ceremony_button:
            self.leader_ceremony_button.kill()

        for box in self.checkboxes:
            self.checkboxes[box].kill()
        self.checkboxes = {}

    def exit_screen(self):
        self.clear_profile()
        self.back_button.kill()
        self.next_cat_button.kill()
        self.previous_cat_button.kill()
        self.relations_tab_button.kill()
        self.roles_tab_button.kill()
        self.personal_tab_button.kill()
        self.dangerous_tab_button.kill()
        self.backstory_tab_button.kill()
        self.conditions_tab_button.kill()
        self.placeholder_tab_3.kill()
        self.placeholder_tab_4.kill()
        self.close_current_tab()

    def build_profile(self):
        """Rebuild builds the cat profile. Run when you switch cats
            or for changes in the profile.
            the_cat should be a Cat object. """
        self.the_cat = Cat.all_cats.get(game.switches['cat'])

        # use these attributes to create differing profiles for starclan cats etc.
        is_sc_instructor = False
        is_df_instructor = False
        if self.the_cat.dead and game.clan.instructor.ID == self.the_cat.ID and self.the_cat.df is False:
            is_sc_instructor = True
        elif self.the_cat.dead and game.clan.instructor.ID == self.the_cat.ID and self.the_cat.df is True:
            is_df_instructor = True

        # Info in string
        cat_name = str(self.the_cat.name)  # name
        if self.the_cat.dead:
            cat_name += " (dead)"  # A dead cat will have the (dead) sign next to their name
        if is_sc_instructor:
            self.the_cat.thought = "Hello. I am here to guide the dead cats of " + game.clan.name + "Clan into StarClan."
        if is_df_instructor:
            self.the_cat.thought = "Hello. I am here to drag the dead cats of " + game.clan.name + "Clan into the Dark Forest."

        # Write cat name
        self.profile_elements["cat_name"] = pygame_gui.elements.UITextBox(cat_name, pygame.Rect((200, 140), (400, 40)),
                                                                          object_id=get_text_box_theme(
                                                                              "#cat_profile_name_box"))

        # Write cat thought
        self.profile_elements["cat_thought"] = pygame_gui.elements.UITextBox(self.the_cat.thought,
                                                                             pygame.Rect((100, 170), (600, 40)),
                                                                             wrap_to_height=True,
                                                                             object_id=get_text_box_theme(
                                                                                 "#cat_profile_thoughts_box"))

        self.profile_elements["cat_info_column1"] = UITextBoxTweaked(self.generate_column1(self.the_cat),
                                                                     pygame.Rect((300, 230), (180, 180)),
                                                                     object_id=get_text_box_theme(
                                                                         "#cat_profile_info_box"),
                                                                     line_spacing=0.95)
        self.profile_elements["cat_info_column2"] = UITextBoxTweaked(self.generate_column2(self.the_cat),
                                                                     pygame.Rect((490, 230), (230, 180)),
                                                                     object_id=get_text_box_theme(
                                                                         "#cat_profile_info_box"),
                                                                     line_spacing=0.95)

        # Set the cat backgrounds.
        self.update_platform()
        if game.settings['backgrounds']:
            if game.clan.current_season == 'Newleaf':
                self.profile_elements["background"] = pygame_gui.elements.UIImage(pygame.Rect((55, 200), (240, 210)),
                                                                                  self.newleaf_plt)
            elif game.clan.current_season == 'Greenleaf':
                self.profile_elements["background"] = pygame_gui.elements.UIImage(pygame.Rect((55, 200), (240, 210)),
                                                                                  self.greenleaf_plt)
            elif game.clan.current_season == 'Leaf-bare':
                self.profile_elements["background"] = pygame_gui.elements.UIImage(pygame.Rect((55, 200), (240, 210)),
                                                                                  self.leafbare_plt)
            elif game.clan.current_season == 'Leaf-fall':
                self.profile_elements["background"] = pygame_gui.elements.UIImage(pygame.Rect((55, 200), (240, 210)),
                                                                                  self.leaffall_plt)
        self.profile_elements["background"].disable()

        # Create cat image object
        self.profile_elements["cat_image"] = pygame_gui.elements.UIImage(pygame.Rect((100, 200), (150, 150)),
                                                                         self.the_cat.large_sprite)
        self.profile_elements["cat_image"].disable()

        # Determine where the next and previous cat buttons lead
        self.determine_previous_and_next_cat()

        # Disable and enable next and previous cat buttons as needed.
        if self.next_cat == 0:
            self.next_cat_button.disable()
        else:
            self.next_cat_button.enable()

        if self.previous_cat == 0:
            self.previous_cat_button.disable()
        else:
            self.previous_cat_button.enable()

        if self.open_tab == "history" and self.open_sub_tab == 'user notes':
            self.load_user_notes()

        if self.the_cat.status == 'leader' and not self.the_cat.dead:
            self.leader_ceremony_button = UIImageButton(pygame.Rect(
                (383, 110), (34, 34)),
                "",
                object_id="#leader_ceremony_button",
                tool_tip_text="Leader Ceremony"
            )

        # Prevent fading button:
        if self.the_cat.dead and game.settings["fading"]:
            self.profile_elements["prevent_fading_text"] = pygame_gui.elements.UILabel(
                pygame.Rect((136, 387), (-1, 30)),
                "Prevent Fading",
                object_id=get_text_box_theme())

        self.update_toggle_buttons()

    def update_toggle_buttons(self):
        for box in self.checkboxes:
            self.checkboxes[box].kill()
        self.checkboxes = {}

        if self.the_cat.dead and game.settings["fading"]:
            if self.the_cat.prevent_fading:
                box_type = "#checked_checkbox"
            else:
                box_type = "#unchecked_checkbox"

            self.checkboxes["prevent_fading"] = UIImageButton(pygame.Rect((100, 385), (34, 34)), "",
                                                              starting_height=2,
                                                              tool_tip_text="Prevents a cat from fading away."
                                                                            " If unchecked, and the cat has been dead "
                                                                            "for longer than 302 moons, they will fade "
                                                                            "on the next timeskip.",
                                                              object_id=box_type)

    def determine_previous_and_next_cat(self):
        """'Determines where the next and previous buttons point too."""

        is_instructor = False
        if self.the_cat.dead and game.clan.instructor.ID == self.the_cat.ID:
            is_instructor = True

        previous_cat = 0
        next_cat = 0
        if self.the_cat.dead and not is_instructor and not self.the_cat.df:
            previous_cat = game.clan.instructor.ID

        if is_instructor:
            next_cat = 1

        for check_cat in Cat.all_cats:
            if Cat.all_cats[check_cat].ID == self.the_cat.ID:
                next_cat = 1
            else:
                if next_cat == 0 and Cat.all_cats[
                    check_cat].ID != self.the_cat.ID and Cat.all_cats[
                    check_cat].dead == self.the_cat.dead and Cat.all_cats[
                    check_cat].ID != game.clan.instructor.ID and Cat.all_cats[
                    check_cat].outside == self.the_cat.outside and Cat.all_cats[
                    check_cat].df == self.the_cat.df and not Cat.all_cats[check_cat].faded:
                    previous_cat = Cat.all_cats[check_cat].ID

                elif next_cat == 1 and Cat.all_cats[
                    check_cat].ID != self.the_cat.ID and Cat.all_cats[
                    check_cat].dead == self.the_cat.dead and Cat.all_cats[
                    check_cat].ID != game.clan.instructor.ID and Cat.all_cats[
                    check_cat].outside == self.the_cat.outside and Cat.all_cats[
                    check_cat].df == self.the_cat.df and not Cat.all_cats[check_cat].faded:
                    next_cat = Cat.all_cats[check_cat].ID

                elif int(next_cat) > 1:
                    break

        if next_cat == 1:
            next_cat = 0

        self.next_cat = next_cat
        self.previous_cat = previous_cat

    def generate_column1(self, the_cat):
        """Generate the left column information"""
        output = ""
        # SEX/GENDER
        if the_cat.genderalign is None or the_cat.genderalign == the_cat.gender:
            output += str(the_cat.gender)
        else:
            output += str(the_cat.genderalign)
        # NEWLINE ----------
        output += "\n"

        # AGE
        if the_cat.age == 'kitten':
            output += 'young'
        elif the_cat.age == 'elder':
            output += 'senior'
        else:
            output += the_cat.age
        # NEWLINE ----------
        output += "\n"

        # EYE COLOR
        output += 'eyes: ' + the_cat.eye_colour.lower()
        # NEWLINE ----------
        output += "\n"

        # PELT TYPE
        output += 'pelt: ' + the_cat.pelt.name.lower()
        # NEWLINE ----------
        output += "\n"

        # PELT LENGTH
        output += 'fur length: ' + the_cat.pelt.length
        # NEWLINE ----------
        output += "\n"

        # ACCESSORY
        output += 'accessory: ' + str(accessory_display_name(the_cat))
        # NEWLINE ----------
        output += "\n"

        # PARENTS
        if the_cat.parent1 is None and the_cat.parent2 is None:
            output += 'parents: unknown'
        elif the_cat.parent1 and the_cat.parent2 is None:
            if the_cat.parent1 in Cat.all_cats:
                par1 = str(the_cat.all_cats[the_cat.parent1].name)
            else:
                parent_ob = Cat.load_faded_cat(the_cat.parent1)
                if parent_ob:
                    par1 = str(parent_ob.name)
                else:
                    par1 = "Error: Cat#" + the_cat.parent1 + " not found"

            output += 'parent: ' + par1 + ", unknown"
        else:
            if the_cat.parent1 in Cat.all_cats:
                par1 = str(the_cat.all_cats[the_cat.parent1].name)
            else:
                parent_ob = Cat.load_faded_cat(the_cat.parent1)
                if parent_ob:
                    par1 = str(parent_ob.name)
                else:
                    par1 = "Error: Cat#" + the_cat.parent1 + " not found"

            if the_cat.parent2 in Cat.all_cats:
                par2 = str(the_cat.all_cats[the_cat.parent2].name)
            else:
                parent_ob = Cat.load_faded_cat(the_cat.parent2)
                if parent_ob:
                    par2 = str(parent_ob.name)
                else:
                    par2 = "Error: Cat#" + the_cat.parent2 + " not found"

            output += 'parents: ' + par1 + ' and ' + par2
        # NEWLINE ----------
        output += "\n"

        # MOONS
        if the_cat.dead:
            output += str(the_cat.moons)
            if the_cat.moons == 1:
                output += ' moon (in life)\n'
            elif the_cat.moons != 1:
                output += ' moons (in life)\n'

            output += str(the_cat.dead_for)
            if the_cat.dead_for == 1:
                output += ' moon (in death)'
            elif the_cat.dead_for != 1:
                output += ' moons (in death)'
        else:
            output += str(the_cat.moons)
            if the_cat.moons == 1:
                output += ' moon'
            elif the_cat.moons != 1:
                output += ' moons'

        # MATE
        if the_cat.mate is not None and not the_cat.dead:
            # NEWLINE ----------
            output += "\n"
            if the_cat.mate in Cat.all_cats:
                if Cat.all_cats.get(
                        the_cat.mate
                ).dead:
                    output += 'former mate: ' + str(Cat.all_cats[the_cat.mate].name)
                else:
                    output += 'mate: ' + str(Cat.all_cats[the_cat.mate].name)
            else:
                output += 'Error: mate: ' + str(the_cat.mate) + " not found"

        if not the_cat.dead:
            # NEWLINE ----------
            output += "\n"

        return output

    def generate_column2(self, the_cat):
        """Generate the right column information"""
        output = ""

        # STATUS
        if the_cat.outside and not the_cat.exiled:
            output += "<font color='#FF0000'>lost</font>"
        elif the_cat.exiled:
            output += "<font color='#FF0000'>exiled</font>"
        else:
            output += the_cat.status

        # NEWLINE ----------
        output += "\n"

        # LEADER LIVES:
        # Optional - Only shows up for leaders
        if not the_cat.dead and 'leader' in the_cat.status:
            output += 'remaining lives: ' + str(game.clan.leader_lives)
            # NEWLINE ----------
            output += "\n"

        # MENTOR
        # Only shows up if the cat has a mentor.
        if the_cat.mentor is not None:
            output += "mentor: " + str(the_cat.mentor.name) + "\n"

        # CURRENT APPRENTICES
        # Optional - only shows up if the cat has an apprentice currently
        if the_cat.apprentice:
            app_count = len(the_cat.apprentice)
            if app_count == 1:
                output += 'apprentice: ' + str(the_cat.apprentice[0].name)
            elif app_count > 1:
                output += 'apprentice: ' + ", ".join([str(i.name) for i in the_cat.apprentice])

            # NEWLINE ----------
            output += "\n"

        # FORMER APPRENTICES
        # Optional - Only shows up if the cat has previous apprentice(s)
        if len(the_cat.former_apprentices
               ) != 0 and the_cat.former_apprentices[0] is not None:

            if len(the_cat.former_apprentices) == 1:
                output += 'former apprentice: ' + str(
                    the_cat.former_apprentices[0].name)

            elif len(the_cat.former_apprentices) > 1:
                output += 'former apprentices: ' + ", ".join([str(i.name) for i in the_cat.former_apprentices])

            # NEWLINE ----------
            output += "\n"

        # CHARACTER TRAIT
        output += the_cat.trait
        # NEWLINE ----------
        output += "\n"

        # SPECIAL SKILL
        output += the_cat.skill
        # NEWLINE ----------
        output += "\n"

        # EXPERIENCE
        output += 'experience: ' + str(the_cat.experience_level)
        # NEWLINE ----------
        output += "\n"

        # BACKSTORY
        if the_cat.backstory is not None:
            bs_text = backstory_text(the_cat)
            output += 'backstory: ' + bs_text
        else:
            output += 'backstory: ' + 'clanborn'

        # NEWLINE ----------
        output += "\n"

        if the_cat.is_disabled():
            for condition in the_cat.permanent_condition:
                if the_cat.permanent_condition[condition]['born_with'] is True and \
                        the_cat.permanent_condition[condition]["moons_until"] != -2:
                    continue
                output += 'has a permanent condition'

                # NEWLINE ----------
                output += "\n"
                break

        if the_cat.is_injured():
            if "recovering from birth" in the_cat.injuries:
                output += 'recovering from birth!'
            else:
                output += "injured!"
        elif the_cat.is_ill():
            if "grief stricken" in the_cat.illnesses:
                output += 'grieving!'
            elif "fleas" in the_cat.illnesses:
                output += 'flea-ridden!'
            else:
                output += 'sick!'

        return output

    def toggle_history_tab(self, sub_tab_switch=False):
        """Opens the history tab
        param sub_tab_switch should be set to True if switching between sub tabs within the History tab
        """
        previous_open_tab = self.open_tab

        # This closes the current tab, so only one can be open at a time
        self.close_current_tab()

        if previous_open_tab == 'history' and sub_tab_switch is False:
            '''If the current open tab is history and we aren't switching between sub tabs,
             just close the tab and do nothing else. '''
            pass
        else:
            self.open_tab = 'history'
            self.backstory_background = pygame_gui.elements.UIImage(pygame.Rect((89, 465), (620, 157)),
                                                                    self.backstory_tab)
            self.backstory_background.disable()
            self.sub_tab_1 = UIImageButton(pygame.Rect((709, 475), (42, 30)), "", object_id="#sub_tab_1_button")
            self.sub_tab_1.disable()
            self.sub_tab_2 = UIImageButton(pygame.Rect((709, 512), (42, 30)), "", object_id="#sub_tab_2_button")
            self.sub_tab_2.disable()
            self.sub_tab_3 = UIImageButton(pygame.Rect((709, 549), (42, 30)), "", object_id="#sub_tab_3_button")
            self.sub_tab_3.disable()
            self.sub_tab_4 = UIImageButton(pygame.Rect((709, 586), (42, 30)), "", object_id="#sub_tab_4_button")
            self.sub_tab_4.disable()
            self.fav_tab = UIImageButton(
                pygame.Rect((55, 480), (28, 28)),
                "",
                object_id="#fav_star",
                tool_tip_text='un-favorite this tab'
            )
            self.not_fav_tab = UIImageButton(
                pygame.Rect((55, 480), (28, 28)),
                "",
                object_id="#not_fav_star",
                tool_tip_text='favorite this tab'
            )

            if self.open_sub_tab != 'life events':
                self.toggle_history_sub_tab()
            else:
                # This will be overwritten in update_disabled_buttons_and_text()
                self.history_text_box = pygame_gui.elements.UITextBox("", pygame.Rect((80, 480), (615, 142)))
                self.update_disabled_buttons_and_text()

    def toggle_user_notes_tab(self):
        """Opens the User Notes portion of the History Tab"""
        self.load_user_notes()
        if self.user_notes is None:
            self.user_notes = 'Click the check mark to enter notes about your cat!'

        self.notes_entry = pygame_gui.elements.UITextEntryBox(
            pygame.Rect((100, 473), (600, 149)),
            initial_text=self.user_notes,
            object_id='#history_tab_text_box'
        )

        self.display_notes = UITextBoxTweaked(self.user_notes,
                                              pygame.Rect((100, 473), (600, 149)),
                                              object_id="#history_tab_text_box",
                                              line_spacing=1)

        self.update_disabled_buttons_and_text()

    def save_user_notes(self):
        clanname = game.clan.name

        notes = self.user_notes

        notes_directory = 'saves/' + clanname + '/notes'
        notes_file_path = notes_directory + '/' + self.the_cat.ID + '_notes.json'

        if not os.path.exists(notes_directory):
            os.makedirs(notes_directory)

        if notes is None or notes == 'Click the check mark to enter notes about your cat!':
            return

        new_notes = {str(self.the_cat.ID): notes}

        try:
            with open(notes_file_path, 'w') as rel_file:
                json_string = ujson.dumps(new_notes, indent=2)
                rel_file.write(json_string)

        except:
            print(f"WARNING: Saving notes of cat #{self.the_cat.ID} didn't work.")

    def load_user_notes(self):
        clanname = game.clan.name

        notes_directory = 'saves/' + clanname + '/notes'
        notes_file_path = notes_directory + '/' + self.the_cat.ID + '_notes.json'

        if not os.path.exists(notes_file_path):
            return

        try:
            with open(notes_file_path, 'r') as read_file:
                rel_data = ujson.loads(read_file.read())
                self.user_notes = 'Click the check mark to enter notes about your cat!'
                if str(self.the_cat.ID) in rel_data:
                    self.user_notes = rel_data.get(str(self.the_cat.ID))
        except Exception as e:
            print(e)
            print(f'WARNING: there was an error reading the Notes file of cat #{self.the_cat.ID}.')

    def toggle_history_sub_tab(self):
        """To toggle the sub-tab, when that's added"""

        if self.open_sub_tab == 'life events':
            self.toggle_history_tab(sub_tab_switch=True)

        elif self.open_sub_tab == 'user notes':
            self.toggle_user_notes_tab()

    def get_all_history_text(self):
        output = ""
        if self.open_sub_tab == 'life events':
            # start our history with the backstory, since all cats get one
            life_history = [str(self.get_backstory_text())]
            body_history = []

            # now get mentor influence history and add that if any exists
            influence_history = self.get_influence_text()
            if influence_history:
                life_history.append(str(influence_history))

            # now go get the scar history and add that if any exists
            scar_history = self.get_scar_text()
            if scar_history:
                body_history.append(str(scar_history))

            if self.the_cat.dead or (self.the_cat.status == 'leader' and game.clan.leader_lives < 9):
                death_history = self.get_death_text()
                if death_history:
                    body_history.append(str(death_history))
                else:
                    body_history.append(f"The cause of {self.the_cat.name}'s death is unknown.")

            # join scar and death into one paragraph
            if body_history:
                life_history.append(" ".join(body_history))

            # join together history list with line breaks
            output = '\n\n'.join(life_history)
        return output

    def get_backstory_text(self):
        text = None
        bs_blurb = bs_blurb_text(self.the_cat)
        if bs_blurb is not None:
            adjust_text = str(bs_blurb).replace('This cat', str(self.the_cat.name))
            text = adjust_text
        else:
            text = f"{str(self.the_cat.name)} was born into the Clan where they currently reside."
        return text

    def get_scar_text(self):
        scar_history = None

        if self.the_cat.scar_event:
            scar_text = self.the_cat.scar_event
            for x in range(len(self.the_cat.scar_event)):
                # first event in the list will keep the cat's name, so we don't want to permanently change the text in
                # the save else the name end up different later in the cat's life
                if x == 0:
                    scar_text[x] = event_text_adjust(Cat, self.the_cat.scar_event[x], self.the_cat)
                # however, for all other events we want to permanently alter the saved text as none of these events will
                # use the cat's name, rather they'll use one of the provided sentence beginners.  We don't want this
                # sentence beginning to change everytime this text is pulled, so we need to make it permanent.
                else:
                    self.the_cat.scar_event[x] = event_text_adjust(Cat, self.the_cat.scar_event[x], self.the_cat)

                sentence_beginners = [
                    "This cat",
                    "Then they",
                    "They also"
                ]

                # first event needs no adjustments, as it's keeping the cat's name. all other events are adjusted.
                if x != 0:
                    chosen = choice(sentence_beginners)
                    self.the_cat.scar_event[x] = str(self.the_cat.scar_event[x]).replace(f'{self.the_cat.name}',
                                                                                         chosen, 1)
                    if chosen != 'This cat':
                        self.the_cat.scar_event[x] = str(self.the_cat.scar_event[x]).replace(f' was ', ' were ', 1)
                    scar_text[x] = self.the_cat.scar_event[x]
            scar_history = ' '.join(scar_text)

        return scar_history

    def get_influence_text(self):
        influence_history = None

        # check if cat has any mentor influence, else assign None
        if len(self.the_cat.mentor_influence) >= 1:
            influenced_skill = str(self.the_cat.mentor_influence[0])
            if len(self.the_cat.mentor_influence) >= 2:
                influenced_trait = str(self.the_cat.mentor_influence[1]).casefold()
            else:
                influenced_trait = None
        else:
            game.switches['sub_tab_group'] = 'life sub tab'
            influenced_trait = None
            influenced_skill = None

        # if they did have mentor influence, check if skill or trait influence actually happened and assign None
        if influenced_skill in ['None', 'none']:
            influenced_skill = None
        if influenced_trait in ['None', 'none']:
            influenced_trait = None

        # if cat had mentor influence then write history text for those influences and append to history
        # assign proper grammar to skills
        vowels = ['e', 'a', 'i', 'o', 'u']
        if influenced_skill in Cat.skill_groups.get('special'):
            adjust_skill = f'unlock their abilities as a {influenced_skill}'
            for y in vowels:
                if influenced_skill.startswith(y):
                    adjust_skill = adjust_skill.replace(' a ', ' an ')
                    break
            influenced_skill = adjust_skill
        elif influenced_skill in Cat.skill_groups.get('star'):
            adjust_skill = f'grow a {influenced_skill}'
            influenced_skill = adjust_skill
        elif influenced_skill in Cat.skill_groups.get('smart'):
            adjust_skill = f'become {influenced_skill}'
            influenced_skill = adjust_skill
        else:
            # for loop to assign proper grammar to all these groups
            become_group = ['heal', 'teach', 'mediate', 'hunt', 'fight', 'speak']
            for x in become_group:
                if influenced_skill in Cat.skill_groups.get(x):
                    adjust_skill = f'become a {influenced_skill}'
                    for y in vowels:
                        if influenced_skill.startswith(y):
                            adjust_skill = adjust_skill.replace(' a ', ' an ')
                            break
                    influenced_skill = adjust_skill
                    break

        if self.the_cat.former_mentor:
            mentor = self.the_cat.former_mentor[-1].name
        else:
            mentor = None

        # append influence blurb to history
        if mentor is None:
            influence_history = "This cat either did not have a mentor, or their mentor is unknown."
            if self.the_cat.status == 'kitten':
                influence_history = 'This cat has not begun training.'
            if self.the_cat.status in ['apprentice', 'medicine cat apprentice']:
                influence_history = 'This cat has not finished training.'
        elif influenced_trait is not None and influenced_skill is None:
            influence_history = f"The influence of their mentor, {mentor}, caused this cat to become more {influenced_trait}."
        elif influenced_trait is None and influenced_skill is not None:
            influence_history = f"The influence of their mentor, {mentor}, caused this cat to {influenced_skill}."
        elif influenced_trait is not None and influenced_skill is not None:
            influence_history = f"The influence of their mentor, {mentor}, caused this cat to become more {influenced_trait} as well as {influenced_skill}."
        else:
            influence_history = f"This cat's mentor was {mentor}."

        return influence_history

    def get_death_text(self):
        text = None
        if self.the_cat.died_by:
            if self.the_cat.status == 'leader':
                insert2 = f"lost their lives"
                if len(self.the_cat.died_by) > 2:
                    insert = f"{', '.join(self.the_cat.died_by[:-2])}, and {self.the_cat.died_by[-1]}"
                elif len(self.the_cat.died_by) == 2:
                    insert = f"{self.the_cat.died_by[0]} and {self.the_cat.died_by[1]}"
                else:
                    insert = f"{self.the_cat.died_by[0]}"
                    if self.the_cat.dead:
                        insert2 = f'lost all their lives'
                    elif game.clan.leader_lives == 8:
                        insert2 = f"lost a life"
                text = f"{self.the_cat.name} {insert2} when they {insert}."
            else:
                text = str(self.the_cat.died_by[0]).replace(f"{self.the_cat.name} was", 'They were')
        return text

    def toggle_conditions_tab(self):
        """Opens the conditions tab"""
        previous_open_tab = self.open_tab
        # This closes the current tab, so only one can be open at a time
        self.close_current_tab()

        if previous_open_tab == 'conditions':
            '''If the current open tab is relations, just close the tab and do nothing else. '''
            pass
        else:
            self.open_tab = 'conditions'
            self.right_arrow = UIImageButton(
                pygame.Rect((709, 540), (34, 34)),
                "",
                object_id='#arrow_right_button'
            )
            self.left_arrow = UIImageButton(
                pygame.Rect((59, 540), (34, 34)),
                "",
                object_id='#arrow_left_button'
            )
            self.conditions_background = pygame_gui.elements.UIImage(
                pygame.Rect((89, 471), (624, 151)),
                self.conditions_tab
            )
            manager = pygame_gui.UIManager((800, 700), 'resources/defaults.json')
            self.first_page_visible = True
            self.first_page = pygame_gui.core.UIContainer(
                pygame.Rect((89, 471), (624, 151)),
                manager,
                visible=self.first_page_visible)
            container = self.first_page

            # holds next four conditions, displays only once arrow button is hit
            self.second_page_visible = False
            self.second_page = pygame_gui.core.UIContainer(
                pygame.Rect((89, 471), (624, 151)),
                manager,
                visible=self.second_page_visible)
            # This will be overwritten in update_disabled_buttons_and_text()
            self.update_disabled_buttons_and_text()

    def get_conditions(self):
        manager = pygame_gui.UIManager((800, 700), 'resources/defaults.json')

        # tracks the position of the detail boxes
        x_pos = 14

        # tracks the number of boxes so that we don't go out of bounds
        count = 0
        next_injuries = []
        next_illnesses = []

        # holds first four conditions, default display
        self.first_page_visible = True
        self.first_page = pygame_gui.core.UIContainer(
            pygame.Rect((89, 471), (624, 151)),
            manager,
            visible=self.first_page_visible)
        container = self.first_page

        # holds next four conditions, displays only once arrow button is hit
        self.second_page_visible = False
        self.second_page = pygame_gui.core.UIContainer(
            pygame.Rect((89, 471), (624, 151)),
            manager,
            visible=self.second_page_visible)

        # check for permanent conditions and create their detail boxes
        if self.the_cat.is_disabled():
            for condition in self.the_cat.permanent_condition:
                if self.the_cat.permanent_condition[condition]['born_with'] is True and \
                        self.the_cat.permanent_condition[condition][
                            "moons_until"] != -2:
                    continue
                # move to second page if count gets too high
                if count < 4 and container != self.second_page:
                    container = self.first_page
                else:
                    container = self.second_page
                    x_pos = 14
                # display the detail box
                self.condition_box = pygame_gui.elements.UIImage(
                    pygame.Rect((x_pos, 13), (140, 138)),
                    self.condition_details_box,
                    container=container)
                # display the detail text
                y_adjust = 30
                # title
                if len(str(condition)) > 17:
                    y_adjust += 18
                self.condition_name_text = UITextBoxTweaked(
                    condition,
                    pygame.Rect((x_pos, 13), (138, -1)),
                    line_spacing=.90,
                    object_id="text_box",
                    container=container
                )
                # details
                text = self.get_condition_details(condition)
                self.condition_detail_text = UITextBoxTweaked(
                    text,
                    pygame.Rect((x_pos, y_adjust), (138, 138)),
                    line_spacing=.90,
                    object_id="#condition_details_text_box",
                    container=container
                )
                # adjust the x_pos for the next box
                x_pos += 152
                count += 1

        # check for injuries and display their detail boxes
        if self.the_cat.is_injured():
            for injury in self.the_cat.injuries:
                # move to second page if count gets too high
                if count < 4 and container != self.second_page:
                    container = self.first_page
                else:
                    container = self.second_page
                    x_pos = 14
                # display the detail box
                self.condition_box = pygame_gui.elements.UIImage(
                    pygame.Rect((x_pos, 13), (140, 138)),
                    self.condition_details_box,
                    container=container
                )
                # display the detail text
                y_adjust = 30
                # title
                if len(str(injury)) > 17:
                    y_adjust += 18
                self.condition_name_text = UITextBoxTweaked(
                    injury,
                    pygame.Rect((x_pos, 13), (138, -1)),
                    line_spacing=.90,
                    object_id="text_box",
                    container=container
                )
                # details
                text = self.get_condition_details(injury)
                self.condition_detail_text = UITextBoxTweaked(
                    text,
                    pygame.Rect((x_pos, y_adjust), (138, 138)),
                    line_spacing=.90,
                    object_id="#condition_details_text_box",
                    container=container
                )
                # adjust the x_pos for the next box
                x_pos += 152
                count += 1

        # check for illnesses and display their detail boxes
        if self.the_cat.is_ill():
            for illness in self.the_cat.illnesses:
                # don't display infected or festering as their own condition
                if illness in ['an infected wound', 'a festering wound']:
                    continue
                # move to second page if count gets too high
                if count < 4 and container != self.second_page:
                    container = self.first_page
                else:
                    container = self.second_page
                    x_pos = 14
                # display the detail box
                self.condition_box = pygame_gui.elements.UIImage(
                    pygame.Rect((x_pos, 13), (140, 138)),
                    self.condition_details_box,
                    container=container
                )
                # display the detail text
                y_adjust = 30
                # title
                if len(str(illness)) > 17:
                    y_adjust += 18
                self.condition_name_text = UITextBoxTweaked(
                    illness,
                    pygame.Rect((x_pos, 13), (138, -1)),
                    line_spacing=.90,
                    object_id="text_box",
                    container=container
                )
                # details
                text = self.get_condition_details(illness)
                self.condition_detail_text = UITextBoxTweaked(
                    text,
                    pygame.Rect((x_pos, y_adjust), (138, 138)),
                    line_spacing=.90,
                    object_id="#condition_details_text_box",
                    container=container
                )
                # adjust the x_pos for the next box
                x_pos += 152
                count += 1

        if count > 4:
            self.right_arrow.enable()

    def get_condition_details(self, name):
        """returns the relevant condition details as one string with line breaks"""
        text_list = []
        cat_name = self.the_cat.name

        # collect details for perm conditions
        if name in self.the_cat.permanent_condition:
            # moons with condition
            keys = self.the_cat.permanent_condition[name].keys()
            # display if the cat was born with it
            if self.the_cat.permanent_condition[name]["born_with"] is True:
                text_list.append(f"born with this condition")
            # moons with the condition if not born with condition
            elif 'moons_with' in keys:  # need to check if it exists for older saves
                moons_with = self.the_cat.permanent_condition[name]["moons_with"]
                if moons_with != 1:
                    text_list.append(f"has had this condition for {moons_with} moons")
                else:
                    text_list.append(f"has had this condition for 1 moon")
            # is permanent
            text_list.append('permanent condition')
            # infected or festering
            if 'complication' in keys:
                complication = self.the_cat.permanent_condition[name]["complication"]
                if complication is not None:
                    if 'a festering wound' in self.the_cat.illnesses:
                        complication = 'festering'
                    text_list.append(f'is {complication}!')

        # collect details for injuries
        if name in self.the_cat.injuries:
            # moons with condition
            keys = self.the_cat.injuries[name].keys()
            if 'moons_with' in keys:  # need to check if it exists for older saves
                moons_with = self.the_cat.injuries[name]["moons_with"]
                insert = 'has been hurt for'
                if name == 'recovering from birth':
                    insert = 'has been recovering for'
                if moons_with != 1:
                    text_list.append(f"{insert} {moons_with} moons")
                else:
                    text_list.append(f"{insert} 1 moon")
            # infected or festering
            if 'complication' in keys:
                complication = self.the_cat.injuries[name]["complication"]
                if complication is not None:
                    if 'a festering wound' in self.the_cat.illnesses:
                        complication = 'festering'
                    text_list.append(f'is {complication}!')
            # can or can't patrol
            if self.the_cat.injuries[name]["severity"] != 'minor':
                text_list.append("they cannot work with this condition")

        # collect details for illnesses
        if name in self.the_cat.illnesses:
            # moons with condition
            keys = self.the_cat.illnesses[name].keys()
            if 'moons_with' in keys:  # need to check if it exists for older saves
                moons_with = self.the_cat.illnesses[name]["moons_with"]
                insert = "has been sick for"
                if name == 'grief stricken':
                    insert = 'has been grieving for'
                if moons_with != 1:
                    text_list.append(f"{insert} {moons_with} moons")
                else:
                    text_list.append(f"{insert} 1 moon")
            if self.the_cat.illnesses[name]['infectiousness'] != 0:
                text_list.append("infectious!")
            # can or can't patrol
            if self.the_cat.illnesses[name]["severity"] != 'minor':
                text_list.append("They cannot work with this condition")

        text = "<br><br>".join(text_list)
        return text

    def toggle_relations_tab(self):
        """Opens relations tab"""
        # Save what is previously open, for toggle purposes.
        previous_open_tab = self.open_tab

        # This closes the current tab, so only one can be open as a time
        self.close_current_tab()

        if previous_open_tab == 'relations':
            '''If the current open tab is relations, just close the tab and do nothing else. '''
            pass
        else:
            self.open_tab = 'relations'
            self.see_family_button = UIImageButton(pygame.Rect((50, 450), (172, 36)), "",
                                                   object_id="#see_family_button")
            self.see_relationships_button = UIImageButton(pygame.Rect((50, 486), (172, 36)), "",
                                                          object_id="#see_relationships_button")
            self.choose_mate_button = UIImageButton(pygame.Rect((50, 522), (172, 36)), "",
                                                    object_id="#choose_mate_button")
            self.change_mentor_button = UIImageButton(pygame.Rect((50, 558), (172, 36)), "",
                                                      object_id="#change_mentor_button")
            # This button is another option to close the tab, although I've made the opening button also close the tab
            self.close_tab_button = UIImageButton(pygame.Rect((50, 594), (172, 36)), "", object_id="#close_tab_button")
            self.update_disabled_buttons_and_text()

    def toggle_roles_tab(self):
        # Save what is previously open, for toggle purposes.
        previous_open_tab = self.open_tab

        # This closes the current tab, so only one can be open as a time
        self.close_current_tab()

        if previous_open_tab == 'roles':
            '''If the current open tab is roles, just close the tab and do nothing else. '''
            pass
        else:
            self.open_tab = 'roles'
            self.promote_leader_button = UIImageButton(pygame.Rect((226, 450), (172, 36)), "",
                                                       object_id="#promote_leader_button")

            # These are a placeholders, to be killed and recreated in self.update_disabled_buttons().
            #   This it due to the image switch depending on the cat's status, and the location switch the close button
            #    If you can think of a better way to do this, please fix! 
            self.toggle_deputy_button = UIImageButton(pygame.Rect((226, 486), (172, 36)), "", visible=False)
            self.toggle_med_button = UIImageButton(pygame.Rect((226, 522), (172, 52)), "", visible=False)
            self.close_tab_button = UIImageButton(pygame.Rect((226, 574), (172, 36)), "", visible=False)
            self.update_disabled_buttons_and_text()

    def toggle_personal_tab(self):
        # Save what is previously open, for toggle purposes.
        previous_open_tab = self.open_tab

        # This closes the current tab, so only one can be open as a time
        self.close_current_tab()

        if previous_open_tab == 'personal':
            '''If the current open tab is personal, just close the tab and do nothing else. '''
            pass
        else:
            self.open_tab = 'personal'
            self.change_name_button = UIImageButton(pygame.Rect((402, 450), (172, 36)), "",
                                                    object_id="#change_name_button")
            self.specify_gender_button = UIImageButton(pygame.Rect((402, 538), (172, 36)), "",
                                                       object_id="#specify_gender_button")
            self.close_tab_button = UIImageButton(pygame.Rect((402, 610), (172, 36)), "", object_id="#close_tab_button")

            # These are a placeholders, to be killed and recreated in self.update_disabled_buttons().
            #   This it due to the image switch depending on the cat's status, and the location switch the close button
            #    If you can think of a better way to do this, please fix! 
            self.cis_trans_button = UIImageButton(pygame.Rect((402, 486), (0, 0)), "", visible=False)
            self.toggle_kits = UIImageButton(pygame.Rect((402, 574), (0, 0)), "", visible=False)
            self.update_disabled_buttons_and_text()

    def toggle_dangerous_tab(self):
        # Save what is previously open, for toggle purposes.
        previous_open_tab = self.open_tab

        # This closes the current tab, so only one can be open as a time
        self.close_current_tab()

        if previous_open_tab == 'dangerous':
            '''If the current open tab is dangerous, just close the tab and do nothing else. '''
            pass
        else:
            self.open_tab = 'dangerous'
            self.kill_cat_button = UIImageButton \
                (pygame.Rect((578, 486), (172, 36)),
                 "",
                 object_id="#kill_cat_button",
                 tool_tip_text='This cannot be reversed.'
                 )
            self.close_tab_button = UIImageButton(pygame.Rect((578, 522), (172, 36)), "", object_id="#close_tab_button")

            # These are a placeholders, to be killed and recreated in self.update_disabled_buttons_and_text().
            #   This it due to the image switch depending on the cat's status, and the location switch the close button
            #    If you can think of a better way to do this, please fix! 
            self.exile_cat_button = UIImageButton(
                pygame.Rect((578, 486), (172, 36)),
                "",
                visible=False,
                tool_tip_text='This cannot be reversed.'
            )
            self.update_disabled_buttons_and_text()

    def update_disabled_buttons_and_text(self):
        """Sets which tab buttons should be disabled. This is run when the cat is switched. """
        if self.open_tab is None:
            pass
        elif self.open_tab == 'relations':
            if self.the_cat.dead:
                self.see_relationships_button.disable()
            else:
                self.see_relationships_button.enable()

            if self.the_cat.age not in ['young adult', 'adult', 'senior adult', 'elder'
                                        ] or self.the_cat.dead or self.the_cat.exiled:
                self.choose_mate_button.disable()
            else:
                self.choose_mate_button.enable()

            if self.the_cat.status not in ['apprentice', 'medicine cat apprentice'] or self.the_cat.dead:
                self.change_mentor_button.disable()
            else:
                self.change_mentor_button.enable()
        # Roles Tab
        elif self.open_tab == 'roles':
            if self.the_cat.status not in [
                'warrior'] or self.the_cat.dead or not game.clan.leader.dead or self.the_cat.exiled:
                self.promote_leader_button.disable()
            else:
                self.promote_leader_button.enable()

            # Promote to deputy button
            deputy = game.clan.deputy
            if game.clan.deputy is None:
                deputy = None
            elif game.clan.deputy.outside:
                deputy = None
            elif game.clan.deputy.dead:
                deputy = None

            # This one is a bit different. Since the image on the tab depends on the cat's status, we have to
            #   recreate the button.
            self.toggle_deputy_button.kill()
            if self.the_cat.status in [
                'warrior'
            ] and not self.the_cat.dead and not self.the_cat.outside and deputy is None:
                self.toggle_deputy_button = UIImageButton(pygame.Rect((226, 486), (172, 36)), "",
                                                          object_id="#promote_deputy_button")
            elif self.the_cat.status in ['deputy'] and not self.the_cat.dead and not self.the_cat.outside:
                self.toggle_deputy_button = UIImageButton(pygame.Rect((226, 486), (172, 36)), "",
                                                          object_id="#demote_deputy_button")
            else:
                self.toggle_deputy_button = UIImageButton(pygame.Rect((226, 486), (172, 36)), "",
                                                          object_id="#promote_deputy_button")
                self.toggle_deputy_button.disable()

            # This one is also different, same reasons. This also handles the exit close tab button for this tab
            close_button_location = (0, 0)
            self.close_tab_button.kill()
            self.toggle_med_button.kill()
            # Switch apprentice to medicine cat apprentice
            if self.the_cat.status in ['apprentice'] and not self.the_cat.dead and not self.the_cat.outside:
                self.toggle_med_button = UIImageButton(pygame.Rect((226, 522), (172, 52)), "",
                                                       object_id="#switch_med_app_button")
                close_button_location = (226, 574)
            # Switch med apprentice to warrior apprentice
            elif self.the_cat.status in [
                'medicine cat apprentice'] and not self.the_cat.dead and not self.the_cat.outside:
                self.toggle_med_button = UIImageButton(pygame.Rect((226, 522), (172, 52)), "",
                                                       object_id="#switch_warrior_app_button")
                close_button_location = (226, 574)
            # Switch warrior or elder to med cat.
            elif self.the_cat.status in ['warrior', 'elder'] and not self.the_cat.dead and not self.the_cat.outside:
                self.toggle_med_button = UIImageButton(pygame.Rect((226, 522), (172, 52)), "",
                                                       object_id="#switch_med_cat_button")
                close_button_location = (226, 574)
            # Switch med cat to warrior
            elif self.the_cat.status == 'medicine cat' and \
                    not self.the_cat.dead and \
                    not self.the_cat.outside and \
                    self.the_cat.age != 'elder':
                self.toggle_med_button = UIImageButton(pygame.Rect((226, 522), (172, 36)), "",
                                                       object_id="#switch_warrior_button")
                close_button_location = (226, 558)
            else:
                # Dummy button so .kill() calls don't fail
                self.toggle_med_button = pygame_gui.elements.UIButton(pygame.Rect((0, 0), (0, 0)), "", visible=False)
                close_button_location = (226, 522)

            # Draw close button
            self.close_tab_button = UIImageButton(pygame.Rect(close_button_location, (172, 36)), "",
                                                  object_id="#close_tab_button")
        elif self.open_tab == "personal":

            # Button to trans or cis the cats.
            self.cis_trans_button.kill()
            if self.the_cat.gender == "female" and self.the_cat.genderalign in ['male', 'female']:
                self.cis_trans_button = UIImageButton(pygame.Rect((402, 486), (172, 52)), "",
                                                      object_id="#change_trans_male_button")
            elif self.the_cat.gender == "male" and self.the_cat.genderalign in ['male', 'female']:
                self.cis_trans_button = UIImageButton(pygame.Rect((402, 486), (172, 52)), "",
                                                      object_id="#change_trans_female_button")
            elif self.the_cat.genderalign != "female" and self.the_cat.genderalign != "male":
                self.cis_trans_button = UIImageButton(pygame.Rect((402, 486), (172, 52)), "",
                                                      object_id="#change_cis_button")
            else:
                self.cis_trans_button = UIImageButton(pygame.Rect((402, 486), (172, 52)), "",
                                                      object_id="#change_cis_button")
                self.cis_trans_button.disable()

            # Button to prevent kits:
            self.toggle_kits.kill()
            if self.the_cat.age in ['young adult', 'adult', 'senior adult', 'elder'] and not self.the_cat.dead:
                if self.the_cat.no_kits:
                    self.toggle_kits = UIImageButton(pygame.Rect((402, 574), (172, 36)), "",
                                                     object_id="#allow_kits_button")
                else:
                    self.toggle_kits = UIImageButton(pygame.Rect((402, 574), (172, 36)), "",
                                                     object_id="#prevent_kits_button")
            else:
                self.toggle_kits = UIImageButton(pygame.Rect((402, 574), (172, 36)), "",
                                                 object_id="#prevent_kits_button")
                self.toggle_kits.disable()
        # Dangerous Tab
        elif self.open_tab == 'dangerous':

            # Button to exile cat
            self.exile_cat_button.kill()
            if not self.the_cat.dead:
                self.exile_cat_button = UIImageButton(
                    pygame.Rect((578, 450), (172, 36)),
                    "",
                    object_id="#exile_cat_button",
                    tool_tip_text='This cannot be reversed.')
                if self.the_cat.exiled or self.the_cat.outside:
                    self.exile_cat_button.disable()
            elif self.the_cat.dead:
                object_id = "#exile_df_button"
                if self.the_cat.df:
                    object_id = "#guide_sc_button"
                if self.the_cat.dead and game.clan.instructor.ID == self.the_cat.ID:
                    self.exile_cat_button = UIImageButton(pygame.Rect((578, 450), (172, 46)),
                                                          "",
                                                          object_id=object_id,
                                                          tool_tip_text='Changing where this cat resides will change '
                                                                        'where your Clan goes after death. '
                                                          )
                else:
                    self.exile_cat_button = UIImageButton(pygame.Rect((578, 450), (172, 46)),
                                                          "",
                                                          object_id=object_id)
            else:
                self.exile_cat_button = UIImageButton(
                    pygame.Rect((578, 450), (172, 36)),
                    "",
                    object_id="#exile_cat_button",
                    tool_tip_text='This cannot be reversed.')
                self.exile_cat_button.disable()

            if not self.the_cat.dead:
                self.kill_cat_button.enable()
            else:
                self.kill_cat_button.disable()
        # History Tab:
        elif self.open_tab == 'history':
            # show/hide fav tab star
            if self.open_sub_tab == game.settings['favorite sub tab']:
                self.fav_tab.show()
                self.not_fav_tab.hide()
            else:
                self.fav_tab.hide()
                self.not_fav_tab.show()

            if self.open_sub_tab == 'life events':
                self.sub_tab_1.disable()
                self.sub_tab_2.enable()
                self.history_text_box.kill()
                self.history_text_box = UITextBoxTweaked(self.get_all_history_text(),
                                                         pygame.Rect((100, 473), (600, 149)),
                                                         object_id="#history_tab_text_box",
                                                         line_spacing=1)
            elif self.open_sub_tab == 'user notes':
                self.sub_tab_1.enable()
                self.sub_tab_2.disable()
                if self.history_text_box:
                    self.history_text_box.kill()
                if self.save_text:
                    self.save_text.kill()
                if self.notes_entry:
                    self.notes_entry.kill()
                if self.edit_text:
                    self.edit_text.kill()
                if self.display_notes:
                    self.display_notes.kill()
                if self.help_button:
                    self.help_button.kill()

                self.help_button = UIImageButton(pygame.Rect(
                    (52, 584), (34, 34)),
                    "",
                    object_id="#help_button",
                    tool_tip_text="The notes section has limited html capabilities.<br>"
                                  "Use the following commands with < and > in place of the apostrophes.<br>"
                                  "-'br' to start a new line.<br>"
                                  "-Encase text between 'b' and '/b' to bold.<br>"
                                  "-Encase text between 'i' and '/i' to italicize.<br>"
                                  "-Encase text between 'u' and '/u' to underline.<br><br>"
                                  "The following font related codes can be used, "
                                  "but keep in mind that not all font faces will work.<br>"
                                  "-Encase text between 'font face = name of font you wish to use' and '/font' to change the font face.<br>"
                                  "-Encase text between 'font color= #hex code of the color' and '/font' to change the color of the text.<br>"
                                  "-Encase text between 'font size=number of size' and '/font' to change the text size.",

                )
                if self.editing_notes is True:
                    self.save_text = UIImageButton(pygame.Rect(
                        (52, 514), (34, 34)),
                        "",
                        object_id="#unchecked_checkbox",
                        tool_tip_text='lock and save text'
                    )

                    self.notes_entry = pygame_gui.elements.UITextEntryBox(
                        pygame.Rect((100, 473), (600, 149)),
                        initial_text=self.user_notes,
                        object_id='#history_tab_entry_box'
                    )
                else:
                    self.edit_text = UIImageButton(pygame.Rect(
                        (52, 514), (34, 34)),
                        "",
                        object_id="#checked_checkbox_smalltooltip",
                        tool_tip_text='edit text'
                    )

                    self.display_notes = UITextBoxTweaked(self.user_notes,
                                                          pygame.Rect((100, 473), (600, 149)),
                                                          object_id="#history_tab_text_box",
                                                          line_spacing=1)

        # Conditions Tab
        elif self.open_tab == 'conditions':
            self.left_arrow.disable()
            self.right_arrow.disable()
            self.first_page.kill()
            self.second_page.kill()
            self.get_conditions()

    def close_current_tab(self):
        """Closes current tab. """
        if self.open_tab is None:
            pass
        elif self.open_tab == 'relations':
            self.see_family_button.kill()
            self.see_relationships_button.kill()
            self.choose_mate_button.kill()
            self.change_mentor_button.kill()
            self.close_tab_button.kill()
        elif self.open_tab == 'roles':
            self.promote_leader_button.kill()
            self.toggle_deputy_button.kill()
            self.toggle_med_button.kill()
            self.close_tab_button.kill()
        elif self.open_tab == 'personal':
            self.change_name_button.kill()
            self.specify_gender_button.kill()
            self.close_tab_button.kill()
            self.cis_trans_button.kill()
            self.toggle_kits.kill()
        elif self.open_tab == 'dangerous':
            self.kill_cat_button.kill()
            self.exile_cat_button.kill()
            self.close_tab_button.kill()
        elif self.open_tab == 'history':
            self.backstory_background.kill()
            self.sub_tab_1.kill()
            self.sub_tab_2.kill()
            self.sub_tab_3.kill()
            self.sub_tab_4.kill()
            self.fav_tab.kill()
            self.not_fav_tab.kill()
            if self.open_sub_tab == 'user notes':
                if self.edit_text:
                    self.edit_text.kill()
                if self.save_text:
                    self.save_text.kill()
                if self.notes_entry:
                    self.notes_entry.kill()
                if self.display_notes:
                    self.display_notes.kill()
                self.help_button.kill()
            elif self.open_sub_tab == 'life events':
                if self.history_text_box:
                    self.history_text_box.kill()

        elif self.open_tab == 'conditions':
            self.first_page.kill()
            self.second_page.kill()
            self.left_arrow.kill()
            self.right_arrow.kill()
            self.conditions_background.kill()

        self.open_tab = None

    # ---------------------------------------------------------------------------- #
    #                               cat platforms                                  #
    # ---------------------------------------------------------------------------- #
    def update_platform(self):
        the_cat = Cat.all_cats.get(game.switches['cat'],
                                   game.clan.instructor)

        light_dark = "light"
        if game.settings["dark mode"]:
            light_dark = "dark"

        platform_base_dir = 'resources/images/platforms/'
        leaves = ["newleaf", "greenleaf", "leafbare", "leaffall"]

        available_biome = ['Forest', 'Mountainous', 'Plains', 'Beach']
        biome = game.clan.biome

        if biome not in available_biome:
            biome = available_biome[0]

        biome = biome.lower()

        all_platforms = []
        if the_cat.df:
            dead_platform = [f'{platform_base_dir}darkforestplatform_{light_dark}.png']
            all_platforms = dead_platform * 4
        elif the_cat.dead or game.clan.instructor.ID == the_cat.ID:
            dead_platform = [f'{platform_base_dir}/starclanplatform_{light_dark}.png']
            all_platforms = dead_platform * 4
        else:
            for leaf in leaves:
                platform_dir = f'{platform_base_dir}/{biome}/{leaf}_{light_dark}.png'
                all_platforms.append(platform_dir)

        self.newleaf_plt = pygame.transform.scale(
            pygame.image.load(all_platforms[0]).convert_alpha(), (240, 210))
        self.greenleaf_plt = pygame.transform.scale(
            pygame.image.load(all_platforms[1]).convert_alpha(), (240, 210))
        self.leafbare_plt = pygame.transform.scale(
            pygame.image.load(all_platforms[2]).convert_alpha(), (240, 210))
        self.leaffall_plt = pygame.transform.scale(
            pygame.image.load(all_platforms[3]).convert_alpha(), (240, 210))

    def on_use(self):
        pass


# ---------------------------------------------------------------------------- #
#                             change name screen                               #
# ---------------------------------------------------------------------------- #
class ChangeNameScreen(Screens):
    the_cat = ''

    def screen_switches(self):
        self.hide_menu_buttons()

        self.the_cat = Cat.all_cats.get(game.switches['cat'])

        self.heading = pygame_gui.elements.UITextBox("-Change Name-", pygame.Rect((100, 130), (600, 40)),
                                                     object_id=get_text_box_theme())

        self.name_changed = pygame_gui.elements.UITextBox("Name Changed!", pygame.Rect((100, 350), (600, 40)),
                                                          visible=False,
                                                          object_id=get_text_box_theme())

        self.done_button = UIImageButton(pygame.Rect((365, 282), (77, 30)), "",
                                         object_id=pygame_gui.core.ObjectID(object_id="#done_button"))
        self.back_button = UIImageButton(pygame.Rect((25, 25), (105, 30)), "",
                                         object_id=pygame_gui.core.ObjectID(object_id="#back_button"))

        self.test_button = UIImageButton(pygame.Rect((350, 350), (180, 180)), "",
                                         object_id=pygame_gui.core.ObjectID(object_id="#image_button"), visible=False)

        self.prefix_entry_box = pygame_gui.elements.UITextEntryLine(pygame.Rect((220, 200), (180, 30)),
                                                                    placeholder_text=self.the_cat.name.prefix)
        if self.the_cat.name.status in ["apprentice", "leader", "medicine cat apprentice", "kitten"]:
            self.suffix_entry_box = pygame_gui.elements.UITextEntryLine(pygame.Rect((400, 200), (180, 30)),
                                                                        placeholder_text=
                                                                        self.the_cat.name.special_suffixes[
                                                                            self.the_cat.name.status])
            self.suffix_entry_box.disable()  # You can't change a special suffix
        else:
            self.suffix_entry_box = pygame_gui.elements.UITextEntryLine(pygame.Rect((400, 200), (180, 30)),
                                                                        placeholder_text=self.the_cat.name.suffix)

    def exit_screen(self):
        self.prefix_entry_box.kill()
        del self.prefix_entry_box
        self.suffix_entry_box.kill()
        del self.suffix_entry_box
        self.done_button.kill()
        del self.done_button
        self.back_button.kill()
        del self.back_button
        self.heading.kill()
        del self.heading
        self.name_changed.kill()
        del self.name_changed

    def on_use(self):
        pass

    def handle_event(self, event):
        if event.type == pygame_gui.UI_BUTTON_START_PRESS:
            if event.ui_element == self.done_button:
                if sub(r'[^A-Za-z0-9 ]+', '', self.prefix_entry_box.get_text()) != '':
                    self.the_cat.name.prefix = sub(r'[^A-Za-z0-9 ]+', '', self.prefix_entry_box.get_text())
                    self.name_changed.show()
                if sub(r'[^A-Za-z0-9 ]+', '', self.suffix_entry_box.get_text()) != '':
                    self.the_cat.name.suffix = sub(r'[^A-Za-z0-9 ]+', '', self.suffix_entry_box.get_text())
                    self.name_changed.show()
            elif event.ui_element == self.back_button:
                self.change_screen('profile screen')


# ---------------------------------------------------------------------------- #
#                           change gender screen                               #
# ---------------------------------------------------------------------------- #
class ChangeGenderScreen(Screens):

    def screen_switches(self):
        self.hide_menu_buttons()

        self.header = pygame_gui.elements.UITextBox("-Change Gender-\nYou can set this to anything. "
                                                    "Gender alignment does not effect gameplay",
                                                    pygame.Rect((100, 130), (600, -1)),
                                                    object_id=get_text_box_theme())
        self.gender_changed = pygame_gui.elements.UITextBox("Gender Changed!",
                                                            pygame.Rect((100, 240), (600, 40)),
                                                            object_id=get_text_box_theme(),
                                                            visible=False)
        self.the_cat = Cat.all_cats.get(game.switches['cat'])

        self.done_button = UIImageButton(pygame.Rect((365, 282), (77, 30)), "",
                                         object_id="#done_button")
        self.back_button = UIImageButton(pygame.Rect((25, 25), (105, 30)), "",
                                         object_id="#back_button")

        self.gender_entry_box = pygame_gui.elements.UITextEntryLine(pygame.Rect((300, 200), (200, 24)),
                                                                    placeholder_text=self.the_cat.genderalign)

    def exit_screen(self):
        self.header.kill()
        del self.header
        self.gender_changed.kill()
        del self.gender_changed
        self.gender_entry_box.kill()
        del self.gender_entry_box
        self.done_button.kill()
        del self.done_button
        self.back_button.kill()
        del self.back_button

    def on_use(self):
        pass

    def handle_event(self, event):
        if event.type == pygame_gui.UI_BUTTON_START_PRESS:
            if event.ui_element == self.done_button:
                if sub(r'[^A-Za-z0-9 ]+', "", self.gender_entry_box.get_text()) != "":
                    self.the_cat.genderalign = sub(r'[^A-Za-z0-9 ]+', "", self.gender_entry_box.get_text())
                    self.gender_changed.show()
            elif event.ui_element == self.back_button:
                self.change_screen('profile screen')
        return


# ---------------------------------------------------------------------------- #
#                           ceremony screen                                    #
# ---------------------------------------------------------------------------- #
class CeremonyScreen(Screens):

    def screen_switches(self):
        self.hide_menu_buttons()
        self.the_cat = Cat.all_cats.get(game.switches['cat'])
        if (self.the_cat.status == 'leader' and not self.the_cat.dead):
            self.header = pygame_gui.elements.UITextBox(str(self.the_cat.name) + '\'s Leadership Ceremony',
                                                        pygame.Rect((100, 90), (600, -1)),
                                                        object_id=get_text_box_theme())
        else:
            self.header = pygame_gui.elements.UITextBox(str(self.the_cat.name) + ' has no ceremonies to view.',
                                                        pygame.Rect((100, 90), (600, -1)),
                                                        object_id=get_text_box_theme())
        if (self.the_cat.status == 'leader' and not self.the_cat.dead):
            self.life_text = self.handle_leadership_ceremony(self.the_cat)
        else:
            self.life_text = ""
        self.scroll_container = pygame_gui.elements.UIScrollingContainer(pygame.Rect((50, 150), (700, 500)))
        self.text = pygame_gui.elements.UITextBox(self.life_text,
                                                  pygame.Rect((0, 0), (550, -1)),
                                                  object_id=get_text_box_theme("#allegiances_box"),
                                                  container=self.scroll_container)
        self.back_button = UIImageButton(pygame.Rect((25, 25), (105, 30)), "",
                                         object_id="#back_button")
        self.scroll_container.set_scrollable_area_dimensions((680, self.text.rect[3]))

    def exit_screen(self):
        self.header.kill()
        del self.header
        self.text.kill()
        del self.text
        self.scroll_container.kill()
        del self.scroll_container
        self.back_button.kill()
        del self.back_button

    def on_use(self):
        pass

    def handle_leadership_ceremony(self, cat):
        dep_name = str(cat.name.prefix) + str(cat.name.suffix)
        intro_text = dep_name + " leaves to speak with StarClan. They close their eyes and are immediately surrounded by their loved ones, friends, and clanmates who have passed on. Stars shine throughout their pelts, and their eyes are warm as they greet the new leader." + "\n"

        # as of right now, chooses random starclan cats to give lives
        # in the future, plan to have starclan cats with high relationships to give lives
        # if not enough cats to give lives, generate a new random cat name to give a life

        queen = None
        warrior = None
        kit = None
        warrior2 = None
        app = None
        elder = None
        warrior3 = None
        med_cat = None
        prev_lead = None
        life_givers = [queen, warrior, kit, warrior2, app, elder, warrior3, med_cat, prev_lead]
        for i in reversed(Cat.all_cats.keys()):
            c = Cat.all_cats[i]
            if c.dead:
                if not queen and c.status == 'queen' and str(c.name).strip() != "unnamed queen" and not c.outside:
                    queen = c
                    continue
                elif not kit and c.status == 'kitten':
                    kit = c
                    continue
                elif not app and c.status == 'apprentice':
                    app = c
                    continue
                elif not prev_lead and c.status == 'leader':
                    prev_lead = c
                    continue
                elif not elder and c.status == 'elder':
                    elder = c
                    continue
                elif not warrior and c.status == 'warrior':
                    warrior = c
                    continue
                elif not warrior2 and c.status == 'warrior':
                    warrior2 = c
                    continue
                elif not warrior3 and c.status == 'warrior':
                    warrior3 = c
                    continue
                elif not med_cat and (c.status == 'medicine cat' or c.status == 'medicine cat apprentice'):
                    med_cat = c
                    continue
                if queen and warrior and kit and warrior2 and app and elder and warrior3 and med_cat and prev_lead:
                    break
        queen_virtues = ["affection", "compassion", "empathy", "duty", "protection", "pride"]
        warrior_virtues = ["acceptance", "bravery", "certainty", "clear judgement", "confidence"]
        kit_virtues = ["adventure", "curiosity", "forgiveness", "hope", "perspective", "protection"]
        warrior2_virtues = ["courage", "determination", "endurance", "sympathy"]
        app_virtues = ["happiness", "honesty", "humor", "justice", "mentoring", "trust"]
        elder_virtues = ["empathy", "grace", "humility", "integrity", "persistence", "resilience"]
        warrior3_virtues = ["farsightedness", "friendship", "instincts", "mercy", "strength", "unity"]
        med_cat_virtues = ["clear sight", "devotion", "faith", "healing", "patience", "selflessness", "wisdom"]
        prev_lead_virtues = ["endurance in the face of hardship", "knowing when to fight and when to choose peace",
                             "leadership through the darkest times", "loyalty to their clan",
                             "the strength to overcome their fears", "tireless energy"]
        if queen:
            queen_text = str(
                queen.name) + ' pads up to the new leader first, softly touching their nose to ' + dep_name + '\'s head. They give a life for ' + choice(
                queen_virtues) + '.'
        else:
            queen_text = 'A queen introduces themself as ' + str(choice(names.normal_prefixes)) + str(choice(
                names.normal_suffixes)) + '. They softly touch their nose to ' + dep_name + '\'s head, giving them a life for ' + choice(
                queen_virtues) + '.'
        if warrior:
            warrior_text = str(warrior.name) + ' walks up to ' + dep_name + ' next, offering a life for ' + choice(
                warrior_virtues) + '. They smile, and state that the Clan will do well under ' + dep_name + '\'s leadership.'
        else:
            warrior_text = 'An unknown warrior walks towards ' + dep_name + ' stating that their name is ' + str(
                choice(names.normal_prefixes)) + str(
                choice(names.normal_suffixes)) + '. They offer a life for ' + choice(warrior_virtues) + '.'
        if kit:
            kit_text = str(
                kit.name) + ' bounds up to the new leader, reaching up on their hind legs to give them a new life for ' + choice(
                kit_virtues) + '. They flick their tail and head back to make room for the next cat.'
        else:
            kit_text = str(choice(
                names.normal_prefixes)) + 'kit introduces themself and bounds up to the new leader, reaching up on their hind legs to give them a new life for ' + choice(
                kit_virtues) + '.'
        if warrior2:
            warrior2_text = 'Another cat approaches. ' + str(
                warrior2.name) + ' steps forward to give ' + dep_name + ' a life for ' + choice(
                warrior2_virtues) + '. ' + dep_name + ' grits their teeth as the life rushes into them.'
        else:
            warrior2_text = str(choice(names.normal_prefixes)) + str(choice(
                names.normal_suffixes)) + ' states their name and steps forward to give ' + dep_name + ' a life for ' + choice(
                warrior2_virtues) + '.'
        if app:
            app_text = 'A young cat is next to give a life. Starlight reflects off their youthful eyes. ' + str(
                app.name.prefix) + 'paw stretches up to give a life for ' + choice(app_virtues) + '.'
        else:
            app_text = str(choice(
                names.normal_prefixes)) + 'paw, an unfamiliar apprentice, stretches up to give a life for ' + choice(
                app_virtues) + '. Their eyes glimmer as they wish ' + dep_name + " well, and step back for the next cat."
        if elder:
            elder_text = str(
                elder.name) + ' strides forward, an energy in their steps that wasn\'t present in their last moments. They give a life for ' + choice(
                elder_virtues) + '.'
        else:
            elder_text = str(choice(names.normal_prefixes)) + str(choice(
                names.normal_suffixes)) + ', an elder, introduces themself and strides forward to give a new life for ' + choice(
                elder_virtues) + '.'
        if warrior3:
            warrior3_text = str(
                warrior3.name) + ' dips their head in greeting. Energy surges through ' + dep_name + '\'s pelt as they receive a life for ' + choice(
                warrior3_virtues) + '. They reassure ' + dep_name + ' that they are almost done.'
        else:
            warrior3_text = str(choice(names.normal_prefixes)) + str(
                choice(names.normal_suffixes)) + ', an unknown warrior, gives a life for ' + choice(
                warrior3_virtues) + '. The cat turns around to take their place back in StarClan, leaving room for the next one to give a life.'
        if med_cat:
            med_cat_text = str(
                med_cat.name) + ' approaches next, a warm smile on their face. They offer a life for ' + choice(
                med_cat_virtues) + ', whispering to take care of the Clan the best they can.'
        else:
            med_cat_text = 'The next cat is not familiar. They smell of catmint and other herbs, and have a noble look to them. The cat tells ' + dep_name + ' that their name is ' + str(
                choice(names.normal_prefixes)) + str(
                choice(names.normal_suffixes)) + '. They offer a life for ' + choice(med_cat_virtues) + '.'
        if prev_lead:
<<<<<<< HEAD
            prev_lead_text = 'Finally, ' + str(prev_lead.name.prefix) + 'star steps forward. There is pride in their gaze as they stare into ' + dep_name + '\'s eyes. They give a life for ' + choice(prev_lead_virtues) + '.'
        else: 
            prev_lead_text = str(choice(names.normal_prefixes)) + 'star, one of Starclan\'s oldest leaders, looks at the new leader with pride. They give a last life, the gift of ' + choice(prev_lead_virtues) + '.'
        if prev_lead:
            ending_text = str(prev_lead.name) + " hails " + dep_name + " by their new name, " + str(cat.name.prefix) + "star, telling them that their old life is no more. They are granted guardianship of " + str(game.clan.name) + "Clan, and are told to use their new power wisely. The group of starry cats yowls " + str(cat.name.prefix) + "star\'s name in support. " + str(cat.name.prefix) + "star wakes up feeling a new strength within their body and know that they are now ready to lead the clan."
=======
            prev_lead_text = 'Finally, ' + str(
                prev_lead.name.prefix) + 'star steps forward. There is pride in their gaze as they stare into ' + dep_name + '\'s eyes. They give a life for ' + choice(
                prev_lead_virtues) + '.'
        else:
            prev_lead_text = str(choice(
                names.normal_prefixes)) + 'star, one of Starclan\'s oldest leaders, looks at the new leader with pride. They give a last life, the gift of ' + choice(
                prev_lead_virtues) + '.'

        if (prev_lead):
            ending_text = str(prev_lead.name) + " hails " + dep_name + " by their new name, " + str(
                cat.name.prefix) + "star, telling them that their old life is no more. They are granted guardianship of " + str(
                game.clan.name) + "Clan, and are told to use their new power wisely. The group of starry cats yowls " + str(
                cat.name.prefix) + "star\'s name in support. " + str(
                cat.name.prefix) + "star wakes up feeling a new strength within their body and know that they are now ready to lead the clan."
>>>>>>> ed2766f2
        else:
            ending_text = "StarClan hails " + dep_name + " by their new name, " + str(
                cat.name.prefix) + "star, telling them that their old life is no more. They are granted guardianship of " + str(
                game.clan.name) + "Clan, and are told to use their new power wisely. The group of starry cats yowls " + str(
                cat.name.prefix) + "star\'s name in support. " + str(
                cat.name.prefix) + "star wakes up feeling a new strength within their body and know that they are now ready to lead the clan."

        return intro_text + '\n' + queen_text + '\n\n' + warrior_text + '\n\n' + kit_text + '\n\n' + warrior2_text + '\n\n' + app_text + '\n\n' + elder_text + '\n\n' + warrior3_text + '\n\n' + med_cat_text + '\n\n' + prev_lead_text + '\n\n' + ending_text

    def handle_event(self, event):
        if event.type == pygame_gui.UI_BUTTON_START_PRESS:
            if event.ui_element == self.back_button:
                self.change_screen('profile screen')
        return<|MERGE_RESOLUTION|>--- conflicted
+++ resolved
@@ -2216,13 +2216,6 @@
                 choice(names.normal_prefixes)) + str(
                 choice(names.normal_suffixes)) + '. They offer a life for ' + choice(med_cat_virtues) + '.'
         if prev_lead:
-<<<<<<< HEAD
-            prev_lead_text = 'Finally, ' + str(prev_lead.name.prefix) + 'star steps forward. There is pride in their gaze as they stare into ' + dep_name + '\'s eyes. They give a life for ' + choice(prev_lead_virtues) + '.'
-        else: 
-            prev_lead_text = str(choice(names.normal_prefixes)) + 'star, one of Starclan\'s oldest leaders, looks at the new leader with pride. They give a last life, the gift of ' + choice(prev_lead_virtues) + '.'
-        if prev_lead:
-            ending_text = str(prev_lead.name) + " hails " + dep_name + " by their new name, " + str(cat.name.prefix) + "star, telling them that their old life is no more. They are granted guardianship of " + str(game.clan.name) + "Clan, and are told to use their new power wisely. The group of starry cats yowls " + str(cat.name.prefix) + "star\'s name in support. " + str(cat.name.prefix) + "star wakes up feeling a new strength within their body and know that they are now ready to lead the clan."
-=======
             prev_lead_text = 'Finally, ' + str(
                 prev_lead.name.prefix) + 'star steps forward. There is pride in their gaze as they stare into ' + dep_name + '\'s eyes. They give a life for ' + choice(
                 prev_lead_virtues) + '.'
@@ -2237,7 +2230,6 @@
                 game.clan.name) + "Clan, and are told to use their new power wisely. The group of starry cats yowls " + str(
                 cat.name.prefix) + "star\'s name in support. " + str(
                 cat.name.prefix) + "star wakes up feeling a new strength within their body and know that they are now ready to lead the clan."
->>>>>>> ed2766f2
         else:
             ending_text = "StarClan hails " + dep_name + " by their new name, " + str(
                 cat.name.prefix) + "star, telling them that their old life is no more. They are granted guardianship of " + str(
