#!/usr/bin/env python3
# -*- coding: ascii -*-
import os
from random import choice

import pygame

<<<<<<< HEAD

from ..datadir import get_save_dir
from ..game_structure.windows import ChangeCatName
=======
from ..datadir import get_save_dir
>>>>>>> f3798bcb

try:
    import ujson
except ImportError:
    import json as ujson

from scripts.utility import update_sprite, event_text_adjust, scale, ACC_DISPLAY

from .base_screens import Screens, cat_profiles

from scripts.utility import get_text_box_theme
from scripts.cat.cats import Cat
from scripts.cat.pelts import collars, wild_accessories
from scripts.game_structure import image_cache
import pygame_gui
from re import sub
from scripts.game_structure.image_button import UIImageButton, UITextBoxTweaked
from scripts.game_structure.game_essentials import game, screen_x, screen_y, MANAGER
from scripts.cat.names import names, Name
from scripts.clan_resources.freshkill import FRESHKILL_ACTIVE


# ---------------------------------------------------------------------------- #
#             change how accessory info displays on cat profiles               #
# ---------------------------------------------------------------------------- #
def accessory_display_name(cat):
    accessory = cat.accessory

    if accessory is None:
        return ''
    acc_display = accessory.lower()

    if accessory in collars:
        collar_colors = {'crimson': 'red', 'blue': 'blue', 'yellow': 'yellow', 'cyan': 'cyan',
                         'red': 'orange', 'lime': 'lime', 'green': 'green', 'rainbow': 'rainbow',
                         'black': 'black', 'spikes': 'spiky', 'white': 'white', 'pink': 'pink',
                         'purple': 'purple', 'multi': 'multi', 'indigo': 'indigo'}
        collar_color = next((color for color in collar_colors if acc_display.startswith(color)), None)

        if collar_color:
            if acc_display.endswith('bow') and not collar_color == 'rainbow':
                acc_display = collar_colors[collar_color] + ' bow'
            elif acc_display.endswith('bell'):
                acc_display = collar_colors[collar_color] + ' bell collar'
            else:
                acc_display = collar_colors[collar_color] + ' collar'

    elif accessory in wild_accessories:
        if acc_display == 'blue feathers':
            acc_display = 'crow feathers'
        elif acc_display == 'red feathers':
            acc_display = 'cardinal feathers'

    return acc_display


# ---------------------------------------------------------------------------- #
#               assigns backstory blurbs to the backstory                      #
# ---------------------------------------------------------------------------- #
def bs_blurb_text(cat):
    backstory = cat.backstory
    backstory_text = {
        None: "This cat was born into the Clan where they currently reside.",
        'clan_founder': "This cat is one of the founding members of the Clan.",
        'clanborn': "This cat was born into the Clan where they currently reside.",
        'halfclan1': "This cat was born into the Clan, but one of their parents resides in another Clan.",
        'halfclan2': "This cat was born in another Clan, but chose to come to this Clan to be with their other parent.",
        'outsider_roots1': "This cat was born into the Clan, but one of their parents is an outsider that belongs to no Clan.",
        'outsider_roots2': "This cat was born outside the Clan, but came to live in the Clan with their parent at a young age.",
        'loner1': "This cat joined the Clan by choice after living life as a loner.",
        'loner2': "This cat used to live in a barn, but mostly stayed away from Twolegs. They decided clanlife might be an interesting change of pace.",
        'kittypet1': "This cat joined the Clan by choice after living life with Twolegs as a kittypet.",
        'kittypet2': 'This cat used to live on something called a "boat" with Twolegs, but decided to join the Clan.',
        'kittypet3': "This cat used be a kittypet. They got lost after wandering away, and when they returned home, they found their Twolegs were gone. They eventually found their way to the Clan.",
        'rogue1': "This cat joined the Clan by choice after living life as a rogue.",
        'rogue2': "This cat used to live in a Twolegplace, scrounging for what they could find. They thought the Clan might offer them more security.",
        'rogue3': "This cat used to live alone in their own territory, but was chased out by something and eventually found the Clan.",
        'abandoned1': "This cat was found by the Clan as a kit and has been living with them ever since.",
        'abandoned2': "This cat was born outside of the Clan, but was brought to the Clan as a kit and has lived here ever since.",
        'abandoned3': "This cat was born into another Clan, but they were left here as a kit for the Clan to raise.",
        'abandoned4': "This cat was found and taken in after being abandoned by their Twolegs as a kit.",
        'medicine_cat': "This cat was once a medicine cat in another Clan.",
        'otherclan': "This cat was born into another Clan, but came to this Clan by choice.",
        'otherclan2': "This cat was unhappy in their old Clan and decided to come here instead.",
        'otherclan3': "This cat's Clan stayed with the Clan after a disaster struck their old one, and This cat decided to stay after the rest of their Clan returned home.",
        'ostracized_warrior': "This cat was ostracized from their old Clan, but no one really knows why.",
        'disgraced': "This cat was cast out of their old Clan for some transgression that they're not keen on talking about.",
        'retired_leader': "This cat used to be the leader of another Clan before deciding they needed a change of scenery after leadership became too much. They returned their nine lives and let their deputy take over before coming here.",
        'refugee': "This cat came to this Clan after fleeing from their former Clan and the tyrannical leader that had taken over.",
        'refugee2': "This cat used to live as a loner, but after another cat chased them from their home, they took refuge in the Clan.",
        'refugee3': "This cat used to be a kittypet, but joined the Clan after fleeing from their cruel Twoleg.",
        'refugee4': "This cat used to be in a rogue group, but joined the Clan after fleeing from the group's tyrannical leader.",
        'tragedy_survivor': "Something horrible happened to this cat's previous Clan. They refuse to speak about it.",
        'tragedy_survivor2': "This cat used to be part of a rogue group, but joined the Clan after something terrible happened to it.",
        'tragedy_survivor3': "This cat used to be a kittypet, but joined the Clan after something terrible happened to their Twolegs.",
        'tragedy_survivor4': "This cat used to be a loner, but joined the Clan after something terrible made them leave their old home behind.",
        'orphaned': "This cat was found with a deceased parent. The Clan took them in, but doesn't hide where they came from.",
        'orphaned2': "This cat was found with a deceased parent. The Clan took them in, but doesn't tell them where they really came from.",
        'wandering_healer1': "This cat used to wander, helping those where they could, and eventually found the Clan.",
        'wandering_healer2': "This cat used to live in a specific spot, offering help to all who wandered by, but eventually found their way to the Clan.",
        'guided1': "This cat used to be a kittypet, but after dreaming of starry-furred cats, they followed their whispers to the Clan.",
        'guided2': "This cat used to live a rough life as a rogue. While wandering, they found a set of starry pawprints, and followed them to the Clan.",
        'guided3': "This cat used to live as a loner. A starry-furred cat appeared to them one day, and then led them to the Clan.",
        'guided4': "This cat used to live in a different Clan, until a sign from StarClan told them to leave.",
        'orphaned3': "This cat was found as a kit among the wreckage of a Monster with no parents in sight and got brought to live in the Clan.",
        'orphaned4': "This cat was found as a kit hiding near a place of battle where there were no survivors and got brought to live in the Clan.",
        'orphaned5': "This cat was found as a kit hiding near their parent's bodies and got brought to live in the Clan.",
        'refugee5': "This cat got washed away from their former territory in a flood that destroyed their home but was glad to find a new home in their new Clan here.",
        'disgraced2': "This cat was exiled from their old Clan for something they didn't do and came here to seek safety.",
        'disgraced3': "This cat once held a high rank in another Clan but was exiled for reasons they refuse to share.",
        'other_clan1': "This cat grew up in another Clan but chose to leave that life and join the Clan they now live in.",
        'outsider': "This cat was born outside of a Clan.",
        'outsider2': "This cat was born outside of a Clan, but at their birth one parent was a member of a Clan.",
        'outsider3': "This cat was born outside of a Clan, while their parent was lost.",
    }
    
    if backstory != None and backstory in backstory_text:
        return backstory_text.get(backstory, "")
    else:
        if cat.status in ['kittypet', 'loner', 'rogue', 'former clancat']:
            return f"This cat is a {cat.status} and currently resides outside of the Clans."
    
    return backstory_text.get(backstory, "")


# ---------------------------------------------------------------------------- #
#             change how backstory info displays on cat profiles               #
# ---------------------------------------------------------------------------- #
def backstory_text(cat):
    backstory = cat.backstory
    if backstory is None:
        return ''
    bs_display = backstory

    backstory_map = {
        'clanborn': 'clanborn',
        'clan_founder': 'Clan founder',
        'halfclan1': 'half-Clan',
        'halfclan2': 'half-Clan',
        'outsider_roots1': 'outsider roots',
        'outsider_roots2': 'outsider roots',
        'loner1': 'formerly a loner',
        'loner2': 'formerly a loner',
        'refugee2': 'formerly a loner',
        'tragedy_survivor4': 'formerly a loner',
        'guided3': 'formerly a loner',
        'wandering_healer2': 'formerly a loner',
        'kittypet1': 'formerly a kittypet',
        'kittypet2': 'formerly a kittypet',
        'kittypet3': 'formerly a kittypet',
        'refugee3': 'formerly a kittypet',
        'tragedy_survivor3': 'formerly a kittypet',
        'guided1': 'formerly a kittypet',
        'rogue1': 'formerly a rogue',
        'rogue2': 'formerly a rogue',
        'rogue3': 'formerly a rogue',
        'refugee4': 'formerly a rogue',
        'tragedy_survivor2': 'formerly a rogue',
        'guided2': 'formerly a rogue',
        'wandering_healer1': 'formerly a rogue',
        'abandoned1': 'formerly abandoned',
        'abandoned2': 'formerly abandoned',
        'abandoned3': 'formerly abandoned',
        'abandoned4': 'formerly abandoned',
        'medicine_cat': 'formerly a medicine cat',
        'otherclan': 'formerly from another Clan',
        'otherclan2': 'formerly from another Clan',
        'otherclan3': 'formerly from another Clan',
        'refugee5': 'formerly from another Clan',
        'other_clan1': 'formerly from another Clan',
        'guided4': 'formerly from another Clan',
        'ostracized_warrior': 'ostracized warrior',
        'disgraced': 'disgraced',
        'disgraced2': 'disgraced',
        'disgraced3': 'disgraced',
        'retired_leader': 'retired leader',
        'refugee': 'refugee',
        'tragedy_survivor': 'survivor of a tragedy',
        'orphaned': 'orphaned',
        'orphaned2': 'orphaned',
        'orphaned3': 'orphaned',
        'orphaned4': 'orphaned',
        'orphaned5': 'orphaned',
        'outsider': 'outsider',
        'outsider2': 'outsider',
        'outsider3': 'outsider',
    }

    if bs_display in backstory_map:
        bs_display = backstory_map[bs_display]

    if bs_display == "disgraced":
        if cat.status == 'medicine cat':
            bs_display = 'disgraced medicine cat'
        elif cat.status in ['warrior', 'elder', "deputy", "leader", "mediator"]:
            bs_display = 'disgraced deputy'
    if bs_display is None:
        bs_display = None
    else:
        return bs_display

    return bs_display


# ---------------------------------------------------------------------------- #
#                               Profile Screen                                 #
# ---------------------------------------------------------------------------- #
class ProfileScreen(Screens):
    # UI Images
    backstory_tab = image_cache.load_image("resources/images/backstory_bg.png").convert_alpha()
    conditions_tab = image_cache.load_image("resources/images/conditions_tab_backdrop.png").convert_alpha()
    condition_details_box = image_cache.load_image("resources/images/condition_details_box.png").convert_alpha()

    # Keep track of current tabs open. Can be used to keep tabs open when pages are switched, and
    # helps with exiting the screen
    open_tab = None

    def __init__(self, name=None):
        super().__init__(name)
        self.help_button = None
        self.open_sub_tab = None
        self.editing_notes = False
        self.user_notes = None
        self.save_text = None
        self.not_fav_tab = None
        self.fav_tab = None
        self.edit_text = None
        self.sub_tab_4 = None
        self.sub_tab_3 = None
        self.sub_tab_2 = None
        self.sub_tab_1 = None
        self.backstory_background = None
        self.history_text_box = None
        self.alert_tool_tip = None
        self.alert_visible = None
        self.alert = None
        self.first_page = None
        self.second_page = None
        self.conditions_tab_button = None
        self.second_page_visible = None
        self.first_page_visible = None
        self.left_arrow = None
        self.right_arrow = None
        self.condition_detail_text = None
        self.condition_name_text = None
        self.condition_box = None
        self.conditions_background = None
        self.previous_cat = None
        self.next_cat = None
        self.cat_image = None
        self.background = None
        self.cat_info_column2 = None
        self.cat_info_column1 = None
        self.cat_thought = None
        self.cat_name = None
        self.placeholder_tab_4 = None
        self.placeholder_tab_3 = None
        self.placeholder_tab_2 = None
        self.backstory_tab_button = None
        self.dangerous_tab_button = None
        self.personal_tab_button = None
        self.roles_tab_button = None
        self.relations_tab_button = None
        self.back_button = None
        self.previous_cat_button = None
        self.next_cat_button = None
        self.the_cat = None
        self.prevent_fading_text = None
        self.checkboxes = {}
        self.profile_elements = {}

    def handle_event(self, event):
        if event.type == pygame_gui.UI_BUTTON_START_PRESS:
            if event.ui_element == self.back_button:
                self.close_current_tab()
                self.change_screen(game.last_screen_forProfile)
            elif event.ui_element == self.previous_cat_button:
                self.clear_profile()
                game.switches['cat'] = self.previous_cat
                self.build_profile()
                self.update_disabled_buttons_and_text()
            elif event.ui_element == self.next_cat_button:
                self.clear_profile()
                game.switches['cat'] = self.next_cat
                self.build_profile()
                self.update_disabled_buttons_and_text()
            elif event.ui_element == self.relations_tab_button:
                self.toggle_relations_tab()
            elif event.ui_element == self.roles_tab_button:
                self.toggle_roles_tab()
            elif event.ui_element == self.personal_tab_button:
                self.toggle_personal_tab()
            elif event.ui_element == self.dangerous_tab_button:
                self.toggle_dangerous_tab()
            elif event.ui_element == self.backstory_tab_button:
                if self.open_sub_tab is None:
                    if game.switches['favorite_sub_tab'] is None:
                        self.open_sub_tab = 'life events'
                    else:
                        self.open_sub_tab = game.switches['favorite_sub_tab']

                self.toggle_history_tab()
            elif event.ui_element == self.conditions_tab_button:
                self.toggle_conditions_tab()
            elif "leader_ceremony" in self.profile_elements and \
                    event.ui_element == self.profile_elements["leader_ceremony"]:
                self.change_screen('ceremony screen')
            elif event.ui_element == self.profile_elements["med_den"]:
                self.change_screen('med den screen')
            elif "mediation" in self.profile_elements and event.ui_element == self.profile_elements["mediation"]:
                self.change_screen('mediation screen')
            elif event.ui_element == self.profile_elements["favourite_button"]:
                self.the_cat.favourite = False
                self.profile_elements["favourite_button"].hide()
                self.profile_elements["not_favourite_button"].show()
            elif event.ui_element == self.profile_elements["not_favourite_button"]:
                self.the_cat.favourite = True
                self.profile_elements["favourite_button"].show()
                self.profile_elements["not_favourite_button"].hide()
            else:
                self.handle_tab_events(event)

            if self.the_cat.dead and game.settings["fading"]:
                if event.ui_element == self.checkboxes["prevent_fading"]:
                    if self.the_cat.prevent_fading:
                        self.the_cat.prevent_fading = False
                    else:
                        self.the_cat.prevent_fading = True
                    update_sprite(self.the_cat)  # This will remove the transparency on the cat.
                    self.clear_profile()
                    self.build_profile()

    def handle_tab_events(self, event):
        # Relations Tab
        if self.open_tab == 'relations':
            if event.ui_element == self.see_family_button:
                self.change_screen('see kits screen')
            elif event.ui_element == self.see_relationships_button:
                self.change_screen('relationship screen')
            elif event.ui_element == self.choose_mate_button:
                self.change_screen('choose mate screen')
            elif event.ui_element == self.change_mentor_button:
                self.change_screen('choose mentor screen')
        # Roles Tab
        elif self.open_tab == 'roles':
            if event.ui_element == self.manage_roles:
                self.change_screen('role screen')
        # Personal Tab
        elif self.open_tab == 'personal':
            if event.ui_element == self.change_name_button:
                ChangeCatName(self.the_cat)
            elif event.ui_element == self.specify_gender_button:
                self.change_screen('change gender screen')
            elif event.ui_element == self.cis_trans_button:
                if self.the_cat.genderalign != "female" and self.the_cat.genderalign != "male":
                    self.the_cat.genderalign = self.the_cat.gender
                elif self.the_cat.gender == "male" and self.the_cat.genderalign in ['male', 'female']:
                    self.the_cat.genderalign = 'trans female'
                elif self.the_cat.gender == "female" and self.the_cat.genderalign in ['male', 'female']:
                    self.the_cat.genderalign = 'trans male'
                self.clear_profile()
                self.build_profile()
                self.update_disabled_buttons_and_text()
            elif event.ui_element == self.toggle_kits:
                if self.the_cat.no_kits:
                    self.the_cat.no_kits = False
                else:
                    self.the_cat.no_kits = True
                self.update_disabled_buttons_and_text()
        # Dangerous Tab
        elif self.open_tab == 'dangerous':
            if event.ui_element == self.kill_cat_button:
                if self.the_cat.status == 'leader':
                    game.clan.leader_lives -= 10
                self.the_cat.die()
                self.the_cat.died_by.append(
                    f'It was the will of something even mightier than StarClan that this cat died.')
                update_sprite(self.the_cat)
                self.clear_profile()
                self.build_profile()
                self.update_disabled_buttons_and_text()
            elif event.ui_element == self.exile_cat_button:
                if not self.the_cat.dead and not self.the_cat.exiled:
                    Cat.exile(self.the_cat)
                    self.clear_profile()
                    self.build_profile()
                    self.update_disabled_buttons_and_text()
                if self.the_cat.dead:
                    if self.the_cat.df is True:
                        self.the_cat.outside, self.the_cat.exiled = False, False
                        self.the_cat.df = False
                        game.clan.add_to_starclan(self.the_cat)
                        self.the_cat.thought = "Is relieved to once again hunt in StarClan"
                    else:
                        self.the_cat.outside, self.the_cat.exiled = False, False
                        self.the_cat.df = True
                        game.clan.add_to_darkforest(self.the_cat)
                        self.the_cat.thought = "Is distraught after being sent to the Place of No Stars"

                    # Update sprite in this situation.
                    update_sprite(self.the_cat)

                self.clear_profile()
                self.build_profile()
                self.update_disabled_buttons_and_text()
        # History Tab
        elif self.open_tab == 'history':
            if event.ui_element == self.sub_tab_1:
                if self.open_sub_tab == 'user notes':
                    self.notes_entry.kill()
                    self.display_notes.kill()
                    if self.edit_text:
                        self.edit_text.kill()
                    if self.save_text:
                        self.save_text.kill()
                    self.help_button.kill()
                self.open_sub_tab = 'life events'
                self.toggle_history_sub_tab()
            elif event.ui_element == self.sub_tab_2:
                if self.open_sub_tab == 'life events':
                    self.history_text_box.kill()
                self.open_sub_tab = 'user notes'
                self.toggle_history_sub_tab()
            elif event.ui_element == self.fav_tab:
                game.switches['favorite_sub_tab'] = None
                self.fav_tab.hide()
                self.not_fav_tab.show()
            elif event.ui_element == self.not_fav_tab:
                game.switches['favorite_sub_tab'] = self.open_sub_tab
                self.fav_tab.show()
                self.not_fav_tab.hide()
            elif event.ui_element == self.save_text:
                self.user_notes = sub(r"[^A-Za-z0-9<->/.()*'&#!?,| ]+", "", self.notes_entry.get_text())
                self.save_user_notes()
                self.editing_notes = False
                self.update_disabled_buttons_and_text()
            elif event.ui_element == self.edit_text:
                self.editing_notes = True
                self.update_disabled_buttons_and_text()

        # Conditions Tab
        elif self.open_tab == 'conditions':
            if event.ui_element == self.right_arrow:
                self.first_page_visible = False
                self.second_page_visible = True
                self.left_arrow.enable()
                self.right_arrow.disable()
            if event.ui_element == self.left_arrow:
                self.second_page_visible = False
                self.first_page_visible = True
                self.right_arrow.enable()
                self.left_arrow.disable()

    def screen_switches(self):
        self.the_cat = Cat.all_cats.get(game.switches['cat'])

        # Set up the menu buttons, which appear on all cat profile images.
        self.next_cat_button = UIImageButton(scale(pygame.Rect((1244, 50), (306, 60))), "", object_id="#next_cat_button"
                                             , manager=MANAGER)
        self.previous_cat_button = UIImageButton(scale(pygame.Rect((50, 50), (306, 60))), "",
                                                 object_id="#previous_cat_button"
                                                 , manager=MANAGER)
        self.back_button = UIImageButton(scale(pygame.Rect((50, 120), (210, 60))), "", object_id="#back_button"
                                         , manager=MANAGER)
        self.relations_tab_button = UIImageButton(scale(pygame.Rect((96, 840), (352, 60))), "",
                                                  object_id="#relations_tab_button", manager=MANAGER)
        self.roles_tab_button = UIImageButton(scale(pygame.Rect((448, 840), (352, 60))), "",
                                              object_id="#roles_tab_button"
                                              , manager=MANAGER)
        self.personal_tab_button = UIImageButton(scale(pygame.Rect((800, 840), (352, 60))), "",
                                                 object_id="#personal_tab_button", manager=MANAGER)
        self.dangerous_tab_button = UIImageButton(scale(pygame.Rect((1152, 840), (352, 60))), "",
                                                  object_id="#dangerous_tab_button", manager=MANAGER)

        self.backstory_tab_button = UIImageButton(scale(pygame.Rect((96, 1244), (352, 60))), "",
                                                  object_id="#backstory_tab_button", manager=MANAGER)

        self.conditions_tab_button = UIImageButton(
            scale(pygame.Rect((448, 1244), (352, 60))),
            "",
            object_id="#conditions_tab_button", manager=MANAGER
        )

        self.placeholder_tab_3 = UIImageButton(scale(pygame.Rect((800, 1244), (352, 60))), "",
                                               object_id="#cat_tab_3_blank_button", starting_height=1, manager=MANAGER)
        self.placeholder_tab_3.disable()

        self.placeholder_tab_4 = UIImageButton(scale(pygame.Rect((1152, 1244), (352, 60))), "",
                                               object_id="#cat_tab_4_blank_button", manager=MANAGER)
        self.placeholder_tab_4.disable()

        self.build_profile()

        self.hide_menu_buttons()  # Menu buttons don't appear on the profile screen
        cat_profiles()
        self.update_platform()
        if game.last_screen_forProfile == 'med den screen':
            self.toggle_conditions_tab()

    def clear_profile(self):
        """Clears all profile objects. """
        for ele in self.profile_elements:
            self.profile_elements[ele].kill()
        self.profile_elements = {}

        if self.user_notes:
            self.user_notes = 'Click the check mark to enter notes about your cat!'

        for box in self.checkboxes:
            self.checkboxes[box].kill()
        self.checkboxes = {}

    def exit_screen(self):
        self.clear_profile()
        self.back_button.kill()
        self.next_cat_button.kill()
        self.previous_cat_button.kill()
        self.relations_tab_button.kill()
        self.roles_tab_button.kill()
        self.personal_tab_button.kill()
        self.dangerous_tab_button.kill()
        self.backstory_tab_button.kill()
        self.conditions_tab_button.kill()
        self.placeholder_tab_3.kill()
        self.placeholder_tab_4.kill()
        self.close_current_tab()

    def build_profile(self):
        """Rebuild builds the cat profile. Run when you switch cats
            or for changes in the profile."""
        self.the_cat = Cat.all_cats.get(game.switches["cat"])

        # use these attributes to create differing profiles for starclan cats etc.
        is_sc_instructor = False
        is_df_instructor = False
        if self.the_cat is None:
            return
        if self.the_cat.dead and game.clan.instructor.ID == self.the_cat.ID and self.the_cat.df is False:
            is_sc_instructor = True
        elif self.the_cat.dead and game.clan.instructor.ID == self.the_cat.ID and self.the_cat.df is True:
            is_df_instructor = True

        # Info in string
        cat_name = str(self.the_cat.name)  # name
        if len(cat_name) >= 40:
            cat_name = f"{cat_name[0:39]}..."
        if self.the_cat.dead:
            cat_name += " (dead)"  # A dead cat will have the (dead) sign next to their name
        if is_sc_instructor:
            self.the_cat.thought = "Hello. I am here to guide the dead cats of " + game.clan.name + "Clan into StarClan."
        if is_df_instructor:
            self.the_cat.thought = "Hello. I am here to drag the dead cats of " + game.clan.name + "Clan into the Dark Forest."

        # Write cat name
        self.profile_elements["cat_name"] = pygame_gui.elements.UITextBox(cat_name,
                                                                          scale(pygame.Rect((50, 280), (-1, 80))),
                                                                          object_id=get_text_box_theme(
                                                                              "#text_box_40_horizcenter"), manager=MANAGER)
        name_text_size = self.profile_elements["cat_name"].get_relative_rect()

        self.profile_elements["cat_name"].kill()

        self.profile_elements["cat_name"] = pygame_gui.elements.UITextBox(cat_name,
                                                                          scale(pygame.Rect(
                                                                              (800 - name_text_size.width, 280),
                                                                              (name_text_size.width * 2, 80))),
                                                                          object_id=get_text_box_theme(
                                                                              "#text_box_40_horizcenter"), manager=MANAGER)

        # Write cat thought
        self.profile_elements["cat_thought"] = pygame_gui.elements.UITextBox(self.the_cat.thought,
                                                                             scale(pygame.Rect((200, 340), (1200, 80))),
                                                                             wrap_to_height=True,
                                                                             object_id=get_text_box_theme(
                                                                                 "#text_box_30_horizcenter_spacing_95")
                                                                             , manager=MANAGER)

        self.profile_elements["cat_info_column1"] = UITextBoxTweaked(self.generate_column1(self.the_cat),
                                                                     scale(pygame.Rect((600, 460), (360, 380))),
                                                                     object_id=get_text_box_theme(
                                                                         "#text_box_22_horizleft"),
                                                                     line_spacing=0.95, manager=MANAGER)
        self.profile_elements["cat_info_column2"] = UITextBoxTweaked(self.generate_column2(self.the_cat),
                                                                     scale(pygame.Rect((980, 460), (460, 360))),
                                                                     object_id=get_text_box_theme(
                                                                         "#text_box_22_horizleft"),
                                                                     line_spacing=0.95, manager=MANAGER)

        # Set the cat backgrounds.
        self.update_platform()
        if game.settings['backgrounds']:
            if game.clan.current_season == 'Newleaf':
                self.profile_elements["background"] = pygame_gui.elements.UIImage(
                    scale(pygame.Rect((110, 400), (480, 420))),
                    self.newleaf_plt, manager=MANAGER)
                self.profile_elements["background"].disable()
            elif game.clan.current_season == 'Greenleaf':
                self.profile_elements["background"] = pygame_gui.elements.UIImage(
                    scale(pygame.Rect((110, 400), (480, 420))),
                    self.greenleaf_plt, manager=MANAGER)
                self.profile_elements["background"].disable()
            elif game.clan.current_season == 'Leaf-bare':
                self.profile_elements["background"] = pygame_gui.elements.UIImage(
                    scale(pygame.Rect((110, 400), (480, 420))),
                    self.leafbare_plt, manager=MANAGER)
                self.profile_elements["background"].disable()
            elif game.clan.current_season == 'Leaf-fall':
                self.profile_elements["background"] = pygame_gui.elements.UIImage(
                    scale(pygame.Rect((110, 400), (480, 420))),
                    self.leaffall_plt, manager=MANAGER)
                self.profile_elements["background"].disable()

        # Create cat image object
        self.profile_elements["cat_image"] = pygame_gui.elements.UIImage(scale(pygame.Rect((200, 400), (300, 300))),
                                                                         pygame.transform.scale(
                                                                             self.the_cat.large_sprite,
                                                                             (300, 300)), manager=MANAGER)
        self.profile_elements["cat_image"].disable()

        # if cat is a med or med app, show button for their den
        self.profile_elements["med_den"] = UIImageButton(scale(pygame.Rect
                                                               ((200, 760), (302, 56))),
                                                         "",
                                                         object_id="#med_den_button"
                                                         , manager=MANAGER)
        if not (self.the_cat.dead or self.the_cat.outside) and (
                self.the_cat.status in ['medicine cat', 'medicine cat apprentice'] or
                self.the_cat.is_ill() or
                self.the_cat.is_injured()):
            self.profile_elements["med_den"].show()
        else:
            self.profile_elements["med_den"].hide()

        # Fullscreen
        if game.settings['fullscreen']:
            x_pos = 740 - int(name_text_size.width * 7 / 15)
        else:
            x_pos = 740 - name_text_size.width
        # TODO: positioning is weird. closer to names on some, further on others
        # this only happens on fullscreen :waaaaaaa:
        self.profile_elements["favourite_button"] = UIImageButton(scale(pygame.Rect
                                                                        ((x_pos, 287), (56, 56))),
                                                                  "",
                                                                  object_id="#fav_cat",
                                                                  manager=MANAGER,
                                                                  tool_tip_text='Remove favorite status',
                                                                  starting_height=2)

        self.profile_elements["not_favourite_button"] = UIImageButton(scale(pygame.Rect
                                                                            ((x_pos, 287),
                                                                             (56, 56))),
                                                                      "",
                                                                      object_id="#not_fav_cat",
                                                                      manager=MANAGER,
                                                                      tool_tip_text='Mark as favorite',
                                                                      starting_height=2)

        if self.the_cat.favourite:
            self.profile_elements["favourite_button"].show()
            self.profile_elements["not_favourite_button"].hide()
        else:
            self.profile_elements["favourite_button"].hide()
            self.profile_elements["not_favourite_button"].show()

        # Determine where the next and previous cat buttons lead
        self.determine_previous_and_next_cat()

        # Disable and enable next and previous cat buttons as needed.
        if self.next_cat == 0:
            self.next_cat_button.disable()
        else:
            self.next_cat_button.enable()

        if self.previous_cat == 0:
            self.previous_cat_button.disable()
        else:
            self.previous_cat_button.enable()

        if self.open_tab == "history" and self.open_sub_tab == 'user notes':
            self.load_user_notes()

        if self.the_cat.status == 'leader' and not self.the_cat.dead:
            self.profile_elements["leader_ceremony"] = UIImageButton(scale(pygame.Rect(
                (766, 220), (68, 68))),
                "",
                object_id="#leader_ceremony_button",
                tool_tip_text="Leader Ceremony", manager=MANAGER
            )
        elif self.the_cat.status in ["mediator", "mediator apprentice"]:
            self.profile_elements["mediation"] = UIImageButton(scale(pygame.Rect(
                (766, 220), (68, 68))),
                "",
                object_id="#mediation_button", manager=MANAGER
            )
            if self.the_cat.dead or self.the_cat.outside:
                self.profile_elements["mediation"].disable()

        if game.settings["fading"]:
            if is_sc_instructor:
                self.profile_elements["prevent_fading_text"] = pygame_gui.elements.UILabel(
                    scale(pygame.Rect((170, 780), (-1, 60))),
                    "The StarClan Guide will never fade",
                    object_id=get_text_box_theme("#text_box_22_horizleft"), manager=MANAGER)
            elif is_df_instructor:
                self.profile_elements["prevent_fading_text"] = pygame_gui.elements.UILabel(
                    scale(pygame.Rect((160, 780), (-1, 60))),
                    "The Dark Forest Guide will never fade",
                    object_id=get_text_box_theme("#text_box_22_horizleft"), manager=MANAGER)
            elif self.the_cat.dead:
                self.profile_elements["prevent_fading_text"] = pygame_gui.elements.UILabel(
                    scale(pygame.Rect((272, 774), (-1, 60))),
                    "Prevent Fading",
                    object_id=get_text_box_theme(), manager=MANAGER)

        self.update_toggle_buttons()

    def update_toggle_buttons(self):
        """Updates the image for all toggle buttons. """
        for box in self.checkboxes:
            self.checkboxes[box].kill()
        self.checkboxes = {}

        if self.the_cat.dead and game.settings["fading"]:
            if self.the_cat.prevent_fading:
                box_type = "#checked_checkbox"
            else:
                box_type = "#unchecked_checkbox"

            self.checkboxes["prevent_fading"] = UIImageButton(scale(pygame.Rect((200, 770), (68, 68))), "",
                                                              starting_height=2,
                                                              tool_tip_text="Prevents a cat from fading away."
                                                                            " If unchecked, and the cat has been dead "
                                                                            "for longer than 202 moons, they will fade "
                                                                            "on the next timeskip.",
                                                              object_id=box_type, manager=MANAGER)
            if game.clan.instructor.ID == self.the_cat.ID:
                self.checkboxes["prevent_fading"].hide()

    def determine_previous_and_next_cat(self):
        """'Determines where the next and previous buttons point too."""

        is_instructor = False
        if self.the_cat.dead and game.clan.instructor.ID == self.the_cat.ID:
            is_instructor = True

        previous_cat = 0
        next_cat = 0
        if self.the_cat.dead and not is_instructor and self.the_cat.df == game.clan.instructor.df and \
                not (self.the_cat.outside or self.the_cat.exiled):
            previous_cat = game.clan.instructor.ID

        if is_instructor:
            next_cat = 1

        for check_cat in Cat.all_cats_list:
            if check_cat.ID == self.the_cat.ID:
                next_cat = 1
            else:
                if next_cat == 0 and check_cat.ID != self.the_cat.ID and check_cat.dead == self.the_cat.dead \
                        and check_cat.ID != game.clan.instructor.ID and check_cat.outside == self.the_cat.outside and \
                        check_cat.df == self.the_cat.df and not check_cat.faded:
                    previous_cat = check_cat.ID

                elif next_cat == 1 and check_cat != self.the_cat.ID and check_cat.dead == self.the_cat.dead \
                        and check_cat.ID != game.clan.instructor.ID and check_cat.outside == self.the_cat.outside and \
                        check_cat.df == self.the_cat.df and not check_cat.faded:
                    next_cat = check_cat.ID

                elif int(next_cat) > 1:
                    break

        if next_cat == 1:
            next_cat = 0

        self.next_cat = next_cat
        self.previous_cat = previous_cat

    def generate_column1(self, the_cat):
        """Generate the left column information"""
        output = ""
        # SEX/GENDER
        if the_cat.genderalign is None or the_cat.genderalign == the_cat.gender:
            output += str(the_cat.gender)
        else:
            output += str(the_cat.genderalign)
        # NEWLINE ----------
        output += "\n"

        # AGE
        if the_cat.age == 'kitten':
            output += 'young'
        elif the_cat.age == 'senior':
            output += 'senior'
        else:
            output += the_cat.age
        # NEWLINE ----------
        output += "\n"

        # EYE COLOR
        output += 'eyes: ' + str(the_cat.describe_eyes())
        # NEWLINE ----------
        output += "\n"

        # PELT TYPE
        output += 'pelt: ' + the_cat.pelt.name.lower()
        # NEWLINE ----------
        output += "\n"

        # PELT LENGTH
        output += 'fur length: ' + the_cat.pelt.length
        # NEWLINE ----------
        output += "\n"

        # ACCESSORY
        if the_cat.accessory:
            output += 'accessory: ' + str(ACC_DISPLAY[the_cat.accessory]["default"])
            # NEWLINE ----------
            output += "\n"

        # PARENTS
        if the_cat.parent1 is None and the_cat.parent2 is None:
            output += 'parents: unknown'
        elif the_cat.parent1 and the_cat.parent2 is None:
            if the_cat.parent1 in Cat.all_cats:
                par1 = str(the_cat.all_cats[the_cat.parent1].name)
            else:
                parent_ob = Cat.load_faded_cat(the_cat.parent1)
                if parent_ob:
                    par1 = str(parent_ob.name)
                else:
                    par1 = "Error: Cat#" + the_cat.parent1 + " not found"

            output += 'parent: ' + par1 + ", unknown"
        else:
            if the_cat.parent1 in Cat.all_cats:
                par1 = str(the_cat.all_cats[the_cat.parent1].name)
            else:
                parent_ob = Cat.load_faded_cat(the_cat.parent1)
                if parent_ob:
                    par1 = str(parent_ob.name)
                else:
                    par1 = "Error: Cat#" + the_cat.parent1 + " not found"

            if the_cat.parent2 in Cat.all_cats:
                par2 = str(the_cat.all_cats[the_cat.parent2].name)
            else:
                parent_ob = Cat.load_faded_cat(the_cat.parent2)
                if parent_ob:
                    par2 = str(parent_ob.name)
                else:
                    par2 = "Error: Cat#" + the_cat.parent2 + " not found"

            output += 'parents: ' + par1 + ' and ' + par2
        # NEWLINE ----------
        output += "\n"

        # MOONS
        if the_cat.dead:
            output += str(the_cat.moons)
            if the_cat.moons == 1:
                output += ' moon (in life)\n'
            elif the_cat.moons != 1:
                output += ' moons (in life)\n'

            output += str(the_cat.dead_for)
            if the_cat.dead_for == 1:
                output += ' moon (in death)'
            elif the_cat.dead_for != 1:
                output += ' moons (in death)'
        else:
            output += str(the_cat.moons)
            if the_cat.moons == 1:
                output += ' moon'
            elif the_cat.moons != 1:
                output += ' moons'

        # MATE
        if the_cat.mate:
            # NEWLINE ----------
            output += "\n"
            if the_cat.mate in Cat.all_cats:
                mate_ob = Cat.fetch_cat(the_cat.mate)
                if mate_ob.dead != self.the_cat.dead or mate_ob.outside != self.the_cat.outside:
                    output += 'former mate: ' + str(Cat.all_cats[the_cat.mate].name)
                else:
                    output += 'mate: ' + str(Cat.all_cats[the_cat.mate].name)
            else:
                output += 'Error: mate: ' + str(the_cat.mate) + " not found"

        if not the_cat.dead:
            # NEWLINE ----------
            output += "\n"

        return output

    def generate_column2(self, the_cat):
        """Generate the right column information"""
        output = ""

        # STATUS
        if the_cat.outside and not the_cat.exiled and not the_cat.status in ['kittypet', 'loner', 'rogue',
                                                                             'former clancat']:
            output += "<font color='#FF0000'>lost</font>"
        elif the_cat.exiled:
            output += "<font color='#FF0000'>exiled</font>"
        else:
            output += the_cat.status

        # NEWLINE ----------
        output += "\n"

        # LEADER LIVES:
        # Optional - Only shows up for leaders
        if not the_cat.dead and 'leader' in the_cat.status:
            output += 'remaining lives: ' + str(game.clan.leader_lives)
            # NEWLINE ----------
            output += "\n"

        # MENTOR
        # Only shows up if the cat has a mentor.
        if the_cat.mentor:
            mentor_ob = Cat.fetch_cat(the_cat.mentor)
            output += "mentor: " + str(mentor_ob.name) + "\n"

        # CURRENT APPRENTICES
        # Optional - only shows up if the cat has an apprentice currently
        if the_cat.apprentice:
            app_count = len(the_cat.apprentice)
            if app_count == 1:
                output += 'apprentice: ' + str(Cat.fetch_cat(the_cat.apprentice[0]).name)
            elif app_count > 1:
                output += 'apprentice: ' + ", ".join([str(Cat.fetch_cat(i).name) for i in the_cat.apprentice])

            # NEWLINE ----------
            output += "\n"

        # FORMER APPRENTICES
        # Optional - Only shows up if the cat has previous apprentice(s)
        if len(the_cat.former_apprentices
               ) != 0 and the_cat.former_apprentices[0] is not None:

            if len(the_cat.former_apprentices) == 1:
                output += 'former apprentice: ' + str(
                    Cat.fetch_cat(the_cat.former_apprentices[0]).name)

            elif len(the_cat.former_apprentices) > 1:
                output += 'former apprentices: ' + ", ".join(
                    [str(Cat.fetch_cat(i).name) for i in the_cat.former_apprentices])

            # NEWLINE ----------
            output += "\n"

        # CHARACTER TRAIT
        output += the_cat.trait
        # NEWLINE ----------
        output += "\n"

        # SPECIAL SKILL
        output += the_cat.skill
        # NEWLINE ----------
        output += "\n"

        # EXPERIENCE
        output += 'experience: ' + str(the_cat.experience_level)

        if game.settings['showxp']:
            output += ' (' + str(the_cat.experience) + ')'
        # NEWLINE ----------
        output += "\n"

        # BACKSTORY
        if the_cat.backstory is not None:
            bs_text = backstory_text(the_cat)
            output += 'backstory: ' + bs_text
        else:
            output += 'backstory: ' + 'clanborn'

        # NEWLINE ----------
        output += "\n"

        # NUTRITION INFO (if the game is in the correct mode)
        if game.clan.game_mode in ["expanded", "cruel season"] and the_cat.is_alive() and FRESHKILL_ACTIVE:
            nutr = None
            if the_cat.ID in game.clan.freshkill_pile.nutrition_info:
                nutr = game.clan.freshkill_pile.nutrition_info[the_cat.ID]
            if nutr:
                output += f"nutrition status: {round(nutr.percentage, 1)}%\n"
            else:
                output += f"nutrition status: 100%\n"

        if the_cat.is_disabled():
            for condition in the_cat.permanent_condition:
                if the_cat.permanent_condition[condition]['born_with'] is True and \
                        the_cat.permanent_condition[condition]["moons_until"] != -2:
                    continue
                output += 'has a permanent condition'

                # NEWLINE ----------
                output += "\n"
                break

        if the_cat.is_injured():
            if "recovering from birth" in the_cat.injuries:
                output += 'recovering from birth!'
            elif "pregnant" in the_cat.injuries:
                output += 'pregnant!'
            else:
                output += "injured!"
        elif the_cat.is_ill():
            if "grief stricken" in the_cat.illnesses:
                output += 'grieving!'
            elif "fleas" in the_cat.illnesses:
                output += 'flea-ridden!'
            else:
                output += 'sick!'

        return output

    def toggle_history_tab(self, sub_tab_switch=False):
        """Opens the history tab
        param sub_tab_switch should be set to True if switching between sub tabs within the History tab
        """
        previous_open_tab = self.open_tab

        # This closes the current tab, so only one can be open at a time
        self.close_current_tab()

        if previous_open_tab == 'history' and sub_tab_switch is False:
            '''If the current open tab is history and we aren't switching between sub tabs,
             just close the tab and do nothing else. '''
            pass
        else:
            self.open_tab = 'history'
            self.backstory_background = pygame_gui.elements.UIImage(scale(pygame.Rect((178, 930), (1240, 314))),
                                                                    self.backstory_tab)
            self.backstory_background.disable()
            self.sub_tab_1 = UIImageButton(scale(pygame.Rect((1418, 950), (84, 60))), "", object_id="#sub_tab_1_button"
                                           , manager=MANAGER)
            self.sub_tab_1.disable()
            self.sub_tab_2 = UIImageButton(scale(pygame.Rect((1418, 1024), (84, 60))), "", object_id="#sub_tab_2_button"
                                           , manager=MANAGER)
            self.sub_tab_2.disable()
            self.sub_tab_3 = UIImageButton(scale(pygame.Rect((1418, 1098), (84, 60))), "", object_id="#sub_tab_3_button"
                                           , manager=MANAGER)
            self.sub_tab_3.disable()
            self.sub_tab_4 = UIImageButton(scale(pygame.Rect((1418, 1172), (84, 60))), "", object_id="#sub_tab_4_button"
                                           , manager=MANAGER)
            self.sub_tab_4.disable()
            self.fav_tab = UIImageButton(
                scale(pygame.Rect((105, 960), (56, 56))),
                "",
                object_id="#fav_star",
                tool_tip_text='un-favorite this tab', manager=MANAGER
            )
            self.not_fav_tab = UIImageButton(
                scale(pygame.Rect((105, 960), (56, 56))),
                "",
                object_id="#not_fav_star",
                tool_tip_text='favorite this tab', manager=MANAGER
            )

            if self.open_sub_tab != 'life events':
                self.toggle_history_sub_tab()
            else:
                # This will be overwritten in update_disabled_buttons_and_text()
                self.history_text_box = pygame_gui.elements.UITextBox("", scale(pygame.Rect((80, 480), (615, 142)))
                                                                      , manager=MANAGER)
                self.update_disabled_buttons_and_text()

    def toggle_user_notes_tab(self):
        """Opens the User Notes portion of the History Tab"""
        self.load_user_notes()
        if self.user_notes is None:
            self.user_notes = 'Click the check mark to enter notes about your cat!'

        self.notes_entry = pygame_gui.elements.UITextEntryBox(
            scale(pygame.Rect((200, 946), (1200, 298))),
            initial_text=self.user_notes,
            object_id='#text_box_26_horizleft_pad_10_14', manager=MANAGER
        )

        self.display_notes = UITextBoxTweaked(self.user_notes,
                                              scale(pygame.Rect((200, 946), (120, 298))),
                                              object_id="#text_box_26_horizleft_pad_10_14",
                                              line_spacing=1, manager=MANAGER)

        self.update_disabled_buttons_and_text()

    def save_user_notes(self):
        """Saves user-entered notes. """
        clanname = game.clan.name

        notes = self.user_notes

        notes_directory = get_save_dir() + '/' + clanname + '/notes'
        notes_file_path = notes_directory + '/' + self.the_cat.ID + '_notes.json'

        if not os.path.exists(notes_directory):
            os.makedirs(notes_directory)

        if notes is None or notes == 'Click the check mark to enter notes about your cat!':
            return

        new_notes = {str(self.the_cat.ID): notes}

        try:
            with open(notes_file_path, 'w') as rel_file:
                json_string = ujson.dumps(new_notes, indent=2)
                rel_file.write(json_string)

        except:
            print(f"WARNING: Saving notes of cat #{self.the_cat.ID} didn't work.")

    def load_user_notes(self):
        """Loads user-entered notes. """
        clanname = game.clan.name

        notes_directory = get_save_dir() + '/' + clanname + '/notes'
        notes_file_path = notes_directory + '/' + self.the_cat.ID + '_notes.json'

        if not os.path.exists(notes_file_path):
            return

        try:
            with open(notes_file_path, 'r') as read_file:
                rel_data = ujson.loads(read_file.read())
                self.user_notes = 'Click the check mark to enter notes about your cat!'
                if str(self.the_cat.ID) in rel_data:
                    self.user_notes = rel_data.get(str(self.the_cat.ID))
        except Exception as e:
            print(f"ERROR: there was an error reading the Notes file of cat #{self.the_cat.ID}.\n", e)

    def toggle_history_sub_tab(self):
        """To toggle the history-sub-tab"""

        if self.open_sub_tab == 'life events':
            self.toggle_history_tab(sub_tab_switch=True)

        elif self.open_sub_tab == 'user notes':
            self.toggle_user_notes_tab()

    def get_all_history_text(self):
        """Generates a string with all important history information."""
        output = ""
        if self.open_sub_tab == 'life events':
            # start our history with the backstory, since all cats get one
            life_history = [str(self.get_backstory_text())]
            body_history = []

            # now get mentor influence history and add that if any exists
            influence_history = self.get_influence_text()
            if influence_history:
                life_history.append(str(influence_history))

            # now go get the scar history and add that if any exists
            scar_history = self.get_scar_text()
            if scar_history:
                body_history.append(str(scar_history))

            if self.the_cat.dead or (self.the_cat.status == 'leader' and game.clan.leader_lives < 9):
                death_history = self.get_death_text()
                if death_history:
                    body_history.append(str(death_history))
                else:
                    body_history.append(f"The cause of {self.the_cat.name}'s death is unknown.")

            # join scar and death into one paragraph
            if body_history:
                life_history.append(" ".join(body_history))

            # join together history list with line breaks
            output = '\n\n'.join(life_history)
        return output

    def get_backstory_text(self):
        text = None
        bs_blurb = bs_blurb_text(self.the_cat)
        if bs_blurb is not None:
            adjust_text = str(bs_blurb).replace('This cat', str(self.the_cat.name))
            text = adjust_text
        else:
            text = f"{self.the_cat.name} was born into the Clan where they currently reside."
        return text

    def get_scar_text(self):
        scar_history = None

        if self.the_cat.scar_event:
            scar_text = self.the_cat.scar_event
            for x in range(len(self.the_cat.scar_event)):
                # first event in the list will keep the cat's name, so we don't want to permanently change the text in
                # the save else the name end up different later in the cat's life
                if x == 0:
                    scar_text[x] = event_text_adjust(Cat, self.the_cat.scar_event[x], self.the_cat)
                # however, for all other events we want to permanently alter the saved text as none of these events will
                # use the cat's name, rather they'll use one of the provided sentence beginners.  We don't want this
                # sentence beginning to change everytime this text is pulled, so we need to make it permanent.
                else:
                    self.the_cat.scar_event[x] = event_text_adjust(Cat, self.the_cat.scar_event[x], self.the_cat)

                sentence_beginners = [
                    "This cat",
                    "Then they",
                    "They also"
                ]

                # first event needs no adjustments, as it's keeping the cat's name. all other events are adjusted.
                if x != 0:
                    chosen = choice(sentence_beginners)
                    self.the_cat.scar_event[x] = str(self.the_cat.scar_event[x]).replace(f'{self.the_cat.name}',
                                                                                         chosen, 1)
                    if chosen != 'This cat':
                        self.the_cat.scar_event[x] = str(self.the_cat.scar_event[x]).replace(f' was ', ' were ', 1)
                    scar_text[x] = self.the_cat.scar_event[x]
            scar_history = ' '.join(scar_text)

        return scar_history

    def get_influence_text(self):
        influence_history = None
        if self.the_cat.status in ['kittypet', 'loner', 'rogue']:
            return ""
        # check if cat has any mentor influence, else assign None
        if len(self.the_cat.mentor_influence) >= 1:
            influenced_trait = str(self.the_cat.mentor_influence[0])
            if len(self.the_cat.mentor_influence) >= 2:
                influenced_skill = str(self.the_cat.mentor_influence[1])
            else:
                influenced_skill = None
        else:
            game.switches['sub_tab_group'] = 'life sub tab'
            influenced_trait = None
            influenced_skill = None

        # if they did have mentor influence, check if skill or trait influence actually happened and assign None
        if influenced_skill in ['None', 'none']:
            influenced_skill = None
        if influenced_trait in ['None', 'none']:
            influenced_trait = None

        # if cat had mentor influence then write history text for those influences and append to history
        # assign proper grammar to skills
        vowels = ['e', 'a', 'i', 'o', 'u']
        if influenced_skill in Cat.skill_groups.get('special'):
            adjust_skill = f'unlock their abilities as a {influenced_skill}'
            for y in vowels:
                if influenced_skill.startswith(y):
                    adjust_skill = adjust_skill.replace(' a ', ' an ')
                    break
            influenced_skill = adjust_skill
        elif influenced_skill in Cat.skill_groups.get('star'):
            adjust_skill = f'grow a {influenced_skill}'
            influenced_skill = adjust_skill
        elif influenced_skill in Cat.skill_groups.get('smart'):
            adjust_skill = f'become {influenced_skill}'
            influenced_skill = adjust_skill
        else:
            # for loop to assign proper grammar to all these groups
            become_group = ['heal', 'teach', 'mediate', 'hunt', 'fight', 'speak']
            for x in become_group:
                if influenced_skill in Cat.skill_groups.get(x):
                    adjust_skill = f'become a {influenced_skill}'
                    for y in vowels:
                        if influenced_skill.startswith(y):
                            adjust_skill = adjust_skill.replace(' a ', ' an ')
                            break
                    influenced_skill = adjust_skill
                    break
        if self.the_cat.former_mentor:
            former_mentor_ob = Cat.fetch_cat(self.the_cat.former_mentor[-1])
            mentor = former_mentor_ob.name
        else:
            mentor = None

        # append influence blurb to history
        if mentor is None:
            influence_history = "This cat either did not have a mentor, or their mentor is unknown."
            if self.the_cat.status == 'kitten':
                influence_history = 'This cat has not begun training.'
            if self.the_cat.status in ['apprentice', 'medicine cat apprentice']:
                influence_history = 'This cat has not finished training.'
        elif influenced_skill is not None and influenced_trait is None:
            influence_history = f"The influence of their mentor, {mentor}, caused this cat to {influenced_skill}."
        elif influenced_skill is None and influenced_trait is not None:
            if influenced_trait in ['Outgoing', 'Benevolent', 'Abrasive', 'Reserved']:
                influence_history = f"The influence of their mentor, {mentor}, caused this cat to become more {influenced_trait.lower()}."
            else:
                influence_history = f"This cat's mentor was {mentor}."
        elif influenced_trait is not None and influenced_skill is not None:
            influence_history = f"The influence of their mentor, {mentor}, caused this cat to become more {influenced_trait.lower()} as well as {influenced_skill}."
        else:
            influence_history = f"This cat's mentor was {mentor}."

        return influence_history

    def get_death_text(self):
        text = None
        if self.the_cat.died_by:
            if self.the_cat.status == 'leader':
                insert2 = f"lost their lives"
                if len(self.the_cat.died_by) > 2:
                    insert = f"{', '.join(self.the_cat.died_by[0:-1])}, and {self.the_cat.died_by[-1]}"
                elif len(self.the_cat.died_by) == 2:
                    insert = f"{self.the_cat.died_by[0]} and {self.the_cat.died_by[1]}"
                else:
                    insert = f"{self.the_cat.died_by[0]}"
                    if self.the_cat.dead:
                        insert2 = f'lost all their lives'
                    elif game.clan.leader_lives == 8:
                        insert2 = f"lost a life"
                    else:
                        insert2 = f"lost lives"
                text = f"{self.the_cat.name} {insert2} when they {insert}."
            else:
                text = str(self.the_cat.died_by[0]).replace(f"{self.the_cat.name} was", 'They were')
        return text

    def toggle_conditions_tab(self):
        """Opens the conditions tab"""
        previous_open_tab = self.open_tab
        # This closes the current tab, so only one can be open at a time
        self.close_current_tab()

        if previous_open_tab == 'conditions':
            '''If the current open tab is conditions, just close the tab and do nothing else. '''
            pass
        else:
            self.open_tab = 'conditions'
            self.right_arrow = UIImageButton(
                scale(pygame.Rect((1418, 1080), (68, 68))),
                "",
                object_id='#arrow_right_button', manager=MANAGER
            )
            self.left_arrow = UIImageButton(
                scale(pygame.Rect((118, 1080), (68, 68))),
                "",
                object_id='#arrow_left_button'
            )
            self.conditions_background = pygame_gui.elements.UIImage(
                scale(pygame.Rect((178, 942), (1248, 302))),
                self.conditions_tab
            )

            self.first_page_visible = True
            self.first_page = pygame_gui.core.UIContainer(
                scale(pygame.Rect((178, 942), (1248, 302))),
                MANAGER,
                visible=self.first_page_visible)

            # holds next four conditions, displays only once arrow button is hit
            self.second_page_visible = False
            self.second_page = pygame_gui.core.UIContainer(
                scale(pygame.Rect((178, 942), (1248, 302))),
                MANAGER,
                visible=self.second_page_visible)
            # This will be overwritten in update_disabled_buttons_and_text()
            self.update_disabled_buttons_and_text()

    def get_conditions(self):
        self.the_cat = Cat.all_cats.get(game.switches['cat'])

        # tracks the position of the detail boxes
        x_pos = 28

        # tracks the number of boxes so that we don't go out of bounds
        count = 0
        next_injuries = []
        next_illnesses = []

        # holds first four conditions, default display
        self.first_page_visible = True
        self.first_page = pygame_gui.core.UIContainer(
            scale(pygame.Rect((178, 942), (1248, 302))),
            MANAGER,
            visible=self.first_page_visible)
        container = self.first_page

        # holds next four conditions, displays only once arrow button is hit
        self.second_page_visible = False
        self.second_page = pygame_gui.core.UIContainer(
            scale(pygame.Rect((178, 942), (1248, 302))),
            MANAGER,
            visible=self.second_page_visible)

        # check for permanent conditions and create their detail boxes
        if self.the_cat.is_disabled():
            for condition in self.the_cat.permanent_condition:
                if self.the_cat.permanent_condition[condition]['born_with'] is True and \
                        self.the_cat.permanent_condition[condition][
                            "moons_until"] != -2:
                    continue
                # move to second page if count gets too high
                if count < 4 and container != self.second_page:
                    container = self.first_page
                else:
                    container = self.second_page
                    x_pos = 28
                # display the detail box
                self.condition_box = pygame_gui.elements.UIImage(
                    scale(pygame.Rect((x_pos, 25), (280, 276))),
                    self.condition_details_box, manager=MANAGER,
                    container=container)
                # display the detail text
                y_adjust = 60
                # title
                if len(str(condition)) > 17:
                    y_adjust += 38
                self.condition_name_text = UITextBoxTweaked(
                    condition,
                    scale(pygame.Rect((x_pos, 26), (276, -1))),
                    line_spacing=.90,
                    object_id="#text_box_30_horizcenter",
                    container=container, manager=MANAGER
                )
                # details
                text = self.get_condition_details(condition)
                self.condition_detail_text = UITextBoxTweaked(
                    text,
                    scale(pygame.Rect((x_pos, y_adjust), (276, 276))),
                    line_spacing=.90,
                    object_id="#text_box_22_horizcenter_pad_20_20",
                    container=container, manager=MANAGER
                )
                # adjust the x_pos for the next box
                x_pos += 304
                count += 1

        # check for injuries and display their detail boxes
        if self.the_cat.is_injured():
            for injury in self.the_cat.injuries:
                # move to second page if count gets too high
                if count < 4 and container != self.second_page:
                    container = self.first_page
                else:
                    container = self.second_page
                    x_pos = 28
                # display the detail box
                self.condition_box = pygame_gui.elements.UIImage(
                    scale(pygame.Rect((x_pos, 26), (280, 276))),
                    self.condition_details_box,
                    container=container, manager=MANAGER
                )
                # display the detail text
                y_adjust = 60
                # title
                if len(str(injury)) > 17:
                    y_adjust += 38
                self.condition_name_text = UITextBoxTweaked(
                    injury,
                    scale(pygame.Rect((x_pos, 26), (276, -1))),
                    line_spacing=.90,
                    object_id="#text_box_30_horizcenter",
                    container=container, manager=MANAGER
                )
                # details
                text = self.get_condition_details(injury)
                self.condition_detail_text = UITextBoxTweaked(
                    text,
                    scale(pygame.Rect((x_pos, y_adjust), (276, 276))),
                    line_spacing=.90,
                    object_id="#text_box_22_horizcenter_pad_20_20",
                    container=container, manager=MANAGER
                )
                # adjust the x_pos for the next box
                x_pos += 304
                count += 1

        # check for illnesses and display their detail boxes
        if self.the_cat.is_ill():
            for illness in self.the_cat.illnesses:
                # don't display infected or festering as their own condition
                if illness in ['an infected wound', 'a festering wound']:
                    continue
                # move to second page if count gets too high
                if count < 4 and container != self.second_page:
                    container = self.first_page
                else:
                    container = self.second_page
                    x_pos = 28
                # display the detail box
                self.condition_box = pygame_gui.elements.UIImage(
                    scale(pygame.Rect((x_pos, 26), (280, 276))),
                    self.condition_details_box,
                    container=container, manager=MANAGER
                )
                # display the detail text
                y_adjust = 60
                # title
                if len(str(illness)) > 17:
                    y_adjust += 36
                self.condition_name_text = UITextBoxTweaked(
                    illness,
                    scale(pygame.Rect((x_pos, 26), (276, -1))),
                    line_spacing=.90,
                    object_id="#text_box_30_horizcenter",
                    container=container, manager=MANAGER
                )
                # details
                text = self.get_condition_details(illness)
                self.condition_detail_text = UITextBoxTweaked(
                    text,
                    scale(pygame.Rect((x_pos, y_adjust), (276, 276))),
                    line_spacing=.90,
                    object_id="#text_box_22_horizcenter_pad_20_20",
                    container=container, manager=MANAGER
                )
                # adjust the x_pos for the next box
                x_pos += 304
                count += 1

        if count > 4:
            self.right_arrow.enable()

    def get_condition_details(self, name):
        """returns the relevant condition details as one string with line breaks"""
        text_list = []
        cat_name = self.the_cat.name

        # collect details for perm conditions
        if name in self.the_cat.permanent_condition:
            # display if the cat was born with it
            if self.the_cat.permanent_condition[name]["born_with"] is True:
                text_list.append(f"born with this condition")
            else:
                # moons with the condition if not born with condition
                moons_with = self.the_cat.permanent_condition[name].get("moons_with", 1)
                if moons_with != 1:
                    text_list.append(f"has had this condition for {moons_with} moons")
                else:
                    text_list.append(f"has had this condition for 1 moon")

            # is permanent
            text_list.append('permanent condition')

            # infected or festering
            complication = self.the_cat.permanent_condition[name].get("complication", None)
            if complication is not None:
                if 'a festering wound' in self.the_cat.illnesses:
                    complication = 'festering'
                text_list.append(f'is {complication}!')

        # collect details for injuries
        if name in self.the_cat.injuries:
            # moons with condition
            keys = self.the_cat.injuries[name].keys()
            if 'moons_with' in keys:  # need to check if it exists for older saves
                moons_with = self.the_cat.injuries[name]["moons_with"]
                insert = 'has been hurt for'
                if name == 'recovering from birth':
                    insert = 'has been recovering for'
                elif name == 'pregnant':
                    insert = 'has been pregnant for'
                if moons_with != 1:
                    text_list.append(f"{insert} {moons_with} moons")
                else:
                    text_list.append(f"{insert} 1 moon")
            # infected or festering
            if 'complication' in keys:
                complication = self.the_cat.injuries[name]["complication"]
                if complication is not None:
                    if 'a festering wound' in self.the_cat.illnesses:
                        complication = 'festering'
                    text_list.append(f'is {complication}!')
            # can or can't patrol
            if self.the_cat.injuries[name]["severity"] != 'minor':
                text_list.append("They can't work with this condition")

        # collect details for illnesses
        if name in self.the_cat.illnesses:
            # moons with condition
            keys = self.the_cat.illnesses[name].keys()
            if 'moons_with' in keys:  # need to check if it exists for older saves
                moons_with = self.the_cat.illnesses[name]["moons_with"]
                insert = "has been sick for"
                if name == 'grief stricken':
                    insert = 'has been grieving for'
                if moons_with != 1:
                    text_list.append(f"{insert} {moons_with} moons")
                else:
                    text_list.append(f"{insert} 1 moon")
            if self.the_cat.illnesses[name]['infectiousness'] != 0:
                text_list.append("infectious!")
            # can or can't patrol
            if self.the_cat.illnesses[name]["severity"] != 'minor':
                text_list.append("They can't work with this condition")

        text = "<br><br>".join(text_list)
        return text

    def toggle_relations_tab(self):
        """Opens relations tab"""
        # Save what is previously open, for toggle purposes.
        previous_open_tab = self.open_tab

        # This closes the current tab, so only one can be open as a time
        self.close_current_tab()

        if previous_open_tab == 'relations':
            '''If the current open tab is relations, just close the tab and do nothing else. '''
            pass
        else:
            self.open_tab = 'relations'
            self.see_family_button = UIImageButton(scale(pygame.Rect((100, 900), (344, 72))), "",
                                                   starting_height=2, object_id="#see_family_button", manager=MANAGER)
            self.see_relationships_button = UIImageButton(scale(pygame.Rect((100, 972), (344, 72))), "",
                                                          starting_height=2, object_id="#see_relationships_button"
                                                          , manager=MANAGER)
            self.choose_mate_button = UIImageButton(scale(pygame.Rect((100, 1044), (344, 72))), "",
                                                    starting_height=2, object_id="#choose_mate_button", manager=MANAGER)
            self.change_mentor_button = UIImageButton(scale(pygame.Rect((100, 1116), (344, 72))), "",
                                                      starting_height=2, object_id="#change_mentor_button"
                                                      , manager=MANAGER)
            self.update_disabled_buttons_and_text()

    def toggle_roles_tab(self):
        # Save what is previously open, for toggle purposes.
        previous_open_tab = self.open_tab

        # This closes the current tab, so only one can be open as a time
        self.close_current_tab()

        if previous_open_tab == 'roles':
            '''If the current open tab is roles, just close the tab and do nothing else. '''
            pass
        else:
            self.open_tab = 'roles'

            self.manage_roles = UIImageButton(scale(pygame.Rect((452, 900), (344, 72))),
                                              "", object_id="#manage_roles_button",
                                              starting_height=2
                                              , manager=MANAGER)
            self.update_disabled_buttons_and_text()

    def toggle_personal_tab(self):
        # Save what is previously open, for toggle purposes.
        previous_open_tab = self.open_tab

        # This closes the current tab, so only one can be open as a time
        self.close_current_tab()

        if previous_open_tab == 'personal':
            '''If the current open tab is personal, just close the tab and do nothing else. '''
            pass
        else:
            self.open_tab = 'personal'
            self.change_name_button = UIImageButton(scale(pygame.Rect((804, 900), (344, 72))), "",
                                                    starting_height=2,
                                                    object_id="#change_name_button", manager=MANAGER)
            self.specify_gender_button = UIImageButton(scale(pygame.Rect((804, 1076), (344, 72))), "",
                                                       starting_height=2,
                                                       object_id="#specify_gender_button", manager=MANAGER)

            # These are a placeholders, to be killed and recreated in self.update_disabled_buttons().
            #   This it due to the image switch depending on the cat's status, and the location switch the close button
            #    If you can think of a better way to do this, please fix! 
            self.cis_trans_button = None
            self.toggle_kits = None
            self.update_disabled_buttons_and_text()

    def toggle_dangerous_tab(self):
        # Save what is previously open, for toggle purposes.
        previous_open_tab = self.open_tab

        # This closes the current tab, so only one can be open as a time
        self.close_current_tab()

        if previous_open_tab == 'dangerous':
            '''If the current open tab is dangerous, just close the tab and do nothing else. '''
            pass
        else:
            self.open_tab = 'dangerous'
            self.kill_cat_button = UIImageButton(
                scale(pygame.Rect((1156, 972), (344, 72))),
                "",
                object_id="#kill_cat_button",
                tool_tip_text='This cannot be reversed.',
                starting_height=2, manager=MANAGER
            )

            # These are a placeholders, to be killed and recreated in self.update_disabled_buttons_and_text().
            #   This it due to the image switch depending on the cat's status, and the location switch the close button
            #    If you can think of a better way to do this, please fix! 
            self.exile_cat_button = None
            self.update_disabled_buttons_and_text()

    def update_disabled_buttons_and_text(self):
        """Sets which tab buttons should be disabled. This is run when the cat is switched. """
        if self.open_tab is None:
            pass
        elif self.open_tab == 'relations':
            if self.the_cat.dead:
                self.see_relationships_button.disable()
            else:
                self.see_relationships_button.enable()

            if self.the_cat.age not in ['young adult', 'adult', 'senior adult', 'senior'
                                        ] or self.the_cat.exiled or self.the_cat.outside:
                self.choose_mate_button.disable()
            else:
                self.choose_mate_button.enable()

            if self.the_cat.status not in ['apprentice', 'medicine cat apprentice',
                                           'mediator apprentice'] or self.the_cat.dead \
                    or self.the_cat.outside:
                self.change_mentor_button.disable()
            else:
                self.change_mentor_button.enable()
        # Roles Tab
        elif self.open_tab == 'roles':
            if self.the_cat.dead or self.the_cat.outside:
                self.manage_roles.disable()
            else:
                self.manage_roles.enable()


        elif self.open_tab == "personal":

            # Button to trans or cis the cats.
            if self.cis_trans_button:
                self.cis_trans_button.kill()
            if self.the_cat.gender == "female" and self.the_cat.genderalign in ['male', 'female']:
                self.cis_trans_button = UIImageButton(scale(pygame.Rect((804, 972), (344, 104))), "",
                                                      starting_height=2, object_id="#change_trans_male_button",
                                                      manager=MANAGER)
            elif self.the_cat.gender == "male" and self.the_cat.genderalign in ['male', 'female']:
                self.cis_trans_button = UIImageButton(scale(pygame.Rect((804, 972), (344, 104))), "",
                                                      starting_height=2, object_id="#change_trans_female_button",
                                                      manager=MANAGER)
            elif self.the_cat.genderalign != "female" and self.the_cat.genderalign != "male":
                self.cis_trans_button = UIImageButton(scale(pygame.Rect((804, 972), (344, 104))), "",
                                                      starting_height=2, object_id="#change_cis_button",
                                                      manager=MANAGER)
            else:
                self.cis_trans_button = UIImageButton(scale(pygame.Rect((804, 972), (344, 104))), "",
                                                      starting_height=2, object_id="#change_cis_button",
                                                      manager=MANAGER)
                self.cis_trans_button.disable()

            # Button to prevent kits:
            if self.toggle_kits:
                self.toggle_kits.kill()
            if self.the_cat.age in ['young adult', 'adult', 'senior adult', 'senior'] and not self.the_cat.dead:
                if self.the_cat.no_kits:
                    self.toggle_kits = UIImageButton(scale(pygame.Rect((804, 1148), (344, 72))), "",
                                                     starting_height=2, object_id="#allow_kits_button",
                                                     manager=MANAGER)
                else:
                    self.toggle_kits = UIImageButton(scale(pygame.Rect((804, 1148), (344, 72))), "",
                                                     starting_height=2, object_id="#prevent_kits_button",
                                                     manager=MANAGER)
            else:
                self.toggle_kits = UIImageButton(scale(pygame.Rect((804, 1148), (344, 72))), "",
                                                 starting_height=2, object_id="#prevent_kits_button",
                                                 manager=MANAGER)
                self.toggle_kits.disable()
        # Dangerous Tab
        elif self.open_tab == 'dangerous':

            # Button to exile cat
            if self.exile_cat_button:
                self.exile_cat_button.kill()
            if not self.the_cat.dead:
                self.exile_cat_button = UIImageButton(
                    scale(pygame.Rect((1156, 900), (344, 72))),
                    "",
                    object_id="#exile_cat_button",
                    tool_tip_text='This cannot be reversed.',
                    starting_height=2, manager=MANAGER)
                if self.the_cat.exiled or self.the_cat.outside:
                    self.exile_cat_button.disable()
            elif self.the_cat.dead:
                object_id = "#exile_df_button"
                if self.the_cat.df:
                    object_id = "#guide_sc_button"
                if self.the_cat.dead and game.clan.instructor.ID == self.the_cat.ID:
                    self.exile_cat_button = UIImageButton(scale(pygame.Rect((1156, 900), (344, 92))),
                                                          "",
                                                          object_id=object_id,
                                                          tool_tip_text='Changing where this cat resides will change '
                                                                        'where your Clan goes after death. ',
                                                          starting_height=2, manager=MANAGER)
                else:
                    self.exile_cat_button = UIImageButton(scale(pygame.Rect((1156, 900), (344, 92))),
                                                          "",
                                                          object_id=object_id,
                                                          starting_height=2, manager=MANAGER)
            else:
                self.exile_cat_button = UIImageButton(
                    scale(pygame.Rect((1156, 900), (344, 72))),
                    "",
                    object_id="#exile_cat_button",
                    tool_tip_text='This cannot be reversed.',
                    starting_height=2, manager=MANAGER)
                self.exile_cat_button.disable()

            if not self.the_cat.dead and not self.the_cat.exiled and not self.the_cat.outside:
                self.kill_cat_button.enable()
            else:
                self.kill_cat_button.disable()
        # History Tab:
        elif self.open_tab == 'history':
            # show/hide fav tab star
            if self.open_sub_tab == game.switches['favorite_sub_tab']:
                self.fav_tab.show()
                self.not_fav_tab.hide()
            else:
                self.fav_tab.hide()
                self.not_fav_tab.show()

            if self.open_sub_tab == 'life events':
                self.sub_tab_1.disable()
                self.sub_tab_2.enable()
                self.history_text_box.kill()
                self.history_text_box = UITextBoxTweaked(self.get_all_history_text(),
                                                         scale(pygame.Rect((200, 946), (1200, 298))),
                                                         object_id="#text_box_26_horizleft_pad_10_14",
                                                         line_spacing=1, manager=MANAGER)
            elif self.open_sub_tab == 'user notes':
                self.sub_tab_1.enable()
                self.sub_tab_2.disable()
                if self.history_text_box:
                    self.history_text_box.kill()
                if self.save_text:
                    self.save_text.kill()
                if self.notes_entry:
                    self.notes_entry.kill()
                if self.edit_text:
                    self.edit_text.kill()
                if self.display_notes:
                    self.display_notes.kill()
                if self.help_button:
                    self.help_button.kill()

                self.help_button = UIImageButton(scale(pygame.Rect(
                    (104, 1168), (68, 68))),
                    "",
                    object_id="#help_button", manager=MANAGER,
                    tool_tip_text="The notes section has limited html capabilities.<br>"
                                  "Use the following commands with < and > in place of the apostrophes.<br>"
                                  "-'br' to start a new line.<br>"
                                  "-Encase text between 'b' and '/b' to bold.<br>"
                                  "-Encase text between 'i' and '/i' to italicize.<br>"
                                  "-Encase text between 'u' and '/u' to underline.<br><br>"
                                  "The following font related codes can be used, "
                                  "but keep in mind that not all font faces will work.<br>"
                                  "-Encase text between 'font face = name of font you wish to use' and '/font' to change the font face.<br>"
                                  "-Encase text between 'font color= #hex code of the color' and '/font' to change the color of the text.<br>"
                                  "-Encase text between 'font size=number of size' and '/font' to change the text size.",

                )
                if self.editing_notes is True:
                    self.save_text = UIImageButton(scale(pygame.Rect(
                        (104, 1028), (68, 68))),
                        "",
                        object_id="#unchecked_checkbox",
                        tool_tip_text='lock and save text', manager=MANAGER
                    )

                    self.notes_entry = pygame_gui.elements.UITextEntryBox(
                        scale(pygame.Rect((200, 946), (1200, 298))),
                        initial_text=self.user_notes,
                        object_id='#text_box_26_horizleft_pad_10_14', manager=MANAGER
                    )
                else:
                    self.edit_text = UIImageButton(scale(pygame.Rect(
                        (104, 1028), (68, 68))),
                        "",
                        object_id="#checked_checkbox_smalltooltip",
                        tool_tip_text='edit text', manager=MANAGER
                    )

                    self.display_notes = UITextBoxTweaked(self.user_notes,
                                                          scale(pygame.Rect((200, 946), (1200, 298))),
                                                          object_id="#text_box_26_horizleft_pad_10_14",
                                                          line_spacing=1, manager=MANAGER)

        # Conditions Tab
        elif self.open_tab == 'conditions':
            self.left_arrow.disable()
            self.right_arrow.disable()
            self.first_page.kill()
            self.second_page.kill()
            self.get_conditions()

    def close_current_tab(self):
        """Closes current tab. """
        if self.open_tab is None:
            pass
        elif self.open_tab == 'relations':
            self.see_family_button.kill()
            self.see_relationships_button.kill()
            self.choose_mate_button.kill()
            self.change_mentor_button.kill()
        elif self.open_tab == 'roles':
            self.manage_roles.kill()
        elif self.open_tab == 'personal':
            self.change_name_button.kill()
            self.specify_gender_button.kill()
            if self.cis_trans_button:
                self.cis_trans_button.kill()
            if self.toggle_kits:
                self.toggle_kits.kill()
        elif self.open_tab == 'dangerous':
            self.kill_cat_button.kill()
            self.exile_cat_button.kill()
        elif self.open_tab == 'history':
            self.backstory_background.kill()
            self.sub_tab_1.kill()
            self.sub_tab_2.kill()
            self.sub_tab_3.kill()
            self.sub_tab_4.kill()
            self.fav_tab.kill()
            self.not_fav_tab.kill()
            if self.open_sub_tab == 'user notes':
                if self.edit_text:
                    self.edit_text.kill()
                if self.save_text:
                    self.save_text.kill()
                if self.notes_entry:
                    self.notes_entry.kill()
                if self.display_notes:
                    self.display_notes.kill()
                self.help_button.kill()
            elif self.open_sub_tab == 'life events':
                if self.history_text_box:
                    self.history_text_box.kill()

        elif self.open_tab == 'conditions':
            self.first_page.kill()
            self.second_page.kill()
            self.left_arrow.kill()
            self.right_arrow.kill()
            self.conditions_background.kill()

        self.open_tab = None

    # ---------------------------------------------------------------------------- #
    #                               cat platforms                                  #
    # ---------------------------------------------------------------------------- #
    def update_platform(self):
        the_cat = Cat.all_cats.get(game.switches['cat'],
                                   game.clan.instructor)

        light_dark = "light"
        if game.settings["dark mode"]:
            light_dark = "dark"

        platform_base_dir = 'resources/images/platforms/'
        leaves = ["newleaf", "greenleaf", "leafbare", "leaffall"]

        available_biome = ['Forest', 'Mountainous', 'Plains', 'Beach']
        biome = game.clan.biome

        if biome not in available_biome:
            biome = available_biome[0]
        if the_cat.age == 'newborn' or the_cat.not_working():
            biome = 'nest'

        biome = biome.lower()

        all_platforms = []
        if the_cat.df:
            dead_platform = [f'{platform_base_dir}darkforestplatform_{light_dark}.png']
            all_platforms = dead_platform * 4
        elif the_cat.dead or game.clan.instructor.ID == the_cat.ID:
            dead_platform = [f'{platform_base_dir}/starclanplatform_{light_dark}.png']
            all_platforms = dead_platform * 4
        else:
            for leaf in leaves:
                platform_dir = f'{platform_base_dir}/{biome}/{leaf}_{light_dark}.png'
                all_platforms.append(platform_dir)

        self.newleaf_plt = pygame.transform.scale(
            pygame.image.load(all_platforms[0]).convert_alpha(), (240, 210))
        self.greenleaf_plt = pygame.transform.scale(
            pygame.image.load(all_platforms[1]).convert_alpha(), (240, 210))
        self.leafbare_plt = pygame.transform.scale(
            pygame.image.load(all_platforms[2]).convert_alpha(), (240, 210))
        self.leaffall_plt = pygame.transform.scale(
            pygame.image.load(all_platforms[3]).convert_alpha(), (240, 210))

    def on_use(self):
        pass


# ---------------------------------------------------------------------------- #
#                             change name screen                               #
# ---------------------------------------------------------------------------- #
class ChangeNameScreen(Screens):
    the_cat = ''

    def screen_switches(self):
        self.hide_menu_buttons()

        self.the_cat = Cat.all_cats.get(game.switches['cat'])

        self.heading = pygame_gui.elements.UITextBox("-Change Name-", scale(pygame.Rect((200, 260), (1200, 80))),
                                                     object_id=get_text_box_theme(), manager=MANAGER)

        self.name_changed = pygame_gui.elements.UITextBox("Name Changed!", scale(pygame.Rect((200, 700), (1200, 80))),
                                                          visible=False,
                                                          object_id=get_text_box_theme(), manager=MANAGER)

        self.done_button = UIImageButton(scale(pygame.Rect((730, 564), (154, 60))), "",
                                         object_id="#done_button", manager=MANAGER)
        self.back_button = UIImageButton(scale(pygame.Rect((50, 50), (210, 60))), "",
                                         object_id="#back_button", manager=MANAGER)

        self.prefix_entry_box = pygame_gui.elements.UITextEntryLine(scale(pygame.Rect((440, 400), (360, 60))),
                                                                    placeholder_text=self.the_cat.name.prefix
                                                                    , manager=MANAGER)

        self.random_pre = UIImageButton(scale(pygame.Rect((586, 460), (68, 68))), "",
                                        object_id="#random_dice_button"
                                        , manager=MANAGER)

        self.random_suff = UIImageButton(scale(pygame.Rect((946, 460), (68, 68))), "",
                                         object_id="#random_dice_button"
                                         , manager=MANAGER)

        self.toggle_spec_block_on = UIImageButton(scale(pygame.Rect((1150, 396), (68, 68))), "",
                                                  object_id="#unchecked_checkbox",
                                                  tool_tip_text=f"Overwrite the cat's special suffix, allowing you to use your own",
                                                  manager=MANAGER)

        self.toggle_spec_block_off = UIImageButton(scale(pygame.Rect((1150, 396), (68, 68))), "",
                                                   object_id="#checked_checkbox",
                                                   tool_tip_text="Re-enable the cat's special suffix", manager=MANAGER)

        if self.the_cat.name.status in self.the_cat.name.names_dict["special_suffixes"]:
            self.suffix_entry_box = pygame_gui.elements.UITextEntryLine(scale(pygame.Rect((800, 400), (360, 60))),
                                                                        placeholder_text=
                                                                        self.the_cat.name.names_dict["special_suffixes"]
                                                                        [self.the_cat.name.status]
                                                                        , manager=MANAGER)
            if not self.the_cat.name.specsuffix_hidden:
                self.toggle_spec_block_on.show()
                self.toggle_spec_block_on.enable()
                self.toggle_spec_block_off.hide()
                self.toggle_spec_block_off.disable()
                self.random_suff.disable()
                self.suffix_entry_box.disable()
            else:
                self.toggle_spec_block_on.hide()
                self.toggle_spec_block_on.disable()
                self.toggle_spec_block_off.show()
                self.toggle_spec_block_off.enable()
                self.random_suff.enable()
                self.suffix_entry_box.enable()
                self.suffix_entry_box.set_text(self.the_cat.name.suffix)


        else:
            self.toggle_spec_block_on.disable()
            self.toggle_spec_block_on.hide()
            self.toggle_spec_block_off.disable()
            self.toggle_spec_block_off.hide()
            self.suffix_entry_box = pygame_gui.elements.UITextEntryLine(scale(pygame.Rect((800, 400), (360, 60))),
                                                                        placeholder_text=self.the_cat.name.suffix
                                                                        , manager=MANAGER)

    def exit_screen(self):
        self.prefix_entry_box.kill()
        del self.prefix_entry_box
        self.random_pre.kill()
        del self.random_pre
        self.suffix_entry_box.kill()
        del self.suffix_entry_box
        self.random_suff.kill()
        del self.random_suff
        self.toggle_spec_block_on.kill()
        del self.toggle_spec_block_on
        self.toggle_spec_block_off.kill()
        del self.toggle_spec_block_off
        self.done_button.kill()
        del self.done_button
        self.back_button.kill()
        del self.back_button
        self.heading.kill()
        del self.heading
        self.name_changed.kill()
        del self.name_changed

    def on_use(self):
        pass

    def handle_event(self, event):
        if event.type == pygame_gui.UI_BUTTON_START_PRESS:
            if event.ui_element == self.done_button:
                if sub(r'[^A-Za-z0-9 ]+', '', self.prefix_entry_box.get_text()) != '':
                    self.the_cat.name.prefix = sub(r'[^A-Za-z0-9 ]+', '', self.prefix_entry_box.get_text())
                    self.name_changed.show()
                if sub(r'[^A-Za-z0-9 ]+', '', self.suffix_entry_box.get_text()) != '':
                    self.the_cat.name.suffix = sub(r'[^A-Za-z0-9 ]+', '', self.suffix_entry_box.get_text())
                    self.name_changed.show()
                    self.the_cat.specsuffix_hidden = True
                    self.the_cat.name.specsuffix_hidden = True
                elif sub(r'[^A-Za-z0-9 ]+', '',
                         self.suffix_entry_box.get_text()) == '' and not self.the_cat.name.specsuffix_hidden:
                    self.name_changed.show()
                else:
                    self.the_cat.specsuffix_hidden = False
                    self.the_cat.name.specsuffix_hidden = False
            elif event.ui_element == self.random_pre:
                self.prefix_entry_box.set_text(Name(self.the_cat.status,
                                                    None,
                                                    self.the_cat.name.suffix,
                                                    self.the_cat.pelt.colour,
                                                    self.the_cat.eye_colour,
                                                    self.the_cat.pelt.name,
                                                    self.the_cat.tortiepattern,
                                                    specsuffix_hidden=
                                                        (self.the_cat.name.status in self.the_cat.name.names_dict["special_suffixes"])).prefix)
            elif event.ui_element == self.random_suff:
                self.suffix_entry_box.set_text(Name(self.the_cat.status,
                                                    self.the_cat.name.prefix,
                                                    None,
                                                    self.the_cat.pelt.colour,
                                                    self.the_cat.eye_colour,
                                                    self.the_cat.pelt.name,
                                                    self.the_cat.tortiepattern,
                                                    specsuffix_hidden=
                                                        (self.the_cat.name.status in self.the_cat.name.names_dict["special_suffixes"])).suffix)
            elif event.ui_element == self.toggle_spec_block_on:
                self.suffix_entry_box.enable()
                self.random_suff.enable()
                self.toggle_spec_block_on.disable()
                self.toggle_spec_block_on.hide()
                self.toggle_spec_block_off.enable()
                self.toggle_spec_block_off.show()
                self.suffix_entry_box.set_text(self.the_cat.name.suffix)
            elif event.ui_element == self.toggle_spec_block_off:
                self.random_suff.disable()
                self.toggle_spec_block_off.disable()
                self.toggle_spec_block_off.hide()
                self.toggle_spec_block_on.enable()
                self.toggle_spec_block_on.show()
                self.suffix_entry_box.set_text("")
                self.suffix_entry_box.rebuild()
                self.suffix_entry_box.disable()
            elif event.ui_element == self.back_button:
                self.change_screen('profile screen')


# ---------------------------------------------------------------------------- #
#                           change gender screen                               #
# ---------------------------------------------------------------------------- #
class ChangeGenderScreen(Screens):

    def screen_switches(self):
        self.hide_menu_buttons()

        self.header = pygame_gui.elements.UITextBox("-Change Gender-\nYou can set this to anything. "
                                                    "Gender alignment does not effect gameplay. ",
                                                    scale(pygame.Rect((200, 260), (1200, -1))),
                                                    object_id=get_text_box_theme(), manager=MANAGER)
        self.gender_changed = pygame_gui.elements.UITextBox("Gender Changed!",
                                                            scale(pygame.Rect((200, 480), (1200, 80))),
                                                            object_id=get_text_box_theme(),
                                                            visible=False, manager=MANAGER)
        self.the_cat = Cat.all_cats.get(game.switches['cat'])

        self.done_button = UIImageButton(scale(pygame.Rect((730, 564), (154, 70))), "",
                                         object_id="#done_button", manager=MANAGER)
        self.back_button = UIImageButton(scale(pygame.Rect((50, 50), (210, 60))), "",
                                         object_id="#back_button", manager=MANAGER)

        self.gender_entry_box = pygame_gui.elements.UITextEntryLine(scale(pygame.Rect((600, 400), (400, 60))),
                                                                    placeholder_text=self.the_cat.genderalign
                                                                    , manager=MANAGER)

    def exit_screen(self):
        self.header.kill()
        del self.header
        self.gender_changed.kill()
        del self.gender_changed
        self.gender_entry_box.kill()
        del self.gender_entry_box
        self.done_button.kill()
        del self.done_button
        self.back_button.kill()
        del self.back_button

    def on_use(self):
        pass

    def handle_event(self, event):
        if event.type == pygame_gui.UI_BUTTON_START_PRESS:
            if event.ui_element == self.done_button:
                if sub(r'[^A-Za-z0-9 ]+', "", self.gender_entry_box.get_text()) != "":
                    self.the_cat.genderalign = sub(r'[^A-Za-z0-9 ]+', "", self.gender_entry_box.get_text())
                    self.gender_changed.show()
            elif event.ui_element == self.back_button:
                self.change_screen('profile screen')
        return


# ---------------------------------------------------------------------------- #
#                           ceremony screen                                    #
# ---------------------------------------------------------------------------- #
class CeremonyScreen(Screens):

    def screen_switches(self):
        self.hide_menu_buttons()
        self.the_cat = Cat.all_cats.get(game.switches['cat'])
        if (self.the_cat.status == 'leader' and not self.the_cat.dead):
            self.header = pygame_gui.elements.UITextBox(str(self.the_cat.name) + '\'s Leadership Ceremony',
                                                        scale(pygame.Rect((200, 180), (1200, -1))),
                                                        object_id=get_text_box_theme(), manager=MANAGER)
        else:
            self.header = pygame_gui.elements.UITextBox(str(self.the_cat.name) + ' has no ceremonies to view.',
                                                        scale(pygame.Rect((200, 180), (1200, -1))),
                                                        object_id=get_text_box_theme(), manager=MANAGER)
        if (self.the_cat.status == 'leader' and not self.the_cat.dead):
            self.life_text = self.handle_leadership_ceremony(self.the_cat)
        else:
            self.life_text = ""
        self.scroll_container = pygame_gui.elements.UIScrollingContainer(scale(pygame.Rect((100, 300), (1400, 1000))))
        self.text = pygame_gui.elements.UITextBox(self.life_text,
                                                  scale(pygame.Rect((0, 0), (1100, -1))),
                                                  object_id=get_text_box_theme("#text_box_30_horizleft"),
                                                  container=self.scroll_container, manager=MANAGER)
        self.text.disable()
        self.back_button = UIImageButton(scale(pygame.Rect((50, 50), (210, 60))), "",
                                         object_id="#back_button", manager=MANAGER)
        self.scroll_container.set_scrollable_area_dimensions((1360 / 1600 * screen_x, self.text.rect[3]))

    def exit_screen(self):
        self.header.kill()
        del self.header
        self.text.kill()
        del self.text
        self.scroll_container.kill()
        del self.scroll_container
        self.back_button.kill()
        del self.back_button

    def on_use(self):
        pass

    def create_leadership_ceremony(self, cat):
        queen = ""
        warrior = ""
        kit = ""
        warrior2 = ""
        app = ""
        elder = ""
        warrior3 = ""
        med_cat = ""
        prev_lead = ""
        known = None
        virtues = None
        if len(cat.life_givers) == 0:
            queen_virtues = ["affection", "compassion", "empathy", "duty", "protection", "pride"]
            warrior_virtues = ["acceptance", "bravery", "certainty", "clear judgement", "confidence"]
            kit_virtues = ["adventure", "curiosity", "forgiveness", "hope", "perspective", "protection"]
            warrior2_virtues = ["courage", "determination", "endurance", "sympathy"]
            app_virtues = ["happiness", "honesty", "humor", "justice", "mentoring", "trust"]
            elder_virtues = ["empathy", "grace", "humility", "integrity", "persistence", "resilience"]
            warrior3_virtues = ["farsightedness", "friendship", "instincts", "mercy", "strength", "unity"]
            med_cat_virtues = ["clear sight", "devotion", "faith", "healing", "patience", "selflessness", "wisdom"]
            prev_lead_virtues = ["endurance in the face of hardship", "knowing when to fight and when to choose peace",
                                 "leadership through the darkest times", "loyalty to their Clan",
                                 "the strength to overcome their fears", "tireless energy"]
            virtues = [choice(queen_virtues), choice(warrior_virtues), choice(kit_virtues), choice(warrior2_virtues),
                       choice(app_virtues), choice(elder_virtues), choice(warrior3_virtues), choice(med_cat_virtues),
                       choice(prev_lead_virtues)]
            known = [False, False, False, False, False, False, False, False, False]

            for i in reversed(game.clan.starclan_cats):
                c = Cat.all_cats[i]
                if c.dead and not c.outside and not c.df:
                    if not queen and c.status == 'queen':
                        queen = str(c.name)
                        known[0] = True
                        continue
                    elif not kit and c.status == 'kitten':
                        kit = str(c.name)
                        known[2] = True
                        continue
                    elif not app and c.status == 'apprentice':
                        app = str(c.name)
                        known[4] = True
                        continue
                    elif not prev_lead and c.status == 'leader':
                        prev_lead = str(c.name)
                        known[8] = True
                        continue
                    elif not elder and c.status == 'elder':
                        elder = str(c.name)
                        known[5] = True
                        continue
                    elif not warrior and c.status == 'warrior':
                        warrior = str(c.name)
                        known[1] = True
                        continue
                    elif not warrior2 and c.status == 'warrior':
                        warrior2 = str(c.name)
                        known[3] = True
                        continue
                    elif not warrior3 and c.status == 'warrior':
                        warrior3 = str(c.name)
                        known[6] = True
                        continue
                    elif not med_cat and (c.status == 'medicine cat' or c.status == 'medicine cat apprentice'):
                        med_cat = str(c.name)
                        known[7] = True
                        continue
                    if queen and warrior and kit and warrior2 and app and elder and warrior3 and med_cat and prev_lead:
                        break
            if not queen:
                queen = choice(names.names_dict["normal_prefixes"]) + \
                        choice(names.names_dict["normal_suffixes"])
            if not warrior:
                warrior = choice(names.names_dict["normal_prefixes"]) + \
                          choice(names.names_dict["normal_suffixes"])
            if not kit:
                kit = choice(names.names_dict["normal_prefixes"]) + "kit"
            if not warrior2:
                warrior2 = choice(names.names_dict["normal_prefixes"]) + \
                           choice(names.names_dict["normal_suffixes"])
            if not app:
                app = choice(names.names_dict["normal_prefixes"]) + "paw"
            if not elder:
                elder = choice(names.names_dict["normal_prefixes"]) + \
                        choice(names.names_dict["normal_suffixes"])
            if not warrior3:
                warrior3 = choice(names.names_dict["normal_prefixes"]) + \
                           choice(names.names_dict["normal_suffixes"])
            if not med_cat:
                med_cat = choice(names.names_dict["normal_prefixes"]) + \
                          choice(names.names_dict["normal_suffixes"])
            if not prev_lead:
                prev_lead = choice(names.names_dict["normal_prefixes"]) + "star"
            cat.life_givers.extend([queen, warrior, kit, warrior2, app, elder, warrior3, med_cat, prev_lead])
            cat.known_life_givers.extend(known)
            cat.virtues.extend(virtues)
        else:
            queen, warrior, kit, warrior2, app, elder, warrior3, med_cat, prev_lead = cat.life_givers[0], \
                                                                                      cat.life_givers[1], \
                                                                                      cat.life_givers[2], \
                                                                                      cat.life_givers[3], \
                                                                                      cat.life_givers[4], \
                                                                                      cat.life_givers[5], \
                                                                                      cat.life_givers[6], \
                                                                                      cat.life_givers[7], \
                                                                                      cat.life_givers[8]

    def handle_leadership_ceremony(self, cat):

        dep_name = str(cat.name.prefix) + str(cat.name.suffix)
        if cat.trait == "bloodthirsty":
            intro_text = dep_name + " leaves to speak with StarClan. They close their eyes and awaken under a vast, inky black sky. They turn around to see a wary group of cats approaching, stars dotting their fur." + "\n"
        else:
            intro_text = dep_name + " leaves to speak with StarClan. They close their eyes and are immediately surrounded by their loved ones, friends, and Clanmates who have passed on. Stars shine throughout their pelts, and their eyes are warm as they greet the new leader." + "\n"

        # as of right now, chooses random starclan cats to give lives
        # in the future, plan to have starclan cats with high relationships to give lives
        # if not enough cats to give lives, generate a new random cat name to give a life
        known = cat.known_life_givers
        virtues = cat.virtues
        if not known or not virtues:
            self.create_leadership_ceremony(cat)
        queen, warrior, kit, warrior2, app, elder, warrior3, med_cat, prev_lead = cat.life_givers[0], \
                                                                                  cat.life_givers[1], \
                                                                                  cat.life_givers[2], \
                                                                                  cat.life_givers[3], \
                                                                                  cat.life_givers[4], \
                                                                                  cat.life_givers[5], \
                                                                                  cat.life_givers[6], \
                                                                                  cat.life_givers[7], \
                                                                                  cat.life_givers[8]
        if known[0]:
            if cat.trait == "bloodthirsty":
                queen_text = queen + ' stalks up to the new leader first, eyes burning with unexpected ferocity. They touch their nose to ' + dep_name + '\'s head, giving them a life for ' + \
                             cat.virtues[
                                 0] + '. ' + dep_name + ' reels back with the emotion of the life that courses through them.'
            else:
                queen_text = queen + ' pads up to the new leader first, softly touching their nose to ' + dep_name + '\'s head. They give a life for ' + \
                             cat.virtues[0] + '.'
        else:
            if cat.trait == "bloodthirsty":
                queen_text = 'A queen introduces themself as ' + queen + '. They touch their nose to ' + dep_name + '\'s head, giving them a life for ' + \
                             cat.virtues[
                                 0] + '. Their eyes are slightly narrowed as they step back, turning away as ' + dep_name + ' struggles to gain the new life.'
            else:
                queen_text = 'A queen introduces themself as ' + queen + '. They softly touch their nose to ' + dep_name + '\'s head, giving them a life for ' + \
                             cat.virtues[0] + '.'
        if known[1]:
            if cat.trait == "bloodthirsty":
                warrior_text = warrior + ' walks up to ' + dep_name + ' next, giving them a life for ' + cat.virtues[
                    1] + '. They pause, then shake their head, heading back into the ranks of StarClan.'
            else:
                warrior_text = warrior + ' walks up to ' + dep_name + ' next, offering a life for ' + cat.virtues[
                    1] + '. They smile, and state that the Clan will do well under ' + dep_name + '\'s leadership.'
        else:
            if cat.trait == "bloodthirsty":
                warrior_text = 'An unknown warrior walks towards ' + dep_name + ' stating that their name is ' + warrior + '. They offer a life for ' + \
                               cat.virtues[1] + '. There is a sad look in their eyes.'
            else:
                warrior_text = 'An unknown warrior walks towards ' + dep_name + ' stating that their name is ' + warrior + '. They offer a life for ' + \
                               cat.virtues[1] + '.'
        if known[2]:
            if cat.trait == "bloodthirsty":
                kit_text = kit + ' hesitantly approaches the new leader, reaching up on their hind legs to give them a new life for ' + \
                           cat.virtues[2] + '. They lash their tail and head back to make room for the next cat.'
            else:
                kit_text = kit + ' bounds up to the new leader, reaching up on their hind legs to give them a new life for ' + \
                           cat.virtues[2] + '. They flick their tail and head back to make room for the next cat.'
        else:
            if cat.trait == "bloodthirsty":
                kit_text = kit + ' introduces themself and hesitantly approaches the new leader, reaching up on their hind legs to give them a new life for ' + \
                           cat.virtues[2] + '.'
            else:
                kit_text = kit + ' introduces themself and bounds up to the new leader, reaching up on their hind legs to give them a new life for ' + \
                           cat.virtues[2] + '.'
        if known[3]:
            if cat.trait == "bloodthirsty":
                warrior2_text = 'Another cat approaches. ' + warrior2 + ' steps forward to give ' + dep_name + ' a life for ' + \
                                cat.virtues[3] + '. ' + dep_name + ' yowls in pain as the life rushes into them.'
            else:
                warrior2_text = 'Another cat approaches. ' + warrior2 + ' steps forward to give ' + dep_name + ' a life for ' + \
                                cat.virtues[3] + '. ' + dep_name + ' grits their teeth as the life rushes into them.'
        else:
            if cat.trait == "bloodthirsty":
                warrior2_text = warrior2 + ' states their name and steps forward to give ' + dep_name + ' a life for ' + \
                                cat.virtues[
                                    3] + '. Their pelt does not gleam with starlight; instead, a black ooze drips from their fur.'
            else:
                warrior2_text = warrior2 + ' states their name and steps forward to give ' + dep_name + ' a life for ' + \
                                cat.virtues[3] + '.'
        if known[4]:
            if cat.trait == "bloodthirsty":
                app_text = 'A young cat is next to give a life. They hesitate, before an older cat nudges them forward, whispering something in their ear. ' + app + ' stretches up to give a life for ' + \
                           cat.virtues[4] + '.'
            else:
                app_text = 'A young cat is next to give a life. Starlight reflects off their youthful eyes. ' + app + ' stretches up to give a life for ' + \
                           cat.virtues[4] + '.'
        else:
            if cat.trait == "bloodthirsty":
                app_text = app + ', an unfamiliar apprentice, stretches up to give a life for ' + cat.virtues[
                    4] + '. They start to growl something, but an older StarClan cat nudges them back into their ranks.'
            else:
                app_text = app + ', an unfamiliar apprentice, stretches up to give a life for ' + cat.virtues[
                    4] + '. Their eyes glimmer as they wish ' + dep_name + " well, and step back for the next cat."
        if known[5]:
            if cat.trait == "bloodthirsty":
                elder_text = elder + ' pads forward with a wary expression. They give a life for ' + \
                             cat.virtues[5] + '.'
            else:
                elder_text = elder + ' strides forward, an energy in their steps that wasn\'t present in their last moments. They give a life for ' + \
                             cat.virtues[5] + '.'
        else:
            if cat.trait == "bloodthirsty":
                elder_text = 'An elder pads forward with a wary expression. They do not introduce themself. They give a life for ' + \
                             cat.virtues[5] + '.'
            else:
                elder_text = elder + ', an elder, introduces themself and strides forward to give a new life for ' + \
                             cat.virtues[5] + '.'
        if known[6]:
            if cat.trait == "bloodthirsty":
                warrior3_text = warrior3 + ' approaches. Pain surges through ' + dep_name + '\'s pelt as they receive a life for ' + \
                                cat.virtues[6] + '. ' + warrior3 + ' watches dispassionately.'
            else:
                warrior3_text = warrior3 + ' dips their head in greeting. Energy surges through ' + dep_name + '\'s pelt as they receive a life for ' + \
                                cat.virtues[6] + '. They reassure ' + dep_name + ' that they are almost done.'
        else:
            if cat.trait == "bloodthirsty":
                warrior3_text = warrior3 + ', an unknown warrior, gives a life for ' + cat.virtues[
                    6] + '. The cat hurries back to take their place back in StarClan, leaving room for the next cat to give a life.'
            else:
                warrior3_text = warrior3 + ', an unknown warrior, gives a life for ' + cat.virtues[
                    6] + '. The cat turns around to take their place back in StarClan, leaving room for the next cat to give a life.'
        if known[7]:
            if cat.trait == "bloodthirsty":
                med_cat_text = med_cat + ' approaches next, a blank expression on their face. They offer a life for ' + \
                               cat.virtues[7] + ', whispering to not lose their way.'
            else:
                med_cat_text = med_cat + ' approaches next, a warm smile on their face. They offer a life for ' + \
                               cat.virtues[7] + ', whispering to take care of the Clan the best they can.'
        else:
            if cat.trait == "bloodthirsty":
                med_cat_text = med_cat + ' approaches next, a blank expression on their face. They offer a life for ' + \
                               cat.virtues[7] + '.'
            else:
                med_cat_text = 'The next cat is not familiar. They smell of catmint and other herbs, and have a noble look to them. The cat tells ' + dep_name + ' that their name is ' + med_cat + '. They offer a life for ' + \
                               cat.virtues[7] + '.'
        if known[8]:
            if cat.trait == "bloodthirsty":
                prev_lead_text = 'Finally, ' + prev_lead + ' steps forward. There is a conflicted expression on their face when they step forward and stare into ' + dep_name + '\'s eyes. They give a life for ' + \
                                 cat.virtues[8] + '.'
            else:
                prev_lead_text = 'Finally, ' + prev_lead + ' steps forward. There is pride in their gaze as they stare into ' + dep_name + '\'s eyes. They give a life for ' + \
                                 cat.virtues[8] + '.'
        else:
            if cat.trait == "bloodthirsty":
                prev_lead_text = prev_lead + ', one of StarClan\'s oldest leaders, looks at the new leader with a conflicted expression. They give a last life, the gift of ' + \
                                 cat.virtues[8] + '.'
            else:
                prev_lead_text = prev_lead + ', one of StarClan\'s oldest leaders, looks at the new leader with pride. They give a last life, the gift of ' + \
                                 cat.virtues[8] + '.'
        if known[8]:
            if cat.trait == "bloodthirsty":
                ending_text = prev_lead + " hails " + dep_name + " by their new name, " + str(
                    cat.name.prefix) + "star, telling them that their old life is no more. They are granted guardianship of " + str(
                    game.clan.name) + "Clan, and are told to use their new power wisely. StarClan is silent as the new leader begins to wake up. " + str(
                    cat.name.prefix) + "star stands, feeling a new strength within their body, and grins."
            else:
                ending_text = prev_lead + " hails " + dep_name + " by their new name, " + str(
                    cat.name.prefix) + "star, telling them that their old life is no more. They are granted guardianship of " + str(
                    game.clan.name) + "Clan, and are told to use their new power wisely. The group of starry cats yowls " + str(
                    cat.name.prefix) + "star\'s name in support. " + str(
                    cat.name.prefix) + "star wakes up feeling a new strength within their body and know that they are now ready to lead the Clan."

        else:
            if cat.trait == "bloodthirsty":
                ending_text = "StarClan hails " + dep_name + " by their new name, " + str(
                    cat.name.prefix) + "star, telling them that their old life is no more. They are granted guardianship of " + str(
                    game.clan.name) + "Clan, and are told to use their new power wisely. StarClan is silent as the new leader begins to wake up. " + str(
                    cat.name.prefix) + "star stands, feeling a new strength within their body, and grins."
            else:
                ending_text = "StarClan hails " + dep_name + " by their new name, " + str(
                    cat.name.prefix) + "star, telling them that their old life is no more. They are granted guardianship of " + str(
                    game.clan.name) + "Clan, and are told to use their new power wisely. The group of starry cats yowls " + str(
                    cat.name.prefix) + "star\'s name in support. " + str(
                    cat.name.prefix) + "star wakes up feeling a new strength within their body and know that they are now ready to lead the Clan."

        return intro_text + '\n' + queen_text + '\n\n' + warrior_text + '\n\n' + kit_text + '\n\n' + warrior2_text + '\n\n' + app_text + '\n\n' + elder_text + '\n\n' + warrior3_text + '\n\n' + med_cat_text + '\n\n' + prev_lead_text + '\n\n' + ending_text

    def handle_event(self, event):
        if event.type == pygame_gui.UI_BUTTON_START_PRESS:
            if event.ui_element == self.back_button:
                self.change_screen('profile screen')
        return


class RoleScreen(Screens):
    the_cat = None
    selected_cat_elements = {}
    buttons = {}
    next_cat = None
    previous_cat = None

    def handle_event(self, event):
        if event.type == pygame_gui.UI_BUTTON_START_PRESS:
            if event.ui_element == self.back_button:
                self.change_screen("profile screen")
            elif event.ui_element == self.next_cat_button:
                game.switches["cat"] = self.next_cat
                self.update_selected_cat()
            elif event.ui_element == self.previous_cat_button:
                game.switches["cat"] = self.previous_cat
                self.update_selected_cat()
            elif event.ui_element == self.promote_leader:
                if self.the_cat == game.clan.deputy:
                    game.clan.deputy = None
                game.clan.new_leader(self.the_cat)
                if game.sort_type == "rank":
                    Cat.sort_cats()
                self.update_selected_cat()
            elif event.ui_element == self.promote_deputy:
                game.clan.deputy = self.the_cat
                self.the_cat.status_change("deputy", resort=True)
                self.update_selected_cat()
            elif event.ui_element == self.switch_warrior:
                self.the_cat.status_change("warrior", resort=True)
                self.update_selected_cat()
            elif event.ui_element == self.switch_med_cat:
                self.the_cat.status_change("medicine cat", resort=True)
                self.update_selected_cat()
            elif event.ui_element == self.retire:
                self.the_cat.status_change("elder", resort=True)
                self.update_selected_cat()
            elif event.ui_element == self.switch_mediator:
                self.the_cat.status_change("mediator", resort=True)
                self.update_selected_cat()
            elif event.ui_element == self.switch_warrior_app:
                self.the_cat.status_change("apprentice", resort=True)
                self.update_selected_cat()
            elif event.ui_element == self.switch_med_app:
                self.the_cat.status_change("medicine cat apprentice", resort=True)
                self.update_selected_cat()
            elif event.ui_element == self.switch_mediator_app:
                self.the_cat.status_change("mediator apprentice", resort=True)
                self.update_selected_cat()

    def screen_switches(self):

        self.next_cat_button = UIImageButton(scale(pygame.Rect((1244, 50), (306, 60))), "", object_id="#next_cat_button"
                                             , manager=MANAGER)
        self.previous_cat_button = UIImageButton(scale(pygame.Rect((50, 50), (306, 60))), "",
                                                 object_id="#previous_cat_button"
                                                 , manager=MANAGER)
        self.back_button = UIImageButton(scale(pygame.Rect((50, 120), (210, 60))), "", object_id="#back_button"
                                         , manager=MANAGER)

        # Create the buttons
        self.bar = pygame_gui.elements.UIImage(scale(pygame.Rect((96, 700), (1408, 20))),
                                               pygame.transform.scale(
                                                   image_cache.load_image("resources/images/bar.png"),
                                                   (1408 / 1600 * screen_x, 20 / 1400 * screen_y)
                                               ), manager=MANAGER)

        self.blurb_background = pygame_gui.elements.UIImage(scale(pygame.Rect
                                                                  ((100, 390), (1400, 300))),
                                                            pygame.transform.scale(
                                                                pygame.image.load(
                                                                    "resources/images/mediation_selection_bg.png").convert_alpha(),
                                                                (1400, 300))
                                                            )

        # LEADERSHIP
        self.promote_leader = UIImageButton(scale(pygame.Rect((96, 720), (344, 72))), "",
                                            object_id="#promote_leader_button",
                                            manager=MANAGER)
        self.promote_deputy = UIImageButton(scale(pygame.Rect((96, 792), (344, 72))), "",
                                            object_id="#promote_deputy_button",
                                            manager=MANAGER)

        # ADULT CAT ROLES
        self.switch_warrior = UIImageButton(scale(pygame.Rect((451, 720), (344, 72))), "",
                                            object_id="#switch_warrior_button",
                                            manager=MANAGER)
        self.retire = UIImageButton(scale(pygame.Rect((451, 792), (334, 72))), "",
                                    object_id="#retire_button",
                                    tool_tip_text="If a cat is retired, you will be "
                                                  "unable to switch them to warrior status. ",
                                    manager=MANAGER)
        self.switch_med_cat = UIImageButton(scale(pygame.Rect((805, 720), (344, 104))), "",
                                            object_id="#switch_med_cat_button",
                                            manager=MANAGER)
        self.switch_mediator = UIImageButton(scale(pygame.Rect((805, 824), (344, 72))), "",
                                             object_id="#switch_mediator_button",
                                             manager=MANAGER)

        # In-TRAINING ROLES:
        self.switch_warrior_app = UIImageButton(scale(pygame.Rect((1159, 720), (344, 104))), "",
                                                object_id="#switch_warrior_app_button",
                                                manager=MANAGER)
        self.switch_med_app = UIImageButton(scale(pygame.Rect((1159, 824), (344, 104))), "",
                                            object_id="#switch_med_app_button",
                                            manager=MANAGER)
        self.switch_mediator_app = UIImageButton(scale(pygame.Rect((1159, 928), (344, 104))), "",
                                                 object_id="#switch_mediator_app_button",
                                                 manager=MANAGER)

        self.update_selected_cat()

    def update_selected_cat(self):
        for ele in self.selected_cat_elements:
            self.selected_cat_elements[ele].kill()
        self.selected_cat_elements = {}

        self.the_cat = Cat.fetch_cat(game.switches['cat'])

        self.selected_cat_elements["cat_image"] = pygame_gui.elements.UIImage(
            scale(pygame.Rect((490, 80), (300, 300))),
            pygame.transform.scale(
                self.the_cat.big_sprite, (300, 300)),
            manager=MANAGER
        )

        name = str(self.the_cat.name)
        if len(name) > 17:
            name = name[:14] + "..."
        self.selected_cat_elements["cat_name"] = pygame_gui.elements.UILabel(scale(pygame.Rect((790, 140), (320, -1))),
                                                                             name,
                                                                             object_id=get_text_box_theme())

        text = f"<b>{self.the_cat.status}</b>\n{self.the_cat.trait}\n"

        text += f"{self.the_cat.moons} "

        if self.the_cat.moons == 1:
            text += "moon  |  "
        else:
            text += "moons  |  "

        text += self.the_cat.genderalign + "\n"

        if self.the_cat.mentor:
            text += "mentor: "
            mentor = Cat.fetch_cat(self.the_cat.mentor)
            if mentor:
                text += str(mentor.name)

        if self.the_cat.apprentice:
            if len(self.the_cat.apprentice) > 1:
                text += "apprentices: "
            else:
                text += "apprentice: "

            text += ", ".join([str(Cat.fetch_cat(x).name) for x in
                               self.the_cat.apprentice if Cat.fetch_cat(x)])

        self.selected_cat_elements["cat_details"] = UITextBoxTweaked(text, scale(pygame.Rect((790, 200), (320, 188))),
                                                                     object_id=get_text_box_theme(
                                                                         "#text_box_22_horizcenter"),
                                                                     manager=MANAGER, line_spacing=0.95)

        self.selected_cat_elements["role_blurb"] = pygame_gui.elements.UITextBox(self.get_role_blurb(),
                                                                                 scale(pygame.Rect((340, 400),
                                                                                                   (1120, 270))),
                                                                                 object_id="#text_box_26_horizcenter_vertcenter_spacing_95",
                                                                                 manager=MANAGER)

        if self.the_cat.status == "leader":
            icon_path = "resources/images/leader_icon.png"
        elif self.the_cat.status == "deputy":
            icon_path = "resources/images/deputy_icon.png"
        elif self.the_cat.status == "medicine cat":
            icon_path = "resources/images/medic_icon.png"
        elif self.the_cat.status == "medicine cat apprentice":
            icon_path = "resources/images/medic_app_icon.png"
        else:
            icon_path = "resources/images/buttonrank.png"

        self.selected_cat_elements["role_icon"] = pygame_gui.elements.UIImage(
            scale(pygame.Rect((165, 462), (156, 156))),
            pygame.transform.scale(
                image_cache.load_image(icon_path),
                (156 / 1600 * screen_x, 156 / 1400 * screen_y)
            ))

        self.determine_previous_and_next_cat()
        self.update_disabled_buttons()

    def update_disabled_buttons(self):
        # Previous and next cat button
        if self.next_cat == 0:
            self.next_cat_button.disable()
        else:
            self.next_cat_button.enable()

        if self.previous_cat == 0:
            self.previous_cat_button.disable()
        else:
            self.previous_cat_button.enable()

        if game.clan.leader:
            leader_invalid = game.clan.leader.dead or game.clan.leader.outside
        else:
            leader_invalid = True

        if game.clan.deputy:
            deputy_invalid = game.clan.deputy.dead or game.clan.deputy.outside
        else:
            deputy_invalid = True

        if self.the_cat.status == "apprentice":
            # LEADERSHIP
            self.promote_leader.disable()
            self.promote_deputy.disable()

            # ADULT CAT ROLES
            self.switch_warrior.disable()
            self.switch_med_cat.disable()
            self.switch_mediator.disable()
            self.retire.disable()

            # In-TRAINING ROLES:
            self.switch_med_app.enable()
            self.switch_warrior_app.disable()
            self.switch_mediator_app.enable()
        elif self.the_cat.status == "warrior":
            # LEADERSHIP
            if leader_invalid:
                self.promote_leader.enable()
            else:
                self.promote_leader.disable()

            if deputy_invalid:
                self.promote_deputy.enable()
            else:
                self.promote_deputy.disable()

            # ADULT CAT ROLES
            self.switch_warrior.disable()
            self.switch_med_cat.enable()
            self.switch_mediator.enable()
            self.retire.enable()

            # In-TRAINING ROLES:
            self.switch_med_app.disable()
            self.switch_warrior_app.disable()
            self.switch_mediator_app.disable()
        elif self.the_cat.status == "deputy":
            if leader_invalid:
                self.promote_leader.enable()
            else:
                self.promote_leader.disable()

            self.promote_deputy.disable()

            # ADULT CAT ROLES
            self.switch_warrior.enable()
            self.switch_med_cat.disable()
            self.switch_mediator.disable()
            self.retire.enable()

            # In-TRAINING ROLES:
            self.switch_med_app.disable()
            self.switch_warrior_app.disable()
            self.switch_mediator_app.disable()
        elif self.the_cat.status == "medicine cat":
            self.promote_leader.disable()
            self.promote_deputy.disable()

            # ADULT CAT ROLES
            # Keep cats that have retired due to health from being switched to warrior
            if self.the_cat.retired or self.the_cat.age == "elder":
                self.switch_warrior.disable()
            else:
                self.switch_warrior.enable()
            self.switch_med_cat.disable()
            self.switch_mediator.enable()
            self.retire.enable()

            # In-TRAINING ROLES:
            self.switch_med_app.disable()
            self.switch_warrior_app.disable()
            self.switch_mediator_app.disable()
        elif self.the_cat.status == "mediator":
            if leader_invalid:
                self.promote_leader.enable()
            else:
                self.promote_leader.disable()

            if deputy_invalid and self.the_cat.age != "elder":
                self.promote_deputy.enable()
            else:
                self.promote_deputy.disable()

            # ADULT CAT ROLES
            # Keep cats that have retired due to health from being switched to warrior
            if self.the_cat.retired or self.the_cat.age == "elder":
                self.switch_warrior.disable()
            else:
                self.switch_warrior.enable()
            self.switch_med_cat.enable()
            self.switch_mediator.disable()
            self.retire.enable()

            # In-TRAINING ROLES:
            self.switch_med_app.disable()
            self.switch_warrior_app.disable()
            self.switch_mediator_app.disable()
        elif self.the_cat.status == "elder":
            self.promote_leader.disable()
            self.promote_deputy.disable()

            # ADULT CAT ROLES
            self.switch_warrior.disable()
            self.switch_med_cat.enable()
            self.switch_mediator.enable()
            self.retire.disable()

            # In-TRAINING ROLES:
            self.switch_med_app.disable()
            self.switch_warrior_app.disable()
            self.switch_mediator_app.disable()
        elif self.the_cat.status == "medicine cat apprentice":
            self.promote_leader.disable()
            self.promote_deputy.disable()

            # ADULT CAT ROLES
            self.switch_warrior.disable()
            self.switch_med_cat.disable()
            self.switch_mediator.disable()
            self.retire.disable()

            # In-TRAINING ROLES:
            self.switch_med_app.disable()
            self.switch_warrior_app.enable()
            self.switch_mediator_app.enable()
        elif self.the_cat.status == "mediator apprentice":
            self.promote_leader.disable()
            self.promote_deputy.disable()

            # ADULT CAT ROLES
            self.switch_warrior.disable()
            self.switch_med_cat.disable()
            self.switch_mediator.disable()
            self.retire.disable()

            # In-TRAINING ROLES:
            self.switch_med_app.enable()
            self.switch_warrior_app.enable()
            self.switch_mediator_app.disable()
        elif self.the_cat.status == "leader":
            self.promote_leader.disable()
            self.promote_deputy.disable()

            # ADULT CAT ROLES
            if self.the_cat.age != "elder":
                self.switch_warrior.enable()
            else:
                self.switch_warrior.disable()
            self.switch_med_cat.disable()
            self.switch_mediator.disable()
            self.retire.enable()

            # In-TRAINING ROLES:
            self.switch_med_app.disable()
            self.switch_warrior_app.disable()
            self.switch_mediator_app.disable()
        else:
            self.promote_leader.disable()
            self.promote_deputy.disable()

            # ADULT CAT ROLES
            self.switch_warrior.disable()
            self.switch_med_cat.disable()
            self.switch_mediator.disable()
            self.retire.disable()

            # In-TRAINING ROLES:
            self.switch_med_app.disable()
            self.switch_warrior_app.disable()
            self.switch_mediator_app.disable()

    def get_role_blurb(self):
        if self.the_cat.status == "warrior":
            output = f"{self.the_cat.name} is a <b>warrior</b>. Warriors are adult cats who feed and protect their " \
                     f"Clan. They are trained to hunt and fight in addition to the ways of the warrior code. " \
                     f"Warriors are essential to the survival of a Clan, and usually make up the bulk of it's members. "
        elif self.the_cat.status == "leader":
            output = f"{self.the_cat.name} is the <b>leader</b> of {game.clan.name}Clan. The guardianship of all " \
                     f"Clan cats has been entrusted to them by StarClan. The leader is the highest " \
                     f"authority in the Clan. The leader holds Clan meetings, determines mentors for " \
                     f"new apprentices, and names new warriors. To help them protect the Clan, " \
                     f"StarClan has given them nine lives. They typically take the suffix \"star\"."
        elif self.the_cat.status == "deputy":
            output = f"{self.the_cat.name} is {game.clan.name}Clan's <b>deputy</b>. " \
                     f"The deputy is the second in command, " \
                     f"just below the leader. They advise the leader and organize daily patrols, " \
                     f"alongside normal warrior duties. Typically, a deputy is personally appointed by the current " \
                     f"leader. As dictated by the Warrior Code, all deputies must train at least one apprentice " \
                     f"before appointment.  " \
                     f"The deputy succeeds the leader if they die or retire. "
        elif self.the_cat.status == "medicine cat":
            output = f"{self.the_cat.name} is a <b>medicine cat</b>. Medicine cats are the healers of the Clan. " \
                     f"They treat " \
                     f"injuries and illnesses with herbal remedies. Unlike warriors, medicine cats are not expected " \
                     f"to hunt and fight for the Clan. In addition to their healing duties, medicine cats also have " \
                     f"a special connection to StarClan. Every half-moon, they travel to their Clan's holy place " \
                     f"to commune with StarClan. "
        elif self.the_cat.status == "mediator":
            output = f"{self.the_cat.name} is a <b>mediator</b>. Mediators are not typically required " \
                     f"to hunt or fight for " \
                     f"the Clan. Rather, mediators are charged with handling disagreements between " \
                     f"Clanmates and disputes between Clans. Some mediators train as apprentices to serve their Clan, " \
                     f"while others may choose to become mediators later in life. "
        elif self.the_cat.status == "elder":
            output = f"{self.the_cat.name} is an <b>elder</b>. They have spent many moons serving their Clan, " \
                     f"and have earned " \
                     f"many moons of rest. Elders are essential to passing down the oral tradition of the Clan. " \
                     f"Sometimes, cats may retire due to disability or injury. Whatever the " \
                     f"circumstance of their retirement, elders are held in high esteem in the Clan, and always eat " \
                     f"before Warriors and Medicine Cats. "
        elif self.the_cat.status == "apprentice":
            output = f"{self.the_cat.name} is an <b>apprentice</b>, in training to become a warrior. " \
                     f"Kits can be made warrior apprentices at six moons of age, where they will learn how " \
                     f"to hunt and fight for their Clan. Typically, the training of an apprentice is entrusted " \
                     f"to an single warrior - their mentor. To build character, apprentices are often assigned " \
                     f"the unpleasant and grunt tasks of Clan life. Apprentices take the suffix \"paw\", " \
                     f"to represent the path their paws take towards adulthood. "
        elif self.the_cat.status == "medicine cat apprentice":
            output = f"{self.the_cat.name} is a <b>medicine cat apprentice</b>, training to become a full medicine cat. " \
                     f"Kits can be made medicine cat apprentices at six moons of age, where they will learn how to " \
                     f"heal their Clanmates and commune with StarClan. Medicine cat apprentices are typically chosen " \
                     f"for their interest in healing and/or their connecting to StarClan. Apprentices take the suffix " \
                     f"-paw, to represent the path their paws take towards adulthood."
        elif self.the_cat.status == "mediator apprentice":
            output = f"{self.the_cat.name} is a <b>mediator apprentice</b>, training to become a full mediator. " \
                     f"Mediators are in charge of handling disagreements both within the Clan and between Clans. " \
                     f"Mediator apprentices are often chosen for their quick thinking and steady personality. " \
                     f"Apprentices take the suffix \"paw\", " \
                     f"to represent the path their paws take towards adulthood. "
        elif self.the_cat.status == "kitten":
            output = f"{self.the_cat.name} is a <b>kitten</b>. All cats below the age of six moons are " \
                     f"considered kits. Kits " \
                     f"are prohibited from leaving camp in order to protect them from the dangers of the wild. " \
                     f"Although they don't have any official duties in the Clan, they are expected to learn the " \
                     f"legends and traditions of their Clan. They are protected by every cat in the Clan and always " \
                     f"eat first. Kit take the suffix \"kit\"."
        else:
            output = f"{self.the_cat.name} has an unknown rank. I guess they want to make their own way in life! "

        return output

    def determine_previous_and_next_cat(self):
        """'Determines where the next and previous buttons point too."""

        is_instructor = False
        if self.the_cat.dead and game.clan.instructor.ID == self.the_cat.ID:
            is_instructor = True

        previous_cat = 0
        next_cat = 0
        if self.the_cat.dead and not is_instructor and self.the_cat.df == game.clan.instructor.df and \
                not (self.the_cat.outside or self.the_cat.exiled):
            previous_cat = game.clan.instructor.ID

        if is_instructor:
            next_cat = 1

        for check_cat in Cat.all_cats_list:
            if check_cat.ID == self.the_cat.ID:
                next_cat = 1
            else:
                if next_cat == 0 and check_cat.ID != self.the_cat.ID and check_cat.dead == self.the_cat.dead \
                        and check_cat.ID != game.clan.instructor.ID and check_cat.outside == self.the_cat.outside and \
                        check_cat.df == self.the_cat.df and not check_cat.faded:
                    previous_cat = check_cat.ID

                elif next_cat == 1 and check_cat != self.the_cat.ID and check_cat.dead == self.the_cat.dead \
                        and check_cat.ID != game.clan.instructor.ID and check_cat.outside == self.the_cat.outside and \
                        check_cat.df == self.the_cat.df and not check_cat.faded:
                    next_cat = check_cat.ID

                elif int(next_cat) > 1:
                    break

        if next_cat == 1:
            next_cat = 0

        self.next_cat = next_cat
        self.previous_cat = previous_cat

    def exit_screen(self):
        self.back_button.kill()
        del self.back_button
        self.next_cat_button.kill()
        del self.next_cat_button
        self.previous_cat_button.kill()
        del self.previous_cat_button
        self.bar.kill()
        del self.bar
        self.promote_leader.kill()
        del self.promote_leader
        self.promote_deputy.kill()
        del self.promote_deputy
        self.switch_warrior.kill()
        del self.switch_warrior
        self.switch_med_cat.kill()
        del self.switch_med_cat
        self.switch_mediator.kill()
        del self.switch_mediator
        self.retire.kill()
        del self.retire
        self.switch_med_app.kill()
        del self.switch_med_app
        self.switch_warrior_app.kill()
        del self.switch_warrior_app
        self.switch_mediator_app.kill()
        del self.switch_mediator_app
        self.blurb_background.kill()
        del self.blurb_background

        for ele in self.selected_cat_elements:
            self.selected_cat_elements[ele].kill()
        self.selected_cat_elements = {}<|MERGE_RESOLUTION|>--- conflicted
+++ resolved
@@ -5,13 +5,9 @@
 
 import pygame
 
-<<<<<<< HEAD
-
 from ..datadir import get_save_dir
 from ..game_structure.windows import ChangeCatName
-=======
-from ..datadir import get_save_dir
->>>>>>> f3798bcb
+
 
 try:
     import ujson
