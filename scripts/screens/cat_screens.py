--- conflicted
+++ resolved
@@ -2103,7 +2103,6 @@
                     self.the_cat.specsuffix_hidden = False
                     self.the_cat.name.specsuffix_hidden = False
             elif event.ui_element == self.random_pre:
-<<<<<<< HEAD
                 self.prefix_entry_box.set_text(Name(self.the_cat.status,
                                                     None,
                                                     self.the_cat.name.suffix,
@@ -2111,7 +2110,8 @@
                                                     self.the_cat.eye_colour,
                                                     self.the_cat.pelt.name,
                                                     self.the_cat.tortiepattern,
-                                                    specsuffix_hidden=(self.the_cat.name.status in self.the_cat.name.names_dict["special_suffixes"])).prefix)
+                                                    specsuffix_hidden=
+                                                        (self.the_cat.name.status in self.the_cat.name.names_dict["special_suffixes"])).prefix)
             elif event.ui_element == self.random_suff:
                 self.suffix_entry_box.set_text(Name(self.the_cat.status,
                                                     self.the_cat.name.prefix,
@@ -2120,30 +2120,8 @@
                                                     self.the_cat.eye_colour,
                                                     self.the_cat.pelt.name,
                                                     self.the_cat.tortiepattern,
-                                                    specsuffix_hidden=(self.the_cat.name.status in self.the_cat.name.names_dict["special_suffixes"])).suffix)
-=======
-                self.prefix_entry_box.set_text(Name(
-                    self.the_cat.status,
-                    None,
-                    self.the_cat.name.suffix,
-                    self.the_cat.pelt.colour,
-                    self.the_cat.eye_colour,
-                    self.the_cat.pelt.name,
-                    self.the_cat.tortiepattern,
-                    specsuffix_hidden=(
-                                self.the_cat.name.status in self.the_cat.name.names_dict["special_suffixes"])).suffix)
-            elif event.ui_element == self.random_suff:
-                self.suffix_entry_box.set_text(Name(
-                    self.the_cat.status,
-                    self.the_cat.name.prefix,
-                    None,
-                    self.the_cat.pelt.colour,
-                    self.the_cat.eye_colour,
-                    self.the_cat.pelt.name,
-                    self.the_cat.tortiepattern,
-                    specsuffix_hidden=(
-                                self.the_cat.name.status in self.the_cat.name.names_dict["special_suffixes"])).suffix)
->>>>>>> 7f8c02f3
+                                                    specsuffix_hidden=
+                                                        (self.the_cat.name.status in self.the_cat.name.names_dict["special_suffixes"])).suffix)
             elif event.ui_element == self.toggle_spec_block_on:
                 self.suffix_entry_box.enable()
                 self.random_suff.enable()
