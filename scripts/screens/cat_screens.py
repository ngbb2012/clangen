#!/usr/bin/env python3
# -*- coding: ascii -*-
import os
from random import choice

import pygame

from ..cat.history import History
<<<<<<< HEAD
from ..cat.skills import SKILLS
from ..datadir import get_save_dir
from ..game_structure.windows import ChangeCatName, SpecifyCatGender, KillCat
=======
from ..housekeeping.datadir import get_save_dir
from ..game_structure.windows import ChangeCatName, SpecifyCatGender, KillCat, SaveAsImage
>>>>>>> d158b736

import ujson

from scripts.utility import event_text_adjust, scale, ACC_DISPLAY, process_text

from .base_screens import Screens

<<<<<<< HEAD
from scripts.utility import get_text_box_theme
from scripts.cat.cats import Cat, BACKSTORIES
=======
from scripts.utility import get_text_box_theme, scale_dimentions, generate_sprite
from scripts.cat.cats import Cat
>>>>>>> d158b736
from scripts.cat.pelts import collars, wild_accessories
from scripts.game_structure import image_cache
import pygame_gui
from re import sub
from scripts.game_structure.image_button import UIImageButton, UITextBoxTweaked
from scripts.game_structure.game_essentials import game, screen_x, screen_y, MANAGER
from scripts.cat.names import names, Name
from scripts.clan_resources.freshkill import FRESHKILL_ACTIVE


# ---------------------------------------------------------------------------- #
#                               Profile Screen                                 #
# ---------------------------------------------------------------------------- #
class ProfileScreen(Screens):
    # UI Images
    backstory_tab = image_cache.load_image("resources/images/backstory_bg.png").convert_alpha()
    conditions_tab = image_cache.load_image("resources/images/conditions_tab_backdrop.png").convert_alpha()
    condition_details_box = image_cache.load_image("resources/images/condition_details_box.png").convert_alpha()

    # Keep track of current tabs open. Can be used to keep tabs open when pages are switched, and
    # helps with exiting the screen
    open_tab = None

    def __init__(self, name=None):
        super().__init__(name)
        self.show_moons = None
        self.no_moons = None
        self.help_button = None
        self.open_sub_tab = None
        self.editing_notes = False
        self.user_notes = None
        self.save_text = None
        self.not_fav_tab = None
        self.fav_tab = None
        self.edit_text = None
        self.sub_tab_4 = None
        self.sub_tab_3 = None
        self.sub_tab_2 = None
        self.sub_tab_1 = None
        self.backstory_background = None
        self.history_text_box = None
        self.alert_tool_tip = None
        self.alert_visible = None
        self.alert = None
        self.first_page = None
        self.second_page = None
        self.conditions_tab_button = None
        self.second_page_visible = None
        self.first_page_visible = None
        self.left_arrow = None
        self.right_arrow = None
        self.condition_detail_text = None
        self.condition_name_text = None
        self.condition_box = None
        self.conditions_background = None
        self.previous_cat = None
        self.next_cat = None
        self.cat_image = None
        self.background = None
        self.cat_info_column2 = None
        self.cat_info_column1 = None
        self.cat_thought = None
        self.cat_name = None
        self.placeholder_tab_4 = None
        self.placeholder_tab_3 = None
        self.placeholder_tab_2 = None
        self.backstory_tab_button = None
        self.dangerous_tab_button = None
        self.personal_tab_button = None
        self.roles_tab_button = None
        self.relations_tab_button = None
        self.back_button = None
        self.previous_cat_button = None
        self.next_cat_button = None
        self.the_cat = None
        self.prevent_fading_text = None
        self.checkboxes = {}
        self.profile_elements = {}

    def handle_event(self, event):

        if event.type == pygame_gui.UI_BUTTON_START_PRESS:

            if game.switches['window_open']:
                pass
            elif event.ui_element == self.back_button:
                self.close_current_tab()
                self.change_screen(game.last_screen_forProfile)
            elif event.ui_element == self.previous_cat_button:
                if isinstance(Cat.fetch_cat(self.previous_cat), Cat):
                    self.clear_profile()
                    game.switches['cat'] = self.previous_cat
                    self.build_profile()
                    self.update_disabled_buttons_and_text()
                else:
                    print("invalid previous cat", self.previous_cat)
            elif event.ui_element == self.next_cat_button:
                if isinstance(Cat.fetch_cat(self.next_cat), Cat):
                    self.clear_profile()
                    game.switches['cat'] = self.next_cat
                    self.build_profile()
                    self.update_disabled_buttons_and_text()
                else:
                    print("invalid next cat", self.previous_cat)
            elif event.ui_element == self.inspect_button:
                self.close_current_tab()
                self.change_screen("sprite inspect screen")
            elif event.ui_element == self.relations_tab_button:
                self.toggle_relations_tab()
            elif event.ui_element == self.roles_tab_button:
                self.toggle_roles_tab()
            elif event.ui_element == self.personal_tab_button:
                self.toggle_personal_tab()
            elif event.ui_element == self.dangerous_tab_button:
                self.toggle_dangerous_tab()
            elif event.ui_element == self.backstory_tab_button:
                if self.open_sub_tab is None:
                    if game.switches['favorite_sub_tab'] is None:
                        self.open_sub_tab = 'life events'
                    else:
                        self.open_sub_tab = game.switches['favorite_sub_tab']

                self.toggle_history_tab()
            elif event.ui_element == self.conditions_tab_button:
                self.toggle_conditions_tab()
            elif "leader_ceremony" in self.profile_elements and \
                    event.ui_element == self.profile_elements["leader_ceremony"]:
                self.change_screen('ceremony screen')
            elif event.ui_element == self.profile_elements["med_den"]:
                self.change_screen('med den screen')
            elif "mediation" in self.profile_elements and event.ui_element == self.profile_elements["mediation"]:
                self.change_screen('mediation screen')
            elif event.ui_element == self.profile_elements["favourite_button"]:
                self.the_cat.favourite = False
                self.profile_elements["favourite_button"].hide()
                self.profile_elements["not_favourite_button"].show()
            elif event.ui_element == self.profile_elements["not_favourite_button"]:
                self.the_cat.favourite = True
                self.profile_elements["favourite_button"].show()
                self.profile_elements["not_favourite_button"].hide()
            else:
                self.handle_tab_events(event)

            if game.switches['window_open']:
                pass
            elif self.the_cat.dead and game.settings["fading"]:
                if event.ui_element == self.checkboxes["prevent_fading"]:
                    if self.the_cat.prevent_fading:
                        self.the_cat.prevent_fading = False
                    else:
                        self.the_cat.prevent_fading = True
                    self.clear_profile()
                    self.build_profile()

        elif event.type == pygame.KEYDOWN and game.settings['keybinds']:
            if game.switches['window_open']:
                pass

            elif event.key == pygame.K_LEFT:
                self.clear_profile()
                game.switches['cat'] = self.previous_cat
                self.build_profile()
                self.update_disabled_buttons_and_text()
            elif event.key == pygame.K_RIGHT:
                self.clear_profile()
                game.switches['cat'] = self.next_cat
                self.build_profile()
                self.update_disabled_buttons_and_text()
            
            elif event.key == pygame.K_ESCAPE:
                self.close_current_tab()
                self.change_screen(game.last_screen_forProfile)

    def handle_tab_events(self, event):
        # Relations Tab
        if self.open_tab == 'relations':
            if event.ui_element == self.see_family_button:
                self.change_screen('see kits screen')
            elif event.ui_element == self.see_relationships_button:
                self.change_screen('relationship screen')
            elif event.ui_element == self.choose_mate_button:
                self.change_screen('choose mate screen')
            elif event.ui_element == self.change_mentor_button:
                self.change_screen('choose mentor screen')
        # Roles Tab
        elif self.open_tab == 'roles':
            if event.ui_element == self.manage_roles:
                self.change_screen('role screen')
        # Personal Tab
        elif self.open_tab == 'personal':
            if event.ui_element == self.change_name_button:
                ChangeCatName(self.the_cat)
            elif event.ui_element == self.specify_gender_button:
                SpecifyCatGender(self.the_cat)
            elif event.ui_element == self.cis_trans_button:
                if self.the_cat.genderalign != "female" and self.the_cat.genderalign != "male":
                    self.the_cat.genderalign = self.the_cat.gender
                elif self.the_cat.gender == "male" and self.the_cat.genderalign in ['male', 'female']:
                    self.the_cat.genderalign = 'trans female'
                elif self.the_cat.gender == "female" and self.the_cat.genderalign in ['male', 'female']:
                    self.the_cat.genderalign = 'trans male'
                self.clear_profile()
                self.build_profile()
                self.update_disabled_buttons_and_text()
            elif event.ui_element == self.toggle_kits:
                if self.the_cat.no_kits:
                    self.the_cat.no_kits = False
                else:
                    self.the_cat.no_kits = True
                self.update_disabled_buttons_and_text()
        # Dangerous Tab
        elif self.open_tab == 'dangerous':
            if event.ui_element == self.kill_cat_button:
                KillCat(self.the_cat)
            elif event.ui_element == self.exile_cat_button:
                if not self.the_cat.dead and not self.the_cat.exiled:
                    Cat.exile(self.the_cat)
                    self.clear_profile()
                    self.build_profile()
                    self.update_disabled_buttons_and_text()
                if self.the_cat.dead:
                    if self.the_cat.df is True:
                        self.the_cat.outside, self.the_cat.exiled = False, False
                        self.the_cat.df = False
                        game.clan.add_to_starclan(self.the_cat)
                        self.the_cat.thought = "Is relieved to once again hunt in StarClan"
                    else:
                        self.the_cat.outside, self.the_cat.exiled = False, False
                        self.the_cat.df = True
                        game.clan.add_to_darkforest(self.the_cat)
                        self.the_cat.thought = "Is distraught after being sent to the Place of No Stars"

                self.clear_profile()
                self.build_profile()
                self.update_disabled_buttons_and_text()
        # History Tab
        elif self.open_tab == 'history':
            if event.ui_element == self.sub_tab_1:
                if self.open_sub_tab == 'user notes':
                    self.notes_entry.kill()
                    self.display_notes.kill()
                    if self.edit_text:
                        self.edit_text.kill()
                    if self.save_text:
                        self.save_text.kill()
                    self.help_button.kill()
                self.open_sub_tab = 'life events'
                self.toggle_history_sub_tab()
            elif event.ui_element == self.sub_tab_2:
                if self.open_sub_tab == 'life events':
                    self.history_text_box.kill()
                self.open_sub_tab = 'user notes'
                self.toggle_history_sub_tab()
            elif event.ui_element == self.fav_tab:
                game.switches['favorite_sub_tab'] = None
                self.fav_tab.hide()
                self.not_fav_tab.show()
            elif event.ui_element == self.not_fav_tab:
                game.switches['favorite_sub_tab'] = self.open_sub_tab
                self.fav_tab.show()
                self.not_fav_tab.hide()
            elif event.ui_element == self.save_text:
                self.user_notes = sub(r"[^A-Za-z0-9<->/.()*'&#!?,| ]+", "", self.notes_entry.get_text())
                self.save_user_notes()
                self.editing_notes = False
                self.update_disabled_buttons_and_text()
            elif event.ui_element == self.edit_text:
                self.editing_notes = True
                self.update_disabled_buttons_and_text()
            elif event.ui_element == self.no_moons:
                game.switches["show_history_moons"] = True
                self.update_disabled_buttons_and_text()
            elif event.ui_element == self.show_moons:
                game.switches["show_history_moons"] = False
                self.update_disabled_buttons_and_text()

        # Conditions Tab
        elif self.open_tab == 'conditions':
            if event.ui_element == self.right_arrow:
                self.first_page_visible = False
                self.second_page_visible = True
                self.left_arrow.enable()
                self.right_arrow.disable()
            if event.ui_element == self.left_arrow:
                self.second_page_visible = False
                self.first_page_visible = True
                self.right_arrow.enable()
                self.left_arrow.disable()

    def screen_switches(self):
        self.the_cat = Cat.all_cats.get(game.switches['cat'])

        # Set up the menu buttons, which appear on all cat profile images.
        self.next_cat_button = UIImageButton(scale(pygame.Rect((1244, 50), (306, 60))), "", object_id="#next_cat_button"
                                             , manager=MANAGER)
        self.previous_cat_button = UIImageButton(scale(pygame.Rect((50, 50), (306, 60))), "",
                                                 object_id="#previous_cat_button"
                                                 , manager=MANAGER)
        self.back_button = UIImageButton(scale(pygame.Rect((50, 120), (210, 60))), "", object_id="#back_button"
                                         , manager=MANAGER)
        self.inspect_button = UIImageButton(scale(pygame.Rect((1482, 120),(68,68))), "", 
                                            object_id="#magnify_button",
                                            manager=MANAGER)
        self.relations_tab_button = UIImageButton(scale(pygame.Rect((96, 840), (352, 60))), "",
                                                  object_id="#relations_tab_button", manager=MANAGER)
        self.roles_tab_button = UIImageButton(scale(pygame.Rect((448, 840), (352, 60))), "",
                                              object_id="#roles_tab_button"
                                              , manager=MANAGER)
        self.personal_tab_button = UIImageButton(scale(pygame.Rect((800, 840), (352, 60))), "",
                                                 object_id="#personal_tab_button", manager=MANAGER)
        self.dangerous_tab_button = UIImageButton(scale(pygame.Rect((1152, 840), (352, 60))), "",
                                                  object_id="#dangerous_tab_button", manager=MANAGER)

        self.backstory_tab_button = UIImageButton(scale(pygame.Rect((96, 1244), (352, 60))), "",
                                                  object_id="#backstory_tab_button", manager=MANAGER)

        self.conditions_tab_button = UIImageButton(
            scale(pygame.Rect((448, 1244), (352, 60))),
            "",
            object_id="#conditions_tab_button", manager=MANAGER
        )

        self.placeholder_tab_3 = UIImageButton(scale(pygame.Rect((800, 1244), (352, 60))), "",
                                               object_id="#cat_tab_3_blank_button", starting_height=1, manager=MANAGER)
        self.placeholder_tab_3.disable()

        self.placeholder_tab_4 = UIImageButton(scale(pygame.Rect((1152, 1244), (352, 60))), "",
                                               object_id="#cat_tab_4_blank_button", manager=MANAGER)
        self.placeholder_tab_4.disable()

        self.build_profile()

        self.hide_menu_buttons()  # Menu buttons don't appear on the profile screen
        if game.last_screen_forProfile == 'med den screen':
            self.toggle_conditions_tab()

    def clear_profile(self):
        """Clears all profile objects. """
        for ele in self.profile_elements:
            self.profile_elements[ele].kill()
        self.profile_elements = {}

        if self.user_notes:
            self.user_notes = 'Click the check mark to enter notes about your cat!'

        for box in self.checkboxes:
            self.checkboxes[box].kill()
        self.checkboxes = {}

    def exit_screen(self):
        self.clear_profile()
        self.back_button.kill()
        self.next_cat_button.kill()
        self.previous_cat_button.kill()
        self.relations_tab_button.kill()
        self.roles_tab_button.kill()
        self.personal_tab_button.kill()
        self.dangerous_tab_button.kill()
        self.backstory_tab_button.kill()
        self.conditions_tab_button.kill()
        self.placeholder_tab_3.kill()
        self.placeholder_tab_4.kill()
        self.inspect_button.kill()
        self.close_current_tab()

    def build_profile(self):
        """Rebuild builds the cat profile. Run when you switch cats
            or for changes in the profile."""
        self.the_cat = Cat.all_cats.get(game.switches["cat"])

        # use these attributes to create differing profiles for starclan cats etc.
        is_sc_instructor = False
        is_df_instructor = False
        if self.the_cat is None:
            return
        if self.the_cat.dead and game.clan.instructor.ID == self.the_cat.ID and self.the_cat.df is False:
            is_sc_instructor = True
        elif self.the_cat.dead and game.clan.instructor.ID == self.the_cat.ID and self.the_cat.df is True:
            is_df_instructor = True

        # Info in string
        cat_name = str(self.the_cat.name)  # name
        if len(cat_name) >= 40:
            cat_name = f"{cat_name[0:39]}..."
        if self.the_cat.dead:
            cat_name += " (dead)"  # A dead cat will have the (dead) sign next to their name
        if is_sc_instructor:
            self.the_cat.thought = "Hello. I am here to guide the dead cats of " + game.clan.name + "Clan into StarClan."
        if is_df_instructor:
            self.the_cat.thought = "Hello. I am here to drag the dead cats of " + game.clan.name + "Clan into the Dark Forest."

        # Write cat name
        self.og_name = self.the_cat.name
        self.profile_elements["cat_name"] = pygame_gui.elements.UITextBox(cat_name,
                                                                          scale(pygame.Rect((50, 280), (-1, 80))),
                                                                          object_id=get_text_box_theme(
                                                                              "#text_box_40_horizcenter"),
                                                                          manager=MANAGER)
        name_text_size = self.profile_elements["cat_name"].get_relative_rect()

        self.profile_elements["cat_name"].kill()

        self.profile_elements["cat_name"] = pygame_gui.elements.UITextBox(cat_name,
                                                                          scale(pygame.Rect(
                                                                              (800 - name_text_size.width, 280),
                                                                              (name_text_size.width * 2, 80))),
                                                                          object_id=get_text_box_theme(
                                                                              "#text_box_40_horizcenter"),
                                                                          manager=MANAGER)

        # Write cat thought
        self.profile_elements["cat_thought"] = pygame_gui.elements.UITextBox(self.the_cat.thought,
                                                                             scale(pygame.Rect((200, 340), (1200, 80))),
                                                                             wrap_to_height=True,
                                                                             object_id=get_text_box_theme(
                                                                                 "#text_box_30_horizcenter_spacing_95")
                                                                             , manager=MANAGER)

        self.profile_elements["cat_info_column1"] = UITextBoxTweaked(self.generate_column1(self.the_cat),
                                                                     scale(pygame.Rect((600, 460), (360, 380))),
                                                                     object_id=get_text_box_theme(
                                                                         "#text_box_22_horizleft"),
                                                                     line_spacing=0.95, manager=MANAGER)
        self.profile_elements["cat_info_column2"] = UITextBoxTweaked(self.generate_column2(self.the_cat),
                                                                     scale(pygame.Rect((980, 460), (500, 360))),
                                                                     object_id=get_text_box_theme(
                                                                         "#text_box_22_horizleft"),
                                                                     line_spacing=0.95, manager=MANAGER)

        # Set the cat backgrounds.
        if game.settings['backgrounds']:
            self.profile_elements["background"] = pygame_gui.elements.UIImage(
                scale(pygame.Rect((110, 400), (480, 420))),
                pygame.transform.scale(self.get_platform(), scale_dimentions((480, 420))), 
                manager=MANAGER)
            self.profile_elements["background"].disable()

        # Create cat image object
        self.profile_elements["cat_image"] = pygame_gui.elements.UIImage(scale(pygame.Rect((200, 400), (300, 300))),

                                                                         pygame.transform.scale(
                                                                             self.the_cat.sprite,
                                                                             (300, 300)), manager=MANAGER)
        self.profile_elements["cat_image"].disable()

        # if cat is a med or med app, show button for their den
        self.profile_elements["med_den"] = UIImageButton(scale(pygame.Rect
                                                               ((200, 760), (302, 56))),
                                                         "",
                                                         object_id="#med_den_button"
                                                         , manager=MANAGER)
        if not (self.the_cat.dead or self.the_cat.outside) and (
                self.the_cat.status in ['medicine cat', 'medicine cat apprentice'] or
                self.the_cat.is_ill() or
                self.the_cat.is_injured()):
            self.profile_elements["med_den"].show()
        else:
            self.profile_elements["med_den"].hide()

        # Fullscreen
        if game.settings['fullscreen']:
            x_pos = 740 - int(name_text_size.width * 7 / 15)
        else:
            x_pos = 740 - name_text_size.width
        # TODO: positioning is weird. closer to names on some, further on others
        # this only happens on fullscreen :waaaaaaa:
        self.profile_elements["favourite_button"] = UIImageButton(scale(pygame.Rect
                                                                        ((x_pos, 287), (56, 56))),
                                                                  "",
                                                                  object_id="#fav_cat",
                                                                  manager=MANAGER,
                                                                  tool_tip_text='Remove favorite status',
                                                                  starting_height=2)

        self.profile_elements["not_favourite_button"] = UIImageButton(scale(pygame.Rect
                                                                            ((x_pos, 287),
                                                                             (56, 56))),
                                                                      "",
                                                                      object_id="#not_fav_cat",
                                                                      manager=MANAGER,
                                                                      tool_tip_text='Mark as favorite',
                                                                      starting_height=2)

        if self.the_cat.favourite:
            self.profile_elements["favourite_button"].show()
            self.profile_elements["not_favourite_button"].hide()
        else:
            self.profile_elements["favourite_button"].hide()
            self.profile_elements["not_favourite_button"].show()

        # Determine where the next and previous cat buttons lead
        self.determine_previous_and_next_cat()

        # Disable and enable next and previous cat buttons as needed.
        if self.next_cat == 0:
            self.next_cat_button.disable()
        else:
            self.next_cat_button.enable()

        if self.previous_cat == 0:
            self.previous_cat_button.disable()
        else:
            self.previous_cat_button.enable()

        if self.open_tab == "history" and self.open_sub_tab == 'user notes':
            self.load_user_notes()

        if self.the_cat.status == 'leader' and not self.the_cat.dead:
            self.profile_elements["leader_ceremony"] = UIImageButton(scale(pygame.Rect(
                (766, 220), (68, 68))),
                "",
                object_id="#leader_ceremony_button",
                tool_tip_text="Leader Ceremony", manager=MANAGER
            )
        elif self.the_cat.status in ["mediator", "mediator apprentice"]:
            self.profile_elements["mediation"] = UIImageButton(scale(pygame.Rect(
                (766, 220), (68, 68))),
                "",
                object_id="#mediation_button", manager=MANAGER
            )
            if self.the_cat.dead or self.the_cat.outside:
                self.profile_elements["mediation"].disable()

        if game.settings["fading"]:
            if is_sc_instructor:
                self.profile_elements["prevent_fading_text"] = pygame_gui.elements.UILabel(
                    scale(pygame.Rect((170, 780), (-1, 60))),
                    "The StarClan Guide will never fade",
                    object_id=get_text_box_theme("#text_box_22_horizleft"), manager=MANAGER)
            elif is_df_instructor:
                self.profile_elements["prevent_fading_text"] = pygame_gui.elements.UILabel(
                    scale(pygame.Rect((160, 780), (-1, 60))),
                    "The Dark Forest Guide will never fade",
                    object_id=get_text_box_theme("#text_box_22_horizleft"), manager=MANAGER)
            elif self.the_cat.dead:
                self.profile_elements["prevent_fading_text"] = pygame_gui.elements.UILabel(
                    scale(pygame.Rect((272, 774), (-1, 60))),
                    "Prevent Fading",
                    object_id=get_text_box_theme(), manager=MANAGER)

        self.update_toggle_buttons()

    def update_toggle_buttons(self):
        """Updates the image for all toggle buttons. """
        for box in self.checkboxes:
            self.checkboxes[box].kill()
        self.checkboxes = {}

        if self.the_cat.dead and game.settings["fading"]:
            if self.the_cat.prevent_fading:
                box_type = "#checked_checkbox"
            else:
                box_type = "#unchecked_checkbox"

            self.checkboxes["prevent_fading"] = UIImageButton(scale(pygame.Rect((200, 770), (68, 68))), "",
                                                              starting_height=2,
                                                              tool_tip_text="Prevents a cat from fading away."
                                                                            " If unchecked, and the cat has been dead "
                                                                            "for longer than 202 moons, they will fade "
                                                                            "on the next timeskip.",
                                                              object_id=box_type, manager=MANAGER)
            if game.clan.instructor.ID == self.the_cat.ID:
                self.checkboxes["prevent_fading"].hide()

    def determine_previous_and_next_cat(self):
        """'Determines where the next and previous buttons point too."""

        is_instructor = False
        if self.the_cat.dead and game.clan.instructor.ID == self.the_cat.ID:
            is_instructor = True

        previous_cat = 0
        next_cat = 0
        if self.the_cat.dead and not is_instructor and self.the_cat.df == game.clan.instructor.df and \
                not (self.the_cat.outside or self.the_cat.exiled):
            previous_cat = game.clan.instructor.ID

        if is_instructor:
            next_cat = 1

        for check_cat in Cat.all_cats_list:
            if check_cat.ID == self.the_cat.ID:
                next_cat = 1
            else:
                if next_cat == 0 and check_cat.ID != self.the_cat.ID and check_cat.dead == self.the_cat.dead \
                        and check_cat.ID != game.clan.instructor.ID and check_cat.outside == self.the_cat.outside and \
                        check_cat.df == self.the_cat.df and not check_cat.faded:
                    previous_cat = check_cat.ID

                elif next_cat == 1 and check_cat != self.the_cat.ID and check_cat.dead == self.the_cat.dead \
                        and check_cat.ID != game.clan.instructor.ID and check_cat.outside == self.the_cat.outside and \
                        check_cat.df == self.the_cat.df and not check_cat.faded:
                    next_cat = check_cat.ID

                elif int(next_cat) > 1:
                    break

        if next_cat == 1:
            next_cat = 0

        self.next_cat = next_cat
        self.previous_cat = previous_cat

    def generate_column1(self, the_cat):
        """Generate the left column information"""
        output = ""
        # SEX/GENDER
        if the_cat.genderalign is None or the_cat.genderalign == the_cat.gender:
            output += str(the_cat.gender)
        else:
            output += str(the_cat.genderalign)
        # NEWLINE ----------
        output += "\n"

        # AGE
        if the_cat.age == 'kitten':
            output += 'young'
        elif the_cat.age == 'senior':
            output += 'senior'
        else:
            output += the_cat.age
        # NEWLINE ----------
        output += "\n"

        # EYE COLOR
        output += 'eyes: ' + str(the_cat.describe_eyes())
        # NEWLINE ----------
        output += "\n"

        # PELT TYPE
        output += 'pelt: ' + the_cat.pelt.name.lower()
        # NEWLINE ----------
        output += "\n"

        # PELT LENGTH
        output += 'fur length: ' + the_cat.pelt.length
        # NEWLINE ----------
        output += "\n"

        # ACCESSORY
        if the_cat.accessory:
            output += 'accessory: ' + str(ACC_DISPLAY[the_cat.accessory]["default"])
            # NEWLINE ----------
            output += "\n"

        # PARENTS
        if the_cat.parent1 is None and the_cat.parent2 is None:
            output += 'parents: unknown'
        elif the_cat.parent1 and the_cat.parent2 is None:
            if the_cat.parent1 in Cat.all_cats:
                par1 = str(the_cat.all_cats[the_cat.parent1].name)
            else:
                parent_ob = Cat.load_faded_cat(the_cat.parent1)
                if parent_ob:
                    par1 = str(parent_ob.name)
                else:
                    par1 = "Error: Cat#" + the_cat.parent1 + " not found"

            output += 'parent: ' + par1 + ", unknown"
        else:
            if the_cat.parent1 in Cat.all_cats:
                par1 = str(the_cat.all_cats[the_cat.parent1].name)
            else:
                parent_ob = Cat.load_faded_cat(the_cat.parent1)
                if parent_ob:
                    par1 = str(parent_ob.name)
                else:
                    par1 = "Error: Cat#" + the_cat.parent1 + " not found"

            if the_cat.parent2 in Cat.all_cats:
                par2 = str(the_cat.all_cats[the_cat.parent2].name)
            else:
                parent_ob = Cat.load_faded_cat(the_cat.parent2)
                if parent_ob:
                    par2 = str(parent_ob.name)
                else:
                    par2 = "Error: Cat#" + the_cat.parent2 + " not found"

            output += 'parents: ' + par1 + ' and ' + par2
        # NEWLINE ----------
        output += "\n"

        # MOONS
        if the_cat.dead:
            output += str(the_cat.moons)
            if the_cat.moons == 1:
                output += ' moon (in life)\n'
            elif the_cat.moons != 1:
                output += ' moons (in life)\n'

            output += str(the_cat.dead_for)
            if the_cat.dead_for == 1:
                output += ' moon (in death)'
            elif the_cat.dead_for != 1:
                output += ' moons (in death)'
        else:
            output += str(the_cat.moons)
            if the_cat.moons == 1:
                output += ' moon'
            elif the_cat.moons != 1:
                output += ' moons'

        # MATE
        if len(the_cat.mate) > 0:
            # NEWLINE ----------
            output += "\n"
            if len(the_cat.mate) > 0:
                # collect all names
                mates = []
                prev_mates = []
                for mate_id in the_cat.mate:
                    if mate_id in Cat.all_cats:
                        mate_ob = Cat.fetch_cat(mate_id)
                        if not mate_ob:
                            continue
                        if mate_ob.dead != self.the_cat.dead or mate_ob.outside != self.the_cat.outside:
                            prev_mates.append(str(mate_ob.name))
                        else:
                            mates.append(str(mate_ob.name))
                    else:
                        output += 'Error: mate: ' + str(mate_id) + " not found"
                for prev_mate_id in the_cat.previous_mates:
                    if prev_mate_id in Cat.all_cats:
                        mate_ob = Cat.fetch_cat(prev_mate_id)
                        if not mate_ob:
                            continue
                        prev_mates.append(str(mate_ob.name))
                    else:
                        output += 'Error: mate: ' + str(prev_mate_id) + " not found"
                # merge the names together for the output
                if len(mates) > 0:
                    if len(mates) > 1:
                        output += 'mates: ' + str(', '.join(mates))
                    else:
                        output += 'mate: ' + mates[0]
                if len(prev_mates) > 0:
                    if len(mates) > 0:
                        output += '\n'
                    if len(prev_mates) > 1:
                        output += 'former mates: ' + str(', '.join(prev_mates))
                    else:
                        output += 'former mate: ' + prev_mates[0]

        if not the_cat.dead:
            # NEWLINE ----------
            output += "\n"

        return output

    def generate_column2(self, the_cat):
        """Generate the right column information"""
        output = ""

        # STATUS
        if the_cat.outside and not the_cat.exiled and the_cat.status not in ['kittypet', 'loner', 'rogue',
                                                                             'former Clancat']:
            output += "<font color='#FF0000'>lost</font>"
        elif the_cat.exiled:
            output += "<font color='#FF0000'>exiled</font>"
        else:
            output += the_cat.status

        # NEWLINE ----------
        output += "\n"

        # LEADER LIVES:
        # Optional - Only shows up for leaders
        if not the_cat.dead and 'leader' in the_cat.status:
            output += 'remaining lives: ' + str(game.clan.leader_lives)
            # NEWLINE ----------
            output += "\n"

        # MENTOR
        # Only shows up if the cat has a mentor.
        if the_cat.mentor:
            mentor_ob = Cat.fetch_cat(the_cat.mentor)
            if mentor_ob:
                output += "mentor: " + str(mentor_ob.name) + "\n"

        # CURRENT APPRENTICES
        # Optional - only shows up if the cat has an apprentice currently
        if the_cat.apprentice:
            app_count = len(the_cat.apprentice)
            if app_count == 1 and Cat.fetch_cat(the_cat.apprentice[0]):
                output += 'apprentice: ' + str(Cat.fetch_cat(the_cat.apprentice[0]).name)
            elif app_count > 1:
                output += 'apprentice: ' + ", ".join([str(Cat.fetch_cat(i).name) for i in the_cat.apprentice if Cat.fetch_cat(i)])

            # NEWLINE ----------
            output += "\n"

        # FORMER APPRENTICES
        # Optional - Only shows up if the cat has previous apprentice(s)
        if len(the_cat.former_apprentices
               ) != 0 and the_cat.former_apprentices[0] is not None:

            if len(the_cat.former_apprentices) == 1 and Cat.fetch_cat(the_cat.former_apprentices[0]):
                output += 'former apprentice: ' + str(
                    Cat.fetch_cat(the_cat.former_apprentices[0]).name)

            elif len(the_cat.former_apprentices) > 1:
                output += 'former apprentices: ' + ", ".join(
                    [str(Cat.fetch_cat(i).name) for i in the_cat.former_apprentices if Cat.fetch_cat(i)])

            # NEWLINE ----------
            output += "\n"

        # CHARACTER TRAIT
        output += the_cat.personality.trait
        # NEWLINE ----------
        output += "\n"

        # CAT SKILLS
        print(str(the_cat.skills.skill_list()))
        skills = the_cat.skills.skill_list()
        output += skills[0]
        if len(skills) > 1:
            if skills[1]:
                output += f" + {skills[1]}"
        # NEWLINE ----------
        output += "\n"

        # EXPERIENCE
        output += 'experience: ' + str(the_cat.experience_level)

        if game.settings['showxp']:
            output += ' (' + str(the_cat.experience) + ')'
        # NEWLINE ----------
        output += "\n"

        # BACKSTORY
        bs_text = 'this should not appear'
        if the_cat.status in ['kittypet', 'loner', 'rogue', 'former Clancat']:
            bs_text = the_cat.status
        else:
            if the_cat.backstory:
                print(the_cat.backstory)
                for category in BACKSTORIES["backstory_categories"]:
                    if the_cat.backstory in BACKSTORIES["backstory_categories"][category]:
                        bs_text = BACKSTORIES["backstory_display"][category]
                        break
            else:
                bs_text = 'Clanborn'
        output += f"backstory: {bs_text}"
        # NEWLINE ----------
        output += "\n"

        # NUTRITION INFO (if the game is in the correct mode)
        if game.clan.game_mode in ["expanded", "cruel season"] and the_cat.is_alive() and FRESHKILL_ACTIVE:
            nutr = None
            if the_cat.ID in game.clan.freshkill_pile.nutrition_info:
                nutr = game.clan.freshkill_pile.nutrition_info[the_cat.ID]
            if nutr:
                output += f"nutrition status: {round(nutr.percentage, 1)}%\n"
            else:
                output += f"nutrition status: 100%\n"

        if the_cat.is_disabled():
            for condition in the_cat.permanent_condition:
                if the_cat.permanent_condition[condition]['born_with'] is True and \
                        the_cat.permanent_condition[condition]["moons_until"] != -2:
                    continue
                output += 'has a permanent condition'

                # NEWLINE ----------
                output += "\n"
                break

        if the_cat.is_injured():
            if "recovering from birth" in the_cat.injuries:
                output += 'recovering from birth!'
            elif "pregnant" in the_cat.injuries:
                output += 'pregnant!'
            else:
                output += "injured!"
        elif the_cat.is_ill():
            if "grief stricken" in the_cat.illnesses:
                output += 'grieving!'
            elif "fleas" in the_cat.illnesses:
                output += 'flea-ridden!'
            else:
                output += 'sick!'

        return output

    def toggle_history_tab(self, sub_tab_switch=False):
        """Opens the history tab
        param sub_tab_switch should be set to True if switching between sub tabs within the History tab
        """
        previous_open_tab = self.open_tab

        # This closes the current tab, so only one can be open at a time
        self.close_current_tab()

        if previous_open_tab == 'history' and sub_tab_switch is False:
            '''If the current open tab is history and we aren't switching between sub tabs,
             just close the tab and do nothing else. '''
            pass
        else:
            self.open_tab = 'history'
            self.backstory_background = pygame_gui.elements.UIImage(scale(pygame.Rect((178, 930), (1240, 314))),
                                                                    self.backstory_tab)
            self.backstory_background.disable()
            self.sub_tab_1 = UIImageButton(scale(pygame.Rect((1418, 950), (84, 60))), "", object_id="#sub_tab_1_button"
                                           , manager=MANAGER)
            self.sub_tab_1.disable()
            self.sub_tab_2 = UIImageButton(scale(pygame.Rect((1418, 1024), (84, 60))), "", object_id="#sub_tab_2_button"
                                           , manager=MANAGER)
            self.sub_tab_2.disable()
            self.sub_tab_3 = UIImageButton(scale(pygame.Rect((1418, 1098), (84, 60))), "", object_id="#sub_tab_3_button"
                                           , manager=MANAGER)
            self.sub_tab_3.disable()
            self.sub_tab_4 = UIImageButton(scale(pygame.Rect((1418, 1172), (84, 60))), "", object_id="#sub_tab_4_button"
                                           , manager=MANAGER)
            self.sub_tab_4.disable()
            self.fav_tab = UIImageButton(
                scale(pygame.Rect((105, 960), (56, 56))),
                "",
                object_id="#fav_star",
                tool_tip_text='un-favorite this sub tab',
                manager=MANAGER
            )
            self.not_fav_tab = UIImageButton(
                scale(pygame.Rect((105, 960), (56, 56))),
                "",
                object_id="#not_fav_star",
                tool_tip_text='favorite this sub tab - it will be the default sub tab displayed when History is viewed',
                manager=MANAGER
            )

            if self.open_sub_tab != 'life events':
                self.toggle_history_sub_tab()
            else:
                # This will be overwritten in update_disabled_buttons_and_text()
                self.history_text_box = pygame_gui.elements.UITextBox("", scale(pygame.Rect((80, 480), (615, 142)))
                                                                      , manager=MANAGER)
                self.no_moons = UIImageButton(scale(pygame.Rect(
                    (104, 1028), (68, 68))),
                    "",
                    object_id="#unchecked_checkbox",
                    tool_tip_text='Show the Moon that certain history events occurred on', manager=MANAGER
                )
                self.show_moons = UIImageButton(scale(pygame.Rect(
                    (104, 1028), (68, 68))),
                    "",
                    object_id="#checked_checkbox",
                    tool_tip_text='Stop showing the Moon that certain history events occurred on', manager=MANAGER
                )

                self.update_disabled_buttons_and_text()

    def toggle_user_notes_tab(self):
        """Opens the User Notes portion of the History Tab"""
        self.load_user_notes()
        if self.user_notes is None:
            self.user_notes = 'Click the check mark to enter notes about your cat!'

        self.notes_entry = pygame_gui.elements.UITextEntryBox(
            scale(pygame.Rect((200, 946), (1200, 298))),
            initial_text=self.user_notes,
            object_id='#text_box_26_horizleft_pad_10_14',
            manager=MANAGER
        )

        self.display_notes = UITextBoxTweaked(self.user_notes,
                                              scale(pygame.Rect((200, 946), (120, 298))),
                                              object_id="#text_box_26_horizleft_pad_10_14",
                                              line_spacing=1, manager=MANAGER)

        self.update_disabled_buttons_and_text()

    def save_user_notes(self):
        """Saves user-entered notes. """
        clanname = game.clan.name

        notes = self.user_notes

        notes_directory = get_save_dir() + '/' + clanname + '/notes'
        notes_file_path = notes_directory + '/' + self.the_cat.ID + '_notes.json'

        if not os.path.exists(notes_directory):
            os.makedirs(notes_directory)

        if notes is None or notes == 'Click the check mark to enter notes about your cat!':
            return

        new_notes = {str(self.the_cat.ID): notes}

        game.safe_save(notes_file_path, new_notes)

    def load_user_notes(self):
        """Loads user-entered notes. """
        clanname = game.clan.name

        notes_directory = get_save_dir() + '/' + clanname + '/notes'
        notes_file_path = notes_directory + '/' + self.the_cat.ID + '_notes.json'

        if not os.path.exists(notes_file_path):
            return

        try:
            with open(notes_file_path, 'r') as read_file:
                rel_data = ujson.loads(read_file.read())
                self.user_notes = 'Click the check mark to enter notes about your cat!'
                if str(self.the_cat.ID) in rel_data:
                    self.user_notes = rel_data.get(str(self.the_cat.ID))
        except Exception as e:
            print(f"ERROR: there was an error reading the Notes file of cat #{self.the_cat.ID}.\n", e)

    def toggle_history_sub_tab(self):
        """To toggle the history-sub-tab"""

        if self.open_sub_tab == 'life events':
            self.toggle_history_tab(sub_tab_switch=True)

        elif self.open_sub_tab == 'user notes':
            self.toggle_user_notes_tab()

    def get_all_history_text(self):
        """Generates a string with all important history information."""
        output = ""
        if self.open_sub_tab == 'life events':
            # start our history with the backstory, since all cats get one
            if self.the_cat.status not in ["rogue", "kittypet", "loner", "former Clancat"]:
                life_history = [str(self.get_backstory_text())]
            else:
                life_history = []

            # now get apprenticeship history and add that if any exists
            app_history = self.get_apprenticeship_text()
            if app_history:
                life_history.append(str(app_history))

            # now go get the scar history and add that if any exists
            body_history = []
            scar_history = self.get_scar_text()
            if scar_history:
                body_history.append(str(scar_history))
            death_history = self.get_death_text()
            if death_history:
                body_history.append(str(death_history))
            # join scar and death into one paragraph
            if body_history:
                life_history.append(" ".join(body_history))

            murder = self.get_murder_text()
            if murder:
                life_history.append(murder)

            # join together history list with line breaks
            output = '\n\n'.join(life_history)
        return output

    def get_backstory_text(self):
        """
        returns the backstory blurb
        """
        cat_dict = {
            "m_c": (str(self.the_cat.name), choice(self.the_cat.pronouns))
        }
        bs_blurb = None
        if self.the_cat.backstory:
            bs_blurb = BACKSTORIES["backstories"][self.the_cat.backstory]
        if self.the_cat.status in ['kittypet', 'loner', 'rogue', 'former Clancat']:
            bs_blurb = f"This cat is a {self.the_cat.status} and currently resides outside of the Clans."

        if bs_blurb is not None:
            adjust_text = str(bs_blurb).replace('This cat', str(self.the_cat.name))
            text = adjust_text
        else:
            text = str(self.the_cat.name) + " was born into the Clan where {PRONOUN/m_c/subject} currently reside."

        beginning = History.get_beginning(self.the_cat)
        if beginning:
            if beginning['clan_born']:
                text += " {PRONOUN/m_c/subject/CAP} {VERB/m_c/were/was} born on Moon " + str(
                    beginning['moon']) + " during " + str(beginning['birth_season']) + "."
            else:
                text += " {PRONOUN/m_c/subject/CAP} joined the Clan on Moon " + str(
                    beginning['moon']) + " at the age of " + str(beginning['age']) + " Moons."

        text = process_text(text, cat_dict)
        return text

    def get_scar_text(self):
        """
        returns the adjusted scar text
        """
        scar_text = []
        scar_history = History.get_death_or_scars(self.the_cat, scar=True)
        if game.switches['show_history_moons']:
            moons = True
        else:
            moons = False

        if scar_history:
            i = 0
            for scar in scar_history:
                # base adjustment to get the cat's name and moons if needed
                new_text = (event_text_adjust(Cat,
                                              scar["text"],
                                              self.the_cat,
                                              Cat.fetch_cat(scar["involved"])))
                if moons:
                    new_text += f" (Moon {scar['moon']})"

                # checking to see if we can throw out a duplicate
                if new_text in scar_text:
                    i += 1
                    continue

                # the first event keeps the cat's name, consecutive events get to switch it up a bit
                if i != 0:
                    sentence_beginners = [
                        "This cat",
                        "Then {PRONOUN/m_c/subject} were",
                        "{PRONOUN/m_c/subject/CAP} were also",
                        "Also, {PRONOUN/m_c/subject} were",
                        "As well as",
                        "{PRONOUN/m_c/subject/CAP} were then"
                    ]
                    chosen = choice(sentence_beginners)
                    if chosen == 'This cat':
                        new_text = new_text.replace(str(self.the_cat.name), chosen, 1)
                    else:
                        new_text = new_text.replace(f"{self.the_cat.name} was", f"{chosen}", 1)
                cat_dict = {
                    "m_c": (str(self.the_cat.name), choice(self.the_cat.pronouns))
                }
                new_text = process_text(new_text, cat_dict)
                scar_text.append(new_text)
                i += 1

            scar_history = ' '.join(scar_text)

        return scar_history

    def adjust_skill_change_text(self, skill, mentor):
        """
        adjust the skill text as needed.  if a mentor needs to be mentioned, set mentor to True
        """
        adjust_skill = 'this should not appear - skill text adjustments'
        vowels = ['e', 'a', 'i', 'o', 'u']
        skill_paths = SKILLS["paths"]
        skill_grammar_lists = {
            "grow_as": ['dream', 'prophet'],
            "grow_a": ['sense', 'star'],
            "gain_more": ['camp', "ghost"],
            "become": ['clever', 'clairvoyant'],
            "become_a": ['teacher', 'hunter', 'fighter', 'runner', 'climber', 'swimmer', 'speaker', 'mediator',
                         "kit", "story", "lore", "healer", "omen", "prophet"]
        }
        for group in skill_grammar_lists:
            # find which group it is to assign proper text
            if mentor:
                if group == 'grow_as':
                    adjust_skill = 'grow as a '
                elif group == 'grow_a':
                    adjust_skill = 'grow a '
                elif group == 'gain_more':
                    adjust_skill = "gain more skills with {PRONOUN/m_c/poss}"
                elif group == 'become':
                    adjust_skill = "become "
                else:
                    adjust_skill = 'become a '
            else:
                if group == 'grow_as':
                    adjust_skill = 'grew as a '
                elif group == 'grow_a':
                    adjust_skill = 'grew a '
                elif group == 'gain_more':
                    adjust_skill = "gained more skills with {PRONOUN/m_c/poss}"
                elif group == 'become':
                    adjust_skill = "became "
                else:
                    adjust_skill = 'became a '
            # now check if this is the group the skill fits in
            for path in skill_grammar_lists[group]:
                if skill in skill_paths.get(path):
                    adjust_skill += skill
                    # adjust a/an if need be
                    for y in vowels:
                        if 'a' not in adjust_skill:
                            break
                        if skill.startswith(y):
                            adjust_skill = adjust_skill.replace(' a ', ' an ')
                            break
        return adjust_skill

    def get_apprenticeship_text(self):
        """
        returns adjusted apprenticeship history text (mentor influence and app ceremony)
        """
        if self.the_cat.status in ['kittypet', 'loner', 'rogue', 'former Clancat']:
            return ""

        mentor_influence = History.get_mentor_influence(self.the_cat)
        influence_history = ""
        
        # First, do the facet/personality effect
        trait_influence = []
        if "trait" in mentor_influence and mentor_influence["trait"] != None:
            for _mentor in mentor_influence["trait"]:
                #If the strings are not set (empty list), continue. 
                if not mentor_influence["trait"][_mentor].get("strings"):
                    continue
                
                ment_obj = Cat.fetch_cat(_mentor)
                #Continue of the mentor is invalid too.
                if not isinstance(ment_obj, Cat):
                    continue
                
                if len(mentor_influence["trait"][_mentor].get("strings")) > 1:
                    string_snippet = ", ".join(mentor_influence["trait"][_mentor].get("strings")[:-1]) + \
                        " and " + mentor_influence["trait"][_mentor].get("strings")[-1]
                else:
                    string_snippet = mentor_influence["trait"][_mentor].get("strings")[0]
                    
                
                trait_influence.append(str(ment_obj.name) + ", as {PRONOUN/m_c/poss} mentor, " +  \
                                       "influenced {PRONOUN/m_c/object} to be more likely to " + string_snippet + ".")

<<<<<<< HEAD
        if mentor_influence:
            if mentor_influence["mentor"]:
                influenced = True
=======
        if trait_influence:
            influence_history = " ".join(trait_influence)
        else:
            influence_history = ""
            if self.the_cat.status in ['kitten', 'newborn']:
                influence_history = 'This cat has not begun training.'
            elif self.the_cat.status in ['apprentice', 'medicine cat apprentice', 'mediator apprentice']:
                influence_history = 'This cat has not finished training.'
            elif not self.the_cat.former_mentor:
                influence_history = "This cat either did not have a mentor, or {PRONOUN/m_c/poss} mentor is unknown."
        
        #TODO: Write Skill History
        """if mentor_influence:
            if mentor_influence["mentor"] and Cat.fetch_cat(mentor_influence["mentor"]):
>>>>>>> d158b736
                mentor = str(Cat.fetch_cat(mentor_influence["mentor"]).name)
            else:
                influenced = False
                mentor = str(Cat.fetch_cat(self.the_cat.former_mentor[-1]).name)
            influenced_trait = mentor_influence["trait"]
            influenced_skill = mentor_influence["skill"]
            second_skill = mentor_influence["second_skill"] if "second_skill" in mentor_influence else None

            # skill influence
            if not influenced:  # if not influenced by mentor, or not mentored yet

                # un-mentored
                if not mentor:
                    influence_history = "This cat either did not have a mentor, or {PRONOUN/m_c/poss} mentor is unknown."
                    if self.the_cat.status in ['kitten', 'newborn']:
                        influence_history = 'This cat has not begun training.'
                    if self.the_cat.status in ['apprentice', 'medicine cat apprentice', 'mediator apprentice']:
                        influence_history = 'This cat has not finished training.'

                # mentored/graduated but not influenced
                # two skills
                elif influenced_skill and second_skill:
                    influence_history = 'During {PRONOUN/m_c/poss} apprenticeship, {PRONOUN/m_c/subject} '\
                                        + self.adjust_skill_change_text(influenced_skill, False) + ' and ' \
                                        + self.adjust_skill_change_text(second_skill, False) + ". {PRONOUN/m_c/poss} mentor was " + mentor
                # one skill
                else:
<<<<<<< HEAD
                    influence_history = 'During {PRONOUN/m_c/poss} apprenticeship, {PRONOUN/m_c/subject} ' \
                                        + self.adjust_skill_change_text(influenced_skill, False) + ". {PRONOUN/m_c/poss} mentor was " + mentor

            # influenced by mentor
            else:
                # two skills
                if influenced_skill and second_skill:
                    influence_history = "The influence of {PRONOUN/m_c/poss} mentor, " + mentor + \
                                        ", caused this cat to " + self.adjust_skill_change_text(influenced_skill, True) + ' and ' \
                                            + self.adjust_skill_change_text(second_skill, True) + "."
                # one skill
                elif influenced_skill:
                    influence_history = "The influence of {PRONOUN/m_c/poss} mentor, " + mentor + \
                                        ", caused this cat to " + self.adjust_skill_change_text(influenced_skill, True)

        # redundancy in case they skipped over the first bit, they'll get one of these
        if not influence_history:
            influence_history = "This cat either did not have a mentor, or {PRONOUN/m_c/poss} mentor is unknown."
            if self.the_cat.status in ['kitten', 'newborn']:
                influence_history = 'This cat has not begun training.'
            if self.the_cat.status in ['apprentice', 'medicine cat apprentice', 'mediator apprentice']:
                influence_history = 'This cat has not finished training.'
=======
                    # for loop to assign proper grammar to all these groups
                    become_group = ['heal', 'teach', 'mediate', 'hunt', 'fight', 'speak']
                    for x in become_group:
                        if influenced_skill in Cat.skill_groups.get(x):
                            adjust_skill = f'become a {influenced_skill}'
                            for y in vowels:
                                if influenced_skill.startswith(y):
                                    adjust_skill = adjust_skill.replace(' a ', ' an ')
                                    break
                            influenced_skill = adjust_skill
                            break"""
>>>>>>> d158b736

        app_ceremony = History.get_app_ceremony(self.the_cat)
        print(app_ceremony)

        graduation_history = ""
        if app_ceremony:
<<<<<<< HEAD
            graduation_history = "When {PRONOUN/m_c/subject} graduated {PRONOUN/m_c/subject} {VERB/m_c/were/was} honored for {PRONOUN/m_c/poss} " + \
                                 app_ceremony['honor'] + "."
=======
            graduation_history = "When {PRONOUN/m_c/subject} graduated, {PRONOUN/m_c/subject} {VERB/m_c/were/was} honored for {PRONOUN/m_c/poss} " +  app_ceremony['honor'] + "."
>>>>>>> d158b736

            grad_age = app_ceremony["graduation_age"]
            if int(grad_age) < 11:
                graduation_history += " {PRONOUN/m_c/poss/CAP} training went so well that {PRONOUN/m_c/subject} graduated early at " + str(
                    grad_age) + " moons old."
            elif int(grad_age) > 13:
                graduation_history += " {PRONOUN/m_c/subject/CAP} graduated late at " + str(grad_age) + " moons old."
            else:
                graduation_history += " {PRONOUN/m_c/subject/CAP} graduated at " + str(grad_age) + " moons old."

            if game.switches['show_history_moons']:
                graduation_history += f" (Moon {app_ceremony['moon']})"
        cat_dict = {
            "m_c": (str(self.the_cat.name), choice(self.the_cat.pronouns))
        }
        apprenticeship_history = influence_history + " " + graduation_history
        apprenticeship_history = process_text(apprenticeship_history, cat_dict)
        return apprenticeship_history

    def get_death_text(self):
        """
        returns adjusted death history text
        """
        text = None
        death_history = History.get_death_or_scars(self.the_cat, death=True)
        murder_history = History.get_murders(self.the_cat)
        if game.switches['show_history_moons']:
            moons = True
        else:
            moons = False

        if death_history:
            all_deaths = []
            for death in death_history:
                if murder_history:
                    # TODO: this is gross, try to fix so it's not hella nested, seems like the only solution atm
                    for event in murder_history["is_victim"]:
                        if event["text"] == death["text"] and event["moon"] == death["moon"]:
                            if event["revealed"] is True:
                                text = event_text_adjust(Cat,
                                                         event["text"],
                                                         self.the_cat,
                                                         Cat.fetch_cat(death["involved"]))
                            else:
                                text = event_text_adjust(Cat,
                                                         event["unrevealed_text"],
                                                         self.the_cat,
                                                         Cat.fetch_cat(death["involved"]))
                else:
                    text = event_text_adjust(Cat,
                                             death["text"],
                                             self.the_cat,
                                             Cat.fetch_cat(death["involved"]))
                if moons:
                    text += f" (Moon {death['moon']})"
                all_deaths.append(text)

            death_number = len(all_deaths)

            if self.the_cat.status == 'leader' or death_number > 1:

                if death_number > 2:
                    deaths = f"{', '.join(all_deaths[0:-1])}, and {all_deaths[-1]}"
                elif death_number == 2:
                    deaths = " and ".join(all_deaths)
                else:
                    deaths = all_deaths[0]

                if self.the_cat.dead:
                    insert = ' lost all {PRONOUN/m_c/poss} lives'
                elif game.clan.leader_lives == 8:
                    insert = ' lost a life'
                else:
                    insert = ' lost {PRONOUN/m_c/poss} lives'

                text = str(self.the_cat.name) + insert + " when {PRONOUN/m_c/subject} " + deaths + "."
            else:
                text = all_deaths[0]
            cat_dict = {
                "m_c": (str(self.the_cat.name), choice(self.the_cat.pronouns))
            }
            text = process_text(text, cat_dict)
        return text

    def get_murder_text(self):
        """
        returns adjusted murder history text

        """
        murder_history = History.get_murders(self.the_cat)
        victim_text = ""
        murdered_text = ""

        if game.switches['show_history_moons']:
            moons = True
        else:
            moons = False
        if murder_history:
            if 'is_murderer' in murder_history:
                victims = murder_history["is_murderer"]
            else:
                victims = []

            # if "is_victim" in murder_history:
            #    murderers = murder_history["is_victim"]
            # else:
            #    murderers = []

            if victims:
                victim_names = {}
                name_list = []

                for victim in victims:
                    if not Cat.fetch_cat(victim["victim"]):
                        continue 
                    name = str(Cat.fetch_cat(victim["victim"]).name)

                    if victim["revealed"]:
                        victim_names[name] = []
                        if moons:
                            victim_names[name].append(victim["moon"])

                if victim_names:
                    for name in victim_names:
                        if not moons:
                            name_list.append(name)
                        else:
                            name_list.append(name + f" (Moon {', '.join(victim_names[name])})")

                    if len(name_list) == 1:
                        victim_text = f"{self.the_cat.name} murdered {name_list[0]}."
                    elif len(victim_names) == 2:
                        victim_text = f"{self.the_cat.name} murdered {' and '.join(name_list)}."
                    else:
                        victim_text = f"{self.the_cat.name} murdered {', '.join(name_list[:-1])}, and {name_list[-1]}."

        print(victim_text)
        return victim_text

    def toggle_conditions_tab(self):
        """Opens the conditions tab"""
        previous_open_tab = self.open_tab
        # This closes the current tab, so only one can be open at a time
        self.close_current_tab()

        if previous_open_tab == 'conditions':
            '''If the current open tab is conditions, just close the tab and do nothing else. '''
            pass
        else:
            self.open_tab = 'conditions'
            self.right_arrow = UIImageButton(
                scale(pygame.Rect((1418, 1080), (68, 68))),
                "",
                object_id='#arrow_right_button', manager=MANAGER
            )
            self.left_arrow = UIImageButton(
                scale(pygame.Rect((118, 1080), (68, 68))),
                "",
                object_id='#arrow_left_button'
            )
            self.conditions_background = pygame_gui.elements.UIImage(
                scale(pygame.Rect((178, 942), (1248, 302))),
                self.conditions_tab
            )

            self.first_page_visible = True
            self.first_page = pygame_gui.core.UIContainer(
                scale(pygame.Rect((178, 942), (1248, 302))),
                MANAGER,
                visible=self.first_page_visible)

            # holds next four conditions, displays only once arrow button is hit
            self.second_page_visible = False
            self.second_page = pygame_gui.core.UIContainer(
                scale(pygame.Rect((178, 942), (1248, 302))),
                MANAGER,
                visible=self.second_page_visible)
            # This will be overwritten in update_disabled_buttons_and_text()
            self.update_disabled_buttons_and_text()

    def get_conditions(self):
        self.the_cat = Cat.all_cats.get(game.switches['cat'])

        # tracks the position of the detail boxes
        x_pos = 28

        # tracks the number of boxes so that we don't go out of bounds
        count = 0
        next_injuries = []
        next_illnesses = []

        # holds first four conditions, default display
        self.first_page_visible = True
        self.first_page = pygame_gui.core.UIContainer(
            scale(pygame.Rect((178, 942), (1248, 302))),
            MANAGER,
            visible=self.first_page_visible)
        container = self.first_page

        # holds next four conditions, displays only once arrow button is hit
        self.second_page_visible = False
        self.second_page = pygame_gui.core.UIContainer(
            scale(pygame.Rect((178, 942), (1248, 302))),
            MANAGER,
            visible=self.second_page_visible)

        # check for permanent conditions and create their detail boxes
        if self.the_cat.is_disabled():
            for condition in self.the_cat.permanent_condition:
                if self.the_cat.permanent_condition[condition]['born_with'] is True and \
                        self.the_cat.permanent_condition[condition][
                            "moons_until"] != -2:
                    continue
                # move to second page if count gets too high
                if count < 4 and container != self.second_page:
                    container = self.first_page
                else:
                    container = self.second_page
                    x_pos = 28
                # display the detail box
                self.condition_box = pygame_gui.elements.UIImage(
                    scale(pygame.Rect((x_pos, 25), (280, 276))),
                    self.condition_details_box, manager=MANAGER,
                    container=container)
                # display the detail text
                y_adjust = 60
                # title
                if len(str(condition)) > 17:
                    y_adjust += 38
                self.condition_name_text = UITextBoxTweaked(
                    condition,
                    scale(pygame.Rect((x_pos, 26), (276, -1))),
                    line_spacing=.90,
                    object_id="#text_box_30_horizcenter",
                    container=container, manager=MANAGER
                )
                # details
                text = self.get_condition_details(condition)
                self.condition_detail_text = UITextBoxTweaked(
                    text,
                    scale(pygame.Rect((x_pos, y_adjust), (276, 276))),
                    line_spacing=.90,
                    object_id="#text_box_22_horizcenter_pad_20_20",
                    container=container, manager=MANAGER
                )
                # adjust the x_pos for the next box
                x_pos += 304
                count += 1

        # check for injuries and display their detail boxes
        if self.the_cat.is_injured():
            for injury in self.the_cat.injuries:
                # move to second page if count gets too high
                if count < 4 and container != self.second_page:
                    container = self.first_page
                else:
                    container = self.second_page
                    x_pos = 28
                # display the detail box
                self.condition_box = pygame_gui.elements.UIImage(
                    scale(pygame.Rect((x_pos, 26), (280, 276))),
                    self.condition_details_box,
                    container=container, manager=MANAGER
                )
                # display the detail text
                y_adjust = 60
                # title
                if len(str(injury)) > 17:
                    y_adjust += 38
                self.condition_name_text = UITextBoxTweaked(
                    injury,
                    scale(pygame.Rect((x_pos, 26), (276, -1))),
                    line_spacing=.90,
                    object_id="#text_box_30_horizcenter",
                    container=container, manager=MANAGER
                )
                # details
                text = self.get_condition_details(injury)
                self.condition_detail_text = UITextBoxTweaked(
                    text,
                    scale(pygame.Rect((x_pos, y_adjust), (276, 276))),
                    line_spacing=.90,
                    object_id="#text_box_22_horizcenter_pad_20_20",
                    container=container, manager=MANAGER
                )
                # adjust the x_pos for the next box
                x_pos += 304
                count += 1

        # check for illnesses and display their detail boxes
        if self.the_cat.is_ill():
            for illness in self.the_cat.illnesses:
                # don't display infected or festering as their own condition
                if illness in ['an infected wound', 'a festering wound']:
                    continue
                # move to second page if count gets too high
                if count < 4 and container != self.second_page:
                    container = self.first_page
                else:
                    container = self.second_page
                    x_pos = 28
                # display the detail box
                self.condition_box = pygame_gui.elements.UIImage(
                    scale(pygame.Rect((x_pos, 26), (280, 276))),
                    self.condition_details_box,
                    container=container, manager=MANAGER
                )
                # display the detail text
                y_adjust = 60
                # title
                if len(str(illness)) > 17:
                    y_adjust += 36
                self.condition_name_text = UITextBoxTweaked(
                    illness,
                    scale(pygame.Rect((x_pos, 26), (276, -1))),
                    line_spacing=.90,
                    object_id="#text_box_30_horizcenter",
                    container=container, manager=MANAGER
                )
                # details
                text = self.get_condition_details(illness)
                self.condition_detail_text = UITextBoxTweaked(
                    text,
                    scale(pygame.Rect((x_pos, y_adjust), (276, 276))),
                    line_spacing=.90,
                    object_id="#text_box_22_horizcenter_pad_20_20",
                    container=container, manager=MANAGER
                )
                # adjust the x_pos for the next box
                x_pos += 304
                count += 1

        if count > 4:
            self.right_arrow.enable()

    def get_condition_details(self, name):
        """returns the relevant condition details as one string with line breaks"""
        text_list = []
        cat_name = self.the_cat.name

        # collect details for perm conditions
        if name in self.the_cat.permanent_condition:
            # display if the cat was born with it
            if self.the_cat.permanent_condition[name]["born_with"] is True:
                text_list.append(f"born with this condition")
            else:
                # moons with the condition if not born with condition
                moons_with = self.the_cat.permanent_condition[name].get("moons_with", 1)
                if moons_with != 1:
                    text_list.append(f"has had this condition for {moons_with} moons")
                else:
                    text_list.append(f"has had this condition for 1 moon")

            # is permanent
            text_list.append('permanent condition')

            # infected or festering
            complication = self.the_cat.permanent_condition[name].get("complication", None)
            if complication is not None:
                if 'a festering wound' in self.the_cat.illnesses:
                    complication = 'festering'
                text_list.append(f'is {complication}!')

        # collect details for injuries
        if name in self.the_cat.injuries:
            # moons with condition
            keys = self.the_cat.injuries[name].keys()
            if 'moons_with' in keys:  # need to check if it exists for older saves
                moons_with = self.the_cat.injuries[name]["moons_with"]
                insert = 'has been hurt for'
                if name == 'recovering from birth':
                    insert = 'has been recovering for'
                elif name == 'pregnant':
                    insert = 'has been pregnant for'
                if moons_with != 1:
                    text_list.append(f"{insert} {moons_with} moons")
                else:
                    text_list.append(f"{insert} 1 moon")
            # infected or festering
            if 'complication' in keys:
                complication = self.the_cat.injuries[name]["complication"]
                if complication is not None:
                    if 'a festering wound' in self.the_cat.illnesses:
                        complication = 'festering'
                    text_list.append(f'is {complication}!')
            # can or can't patrol
            if self.the_cat.injuries[name]["severity"] != 'minor':
                text_list.append("Can't work with this condition")

        # collect details for illnesses
        if name in self.the_cat.illnesses:
            # moons with condition
            keys = self.the_cat.illnesses[name].keys()
            if 'moons_with' in keys:  # need to check if it exists for older saves
                moons_with = self.the_cat.illnesses[name]["moons_with"]
                insert = "has been sick for"
                if name == 'grief stricken':
                    insert = 'has been grieving for'
                if moons_with != 1:
                    text_list.append(f"{insert} {moons_with} moons")
                else:
                    text_list.append(f"{insert} 1 moon")
            if self.the_cat.illnesses[name]['infectiousness'] != 0:
                text_list.append("infectious!")
            # can or can't patrol
            if self.the_cat.illnesses[name]["severity"] != 'minor':
                text_list.append("Can't work with this condition")

        text = "<br><br>".join(text_list)
        return text

    def toggle_relations_tab(self):
        """Opens relations tab"""
        # Save what is previously open, for toggle purposes.
        previous_open_tab = self.open_tab

        # This closes the current tab, so only one can be open as a time
        self.close_current_tab()

        if previous_open_tab == 'relations':
            '''If the current open tab is relations, just close the tab and do nothing else. '''
            pass
        else:
            self.open_tab = 'relations'
            self.see_family_button = UIImageButton(scale(pygame.Rect((100, 900), (344, 72))), "",
                                                   starting_height=2, object_id="#see_family_button", manager=MANAGER)
            self.see_relationships_button = UIImageButton(scale(pygame.Rect((100, 972), (344, 72))), "",
                                                          starting_height=2, object_id="#see_relationships_button"
                                                          , manager=MANAGER)
            self.choose_mate_button = UIImageButton(scale(pygame.Rect((100, 1044), (344, 72))), "",
                                                    starting_height=2, object_id="#choose_mate_button", manager=MANAGER)
            self.change_mentor_button = UIImageButton(scale(pygame.Rect((100, 1116), (344, 72))), "",
                                                      starting_height=2, object_id="#change_mentor_button"
                                                      , manager=MANAGER)
            self.update_disabled_buttons_and_text()

    def toggle_roles_tab(self):
        # Save what is previously open, for toggle purposes.
        previous_open_tab = self.open_tab

        # This closes the current tab, so only one can be open as a time
        self.close_current_tab()

        if previous_open_tab == 'roles':
            '''If the current open tab is roles, just close the tab and do nothing else. '''
            pass
        else:
            self.open_tab = 'roles'

            self.manage_roles = UIImageButton(scale(pygame.Rect((452, 900), (344, 72))),
                                              "", object_id="#manage_roles_button",
                                              starting_height=2
                                              , manager=MANAGER)
            self.update_disabled_buttons_and_text()

    def toggle_personal_tab(self):
        # Save what is previously open, for toggle purposes.
        previous_open_tab = self.open_tab

        # This closes the current tab, so only one can be open as a time
        self.close_current_tab()

        if previous_open_tab == 'personal':
            '''If the current open tab is personal, just close the tab and do nothing else. '''
            pass
        else:
            self.open_tab = 'personal'
            self.change_name_button = UIImageButton(scale(pygame.Rect((804, 900), (344, 72))), "",
                                                    starting_height=2,
                                                    object_id="#change_name_button", manager=MANAGER)
            self.specify_gender_button = UIImageButton(scale(pygame.Rect((804, 1076), (344, 72))), "",
                                                       starting_height=2,
                                                       object_id="#specify_gender_button", manager=MANAGER)

            # These are a placeholders, to be killed and recreated in self.update_disabled_buttons().
            #   This it due to the image switch depending on the cat's status, and the location switch the close button
            #    If you can think of a better way to do this, please fix! 
            self.cis_trans_button = None
            self.toggle_kits = None
            self.update_disabled_buttons_and_text()

    def toggle_dangerous_tab(self):
        # Save what is previously open, for toggle purposes.
        previous_open_tab = self.open_tab

        # This closes the current tab, so only one can be open as a time
        self.close_current_tab()

        if previous_open_tab == 'dangerous':
            '''If the current open tab is dangerous, just close the tab and do nothing else. '''
            pass
        else:
            self.open_tab = 'dangerous'
            self.kill_cat_button = UIImageButton(
                scale(pygame.Rect((1156, 972), (344, 72))),
                "",
                object_id="#kill_cat_button",
                tool_tip_text='This will open a confirmation window and allow you to input a death reason',
                starting_height=2, manager=MANAGER
            )

            # These are a placeholders, to be killed and recreated in self.update_disabled_buttons_and_text().
            #   This it due to the image switch depending on the cat's status, and the location switch the close button
            #    If you can think of a better way to do this, please fix! 
            self.exile_cat_button = None
            self.update_disabled_buttons_and_text()

    def update_disabled_buttons_and_text(self):
        """Sets which tab buttons should be disabled. This is run when the cat is switched. """
        if self.open_tab is None:
            pass
        elif self.open_tab == 'relations':
            if self.the_cat.dead:
                self.see_relationships_button.disable()
            else:
                self.see_relationships_button.enable()

            if self.the_cat.age not in ['young adult', 'adult', 'senior adult', 'senior'
                                        ] or self.the_cat.exiled or self.the_cat.outside:
                self.choose_mate_button.disable()
            else:
                self.choose_mate_button.enable()

            if self.the_cat.status not in ['apprentice', 'medicine cat apprentice',
                                           'mediator apprentice'] or self.the_cat.dead \
                    or self.the_cat.outside:
                self.change_mentor_button.disable()
            else:
                self.change_mentor_button.enable()
        # Roles Tab
        elif self.open_tab == 'roles':
            if self.the_cat.dead or self.the_cat.outside:
                self.manage_roles.disable()
            else:
                self.manage_roles.enable()

        elif self.open_tab == "personal":

            # Button to trans or cis the cats.
            if self.cis_trans_button:
                self.cis_trans_button.kill()
            if self.the_cat.gender == "female" and self.the_cat.genderalign in ['male', 'female']:
                self.cis_trans_button = UIImageButton(scale(pygame.Rect((804, 972), (344, 104))), "",
                                                      starting_height=2, object_id="#change_trans_male_button",
                                                      manager=MANAGER)
            elif self.the_cat.gender == "male" and self.the_cat.genderalign in ['male', 'female']:
                self.cis_trans_button = UIImageButton(scale(pygame.Rect((804, 972), (344, 104))), "",
                                                      starting_height=2, object_id="#change_trans_female_button",
                                                      manager=MANAGER)
            elif self.the_cat.genderalign != "female" and self.the_cat.genderalign != "male":
                self.cis_trans_button = UIImageButton(scale(pygame.Rect((804, 972), (344, 104))), "",
                                                      starting_height=2, object_id="#change_cis_button",
                                                      manager=MANAGER)
            else:
                self.cis_trans_button = UIImageButton(scale(pygame.Rect((804, 972), (344, 104))), "",
                                                      starting_height=2, object_id="#change_cis_button",
                                                      manager=MANAGER)
                self.cis_trans_button.disable()

            # Button to prevent kits:
            if self.toggle_kits:
                self.toggle_kits.kill()
            if self.the_cat.age in ['young adult', 'adult', 'senior adult', 'senior'] and not self.the_cat.dead:
                if self.the_cat.no_kits:
                    self.toggle_kits = UIImageButton(scale(pygame.Rect((804, 1148), (344, 72))), "",
                                                     starting_height=2, object_id="#allow_kits_button",
                                                     manager=MANAGER)
                else:
                    self.toggle_kits = UIImageButton(scale(pygame.Rect((804, 1148), (344, 72))), "",
                                                     starting_height=2, object_id="#prevent_kits_button",
                                                     manager=MANAGER)
            else:
                self.toggle_kits = UIImageButton(scale(pygame.Rect((804, 1148), (344, 72))), "",
                                                 starting_height=2, object_id="#prevent_kits_button",
                                                 manager=MANAGER)
                self.toggle_kits.disable()
        # Dangerous Tab
        elif self.open_tab == 'dangerous':

            # Button to exile cat
            if self.exile_cat_button:
                self.exile_cat_button.kill()
            if not self.the_cat.dead:
                self.exile_cat_button = UIImageButton(
                    scale(pygame.Rect((1156, 900), (344, 72))),
                    "",
                    object_id="#exile_cat_button",
                    tool_tip_text='This cannot be reversed.',
                    starting_height=2, manager=MANAGER)
                if self.the_cat.exiled or self.the_cat.outside:
                    self.exile_cat_button.disable()
            elif self.the_cat.dead:
                object_id = "#exile_df_button"
                if self.the_cat.df:
                    object_id = "#guide_sc_button"
                if self.the_cat.dead and game.clan.instructor.ID == self.the_cat.ID:
                    self.exile_cat_button = UIImageButton(scale(pygame.Rect((1156, 900), (344, 92))),
                                                          "",
                                                          object_id=object_id,
                                                          tool_tip_text='Changing where this cat resides will change '
                                                                        'where your Clan goes after death. ',
                                                          starting_height=2, manager=MANAGER)
                else:
                    self.exile_cat_button = UIImageButton(scale(pygame.Rect((1156, 900), (344, 92))),
                                                          "",
                                                          object_id=object_id,
                                                          starting_height=2, manager=MANAGER)
            else:
                self.exile_cat_button = UIImageButton(
                    scale(pygame.Rect((1156, 900), (344, 72))),
                    "",
                    object_id="#exile_cat_button",
                    tool_tip_text='This cannot be reversed.',
                    starting_height=2, manager=MANAGER)
                self.exile_cat_button.disable()

            if not self.the_cat.dead:
                self.kill_cat_button.enable()
            else:
                self.kill_cat_button.disable()
        # History Tab:
        elif self.open_tab == 'history':
            # show/hide fav tab star
            if self.open_sub_tab == game.switches['favorite_sub_tab']:
                self.fav_tab.show()
                self.not_fav_tab.hide()
            else:
                self.fav_tab.hide()
                self.not_fav_tab.show()

            if self.open_sub_tab == 'life events':
                self.sub_tab_1.disable()
                self.sub_tab_2.enable()
                self.history_text_box.kill()
                self.history_text_box = UITextBoxTweaked(self.get_all_history_text(),
                                                         scale(pygame.Rect((200, 946), (1200, 298))),
                                                         object_id="#text_box_26_horizleft_pad_10_14",
                                                         line_spacing=1, manager=MANAGER)

                self.no_moons.kill()
                self.show_moons.kill()
                self.no_moons = UIImageButton(scale(pygame.Rect(
                    (104, 1028), (68, 68))),
                    "",
                    object_id="#unchecked_checkbox",
                    tool_tip_text='Show the Moon that certain history events occurred on', manager=MANAGER
                )
                self.show_moons = UIImageButton(scale(pygame.Rect(
                    (104, 1028), (68, 68))),
                    "",
                    object_id="#checked_checkbox",
                    tool_tip_text='Stop showing the Moon that certain history events occurred on', manager=MANAGER
                )
                if game.switches["show_history_moons"]:
                    self.no_moons.kill()
                else:
                    self.show_moons.kill()
            elif self.open_sub_tab == 'user notes':
                self.sub_tab_1.enable()
                self.sub_tab_2.disable()
                if self.history_text_box:
                    self.history_text_box.kill()
                    self.no_moons.kill()
                    self.show_moons.kill()
                if self.save_text:
                    self.save_text.kill()
                if self.notes_entry:
                    self.notes_entry.kill()
                if self.edit_text:
                    self.edit_text.kill()
                if self.display_notes:
                    self.display_notes.kill()
                if self.help_button:
                    self.help_button.kill()

                self.help_button = UIImageButton(scale(pygame.Rect(
                    (104, 1168), (68, 68))),
                    "",
                    object_id="#help_button", manager=MANAGER,
                    tool_tip_text="The notes section has limited html capabilities.<br>"
                                  "Use the following commands with < and > in place of the apostrophes.<br>"
                                  "-'br' to start a new line.<br>"
                                  "-Encase text between 'b' and '/b' to bold.<br>"
                                  "-Encase text between 'i' and '/i' to italicize.<br>"
                                  "-Encase text between 'u' and '/u' to underline.<br><br>"
                                  "The following font related codes can be used, "
                                  "but keep in mind that not all font faces will work.<br>"
                                  "-Encase text between 'font face = name of font you wish to use' and '/font' to change the font face.<br>"
                                  "-Encase text between 'font color= #hex code of the color' and '/font' to change the color of the text.<br>"
                                  "-Encase text between 'font size=number of size' and '/font' to change the text size.",

                )
                if self.editing_notes is True:
                    self.save_text = UIImageButton(scale(pygame.Rect(
                        (104, 1028), (68, 68))),
                        "",
                        object_id="#unchecked_checkbox",
                        tool_tip_text='lock and save text', manager=MANAGER
                    )

                    self.notes_entry = pygame_gui.elements.UITextEntryBox(
                        scale(pygame.Rect((200, 946), (1200, 298))),
                        initial_text=self.user_notes,
                        object_id='#text_box_26_horizleft_pad_10_14', manager=MANAGER
                    )
                else:
                    self.edit_text = UIImageButton(scale(pygame.Rect(
                        (104, 1028), (68, 68))),
                        "",
                        object_id="#checked_checkbox_smalltooltip",
                        tool_tip_text='edit text', manager=MANAGER
                    )

                    self.display_notes = UITextBoxTweaked(self.user_notes,
                                                          scale(pygame.Rect((200, 946), (1200, 298))),
                                                          object_id="#text_box_26_horizleft_pad_10_14",
                                                          line_spacing=1, manager=MANAGER)

        # Conditions Tab
        elif self.open_tab == 'conditions':
            self.left_arrow.disable()
            self.right_arrow.disable()
            self.first_page.kill()
            self.second_page.kill()
            self.get_conditions()

    def close_current_tab(self):
        """Closes current tab. """
        if self.open_tab is None:
            pass
        elif self.open_tab == 'relations':
            self.see_family_button.kill()
            self.see_relationships_button.kill()
            self.choose_mate_button.kill()
            self.change_mentor_button.kill()
        elif self.open_tab == 'roles':
            self.manage_roles.kill()
        elif self.open_tab == 'personal':
            self.change_name_button.kill()
            self.specify_gender_button.kill()
            if self.cis_trans_button:
                self.cis_trans_button.kill()
            if self.toggle_kits:
                self.toggle_kits.kill()
        elif self.open_tab == 'dangerous':
            self.kill_cat_button.kill()
            self.exile_cat_button.kill()
        elif self.open_tab == 'history':
            self.backstory_background.kill()
            self.sub_tab_1.kill()
            self.sub_tab_2.kill()
            self.sub_tab_3.kill()
            self.sub_tab_4.kill()
            self.fav_tab.kill()
            self.not_fav_tab.kill()
            if self.open_sub_tab == 'user notes':
                if self.edit_text:
                    self.edit_text.kill()
                if self.save_text:
                    self.save_text.kill()
                if self.notes_entry:
                    self.notes_entry.kill()
                if self.display_notes:
                    self.display_notes.kill()
                self.help_button.kill()
            elif self.open_sub_tab == 'life events':
                if self.history_text_box:
                    self.history_text_box.kill()
                self.show_moons.kill()
                self.no_moons.kill()

        elif self.open_tab == 'conditions':
            self.first_page.kill()
            self.second_page.kill()
            self.left_arrow.kill()
            self.right_arrow.kill()
            self.conditions_background.kill()

        self.open_tab = None

    # ---------------------------------------------------------------------------- #
    #                               cat platforms                                  #
    # ---------------------------------------------------------------------------- #
    def get_platform(self):
        the_cat = Cat.all_cats.get(game.switches['cat'],
                                   game.clan.instructor)

        light_dark = "light"
        if game.settings["dark mode"]:
            light_dark = "dark"

        available_biome = ['Forest', 'Mountainous', 'Plains', 'Beach']
        biome = game.clan.biome

        if biome not in available_biome:
            biome = available_biome[0]
        if the_cat.age == 'newborn' or the_cat.not_working():
            biome = 'nest'

        biome = biome.lower()

        platformsheet = pygame.image.load('resources/images/platforms.png').convert_alpha()

        order = ['beach', 'forest', 'mountainous', 'nest', 'plains', 'SC/DF']


        biome_platforms = platformsheet.subsurface(pygame.Rect(0, order.index(biome) * 70, 640, 70)).convert_alpha()
        
        
        biome_platforms = platformsheet.subsurface(pygame.Rect(0, order.index(biome) * 70, 640, 70)).convert_alpha()

        offset = 0
        if light_dark == "light":
            offset = 80
<<<<<<< HEAD

        if the_cat.df:
            biome_platforms = platformsheet.subsurface(pygame.Rect(0, order.index('SC/DF') * 70, 640, 70))
            self.greenleaf_plt = pygame.transform.scale(biome_platforms.subsurface(pygame.Rect(0 + offset, 0, 80, 70)),
                                                        (240, 210))
            self.leafbare_plt = pygame.transform.scale(biome_platforms.subsurface(pygame.Rect(0 + offset, 0, 80, 70)),
                                                       (240, 210))
            self.leaffall_plt = pygame.transform.scale(biome_platforms.subsurface(pygame.Rect(0 + offset, 0, 80, 70)),
                                                       (240, 210))
            self.newleaf_plt = pygame.transform.scale(biome_platforms.subsurface(pygame.Rect(0 + offset, 0, 80, 70)),
                                                      (240, 210))
        elif the_cat.dead or game.clan.instructor.ID == the_cat.ID:
            biome_platforms = platformsheet.subsurface(pygame.Rect(0, order.index('SC/DF') * 70, 640, 70))
            self.greenleaf_plt = pygame.transform.scale(
                biome_platforms.subsurface(pygame.Rect(160 + offset, 0, 80, 70)), (240, 210))
            self.leafbare_plt = pygame.transform.scale(biome_platforms.subsurface(pygame.Rect(160 + offset, 0, 80, 70)),
                                                       (240, 210))
            self.leaffall_plt = pygame.transform.scale(biome_platforms.subsurface(pygame.Rect(160 + offset, 0, 80, 70)),
                                                       (240, 210))
            self.newleaf_plt = pygame.transform.scale(biome_platforms.subsurface(pygame.Rect(160 + offset, 0, 80, 70)),
                                                      (240, 210))
        else:
            self.greenleaf_plt = pygame.transform.scale(biome_platforms.subsurface(pygame.Rect(0 + offset, 0, 80, 70)),
                                                        (240, 210))
            self.leafbare_plt = pygame.transform.scale(biome_platforms.subsurface(pygame.Rect(160 + offset, 0, 80, 70)),
                                                       (240, 210))
            self.leaffall_plt = pygame.transform.scale(biome_platforms.subsurface(pygame.Rect(320 + offset, 0, 80, 70)),
                                                       (240, 210))
            self.newleaf_plt = pygame.transform.scale(biome_platforms.subsurface(pygame.Rect(480 + offset, 0, 80, 70)),
                                                      (240, 210))
=======
        
        season_subsurfaces = {
            "greenleaf": 0 + offset,
            "leafbare": 160 + offset,
            "leaffall": 320 + offset,
            "newleaf": 480 + offset
        }
        
        if the_cat.df:
            biome_platforms = platformsheet.subsurface(pygame.Rect(0, order.index('SC/DF') * 70, 640, 70))
            return pygame.transform.scale(biome_platforms.subsurface(pygame.Rect(0 + offset, 0, 80, 70)), (240, 210))
        elif the_cat.dead or game.clan.instructor.ID == the_cat.ID:
            biome_platforms = platformsheet.subsurface(pygame.Rect(0, order.index('SC/DF') * 70, 640, 70))
            return pygame.transform.scale(biome_platforms.subsurface(pygame.Rect(160 + offset, 0, 80, 70)), (240, 210))
        else:
            biome_platforms = platformsheet.subsurface(pygame.Rect(0, order.index(biome) * 70, 640, 70)).convert_alpha()
            season_x = {
                "greenleaf": 0 + offset,
                "leafbare": 160 + offset,
                "leaffall": 320 + offset,
                "newleaf": 480 + offset
            }
            
            return pygame.transform.scale(biome_platforms.subsurface(pygame.Rect(
                season_x.get(game.clan.current_season.lower(), season_x["greenleaf"]), 0, 80, 70)), (240, 210))
>>>>>>> d158b736

    def on_use(self):
        pass


# ---------------------------------------------------------------------------- #
#                           ceremony screen                                    #
# ---------------------------------------------------------------------------- #
class CeremonyScreen(Screens):

    def __init__(self, name=None):
        super().__init__(name)
        self.back_button = None
        self.text = None
        self.scroll_container = None
        self.life_text = None
        self.header = None
        self.the_cat = None

    def screen_switches(self):
        self.hide_menu_buttons()
        self.the_cat = Cat.all_cats.get(game.switches['cat'])
        if self.the_cat.status == 'leader':
            self.header = pygame_gui.elements.UITextBox(str(self.the_cat.name) + '\'s Leadership Ceremony',
                                                        scale(pygame.Rect((200, 180), (1200, -1))),
                                                        object_id=get_text_box_theme(), manager=MANAGER)
        else:
            self.header = pygame_gui.elements.UITextBox(str(self.the_cat.name) + ' has no ceremonies to view.',
                                                        scale(pygame.Rect((200, 180), (1200, -1))),
                                                        object_id=get_text_box_theme(), manager=MANAGER)
        if self.the_cat.status == 'leader' and not self.the_cat.dead:
            self.life_text = History.get_lead_ceremony(self.the_cat)

        else:
            self.life_text = ""

        self.scroll_container = pygame_gui.elements.UIScrollingContainer(scale(pygame.Rect((100, 300), (1400, 1000))))
        self.text = pygame_gui.elements.UITextBox(self.life_text,
                                                  scale(pygame.Rect((0, 0), (1100, -1))),
                                                  object_id=get_text_box_theme("#text_box_30_horizleft"),
                                                  container=self.scroll_container, manager=MANAGER)
        self.text.disable()
        self.back_button = UIImageButton(scale(pygame.Rect((50, 50), (210, 60))), "",
                                         object_id="#back_button", manager=MANAGER)
        self.scroll_container.set_scrollable_area_dimensions((1360 / 1600 * screen_x, self.text.rect[3]))

    def exit_screen(self):
        self.header.kill()
        del self.header
        self.text.kill()
        del self.text
        self.scroll_container.kill()
        del self.scroll_container
        self.back_button.kill()
        del self.back_button

    def on_use(self):
        pass

    def handle_event(self, event):
        if game.switches['window_open']:
            pass
        if event.type == pygame_gui.UI_BUTTON_START_PRESS:
            if event.ui_element == self.back_button:
                self.change_screen('profile screen')
        
        elif event.type == pygame.KEYDOWN and game.settings['keybinds']:
            if event.key == pygame.K_ESCAPE:
                self.change_screen('profile screen')
        return


# ---------------------------------------------------------------------------- #
#                               Role Screen                                    #
# ---------------------------------------------------------------------------- #
class RoleScreen(Screens):
    the_cat = None
    selected_cat_elements = {}
    buttons = {}
    next_cat = None
    previous_cat = None

    def handle_event(self, event):
        if event.type == pygame_gui.UI_BUTTON_START_PRESS:
            if event.ui_element == self.back_button:
                self.change_screen("profile screen")
            elif event.ui_element == self.next_cat_button:
<<<<<<< HEAD

                game.switches["cat"] = self.next_cat
                self.update_selected_cat()
=======
                if isinstance(Cat.fetch_cat(self.next_cat), Cat):
                    game.switches["cat"] = self.next_cat
                    self.update_selected_cat()
                else:
                    print("invalid next cat", self.next_cat)
>>>>>>> d158b736
            elif event.ui_element == self.previous_cat_button:
                if isinstance(Cat.fetch_cat(self.previous_cat), Cat):
                    game.switches["cat"] = self.previous_cat
                    self.update_selected_cat()
                else:
                    print("invalid previous cat", self.previous_cat)
            elif event.ui_element == self.promote_leader:
                if self.the_cat == game.clan.deputy:
                    game.clan.deputy = None
                game.clan.new_leader(self.the_cat)
                if game.sort_type == "rank":
                    Cat.sort_cats()
                self.update_selected_cat()
            elif event.ui_element == self.promote_deputy:
                game.clan.deputy = self.the_cat
                self.the_cat.status_change("deputy", resort=True)
                self.update_selected_cat()
            elif event.ui_element == self.switch_warrior:
                self.the_cat.status_change("warrior", resort=True)
                self.update_selected_cat()
            elif event.ui_element == self.switch_med_cat:
                self.the_cat.status_change("medicine cat", resort=True)
                self.update_selected_cat()
            elif event.ui_element == self.retire:
                self.the_cat.status_change("elder", resort=True)
                # Since you can't "unretire" a cat, apply the skill and trait change
                # here
                self.the_cat.update_traits()
                self.update_selected_cat()
            elif event.ui_element == self.switch_mediator:
                self.the_cat.status_change("mediator", resort=True)
                self.update_selected_cat()
            elif event.ui_element == self.switch_warrior_app:
                self.the_cat.status_change("apprentice", resort=True)
                self.update_selected_cat()
            elif event.ui_element == self.switch_med_app:
                self.the_cat.status_change("medicine cat apprentice", resort=True)
                self.update_selected_cat()
            elif event.ui_element == self.switch_mediator_app:
                self.the_cat.status_change("mediator apprentice", resort=True)
                self.update_selected_cat()
        
        elif event.type == pygame.KEYDOWN and game.settings['keybinds']:
            if event.key == pygame.K_ESCAPE:
                self.change_screen("profile screen")
            elif event.key == pygame.K_RIGHT:
                game.switches["cat"] = self.next_cat
                self.update_selected_cat()
            elif event.key == pygame.K_LEFT:
                game.switches["cat"] = self.previous_cat
                self.update_selected_cat()

    def screen_switches(self):

        self.next_cat_button = UIImageButton(scale(pygame.Rect((1244, 50), (306, 60))), "", object_id="#next_cat_button"
                                             , manager=MANAGER)
        self.previous_cat_button = UIImageButton(scale(pygame.Rect((50, 50), (306, 60))), "",
                                                 object_id="#previous_cat_button"
                                                 , manager=MANAGER)
        self.back_button = UIImageButton(scale(pygame.Rect((50, 120), (210, 60))), "", object_id="#back_button"
                                         , manager=MANAGER)

        # Create the buttons
        self.bar = pygame_gui.elements.UIImage(scale(pygame.Rect((96, 700), (1408, 20))),
                                               pygame.transform.scale(
                                                   image_cache.load_image("resources/images/bar.png"),
                                                   (1408 / 1600 * screen_x, 20 / 1400 * screen_y)
                                               ), manager=MANAGER)

        self.blurb_background = pygame_gui.elements.UIImage(scale(pygame.Rect
                                                                  ((100, 390), (1400, 300))),
                                                            pygame.transform.scale(
                                                                pygame.image.load(
                                                                    "resources/images/mediation_selection_bg.png").convert_alpha(),
                                                                (1400, 300))
                                                            )

        # LEADERSHIP
        self.promote_leader = UIImageButton(scale(pygame.Rect((96, 720), (344, 72))), "",
                                            object_id="#promote_leader_button",
                                            manager=MANAGER)
        self.promote_deputy = UIImageButton(scale(pygame.Rect((96, 792), (344, 72))), "",
                                            object_id="#promote_deputy_button",
                                            manager=MANAGER)

        # ADULT CAT ROLES
        self.switch_warrior = UIImageButton(scale(pygame.Rect((451, 720), (344, 72))), "",
                                            object_id="#switch_warrior_button",
                                            manager=MANAGER)
        self.retire = UIImageButton(scale(pygame.Rect((451, 792), (334, 72))), "",
                                    object_id="#retire_button",
                                    tool_tip_text="If a cat is retired, you will be "
                                                  "unable to switch them to warrior status. ",
                                    manager=MANAGER)
        self.switch_med_cat = UIImageButton(scale(pygame.Rect((805, 720), (344, 104))), "",
                                            object_id="#switch_med_cat_button",
                                            manager=MANAGER)
        self.switch_mediator = UIImageButton(scale(pygame.Rect((805, 824), (344, 72))), "",
                                             object_id="#switch_mediator_button",
                                             manager=MANAGER)

        # In-TRAINING ROLES:
        self.switch_warrior_app = UIImageButton(scale(pygame.Rect((1159, 720), (344, 104))), "",
                                                object_id="#switch_warrior_app_button",
                                                manager=MANAGER)
        self.switch_med_app = UIImageButton(scale(pygame.Rect((1159, 824), (344, 104))), "",
                                            object_id="#switch_med_app_button",
                                            manager=MANAGER)
        self.switch_mediator_app = UIImageButton(scale(pygame.Rect((1159, 928), (344, 104))), "",
                                                 object_id="#switch_mediator_app_button",
                                                 manager=MANAGER)

        self.update_selected_cat()

    def update_selected_cat(self):
        for ele in self.selected_cat_elements:
            self.selected_cat_elements[ele].kill()
        self.selected_cat_elements = {}

        self.the_cat = Cat.fetch_cat(game.switches['cat'])
        if not self.the_cat:
            return

        self.selected_cat_elements["cat_image"] = pygame_gui.elements.UIImage(
            scale(pygame.Rect((490, 80), (300, 300))),
            pygame.transform.scale(
                self.the_cat.sprite, (300, 300)),
            manager=MANAGER
        )

        name = str(self.the_cat.name)
        if len(name) > 17:
            name = name[:14] + "..."
        self.selected_cat_elements["cat_name"] = pygame_gui.elements.UILabel(scale(pygame.Rect((790, 140), (320, -1))),
                                                                             name,
                                                                             object_id=get_text_box_theme())

        text = f"<b>{self.the_cat.status}</b>\n{self.the_cat.personality.trait}\n"

        text += f"{self.the_cat.moons} "

        if self.the_cat.moons == 1:
            text += "moon  |  "
        else:
            text += "moons  |  "

        text += self.the_cat.genderalign + "\n"

        if self.the_cat.mentor:
            text += "mentor: "
            mentor = Cat.fetch_cat(self.the_cat.mentor)
            if mentor:
                text += str(mentor.name)

        if self.the_cat.apprentice:
            if len(self.the_cat.apprentice) > 1:
                text += "apprentices: "
            else:
                text += "apprentice: "

            text += ", ".join([str(Cat.fetch_cat(x).name) for x in
                               self.the_cat.apprentice if Cat.fetch_cat(x)])

        self.selected_cat_elements["cat_details"] = UITextBoxTweaked(text, scale(pygame.Rect((790, 200), (320, 188))),
                                                                     object_id=get_text_box_theme(
                                                                         "#text_box_22_horizcenter"),
                                                                     manager=MANAGER, line_spacing=0.95)

        self.selected_cat_elements["role_blurb"] = pygame_gui.elements.UITextBox(self.get_role_blurb(),
                                                                                 scale(pygame.Rect((340, 400),
                                                                                                   (1120, 270))),
                                                                                 object_id="#text_box_26_horizcenter_vertcenter_spacing_95",
                                                                                 manager=MANAGER)

        main_dir = "resources/images/"
        paths = {
            "leader": "leader_icon.png",
            "deputy": "deputy_icon.png",
            "medicine cat": "medic_icon.png",
            "medicine cat apprentice": "medic_app_icon.png",
            "mediator": "mediator_icon.png",
            "mediator apprentice": "mediator_app_icon.png",
            "warrior": "warrior_icon.png",
            "apprentice": "warrior_app_icon.png",
            "kitten": "kit_icon.png",
            "newborn": "kit_icon.png",
            "elder": "elder_icon.png",
        }

        if self.the_cat.status in paths:
            icon_path = os.path.join(main_dir, paths[self.the_cat.status])
        else:
            icon_path = os.path.join(main_dir, "buttonrank.png")

        self.selected_cat_elements["role_icon"] = pygame_gui.elements.UIImage(
            scale(pygame.Rect((165, 462), (156, 156))),
            pygame.transform.scale(
                image_cache.load_image(icon_path),
                (156 / 1600 * screen_x, 156 / 1400 * screen_y)
            ))

        self.determine_previous_and_next_cat()
        self.update_disabled_buttons()

    def update_disabled_buttons(self):
        # Previous and next cat button
        if self.next_cat == 0:
            self.next_cat_button.disable()
        else:
            self.next_cat_button.enable()

        if self.previous_cat == 0:
            self.previous_cat_button.disable()
        else:
            self.previous_cat_button.enable()

        if game.clan.leader:
            leader_invalid = game.clan.leader.dead or game.clan.leader.outside
        else:
            leader_invalid = True

        if game.clan.deputy:
            deputy_invalid = game.clan.deputy.dead or game.clan.deputy.outside
        else:
            deputy_invalid = True

        if self.the_cat.status == "apprentice":
            # LEADERSHIP
            self.promote_leader.disable()
            self.promote_deputy.disable()

            # ADULT CAT ROLES
            self.switch_warrior.disable()
            self.switch_med_cat.disable()
            self.switch_mediator.disable()
            self.retire.disable()

            # In-TRAINING ROLES:
            self.switch_med_app.enable()
            self.switch_warrior_app.disable()
            self.switch_mediator_app.enable()
        elif self.the_cat.status == "warrior":
            # LEADERSHIP
            if leader_invalid:
                self.promote_leader.enable()
            else:
                self.promote_leader.disable()

            if deputy_invalid:
                self.promote_deputy.enable()
            else:
                self.promote_deputy.disable()

            # ADULT CAT ROLES
            self.switch_warrior.disable()
            self.switch_med_cat.enable()
            self.switch_mediator.enable()
            self.retire.enable()

            # In-TRAINING ROLES:
            self.switch_med_app.disable()
            self.switch_warrior_app.disable()
            self.switch_mediator_app.disable()
        elif self.the_cat.status == "deputy":
            if leader_invalid:
                self.promote_leader.enable()
            else:
                self.promote_leader.disable()

            self.promote_deputy.disable()

            # ADULT CAT ROLES
            self.switch_warrior.enable()
            self.switch_med_cat.disable()
            self.switch_mediator.disable()
            self.retire.enable()

            # In-TRAINING ROLES:
            self.switch_med_app.disable()
            self.switch_warrior_app.disable()
            self.switch_mediator_app.disable()
        elif self.the_cat.status == "medicine cat":
            self.promote_leader.disable()
            self.promote_deputy.disable()

            # ADULT CAT ROLES
            # Keep cats that have retired due to health from being switched to warrior
            if self.the_cat.retired or self.the_cat.age == "elder":
                self.switch_warrior.disable()
            else:
                self.switch_warrior.enable()
            self.switch_med_cat.disable()
            self.switch_mediator.enable()
            self.retire.enable()

            # In-TRAINING ROLES:
            self.switch_med_app.disable()
            self.switch_warrior_app.disable()
            self.switch_mediator_app.disable()
        elif self.the_cat.status == "mediator":
            if leader_invalid:
                self.promote_leader.enable()
            else:
                self.promote_leader.disable()

            if deputy_invalid and self.the_cat.age != "elder":
                self.promote_deputy.enable()
            else:
                self.promote_deputy.disable()

            # ADULT CAT ROLES
            # Keep cats that have retired due to health from being switched to warrior
            if self.the_cat.retired or self.the_cat.age == "elder":
                self.switch_warrior.disable()
            else:
                self.switch_warrior.enable()
            self.switch_med_cat.enable()
            self.switch_mediator.disable()
            self.retire.enable()

            # In-TRAINING ROLES:
            self.switch_med_app.disable()
            self.switch_warrior_app.disable()
            self.switch_mediator_app.disable()
        elif self.the_cat.status == "elder":
            self.promote_leader.disable()
            self.promote_deputy.disable()

            # ADULT CAT ROLES
            self.switch_warrior.disable()
            self.switch_med_cat.enable()
            self.switch_mediator.enable()
            self.retire.disable()

            # In-TRAINING ROLES:
            self.switch_med_app.disable()
            self.switch_warrior_app.disable()
            self.switch_mediator_app.disable()
        elif self.the_cat.status == "medicine cat apprentice":
            self.promote_leader.disable()
            self.promote_deputy.disable()

            # ADULT CAT ROLES
            self.switch_warrior.disable()
            self.switch_med_cat.disable()
            self.switch_mediator.disable()
            self.retire.disable()

            # In-TRAINING ROLES:
            self.switch_med_app.disable()
            self.switch_warrior_app.enable()
            self.switch_mediator_app.enable()
        elif self.the_cat.status == "mediator apprentice":
            self.promote_leader.disable()
            self.promote_deputy.disable()

            # ADULT CAT ROLES
            self.switch_warrior.disable()
            self.switch_med_cat.disable()
            self.switch_mediator.disable()
            self.retire.disable()

            # In-TRAINING ROLES:
            self.switch_med_app.enable()
            self.switch_warrior_app.enable()
            self.switch_mediator_app.disable()
        elif self.the_cat.status == "leader":
            self.promote_leader.disable()
            self.promote_deputy.disable()

            # ADULT CAT ROLES
            if self.the_cat.age != "elder":
                self.switch_warrior.enable()
            else:
                self.switch_warrior.disable()
            self.switch_med_cat.disable()
            self.switch_mediator.disable()
            self.retire.enable()

            # In-TRAINING ROLES:
            self.switch_med_app.disable()
            self.switch_warrior_app.disable()
            self.switch_mediator_app.disable()
        else:
            self.promote_leader.disable()
            self.promote_deputy.disable()

            # ADULT CAT ROLES
            self.switch_warrior.disable()
            self.switch_med_cat.disable()
            self.switch_mediator.disable()
            self.retire.disable()

            # In-TRAINING ROLES:
            self.switch_med_app.disable()
            self.switch_warrior_app.disable()
            self.switch_mediator_app.disable()

    def get_role_blurb(self):
        if self.the_cat.status == "warrior":
            output = f"{self.the_cat.name} is a <b>warrior</b>. Warriors are adult cats who feed and protect their " \
                     f"Clan. They are trained to hunt and fight in addition to the ways of the warrior code. " \
                     f"Warriors are essential to the survival of a Clan, and usually make up the bulk of it's members. "
        elif self.the_cat.status == "leader":
            output = f"{self.the_cat.name} is the <b>leader</b> of {game.clan.name}Clan. The guardianship of all " \
                     f"Clan cats has been entrusted to them by StarClan. The leader is the highest " \
                     f"authority in the Clan. The leader holds Clan meetings, determines mentors for " \
                     f"new apprentices, and names new warriors. To help them protect the Clan, " \
                     f"StarClan has given them nine lives. They typically take the suffix \"star\"."
        elif self.the_cat.status == "deputy":
            output = f"{self.the_cat.name} is {game.clan.name}Clan's <b>deputy</b>. " \
                     f"The deputy is the second in command, " \
                     f"just below the leader. They advise the leader and organize daily patrols, " \
                     f"alongside normal warrior duties. Typically, a deputy is personally appointed by the current " \
                     f"leader. As dictated by the Warrior Code, all deputies must train at least one apprentice " \
                     f"before appointment.  " \
                     f"The deputy succeeds the leader if they die or retire. "
        elif self.the_cat.status == "medicine cat":
            output = f"{self.the_cat.name} is a <b>medicine cat</b>. Medicine cats are the healers of the Clan. " \
                     f"They treat " \
                     f"injuries and illnesses with herbal remedies. Unlike warriors, medicine cats are not expected " \
                     f"to hunt and fight for the Clan. In addition to their healing duties, medicine cats also have " \
                     f"a special connection to StarClan. Every half-moon, they travel to their Clan's holy place " \
                     f"to commune with StarClan. "
        elif self.the_cat.status == "mediator":
            output = f"{self.the_cat.name} is a <b>mediator</b>. Mediators are not typically required " \
                     f"to hunt or fight for " \
                     f"the Clan. Rather, mediators are charged with handling disagreements between " \
                     f"Clanmates and disputes between Clans. Some mediators train as apprentices to serve their Clan, " \
                     f"while others may choose to become mediators later in life. "
        elif self.the_cat.status == "elder":
            output = f"{self.the_cat.name} is an <b>elder</b>. They have spent many moons serving their Clan, " \
                     f"and have earned " \
                     f"many moons of rest. Elders are essential to passing down the oral tradition of the Clan. " \
                     f"Sometimes, cats may retire due to disability or injury. Whatever the " \
                     f"circumstance of their retirement, elders are held in high esteem in the Clan, and always eat " \
                     f"before Warriors and Medicine Cats. "
        elif self.the_cat.status == "apprentice":
            output = f"{self.the_cat.name} is an <b>apprentice</b>, in training to become a warrior. " \
                     f"Kits can be made warrior apprentices at six moons of age, where they will learn how " \
                     f"to hunt and fight for their Clan. Typically, the training of an apprentice is entrusted " \
                     f"to an single warrior - their mentor. To build character, apprentices are often assigned " \
                     f"the unpleasant and grunt tasks of Clan life. Apprentices take the suffix \"paw\", " \
                     f"to represent the path their paws take towards adulthood. "
        elif self.the_cat.status == "medicine cat apprentice":
            output = f"{self.the_cat.name} is a <b>medicine cat apprentice</b>, training to become a full medicine cat. " \
                     f"Kits can be made medicine cat apprentices at six moons of age, where they will learn how to " \
                     f"heal their Clanmates and commune with StarClan. Medicine cat apprentices are typically chosen " \
                     f"for their interest in healing and/or their connecting to StarClan. Apprentices take the suffix " \
                     f"-paw, to represent the path their paws take towards adulthood."
        elif self.the_cat.status == "mediator apprentice":
            output = f"{self.the_cat.name} is a <b>mediator apprentice</b>, training to become a full mediator. " \
                     f"Mediators are in charge of handling disagreements both within the Clan and between Clans. " \
                     f"Mediator apprentices are often chosen for their quick thinking and steady personality. " \
                     f"Apprentices take the suffix \"paw\", " \
                     f"to represent the path their paws take towards adulthood. "
        elif self.the_cat.status == "kitten":
            output = f"{self.the_cat.name} is a <b>kitten</b>. All cats below the age of six moons are " \
                     f"considered kits. Kits " \
                     f"are prohibited from leaving camp in order to protect them from the dangers of the wild. " \
                     f"Although they don't have any official duties in the Clan, they are expected to learn the " \
                     f"legends and traditions of their Clan. They are protected by every cat in the Clan and always " \
                     f"eat first. Kit take the suffix \"kit\"."
        elif self.the_cat.status == "newborn":
            output = f"{self.the_cat.name} is a <b>newborn kitten</b>. All cats below the age of six moons are " \
                     f"considered kits. Kits " \
                     f"are prohibited from leaving camp in order to protect them from the dangers of the wild. " \
                     f"Although they don't have any official duties in the Clan, they are expected to learn the " \
                     f"legends and traditions of their Clan. They are protected by every cat in the Clan and always " \
                     f"eat first. Kit take the suffix \"kit\"."
        else:
            output = f"{self.the_cat.name} has an unknown rank. I guess they want to make their own way in life! "

        return output

    def determine_previous_and_next_cat(self):
        """'Determines where the next and previous buttons point too."""

        is_instructor = False
        if self.the_cat.dead and game.clan.instructor.ID == self.the_cat.ID:
            is_instructor = True

        previous_cat = 0
        next_cat = 0
        if self.the_cat.dead and not is_instructor and self.the_cat.df == game.clan.instructor.df and \
                not (self.the_cat.outside or self.the_cat.exiled):
            previous_cat = game.clan.instructor.ID

        if is_instructor:
            next_cat = 1

        for check_cat in Cat.all_cats_list:
            if check_cat.ID == self.the_cat.ID:
                next_cat = 1
            else:
                if next_cat == 0 and check_cat.ID != self.the_cat.ID and check_cat.dead == self.the_cat.dead \
                        and check_cat.ID != game.clan.instructor.ID and check_cat.outside == self.the_cat.outside and \
                        check_cat.df == self.the_cat.df and not check_cat.faded:
                    previous_cat = check_cat.ID

                elif next_cat == 1 and check_cat != self.the_cat.ID and check_cat.dead == self.the_cat.dead \
                        and check_cat.ID != game.clan.instructor.ID and check_cat.outside == self.the_cat.outside and \
                        check_cat.df == self.the_cat.df and not check_cat.faded:
                    next_cat = check_cat.ID

                elif int(next_cat) > 1:
                    break

        if next_cat == 1:
            next_cat = 0

        self.next_cat = next_cat
        self.previous_cat = previous_cat

    def exit_screen(self):
        self.back_button.kill()
        del self.back_button
        self.next_cat_button.kill()
        del self.next_cat_button
        self.previous_cat_button.kill()
        del self.previous_cat_button
        self.bar.kill()
        del self.bar
        self.promote_leader.kill()
        del self.promote_leader
        self.promote_deputy.kill()
        del self.promote_deputy
        self.switch_warrior.kill()
        del self.switch_warrior
        self.switch_med_cat.kill()
        del self.switch_med_cat
        self.switch_mediator.kill()
        del self.switch_mediator
        self.retire.kill()
        del self.retire
        self.switch_med_app.kill()
        del self.switch_med_app
        self.switch_warrior_app.kill()
        del self.switch_warrior_app
        self.switch_mediator_app.kill()
        del self.switch_mediator_app
        self.blurb_background.kill()
        del self.blurb_background

        for ele in self.selected_cat_elements:
            self.selected_cat_elements[ele].kill()
        self.selected_cat_elements = {}

# ---------------------------------------------------------------------------- #
#                            SpriteInspectScreen                               #
# ---------------------------------------------------------------------------- #

class SpriteInspectScreen(Screens):
    cat_life_stages = ["newborn", "kitten", "adolescent", "adult", "senior"]
    
    def __init__(self, name=None):
        self.back_button = None
        self.previous_cat_button = None
        self.previous_cat = None
        self.next_cat_button = None
        self.next_cat = None
        self.the_cat = None
        self.cat_image = None
        self.cat_elements = {}
        self.checkboxes = {}
        self.platform_shown_text = None
        self.scars_shown = None
        self.acc_shown_text = None
        self.override_dead_lineart_text = None
        self.override_not_working_text = None
        self.save_image_button = None
        
        #Image Settings: 
        self.platform_shown = None
        self.displayed_lifestage = None
        self.scars_shown = True
        self.override_dead_lineart = False
        self.acc_shown = True
        self.override_not_working = False
        
        super().__init__(name)
    
    def handle_event(self, event):
        # Don't handle the events if a window is open.     
        if game.switches['window_open']:
            return
        
        if event.type == pygame_gui.UI_BUTTON_START_PRESS:
            if event.ui_element == self.back_button:
                self.change_screen("profile screen")
            elif event.ui_element == self.next_cat_button:
                if isinstance(Cat.fetch_cat(self.next_cat), Cat):
                    game.switches["cat"] = self.next_cat
                    self.cat_setup()
                else:
                    print("invalid next cat", self.next_cat)
            elif event.ui_element == self.previous_cat_button:
                if isinstance(Cat.fetch_cat(self.previous_cat), Cat):
                    game.switches["cat"] = self.previous_cat
                    self.cat_setup()
                else:
                    print("invalid previous cat", self.previous_cat)
            elif event.ui_element == self.next_life_stage:
                self.displayed_life_stage = min(self.displayed_life_stage + 1, 
                                                len(self.valid_life_stages) - 1)
                self.update_disabled_buttons()
                self.make_cat_image()
            elif event.ui_element == self.save_image_button:
                SaveAsImage(self.generate_image_to_save(), str(self.the_cat.name))
            elif event.ui_element == self.previous_life_stage:
                self.displayed_life_stage = max(self.displayed_life_stage - 1, 
                                                0)
                self.update_disabled_buttons()
                self.make_cat_image()
            elif event.ui_element == self.checkboxes["platform_shown"]:
                if self.platform_shown:
                    self.platform_shown = False
                else:
                    self.platform_shown = True
                
                self.set_background_visablity()
                self.update_checkboxes()
            elif event.ui_element == self.checkboxes["scars_shown"]:
                if self.scars_shown:
                    self.scars_shown = False
                else:
                    self.scars_shown = True
                
                self.make_cat_image()
                self.update_checkboxes()
            elif event.ui_element == self.checkboxes["acc_shown"]:
                if self.acc_shown:
                    self.acc_shown = False
                else:
                    self.acc_shown = True
                
                self.make_cat_image()
                self.update_checkboxes()
            elif event.ui_element == self.checkboxes["override_dead_lineart"]:
                if self.override_dead_lineart:
                    self.override_dead_lineart = False
                else:
                    self.override_dead_lineart = True
                
                self.make_cat_image()
                self.update_checkboxes()
            elif event.ui_element == self.checkboxes["override_not_working"]:
                if self.override_not_working:
                    self.override_not_working = False
                else:
                    self.override_not_working = True
                
                self.make_cat_image()
                self.update_checkboxes()
            elif event.ui_element == self.cat_elements["favourite_button"]:
                self.the_cat.favourite = False
                self.cat_elements["favourite_button"].hide()
                self.cat_elements["not_favourite_button"].show()
            elif event.ui_element == self.cat_elements["not_favourite_button"]:
                self.the_cat.favourite = True
                self.cat_elements["favourite_button"].show()
                self.cat_elements["not_favourite_button"].hide()
    
        return super().handle_event(event)
    
    def screen_switches(self):        
        self.next_cat_button = UIImageButton(scale(pygame.Rect((1244, 50), (306, 60))), "", object_id="#next_cat_button"
                                             , manager=MANAGER)
        self.previous_cat_button = UIImageButton(scale(pygame.Rect((50, 50), (306, 60))), "",
                                                 object_id="#previous_cat_button"
                                                 , manager=MANAGER)
        self.back_button = UIImageButton(scale(pygame.Rect((50, 120), (210, 60))), "", object_id="#back_button"
                                         , manager=MANAGER)
        
        self.previous_life_stage = UIImageButton(scale(pygame.Rect((150, 550), (76, 100))), "", object_id="#arrow_right_fancy",
                                                 starting_height=2)
        
        self.next_life_stage = UIImageButton(scale(pygame.Rect((1374, 550), (76, 100))), "", object_id="#arrow_left_fancy",
                                             starting_height=2)
        
        self.save_image_button = UIImageButton(scale(pygame.Rect((50, 190),(270, 60))), "", object_id="#save_image_button")
        
        # Toggle Text:
        self.platform_shown_text = pygame_gui.elements.UITextBox("Show Platform", scale(pygame.Rect((310, 1160), (290, 100))),
                                                                 object_id=get_text_box_theme(
                                                                              "#text_box_34_horizcenter"), 
                                                                 starting_height=2)
        self.scars_shown_text = pygame_gui.elements.UITextBox("Show Scar(s)", scale(pygame.Rect((710, 1160), (290, 100))),
                                                              object_id=get_text_box_theme(
                                                                              "#text_box_34_horizcenter"), 
                                                                 starting_height=2)
        self.acc_shown_text = pygame_gui.elements.UITextBox("Show Accessory", scale(pygame.Rect((1100, 1160), (290, 100))),
                                                            object_id=get_text_box_theme(
                                                                              "#text_box_34_horizcenter"), 
                                                            starting_height=2)
        self.override_dead_lineart_text = pygame_gui.elements.UITextBox("Show as Living", scale(pygame.Rect((510, 1260), (290, 100))),
                                                                        object_id=get_text_box_theme(
                                                                              "#text_box_34_horizcenter"), 
                                                                        starting_height=2)
        self.override_not_working_text = pygame_gui.elements.UITextBox("Show as Healthy", scale(pygame.Rect((910, 1260), (290, 100))),
                                                                 object_id=get_text_box_theme(
                                                                              "#text_box_34_horizcenter"), 
                                                                 starting_height=2)
        
        
        if game.settings['backgrounds']:
            self.platform_shown = True
        else:
            self.platform_shown = False
        
        self.cat_setup()
        return super().screen_switches()

    def cat_setup(self): 
        """Sets up all the elements related to the cat """
        for ele in self.cat_elements:
            self.cat_elements[ele].kill()
        self.cat_elements = {}
        
        self.the_cat = Cat.fetch_cat(game.switches['cat'])
        
        self.cat_elements["platform"] = pygame_gui.elements.UIImage(
                scale(pygame.Rect((240, 200), (1120, 980))),
                pygame.transform.scale(self.get_platform(), scale_dimentions((1120, 701))), 
                manager=MANAGER)
        self.set_background_visablity()
        
        # Gather list of current and previous life states
        # "young adult", "adult", and "senior adult" all look the same: collape to adult
        # This is not the best way to do it, so if we make them have difference apperences, this will
        # need to be changed/removed. 
        if self.the_cat.age in ["young adult", "adult", "senior adult"]:
            current_life_stage = "adult"
        else:
            current_life_stage = self.the_cat.age
        
        self.valid_life_stages = []
        for life_stage in SpriteInspectScreen.cat_life_stages:
            self.valid_life_stages.append(life_stage)
            if life_stage == current_life_stage:
                break
        
        #Store the index of the currently displayed life stage. 
        self.displayed_life_stage = len(self.valid_life_stages) - 1
        
        #Reset all the toggles
        self.lifestage = None
        self.scars_shown = True
        self.override_dead_lineart = False
        self.acc_shown = True
        self.override_not_working = False
        
        # Make the cat image
        self.make_cat_image()
        
        cat_name = str(self.the_cat.name)  # name
        if len(cat_name) >= 40:
            cat_name = f"{cat_name[0:39]}..."
        if self.the_cat.dead:
            cat_name += " (dead)"  # A dead cat will have the (dead) sign next to their name
        
        self.cat_elements["cat_name"] = pygame_gui.elements.UITextBox(cat_name,
                                                                          scale(pygame.Rect((50, 120), (-1, 80))),
                                                                          object_id=get_text_box_theme(
                                                                              "#text_box_40_horizcenter"), manager=MANAGER)
        name_text_size = self.cat_elements["cat_name"].get_relative_rect()

        self.cat_elements["cat_name"].kill()

        self.cat_elements["cat_name"] = pygame_gui.elements.UITextBox(cat_name,
                                                                      scale(pygame.Rect(
                                                                        (800 - name_text_size.width, 120),
                                                                        (name_text_size.width * 2, 80))),
                                                                       object_id=get_text_box_theme(
                                                                        "#text_box_40_horizcenter"), manager=MANAGER)
        
        # Fullscreen
        if game.settings['fullscreen']:
            x_pos = 740 - int(name_text_size.width * 7 / 15)
        else:
            x_pos = 740 - name_text_size.width
        # TODO: positioning is weird. closer to names on some, further on others
        # this only happens on fullscreen :waaaaaaa:
        self.cat_elements["favourite_button"] = UIImageButton(scale(pygame.Rect
                                                                ((x_pos, 127), (56, 56))),
                                                              "",
                                                              object_id="#fav_cat",
                                                              manager=MANAGER,
                                                              tool_tip_text='Remove favorite status',
                                                              starting_height=2)

        self.cat_elements["not_favourite_button"] = UIImageButton(scale(pygame.Rect
                                                                    ((x_pos, 127),
                                                                        (56, 56))),
                                                                 "",
                                                                 object_id="#not_fav_cat",
                                                                 manager=MANAGER,
                                                                 tool_tip_text='Mark as favorite',
                                                                 starting_height=2)  
        if self.the_cat.favourite:
            self.cat_elements["favourite_button"].show()
            self.cat_elements["not_favourite_button"].hide()
        else:
            self.cat_elements["favourite_button"].hide()
            self.cat_elements["not_favourite_button"].show()
        
        
        # Write the checkboxes. The text is set up in switch_screens.  
        self.update_checkboxes()
        
        
        self.determine_previous_and_next_cat()
        self.update_disabled_buttons()
    
    def update_checkboxes(self):
        for ele in self.checkboxes:
            self.checkboxes[ele].kill()
        self.checkboxes = {}
        
        # "Show Platform"
        self.make_one_checkbox((200, 1150), "platform_shown", self.platform_shown)
        
        # "Show Scars"
        self.make_one_checkbox((600, 1150), "scars_shown", self.scars_shown, self.the_cat.scars)
        
        # "Show accessories"
        self.make_one_checkbox((1000, 1150), "acc_shown", self.acc_shown, self.the_cat.accessory)
        
        # "Show as living"
        self.make_one_checkbox((400, 1250), "override_dead_lineart", self.override_dead_lineart, self.the_cat.dead,
                               disabled_object_id="#checked_checkbox")
        
        # "Show as healthy"
        self.make_one_checkbox((800, 1250), "override_not_working", self.override_not_working, self.the_cat.not_working(),
                               disabled_object_id="#checked_checkbox")
        
    def make_one_checkbox(self, location:tuple, name:str, stored_bool: bool, cat_value_to_allow=True,
                          disabled_object_id = "#unchecked_checkbox"):
        """Makes a single checkbox. So I don't have to copy and paste this 5 times. 
            if cat_value_to_allow evalates to False, then the unchecked checkbox is always used the the checkbox 
            is disabled"""
        
        if not cat_value_to_allow:
            self.checkboxes[name] = UIImageButton(scale(pygame.Rect(location, (102, 102))), "" ,
                                                            object_id = disabled_object_id,
                                                            starting_height=2)
            self.checkboxes[name].disable()
        elif stored_bool:
            self.checkboxes[name] = UIImageButton(scale(pygame.Rect(location, (102, 102))), "" ,
                                                            object_id = "#checked_checkbox",
                                                            starting_height=2)
        else:
            self.checkboxes[name] = UIImageButton(scale(pygame.Rect(location, (102, 102))), "" ,
                                                            object_id = "#unchecked_checkbox",
                                                            starting_height=2)
    
    def make_cat_image(self):
        """Makes the cat image """
        if "cat_image" in self.cat_elements:
            self.cat_elements["cat_image"].kill()
        
        self.cat_image = generate_sprite(self.the_cat, life_state=self.valid_life_stages[self.displayed_life_stage], 
                                         scars_hidden=not self.scars_shown,
                                         acc_hidden=not self.acc_shown, always_living=self.override_dead_lineart, 
                                         no_not_working=self.override_not_working)
        
        self.cat_elements["cat_image"] = pygame_gui.elements.UIImage(
            scale(pygame.Rect((450, 200),(700, 700))),
            pygame.transform.scale(self.cat_image, scale_dimentions((700, 700)))
        )
      
    def determine_previous_and_next_cat(self):
        """'Determines where the next and previous buttons point too."""

        is_instructor = False
        if self.the_cat.dead and game.clan.instructor.ID == self.the_cat.ID:
            is_instructor = True

        previous_cat = 0
        next_cat = 0
        if self.the_cat.dead and not is_instructor and self.the_cat.df == game.clan.instructor.df and \
                not (self.the_cat.outside or self.the_cat.exiled):
            previous_cat = game.clan.instructor.ID

        if is_instructor:
            next_cat = 1

        for check_cat in Cat.all_cats_list:
            if check_cat.ID == self.the_cat.ID:
                next_cat = 1
            else:
                if next_cat == 0 and check_cat.ID != self.the_cat.ID and check_cat.dead == self.the_cat.dead \
                        and check_cat.ID != game.clan.instructor.ID and check_cat.outside == self.the_cat.outside and \
                        check_cat.df == self.the_cat.df and not check_cat.faded:
                    previous_cat = check_cat.ID

                elif next_cat == 1 and check_cat != self.the_cat.ID and check_cat.dead == self.the_cat.dead \
                        and check_cat.ID != game.clan.instructor.ID and check_cat.outside == self.the_cat.outside and \
                        check_cat.df == self.the_cat.df and not check_cat.faded:
                    next_cat = check_cat.ID

                elif int(next_cat) > 1:
                    break

        if next_cat == 1:
            next_cat = 0

        self.next_cat = next_cat
        self.previous_cat = previous_cat
    
    def set_background_visablity(self):
        if "platform" not in self.cat_elements:
            return
        
        if self.platform_shown:
            self.cat_elements["platform"].show()
            self.cat_elements["platform"].disable()
        else:
            self.cat_elements["platform"].hide()
    
    def exit_screen(self):
        self.back_button.kill()
        self.back_button = None
        self.previous_cat_button.kill()
        self.previous_cat_button = None
        self.next_cat_button.kill()
        self.next_cat_button = None
        self.previous_life_stage.kill()
        self.previous_life_stage = None
        self.next_life_stage.kill()
        self.next_life_stage = None
        self.save_image_button.kill()
        self.save_image_button = None
        self.platform_shown_text.kill()
        self.platform_shown_text = None
        self.scars_shown_text.kill()
        self.scars_shown = None
        self.acc_shown_text.kill()
        self.acc_shown_text = None
        self.override_dead_lineart_text.kill()
        self.override_dead_lineart_text = None
        self.override_not_working_text.kill()
        self.override_not_working_text = None
        
        for ele in self.cat_elements:
            self.cat_elements[ele].kill()
        self.cat_elements = {}
        for ele in self.checkboxes:
            self.checkboxes[ele].kill()
        self.checkboxes = {}
        return super().exit_screen()
    
    def update_disabled_buttons(self):
        # Previous and next cat button
        if self.next_cat == 0:
            self.next_cat_button.disable()
        else:
            self.next_cat_button.enable()

        if self.previous_cat == 0:
            self.previous_cat_button.disable()
        else:
            self.previous_cat_button.enable()
            
        if self.displayed_life_stage >= len(self.valid_life_stages) - 1:
            self.next_life_stage.disable()
        else:
            self.next_life_stage.enable()
            
        if self.displayed_life_stage <= 0:
            self.previous_life_stage.disable()
        else:
            self.previous_life_stage.enable()
        
        
    def get_platform(self):
        the_cat = Cat.all_cats.get(game.switches['cat'],
                                   game.clan.instructor)

        light_dark = "light"
        if game.settings["dark mode"]:
            light_dark = "dark"

        available_biome = ['Forest', 'Mountainous', 'Plains', 'Beach']
        biome = game.clan.biome

        if biome not in available_biome:
            biome = available_biome[0]
        if the_cat.age == 'newborn' or the_cat.not_working():
            biome = 'nest'

        biome = biome.lower()

        platformsheet = pygame.image.load('resources/images/platforms.png').convert_alpha()
        
        order = ['beach', 'forest', 'mountainous', 'nest', 'plains', 'SC/DF']
        
        offset = 0
        if light_dark == "light":
            offset = 80
        
        if the_cat.df:
            biome_platforms = platformsheet.subsurface(pygame.Rect(0, order.index('SC/DF') * 70, 640, 70))
            return biome_platforms.subsurface(pygame.Rect(0 + offset, 0, 80, 70))
        elif the_cat.dead or game.clan.instructor.ID == the_cat.ID:
            biome_platforms = platformsheet.subsurface(pygame.Rect(0, order.index('SC/DF') * 70, 640, 70))
            return biome_platforms.subsurface(pygame.Rect(160 + offset, 0, 80, 70))
        else:
            biome_platforms = platformsheet.subsurface(pygame.Rect(0, order.index(biome) * 70, 640, 70)).convert_alpha()
            season_x = {
                "greenleaf": 0 + offset,
                "leafbare": 160 + offset,
                "leaffall": 320 + offset,
                "newleaf": 480 + offset
            }
            
            
            return biome_platforms.subsurface(pygame.Rect(
                season_x.get(game.clan.current_season.lower(), season_x["greenleaf"]), 0, 80, 70))
            
    def generate_image_to_save(self):
        """Generates the image to save, with platform if needed. """
        if self.platform_shown:
            full_image = self.get_platform()
            full_image.blit(self.cat_image, (15, 0))
            return full_image
        else:
            return self.cat_image<|MERGE_RESOLUTION|>--- conflicted
+++ resolved
@@ -6,14 +6,9 @@
 import pygame
 
 from ..cat.history import History
-<<<<<<< HEAD
 from ..cat.skills import SKILLS
-from ..datadir import get_save_dir
-from ..game_structure.windows import ChangeCatName, SpecifyCatGender, KillCat
-=======
 from ..housekeeping.datadir import get_save_dir
 from ..game_structure.windows import ChangeCatName, SpecifyCatGender, KillCat, SaveAsImage
->>>>>>> d158b736
 
 import ujson
 
@@ -21,13 +16,8 @@
 
 from .base_screens import Screens
 
-<<<<<<< HEAD
-from scripts.utility import get_text_box_theme
+from scripts.utility import get_text_box_theme, scale_dimentions, generate_sprite
 from scripts.cat.cats import Cat, BACKSTORIES
-=======
-from scripts.utility import get_text_box_theme, scale_dimentions, generate_sprite
-from scripts.cat.cats import Cat
->>>>>>> d158b736
 from scripts.cat.pelts import collars, wild_accessories
 from scripts.game_structure import image_cache
 import pygame_gui
@@ -1250,11 +1240,6 @@
                 trait_influence.append(str(ment_obj.name) + ", as {PRONOUN/m_c/poss} mentor, " +  \
                                        "influenced {PRONOUN/m_c/object} to be more likely to " + string_snippet + ".")
 
-<<<<<<< HEAD
-        if mentor_influence:
-            if mentor_influence["mentor"]:
-                influenced = True
-=======
         if trait_influence:
             influence_history = " ".join(trait_influence)
         else:
@@ -1269,7 +1254,6 @@
         #TODO: Write Skill History
         """if mentor_influence:
             if mentor_influence["mentor"] and Cat.fetch_cat(mentor_influence["mentor"]):
->>>>>>> d158b736
                 mentor = str(Cat.fetch_cat(mentor_influence["mentor"]).name)
             else:
                 influenced = False
@@ -1278,49 +1262,22 @@
             influenced_skill = mentor_influence["skill"]
             second_skill = mentor_influence["second_skill"] if "second_skill" in mentor_influence else None
 
-            # skill influence
-            if not influenced:  # if not influenced by mentor, or not mentored yet
-
-                # un-mentored
-                if not mentor:
-                    influence_history = "This cat either did not have a mentor, or {PRONOUN/m_c/poss} mentor is unknown."
-                    if self.the_cat.status in ['kitten', 'newborn']:
-                        influence_history = 'This cat has not begun training.'
-                    if self.the_cat.status in ['apprentice', 'medicine cat apprentice', 'mediator apprentice']:
-                        influence_history = 'This cat has not finished training.'
-
-                # mentored/graduated but not influenced
-                # two skills
-                elif influenced_skill and second_skill:
-                    influence_history = 'During {PRONOUN/m_c/poss} apprenticeship, {PRONOUN/m_c/subject} '\
-                                        + self.adjust_skill_change_text(influenced_skill, False) + ' and ' \
-                                        + self.adjust_skill_change_text(second_skill, False) + ". {PRONOUN/m_c/poss} mentor was " + mentor
-                # one skill
+            if influenced_skill or influenced_trait:
+                vowels = ['e', 'a', 'i', 'o', 'u']
+                if influenced_skill in Cat.skill_groups.get('special'):
+                    adjust_skill = 'unlock {PRONOUN/m_c/poss} abilities as a ' + influenced_skill
+                    for y in vowels:
+                        if influenced_skill.startswith(y):
+                            adjust_skill = adjust_skill.replace(' a ', ' an ')
+                            break
+                    influenced_skill = adjust_skill
+                elif influenced_skill in Cat.skill_groups.get('star'):
+                    adjust_skill = f'grow a {influenced_skill}'
+                    influenced_skill = adjust_skill
+                elif influenced_skill in Cat.skill_groups.get('smart'):
+                    adjust_skill = f'become {influenced_skill}'
+                    influenced_skill = adjust_skill
                 else:
-<<<<<<< HEAD
-                    influence_history = 'During {PRONOUN/m_c/poss} apprenticeship, {PRONOUN/m_c/subject} ' \
-                                        + self.adjust_skill_change_text(influenced_skill, False) + ". {PRONOUN/m_c/poss} mentor was " + mentor
-
-            # influenced by mentor
-            else:
-                # two skills
-                if influenced_skill and second_skill:
-                    influence_history = "The influence of {PRONOUN/m_c/poss} mentor, " + mentor + \
-                                        ", caused this cat to " + self.adjust_skill_change_text(influenced_skill, True) + ' and ' \
-                                            + self.adjust_skill_change_text(second_skill, True) + "."
-                # one skill
-                elif influenced_skill:
-                    influence_history = "The influence of {PRONOUN/m_c/poss} mentor, " + mentor + \
-                                        ", caused this cat to " + self.adjust_skill_change_text(influenced_skill, True)
-
-        # redundancy in case they skipped over the first bit, they'll get one of these
-        if not influence_history:
-            influence_history = "This cat either did not have a mentor, or {PRONOUN/m_c/poss} mentor is unknown."
-            if self.the_cat.status in ['kitten', 'newborn']:
-                influence_history = 'This cat has not begun training.'
-            if self.the_cat.status in ['apprentice', 'medicine cat apprentice', 'mediator apprentice']:
-                influence_history = 'This cat has not finished training.'
-=======
                     # for loop to assign proper grammar to all these groups
                     become_group = ['heal', 'teach', 'mediate', 'hunt', 'fight', 'speak']
                     for x in become_group:
@@ -1332,19 +1289,13 @@
                                     break
                             influenced_skill = adjust_skill
                             break"""
->>>>>>> d158b736
 
         app_ceremony = History.get_app_ceremony(self.the_cat)
         print(app_ceremony)
 
         graduation_history = ""
         if app_ceremony:
-<<<<<<< HEAD
-            graduation_history = "When {PRONOUN/m_c/subject} graduated {PRONOUN/m_c/subject} {VERB/m_c/were/was} honored for {PRONOUN/m_c/poss} " + \
-                                 app_ceremony['honor'] + "."
-=======
             graduation_history = "When {PRONOUN/m_c/subject} graduated, {PRONOUN/m_c/subject} {VERB/m_c/were/was} honored for {PRONOUN/m_c/poss} " +  app_ceremony['honor'] + "."
->>>>>>> d158b736
 
             grad_age = app_ceremony["graduation_age"]
             if int(grad_age) < 11:
@@ -2159,38 +2110,6 @@
         offset = 0
         if light_dark == "light":
             offset = 80
-<<<<<<< HEAD
-
-        if the_cat.df:
-            biome_platforms = platformsheet.subsurface(pygame.Rect(0, order.index('SC/DF') * 70, 640, 70))
-            self.greenleaf_plt = pygame.transform.scale(biome_platforms.subsurface(pygame.Rect(0 + offset, 0, 80, 70)),
-                                                        (240, 210))
-            self.leafbare_plt = pygame.transform.scale(biome_platforms.subsurface(pygame.Rect(0 + offset, 0, 80, 70)),
-                                                       (240, 210))
-            self.leaffall_plt = pygame.transform.scale(biome_platforms.subsurface(pygame.Rect(0 + offset, 0, 80, 70)),
-                                                       (240, 210))
-            self.newleaf_plt = pygame.transform.scale(biome_platforms.subsurface(pygame.Rect(0 + offset, 0, 80, 70)),
-                                                      (240, 210))
-        elif the_cat.dead or game.clan.instructor.ID == the_cat.ID:
-            biome_platforms = platformsheet.subsurface(pygame.Rect(0, order.index('SC/DF') * 70, 640, 70))
-            self.greenleaf_plt = pygame.transform.scale(
-                biome_platforms.subsurface(pygame.Rect(160 + offset, 0, 80, 70)), (240, 210))
-            self.leafbare_plt = pygame.transform.scale(biome_platforms.subsurface(pygame.Rect(160 + offset, 0, 80, 70)),
-                                                       (240, 210))
-            self.leaffall_plt = pygame.transform.scale(biome_platforms.subsurface(pygame.Rect(160 + offset, 0, 80, 70)),
-                                                       (240, 210))
-            self.newleaf_plt = pygame.transform.scale(biome_platforms.subsurface(pygame.Rect(160 + offset, 0, 80, 70)),
-                                                      (240, 210))
-        else:
-            self.greenleaf_plt = pygame.transform.scale(biome_platforms.subsurface(pygame.Rect(0 + offset, 0, 80, 70)),
-                                                        (240, 210))
-            self.leafbare_plt = pygame.transform.scale(biome_platforms.subsurface(pygame.Rect(160 + offset, 0, 80, 70)),
-                                                       (240, 210))
-            self.leaffall_plt = pygame.transform.scale(biome_platforms.subsurface(pygame.Rect(320 + offset, 0, 80, 70)),
-                                                       (240, 210))
-            self.newleaf_plt = pygame.transform.scale(biome_platforms.subsurface(pygame.Rect(480 + offset, 0, 80, 70)),
-                                                      (240, 210))
-=======
         
         season_subsurfaces = {
             "greenleaf": 0 + offset,
@@ -2216,7 +2135,6 @@
             
             return pygame.transform.scale(biome_platforms.subsurface(pygame.Rect(
                 season_x.get(game.clan.current_season.lower(), season_x["greenleaf"]), 0, 80, 70)), (240, 210))
->>>>>>> d158b736
 
     def on_use(self):
         pass
@@ -2304,17 +2222,11 @@
             if event.ui_element == self.back_button:
                 self.change_screen("profile screen")
             elif event.ui_element == self.next_cat_button:
-<<<<<<< HEAD
-
-                game.switches["cat"] = self.next_cat
-                self.update_selected_cat()
-=======
                 if isinstance(Cat.fetch_cat(self.next_cat), Cat):
                     game.switches["cat"] = self.next_cat
                     self.update_selected_cat()
                 else:
                     print("invalid next cat", self.next_cat)
->>>>>>> d158b736
             elif event.ui_element == self.previous_cat_button:
                 if isinstance(Cat.fetch_cat(self.previous_cat), Cat):
                     game.switches["cat"] = self.previous_cat
