from random import choice
from scripts.utility import update_sprite

from .base_screens import Screens, cat_profiles

from scripts.utility import get_text_box_theme
#from scripts.game_structure.text import *
from scripts.cat.cats import Cat
from scripts.cat.pelts import collars, wild_accessories
import scripts.game_structure.image_cache as image_cache
import pygame_gui
from re import sub
from scripts.game_structure.image_button import UIImageButton, UISpriteButton, UITextBoxTweaked, UIImageTextBox
from scripts.game_structure import image_cache
from scripts.game_structure.game_essentials import *



# ---------------------------------------------------------------------------- #
#             change how accessory info displays on cat profiles               #
# ---------------------------------------------------------------------------- #
def accessory_display_name(cat):
    accessory = cat.accessory

    if accessory is None:
        return ''
    acc_display = accessory.lower()

    if accessory is not None:
        if accessory in collars:
            collar_color = None
            if acc_display.startswith('crimson'):
                collar_color = 'red'
            elif acc_display.startswith('blue'):
                collar_color = 'blue'
            elif acc_display.startswith('yellow'):
                collar_color = 'yellow'
            elif acc_display.startswith('cyan'):
                collar_color = 'cyan'
            elif acc_display.startswith('red'):
                collar_color = 'orange'
            elif acc_display.startswith('lime'):
                collar_color = 'lime'
            elif acc_display.startswith('green'):
                collar_color = 'green'
            elif acc_display.startswith('rainbow'):
                collar_color = 'rainbow'
            elif acc_display.startswith('black'):
                collar_color = 'black'
            elif acc_display.startswith('spikes'):
                collar_color = 'spiky'
            elif acc_display.startswith('pink'):
                collar_color = 'pink'
            elif acc_display.startswith('purple'):
                collar_color = 'purple'
            elif acc_display.startswith('multi'):
                collar_color = 'multi'
            if acc_display.endswith('bow') and not acc_display == 'rainbow':
                acc_display = collar_color + ' bow'
            elif acc_display.endswith('bell'):
                acc_display = collar_color + ' bell collar'
            else:
                acc_display = collar_color + ' collar'

    elif accessory in wild_accessories:
        if acc_display == 'blue feathers':
            acc_display = 'crow feathers'
        elif acc_display == 'red feathers':
            acc_display = 'cardinal feathers'
        else:
            acc_display = acc_display
    else:
        acc_display = acc_display
    if accessory is None:
        acc_display = None
    return acc_display


# ---------------------------------------------------------------------------- #
#               assigns backstory blurbs to the backstory                      #
# ---------------------------------------------------------------------------- #
def bs_blurb_text(cat):
    backstory = cat.backstory
    bs_blurb = None
    if backstory is None:
        bs_blurb = "This cat was born into the clan where they currently reside."
    if backstory == 'clan_founder':
        bs_blurb = "This cat is one of the founding members of the clan."
    if backstory == 'clanborn':
        bs_blurb = "This cat was born into the clan where they currently reside."
    if backstory == 'halfclan1':
        bs_blurb = "This cat was born into the clan, but one of their parents resides in another clan."
    if backstory == 'halfclan2':
        bs_blurb = "This cat was born in another clan, but chose to come to this clan to be with their other parent."
    if backstory == 'outsider_roots1':
        bs_blurb = "This cat was born into the clan, but one of their parents is an outsider that belongs to no clan."
    if backstory == 'outsider_roots2':
        bs_blurb = "This cat was born outside the clan, but came to live in the clan with their parent at a young age."
    if backstory == 'loner1':
        bs_blurb = "This cat joined the clan by choice after living life as a loner."
    if backstory == 'loner2':
        bs_blurb = "This cat used to live in a barn, but mostly stayed away from twolegs. They decided clanlife " \
                   "might be an interesting change of pace."
    if backstory == 'kittypet1':
        bs_blurb = "This cat joined the clan by choice after living life with twolegs as a kittypet."
    if backstory == 'kittypet2':
        bs_blurb = "This cat used to live on something called a “boat” with twolegs, but decided to join the clan."
    if backstory == 'rogue1':
        bs_blurb = "This cat joined the clan by choice after living life as a rogue."
    if backstory == 'rogue2':
        bs_blurb = "This cat used to live in a twolegplace, scrounging for what they could find. They thought " \
                   "the clan might offer them more security."
    if backstory == 'abandoned1':
        bs_blurb = "This cat was found by the clan as a kit and has been living with them ever since."
    if backstory == 'abandoned2':
        bs_blurb = "This cat was born into a kittypet life, but was brought to the clan as a kit and has lived " \
                   "here ever since."
    if backstory == 'abandoned3':
        bs_blurb = "This cat was born into another clan, but they were left here as a kit for the clan to raise."
    if backstory == 'medicine_cat':
        bs_blurb = "This cat was once a medicine cat in another clan."
    if backstory == 'otherclan':
        bs_blurb = "This cat was born into another clan, but came to this clan by choice."
    if backstory == 'otherclan2':
        bs_blurb = "This cat was unhappy in their old clan and decided to come here instead."
    if backstory == 'ostracized_warrior':
        bs_blurb = "This cat was ostracized from their old clan, but no one really knows why."
    if backstory == 'disgraced':
        bs_blurb = "This cat was cast out of their old clan for some transgression that they’re not keen on " \
                   "talking about."
    if backstory == 'retired_leader':
        bs_blurb = "This cat used to be the leader of another clan before deciding they needed a change of scenery " \
                   "after leadership became too much.  They returned their nine lives and let their deputy " \
                   "take over before coming here."
    if backstory == 'refugee':
        bs_blurb = "This cat came to this clan after fleeing from their former clan and the tyrannical " \
                   "leader that had taken over."
    if backstory == 'tragedy_survivor':
        bs_blurb = "Something horrible happened to this cat's previous clan. They refuse to speak about it."
    return bs_blurb


# ---------------------------------------------------------------------------- #
#             change how backstory info displays on cat profiles               #
# ---------------------------------------------------------------------------- #
def backstory_text(cat):
    backstory = cat.backstory
    if backstory is None:
        return ''
    bs_display = backstory
    if bs_display == 'clanborn':
        bs_display = 'clanborn'
    elif bs_display == 'clan_founder':
        bs_display = 'clan founder'
    elif bs_display in ['halfclan1', 'halfclan2']:
        bs_display = 'half-clan'
    elif bs_display in ['outsider_roots1', 'outsider_roots2']:
        bs_display = 'outsider roots'
    elif bs_display in ['loner1', 'loner2']:
        bs_display = 'formerly a loner'
    elif bs_display in ['kittypet1', 'kittypet2']:
        bs_display = 'formerly a kittypet'
    elif bs_display in ['rogue1', 'rogue2']:
        bs_display = 'formerly a rogue'
    elif bs_display in ['abandoned1', 'abandoned2', 'abandoned3']:
        bs_display = 'formerly abandoned'
    elif bs_display == 'medicine_cat':
        bs_display = 'formerly a medicine cat'
    elif bs_display in ['otherclan', 'otherclan2']:
        bs_display = 'formerly from another clan'
    elif bs_display == 'ostracized_warrior':
        bs_display = 'ostracized warrior'
    elif bs_display == 'disgraced':
        if cat.status == 'medicine cat':
            bs_display = 'disgraced medicine cat'
        elif cat.status in ['warrior', 'elder']:
            bs_display = 'disgraced deputy'
    elif bs_display == 'retired_leader':
        bs_display = 'retired leader'
    elif bs_display == 'refugee':
        bs_display = 'refugee'
    elif bs_display == 'tragedy_survivor':
        bs_display = 'survivor of a tragedy'
    if bs_display is None:
        bs_display = None
    else:
        return bs_display


# ---------------------------------------------------------------------------- #
#                               Profile Screen                                 #
# ---------------------------------------------------------------------------- #
class ProfileScreen(Screens):
    # UI Images
    backstory_tab = image_cache.load_image("resources/images/backstory_bg.png").convert_alpha()

    # Keep track of current tabs open. Can be used to keep tabs open when pages are switched, and
    #   helps with exiting the screen
    default_sub_tab = 'relation'
    open_tab = None
    open_sub_tab = default_sub_tab

    def handle_event(self, event):
        if event.type == pygame_gui.UI_BUTTON_START_PRESS:
            if event.ui_element == self.back_button:
                self.change_screen(game.last_screen_forProfile)
            elif event.ui_element == self.previous_cat_button:
                self.clear_profile()
                game.switches['cat'] = self.previous_cat
                self.build_profile()
                self.update_disabled_buttons_and_text()
            elif event.ui_element == self.next_cat_button:
                self.clear_profile()
                game.switches['cat'] = self.next_cat
                self.build_profile()
                self.update_disabled_buttons_and_text()
            elif event.ui_element == self.relations_tab_button:
                self.toggle_relations_tab()
            elif event.ui_element == self.roles_tab_button:
                self.toggle_roles_tab()
            elif event.ui_element == self.personal_tab_button:
                self.toggle_personal_tab()
            elif event.ui_element == self.dangerous_tab_button:
                self.toggle_dangerous_tab()
            elif event.ui_element == self.backstory_tab_button:
                self.toggle_backstory_tab()
            else:
                self.handle_tab_events(event)

    def handle_tab_events(self, event):
        """Handles buttons presses on the tabs"""
        if self.open_tab is not None and self.open_tab != 'backstory':
            if event.ui_element == self.close_tab_button:
                self.close_current_tab()
<<<<<<< HEAD
        elif self.open_tab == None:
=======
        elif self.open_tab is None:
>>>>>>> cbdc9d0a
            # If no tab is open, don't check any further.
            return

        # Relations Tab
        if self.open_tab == 'relations':
            if event.ui_element == self.see_family_button:
                self.change_screen('see kits screen')
            elif event.ui_element == self.see_relationships_button:
                self.change_screen('relationship screen')
            elif event.ui_element == self.choose_mate_button:
                self.change_screen('choose mate screen')
            elif event.ui_element == self.change_mentor_button:
                self.change_screen('choose mentor screen')
        # Roles Tab
        elif self.open_tab == 'roles':
            if event.ui_element == self.promote_leader_button:
                game.clan.new_leader(self.the_cat)
                self.clear_profile()
                self.build_profile()
                self.update_disabled_buttons_and_text()
            elif event.ui_element == self.toggle_deputy_button:
                if self.the_cat.status == 'warrior':
                    self.the_cat.status_change('deputy')
                    game.clan.deputy = self.the_cat
                elif self.the_cat.status == 'deputy':
                    self.the_cat.status_change('warrior')
                    game.clan.deputy = None
                self.clear_profile()
                self.build_profile()
                self.update_disabled_buttons_and_text()
            elif event.ui_element == self.toggle_med_button:
                if self.the_cat.status == 'medicine cat apprentice':
                    self.the_cat.status_change('apprentice')
                elif self.the_cat.status == "apprentice":
                    self.the_cat.status_change('medicine cat apprentice')
                elif self.the_cat.status == 'medicine cat':
                    self.the_cat.status_change('warrior')
                elif self.the_cat.status in ['warrior', 'elder']:
                    self.the_cat.status_change('medicine cat')
                self.clear_profile()
                self.build_profile()
                self.update_disabled_buttons_and_text()
        # Personal Tab
        elif self.open_tab == 'personal':
            if event.ui_element == self.change_name_button:
                self.change_screen('change name screen')
            elif event.ui_element == self.specify_gender_button:
                self.change_screen('change gender screen')
            elif event.ui_element == self.cis_trans_button:
                if self.the_cat.genderalign != "female" and self.the_cat.genderalign != "male":
                    self.the_cat.genderalign = self.the_cat.gender
                elif self.the_cat.gender == "male" and self.the_cat.genderalign in ['male', 'female']:
                    self.the_cat.genderalign = 'trans female'
                elif self.the_cat.gender == "female" and self.the_cat.genderalign in ['male', 'female']:
                    self.the_cat.genderalign = 'trans male'
                self.clear_profile()
                self.build_profile()
                self.update_disabled_buttons_and_text()
            elif event.ui_element == self.toggle_kits:
                if self.the_cat.no_kits:
                    self.the_cat.no_kits = False
                else:
                    self.the_cat.no_kits = True
                self.update_disabled_buttons_and_text()
        # Dangerous Tab
        elif self.open_tab == 'dangerous':
            if event.ui_element == self.kill_cat_button:
                if self.the_cat.status == 'leader':
                    game.clan.leader_lives -= 10
                self.the_cat.die()
                update_sprite(self.the_cat)
                self.clear_profile()
                self.build_profile()
                self.update_disabled_buttons_and_text()
            elif event.ui_element == self.exile_cat_button:
                if not self.the_cat.dead and not self.the_cat.exiled:
                    self.the_cat.exiled = True
                    self.the_cat.thought = "Is shocked that they have been exiled"
                    self.clear_profile()
                    self.build_profile()
                    self.update_disabled_buttons_and_text()
                if self.the_cat.dead:
                    self.the_cat.df = True
                    self.the_cat.thought = "Is distraught after being sent to the Place of No Stars"
                    update_sprite(self.the_cat)
                self.clear_profile()
                self.build_profile()
                self.update_disabled_buttons_and_text()

    def screen_switches(self):
        self.the_cat = Cat.all_cats.get(game.switches['cat'])

        # Set-up the menu buttons, which appear on all cat profile images.
        self.next_cat_button = UIImageButton(pygame.Rect((622, 25), (153, 30)), "", object_id="#next_cat_button")
        self.previous_cat_button = UIImageButton(pygame.Rect((25, 25), (153, 30)), "", object_id="#previous_cat_button")
        self.back_button = UIImageButton(pygame.Rect((25, 60), (105, 30)), "", object_id="#back_button")
        self.relations_tab_button = UIImageButton(pygame.Rect((48, 420), (176, 30)), "",
                                                  object_id="#relations_tab_button")
        self.roles_tab_button = UIImageButton(pygame.Rect((224, 420), (176, 30)), "", object_id="#roles_tab_button")
        self.personal_tab_button = UIImageButton(pygame.Rect((400, 420), (176, 30)), "",
                                                 object_id="#personal_tab_button")
        self.dangerous_tab_button = UIImageButton(pygame.Rect((576, 420), (176, 30)), "",
                                                  object_id="#dangerous_tab_button")

        self.backstory_tab_button = UIImageButton(pygame.Rect((48, 622), (176, 30)), "",
                                                  object_id="#backstory_tab_button")
        self.placeholder_tab_2 = UIImageButton(pygame.Rect((224, 622), (176, 30)), "",
                                               object_id="#cat_tab_3_blank_button")
        self.placeholder_tab_2.disable()
        self.placeholder_tab_3 = UIImageButton(pygame.Rect((400, 622), (176, 30)), "",
                                               object_id="#cat_tab_3_blank_button")
        self.placeholder_tab_3.disable()
        self.placeholder_tab_4 = UIImageButton(pygame.Rect((576, 622), (176, 30)), "",
                                               object_id="#cat_tab_4_blank_button")
        self.placeholder_tab_4.disable()

        self.build_profile()

        self.hide_menu_buttons()  # Menu buttons don't appear on the profile screen
        cat_profiles()
        self.update_platform()

    def clear_profile(self):
        """Clears all profile objects. """
        self.cat_info_column1.kill()
        self.cat_info_column2.kill()
        self.cat_thought.kill()
        self.cat_name.kill()
        self.cat_image.kill()
        if self.background is not None:
            self.background.kill()

    def exit_screen(self):
        self.clear_profile()
        self.back_button.kill()
        self.next_cat_button.kill()
        self.previous_cat_button.kill()
        self.relations_tab_button.kill()
        self.roles_tab_button.kill()
        self.personal_tab_button.kill()
        self.dangerous_tab_button.kill()
        self.backstory_tab_button.kill()
        self.placeholder_tab_2.kill()
        self.placeholder_tab_3.kill()
        self.placeholder_tab_4.kill()
        self.close_current_tab()

    def build_profile(self):
        """Rebuild builds the cat profile. Run when you switch cats
            or for changes in the profile.
            the_cat should be a Cat object. """
        self.the_cat = Cat.all_cats.get(game.switches['cat'])

        # use these attributes to create differing profiles for starclan cats etc.
        is_sc_instructor = False
        is_df_instructor = False
        if self.the_cat.dead and game.clan.instructor.ID == self.the_cat.ID and self.the_cat.df is False:
            is_sc_instructor = True
        elif self.the_cat.dead and game.clan.instructor.ID == self.the_cat.ID and self.the_cat.df is True:
            is_df_instructor = True

        # Info in string
        cat_name = str(self.the_cat.name)  # name
        if self.the_cat.dead:
            cat_name += " (dead)"  # A dead cat will have the (dead) sign next to their name
        if is_sc_instructor:
            self.the_cat.thought = "Hello. I am here to guide the dead cats of " + game.clan.name + "Clan into StarClan."
        if is_df_instructor:
            self.the_cat.thought = "Hello. I am here to drag the dead cats of " + game.clan.name + "Clan into the Dark Forest."

        # Write cat name
        self.cat_name = pygame_gui.elements.UITextBox(cat_name, pygame.Rect((200, 140), (400, 40)),
                                                      object_id=get_text_box_theme("#cat_profile_name_box"))

        # Write cat thought
        self.cat_thought = pygame_gui.elements.UITextBox(self.the_cat.thought, pygame.Rect((100, 170), (600, 40)),
                                                         wrap_to_height=True,
                                                         object_id=get_text_box_theme("#cat_profile_thoughts_box"))

        self.cat_info_column1 = UITextBoxTweaked(self.generate_column1(self.the_cat),
                                                 pygame.Rect((300, 230), (180, 180)),
                                                 object_id=get_text_box_theme("#cat_profile_info_box"),
                                                 line_spacing=0.95)
        self.cat_info_column2 = UITextBoxTweaked(self.generate_column2(self.the_cat),
                                                 pygame.Rect((490, 230), (230, 180)),
                                                 object_id=get_text_box_theme("#cat_profile_info_box"),
                                                 line_spacing=0.95)

        # Set the cat backgrounds.
        self.update_platform()
        if game.settings['backgrounds']:
            if game.clan.current_season == 'Newleaf':
                self.background = pygame_gui.elements.UIImage(pygame.Rect((55, 200), (240, 210)), self.newleaf_plt)
            elif game.clan.current_season == 'Greenleaf':
                self.background = pygame_gui.elements.UIImage(pygame.Rect((55, 200), (240, 210)), self.greenleaf_plt)
            elif game.clan.current_season == 'Leaf-bare':
                self.background = pygame_gui.elements.UIImage(pygame.Rect((55, 200), (240, 210)), self.leafbare_plt)
            elif game.clan.current_season == 'Leaf-fall':
                self.background = pygame_gui.elements.UIImage(pygame.Rect((55, 200), (240, 210)), self.leaffall_plt)
        else:
            self.background = None

        # Create cat image object
        self.cat_image = pygame_gui.elements.UIImage(pygame.Rect((100, 200), (150, 150)), self.the_cat.large_sprite)

        # Determine where the next and previous cat buttons lead
        self.determine_previous_and_next_cat()

        # Disable and enable next and previous cat buttons as needed.
        if self.next_cat == 0:
            self.next_cat_button.disable()
        else:
            self.next_cat_button.enable()

        if self.previous_cat == 0:
            self.previous_cat_button.disable()
        else:
            self.previous_cat_button.enable()

    def determine_previous_and_next_cat(self):
        ''''Determines where the next and previous buttons point too.'''

        is_instructor = False
        if self.the_cat.dead and game.clan.instructor.ID == self.the_cat.ID:
            is_instructor = True

        previous_cat = 0
        next_cat = 0
        if self.the_cat.dead and not is_instructor and not self.the_cat.df:
            previous_cat = game.clan.instructor.ID

        if is_instructor:
            next_cat = 1

        for check_cat in Cat.all_cats:
            if Cat.all_cats[check_cat].ID == self.the_cat.ID:
                next_cat = 1
            else:
                if next_cat == 0 and Cat.all_cats[
                    check_cat].ID != self.the_cat.ID and Cat.all_cats[
                    check_cat].dead == self.the_cat.dead and Cat.all_cats[
<<<<<<< HEAD
                    check_cat].ID != game.clan.instructor.ID and Cat.all_cats[
                    check_cat].outside == self.the_cat.outside and Cat.all_cats[
=======
                    check_cat].ID != game.clan.instructor.ID and not Cat.all_cats[
                    check_cat].exiled and Cat.all_cats[
>>>>>>> cbdc9d0a
                    check_cat].df == self.the_cat.df:
                    previous_cat = Cat.all_cats[check_cat].ID

                elif next_cat == 1 and Cat.all_cats[
                    check_cat].ID != self.the_cat.ID and Cat.all_cats[
                    check_cat].dead == self.the_cat.dead and Cat.all_cats[
<<<<<<< HEAD
                    check_cat].ID != game.clan.instructor.ID and Cat.all_cats[
                    check_cat].outside == self.the_cat.outside and Cat.all_cats[
=======
                    check_cat].ID != game.clan.instructor.ID and not Cat.all_cats[
                    check_cat].exiled and Cat.all_cats[
>>>>>>> cbdc9d0a
                    check_cat].df == self.the_cat.df:
                    next_cat = Cat.all_cats[check_cat].ID

                elif int(next_cat) > 1:
                    break

        if next_cat == 1:
            next_cat = 0

        self.next_cat = next_cat
        self.previous_cat = previous_cat

    def generate_column1(self, the_cat):
        '''Generate the left column information'''
        output = ""
<<<<<<< HEAD
        count2 = 0
=======

>>>>>>> cbdc9d0a
        # SEX/GENDER
        if the_cat.genderalign is None or the_cat.genderalign == the_cat.gender:
            output += str(the_cat.gender)
        else:
            output += str(the_cat.genderalign)
        # NEWLINE ----------
        output += "\n"

<<<<<<< HEAD
        if the_cat.outside:
            if the_cat.exiled:
                verdana_red.text("exiled", (490, 230 + count2 * 15))
            else:
                verdana_red.text("outsider", (490, 230 + count2 * 15))
        else:
            verdana_small.text(the_cat.status, (490, 230 + count2 * 15))

        # SEE LEADER LIVES
        if not the_cat.dead and 'leader' in the_cat.status:
            count2 += 1
            verdana_small.text(
                'remaining lives: ' + str(game.clan.leader_lives),
                (490, 230 + count2 * 15))
        count2 += 1

        # MENTOR
        if 'apprentice' in the_cat.status:
            if the_cat.mentor is None:
                the_cat.update_mentor()
            if the_cat.mentor is not None:
                verdana_small.text('mentor: ' + str(the_cat.mentor.name),
                                   (490, 230 + count2 * 15))
                count2 += 1

        # APPRENTICE
        if len(the_cat.apprentice) != 0:
            if len(the_cat.apprentice) == 1:
                apps = 'apprentice: ' + str(the_cat.apprentice[0].name)
            else:
                apps = 'apprentices: '
                num = 1
                for cat in the_cat.apprentice:
                    if num % 2 == 0:
                        apps += str(cat.name) + ', '
                    else:
                        apps += str(cat.name) + ', '
                    num += 1
                apps = apps[:len(apps) - 2]
            verdana_small.text(apps, (490, 230 + count2 * 15))
            count2 += 1

        # FORMER APPRENTICES
        if len(the_cat.former_apprentices
               ) != 0 and the_cat.former_apprentices[0] is not None:

            if len(the_cat.former_apprentices) == 1:
                former_apps = 'former apprentice: ' + str(
                    the_cat.former_apprentices[0].name)
                verdana_small.text(former_apps, (490, 230 + count2 * 15))
                count2 += 1

            elif len(the_cat.former_apprentices) == 2:
                former_apps = 'former apprentices: ' + str(
                    the_cat.former_apprentices[0].name) + ', ' + str(
                    the_cat.former_apprentices[1].name)
                verdana_small.text(former_apps, (490, 230 + count2 * 15))
                count2 += 1

            elif len(the_cat.former_apprentices) == 3:
                former_apps = 'former apprentices: ' + str(
                    the_cat.former_apprentices[0].name) + ', ' + str(
                    the_cat.former_apprentices[1].name)
                verdana_small.text(former_apps, (490, 230 + count2 * 15))
                count2 += 1

                verdana_small.text(str(the_cat.former_apprentices[2].name), (490, 230 + count2 * 15))
                count2 += 1

            elif len(the_cat.former_apprentices) == 4:
                former_apps = 'former apprentices: ' + str(
                    the_cat.former_apprentices[0].name) + ', ' + str(
                    the_cat.former_apprentices[1].name)
                verdana_small.text(former_apps, (490, 230 + count2 * 15))
                count2 += 1

                former_apps2 = str(the_cat.former_apprentices[2].name) + ', ' + str(the_cat.former_apprentices[3].name)
                verdana_small.text(former_apps2, (490, 230 + count2 * 15))
                count2 += 1

            else:
                num = 1
                rows = []
                name = ''

                for cat in the_cat.former_apprentices:
                    name = name + str(cat.name) + ', '
                    if num == 2:
                        rows.append(name)
                        name = ''
                        num += 1
                    if num % 3 == 0 and name != '':
                        rows.append(name)
                        name = ''
                    num += 1

                for ind in range(len(rows)):
                    if ind == 0:
                        verdana_small.text('former apprentices: ' + rows[ind],
                                           (490, 230 + count2 * 15))
                    elif ind == len(rows) - 1:
                        verdana_small.text(rows[ind][:-2],
                                           (490, 230 + count2 * 15))
                    else:
                        verdana_small.text(rows[ind], (490, 230 + count2 * 15))
                    count2 += 1

=======
>>>>>>> cbdc9d0a
        # AGE
        if the_cat.age == 'kitten':
            output += 'young'
        elif the_cat.age == 'elder':
            output += 'senior'
        else:
            output += the_cat.age
        # NEWLINE ----------
        output += "\n"

        # EYE COLOR
        output += 'eyes: ' + the_cat.eye_colour.lower()
        # NEWLINE ----------
        output += "\n"

        # PELT TYPE
        output += 'pelt: ' + the_cat.pelt.name.lower()
        # NEWLINE ----------
        output += "\n"

        # PELT LENGTH
        output += 'fur length: ' + the_cat.pelt.length
        # NEWLINE ----------
        output += "\n"

        # ACCESSORY
<<<<<<< HEAD
        output += 'accessory: ' + str(accessory_display_name(the_cat, the_cat.accessory))
=======
        output += 'accessory: ' + str(accessory_display_name(the_cat))
>>>>>>> cbdc9d0a
        # NEWLINE ----------
        output += "\n"

        # PARENTS
        if the_cat.parent1 is None:
            output += 'parents: unknown'
        elif the_cat.parent2 is None and the_cat.parent1 in the_cat.all_cats:
            par1 = str(the_cat.all_cats[the_cat.parent1].name)
            output += 'parents: ' + par1 + ', unknown'
        elif the_cat.parent2 is None:
            par2 = "unknown"
            par1 = "Error: Cat#" + the_cat.parent1 + " not found"
            output += 'parents: ' + par1 + ', unknown'
        else:
            if the_cat.parent1 in the_cat.all_cats and the_cat.parent2 in the_cat.all_cats:
                par1 = str(the_cat.all_cats[the_cat.parent1].name)
                par2 = str(the_cat.all_cats[the_cat.parent2].name)

            elif the_cat.parent1 in the_cat.all_cats:
                par2 = "Error: Cat#" + the_cat.parent2 + " not found"
                par1 = str(the_cat.all_cats[the_cat.parent1].name)

            elif the_cat.parent2 in the_cat.all_cats:
                par1 = "Error: Cat#" + the_cat.parent1 + " not found"
                par2 = str(the_cat.all_cats[the_cat.parent2].name)

            else:
                par1 = "Error: Cat#" + the_cat.parent1 + " not found"
                par2 = "Error: Cat#" + the_cat.parent2 + " not found"

            output += 'parents: ' + par1 + ' and ' + par2
        # NEWLINE ----------
        output += "\n"

        # MOONS
        if the_cat.dead:
            output += str(the_cat.moons)
            if the_cat.moons == 1:
                output += ' moon (in life)\n'
            elif the_cat.moons != 1:
                output += ' moons (in life)\n'

            output += str(the_cat.dead_for)
            if the_cat.dead_for == 1:
                output += ' moon (in death)'
            elif the_cat.dead_for != 1:
                output += ' moons (in death)'
        else:
            output += str(the_cat.moons)
            if the_cat.moons == 1:
                output += ' moon'
            elif the_cat.moons != 1:
                output += ' moons'

        # MATE
        if the_cat.mate is not None and not the_cat.dead:
            # NEWLINE ----------
            output += "\n"
            if the_cat.mate in Cat.all_cats:
                if Cat.all_cats.get(
                        the_cat.mate
                ).dead:
                    output += 'former mate: ' + str(Cat.all_cats[the_cat.mate].name)
                else:
                    output += 'mate: ' + str(Cat.all_cats[the_cat.mate].name)
            else:
                output += 'Error: mate: ' + str(the_cat.mate) + " not found"

        if not the_cat.dead:
            # NEWLINE ----------
            output += "\n"

            # CONDITIONS (temporary)
            injury_list = []
            permanent_conditions_list = []
            illness_list = []
            injury_string = None
            permanent_conditions_string = None
            illness_string = None

            if the_cat.is_injured():
                for y in the_cat.injuries:
                    injury_list.append(y)
                injury_string = ", ".join(injury_list)
            if the_cat.is_disabled():
                for y in the_cat.permanent_condition:
                    if the_cat.permanent_condition[y]["moons_until"] == -2 and the_cat.permanent_condition[y][
                        "born_with"] is True:
                        permanent_conditions_list.append(y)
                    elif the_cat.permanent_condition[y]["born_with"] is False:
                        permanent_conditions_list.append(y)

                if len(permanent_conditions_list) > 0:
                    permanent_conditions_string = ", ".join(permanent_conditions_list)

            if the_cat.is_ill():
                for y in the_cat.illnesses:
                    illness_list.append(y)
                illness_string = ', '.join(illness_list)

            if the_cat.is_ill() and the_cat.is_injured():
                output += f"condition: {illness_string}, {injury_string}\n"
            elif the_cat.is_ill():
                output += f"condition: {illness_string}\n"
            elif the_cat.is_injured():
                output += f"condition: {injury_string}\n"

            if the_cat.is_disabled():
                if permanent_conditions_string is not None:
                    output += f"permanent conditions: {permanent_conditions_string}\n"

        return output

    def generate_column2(self, the_cat):
        """Generate the right column information"""
        output = ""

        # STATUS
        if the_cat.exiled:
            output += "<font color='#FF0000'>exiled</font>"
        else:
            output += the_cat.status

        # NEWLINE ----------
        output += "\n"

        # LEADER LIVES:
        # Optional - Only shows up for leaders
        if not the_cat.dead and 'leader' in the_cat.status:
            output += 'remaining lives: ' + str(game.clan.leader_lives)
            # NEWLINE ----------
            output += "\n"

        # MENTOR
        # Only shows up if the cat has a mentor.
        if the_cat.mentor is not None:
            output += "mentor: " + str(the_cat.mentor.name) + "\n"

        # FORMER APPRENTICES
        # Optional - Only shows up if the cat has previous apprentice(s)
        # FORMER APPRENTICES
        if len(the_cat.former_apprentices
               ) != 0 and the_cat.former_apprentices[0] is not None:

            if len(the_cat.former_apprentices) == 1:
                output += 'former apprentice: ' + str(
                    the_cat.former_apprentices[0].name)

            elif len(the_cat.former_apprentices) > 1:
                output += 'former apprentices: ' + ", ".join([str(i.name) for i in the_cat.former_apprentices])

            # NEWLINE ----------
            output += "\n"

        # CHARACTER TRAIT
        output += the_cat.trait
        # NEWLINE ----------
        output += "\n"

        # SPECIAL SKILL
        output += the_cat.skill
        # NEWLINE ----------
        output += "\n"

        # EXPERIENCE
        output += 'experience: ' + str(the_cat.experience_level)
        # NEWLINE ----------
        output += "\n"

        # BACKSTORY
        if the_cat.backstory is not None:
            bs_text = backstory_text(the_cat)
            output += 'backstory: ' + bs_text
        else:
            output += 'backstory: ' + 'clanborn'

        return output

    def toggle_backstory_tab(self):
        '''Opens the backstory tab'''
        previous_open_tab = self.open_tab

        # This closes the current tab, so only one can be open as a time
        self.close_current_tab()

        if previous_open_tab == 'backstory':
            '''If the current open tab is relations, just close the tab and do nothing else. '''
            pass
        else:
            self.open_tab = 'backstory'
            self.backstory_background = pygame_gui.elements.UIImage(pygame.Rect((64, 465), (645, 157)),
                                                                    self.backstory_tab)
            self.sub_tab_1 = UIImageButton(pygame.Rect((710, 475), (42, 30)), "", object_id="#sub_tab_1_button")
            self.sub_tab_1.disable()
            self.sub_tab_2 = UIImageButton(pygame.Rect((710, 512), (42, 30)), "", object_id="#sub_tab_2_button")
            self.sub_tab_2.disable()
            self.sub_tab_3 = UIImageButton(pygame.Rect((710, 549), (42, 30)), "", object_id="#sub_tab_3_button")
            self.sub_tab_3.disable()
            self.sub_tab_4 = UIImageButton(pygame.Rect((710, 586), (42, 30)), "", object_id="#sub_tab_4_button")
            self.sub_tab_4.disable()

            # This will be overwritten in update_disabled_buttons_and_text()
            self.history_text_box = pygame_gui.elements.UITextBox("", pygame.Rect((80, 480), (615, 142)))
            self.update_disabled_buttons_and_text()

    def toggle_history_sub_tab(self):
        '''To toggle the sub-tab, when that's added'''

    def get_history_text(self):
        output = ""
        if self.open_sub_tab == 'relation':
            life_history = []
            bs_blurb = bs_blurb_text(self.the_cat)
            if bs_blurb is not None:
                life_history.append(str(bs_blurb))
            else:
                life_history.append("This cat was born into the clan where they currently reside.")

            if self.the_cat.scar_event:
                scar_text = self.the_cat.scar_event
                for x in range(len(self.the_cat.scar_event)):
                    scar_text[x] = str(self.the_cat.scar_event[x]).replace(' is ', ' was ', 1)
                    scar_text[x] = str(self.the_cat.scar_event[x]).replace(' loses ', ' lost ')
                    scar_text[x] = str(self.the_cat.scar_event[x]).replace(' forces ', ' forced ')

                    not_scarred = ['wounded', 'injured', 'battered', 'hurt', 'punished']
                    for y in not_scarred:
                        scar_text[x] = str(self.the_cat.scar_event[x]).replace(f' got {y} ', ' was scarred ')
                        scar_text[x] = str(self.the_cat.scar_event[x]).replace(y, ' scarred ')
                        break
                    if x == 0:
                        scar_text[x] = str(self.the_cat.scar_event[x]).replace(f'{self.the_cat.name} ', 'This cat ', 1)
                    elif x == 1:
                        scar_text[x] = str(self.the_cat.scar_event[x]).replace(f'{self.the_cat.name} was ',
                                                                               'They were also ', 1)
                        scar_text[x] = str(self.the_cat.scar_event[x]).replace(str(self.the_cat.name), 'They also', 1)
                    elif x >= 3:
                        scar_text[x] = str(self.the_cat.scar_event[x]).replace(f'{self.the_cat.name} was ',
                                                                               'Then they were ', 1)
                        scar_text[x] = str(self.the_cat.scar_event[x]).replace(str(self.the_cat.name), 'Then they', 1)
                scar_history = ' '.join(scar_text)
                life_history.append(scar_history)

            # join together history list with line breaks
            output = '\n'.join(life_history)
        return output

    def toggle_relations_tab(self):
        '''Opens relations tab'''
        # Save what is previously open, for toggle purposes.
        previous_open_tab = self.open_tab

        # This closes the current tab, so only one can be open as a time
        self.close_current_tab()

        if previous_open_tab == 'relations':
            '''If the current open tab is relations, just close the tab and do nothing else. '''
            pass
        else:
            self.open_tab = 'relations'
            self.see_family_button = UIImageButton(pygame.Rect((50, 450), (172, 36)), "",
                                                   object_id="#see_family_button")
            self.see_relationships_button = UIImageButton(pygame.Rect((50, 486), (172, 36)), "",
                                                          object_id="#see_relationships_button")
            self.choose_mate_button = UIImageButton(pygame.Rect((50, 522), (172, 36)), "",
                                                    object_id="#choose_mate_button")
            self.change_mentor_button = UIImageButton(pygame.Rect((50, 558), (172, 36)), "",
                                                      object_id="#change_mentor_button")
            # This button is another option to close the tab, although I've made the opening button also close the tab
            self.close_tab_button = UIImageButton(pygame.Rect((50, 594), (172, 36)), "", object_id="#close_tab_button")
            self.update_disabled_buttons_and_text()

    def toggle_roles_tab(self):
        # Save what is previously open, for toggle purposes.
        previous_open_tab = self.open_tab

        # This closes the current tab, so only one can be open as a time
        self.close_current_tab()

        if previous_open_tab == 'roles':
            '''If the current open tab is roles, just close the tab and do nothing else. '''
            pass
        else:
            self.open_tab = 'roles'
            self.promote_leader_button = UIImageButton(pygame.Rect((226, 450), (172, 36)), "",
                                                       object_id="#promote_leader_button")

            # These are a placeholders, to be killed and recreated in self.update_disabled_buttons().
            #   This it due to the image switch depending on the cat's status, and the location switch the close button
            #    If you can think of a better way to do this, please fix! 
            self.toggle_deputy_button = UIImageButton(pygame.Rect((226, 486), (172, 36)), "", visible=False)
            self.toggle_med_button = UIImageButton(pygame.Rect((226, 522), (172, 52)), "", visible=False)
            self.close_tab_button = UIImageButton(pygame.Rect((226, 574), (172, 36)), "", visible=False)
            self.update_disabled_buttons_and_text()

    def toggle_personal_tab(self):
        # Save what is previously open, for toggle purposes.
        previous_open_tab = self.open_tab

        # This closes the current tab, so only one can be open as a time
        self.close_current_tab()

        if previous_open_tab == 'personal':
            '''If the current open tab is personal, just close the tab and do nothing else. '''
            pass
        else:
            self.open_tab = 'personal'
            self.change_name_button = UIImageButton(pygame.Rect((402, 450), (172, 36)), "",
                                                    object_id="#change_name_button")
            self.specify_gender_button = UIImageButton(pygame.Rect((402, 538), (172, 36)), "",
                                                       object_id="#specify_gender_button")
            self.close_tab_button = UIImageButton(pygame.Rect((402, 610), (172, 36)), "", object_id="#close_tab_button")

            # These are a placeholders, to be killed and recreated in self.update_disabled_buttons().
            #   This it due to the image switch depending on the cat's status, and the location switch the close button
            #    If you can think of a better way to do this, please fix! 
            self.cis_trans_button = UIImageButton(pygame.Rect((402, 486), (0, 0)), "", visible=False)
            self.toggle_kits = UIImageButton(pygame.Rect(((402, 574)), (0, 0)), "", visible=False)
            self.update_disabled_buttons_and_text()

    def toggle_dangerous_tab(self):
        # Save what is previously open, for toggle purposes.
        previous_open_tab = self.open_tab

        # This closes the current tab, so only one can be open as a time
        self.close_current_tab()

        if previous_open_tab == 'dangerous':
            '''If the current open tab is dangerous, just close the tab and do nothing else. '''
            pass
        else:
            self.open_tab = 'dangerous'
            self.kill_cat_button = UIImageButton(pygame.Rect((578, 486), (172, 36)), "", object_id="#kill_cat_button")
            self.close_tab_button = UIImageButton(pygame.Rect((578, 522), (172, 36)), "", object_id="#close_tab_button")

            # These are a placeholders, to be killed and recreated in self.update_disabled_buttons_and_text().
            #   This it due to the image switch depending on the cat's status, and the location switch the close button
            #    If you can think of a better way to do this, please fix! 
            self.exile_cat_button = UIImageButton(pygame.Rect((578, 486), (172, 36)), "", visible=False)
            self.update_disabled_buttons_and_text()

    def update_disabled_buttons_and_text(self):
        '''Sets which tab buttons should be disabled. This is run when the cat is switched. '''
        if self.open_tab == None:
            pass
        elif self.open_tab == 'relations':
            if self.the_cat.dead:
                self.see_relationships_button.disable()
            else:
                self.see_relationships_button.enable()

            if self.the_cat.age not in ['young adult', 'adult', 'senior adult', 'elder'
                                        ] or self.the_cat.dead or self.the_cat.exiled:
                self.choose_mate_button.disable()
            else:
                self.choose_mate_button.enable()

            if self.the_cat.status not in ['apprentice', 'medicine cat apprentice'] or self.the_cat.dead:
                self.change_mentor_button.disable()
            else:
                self.change_mentor_button.enable()
        # Roles Tab
        elif self.open_tab == 'roles':
            if self.the_cat.status not in [
                'warrior'] or self.the_cat.dead or not game.clan.leader.dead or self.the_cat.exiled:
                self.promote_leader_button.disable()
            else:
                self.promote_leader_button.enable()

            # Promote to deputy button
            deputy = game.clan.deputy
            if game.clan.deputy is None:
                deputy = None
            elif game.clan.deputy.outside:
                deputy = None
            elif game.clan.deputy.dead:
                deputy = None

            # This one is bit different. Since the image on the tab depends on the cat's status, we have to
            #   recreate the button.
            self.toggle_deputy_button.kill()
            if self.the_cat.status in [
                'warrior'
<<<<<<< HEAD
            ] and not self.the_cat.dead and not self.the_cat.outside and deputy is None:
                self.toggle_deputy_button = UIImageButton(pygame.Rect((226, 486), (172, 36)), "",
                                                          object_id="#promote_deputy_button")
            elif self.the_cat.status in ['deputy'] and not self.the_cat.dead and not self.the_cat.outside:
=======
            ] and not self.the_cat.dead and not self.the_cat.exiled and deputy is None:
                self.toggle_deputy_button = UIImageButton(pygame.Rect((226, 486), (172, 36)), "",
                                                          object_id="#promote_deputy_button")
            elif self.the_cat.status in ['deputy'] and not self.the_cat.dead and not self.the_cat.exiled:
>>>>>>> cbdc9d0a
                self.toggle_deputy_button = UIImageButton(pygame.Rect((226, 486), (172, 36)), "",
                                                          object_id="#demote_deputy_button")
            else:
                self.toggle_deputy_button = UIImageButton(pygame.Rect((226, 486), (172, 36)), "",
                                                          object_id="#promote_deputy_button")
                self.toggle_deputy_button.disable()

            # This one is also different, same reasons. This also handles the exit close tab button for this tab
            close_button_location = (0, 0)
            self.close_tab_button.kill()
            self.toggle_med_button.kill()
            # Switch apprentice to medicine cat apprentice
<<<<<<< HEAD
            if self.the_cat.status in ['apprentice'] and not self.the_cat.dead and not self.the_cat.outside:
=======
            if self.the_cat.status in ['apprentice'] and not self.the_cat.dead and not self.the_cat.exiled:
>>>>>>> cbdc9d0a
                self.toggle_med_button = UIImageButton(pygame.Rect((226, 522), (172, 52)), "",
                                                       object_id="#switch_med_app_button")
                close_button_location = (226, 574)
            # Switch med apprentice to warrior apprentice
            elif self.the_cat.status in [
<<<<<<< HEAD
                'medicine cat apprentice'] and not self.the_cat.dead and not self.the_cat.outside:
=======
                'medicine cat apprentice'] and not self.the_cat.dead and not self.the_cat.exiled:
>>>>>>> cbdc9d0a
                self.toggle_med_button = UIImageButton(pygame.Rect((226, 522), (172, 52)), "",
                                                       object_id="#switch_warrior_app_button")
                close_button_location = (226, 574)
            # Switch warrior or elder to med cat.
<<<<<<< HEAD
            elif self.the_cat.status in ['warrior', 'elder'] and not self.the_cat.dead and not self.the_cat.outside:
=======
            elif self.the_cat.status in ['warrior', 'elder'] and not self.the_cat.dead and not self.the_cat.exiled:
>>>>>>> cbdc9d0a
                self.toggle_med_button = UIImageButton(pygame.Rect((226, 522), (172, 52)), "",
                                                       object_id="#switch_med_cat_button")
                close_button_location = (226, 574)
            # Switch med cat to warrior
<<<<<<< HEAD
            elif self.the_cat.status == 'medicine cat' and not self.the_cat.dead and not self.the_cat.outside:
=======
            elif self.the_cat.status == 'medicine cat' and not self.the_cat.dead and not self.the_cat.exiled:
>>>>>>> cbdc9d0a
                self.toggle_med_button = UIImageButton(pygame.Rect((226, 522), (172, 36)), "",
                                                       object_id="#switch_warrior_button")
                close_button_location = (226, 558)
            else:
                # Dummy button so .kill() calls don't fail
                self.toggle_med_button = pygame_gui.elements.UIButton(pygame.Rect((0, 0), (0, 0)), "", visible=False)
                close_button_location = (226, 522)

            # Draw close button
            self.close_tab_button = UIImageButton(pygame.Rect(close_button_location, (172, 36)), "",
                                                  object_id="#close_tab_button")
        elif self.open_tab == "personal":

            # Button to trans or cis the cats.
            self.cis_trans_button.kill()
            if self.the_cat.gender == "female" and self.the_cat.genderalign in ['male', 'female']:
                self.cis_trans_button = UIImageButton(pygame.Rect((402, 486), (172, 52)), "",
                                                      object_id="#change_trans_male_button")
            elif self.the_cat.gender == "male" and self.the_cat.genderalign in ['male', 'female']:
                self.cis_trans_button = UIImageButton(pygame.Rect((402, 486), (172, 52)), "",
                                                      object_id="#change_trans_female_button")
            elif self.the_cat.genderalign != "female" and self.the_cat.genderalign != "male":
                self.cis_trans_button = UIImageButton(pygame.Rect((402, 486), (172, 52)), "",
                                                      object_id="#change_cis_button")
            else:
                self.cis_trans_button = UIImageButton(pygame.Rect((402, 486), (172, 52)), "",
                                                      object_id="#change_cis_button")
                self.cis_trans_button.disable()

            # Button to prevent kits:
            self.toggle_kits.kill()
            if self.the_cat.age in ['young adult', 'adult', 'senior adult', 'elder'] and not self.the_cat.dead:
                if self.the_cat.no_kits:
                    self.toggle_kits = UIImageButton(pygame.Rect((402, 574), (172, 36)), "",
                                                     object_id="#prevent_kits_button")
                else:
                    self.toggle_kits = UIImageButton(pygame.Rect((402, 574), (172, 36)), "",
                                                     object_id="#allow_kits_button")
            else:
                self.toggle_kits = UIImageButton(pygame.Rect((402, 574), (172, 36)), "",
                                                 object_id="#prevent_kits_button")
                self.toggle_kits.disable()
        # Dangerous Tab
        elif self.open_tab == 'dangerous':

            # Button to exile cat
            self.exile_cat_button.kill()
            if not self.the_cat.dead:
                self.exile_cat_button = UIImageButton(pygame.Rect((578, 450), (172, 36)), "",
                                                      object_id="#exile_cat_button")
<<<<<<< HEAD
                if self.the_cat.exiled or self.the_cat.outside:
=======
                if self.the_cat.exiled:
>>>>>>> cbdc9d0a
                    self.exile_cat_button.disable()
            elif self.the_cat.dead:
                self.exile_cat_button = UIImageButton(pygame.Rect((578, 450), (172, 46)), "",
                                                      object_id="#exile_df_button")
                if self.the_cat.df:
                    self.exile_cat_button.disable()
            else:
                self.exile_cat_button = UIImageButton(pygame.Rect((578, 450), (172, 36)), "",
                                                      object_id="#exile_cat_button")
                self.exile_cat_button.disable()

            if not self.the_cat.dead:
                self.kill_cat_button.enable()
            else:
                self.kill_cat_button.disable()
        # Backstory_tab:
        elif self.open_tab == 'backstory':
            self.history_text_box.kill()
            self.history_text_box = pygame_gui.elements.UITextBox(self.get_history_text(),
                                                                  pygame.Rect((80, 480), (615, 142)),
                                                                  object_id="#history_tab_text_box")

    def close_current_tab(self):
        '''Closes current tab. '''
        if self.open_tab == None:
            pass
        elif self.open_tab == 'relations':
            self.see_family_button.kill()
            self.see_relationships_button.kill()
            self.choose_mate_button.kill()
            self.change_mentor_button.kill()
            self.close_tab_button.kill()
        elif self.open_tab == 'roles':
            self.promote_leader_button.kill()
            self.toggle_deputy_button.kill()
            self.toggle_med_button.kill()
            self.close_tab_button.kill()
        elif self.open_tab == 'personal':
            self.change_name_button.kill()
            self.specify_gender_button.kill()
            self.close_tab_button.kill()
            self.cis_trans_button.kill()
            self.toggle_kits.kill()
        elif self.open_tab == 'dangerous':
            self.kill_cat_button.kill()
            self.exile_cat_button.kill()
            self.close_tab_button.kill()
        elif self.open_tab == 'backstory':
            self.backstory_background.kill()
            self.sub_tab_1.kill()
            self.sub_tab_2.kill()
            self.sub_tab_3.kill()
            self.sub_tab_4.kill()
            self.history_text_box.kill()

        self.open_tab = None

    # ---------------------------------------------------------------------------- #
    #                               cat platforms                                  #
    # ---------------------------------------------------------------------------- #
    def update_platform(self):
        the_cat = Cat.all_cats.get(game.switches['cat'],
                                   game.clan.instructor)

        light_dark = "light"
        if game.settings["dark mode"]:
            light_dark = "dark"

        platform_base_dir = 'resources/images/platforms/'
        leaves = ["newleaf", "greenleaf", "leafbare", "leaffall"]

        available_biome = ['Forest', 'Mountainous', 'Plains', 'Beach']
        biome = game.clan.biome

        if biome not in available_biome:
            biome = available_biome[0]

        biome = biome.lower()

        all_platforms = []
        if the_cat.df:
            dead_platform = [f'{platform_base_dir}darkforestplatform_{light_dark}.png']
            all_platforms = dead_platform * 4
        elif the_cat.dead or game.clan.instructor.ID == the_cat.ID:
            dead_platform = [f'{platform_base_dir}/starclanplatform_{light_dark}.png']
            all_platforms = dead_platform * 4
        else:
            for leaf in leaves:
                platform_dir = f'{platform_base_dir}/{biome}/{leaf}_{light_dark}.png'
                all_platforms.append(platform_dir)

        self.newleaf_plt = pygame.transform.scale(
            pygame.image.load(all_platforms[0]).convert_alpha(), (240, 210))
        self.greenleaf_plt = pygame.transform.scale(
            pygame.image.load(all_platforms[1]).convert_alpha(), (240, 210))
        self.leafbare_plt = pygame.transform.scale(
            pygame.image.load(all_platforms[2]).convert_alpha(), (240, 210))
        self.leaffall_plt = pygame.transform.scale(
            pygame.image.load(all_platforms[3]).convert_alpha(), (240, 210))

    def on_use(self):
        pass


# ---------------------------------------------------------------------------- #
#                             change name screen                               #
# ---------------------------------------------------------------------------- #
class ChangeNameScreen(Screens):
    the_cat = ''

    def screen_switches(self):
        self.hide_menu_buttons()

        self.the_cat = Cat.all_cats.get(game.switches['cat'])

        self.heading = pygame_gui.elements.UITextBox("-Change Name-", pygame.Rect((100, 130), (600, 40)),
                                                     object_id=get_text_box_theme())

        self.name_changed = pygame_gui.elements.UITextBox("Named Changed!", pygame.Rect((100, 350), (600, 40)),
                                                          visible=False,
                                                          object_id=get_text_box_theme())

        self.done_button = UIImageButton(pygame.Rect((365, 282), (77, 30)), "",
                                         object_id=pygame_gui.core.ObjectID(object_id="#done_button"))
        self.back_button = UIImageButton(pygame.Rect((25, 25), (105, 30)), "",
                                         object_id=pygame_gui.core.ObjectID(object_id="#back_button"))

        self.test_button = UIImageButton(pygame.Rect((350, 350), (180, 180)), "",
                                         object_id=pygame_gui.core.ObjectID(object_id="#image_button"), visible=False)

        self.prefix_entry_box = pygame_gui.elements.UITextEntryLine(pygame.Rect((220, 200), (180, 30)),
                                                                    placeholder_text=self.the_cat.name.prefix)
        if self.the_cat.name.status in ["apprentice", "leader", "medicine cat apprentice", "kitten"]:
            self.suffix_entry_box = pygame_gui.elements.UITextEntryLine(pygame.Rect((400, 200), (180, 30)),
                                                                        placeholder_text=
                                                                        self.the_cat.name.special_suffixes[
                                                                            self.the_cat.name.status])
            self.suffix_entry_box.disable()  # You can't change a special suffix
        else:
            self.suffix_entry_box = pygame_gui.elements.UITextEntryLine(pygame.Rect((400, 200), (180, 30)),
                                                                        placeholder_text=self.the_cat.name.suffix)

    def exit_screen(self):
        self.prefix_entry_box.kill()
        del self.prefix_entry_box
        self.suffix_entry_box.kill()
        del self.suffix_entry_box
        self.done_button.kill()
        del self.done_button
        self.back_button.kill()
        del self.back_button
        self.heading.kill()
        del self.heading
        self.name_changed.kill()
        del self.name_changed

    def on_use(self):
        pass

    def handle_event(self, event):
        if event.type == pygame_gui.UI_BUTTON_START_PRESS:
            if event.ui_element == self.done_button:
                if sub(r'[^A-Za-z0-9 ]+', '', self.prefix_entry_box.get_text()) != '':
                    self.the_cat.name.prefix = sub(r'[^A-Za-z0-9 ]+', '', self.prefix_entry_box.get_text())
                    self.name_changed.show()
                if sub(r'[^A-Za-z0-9 ]+', '', self.suffix_entry_box.get_text()) != '':
                    self.the_cat.name.suffix = sub(r'[^A-Za-z0-9 ]+', '', self.suffix_entry_box.get_text())
                    self.name_changed.show()
            elif event.ui_element == self.back_button:
                self.change_screen('profile screen')


# ---------------------------------------------------------------------------- #
#                           change gender screen                               #
# ---------------------------------------------------------------------------- #
class ChangeGenderScreen(Screens):

    def screen_switches(self):
        self.hide_menu_buttons()

        self.header = pygame_gui.elements.UITextBox("-Change Gender-\nYou can set this to anything. "
                                                    "Gender alignment does not effect gameplay",
                                                    pygame.Rect((100, 130), (600, -1)),
                                                    object_id=get_text_box_theme())
        self.gender_changed = pygame_gui.elements.UITextBox("Gender Changed!",
                                                            pygame.Rect((100, 240), (600, 40)),
                                                            object_id=get_text_box_theme(),
                                                            visible=False)
        self.the_cat = Cat.all_cats.get(game.switches['cat'])

        self.done_button = UIImageButton(pygame.Rect((365, 282), (77, 30)), "",
                                         object_id="#done_button")
        self.back_button = UIImageButton(pygame.Rect((25, 25), (105, 30)), "",
                                         object_id="#back_button")

        self.gender_entry_box = pygame_gui.elements.UITextEntryLine(pygame.Rect((300, 200), (200, 24)),
                                                                    placeholder_text=self.the_cat.genderalign)

    def exit_screen(self):
        self.header.kill()
        del self.header
        self.gender_changed.kill()
        del self.gender_changed
        self.gender_entry_box.kill()
        del self.gender_entry_box
        self.done_button.kill()
        del self.done_button
        self.back_button.kill()
        del self.back_button

    def on_use(self):
        pass

    def handle_event(self, event):
        if event.type == pygame_gui.UI_BUTTON_START_PRESS:
            if event.ui_element == self.done_button:
                if sub(r'[^A-Za-z0-9 ]+', "", self.gender_entry_box.get_text()) != "":
                    self.the_cat.genderalign = sub(r'[^A-Za-z0-9 ]+', "", self.gender_entry_box.get_text())
                    self.gender_changed.show()
            elif event.ui_element == self.back_button:
                self.change_screen('profile screen')
<<<<<<< HEAD
        return


class ExileProfileScreen(Screens):
    def update_platform(self):
        the_cat = Cat.all_cats.get(game.switches['cat'],
                                   game.clan.instructor)

        light_dark = "light"
        if game.settings["dark mode"]:
            light_dark = "dark"

        platform_base_dir = 'resources/images/platforms/'
        leaves = ["newleaf", "greenleaf", "leafbare", "leaffall"]

        available_biome = ['Forest', 'Mountainous', 'Plains', 'Beach']
        biome = game.clan.biome

        if biome not in available_biome:
            biome = available_biome[0]

        biome = biome.lower()

        all_platforms = []
        if the_cat.df:
            dead_platform = [f'{platform_base_dir}darkforestplatform_{light_dark}.png']
            all_platforms = dead_platform * 4
        elif the_cat.dead or game.clan.instructor.ID == the_cat.ID:
            dead_platform = [f'{platform_base_dir}/starclanplatform_{light_dark}.png']
            all_platforms = dead_platform * 4
        else:
            for leaf in leaves:
                platform_dir = f'{platform_base_dir}/{biome}/{leaf}_{light_dark}.png'
                all_platforms.append(platform_dir)

        self.newleaf_plt = pygame.transform.scale(
            pygame.image.load(all_platforms[0]).convert_alpha(), (240, 210))
        self.greenleaf_plt = pygame.transform.scale(
            pygame.image.load(all_platforms[1]).convert_alpha(), (240, 210))
        self.leafbare_plt = pygame.transform.scale(
            pygame.image.load(all_platforms[2]).convert_alpha(), (240, 210))
        self.leaffall_plt = pygame.transform.scale(
            pygame.image.load(all_platforms[3]).convert_alpha(), (240, 210))

    def on_use(self):
        # use this variable to point to the cat object in question
        the_cat = Cat.all_cats.get(game.switches['cat'], game.clan.instructor)

        draw_next_prev_cat_buttons(the_cat)
        # use these attributes to create differing profiles for starclan cats etc.

        # Info in string
        cat_name = str(the_cat.name)  # name

        # LAYOUT
        count = 0
        count2 = 0
        verdana_big.text(cat_name, ('center', 150))  # NAME

        if game.settings['backgrounds']:  # CAT PLATFORM
            self.update_platform()
            if game.clan.current_season == 'Newleaf':
                screen.blit(self.newleaf_plt, (55, 200))
            elif game.clan.current_season == 'Greenleaf':
                screen.blit(self.greenleaf_plt, (55, 200))
            elif game.clan.current_season == 'Leaf-bare':
                screen.blit(self.leafbare_plt, (55, 200))
            elif game.clan.current_season == 'Leaf-fall':
                screen.blit(self.leaffall_plt, (55, 200))

        draw_large(the_cat, (100, 200))  # IMAGE

        # THOUGHT
        if len(the_cat.thought) < 100:
            verdana.text(the_cat.thought, ('center', 180))
        else:
            cut = the_cat.thought.find(' ', int(len(the_cat.thought) / 2))
            first_part = the_cat.thought[:cut]
            second_part = the_cat.thought[cut:]
            verdana.text(first_part, ('center', 180))
            verdana.text(second_part, ('center', 200))

        if the_cat.genderalign == None or the_cat.genderalign == True or the_cat.genderalign == False:
            verdana_small.text(str(the_cat.gender), (300, 230 + count * 15))
        else:
            verdana_small.text(str(the_cat.genderalign), (300, 230 + count * 15))
        count += 1  # SEX / GENDER
        if the_cat.exiled is True:
            verdana_small.text("exiled", (490, 230 + count2 * 15))
        else:
            verdana_small.text("outsider", (490, 230 + count2 * 15))
        count2 += 1
        if the_cat.age == 'kitten':
            verdana_small.text('young', (300, 230 + count * 15))
        elif the_cat.age == 'elder':
            verdana_small.text('senior', (300, 230 + count * 15))
        else:
            verdana_small.text(the_cat.age, (300, 230 + count * 15))
        count += 1  # AGE
        verdana_small.text(the_cat.trait, (490, 230 + count2 * 15))
        count2 += 1  # CHARACTER TRAIT
        verdana_small.text(the_cat.skill, (490, 230 + count2 * 15))
        count2 += 1  # SPECIAL SKILL
        verdana_small.text('eyes: ' + the_cat.eye_colour.lower(),
                           (300, 230 + count * 15))
        count += 1  # EYE COLOR
        verdana_small.text('pelt: ' + the_cat.pelt.name.lower(),
                           (300, 230 + count * 15))
        count += 1  # PELT TYPE
        verdana_small.text('fur length: ' + the_cat.pelt.length,
                           (300, 230 + count * 15))
        count += 1  # PELT LENGTH
        verdana_small.text('accessory: ' + str(accessory_display_name(the_cat, the_cat.accessory)),
                           (300, 230 + count * 15))
        count += 1  # accessory

        # PARENTS
        if the_cat.parent1 is None:
            verdana_small.text('parents: unknown', (300, 230 + count * 15))
            count += 1
        elif the_cat.parent2 is None and the_cat.parent1 in the_cat.all_cats:
            par1 = str(the_cat.all_cats[the_cat.parent1].name)
            verdana_small.text('parents: ' + par1 + ', unknown',
                               (300, 230 + count * 15))
            count += 1
        elif the_cat.parent2 is None:
            par2 = "unknown"
            par1 = "Error: Cat#" + the_cat.parent1 + " not found"
            verdana_small.text('parents: ' + par1 + ', unknown',
                               (300, 230 + count * 15))
            count += 1
        else:
            if the_cat.parent1 in the_cat.all_cats and the_cat.parent2 in the_cat.all_cats:
                par1 = str(the_cat.all_cats[the_cat.parent1].name)
                par2 = str(the_cat.all_cats[the_cat.parent2].name)
            elif the_cat.parent1 in the_cat.all_cats:
                par2 = "Error: Cat#" + the_cat.parent2 + " not found"
                par1 = str(the_cat.all_cats[the_cat.parent1].name)
            elif the_cat.parent2 in the_cat.all_cats:
                par1 = "Error: Cat#" + the_cat.parent1 + " not found"
                par2 = str(the_cat.all_cats[the_cat.parent2].name)
            else:
                par1 = "Error: Cat#" + the_cat.parent1 + " not found"
                par2 = "Error: Cat#" + the_cat.parent2 + " not found"

            verdana_small.text('parents: ' + par1 + ' and ' + par2,
                               (300, 230 + count * 15))
            count += 1

        # MOONS
        if the_cat.dead:
            if the_cat.moons == 1:
                verdana_small.text(
                    str(the_cat.moons) + ' moon (in life)',
                    (300, 230 + count * 15))
                count += 1
            elif the_cat.moons != 1:
                verdana_small.text(
                    str(the_cat.moons) + ' moons (in life)',
                    (300, 230 + count * 15))
                count += 1
            if the_cat.dead_for == 1:
                verdana_small.text(
                    str(the_cat.dead_for) + ' moon (in death)',
                    (300, 230 + count * 15))
                count += 1
            elif the_cat.dead_for != 1:
                verdana_small.text(
                    str(the_cat.dead_for) + ' moons (in death)',
                    (300, 230 + count * 15))
                count += 1
        else:
            if the_cat.moons == 1:
                verdana_small.text(
                    str(the_cat.moons) + ' moon', (300, 230 + count * 15))
                count += 1
            elif the_cat.moons != 1:
                verdana_small.text(
                    str(the_cat.moons) + ' moons', (300, 230 + count * 15))
                count += 1
=======
        return 
>>>>>>> cbdc9d0a
<|MERGE_RESOLUTION|>--- conflicted
+++ resolved
@@ -232,11 +232,7 @@
         if self.open_tab is not None and self.open_tab != 'backstory':
             if event.ui_element == self.close_tab_button:
                 self.close_current_tab()
-<<<<<<< HEAD
-        elif self.open_tab == None:
-=======
         elif self.open_tab is None:
->>>>>>> cbdc9d0a
             # If no tab is open, don't check any further.
             return
 
@@ -478,26 +474,16 @@
                 if next_cat == 0 and Cat.all_cats[
                     check_cat].ID != self.the_cat.ID and Cat.all_cats[
                     check_cat].dead == self.the_cat.dead and Cat.all_cats[
-<<<<<<< HEAD
-                    check_cat].ID != game.clan.instructor.ID and Cat.all_cats[
-                    check_cat].outside == self.the_cat.outside and Cat.all_cats[
-=======
                     check_cat].ID != game.clan.instructor.ID and not Cat.all_cats[
-                    check_cat].exiled and Cat.all_cats[
->>>>>>> cbdc9d0a
+                    check_cat].outside and Cat.all_cats[
                     check_cat].df == self.the_cat.df:
                     previous_cat = Cat.all_cats[check_cat].ID
 
                 elif next_cat == 1 and Cat.all_cats[
                     check_cat].ID != self.the_cat.ID and Cat.all_cats[
                     check_cat].dead == self.the_cat.dead and Cat.all_cats[
-<<<<<<< HEAD
-                    check_cat].ID != game.clan.instructor.ID and Cat.all_cats[
-                    check_cat].outside == self.the_cat.outside and Cat.all_cats[
-=======
                     check_cat].ID != game.clan.instructor.ID and not Cat.all_cats[
-                    check_cat].exiled and Cat.all_cats[
->>>>>>> cbdc9d0a
+                    check_cat].outside and Cat.all_cats[
                     check_cat].df == self.the_cat.df:
                     next_cat = Cat.all_cats[check_cat].ID
 
@@ -513,11 +499,6 @@
     def generate_column1(self, the_cat):
         '''Generate the left column information'''
         output = ""
-<<<<<<< HEAD
-        count2 = 0
-=======
-
->>>>>>> cbdc9d0a
         # SEX/GENDER
         if the_cat.genderalign is None or the_cat.genderalign == the_cat.gender:
             output += str(the_cat.gender)
@@ -526,116 +507,6 @@
         # NEWLINE ----------
         output += "\n"
 
-<<<<<<< HEAD
-        if the_cat.outside:
-            if the_cat.exiled:
-                verdana_red.text("exiled", (490, 230 + count2 * 15))
-            else:
-                verdana_red.text("outsider", (490, 230 + count2 * 15))
-        else:
-            verdana_small.text(the_cat.status, (490, 230 + count2 * 15))
-
-        # SEE LEADER LIVES
-        if not the_cat.dead and 'leader' in the_cat.status:
-            count2 += 1
-            verdana_small.text(
-                'remaining lives: ' + str(game.clan.leader_lives),
-                (490, 230 + count2 * 15))
-        count2 += 1
-
-        # MENTOR
-        if 'apprentice' in the_cat.status:
-            if the_cat.mentor is None:
-                the_cat.update_mentor()
-            if the_cat.mentor is not None:
-                verdana_small.text('mentor: ' + str(the_cat.mentor.name),
-                                   (490, 230 + count2 * 15))
-                count2 += 1
-
-        # APPRENTICE
-        if len(the_cat.apprentice) != 0:
-            if len(the_cat.apprentice) == 1:
-                apps = 'apprentice: ' + str(the_cat.apprentice[0].name)
-            else:
-                apps = 'apprentices: '
-                num = 1
-                for cat in the_cat.apprentice:
-                    if num % 2 == 0:
-                        apps += str(cat.name) + ', '
-                    else:
-                        apps += str(cat.name) + ', '
-                    num += 1
-                apps = apps[:len(apps) - 2]
-            verdana_small.text(apps, (490, 230 + count2 * 15))
-            count2 += 1
-
-        # FORMER APPRENTICES
-        if len(the_cat.former_apprentices
-               ) != 0 and the_cat.former_apprentices[0] is not None:
-
-            if len(the_cat.former_apprentices) == 1:
-                former_apps = 'former apprentice: ' + str(
-                    the_cat.former_apprentices[0].name)
-                verdana_small.text(former_apps, (490, 230 + count2 * 15))
-                count2 += 1
-
-            elif len(the_cat.former_apprentices) == 2:
-                former_apps = 'former apprentices: ' + str(
-                    the_cat.former_apprentices[0].name) + ', ' + str(
-                    the_cat.former_apprentices[1].name)
-                verdana_small.text(former_apps, (490, 230 + count2 * 15))
-                count2 += 1
-
-            elif len(the_cat.former_apprentices) == 3:
-                former_apps = 'former apprentices: ' + str(
-                    the_cat.former_apprentices[0].name) + ', ' + str(
-                    the_cat.former_apprentices[1].name)
-                verdana_small.text(former_apps, (490, 230 + count2 * 15))
-                count2 += 1
-
-                verdana_small.text(str(the_cat.former_apprentices[2].name), (490, 230 + count2 * 15))
-                count2 += 1
-
-            elif len(the_cat.former_apprentices) == 4:
-                former_apps = 'former apprentices: ' + str(
-                    the_cat.former_apprentices[0].name) + ', ' + str(
-                    the_cat.former_apprentices[1].name)
-                verdana_small.text(former_apps, (490, 230 + count2 * 15))
-                count2 += 1
-
-                former_apps2 = str(the_cat.former_apprentices[2].name) + ', ' + str(the_cat.former_apprentices[3].name)
-                verdana_small.text(former_apps2, (490, 230 + count2 * 15))
-                count2 += 1
-
-            else:
-                num = 1
-                rows = []
-                name = ''
-
-                for cat in the_cat.former_apprentices:
-                    name = name + str(cat.name) + ', '
-                    if num == 2:
-                        rows.append(name)
-                        name = ''
-                        num += 1
-                    if num % 3 == 0 and name != '':
-                        rows.append(name)
-                        name = ''
-                    num += 1
-
-                for ind in range(len(rows)):
-                    if ind == 0:
-                        verdana_small.text('former apprentices: ' + rows[ind],
-                                           (490, 230 + count2 * 15))
-                    elif ind == len(rows) - 1:
-                        verdana_small.text(rows[ind][:-2],
-                                           (490, 230 + count2 * 15))
-                    else:
-                        verdana_small.text(rows[ind], (490, 230 + count2 * 15))
-                    count2 += 1
-
-=======
->>>>>>> cbdc9d0a
         # AGE
         if the_cat.age == 'kitten':
             output += 'young'
@@ -662,11 +533,7 @@
         output += "\n"
 
         # ACCESSORY
-<<<<<<< HEAD
-        output += 'accessory: ' + str(accessory_display_name(the_cat, the_cat.accessory))
-=======
         output += 'accessory: ' + str(accessory_display_name(the_cat))
->>>>>>> cbdc9d0a
         # NEWLINE ----------
         output += "\n"
 
@@ -1050,17 +917,10 @@
             self.toggle_deputy_button.kill()
             if self.the_cat.status in [
                 'warrior'
-<<<<<<< HEAD
             ] and not self.the_cat.dead and not self.the_cat.outside and deputy is None:
                 self.toggle_deputy_button = UIImageButton(pygame.Rect((226, 486), (172, 36)), "",
                                                           object_id="#promote_deputy_button")
             elif self.the_cat.status in ['deputy'] and not self.the_cat.dead and not self.the_cat.outside:
-=======
-            ] and not self.the_cat.dead and not self.the_cat.exiled and deputy is None:
-                self.toggle_deputy_button = UIImageButton(pygame.Rect((226, 486), (172, 36)), "",
-                                                          object_id="#promote_deputy_button")
-            elif self.the_cat.status in ['deputy'] and not self.the_cat.dead and not self.the_cat.exiled:
->>>>>>> cbdc9d0a
                 self.toggle_deputy_button = UIImageButton(pygame.Rect((226, 486), (172, 36)), "",
                                                           object_id="#demote_deputy_button")
             else:
@@ -1073,39 +933,23 @@
             self.close_tab_button.kill()
             self.toggle_med_button.kill()
             # Switch apprentice to medicine cat apprentice
-<<<<<<< HEAD
             if self.the_cat.status in ['apprentice'] and not self.the_cat.dead and not self.the_cat.outside:
-=======
-            if self.the_cat.status in ['apprentice'] and not self.the_cat.dead and not self.the_cat.exiled:
->>>>>>> cbdc9d0a
                 self.toggle_med_button = UIImageButton(pygame.Rect((226, 522), (172, 52)), "",
                                                        object_id="#switch_med_app_button")
                 close_button_location = (226, 574)
             # Switch med apprentice to warrior apprentice
             elif self.the_cat.status in [
-<<<<<<< HEAD
                 'medicine cat apprentice'] and not self.the_cat.dead and not self.the_cat.outside:
-=======
-                'medicine cat apprentice'] and not self.the_cat.dead and not self.the_cat.exiled:
->>>>>>> cbdc9d0a
                 self.toggle_med_button = UIImageButton(pygame.Rect((226, 522), (172, 52)), "",
                                                        object_id="#switch_warrior_app_button")
                 close_button_location = (226, 574)
             # Switch warrior or elder to med cat.
-<<<<<<< HEAD
             elif self.the_cat.status in ['warrior', 'elder'] and not self.the_cat.dead and not self.the_cat.outside:
-=======
-            elif self.the_cat.status in ['warrior', 'elder'] and not self.the_cat.dead and not self.the_cat.exiled:
->>>>>>> cbdc9d0a
                 self.toggle_med_button = UIImageButton(pygame.Rect((226, 522), (172, 52)), "",
                                                        object_id="#switch_med_cat_button")
                 close_button_location = (226, 574)
             # Switch med cat to warrior
-<<<<<<< HEAD
             elif self.the_cat.status == 'medicine cat' and not self.the_cat.dead and not self.the_cat.outside:
-=======
-            elif self.the_cat.status == 'medicine cat' and not self.the_cat.dead and not self.the_cat.exiled:
->>>>>>> cbdc9d0a
                 self.toggle_med_button = UIImageButton(pygame.Rect((226, 522), (172, 36)), "",
                                                        object_id="#switch_warrior_button")
                 close_button_location = (226, 558)
@@ -1156,11 +1000,7 @@
             if not self.the_cat.dead:
                 self.exile_cat_button = UIImageButton(pygame.Rect((578, 450), (172, 36)), "",
                                                       object_id="#exile_cat_button")
-<<<<<<< HEAD
                 if self.the_cat.exiled or self.the_cat.outside:
-=======
-                if self.the_cat.exiled:
->>>>>>> cbdc9d0a
                     self.exile_cat_button.disable()
             elif self.the_cat.dead:
                 self.exile_cat_button = UIImageButton(pygame.Rect((578, 450), (172, 46)), "",
@@ -1382,187 +1222,4 @@
                     self.gender_changed.show()
             elif event.ui_element == self.back_button:
                 self.change_screen('profile screen')
-<<<<<<< HEAD
-        return
-
-
-class ExileProfileScreen(Screens):
-    def update_platform(self):
-        the_cat = Cat.all_cats.get(game.switches['cat'],
-                                   game.clan.instructor)
-
-        light_dark = "light"
-        if game.settings["dark mode"]:
-            light_dark = "dark"
-
-        platform_base_dir = 'resources/images/platforms/'
-        leaves = ["newleaf", "greenleaf", "leafbare", "leaffall"]
-
-        available_biome = ['Forest', 'Mountainous', 'Plains', 'Beach']
-        biome = game.clan.biome
-
-        if biome not in available_biome:
-            biome = available_biome[0]
-
-        biome = biome.lower()
-
-        all_platforms = []
-        if the_cat.df:
-            dead_platform = [f'{platform_base_dir}darkforestplatform_{light_dark}.png']
-            all_platforms = dead_platform * 4
-        elif the_cat.dead or game.clan.instructor.ID == the_cat.ID:
-            dead_platform = [f'{platform_base_dir}/starclanplatform_{light_dark}.png']
-            all_platforms = dead_platform * 4
-        else:
-            for leaf in leaves:
-                platform_dir = f'{platform_base_dir}/{biome}/{leaf}_{light_dark}.png'
-                all_platforms.append(platform_dir)
-
-        self.newleaf_plt = pygame.transform.scale(
-            pygame.image.load(all_platforms[0]).convert_alpha(), (240, 210))
-        self.greenleaf_plt = pygame.transform.scale(
-            pygame.image.load(all_platforms[1]).convert_alpha(), (240, 210))
-        self.leafbare_plt = pygame.transform.scale(
-            pygame.image.load(all_platforms[2]).convert_alpha(), (240, 210))
-        self.leaffall_plt = pygame.transform.scale(
-            pygame.image.load(all_platforms[3]).convert_alpha(), (240, 210))
-
-    def on_use(self):
-        # use this variable to point to the cat object in question
-        the_cat = Cat.all_cats.get(game.switches['cat'], game.clan.instructor)
-
-        draw_next_prev_cat_buttons(the_cat)
-        # use these attributes to create differing profiles for starclan cats etc.
-
-        # Info in string
-        cat_name = str(the_cat.name)  # name
-
-        # LAYOUT
-        count = 0
-        count2 = 0
-        verdana_big.text(cat_name, ('center', 150))  # NAME
-
-        if game.settings['backgrounds']:  # CAT PLATFORM
-            self.update_platform()
-            if game.clan.current_season == 'Newleaf':
-                screen.blit(self.newleaf_plt, (55, 200))
-            elif game.clan.current_season == 'Greenleaf':
-                screen.blit(self.greenleaf_plt, (55, 200))
-            elif game.clan.current_season == 'Leaf-bare':
-                screen.blit(self.leafbare_plt, (55, 200))
-            elif game.clan.current_season == 'Leaf-fall':
-                screen.blit(self.leaffall_plt, (55, 200))
-
-        draw_large(the_cat, (100, 200))  # IMAGE
-
-        # THOUGHT
-        if len(the_cat.thought) < 100:
-            verdana.text(the_cat.thought, ('center', 180))
-        else:
-            cut = the_cat.thought.find(' ', int(len(the_cat.thought) / 2))
-            first_part = the_cat.thought[:cut]
-            second_part = the_cat.thought[cut:]
-            verdana.text(first_part, ('center', 180))
-            verdana.text(second_part, ('center', 200))
-
-        if the_cat.genderalign == None or the_cat.genderalign == True or the_cat.genderalign == False:
-            verdana_small.text(str(the_cat.gender), (300, 230 + count * 15))
-        else:
-            verdana_small.text(str(the_cat.genderalign), (300, 230 + count * 15))
-        count += 1  # SEX / GENDER
-        if the_cat.exiled is True:
-            verdana_small.text("exiled", (490, 230 + count2 * 15))
-        else:
-            verdana_small.text("outsider", (490, 230 + count2 * 15))
-        count2 += 1
-        if the_cat.age == 'kitten':
-            verdana_small.text('young', (300, 230 + count * 15))
-        elif the_cat.age == 'elder':
-            verdana_small.text('senior', (300, 230 + count * 15))
-        else:
-            verdana_small.text(the_cat.age, (300, 230 + count * 15))
-        count += 1  # AGE
-        verdana_small.text(the_cat.trait, (490, 230 + count2 * 15))
-        count2 += 1  # CHARACTER TRAIT
-        verdana_small.text(the_cat.skill, (490, 230 + count2 * 15))
-        count2 += 1  # SPECIAL SKILL
-        verdana_small.text('eyes: ' + the_cat.eye_colour.lower(),
-                           (300, 230 + count * 15))
-        count += 1  # EYE COLOR
-        verdana_small.text('pelt: ' + the_cat.pelt.name.lower(),
-                           (300, 230 + count * 15))
-        count += 1  # PELT TYPE
-        verdana_small.text('fur length: ' + the_cat.pelt.length,
-                           (300, 230 + count * 15))
-        count += 1  # PELT LENGTH
-        verdana_small.text('accessory: ' + str(accessory_display_name(the_cat, the_cat.accessory)),
-                           (300, 230 + count * 15))
-        count += 1  # accessory
-
-        # PARENTS
-        if the_cat.parent1 is None:
-            verdana_small.text('parents: unknown', (300, 230 + count * 15))
-            count += 1
-        elif the_cat.parent2 is None and the_cat.parent1 in the_cat.all_cats:
-            par1 = str(the_cat.all_cats[the_cat.parent1].name)
-            verdana_small.text('parents: ' + par1 + ', unknown',
-                               (300, 230 + count * 15))
-            count += 1
-        elif the_cat.parent2 is None:
-            par2 = "unknown"
-            par1 = "Error: Cat#" + the_cat.parent1 + " not found"
-            verdana_small.text('parents: ' + par1 + ', unknown',
-                               (300, 230 + count * 15))
-            count += 1
-        else:
-            if the_cat.parent1 in the_cat.all_cats and the_cat.parent2 in the_cat.all_cats:
-                par1 = str(the_cat.all_cats[the_cat.parent1].name)
-                par2 = str(the_cat.all_cats[the_cat.parent2].name)
-            elif the_cat.parent1 in the_cat.all_cats:
-                par2 = "Error: Cat#" + the_cat.parent2 + " not found"
-                par1 = str(the_cat.all_cats[the_cat.parent1].name)
-            elif the_cat.parent2 in the_cat.all_cats:
-                par1 = "Error: Cat#" + the_cat.parent1 + " not found"
-                par2 = str(the_cat.all_cats[the_cat.parent2].name)
-            else:
-                par1 = "Error: Cat#" + the_cat.parent1 + " not found"
-                par2 = "Error: Cat#" + the_cat.parent2 + " not found"
-
-            verdana_small.text('parents: ' + par1 + ' and ' + par2,
-                               (300, 230 + count * 15))
-            count += 1
-
-        # MOONS
-        if the_cat.dead:
-            if the_cat.moons == 1:
-                verdana_small.text(
-                    str(the_cat.moons) + ' moon (in life)',
-                    (300, 230 + count * 15))
-                count += 1
-            elif the_cat.moons != 1:
-                verdana_small.text(
-                    str(the_cat.moons) + ' moons (in life)',
-                    (300, 230 + count * 15))
-                count += 1
-            if the_cat.dead_for == 1:
-                verdana_small.text(
-                    str(the_cat.dead_for) + ' moon (in death)',
-                    (300, 230 + count * 15))
-                count += 1
-            elif the_cat.dead_for != 1:
-                verdana_small.text(
-                    str(the_cat.dead_for) + ' moons (in death)',
-                    (300, 230 + count * 15))
-                count += 1
-        else:
-            if the_cat.moons == 1:
-                verdana_small.text(
-                    str(the_cat.moons) + ' moon', (300, 230 + count * 15))
-                count += 1
-            elif the_cat.moons != 1:
-                verdana_small.text(
-                    str(the_cat.moons) + ' moons', (300, 230 + count * 15))
-                count += 1
-=======
-        return 
->>>>>>> cbdc9d0a
+        return 