--- conflicted
+++ resolved
@@ -672,48 +672,6 @@
             # NEWLINE ----------
             output += "\n"
 
-<<<<<<< HEAD
-            # CONDITIONS (temporary)
-            injury_list = []
-            permanent_conditions_list = []
-            illness_list = []
-            injury_string = None
-            permanent_conditions_string = None
-            illness_string = None
-
-            if the_cat.is_injured():
-                for y in the_cat.injuries:
-                    injury_list.append(y)
-                injury_string = ", ".join(injury_list)
-            if the_cat.is_disabled():
-                for y in the_cat.permanent_condition:
-                    if the_cat.permanent_condition[y]["moons_until"] == -2 and the_cat.permanent_condition[y][
-                            "born_with"] is True:
-                        permanent_conditions_list.append(y)
-                    elif the_cat.permanent_condition[y]["born_with"] is False:
-                        permanent_conditions_list.append(y)
-
-                if len(permanent_conditions_list) > 0:
-                    permanent_conditions_string = ", ".join(permanent_conditions_list)
-
-            if the_cat.is_ill():
-                for y in the_cat.illnesses:
-                    illness_list.append(y)
-                illness_string = ', '.join(illness_list)
-
-            if the_cat.is_ill() and the_cat.is_injured():
-                output += f"condition: {illness_string}, {injury_string}\n"
-            elif the_cat.is_ill():
-                output += f"condition: {illness_string}\n"
-            elif the_cat.is_injured():
-                output += f"condition: {injury_string}\n"
-
-            if the_cat.is_disabled():
-                if permanent_conditions_string is not None:
-                    output += f"permanent conditions: {permanent_conditions_string}\n"
-
-=======
->>>>>>> f4a17d27
         return output
 
     def generate_column2(self, the_cat):
