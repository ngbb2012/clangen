--- conflicted
+++ resolved
@@ -52,17 +52,12 @@
     def handle_event(self, event):
         if game.switches["window_open"]:
             return
-<<<<<<< HEAD
-
-        if event.type == pygame_gui.UI_BUTTON_START_PRESS:
-=======
         
         if event.type == pygame_gui.UI_BUTTON_DOUBLE_CLICKED:
             if self.patrol_stage == "choose_cats":
                 self.handle_choose_cats_events(event)
 
         elif event.type == pygame_gui.UI_BUTTON_START_PRESS:
->>>>>>> d14a12de
             if self.patrol_stage == "choose_cats":
                 self.handle_choose_cats_events(event)
             elif self.patrol_stage == 'patrol_events':
