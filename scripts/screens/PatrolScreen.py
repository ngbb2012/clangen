--- conflicted
+++ resolved
@@ -119,18 +119,12 @@
             self.update_button()
         elif event.ui_element == self.elements["add_one"]:
             if len(self.current_patrol) < 6:
-<<<<<<< HEAD
                 if not game.clan.clan_settings["random med cat"]:
                     able_no_med = [
                         cat
                         for cat in self.able_cats
                         if cat.status not in ["medicine cat", "medicine cat apprentice"]
                     ]
-=======
-                if not game.clan.clan_settings['random med cat']:
-                    able_no_med = [cat for cat in self.able_cats if
-                                   cat.status not in ['medicine cat', 'medicine cat apprentice']]
->>>>>>> cadd40e7
                     if len(able_no_med) == 0:
                         able_no_med = self.able_cats
                     self.selected_cat = choice(able_no_med)
@@ -142,18 +136,12 @@
             self.update_button()
         elif event.ui_element == self.elements["add_three"]:
             if len(self.current_patrol) <= 3:
-<<<<<<< HEAD
                 if not game.clan.clan_settings["random med cat"]:
                     able_no_med = [
                         cat
                         for cat in self.able_cats
                         if cat.status not in ["medicine cat", "medicine cat apprentice"]
                     ]
-=======
-                if not game.clan.clan_settings['random med cat']:
-                    able_no_med = [cat for cat in self.able_cats if
-                                   cat.status not in ['medicine cat', 'medicine cat apprentice']]
->>>>>>> cadd40e7
                     if len(able_no_med) < 3:
                         able_no_med = self.able_cats
                     self.current_patrol += sample(able_no_med, k=3)
@@ -163,18 +151,12 @@
             self.update_button()
         elif event.ui_element == self.elements["add_six"]:
             if len(self.current_patrol) == 0:
-<<<<<<< HEAD
                 if not game.clan.clan_settings["random med cat"]:
                     able_no_med = [
                         cat
                         for cat in self.able_cats
                         if cat.status not in ["medicine cat", "medicine cat apprentice"]
                     ]
-=======
-                if not game.clan.clan_settings['random med cat']:
-                    able_no_med = [cat for cat in self.able_cats if
-                                   cat.status not in ['medicine cat', 'medicine cat apprentice']]
->>>>>>> cadd40e7
                     if len(able_no_med) < 6:
                         able_no_med = self.able_cats
                     self.current_patrol += sample(able_no_med, k=6)
@@ -267,10 +249,6 @@
             self.update_button()
 
     def handle_patrol_events_event(self, event):
-<<<<<<< HEAD
-=======
-
->>>>>>> cadd40e7
         inp = None
         if event.ui_element == self.elements["proceed"]:
             inp = "proceed"
@@ -295,12 +273,8 @@
     def screen_switches(self):
         super().screen_switches()
         self.set_disabled_menu_buttons(["patrol_screen"])
-<<<<<<< HEAD
         self.update_heading_text(f"{game.clan.name}Clan")
-=======
-        self.update_heading_text(f'{game.clan.name}Clan')
         self.show_mute_buttons()
->>>>>>> cadd40e7
         self.show_menu_buttons()
 
         if (
@@ -588,12 +562,12 @@
         self.elements["add_remove_cat"].disable()
 
         # Randomizing buttons
-<<<<<<< HEAD
         self.elements["random"] = UISurfaceImageButton(
             ui_scale(pygame.Rect((323, 495), (34, 34))),
             Icon.DICE,
             get_button_dict(ButtonStyles.ICON, (34, 34)),
             object_id="@buttonstyles_icon",
+            sound_id="dice_roll",
             manager=MANAGER,
         )
         self.elements["add_one"] = UISurfaceImageButton(
@@ -601,6 +575,7 @@
             "+1",
             get_button_dict(ButtonStyles.ICON, (34, 34)),
             object_id="@buttonstyles_rounded_rect",
+            sound_id="dice_roll",
             manager=MANAGER,
         )
         self.elements["add_three"] = UISurfaceImageButton(
@@ -608,6 +583,7 @@
             "+3",
             get_button_dict(ButtonStyles.ICON, (34, 34)),
             object_id="@buttonstyles_rounded_rect",
+            sound_id="dice_roll",
             manager=MANAGER,
         )
         self.elements["add_six"] = UISurfaceImageButton(
@@ -615,30 +591,9 @@
             "+6",
             get_button_dict(ButtonStyles.ICON, (34, 34)),
             object_id="@buttonstyles_rounded_rect",
-            manager=MANAGER,
-        )
-=======
-        self.elements["random"] = UIImageButton(
-            scale(pygame.Rect((646, 990), (68, 68))), "",
-            object_id="#random_dice_button",
-            manager=MANAGER,
-            sound_id="dice_roll")
-        self.elements["add_one"] = UIImageButton(
-            scale(pygame.Rect((726, 990), (68, 68))), "",
-            object_id="#add_one_button",
-            manager=MANAGER,
-            sound_id="dice_roll")
-        self.elements["add_three"] = UIImageButton(
-            scale(pygame.Rect((806, 990), (68, 68))), "",
-            object_id="#add_three_button",
-            manager=MANAGER,
-            sound_id="dice_roll")
-        self.elements["add_six"] = UIImageButton(
-            scale(pygame.Rect((886, 990), (68, 68))), "",
-            object_id="#add_six_button",
-            manager=MANAGER,
-            sound_id="dice_roll")
->>>>>>> cadd40e7
+            sound_id="dice_roll",
+            manager=MANAGER,
+        )
 
         # patrol type buttons - disabled for now
         self.elements["paw"] = UISurfaceImageButton(
@@ -737,7 +692,6 @@
         self.elements["patrol_start"].disable()
 
         # add prey information
-<<<<<<< HEAD
         if game.clan.game_mode != "classic":
             current_amount = round(game.clan.freshkill_pile.total_amount, 2)
             self.elements["current_prey"] = pygame_gui.elements.UITextBox(
@@ -752,18 +706,6 @@
                 ui_scale(pygame.Rect((300, 647), (200, 400))),
                 object_id=get_text_box_theme("#text_box_30_horizcenter"),
                 manager=MANAGER,
-=======
-        if game.clan.game_mode != 'classic':
-            current_amount = round(game.clan.freshkill_pile.total_amount, 2)
-            self.elements['current_prey'] = pygame_gui.elements.UITextBox(
-                f"current prey: {current_amount}", scale(pygame.Rect((600, 1260), (400, 800))),
-                object_id=get_text_box_theme("#text_box_30_horizcenter"), manager=MANAGER
-            )
-            needed_amount = round(game.clan.freshkill_pile.amount_food_needed(), 2)
-            self.elements['needed_prey'] = pygame_gui.elements.UITextBox(
-                f"needed prey: {needed_amount}", scale(pygame.Rect((600, 1295), (400, 800))),
-                object_id=get_text_box_theme("#text_box_30_horizcenter"), manager=MANAGER
->>>>>>> cadd40e7
             )
         self.update_cat_images_buttons()
         self.update_button()
@@ -789,7 +731,6 @@
             return
 
         # Layout images
-<<<<<<< HEAD
         self.elements["event_bg"] = pygame_gui.elements.UIImage(
             ui_scale(pygame.Rect((381, 165), (354, 270))),
             get_box(BoxStyles.ROUNDED_BOX, (354, 270), sides=(True, True, True, False)),
@@ -809,56 +750,22 @@
             get_box(BoxStyles.FRAME, (320, 320)),
             manager=MANAGER,
         )
-
         self.elements["intro_image"] = pygame_gui.elements.UIImage(
             ui_scale(pygame.Rect((75, 150), (300, 300))),
             pygame.transform.smoothscale(
                 self.patrol_obj.get_patrol_art(), ui_scale_dimensions((300, 300))
             ),
-=======
-        self.elements['event_bg'] = pygame_gui.elements.UIImage(scale(pygame.Rect((762, 330), (708, 540))),
-                                                                pygame.transform.scale(
-                                                                    pygame.image.load(
-                                                                        "resources/images/patrol_event_frame.png").convert_alpha(),
-                                                                    (708, 540)
-                                                                ), manager=MANAGER)
-        self.elements['event_bg'].disable()
-        self.elements['info_bg'] = pygame_gui.elements.UIImage(scale(pygame.Rect((180, 912), (840, 408))),
-                                                               pygame.transform.scale(
-                                                                   pygame.image.load(
-                                                                       "resources/images/patrol_info.png").convert_alpha(),
-                                                                   (840, 408)
-                                                               ), manager=MANAGER)
-        self.elements['image_frame'] = pygame_gui.elements.UIImage(scale(pygame.Rect((130, 280), (640, 640))),
-                                                                   pygame.transform.scale(
-                                                                       pygame.image.load(
-                                                                           "resources/images/patrol_sprite_frame.png").convert_alpha(),
-                                                                       (640, 640)
-                                                                   ), manager=MANAGER)
-
-        self.elements['intro_image'] = pygame_gui.elements.UIImage(
-            scale(pygame.Rect((150, 300), (600, 600))),
-            pygame.transform.scale(
-                self.patrol_obj.get_patrol_art(), (600, 600))
->>>>>>> cadd40e7
         )
 
         # Prepare Intro Text
         # adjusting text for solo patrols
         # intro_text = adjust_patrol_text(intro_text, self.patrol_obj)
-<<<<<<< HEAD
         self.elements["patrol_text"] = pygame_gui.elements.UITextBox(
             self.display_text,
             ui_scale(pygame.Rect((385, 172), (335, 250))),
             object_id="#text_box_30_horizleft_pad_10_10_spacing_95",
             manager=MANAGER,
         )
-=======
-        self.elements["patrol_text"] = pygame_gui.elements.UITextBox(self.display_text,
-                                                                     scale(pygame.Rect((770, 345), (670, 500))),
-                                                                     object_id="#text_box_30_horizleft_pad_10_10_spacing_95",
-                                                                     manager=MANAGER)
->>>>>>> cadd40e7
         # Patrol Info
         # TEXT CATEGORIES AND CHECKING FOR REPEATS
         members = []
@@ -874,14 +781,10 @@
             if x.skills.primary and x.skills.primary.get_short_skill() not in skills:
                 skills.append(x.skills.primary.get_short_skill())
 
-<<<<<<< HEAD
             if (
                 x.skills.secondary
                 and x.skills.secondary.get_short_skill() not in skills
             ):
-=======
-            if x.skills.secondary and x.skills.secondary.get_short_skill() not in skills:
->>>>>>> cadd40e7
                 skills.append(x.skills.secondary.get_short_skill())
 
         self.elements["patrol_info"] = pygame_gui.elements.UITextBox(
@@ -912,7 +815,6 @@
                 break
 
         ##################### Buttons:
-<<<<<<< HEAD
         self.elements["proceed"] = UISurfaceImageButton(
             ui_scale(pygame.Rect((550, 433), (172, 30))),
             "proceed",
@@ -933,31 +835,14 @@
             ui_scale(pygame.Rect((550, 490), (172, 36))),
             "",
             object_id="#antagonize_button",
-            manager=MANAGER,
-        )
-=======
-        self.elements["proceed"] = UIImageButton(scale(pygame.Rect((1100, 866), (344, 60))), "",
-                                                 object_id="#proceed_button",
-                                                 starting_height=2, manager=MANAGER)
-        self.elements["not_proceed"] = UIImageButton(scale(pygame.Rect((1100, 922), (344, 60))), "",
-                                                     object_id="#not_proceed_button",
-                                                     starting_height=2, manager=MANAGER)
-
-        self.elements["antagonize"] = UIImageButton(scale(pygame.Rect((1100, 980), (344, 72))), "",
-                                                    object_id="#antagonize_button",
-                                                    manager=MANAGER,
-                                                    sound_id="antagonize")
->>>>>>> cadd40e7
+            sound_id="antagonize",
+            manager=MANAGER,
+        )
         if not self.patrol_obj.patrol_event.antag_success_outcomes:
             self.elements["antagonize"].hide()
 
     def run_patrol_proceed(self, user_input):
-<<<<<<< HEAD
         """Proceeds the patrol - to be run in the seperate thread."""
-=======
-        """Proceeds the patrol - to be run in the seperate thread. """
->>>>>>> cadd40e7
-
         if user_input in ["nopro", "notproceed"]:
             (
                 self.display_text,
@@ -985,7 +870,6 @@
         For do not Proceed: user_input = "nopro" or "notproceed" """
         self.patrol_stage = "patrol_complete"
 
-<<<<<<< HEAD
         self.elements["clan_return"] = UIImageButton(
             ui_scale(pygame.Rect((400, 137), (162, 30))),
             "",
@@ -998,13 +882,6 @@
             object_id="#patrol_again",
             manager=MANAGER,
         )
-=======
-        self.elements["clan_return"] = UIImageButton(scale(pygame.Rect((800, 274), (324, 60))), "",
-                                                     object_id="#return_to_clan", manager=MANAGER)
-        self.elements['patrol_again'] = UIImageButton(scale(pygame.Rect((1120, 274), (324, 60))), "",
-                                                      object_id="#patrol_again", manager=MANAGER)
->>>>>>> cadd40e7
-
         # Update patrol art, if needed.
         if (
             self.outcome_art is not None
@@ -1146,14 +1023,10 @@
                 ):
                     patrol_skills.append(x.skills.primary.get_short_skill())
 
-<<<<<<< HEAD
                 if (
                     x.skills.secondary
                     and x.skills.secondary.get_short_skill() not in patrol_skills
                 ):
-=======
-                if x.skills.secondary and x.skills.secondary.get_short_skill() not in patrol_skills:
->>>>>>> cadd40e7
                     patrol_skills.append(x.skills.secondary.get_short_skill())
 
                 if x.personality.trait not in patrol_traits:
@@ -1234,7 +1107,6 @@
             )
 
             name = str(self.selected_cat.name)  # get name
-<<<<<<< HEAD
             short_name = shorten_text_to_fit(name, 172, 15)
 
             self.elements["selected_name"] = pygame_gui.elements.UITextBox(
@@ -1251,9 +1123,11 @@
             self.elements["selected_bio"] = pygame_gui.elements.UITextBox(
                 str(self.selected_cat.status)
                 + "<br />"
-                + str(self.selected_cat.personality.trait)
+                + str(
+                self.selected_cat.personality.trait)
                 + "<br />"
-                + str(self.selected_cat.skills.skill_string(short=True))
+                + str(
+                self.selected_cat.skills.skill_string(short=True))
                 + "<br />"
                 + str(self.selected_cat.experience_level)
                 + (
@@ -1269,29 +1143,6 @@
                     "centerx": "centerx",
                 },
             )
-=======
-            short_name = shorten_text_to_fit(name, 350, 30)
-
-            self.elements['selected_name'] = pygame_gui.elements.UITextBox(short_name,
-                                                                           scale(pygame.Rect((600, 650), (400, 80))),
-                                                                           object_id=get_text_box_theme(
-                                                                               "#text_box_30_horizcenter"),
-                                                                           manager=MANAGER)
-
-            self.elements['selected_bio'] = pygame_gui.elements.UITextBox(str(self.selected_cat.status) +
-                                                                          "\n" + str(
-                self.selected_cat.personality.trait) +
-                                                                          "\n" + str(
-                self.selected_cat.skills.skill_string(short=True)) +
-                                                                          "\n" + str(
-                self.selected_cat.experience_level) +
-                                                                          (f' ({str(self.selected_cat.experience)})' if
-                                                                           game.clan.clan_settings['showxp'] else ''),
-                                                                          scale(pygame.Rect((600, 700), (400, 150))),
-                                                                          object_id=get_text_box_theme(
-                                                                              "#text_box_22_horizcenter_spacing_95"),
-                                                                          manager=MANAGER)
->>>>>>> cadd40e7
 
             # Show Cat's Mate, if they have one
             if len(self.selected_cat.mate) > 0:
@@ -1460,8 +1311,7 @@
         self.hide_menu_buttons()
 
     def on_use(self):
-<<<<<<< HEAD
-        super().on_use()
+super().on_use()
 
         self.loading_screen_on_use(
             self.start_patrol_thread, self.open_patrol_event_screen, (700, 500)
@@ -1469,11 +1319,6 @@
         self.loading_screen_on_use(
             self.proceed_patrol_thread, self.open_patrol_complete_screen, (350, 500)
         )
-=======
-
-        self.loading_screen_on_use(self.start_patrol_thread, self.open_patrol_event_screen, (700, 500))
-        self.loading_screen_on_use(self.proceed_patrol_thread, self.open_patrol_complete_screen, (350, 500))
->>>>>>> cadd40e7
 
     @staticmethod
     def chunks(L, n):
