import random

import pygame
import pygame_gui
from pygame_gui.core import UIContainer

from scripts.cat.cats import Cat
from scripts.clan import OtherClan
from scripts.game_structure.game_essentials import game
from scripts.game_structure.screen_settings import MANAGER
from scripts.game_structure.ui_elements import (
    UIImageButton,
    UISpriteButton,
    UISurfaceImageButton,
)
from scripts.screens.Screens import Screens
from scripts.ui.generate_box import get_box, BoxStyles
from scripts.ui.generate_button import get_button_dict, ButtonStyles
from scripts.ui.get_arrow import get_arrow
from scripts.utility import (
    ui_scale,
    get_text_box_theme,
    get_other_clan_relation,
    get_other_clan,
    clan_symbol_sprite,
    shorten_text_to_fit,
    get_alive_status_cats,
    get_living_clan_cat_count,
    ui_scale_dimensions,
)


class LeaderDenScreen(Screens):
    def __init__(self, name=None):
        super().__init__(name)

        self.current_page = 1
        self.help_button = None
        self.back_button = None

        self.focus_clan = None
        self.focus_cat = None
        self.helper_cat = None
        self.helper_name = None
        self.deputy_name = None
        self.leader_name = None
        self.clan_temper = None
        self.clan_rep = None
        self.no_gathering = False

        self.screen_elements = {}

        self.focus_frame_container = None
        self.focus_frame_elements = {}
        self.focus_clan_container = None
        self.focus_clan_elements = {}
        self.focus_outsider_container = None
        self.focus_outsider_button_container = None
        self.focus_outsider_elements = {}
        self.focus_button = {}

        self.other_clan_selection_container = None
        self.other_clan_selection_elements = {}

        self.outsider_selection_container = None
        self.outsider_selection_elements = {}

        self.outsider_cat_list_container = None
        self.outsider_cat_buttons = {}

    def handle_event(self, event):
        """
        Handles button presses / events
        """
        if event.type == pygame_gui.UI_BUTTON_START_PRESS:
            if event.ui_element == self.back_button:
                self.change_screen(game.last_screen_forupdate)
            elif event.ui_element == self.outsider_selection_elements["page_right"]:
                self.current_page += 1
                self.update_outsider_cats()
            elif event.ui_element == self.outsider_selection_elements["page_left"]:
                self.current_page -= 1
                self.update_outsider_cats()
            elif event.ui_element in self.other_clan_selection_elements.values():
                for i in range(0, 5):
                    if f"button{i}" not in self.other_clan_selection_elements:
                        continue
                    if (
                        event.ui_element
                        == self.other_clan_selection_elements[f"button{i}"]
                    ):
                        self.focus_clan = game.clan.all_clans[i]
                        self.update_other_clan_focus()
            elif event.ui_element == self.focus_frame_elements["negative_interaction"]:
                text = self.focus_frame_elements["negative_interaction"].text
                self.update_clan_interaction_choice(text)
            elif event.ui_element == self.focus_frame_elements["positive_interaction"]:
                text = self.focus_frame_elements["positive_interaction"].text
                self.update_clan_interaction_choice(text)
            elif event.ui_element == self.focus_frame_elements["clans_tab"]:
                self.open_clans_tab()
            elif event.ui_element == self.focus_frame_elements["outsiders_tab"]:
                self.open_outsiders_tab()
            elif event.ui_element in self.outsider_cat_buttons.values():
                self.focus_cat = event.ui_element.return_cat_object()
                self.update_outsider_focus()
            elif event.ui_element in self.focus_button.values():
                self.update_outsider_interaction_choice(
                    event.ui_element.get_object_ids()[3]
                )
                self.update_outsider_cats()

    def screen_switches(self):
        """
        Handle creating new elements when switching to this screen
        """
        super().screen_switches()
        # just making sure these are set up ahead of time
        if "lead_den_interaction" not in game.clan.clan_settings:
            game.clan.clan_settings["lead_den_interaction"] = False
        if "lead_den_clan_event" not in game.clan.clan_settings:
            game.clan.clan_settings["lead_den_clan_event"] = {}
        if "lead_den_outsider_event" not in game.clan.clan_settings:
            game.clan.clan_settings["lead_den_outsider_event"] = {}

        # no menu header allowed
        self.hide_menu_buttons()

        # BACK AND HELP
        self.back_button = UISurfaceImageButton(
            ui_scale(pygame.Rect((25, 25), (105, 30))),
            get_arrow(2) + " Back",
            get_button_dict(ButtonStyles.SQUOVAL, (105, 30)),
            object_id="@buttonstyles_squoval",
            manager=MANAGER,
        )
        self.help_button = UIImageButton(
            ui_scale(pygame.Rect((725, 25), (34, 34))),
            "",
            object_id="#help_button",
            manager=MANAGER,
            tool_tip_text="This screen allows you to check on the other cats who live nearby, both Outsiders and "
            "other Clan cats.  You can control how the leader of your Clan will treat other leaders at "
            "Gatherings, but keep in mind that you can only determine one interaction each moon!  "
            "Likewise, you can consider whether to drive out or invite in Outsider cats.  If you drive "
            "out a cat, they will no longer appear in the Cats Outside the Clans list.  If you invite "
            "in a cat, they might join your Clan!",
        )
        # This is here incase the leader comes back
        self.no_gathering = False
        
        self.no_leader = False
        if not game.clan.leader:
            self.no_leader = True

        # LEADER DEN BG AND LEADER SPRITE
        try:
            self.screen_elements["bg_image"] = pygame_gui.elements.UIImage(
                ui_scale(pygame.Rect((0, 0), (700, 450))),
                pygame.image.load(
                    f"resources/images/lead_den_bg/{game.clan.biome.lower()}/{game.clan.camp_bg.lower()}.png"
                ).convert_alpha(),
                object_id="#lead_den_bg",
                starting_height=1,
                manager=MANAGER,
            )
        except FileNotFoundError:
            self.screen_elements["bg_image"] = pygame_gui.elements.UIImage(
                ui_scale(pygame.Rect((0, 0), (700, 450))),
                pygame.image.load(
                    f"resources/images/lead_den_bg/{game.clan.biome.lower()}/camp1.png"
                ).convert_alpha(),
                object_id="#lead_den_bg",
                starting_height=1,
                manager=MANAGER,
            )

<<<<<<< HEAD
        self.screen_elements["lead_image"] = pygame_gui.elements.UIImage(
            ui_scale(pygame.Rect((230, 230), (150, 150))),
            pygame.transform.scale(
                game.clan.leader.sprite, ui_scale_dimensions((150, 150))
            ),
=======
        if not self.no_leader:
            self.screen_elements["lead_image"] = pygame_gui.elements.UIImage(
            scale(pygame.Rect((460, 460), (300, 300))),
            pygame.transform.scale(game.clan.leader.sprite, (300, 300)),
>>>>>>> cacc01ce
            object_id="#lead_cat_image",
            starting_height=3,
            manager=MANAGER,
            )

        self.helper_cat = None
        if self.no_leader:
            self.no_gathering = True
        elif game.clan.leader.dead or game.clan.leader.exiled:
            self.screen_elements["lead_image"].hide()
            self.no_gathering = True
        elif game.clan.leader.not_working():
            if game.clan.deputy:
                if not game.clan.deputy.not_working() and not game.clan.deputy.dead:
                    self.helper_cat = game.clan.deputy  # if lead is sick, dep helps
            if not self.helper_cat:  # if dep is sick, med cat helps
                meds = get_alive_status_cats(
                    Cat,
                    get_status=["medicine cat", "medicine cat apprentice"],
                    working=True,
                    sort=True,
                )
                if meds:
                    self.helper_cat = meds[0]
                else:  # if no meds, mediator helps
                    mediators = [
                        i
                        for i in Cat.all_cats.values()
                        if not i.dead
                        and not i.exiled
                        and not i.outside
                        and not i.not_working()
                        and i.status in ["mediator", "mediator apprentice"]
                    ]
                    if mediators:
                        self.helper_cat = mediators[0]
                    else:
                        self.helper_cat = None
            if (
                not self.helper_cat
            ):  # if no meds or mediators available, literally anyone please anyone help
                adults = [
                    i
                    for i in Cat.all_cats.values()
                    if not i.dead
                    and not i.exiled
                    and not i.outside
                    and i.status not in ["newborn", "kitten", "apprentice", "leader"]
                ]
                if adults:
                    self.helper_cat = random.choice(adults)

            if self.helper_cat:
                self.screen_elements["helper_image"] = pygame_gui.elements.UIImage(
                    ui_scale(pygame.Rect((260, 205), (150, 150))),
                    pygame.transform.scale(
                        self.helper_cat.sprite, ui_scale_dimensions((150, 150))
                    ),
                    object_id="#helper_cat_image",
                    starting_height=2,
                    manager=MANAGER,
                )

        # FOCUS FRAME - container and inner elements
        self.create_focus_frame()

        # OTHER CLAN SELECTION BOX - container and inner elements
        self.create_other_clan_selection_box()

        # OUTSIDER SELECTION - container and inner elements
        # this starts off invisible
        self.create_outsider_selection_box()

        # NOTICE TEXT - leader intention and other clan impressions
        if (self.no_leader):
            self.leader_name = None
        else:
            self.leader_name = game.clan.leader.name
            
        self.clan_temper = game.clan.temperament

        self.screen_elements["clan_notice_text"] = pygame_gui.elements.UITextBox(
            relative_rect=ui_scale(pygame.Rect((68, 375), (445, -1))),
            html_text=f" {self.leader_name} is considering how to handle the next Gathering. ",
            object_id=get_text_box_theme("#text_box_30_horizcenter_spacing_95"),
            visible=False,
            manager=MANAGER,
        )
        self.screen_elements["outsider_notice_text"] = pygame_gui.elements.UITextBox(
            relative_rect=ui_scale(pygame.Rect((68, 375), (445, -1))),
            html_text=f" {self.leader_name} is considering what to do about nearby Outsiders. ",
            object_id=get_text_box_theme("#text_box_30_horizcenter_spacing_95"),
            visible=False,
            manager=MANAGER,
        )

        # if no one is alive, give a special notice
        if not get_living_clan_cat_count(Cat):
            self.no_gathering = True
            self.screen_elements["clan_notice_text"].set_text(
                f" No one is left to attend a Gathering. "
            )
            self.screen_elements["outsider_notice_text"].set_text(
                f" Outsiders do not concern themselves with a dead Clan. "
            )
        # if leader is dead and no one new is leading, give special notice
        elif self.no_leader or game.clan.leader.dead or game.clan.leader.exiled:
            self.no_gathering = True
            self.screen_elements["clan_notice_text"].set_text(
                f" With no one to lead, the Clan can't focus on what to say at the Gathering. "
            )
            self.screen_elements["outsider_notice_text"].set_text(
                f" With no one to lead, the Clan can't concern themselves with Outsiders. "
            )
        # if leader is sick but helper is available, give special notice
        elif game.clan.leader.not_working() and self.helper_cat:
            self.helper_name = self.helper_cat.name
            self.screen_elements["clan_notice_text"].set_text(
                f" {self.leader_name} and {self.helper_name} are discussing how to handle the next Gathering. "
            )
            self.screen_elements["outsider_notice_text"].set_text(
                f" {self.leader_name} and {self.helper_name} are discussing what to do about nearby Outsiders. "
            )
        # if leader is sick but no helper is available, give special notice
        elif game.clan.leader.not_working():
            self.no_gathering = True
            self.screen_elements["clan_notice_text"].set_text(
                f" There is no one to attend the next Gathering. {self.leader_name} must hope to recover in time for the next one. "
            )
            self.screen_elements["outsider_notice_text"].set_text(
                f" {self.leader_name} is considering what to do about nearby Outsiders. "
            )

        self.screen_elements["clan_notice_text"].show()

        self.screen_elements["temper_text"] = pygame_gui.elements.UITextBox(
            relative_rect=ui_scale(pygame.Rect((68, 410), (445, -1))),
            html_text=f"The other Clans think {game.clan.name}Clan is {self.clan_temper}.",
            object_id=get_text_box_theme("#text_box_30_horizcenter"),
            manager=MANAGER,
        )

        # INITIAL DISPLAY - display currently chosen interaction OR first clan in list
        if game.clan.clan_settings["lead_den_clan_event"]:
            current_setting = game.clan.clan_settings["lead_den_clan_event"]
            self.focus_clan = get_other_clan(current_setting["other_clan"])
            self.update_other_clan_focus()
            self.update_clan_interaction_choice(current_setting["interaction_type"])
        else:
            self.focus_clan = game.clan.all_clans[0]
            self.update_other_clan_focus()

    def exit_screen(self):
        """
        Deletes all elements when this screen is closed
        """
        self.back_button.kill()
        self.help_button.kill()

        for ele in self.screen_elements:
            self.screen_elements[ele].kill()

        # killing containers kills all inner elements as well
        self.focus_frame_container.kill()
        self.other_clan_selection_container.kill()
        self.outsider_selection_container.kill()

    def create_focus_frame(self):
        """
        handles the creation of focus_frame_container
        """
        self.focus_frame_container = UIContainer(
            ui_scale(pygame.Rect((509, 61), (240, 398))),
            object_id="#focus_frame_container",
            starting_height=3,
            manager=MANAGER,
        )
        self.focus_frame_elements["frame"] = pygame_gui.elements.UIImage(
            ui_scale(pygame.Rect((0, 31), (240, 364))),
            pygame.image.load(
                "resources/images/lead_den_focus_frame.png"
            ).convert_alpha(),
            object_id="#lead_den_focus_frame",
            container=self.focus_frame_container,
            starting_height=1,
            manager=MANAGER,
        )
        self.focus_frame_elements["clans_tab"] = UISurfaceImageButton(
            ui_scale(pygame.Rect((30, 2), (69, 34))),
            "Clans",
            get_button_dict(ButtonStyles.HORIZONTAL_TAB, (69, 34)),
            object_id="@buttonstyles_horizontal_tab",
            container=self.focus_frame_container,
            starting_height=2,
            manager=MANAGER,
        )
        self.focus_frame_elements["clans_tab"].disable()

        self.focus_frame_elements["outsiders_tab"] = UISurfaceImageButton(
            ui_scale(pygame.Rect((111, 2), (102, 34))),
            "Outsiders",
            get_button_dict(ButtonStyles.HORIZONTAL_TAB, (102, 34)),
            object_id="@buttonstyles_horizontal_tab",
            container=self.focus_frame_container,
            starting_height=2,
            manager=MANAGER,
            tab_movement={
                "hovered": False,
            },
        )

        # TODO: create button images for Drive Off, Hunt Down, Search For, and Invite In

    def create_other_clan_selection_box(self):
        """
        handles the creation of other_clan_selection_container
        """
        self.other_clan_selection_container = (
            pygame_gui.elements.UIAutoResizingContainer(
                ui_scale(pygame.Rect((66, 451), (50, 50))),
                object_id="#other_clan_selection_container",
                starting_height=1,
                manager=MANAGER,
            )
        )
        self.other_clan_selection_elements["frame"] = pygame_gui.elements.UIImage(
            ui_scale(pygame.Rect((0, 0), (662, 194))),
            get_box(BoxStyles.FRAME, (662, 194)),
            container=self.other_clan_selection_container,
            starting_height=1,
            manager=MANAGER,
        )
        for i, other_clan in enumerate(game.clan.all_clans):
            if other_clan.name == game.clan.name:
                continue
            x_pos = 128
            self.other_clan_selection_elements[f"container{i}"] = UIContainer(
                ui_scale(pygame.Rect((8 + (x_pos * i), 10), (134, 174))),
                starting_height=1,
                container=self.other_clan_selection_container,
                manager=MANAGER,
            )
            self.other_clan_selection_elements[f"button{i}"] = UIImageButton(
                ui_scale(pygame.Rect((0, 0), (134, 174))),
                "",
                object_id="#other_clan_select_button",
                starting_height=2,
                container=self.other_clan_selection_elements[f"container{i}"],
                manager=MANAGER,
                anchors={"centerx": "centerx"},
            )

            self.other_clan_selection_elements[
                f"clan_symbol{i}"
            ] = pygame_gui.elements.UIImage(
                ui_scale(pygame.Rect((0, -30), (50, 50))),
                clan_symbol_sprite(other_clan),
                object_id=f"#clan_symbol{i}",
                starting_height=1,
                container=self.other_clan_selection_elements[f"container{i}"],
                manager=MANAGER,
                anchors={"center": "center"},
            )

            self.other_clan_selection_elements[
                f"clan_name{i}"
            ] = pygame_gui.elements.UILabel(
                ui_scale(pygame.Rect((0, 20), (133, -1))),
                text=f"{other_clan.name}Clan",
                object_id=get_text_box_theme("#text_box_30_horizcenter"),
                container=self.other_clan_selection_elements[f"container{i}"],
                manager=MANAGER,
                anchors={
                    "centerx": "centerx",
                    "top_target": self.other_clan_selection_elements[f"clan_symbol{i}"],
                },
            )
            self.other_clan_selection_elements[
                f"clan_temper{i}"
            ] = pygame_gui.elements.UILabel(
                ui_scale(pygame.Rect((0, 2), (133, -1))),
                text=f"{other_clan.temperament.strip()}",
                object_id=get_text_box_theme("#text_box_22_horizcenter"),
                container=self.other_clan_selection_elements[f"container{i}"],
                manager=MANAGER,
                anchors={
                    "centerx": "centerx",
                    "top_target": self.other_clan_selection_elements[f"clan_name{i}"],
                },
            )
            self.other_clan_selection_elements[
                f"clan_rel{i}"
            ] = pygame_gui.elements.UILabel(
                ui_scale(pygame.Rect((0, 2), (133, -1))),
                text=f"{get_other_clan_relation(other_clan.relations).strip()}",
                object_id=get_text_box_theme("#text_box_22_horizcenter"),
                container=self.other_clan_selection_elements[f"container{i}"],
                manager=MANAGER,
                anchors={
                    "centerx": "centerx",
                    "top_target": self.other_clan_selection_elements[f"clan_temper{i}"],
                },
            )

    def create_outsider_selection_box(self):
        self.outsider_selection_container = pygame_gui.elements.UIAutoResizingContainer(
            ui_scale(pygame.Rect((59, 455), (0, 0))),
            object_id="#outsider_selection_container",
            starting_height=1,
            manager=MANAGER,
            visible=False,
        )
        self.outsider_selection_elements["page_left"] = UIImageButton(
            ui_scale(pygame.Rect((0, 70), (34, 34))),
            "",
            object_id="#arrow_left_button",
            container=self.outsider_selection_container,
            starting_height=1,
            manager=MANAGER,
        )
        self.outsider_selection_elements["page_right"] = UIImageButton(
            ui_scale(pygame.Rect((646, 70), (34, 34))),
            "",
            object_id="#arrow_right_button",
            container=self.outsider_selection_container,
            starting_height=1,
            manager=MANAGER,
        )
        self.outsider_selection_elements["frame"] = pygame_gui.elements.UIImage(
            ui_scale(pygame.Rect((28, 0), (624, 174))),
            get_box(BoxStyles.ROUNDED_BOX, (624, 174)),
            container=self.outsider_selection_container,
            starting_height=2,
            manager=MANAGER,
        )

        self.focus_outsider_container = pygame_gui.elements.UIAutoResizingContainer(
            ui_scale(pygame.Rect((0, 0), (0, 0))),
            object_id="#focus_outsider_container",
            container=self.focus_frame_container,
            starting_height=1,
            manager=MANAGER,
        )

    def open_clans_tab(self):
        """
        handles opening clans tab and closing outsiders tab
        """
        self.outsider_selection_container.hide()
        self.focus_outsider_container.hide()

        self.focus_clan_container.show()
        self.other_clan_selection_container.show()

        self.focus_frame_elements["clans_tab"].disable()
        self.focus_frame_elements["outsiders_tab"].enable()

        self.update_text(clan=True)

    def open_outsiders_tab(self):
        """
        handles opening outsiders tab and closing clans tab
        """
        self.other_clan_selection_container.hide()
        self.focus_clan_container.hide()

        self.outsider_selection_container.show()
        self.focus_outsider_container.show()

        self.update_outsider_cats()

        self.focus_frame_elements["outsiders_tab"].disable()
        self.focus_frame_elements["clans_tab"].enable()

        if game.clan.clan_settings["lead_den_outsider_event"]:
            current_setting = game.clan.clan_settings["lead_den_outsider_event"]
            self.focus_cat = Cat.fetch_cat(current_setting["cat_ID"])
            self.update_outsider_focus()
            self.update_outsider_interaction_choice(current_setting["interaction_type"])

        self.update_text(clan=False)

    def update_other_clan_focus(self):
        """
        handles changing the clan that is currently in focus
        """
        # killing so we can reset what's inside
        if self.focus_clan_container:
            self.focus_clan_container.kill()

        self.focus_clan_container = UIContainer(
            ui_scale(pygame.Rect((0, 0), (240, 398))),
            object_id="#focus_clan_container",
            container=self.focus_frame_container,
            manager=MANAGER,
        )

        self.focus_clan_elements["clan_symbol"] = pygame_gui.elements.UIImage(
            ui_scale(pygame.Rect((0, 67), (100, 100))),
            pygame.transform.scale(
                clan_symbol_sprite(self.focus_clan, force_light=True),
                ui_scale_dimensions((100, 100)),
            ),
            object_id="#clan_symbol",
            starting_height=1,
            container=self.focus_clan_container,
            manager=MANAGER,
            anchors={"centerx": "centerx"},
        )

        x_pos = 10
        y_pos = 182
        relation = get_other_clan_relation(self.focus_clan.relations)

        self.focus_clan_elements["clan_name"] = pygame_gui.elements.UILabel(
            ui_scale(pygame.Rect((0, 15), (215, -1))),
            text=f"{self.focus_clan.name}Clan",
            object_id="#text_box_30_horizcenter",
            container=self.focus_clan_container,
            manager=MANAGER,
            anchors={
                "centerx": "centerx",
                "top_target": self.focus_clan_elements["clan_symbol"],
            },
        )
        self.focus_clan_elements[f"clan_temper"] = pygame_gui.elements.UILabel(
            ui_scale(pygame.Rect((0, 5), (215, -1))),
            text=f"{self.focus_clan.temperament.strip()}",
            object_id="#text_box_22_horizcenter",
            container=self.focus_clan_container,
            manager=MANAGER,
            anchors={
                "centerx": "centerx",
                "top_target": self.focus_clan_elements["clan_name"],
            },
        )
        self.focus_clan_elements[f"clan_rel"] = pygame_gui.elements.UILabel(
            ui_scale(pygame.Rect((0, 0), (215, -1))),
            text=f"{relation}",
            object_id="#text_box_22_horizcenter",
            container=self.focus_clan_container,
            manager=MANAGER,
            anchors={
                "centerx": "centerx",
                "top_target": self.focus_clan_elements["clan_temper"],
            },
        )

        self.focus_frame_elements["negative_interaction"] = UISurfaceImageButton(
            ui_scale(pygame.Rect((0, 265), (121, 30))),
            "provoke",
            get_button_dict(ButtonStyles.SQUOVAL, (121, 30)),
            object_id="@buttonstyles_squoval",
            container=self.focus_clan_container,
            starting_height=3,
            manager=MANAGER,
            visible=False,
            anchors={"centerx": "centerx"},
        )
        self.focus_frame_elements["positive_interaction"] = UISurfaceImageButton(
            ui_scale(pygame.Rect((0, 305), (121, 30))),
            "befriend",
            get_button_dict(ButtonStyles.SQUOVAL, (121, 30)),
            container=self.focus_clan_container,
            object_id="@buttonstyles_squoval",
            starting_height=3,
            manager=MANAGER,
            visible=False,
            anchors={"centerx": "centerx"},
        )

        if self.no_gathering:
            self.focus_frame_elements["negative_interaction"].disable()
            self.focus_frame_elements["positive_interaction"].disable()

        interaction = OtherClan.interaction_dict[relation]
        self.focus_frame_elements["negative_interaction"].set_text(f"{interaction[0]}")
        self.focus_frame_elements["negative_interaction"].show()

        self.focus_frame_elements["positive_interaction"].set_text(f"{interaction[1]}")
        self.focus_frame_elements["positive_interaction"].show()

    def update_clan_interaction_choice(self, object_id):
        """
        handles changing chosen clan interaction. updates notice text.
        :param object_id: the text in the button
        """

        interaction = object_id.replace("#clan_", "")
        other_clan = self.focus_clan.name

        self.screen_elements["clan_notice_text"].set_text(
            f" {self.leader_name} has decided to {interaction} {other_clan}Clan."
        )

        self.handle_other_clan_interaction(interaction)

    def handle_other_clan_interaction(self, interaction_type: str):
        game.clan.clan_settings["lead_den_interaction"] = True

        gathering_cat = game.clan.leader if not self.helper_cat else self.helper_cat

        success = False

        player_temper_int = self._find_temper_int(self.clan_temper)
        other_temper_int = self._find_temper_int(self.focus_clan.temperament)
        fail_chance = self._compare_temper(player_temper_int, other_temper_int)

        if gathering_cat != game.clan.leader:
            fail_chance = fail_chance * 1.4

        if random.random() >= fail_chance:
            success = True

        game.clan.clan_settings["lead_den_clan_event"] = {
            "cat_ID": gathering_cat.ID,
            "other_clan": self.focus_clan.name,
            "player_clan_temper": self.clan_temper,
            "interaction_type": interaction_type,
            "success": success,
        }

    def _compare_temper(self, player_temper_int, other_temper_int) -> float:
        """
        compares two temper ints and finds the chance of failure between them, adds additional modifiers for distance
        between two tempers on the temperament chart.  returns percent chance of failure
        """
        # base equation for fail chance (temper_int - temper_int) / 10
        fail_chance = (abs(int(player_temper_int - other_temper_int))) / 10

        temper_dict = game.clan.temperament_dict
        clan_index = 0
        clan_social = None
        other_index = 0
        other_social = None
        for row in temper_dict:
            if self.clan_temper in temper_dict[row]:
                clan_index = temper_dict[row].index(self.clan_temper)
                clan_social = row
            if self.focus_clan.temperament in temper_dict[row]:
                other_index = temper_dict[row].index(self.focus_clan.temperament)
                other_social = row

        # checks social distance between tempers and adds modifiers appropriately
        if clan_social != other_social:
            fail_chance += 0.05
            if clan_social == "low social" and other_social == "high_social":
                fail_chance += 0.1
            elif other_social == "low social" and clan_social == "high_social":
                fail_chance += 0.1

        # checks aggression distance between tempers and adds modifiers appropriately
        if clan_index != other_index:
            fail_chance += 0.05
            if clan_index == 0 and other_index == 2:
                fail_chance += 0.1
            elif other_index == 0 and clan_index == 2:
                fail_chance += 0.1

        if fail_chance > 0.5:
            fail_chance = 0.5

        return fail_chance

    @staticmethod
    def _find_temper_int(temper: str) -> int:
        """
        returns int value (social rank + aggression rank) of given temperament
        """
        temper_dict = game.clan.temperament_dict
        temper_int = 0

        if temper in temper_dict["low_social"]:
            temper_int += 1
            social_list = temper_dict["low_social"]
        elif temper in temper_dict["mid_social"]:
            temper_int += 3
            social_list = temper_dict["mid_social"]
        else:
            temper_int += 5
            social_list = temper_dict["high_social"]

        temper_int += int(social_list.index(temper)) + 1

        return temper_int

    def update_outsider_focus(self):
        # clearing so we can reset
        if self.focus_outsider_container:
            self.focus_outsider_container.kill()

        self.focus_outsider_container = UIContainer(
            ui_scale(pygame.Rect((0, 0), (240, 398))),
            object_id="#focus_outsider_container",
            container=self.focus_frame_container,
            starting_height=1,
            manager=MANAGER,
        )

        self.focus_outsider_elements["cat_sprite"] = pygame_gui.elements.UIImage(
            ui_scale(pygame.Rect((0, 67), (100, 100))),
            pygame.transform.scale(
                self.focus_cat.sprite, ui_scale_dimensions((100, 100))
            ),
            object_id="#focus_cat_sprite",
            container=self.focus_outsider_container,
            starting_height=1,
            manager=MANAGER,
            anchors={"centerx": "centerx"},
        )

        self.focus_outsider_elements["cat_name"] = pygame_gui.elements.UILabel(
            ui_scale(pygame.Rect((0, 15), (215, -1))),
            text=shorten_text_to_fit(str(self.focus_cat.name), 220, 15),
            object_id="#text_box_30_horizcenter",
            container=self.focus_outsider_container,
            manager=MANAGER,
            anchors={
                "centerx": "centerx",
                "top_target": self.focus_outsider_elements["cat_sprite"],
            },
        )
        self.focus_outsider_elements["cat_status"] = pygame_gui.elements.UILabel(
            relative_rect=ui_scale(pygame.Rect((0, 5), (218, -1))),
            text=f"{self.focus_cat.status}",
            object_id="#text_box_22_horizcenter",
            container=self.focus_outsider_container,
            manager=MANAGER,
            anchors={
                "centerx": "centerx",
                "top_target": self.focus_outsider_elements["cat_name"],
            },
        )
        self.focus_outsider_elements["cat_trait"] = pygame_gui.elements.UILabel(
            relative_rect=ui_scale(pygame.Rect((0, 0), (218, -1))),
            text=f"{self.focus_cat.personality.trait}",
            object_id="#text_box_22_horizcenter",
            container=self.focus_outsider_container,
            manager=MANAGER,
            anchors={
                "centerx": "centerx",
                "top_target": self.focus_outsider_elements["cat_status"],
            },
        )
        self.focus_outsider_elements["cat_skills"] = pygame_gui.elements.UILabel(
            relative_rect=ui_scale(pygame.Rect((0, 0), (218, -1))),
            text=f"Skills: {self.focus_cat.skills.skill_string(short=True)}",
            object_id="#text_box_22_horizcenter",
            container=self.focus_outsider_container,
            manager=MANAGER,
            anchors={
                "centerx": "centerx",
                "top_target": self.focus_outsider_elements["cat_trait"],
            },
        )

        if self.focus_outsider_button_container:
            self.focus_outsider_button_container.kill()

        self.focus_outsider_button_container = UIContainer(
            ui_scale(pygame.Rect((0, 5), (121, 121))),
            object_id="#focus_outsider_button_container",
            container=self.focus_outsider_container,
            starting_height=1,
            manager=MANAGER,
            visible=True,
            anchors={
                "centerx": "centerx",
                "top_target": self.focus_outsider_elements["cat_skills"],
            },
        )

        self.focus_button["hunt_down"] = UIImageButton(
            ui_scale(pygame.Rect((0, 0), (121, 30))),
            "",
            object_id="#outsider_hunt",
            tool_tip_text="This cat will be killed if found.",
            container=self.focus_outsider_button_container,
            starting_height=3,
            manager=MANAGER,
            anchors={
                "centerx": "centerx",
            },
        )

        self.focus_button["drive_off"] = UIImageButton(
            ui_scale(pygame.Rect((0, 5), (121, 30))),
            "",
            object_id="#outsider_drive",
            tool_tip_text="This cat will be driven out of the area if found (they will no longer be accessible in "
            "game).",
            container=self.focus_outsider_button_container,
            starting_height=3,
            manager=MANAGER,
            anchors={
                "centerx": "centerx",
                "top_target": self.focus_button["hunt_down"],
            },
        )

        self.focus_button["invite_in"] = UIImageButton(
            ui_scale(pygame.Rect((0, 5), (121, 30))),
            "",
            object_id="#outsider_invite",
            tool_tip_text="This cat will join the Clan if found.",
            container=self.focus_outsider_button_container,
            starting_height=3,
            manager=MANAGER,
            visible=False,
            anchors={
                "centerx": "centerx",
                "top_target": self.focus_button["drive_off"],
            },
        )

        if (
            self.focus_cat.outside
            and not self.focus_cat.exiled
            and self.focus_cat.status
            not in ["kittypet", "loner", "rogue", "former Clancat"]
        ):
            self.focus_button["invite_in"].change_object_id("#outsider_search")
        else:
            self.focus_button["invite_in"].change_object_id("#outsider_invite")

        self.focus_button["invite_in"].show()

        self.focus_outsider_button_container.enable()
        if self.focus_cat.age == "newborn":  # not allowed to do things to newborns
            self.focus_outsider_button_container.disable()

    def update_text(self, clan=True):
        """
        changes between clan temper and clan rep text
        :param clan: default True. True sets to other_clan text, False sets to outsider text
        """

        if clan:
            self.screen_elements["outsider_notice_text"].hide()
            self.screen_elements["clan_notice_text"].show()

            self.screen_elements["temper_text"].set_text(
                f"The other Clans think {game.clan.name}Clan is {self.clan_temper}."
            )
        else:
            self.screen_elements["outsider_notice_text"].show()
            self.screen_elements["clan_notice_text"].hide()

            self.clan_rep = game.clan.reputation
            if 1 <= int(self.clan_rep) <= 30:
                reputation = "hostile"
            elif 31 <= int(self.clan_rep) <= 70:
                reputation = "neutral"
            else:
                reputation = "welcoming"

            self.screen_elements["temper_text"].set_text(
                f"Outsiders view your clan as {reputation}."
            )

    def update_outsider_cats(self):
        """
        handles finding and displaying outsider cats
        """
        # get cats for list
        outsiders = [
            i
            for i in Cat.all_cats.values()
            if i.outside and not i.dead and not i.driven_out
        ]

        # separate them into chunks for the pages
        outsider_chunks = self.chunks(outsiders, 20)

        # clamp current page to a valid page number
        self.current_page = max(1, min(self.current_page, len(outsider_chunks)))

        # handles which arrow buttons are clickable
        if len(outsider_chunks) <= 1:
            self.outsider_selection_elements["page_left"].disable()
            self.outsider_selection_elements["page_right"].disable()
        elif self.current_page >= len(outsider_chunks):
            self.outsider_selection_elements["page_left"].enable()
            self.outsider_selection_elements["page_right"].disable()
        elif self.current_page == 1 and len(outsider_chunks) > 1:
            self.outsider_selection_elements["page_left"].disable()
            self.outsider_selection_elements["page_right"].enable()
        else:
            self.outsider_selection_elements["page_left"].enable()
            self.outsider_selection_elements["page_right"].enable()

        # CREATE DISPLAY
        display_cats = []
        if outsider_chunks:
            display_cats = outsider_chunks[self.current_page - 1]

        # container for all the cat sprites and names
        self.outsider_cat_list_container = pygame_gui.elements.UIAutoResizingContainer(
            ui_scale(pygame.Rect((40, 27), (0, 0))),
            container=self.outsider_selection_container,
            starting_height=3,
            object_id="#outsider_cat_list",
            manager=MANAGER,
        )

        # Kill all currently displayed cats
        for ele in self.outsider_cat_buttons:
            self.outsider_cat_buttons[ele].kill()
        self.outsider_cat_buttons = {}

        pos_x = 0
        pos_y = 0
        i = 0

        for cat in display_cats:
            self.outsider_cat_buttons[f"sprite{str(i)}"] = UISpriteButton(
                ui_scale(pygame.Rect((5 + pos_x, pos_y), (50, 50))),
                cat.sprite,
                cat_object=cat,
                container=self.outsider_cat_list_container,
                object_id=f"#sprite{str(i)}",
                tool_tip_text=str(cat.name),
                starting_height=2,
                manager=MANAGER,
            )

            # changing pos
            pos_x += 60
            if pos_x >= 590:  # checks if row is full
                pos_x = 0
                pos_y += 60

            i += 1

    def update_outsider_interaction_choice(self, object_id):
        """
        handles changing chosen outsider interaction. updates notice text.
        :param object_id: the object ID of the interaction button
        """
        outsider = self.focus_cat.name

        interaction = "this should not appear - report as bug!"
        if object_id in ["#outsider_hunt", "hunt"]:
            interaction = "hunt down"
        elif object_id in ["#outsider_drive", "drive"]:
            interaction = "drive off"
        elif object_id in ["#outsider_invite", "invite"]:
            interaction = "invite in"
        elif object_id in ["#outsider_search", "search"]:
            interaction = "search for"

        self.screen_elements["outsider_notice_text"].set_text(
            f" {self.leader_name} has decided to {interaction} {outsider}."
        )

        self.handle_outsider_interaction(object_id)

    def handle_outsider_interaction(self, object_id):
        """
        handles determining the outcome of an outsider interaction, returns result text
        :param object_id: the object id of the interaction button pressed
        """
        game.clan.clan_settings["lead_den_interaction"] = True
        interaction_type = object_id.replace("#outsider_", "")

        # percentage of success
        success_chance = (int(game.clan.reputation) / 100) / 1.5
        if game.clan.leader.not_working:
            success_chance = success_chance / 1.2
        # searching should be extra hard, after all those kitties are LOST
        if interaction_type == "search":
            success_chance = success_chance / 2
        # if we got to zero somehow, reset to give a teeny little chance of success
        if success_chance <= 0:
            success_chance = 0.1

        if random.random() < success_chance:
            success = True
        else:
            success = False

        game.clan.clan_settings["lead_den_outsider_event"] = {
            "cat_ID": self.focus_cat.ID,
            "interaction_type": interaction_type,
            "success": success,
        }

    def chunks(self, L, n):
        return [L[x : x + n] for x in range(0, len(L), n)]<|MERGE_RESOLUTION|>--- conflicted
+++ resolved
@@ -148,7 +148,7 @@
         )
         # This is here incase the leader comes back
         self.no_gathering = False
-        
+
         self.no_leader = False
         if not game.clan.leader:
             self.no_leader = True
@@ -175,18 +175,11 @@
                 manager=MANAGER,
             )
 
-<<<<<<< HEAD
         self.screen_elements["lead_image"] = pygame_gui.elements.UIImage(
             ui_scale(pygame.Rect((230, 230), (150, 150))),
             pygame.transform.scale(
                 game.clan.leader.sprite, ui_scale_dimensions((150, 150))
             ),
-=======
-        if not self.no_leader:
-            self.screen_elements["lead_image"] = pygame_gui.elements.UIImage(
-            scale(pygame.Rect((460, 460), (300, 300))),
-            pygame.transform.scale(game.clan.leader.sprite, (300, 300)),
->>>>>>> cacc01ce
             object_id="#lead_cat_image",
             starting_height=3,
             manager=MANAGER,
@@ -265,7 +258,7 @@
             self.leader_name = None
         else:
             self.leader_name = game.clan.leader.name
-            
+
         self.clan_temper = game.clan.temperament
 
         self.screen_elements["clan_notice_text"] = pygame_gui.elements.UITextBox(
