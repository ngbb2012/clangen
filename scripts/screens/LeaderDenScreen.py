--- conflicted
+++ resolved
@@ -147,11 +147,6 @@
             "in a cat, they might join your Clan!",
         )
         # This is here incase the leader comes back
-<<<<<<< HEAD
-        self.no_gathering = False
-
-=======
->>>>>>> 1ebe2c52
         self.no_leader = False
 
         if not game.clan.leader or game.clan.leader.dead or game.clan.leader.exiled:
@@ -179,7 +174,6 @@
                 manager=MANAGER,
             )
 
-<<<<<<< HEAD
         self.screen_elements["lead_image"] = pygame_gui.elements.UIImage(
             ui_scale(pygame.Rect((230, 230), (150, 150))),
             pygame.transform.scale(
@@ -189,16 +183,6 @@
             starting_height=3,
             manager=MANAGER,
         )
-=======
-        if not self.no_leader:
-            self.screen_elements["lead_image"] = pygame_gui.elements.UIImage(
-                scale(pygame.Rect((460, 460), (300, 300))),
-                pygame.transform.scale(game.clan.leader.sprite, (300, 300)),
-                object_id="#lead_cat_image",
-                starting_height=3,
-                manager=MANAGER,
-            )
->>>>>>> 1ebe2c52
 
         self.helper_cat = None
         if game.clan.leader.not_working():
@@ -264,14 +248,7 @@
         self.create_outsider_selection_box()
 
         # NOTICE TEXT - leader intention and other clan impressions
-<<<<<<< HEAD
-        if self.no_leader:
-            self.leader_name = None
-        else:
-            self.leader_name = game.clan.leader.name
-=======
         self.leader_name = None if self.no_leader else game.clan.leader.name
->>>>>>> 1ebe2c52
 
         self.clan_temper = game.clan.temperament
 
@@ -303,17 +280,10 @@
         elif self.no_leader or game.clan.leader.dead or game.clan.leader.exiled:
             self.no_leader = True
             self.screen_elements["clan_notice_text"].set_text(
-<<<<<<< HEAD
-                f" With no one to lead, the Clan can't focus on what to say at the Gathering. "
-            )
-            self.screen_elements["outsider_notice_text"].set_text(
-                f" With no one to lead, the Clan can't concern themselves with Outsiders. "
-=======
                 " With no one to lead, the Clan can't focus on what to say at the Gathering. "
             )
             self.screen_elements["outsider_notice_text"].set_text(
                 " With no one to lead, the Clan can't concern themselves with Outsiders. "
->>>>>>> 1ebe2c52
             )
         # if leader is sick but helper is available, give special notice
         elif game.clan.leader.not_working() and self.helper_cat:
@@ -599,16 +569,10 @@
         )
 
         self.focus_clan_elements["clan_symbol"] = pygame_gui.elements.UIImage(
-<<<<<<< HEAD
             ui_scale(pygame.Rect((0, 67), (100, 100))),
             pygame.transform.scale(
                 clan_symbol_sprite(self.focus_clan, force_light=True),
                 ui_scale_dimensions((100, 100)),
-=======
-            scale(pygame.Rect((138, 134), (200, 200))),
-            pygame.transform.scale(
-                clan_symbol_sprite(self.focus_clan, force_light=True), (200, 200)
->>>>>>> 1ebe2c52
             ),
             object_id="#clan_symbol",
             starting_height=1,
@@ -622,11 +586,7 @@
         relation = get_other_clan_relation(self.focus_clan.relations)
 
         self.focus_clan_elements["clan_name"] = pygame_gui.elements.UILabel(
-<<<<<<< HEAD
             ui_scale(pygame.Rect((0, 15), (215, -1))),
-=======
-            scale(pygame.Rect((x_pos, y_pos), (439, -1))),
->>>>>>> 1ebe2c52
             text=f"{self.focus_clan.name}Clan",
             object_id="#text_box_30_horizcenter",
             container=self.focus_clan_container,
@@ -636,13 +596,8 @@
                 "top_target": self.focus_clan_elements["clan_symbol"],
             },
         )
-<<<<<<< HEAD
-        self.focus_clan_elements[f"clan_temper"] = pygame_gui.elements.UILabel(
+        self.focus_clan_elements["clan_temper"] = pygame_gui.elements.UILabel(
             ui_scale(pygame.Rect((0, 5), (215, -1))),
-=======
-        self.focus_clan_elements["clan_temper"] = pygame_gui.elements.UILabel(
-            scale(pygame.Rect((x_pos, y_pos + 50), (439, -1))),
->>>>>>> 1ebe2c52
             text=f"{self.focus_clan.temperament.strip()}",
             object_id="#text_box_22_horizcenter",
             container=self.focus_clan_container,
@@ -652,13 +607,8 @@
                 "top_target": self.focus_clan_elements["clan_name"],
             },
         )
-<<<<<<< HEAD
-        self.focus_clan_elements[f"clan_rel"] = pygame_gui.elements.UILabel(
+        self.focus_clan_elements["clan_rel"] = pygame_gui.elements.UILabel(
             ui_scale(pygame.Rect((0, 0), (215, -1))),
-=======
-        self.focus_clan_elements["clan_rel"] = pygame_gui.elements.UILabel(
-            scale(pygame.Rect((x_pos, y_pos + 80), (439, -1))),
->>>>>>> 1ebe2c52
             text=f"{relation}",
             object_id="#text_box_22_horizcenter",
             container=self.focus_clan_container,
