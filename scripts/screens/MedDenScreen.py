import pygame
import pygame_gui

from scripts.cat.cats import Cat
<<<<<<< HEAD
from scripts.game_structure.image_button import UISpriteButton, UIImageButton, UITextBoxTweaked
from scripts.utility import get_text_box_theme, scale, shorten_text_to_fit, get_alive_status_cats, \
    get_living_clan_cat_count
=======
>>>>>>> 85dd9197
from scripts.game_structure.game_essentials import game, MANAGER
from scripts.game_structure.image_button import (
    UISpriteButton,
    UIImageButton,
    UITextBoxTweaked,
)
from scripts.utility import get_text_box_theme, scale, get_med_cats, shorten_text_to_fit
from .Screens import Screens
from ..conditions import get_amount_cat_for_one_medic, medical_cats_condition_fulfilled


class MedDenScreen(Screens):
    cat_buttons = {}
    conditions_hover = {}
    cat_names = []

    def __init__(self, name=None):
        super().__init__(name)
        self.help_button = None
        self.log_box = None
        self.log_title = None
        self.log_tab = None
        self.cats_tab = None
        self.hurt_sick_title = None
        self.display_med = None
        self.med_cat = None
        self.minor_tab = None
        self.out_den_tab = None
        self.in_den_tab = None
        self.injured_and_sick_cats = None
        self.minor_cats = None
        self.out_den_cats = None
        self.in_den_cats = None
        self.meds_messages = None
        self.current_med = None
        self.cat_bg = None
        self.last_page = None
        self.next_page = None
        self.last_med = None
        self.next_med = None
        self.den_base = None
        self.med_info = None
        self.med_name = None
        self.current_page = None
        self.meds = None
        self.back_button = None

        self.tab_showing = self.in_den_tab
        self.tab_list = self.in_den_cats

        self.herbs = {}

        self.open_tab = None

    def handle_event(self, event):
        if event.type == pygame_gui.UI_BUTTON_START_PRESS:
            if event.ui_element == self.back_button:
                self.change_screen(game.last_screen_forupdate)
            elif event.ui_element == self.next_med:
                self.current_med += 1
                self.update_med_cat()
            elif event.ui_element == self.last_med:
                self.current_med -= 1
                self.update_med_cat()
            elif event.ui_element == self.next_page:
                self.current_page += 1
                self.update_sick_cats()
            elif event.ui_element == self.last_page:
                self.current_page -= 1
                self.update_sick_cats()
            elif event.ui_element == self.in_den_tab:
                self.in_den_tab.disable()
                self.tab_showing.enable()
                self.tab_list = self.in_den_cats
                self.tab_showing = self.in_den_tab
                self.update_sick_cats()
            elif event.ui_element == self.out_den_tab:
                self.tab_showing.enable()
                self.tab_list = self.out_den_cats
                self.tab_showing = self.out_den_tab
                self.out_den_tab.disable()
                self.update_sick_cats()
            elif event.ui_element == self.minor_tab:
                self.tab_showing.enable()
                self.tab_list = self.minor_cats
                self.tab_showing = self.minor_tab
                self.minor_tab.disable()
                self.update_sick_cats()
            elif event.ui_element in self.cat_buttons.values():
                cat = event.ui_element.return_cat_object()
                game.switches["cat"] = cat.ID
                self.change_screen("profile screen")
            elif event.ui_element == self.med_cat:
                cat = event.ui_element.return_cat_object()
                game.switches["cat"] = cat.ID
                self.change_screen("profile screen")
            elif event.ui_element == self.cats_tab:
                self.open_tab = "cats"
                self.cats_tab.disable()
                self.log_tab.enable()
                self.handle_tab_toggles()
            elif event.ui_element == self.log_tab:
                self.open_tab = "log"
                self.log_tab.disable()
                self.cats_tab.enable()
                self.handle_tab_toggles()

    def screen_switches(self):
        self.hide_menu_buttons()
        self.back_button = UIImageButton(
            scale(pygame.Rect((50, 50), (210, 60))),
            "",
            object_id="#back_button",
            manager=MANAGER,
        )
        self.next_med = UIImageButton(
            scale(pygame.Rect((1290, 556), (68, 68))),
            "",
            object_id="#arrow_right_button",
            manager=MANAGER,
        )
        self.last_med = UIImageButton(
            scale(pygame.Rect((1200, 556), (68, 68))),
            "",
            object_id="#arrow_left_button",
            manager=MANAGER,
        )

        if game.clan.game_mode != "classic":
            self.help_button = UIImageButton(
                scale(pygame.Rect((1450, 50), (68, 68))),
                "",
                object_id="#help_button",
                manager=MANAGER,
                tool_tip_text="Your medicine cats will gather herbs over each timeskip and during any patrols you send "
                "them on. You can see what was gathered in the Log below! Your medicine cats will give"
                " these to any hurt or sick cats that need them, helping those cats to heal quicker."
                "<br><br>"
                "Hover your mouse over the medicine den image to see what herbs your Clan has!",
            )
            self.last_page = UIImageButton(
                scale(pygame.Rect((660, 1272), (68, 68))),
                "",
                object_id="#arrow_left_button",
                manager=MANAGER,
            )
            self.next_page = UIImageButton(
                scale(pygame.Rect((952, 1272), (68, 68))),
                "",
                object_id="#arrow_right_button",
                manager=MANAGER,
            )

            self.hurt_sick_title = pygame_gui.elements.UITextBox(
                "Hurt & Sick Cats",
                scale(pygame.Rect((281, 820), (400, 60))),
                object_id=get_text_box_theme("#text_box_40_horizcenter"),
                manager=MANAGER,
            )
            self.log_title = pygame_gui.elements.UITextBox(
                "Medicine Den Log",
                scale(pygame.Rect((281, 820), (400, 60))),
                object_id=get_text_box_theme("#text_box_40_horizcenter"),
                manager=MANAGER,
            )
            self.log_title.hide()
            self.cat_bg = pygame_gui.elements.UIImage(
                scale(pygame.Rect((280, 880), (1120, 400))),
                pygame.image.load("resources/images/sick_hurt_bg.png").convert_alpha(),
                manager=MANAGER,
            )
            self.cat_bg.disable()
            log_text = game.herb_events_list.copy()
            """if game.settings["fullscreen"]:
                img_path = "resources/images/spacer.png"
            else:
                img_path = "resources/images/spacer_small.png"""
            self.log_box = pygame_gui.elements.UITextBox(
                f"{f'<br>-------------------------------<br>'.join(log_text)}<br>",
                scale(pygame.Rect((300, 900), (1080, 360))),
                object_id="#text_box_26_horizleft_verttop_pad_14_0_10",
                manager=MANAGER,
            )
            self.log_box.hide()
            self.cats_tab = UIImageButton(
                scale(pygame.Rect((218, 924), (70, 150))),
                "",
                object_id="#hurt_sick_cats_button",
                manager=MANAGER,
            )
            self.cats_tab.disable()
            self.log_tab = UIImageButton(
                scale(pygame.Rect((218, 1104), (70, 128))),
                "",
                object_id="#med_den_log_button",
                manager=MANAGER,
            )
            self.in_den_tab = UIImageButton(
                scale(pygame.Rect((740, 818), (150, 70))),
                "",
                object_id="#in_den_tab",
                manager=MANAGER,
            )
            self.in_den_tab.disable()
            self.out_den_tab = UIImageButton(
                scale(pygame.Rect((920, 818), (224, 70))),
                "",
                object_id="#out_den_tab",
                manager=MANAGER,
            )
            self.minor_tab = UIImageButton(
                scale(pygame.Rect((1174, 818), (140, 70))),
                "",
                object_id="#minor_tab",
                manager=MANAGER,
            )
            self.tab_showing = self.in_den_tab

            self.in_den_cats = []
            self.out_den_cats = []
            self.minor_cats = []
            self.injured_and_sick_cats = []
            for the_cat in Cat.all_cats_list:
                if (
                    not the_cat.dead
                    and not the_cat.outside
                    and (the_cat.injuries or the_cat.illnesses)
                ):
                    self.injured_and_sick_cats.append(the_cat)
            for cat in self.injured_and_sick_cats:
                if cat.injuries:
                    for injury in cat.injuries:
                        if cat.injuries[injury][
                            "severity"
                        ] != "minor" and injury not in [
                            "pregnant",
                            "recovering from birth",
                            "sprain",
                            "lingering shock",
                        ]:
                            if cat not in self.in_den_cats:
                                self.in_den_cats.append(cat)
                            if cat in self.out_den_cats:
                                self.out_den_cats.remove(cat)
                            elif cat in self.minor_cats:
                                self.minor_cats.remove(cat)
                            break
                        elif (
                            injury
                            in [
                                "recovering from birth",
                                "sprain",
                                "lingering shock",
                                "pregnant",
                            ]
                            and cat not in self.in_den_cats
                        ):
                            if cat not in self.out_den_cats:
                                self.out_den_cats.append(cat)
                            if cat in self.minor_cats:
                                self.minor_cats.remove(cat)
                            break
                        elif cat not in (self.in_den_cats or self.out_den_cats):
                            if cat not in self.minor_cats:
                                self.minor_cats.append(cat)
                if cat.illnesses:
                    for illness in cat.illnesses:
                        if (
                            cat.illnesses[illness]["severity"] != "minor"
                            and illness != "grief stricken"
                        ):
                            if cat not in self.in_den_cats:
                                self.in_den_cats.append(cat)
                            if cat in self.out_den_cats:
                                self.out_den_cats.remove(cat)
                            elif cat in self.minor_cats:
                                self.minor_cats.remove(cat)
                            break
                        elif illness == "grief stricken":
                            if cat not in self.in_den_cats:
                                if cat not in self.out_den_cats:
                                    self.out_den_cats.append(cat)
                            if cat in self.minor_cats:
                                self.minor_cats.remove(cat)
                            break
                        else:
                            if (
                                cat not in self.in_den_cats
                                and cat not in self.out_den_cats
                                and cat not in self.minor_cats
                            ):
                                self.minor_cats.append(cat)
            self.tab_list = self.in_den_cats
            self.current_page = 1
            self.update_sick_cats()

        self.current_med = 1

        self.draw_med_den()
        self.update_med_cat()

        self.meds_messages = UITextBoxTweaked(
            "",
            scale(pygame.Rect((216, 620), (1200, 160))),
            object_id=get_text_box_theme("#text_box_30_horizcenter_vertcenter"),
            line_spacing=1,
        )

        if self.meds:
            med_messages = []

            amount_per_med = get_amount_cat_for_one_medic(game.clan)
            number = medical_cats_condition_fulfilled(
                Cat.all_cats.values(), amount_per_med, give_clanmembers_covered=True
            )
            if len(self.meds) == 1:
                insert = "medicine cat"
            else:
                insert = "medicine cats"
            meds_cover = f"Your {insert} can care for a Clan of up to {number} members, including themselves."

            if len(self.meds) >= 1 and number == 0:
                meds_cover = f"You have no medicine cats who are able to work. Your Clan will be at a higher risk of death and disease."

            herb_amount = sum(game.clan.herbs.values())
            needed_amount = int(get_living_clan_cat_count(Cat) * 4)
            med_concern = f"This should not appear."
            if herb_amount == 0:
<<<<<<< HEAD
                med_concern = f"The herb stores are empty and bare, this does not bode well."
            elif 0 < herb_amount <= needed_amount / 4:
=======
                med_concern = (
                    f"The herb stores are empty and bare, this does not bode well."
                )
            elif 0 < herb_amount <= 8:
>>>>>>> 85dd9197
                if len(self.meds) == 1:
                    med_concern = f"The medicine cat worries over the herb stores, they don't have nearly enough for the Clan."
                else:
                    med_concern = f"The medicine cats worry over the herb stores, they don't have nearly enough for the Clan."
            elif needed_amount / 4 < herb_amount <= needed_amount / 2:
                med_concern = f"The herb stores are small, but it's enough for now."
            elif needed_amount / 2 < herb_amount <= needed_amount:
                if len(self.meds) == 1:
                    med_concern = f"The medicine cat is content with how many herbs they have stocked up."
                else:
                    med_concern = f"The medicine cats are content with how many herbs they have stocked up."
            elif needed_amount < herb_amount <= needed_amount * 2:
                if len(self.meds) == 1:
                    med_concern = f"The herb stores are overflowing and the medicine cat has little worry."
                else:
                    med_concern = f"The herb stores are overflowing and the medicine cats have little worry."
            elif needed_amount * 2 < herb_amount:
                if len(self.meds) == 1:
                    med_concern = f"StarClan has blessed them with plentiful herbs and the medicine cat sends their thanks to Silverpelt."
                else:
                    med_concern = f"StarClan has blessed them with plentiful herbs and the medicine cats send their thanks to Silverpelt."

            med_messages.append(meds_cover)
            med_messages.append(med_concern)
            self.meds_messages.set_text("<br>".join(med_messages))

        else:
            meds_cover = f"You have no medicine cats, your clan will be at higher risk of death and sickness."
            self.meds_messages.set_text(meds_cover)

    def handle_tab_toggles(self):
        if self.open_tab == "cats":
            self.log_title.hide()
            self.log_box.hide()

            self.hurt_sick_title.show()
            self.last_page.show()
            self.next_page.show()
            self.in_den_tab.show()
            self.out_den_tab.show()
            self.minor_tab.show()
            for cat in self.cat_buttons:
                self.cat_buttons[cat].show()
            for x in range(len(self.cat_names)):
                self.cat_names[x].show()
            for button in self.conditions_hover:
                self.conditions_hover[button].show()
        elif self.open_tab == "log":
            self.hurt_sick_title.hide()
            self.last_page.hide()
            self.next_page.hide()
            self.in_den_tab.hide()
            self.out_den_tab.hide()
            self.minor_tab.hide()
            for cat in self.cat_buttons:
                self.cat_buttons[cat].hide()
            for x in range(len(self.cat_names)):
                self.cat_names[x].hide()
            for button in self.conditions_hover:
                self.conditions_hover[button].hide()

            self.log_title.show()
            self.log_box.show()

    def update_med_cat(self):
        if self.med_cat:
            self.med_cat.kill()
        if self.med_info:
            self.med_info.kill()
        if self.med_name:
            self.med_name.kill()

        # get the med cats
        self.meds = get_alive_status_cats(Cat, ["medicine cat", "medicine cat apprentice"],sort=True)

        if not self.meds:
            all_pages = []
        else:
            all_pages = self.chunks(self.meds, 1)

        if self.current_med > len(all_pages):
            if len(all_pages) == 0:
                self.current_med = 1
            else:
                self.current_med = len(all_pages)

        if all_pages:
            self.display_med = all_pages[self.current_med - 1]
        else:
            self.display_med = []

        if len(all_pages) <= 1:
            self.next_med.disable()
            self.last_med.disable()
        else:
            if self.current_med >= len(all_pages):
                self.next_med.disable()
            else:
                self.next_med.enable()

            if self.current_med <= 1:
                self.last_med.disable()
            else:
                self.last_med.enable()

        for cat in self.display_med:
            self.med_cat = UISpriteButton(
                scale(pygame.Rect((870, 330), (300, 300))),
                cat.sprite,
                cat_object=cat,
                manager=MANAGER,
            )
            name = str(cat.name)
            short_name = shorten_text_to_fit(name, 275, 30)
            self.med_name = pygame_gui.elements.ui_label.UILabel(
                scale(pygame.Rect((1050, 310), (450, 60))),
                short_name,
                object_id=get_text_box_theme("#text_box_30_horizcenter"),
                manager=MANAGER,
            )
            self.med_info = UITextBoxTweaked(
                "",
                scale(pygame.Rect((1160, 370), (240, 240))),
                object_id=get_text_box_theme("#text_box_22_horizcenter"),
                line_spacing=1,
                manager=MANAGER,
            )
            med_skill = cat.skills.skill_string(short=True)
            med_exp = f"exp: {cat.experience_level}"
            med_working = True
            if cat.not_working():
                med_working = False
            if med_working is True:
                work_status = "This cat can work"
            else:
                work_status = "This cat isn't able to work"
            info_list = [med_skill, med_exp, work_status]
            self.med_info.set_text("<br>".join(info_list))

    def update_sick_cats(self):
        """
        set tab showing as either self.in_den_cats, self.out_den_cats, or self.minor_cats; whichever one you want to
        display and update
        """
        self.clear_cat_buttons()

        tab_list = self.tab_list

        if not tab_list:
            all_pages = []
        else:
            all_pages = self.chunks(tab_list, 10)

        self.current_page = max(1, min(self.current_page, len(all_pages)))

        # Check for empty list (no cats)
        if all_pages:
            self.display_cats = all_pages[self.current_page - 1]
        else:
            self.display_cats = []

        # Update next and previous page buttons
        if len(all_pages) <= 1:
            self.next_page.disable()
            self.last_page.disable()
        else:
            if self.current_page >= len(all_pages):
                self.next_page.disable()
            else:
                self.next_page.enable()

            if self.current_page <= 1:
                self.last_page.disable()
            else:
                self.last_page.enable()

        pos_x = 350
        pos_y = 920
        i = 0
        for cat in self.display_cats:
            condition_list = []
            if cat.injuries:
                condition_list.extend(cat.injuries.keys())
            if cat.illnesses:
                condition_list.extend(cat.illnesses.keys())
            if cat.permanent_condition:
                for condition in cat.permanent_condition:
                    if cat.permanent_condition[condition]["moons_until"] == -2:
                        condition_list.extend(cat.permanent_condition.keys())
            conditions = ",<br>".join(condition_list)

            self.cat_buttons["able_cat" + str(i)] = UISpriteButton(
                scale(pygame.Rect((pos_x, pos_y), (100, 100))),
                cat.sprite,
                cat_object=cat,
                manager=MANAGER,
                tool_tip_text=conditions,
                starting_height=2,
            )

            name = str(cat.name)
            short_name = shorten_text_to_fit(name, 185, 30)
            self.cat_names.append(
                pygame_gui.elements.UITextBox(
                    short_name,
                    scale(pygame.Rect((pos_x - 60, pos_y + 100), (220, -1))),
                    object_id="#text_box_30_horizcenter",
                    manager=MANAGER,
                )
            )

            pos_x += 200
            if pos_x >= 1340:
                pos_x = 350
                pos_y += 160
            i += 1

    def draw_med_den(self):
        sorted_dict = dict(sorted(game.clan.herbs.items()))
        herbs_stored = sorted_dict.items()
        herb_list = []
        for herb in herbs_stored:
            amount = str(herb[1])
            type = str(herb[0].replace("_", " "))
            herb_list.append(f"{amount} {type}")
        if not herbs_stored:
            herb_list.append("Empty")
        if len(herb_list) <= 10:
            herb_display = "<br>".join(sorted(herb_list))

            self.den_base = UIImageButton(
                scale(pygame.Rect((216, 190), (792, 448))),
                "",
                object_id="#med_cat_den_hover",
                tool_tip_text=herb_display,
                manager=MANAGER,
            )
        else:
            count = 1
            holding_pairs = []
            pair = []
            added = False
            for y in range(len(herb_list)):
                if (count % 2) == 0:  # checking if count is an even number
                    count += 1
                    pair.append(herb_list[y])
                    holding_pairs.append("   -   ".join(pair))
                    pair.clear()
                    added = True
                    continue
                else:
                    pair.append(herb_list[y])
                    count += 1
                    added = False
            if added is False:
                holding_pairs.extend(pair)

            herb_display = "<br>".join(holding_pairs)
            self.den_base = UIImageButton(
                scale(pygame.Rect((216, 190), (792, 448))),
                "",
                object_id="#med_cat_den_hover_big",
                tool_tip_text=herb_display,
                manager=MANAGER,
            )

        herbs = game.clan.herbs
        for herb in herbs:
            if herb == "cobwebs":
                self.herbs["cobweb1"] = pygame_gui.elements.UIImage(
                    scale(pygame.Rect((216, 190), (792, 448))),
                    pygame.transform.scale(
                        pygame.image.load(
                            "resources/images/med_cat_den/cobweb1.png"
                        ).convert_alpha(),
                        (792, 448),
                    ),
                    manager=MANAGER,
                )
                if herbs["cobwebs"] > 1:
                    self.herbs["cobweb2"] = pygame_gui.elements.UIImage(
                        scale(pygame.Rect((216, 190), (792, 448))),
                        pygame.transform.scale(
                            pygame.image.load(
                                "resources/images/med_cat_den/cobweb2.png"
                            ).convert_alpha(),
                            (792, 448),
                        ),
                        manager=MANAGER,
                    )
                continue
            self.herbs[herb] = pygame_gui.elements.UIImage(
                scale(pygame.Rect((216, 190), (792, 448))),
                pygame.transform.scale(
                    pygame.image.load(
                        f"resources/images/med_cat_den/{herb}.png"
                    ).convert_alpha(),
                    (792, 448),
                ),
                manager=MANAGER,
            )

    def exit_screen(self):
        self.meds_messages.kill()
        self.last_med.kill()
        self.next_med.kill()
        self.den_base.kill()
        for herb in self.herbs:
            self.herbs[herb].kill()
        self.herbs = {}
        if self.med_info:
            self.med_info.kill()
        if self.med_name:
            self.med_name.kill()
        self.back_button.kill()
        if game.clan.game_mode != "classic":
            self.help_button.kill()
            self.cat_bg.kill()
            self.last_page.kill()
            self.next_page.kill()
            self.in_den_tab.kill()
            self.out_den_tab.kill()
            self.minor_tab.kill()
            self.clear_cat_buttons()
            self.hurt_sick_title.kill()
            self.cats_tab.kill()
            self.log_tab.kill()
            self.log_title.kill()
            self.log_box.kill()
        if self.med_cat:
            self.med_cat.kill()

    def chunks(self, L, n):
        return [L[x : x + n] for x in range(0, len(L), n)]

    def clear_cat_buttons(self):
        for cat in self.cat_buttons:
            self.cat_buttons[cat].kill()
        for button in self.conditions_hover:
            self.conditions_hover[button].kill()
        for x in range(len(self.cat_names)):
            self.cat_names[x].kill()

        self.cat_names = []
        self.cat_buttons = {}<|MERGE_RESOLUTION|>--- conflicted
+++ resolved
@@ -2,19 +2,14 @@
 import pygame_gui
 
 from scripts.cat.cats import Cat
-<<<<<<< HEAD
-from scripts.game_structure.image_button import UISpriteButton, UIImageButton, UITextBoxTweaked
-from scripts.utility import get_text_box_theme, scale, shorten_text_to_fit, get_alive_status_cats, \
-    get_living_clan_cat_count
-=======
->>>>>>> 85dd9197
+
 from scripts.game_structure.game_essentials import game, MANAGER
 from scripts.game_structure.image_button import (
     UISpriteButton,
     UIImageButton,
     UITextBoxTweaked,
 )
-from scripts.utility import get_text_box_theme, scale, get_med_cats, shorten_text_to_fit
+from scripts.utility import get_text_box_theme, scale, get_alive_status_cats, shorten_text_to_fit, get_living_clan_cat_count
 from .Screens import Screens
 from ..conditions import get_amount_cat_for_one_medic, medical_cats_condition_fulfilled
 
@@ -336,15 +331,8 @@
             needed_amount = int(get_living_clan_cat_count(Cat) * 4)
             med_concern = f"This should not appear."
             if herb_amount == 0:
-<<<<<<< HEAD
                 med_concern = f"The herb stores are empty and bare, this does not bode well."
             elif 0 < herb_amount <= needed_amount / 4:
-=======
-                med_concern = (
-                    f"The herb stores are empty and bare, this does not bode well."
-                )
-            elif 0 < herb_amount <= 8:
->>>>>>> 85dd9197
                 if len(self.meds) == 1:
                     med_concern = f"The medicine cat worries over the herb stores, they don't have nearly enough for the Clan."
                 else:
