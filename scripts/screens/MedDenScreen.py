import pygame
import pygame_gui

from scripts.cat.cats import Cat
<<<<<<< HEAD
from scripts.clan import HERBS
from scripts.game_structure.image_button import UISpriteButton, UIImageButton, UITextBoxTweaked
from scripts.utility import get_text_box_theme, scale, get_med_cats, shorten_text_to_fit
=======

>>>>>>> 8b5581ce
from scripts.game_structure.game_essentials import game, MANAGER
from scripts.game_structure.ui_elements import (
    UISpriteButton,
    UIImageButton,
    UITextBoxTweaked,
)
from scripts.utility import get_text_box_theme, scale, get_alive_status_cats, shorten_text_to_fit, get_living_clan_cat_count
from .Screens import Screens
from ..conditions import get_amount_cat_for_one_medic, medical_cats_condition_fulfilled


class MedDenScreen(Screens):
    cat_buttons = {}
    conditions_hover = {}
    cat_names = []

    def __init__(self, name=None):
        super().__init__(name)
        self.help_button = None
        self.log_box = None
        self.log_title = None
        self.log_tab = None
        self.cats_tab = None
        self.hurt_sick_title = None
        self.display_med = None
        self.med_cat = None
        self.minor_tab = None
        self.out_den_tab = None
        self.in_den_tab = None
        self.injured_and_sick_cats = None
        self.minor_cats = None
        self.out_den_cats = None
        self.in_den_cats = None
        self.meds_messages = None
        self.current_med = None
        self.cat_bg = None
        self.last_page = None
        self.next_page = None
        self.last_med = None
        self.next_med = None
        self.den_base = None
        self.med_info = None
        self.med_name = None
        self.current_page = None
        self.meds = None
        self.back_button = None

        self.tab_showing = self.in_den_tab
        self.tab_list = self.in_den_cats

        self.herbs = {}

        self.open_tab = None

    def handle_event(self, event):
        if event.type == pygame_gui.UI_BUTTON_START_PRESS:
            if event.ui_element == self.back_button:
                self.change_screen(game.last_screen_forupdate)
            elif event.ui_element == self.next_med:
                self.current_med += 1
                self.update_med_cat()
            elif event.ui_element == self.last_med:
                self.current_med -= 1
                self.update_med_cat()
            elif event.ui_element == self.next_page:
                self.current_page += 1
                self.update_sick_cats()
            elif event.ui_element == self.last_page:
                self.current_page -= 1
                self.update_sick_cats()
            elif event.ui_element == self.in_den_tab:
                self.in_den_tab.disable()
                self.tab_showing.enable()
                self.tab_list = self.in_den_cats
                self.tab_showing = self.in_den_tab
                self.update_sick_cats()
            elif event.ui_element == self.out_den_tab:
                self.tab_showing.enable()
                self.tab_list = self.out_den_cats
                self.tab_showing = self.out_den_tab
                self.out_den_tab.disable()
                self.update_sick_cats()
            elif event.ui_element == self.minor_tab:
                self.tab_showing.enable()
                self.tab_list = self.minor_cats
                self.tab_showing = self.minor_tab
                self.minor_tab.disable()
                self.update_sick_cats()
            elif event.ui_element in self.cat_buttons.values():
                cat = event.ui_element.return_cat_object()
                game.switches["cat"] = cat.ID
                self.change_screen("profile screen")
            elif event.ui_element == self.med_cat:
                cat = event.ui_element.return_cat_object()
                game.switches["cat"] = cat.ID
                self.change_screen("profile screen")
            elif event.ui_element == self.cats_tab:
                self.open_tab = "cats"
                self.cats_tab.disable()
                self.log_tab.enable()
                self.handle_tab_toggles()
            elif event.ui_element == self.log_tab:
                self.open_tab = "log"
                self.log_tab.disable()
                self.cats_tab.enable()
                self.handle_tab_toggles()

    def screen_switches(self):
        self.hide_menu_buttons()
        self.back_button = UIImageButton(
            scale(pygame.Rect((50, 50), (210, 60))),
            "",
            object_id="#back_button",
            manager=MANAGER,
        )
        self.next_med = UIImageButton(
            scale(pygame.Rect((1290, 556), (68, 68))),
            "",
            object_id="#arrow_right_button",
            manager=MANAGER,
        )
        self.last_med = UIImageButton(
            scale(pygame.Rect((1200, 556), (68, 68))),
            "",
            object_id="#arrow_left_button",
            manager=MANAGER,
        )

        if game.clan.game_mode != "classic":
            self.help_button = UIImageButton(
                scale(pygame.Rect((1450, 50), (68, 68))),
                "",
                object_id="#help_button",
                manager=MANAGER,
                tool_tip_text="Your medicine cats will gather herbs over each timeskip and during any patrols you send "
                "them on. You can see what was gathered in the Log below! Your medicine cats will give"
                " these to any hurt or sick cats that need them, helping those cats to heal quicker."
                "<br><br>"
                "Hover your mouse over the medicine den image to see what herbs your Clan has!",
            )
            self.last_page = UIImageButton(
                scale(pygame.Rect((660, 1272), (68, 68))),
                "",
                object_id="#arrow_left_button",
                manager=MANAGER,
            )
            self.next_page = UIImageButton(
                scale(pygame.Rect((952, 1272), (68, 68))),
                "",
                object_id="#arrow_right_button",
                manager=MANAGER,
            )

            self.hurt_sick_title = pygame_gui.elements.UITextBox(
                "Hurt & Sick Cats",
                scale(pygame.Rect((281, 820), (400, 60))),
                object_id=get_text_box_theme("#text_box_40_horizcenter"),
                manager=MANAGER,
            )
            self.log_title = pygame_gui.elements.UITextBox(
                "Medicine Den Log",
                scale(pygame.Rect((281, 820), (400, 60))),
                object_id=get_text_box_theme("#text_box_40_horizcenter"),
                manager=MANAGER,
            )
            self.log_title.hide()
            self.cat_bg = pygame_gui.elements.UIImage(
                scale(pygame.Rect((280, 880), (1120, 400))),
                pygame.image.load("resources/images/sick_hurt_bg.png").convert_alpha(),
                manager=MANAGER,
            )
            self.cat_bg.disable()
            log_text = game.herb_events_list.copy()
            """if game.settings["fullscreen"]:
                img_path = "resources/images/spacer.png"
            else:
                img_path = "resources/images/spacer_small.png"""
            self.log_box = pygame_gui.elements.UITextBox(
                f"{f'<br>-------------------------------<br>'.join(log_text)}<br>",
                scale(pygame.Rect((300, 900), (1080, 360))),
                object_id="#text_box_26_horizleft_verttop_pad_14_0_10",
                manager=MANAGER,
            )
            self.log_box.hide()
            self.cats_tab = UIImageButton(
                scale(pygame.Rect((218, 924), (70, 150))),
                "",
                object_id="#hurt_sick_cats_button",
                manager=MANAGER,
            )
            self.cats_tab.disable()
            self.log_tab = UIImageButton(
                scale(pygame.Rect((218, 1104), (70, 128))),
                "",
                object_id="#med_den_log_button",
                manager=MANAGER,
            )
            self.in_den_tab = UIImageButton(
                scale(pygame.Rect((740, 818), (150, 70))),
                "",
                object_id="#in_den_tab",
                manager=MANAGER,
            )
            self.in_den_tab.disable()
            self.out_den_tab = UIImageButton(
                scale(pygame.Rect((920, 818), (224, 70))),
                "",
                object_id="#out_den_tab",
                manager=MANAGER,
            )
            self.minor_tab = UIImageButton(
                scale(pygame.Rect((1174, 818), (140, 70))),
                "",
                object_id="#minor_tab",
                manager=MANAGER,
            )
            self.tab_showing = self.in_den_tab

            self.in_den_cats = []
            self.out_den_cats = []
            self.minor_cats = []
            self.injured_and_sick_cats = []
            for the_cat in Cat.all_cats_list:
                if (
                    not the_cat.dead
                    and not the_cat.outside
                    and (the_cat.injuries or the_cat.illnesses)
                ):
                    self.injured_and_sick_cats.append(the_cat)
            for cat in self.injured_and_sick_cats:
                if cat.injuries:
                    for injury in cat.injuries:
                        if cat.injuries[injury][
                            "severity"
                        ] != "minor" and injury not in [
                            "pregnant",
                            "recovering from birth",
                            "sprain",
                            "lingering shock",
                        ]:
                            if cat not in self.in_den_cats:
                                self.in_den_cats.append(cat)
                            if cat in self.out_den_cats:
                                self.out_den_cats.remove(cat)
                            elif cat in self.minor_cats:
                                self.minor_cats.remove(cat)
                            break
                        elif (
                            injury
                            in [
                                "recovering from birth",
                                "sprain",
                                "lingering shock",
                                "pregnant",
                            ]
                            and cat not in self.in_den_cats
                        ):
                            if cat not in self.out_den_cats:
                                self.out_den_cats.append(cat)
                            if cat in self.minor_cats:
                                self.minor_cats.remove(cat)
                            break
                        elif cat not in (self.in_den_cats or self.out_den_cats):
                            if cat not in self.minor_cats:
                                self.minor_cats.append(cat)
                if cat.illnesses:
                    for illness in cat.illnesses:
                        if (
                            cat.illnesses[illness]["severity"] != "minor"
                            and illness != "grief stricken"
                        ):
                            if cat not in self.in_den_cats:
                                self.in_den_cats.append(cat)
                            if cat in self.out_den_cats:
                                self.out_den_cats.remove(cat)
                            elif cat in self.minor_cats:
                                self.minor_cats.remove(cat)
                            break
                        elif illness == "grief stricken":
                            if cat not in self.in_den_cats:
                                if cat not in self.out_den_cats:
                                    self.out_den_cats.append(cat)
                            if cat in self.minor_cats:
                                self.minor_cats.remove(cat)
                            break
                        else:
                            if (
                                cat not in self.in_den_cats
                                and cat not in self.out_den_cats
                                and cat not in self.minor_cats
                            ):
                                self.minor_cats.append(cat)
            self.tab_list = self.in_den_cats
            self.current_page = 1
            self.update_sick_cats()

        self.current_med = 1

        self.draw_med_den()
        self.update_med_cat()

        self.meds_messages = UITextBoxTweaked(
            "",
            scale(pygame.Rect((216, 620), (1200, 160))),
            object_id=get_text_box_theme("#text_box_30_horizcenter_vertcenter"),
            line_spacing=1,
        )

        if self.meds:
            med_messages = []

            amount_per_med = get_amount_cat_for_one_medic(game.clan)
            number = medical_cats_condition_fulfilled(
                Cat.all_cats.values(), amount_per_med, give_clanmembers_covered=True
            )
            if len(self.meds) == 1:
                insert = "medicine cat"
            else:
                insert = "medicine cats"
            meds_cover = f"Your {insert} can care for a Clan of up to {number} members, including themselves."
            if game.clan.game_mode == 'classic':
                meds_cover = ''

            if len(self.meds) >= 1 and number == 0:
                meds_cover = f"You have no medicine cats who are able to work. Your Clan will be at a higher risk of death and disease."

            herb_amount = sum(game.clan.herbs.values())
            needed_amount = int(get_living_clan_cat_count(Cat) * 4)
            med_concern = f"This should not appear."
            if herb_amount == 0:
                med_concern = f"The herb stores are empty and bare, this does not bode well."
            elif 0 < herb_amount <= needed_amount / 4:
                if len(self.meds) == 1:
                    med_concern = f"The medicine cat worries over the herb stores, they don't have nearly enough for the Clan."
                else:
                    med_concern = f"The medicine cats worry over the herb stores, they don't have nearly enough for the Clan."
            elif needed_amount / 4 < herb_amount <= needed_amount / 2:
                med_concern = f"The herb stores are small, but it's enough for now."
            elif needed_amount / 2 < herb_amount <= needed_amount:
                if len(self.meds) == 1:
                    med_concern = f"The medicine cat is content with how many herbs they have stocked up."
                else:
                    med_concern = f"The medicine cats are content with how many herbs they have stocked up."
            elif needed_amount < herb_amount <= needed_amount * 2:
                if len(self.meds) == 1:
                    med_concern = f"The herb stores are overflowing and the medicine cat has little worry."
                else:
                    med_concern = f"The herb stores are overflowing and the medicine cats have little worry."
            elif needed_amount * 2 < herb_amount:
                if len(self.meds) == 1:
                    med_concern = f"StarClan has blessed them with plentiful herbs and the medicine cat sends their thanks to Silverpelt."
                else:
                    med_concern = f"StarClan has blessed them with plentiful herbs and the medicine cats send their thanks to Silverpelt."

            med_messages.append(meds_cover)
            med_messages.append(med_concern)
            self.meds_messages.set_text("<br>".join(med_messages))

        else:
            meds_cover = f"You have no medicine cats, your clan will be at higher risk of death and sickness."
            self.meds_messages.set_text(meds_cover)

    def handle_tab_toggles(self):
        if self.open_tab == "cats":
            self.log_title.hide()
            self.log_box.hide()

            self.hurt_sick_title.show()
            self.last_page.show()
            self.next_page.show()
            self.in_den_tab.show()
            self.out_den_tab.show()
            self.minor_tab.show()
            for cat in self.cat_buttons:
                self.cat_buttons[cat].show()
            for x in range(len(self.cat_names)):
                self.cat_names[x].show()
            for button in self.conditions_hover:
                self.conditions_hover[button].show()
        elif self.open_tab == "log":
            self.hurt_sick_title.hide()
            self.last_page.hide()
            self.next_page.hide()
            self.in_den_tab.hide()
            self.out_den_tab.hide()
            self.minor_tab.hide()
            for cat in self.cat_buttons:
                self.cat_buttons[cat].hide()
            for x in range(len(self.cat_names)):
                self.cat_names[x].hide()
            for button in self.conditions_hover:
                self.conditions_hover[button].hide()

            self.log_title.show()
            self.log_box.show()

    def update_med_cat(self):
        if self.med_cat:
            self.med_cat.kill()
        if self.med_info:
            self.med_info.kill()
        if self.med_name:
            self.med_name.kill()

        # get the med cats
        self.meds = get_alive_status_cats(Cat, ["medicine cat", "medicine cat apprentice"],sort=True)

        if not self.meds:
            all_pages = []
        else:
            all_pages = self.chunks(self.meds, 1)

        if self.current_med > len(all_pages):
            if len(all_pages) == 0:
                self.current_med = 1
            else:
                self.current_med = len(all_pages)

        if all_pages:
            self.display_med = all_pages[self.current_med - 1]
        else:
            self.display_med = []

        if len(all_pages) <= 1:
            self.next_med.disable()
            self.last_med.disable()
        else:
            if self.current_med >= len(all_pages):
                self.next_med.disable()
            else:
                self.next_med.enable()

            if self.current_med <= 1:
                self.last_med.disable()
            else:
                self.last_med.enable()

        for cat in self.display_med:
            self.med_cat = UISpriteButton(
                scale(pygame.Rect((870, 330), (300, 300))),
                cat.sprite,
                cat_object=cat,
                manager=MANAGER,
            )
            name = str(cat.name)
            short_name = shorten_text_to_fit(name, 275, 30)
            self.med_name = pygame_gui.elements.ui_label.UILabel(
                scale(pygame.Rect((1050, 310), (450, 60))),
                short_name,
                object_id=get_text_box_theme("#text_box_30_horizcenter"),
                manager=MANAGER,
            )
            self.med_info = UITextBoxTweaked(
                "",
                scale(pygame.Rect((1160, 370), (240, 240))),
                object_id=get_text_box_theme("#text_box_22_horizcenter"),
                line_spacing=1,
                manager=MANAGER,
            )
            med_skill = cat.skills.skill_string(short=True)
            med_exp = f"exp: {cat.experience_level}"
            med_working = True
            if cat.not_working():
                med_working = False
            if med_working is True:
                work_status = "This cat can work"
            else:
                work_status = "This cat isn't able to work"
            info_list = [med_skill, med_exp, work_status]
            self.med_info.set_text("<br>".join(info_list))

    def update_sick_cats(self):
        """
        set tab showing as either self.in_den_cats, self.out_den_cats, or self.minor_cats; whichever one you want to
        display and update
        """
        self.clear_cat_buttons()

        tab_list = self.tab_list

        if not tab_list:
            all_pages = []
        else:
            all_pages = self.chunks(tab_list, 10)

        self.current_page = max(1, min(self.current_page, len(all_pages)))

        # Check for empty list (no cats)
        if all_pages:
            self.display_cats = all_pages[self.current_page - 1]
        else:
            self.display_cats = []

        # Update next and previous page buttons
        if len(all_pages) <= 1:
            self.next_page.disable()
            self.last_page.disable()
        else:
            if self.current_page >= len(all_pages):
                self.next_page.disable()
            else:
                self.next_page.enable()

            if self.current_page <= 1:
                self.last_page.disable()
            else:
                self.last_page.enable()

        pos_x = 350
        pos_y = 920
        i = 0
        for cat in self.display_cats:
            condition_list = []
            if cat.injuries:
                condition_list.extend(cat.injuries.keys())
            if cat.illnesses:
                condition_list.extend(cat.illnesses.keys())
            if cat.permanent_condition:
                for condition in cat.permanent_condition:
                    if cat.permanent_condition[condition]["moons_until"] == -2:
                        condition_list.extend(cat.permanent_condition.keys())
            conditions = ",<br>".join(condition_list)

            self.cat_buttons["able_cat" + str(i)] = UISpriteButton(
                scale(pygame.Rect((pos_x, pos_y), (100, 100))),
                cat.sprite,
                cat_object=cat,
                manager=MANAGER,
                tool_tip_text=conditions,
                starting_height=2,
            )

            name = str(cat.name)
            short_name = shorten_text_to_fit(name, 185, 30)
            self.cat_names.append(
                pygame_gui.elements.UITextBox(
                    short_name,
                    scale(pygame.Rect((pos_x - 60, pos_y + 100), (220, -1))),
                    object_id="#text_box_30_horizcenter",
                    manager=MANAGER,
                )
            )

            pos_x += 200
            if pos_x >= 1340:
                pos_x = 350
                pos_y += 160
            i += 1

    def draw_med_den(self):
        sorted_dict = dict(sorted(game.clan.herbs.items()))
        herbs_stored = sorted_dict.items()
        herb_list = []
        for herb in herbs_stored:
            amount = str(herb[1])
            type = str(herb[0].replace("_", " "))
            herb_list.append(f"{amount} {type}")
        if not herbs_stored:
            herb_list.append("Empty")
        if len(herb_list) <= 10:
            herb_display = "<br>".join(sorted(herb_list))

<<<<<<< HEAD
            self.den_base = UIImageButton(scale(pygame.Rect
                                                ((216, 190), (792, 448))),
                                          "",
                                          object_id="#med_cat_den_hover",
                                          tool_tip_text=None, manager=MANAGER
                                          )
=======
            self.den_base = UIImageButton(
                scale(pygame.Rect((216, 190), (792, 448))),
                "",
                object_id="#med_cat_den_hover",
                tool_tip_text=herb_display,
                manager=MANAGER,
            )
>>>>>>> 8b5581ce
        else:
            count = 1
            holding_pairs = []
            pair = []
            added = False
            for y in range(len(herb_list)):
                if (count % 2) == 0:  # checking if count is an even number
                    count += 1
                    pair.append(herb_list[y])
                    holding_pairs.append("   -   ".join(pair))
                    pair.clear()
                    added = True
                    continue
                else:
                    pair.append(herb_list[y])
                    count += 1
                    added = False
            if added is False:
                holding_pairs.extend(pair)

<<<<<<< HEAD
            if game.clan.game_mode == 'classic':
                herb_display = None
            else:
                herb_display = "<br>".join(holding_pairs)
            self.den_base = UIImageButton(scale(pygame.Rect
                                                ((216, 190), (792, 448))),
                                          "",
                                          object_id="#med_cat_den_hover_big",
                                          tool_tip_text=herb_display, manager=MANAGER
                                          )
=======
            herb_display = "<br>".join(holding_pairs)
            self.den_base = UIImageButton(
                scale(pygame.Rect((216, 190), (792, 448))),
                "",
                object_id="#med_cat_den_hover_big",
                tool_tip_text=herb_display,
                manager=MANAGER,
            )
>>>>>>> 8b5581ce

        if game.clan.game_mode == 'classic':
            # draw every herb in classic
            herbs = {}
            for herb in HERBS:
                # 2 so we have both cobwebs
                herbs[herb] = 2
        else:
            # otherwise draw the herbs you have
            herbs = game.clan.herbs
        for herb in herbs:
            if herb == "cobwebs":
                self.herbs["cobweb1"] = pygame_gui.elements.UIImage(
                    scale(pygame.Rect((216, 190), (792, 448))),
                    pygame.transform.scale(
                        pygame.image.load(
                            "resources/images/med_cat_den/cobweb1.png"
                        ).convert_alpha(),
                        (792, 448),
                    ),
                    manager=MANAGER,
                )
                if herbs["cobwebs"] > 1:
                    self.herbs["cobweb2"] = pygame_gui.elements.UIImage(
                        scale(pygame.Rect((216, 190), (792, 448))),
                        pygame.transform.scale(
                            pygame.image.load(
                                "resources/images/med_cat_den/cobweb2.png"
                            ).convert_alpha(),
                            (792, 448),
                        ),
                        manager=MANAGER,
                    )
                continue
            self.herbs[herb] = pygame_gui.elements.UIImage(
                scale(pygame.Rect((216, 190), (792, 448))),
                pygame.transform.scale(
                    pygame.image.load(
                        f"resources/images/med_cat_den/{herb}.png"
                    ).convert_alpha(),
                    (792, 448),
                ),
                manager=MANAGER,
            )

    def exit_screen(self):
        self.meds_messages.kill()
        self.last_med.kill()
        self.next_med.kill()
        self.den_base.kill()
        for herb in self.herbs:
            self.herbs[herb].kill()
        self.herbs = {}
        if self.med_info:
            self.med_info.kill()
        if self.med_name:
            self.med_name.kill()
        self.back_button.kill()
        if game.clan.game_mode != "classic":
            self.help_button.kill()
            self.cat_bg.kill()
            self.last_page.kill()
            self.next_page.kill()
            self.in_den_tab.kill()
            self.out_den_tab.kill()
            self.minor_tab.kill()
            self.clear_cat_buttons()
            self.hurt_sick_title.kill()
            self.cats_tab.kill()
            self.log_tab.kill()
            self.log_title.kill()
            self.log_box.kill()
        if self.med_cat:
            self.med_cat.kill()

    def chunks(self, L, n):
        return [L[x : x + n] for x in range(0, len(L), n)]

    def clear_cat_buttons(self):
        for cat in self.cat_buttons:
            self.cat_buttons[cat].kill()
        for button in self.conditions_hover:
            self.conditions_hover[button].kill()
        for x in range(len(self.cat_names)):
            self.cat_names[x].kill()

        self.cat_names = []
        self.cat_buttons = {}<|MERGE_RESOLUTION|>--- conflicted
+++ resolved
@@ -2,13 +2,6 @@
 import pygame_gui
 
 from scripts.cat.cats import Cat
-<<<<<<< HEAD
-from scripts.clan import HERBS
-from scripts.game_structure.image_button import UISpriteButton, UIImageButton, UITextBoxTweaked
-from scripts.utility import get_text_box_theme, scale, get_med_cats, shorten_text_to_fit
-=======
-
->>>>>>> 8b5581ce
 from scripts.game_structure.game_essentials import game, MANAGER
 from scripts.game_structure.ui_elements import (
     UISpriteButton,
@@ -571,14 +564,6 @@
         if len(herb_list) <= 10:
             herb_display = "<br>".join(sorted(herb_list))
 
-<<<<<<< HEAD
-            self.den_base = UIImageButton(scale(pygame.Rect
-                                                ((216, 190), (792, 448))),
-                                          "",
-                                          object_id="#med_cat_den_hover",
-                                          tool_tip_text=None, manager=MANAGER
-                                          )
-=======
             self.den_base = UIImageButton(
                 scale(pygame.Rect((216, 190), (792, 448))),
                 "",
@@ -586,7 +571,6 @@
                 tool_tip_text=herb_display,
                 manager=MANAGER,
             )
->>>>>>> 8b5581ce
         else:
             count = 1
             holding_pairs = []
@@ -607,19 +591,11 @@
             if added is False:
                 holding_pairs.extend(pair)
 
-<<<<<<< HEAD
+            # classic doesn't display herbs
             if game.clan.game_mode == 'classic':
                 herb_display = None
             else:
                 herb_display = "<br>".join(holding_pairs)
-            self.den_base = UIImageButton(scale(pygame.Rect
-                                                ((216, 190), (792, 448))),
-                                          "",
-                                          object_id="#med_cat_den_hover_big",
-                                          tool_tip_text=herb_display, manager=MANAGER
-                                          )
-=======
-            herb_display = "<br>".join(holding_pairs)
             self.den_base = UIImageButton(
                 scale(pygame.Rect((216, 190), (792, 448))),
                 "",
@@ -627,7 +603,6 @@
                 tool_tip_text=herb_display,
                 manager=MANAGER,
             )
->>>>>>> 8b5581ce
 
         if game.clan.game_mode == 'classic':
             # draw every herb in classic
