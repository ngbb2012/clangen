import pygame

from .base_screens import Screens, draw_menu_buttons

from scripts.clan import map_available
from scripts.cat.cats import Cat
from scripts.game_structure.image_button import UIImageButton
# from scripts.world import save_map
from scripts.utility import get_text_box_theme
from scripts.game_structure.text import *
from scripts.game_structure.buttons import buttons
import pygame_gui


class StartScreen(Screens):

    def __init__(self, name=None):
        super().__init__(name)
        self.bg = pygame.image.load("resources/images/menu.png").convert()

    def handle_event(self, event):
        '''This is where events that occur on this page are handled.
        For the pygame_gui rewrite, button presses are also handled here. '''
        if event.type == pygame_gui.UI_BUTTON_START_PRESS:
            if event.ui_element == self.continue_button:
                self.change_screen('clan screen')
            elif event.ui_element == self.switch_clan_button:
                self.change_screen('switch clan screen')
            elif event.ui_element == self.new_clan_button:
                self.change_screen('make clan screen')
            elif event.ui_element == self.settings_button:
                self.change_screen('settings screen')
        

    def on_use(self):
        # have to blit this manually or else hover input doesn't get read properly
        screen.blit(self.bg, (0, 0))

    def exit_screen(self):
        #Button murder time. 
        self.continue_button.kill()
        self.switch_clan_button.kill()
        self.new_clan_button.kill()
        self.settings_button.kill()
        self.error_label.kill()

    def screen_switches(self):
        #Make those unslightly menu button hide away
        self.hide_menu_buttons()
        #Create buttons

        self.continue_button = UIImageButton(pygame.Rect((70, 310), (192, 35)), "",
                                                            object_id = pygame_gui.core.ObjectID(object_id="#continue_button"))
        self.switch_clan_button = UIImageButton(pygame.Rect((70, 355), (192, 35)), "", 
                                                            object_id = pygame_gui.core.ObjectID(object_id="#switch_clan_button"))
        self.new_clan_button = UIImageButton(pygame.Rect((70, 400), (192, 35)), "",
                                                            object_id = pygame_gui.core.ObjectID(object_id="#new_clan_button"))
        self.settings_button = UIImageButton(pygame.Rect((70, 445), (192, 35)), "",
                                                                object_id = pygame_gui.core.ObjectID(object_id="#settings_button"))
        
        self.error_label = pygame_gui.elements.UILabel(pygame.Rect(50, 50, -1, -1), "")
        self.error_label.hide()

        if game.clan is not None and game.switches['error_message'] == '':
            self.continue_button.enable()
            self.switch_clan_button.enable()
        elif game.clan is not None and game.switches['error_message']:
            self.continue_button.disable()
            self.switch_clan_button.enable()
        else:
            self.continue_button.disable()
            self.switch_clan_button.disable()

        if game.switches['error_message']:
            #TODO: Switch to another kind of ui element here
            error_text = f"There was an error loading the game: \n {game.switches['error_message']}"
            self.error_label.set_text(error_text)
            self.error_label.show()

        if game.clan is not None:
            key_copy = tuple(Cat.all_cats.keys())
            for x in key_copy:
                if x not in game.clan.clan_cats:
                    game.clan.remove_cat(x)

        # SAVE cats
        if game.clan is not None:
            game.save_cats()
            game.clan.save_clan()
            game.clan.save_pregnancy(game.clan)
            #if map_available:
            #    save_map(game.map_info, game.clan.name)

        # LOAD settings
        game.load_settings()


class SwitchClanScreen(Screens):

    def handle_event(self, event):
        if event.type == pygame_gui.UI_BUTTON_START_PRESS:
            if event.ui_element == self.main_menu:
                self.change_screen('start screen')
            elif event.ui_element in self.clan_buttons:
                game.clan.switch_clans(self.clan_name[self.clan_buttons.index(event.ui_element)]) #Please ignore how ugly this is thanks. 

    def exit_screen(self):
        self.main_menu.kill()
        del self.main_menu
        self.info.kill()
        del self.info
        
        del self.screen #No need to keep that in memory. 

        for button in self.clan_buttons:
            button.kill()
        button = []

        self.clan_name = []

    def screen_switches(self):
        self.screen = pygame.image.load("resources/images/clan_saves_frame.png").convert_alpha()
        self.main_menu = UIImageButton(pygame.Rect((25,25),(153,30)), "",
                                       object_id = "#main_menu_button")
        self.info = pygame_gui.elements.UITextBox( 
            'Note: This will close the game.\n When you open it next, it should have the new clan.',
            pygame.Rect((100, 540), (600, 70)), object_id=get_text_box_theme())


        self.clan_list = game.read_clans()

        self.clan_buttons = []
        self.clan_name = []
        i = 0
        y_pos = 189
        for clan in self.clan_list:
            self.clan_name.append(clan)
            self.clan_buttons.append(pygame_gui.elements.UIButton(pygame.Rect((300,y_pos),(200,39)), clan + "Clan", object_id = "#saved_clan"))
            y_pos += 41
            i += 1
            if i >= 7:
                break

<<<<<<< HEAD
        return super().screen_switches()
=======
def draw_settings_header():
    buttons.draw_image_button((100, 100),
                              button_name='general_settings',
                              size=(150, 30),
                              cur_screen='settings screen')

    buttons.draw_image_button((250, 100),
                              button_name='relation_settings',
                              size=(150, 30),
                              cur_screen='relationship setting screen')
    buttons.draw_image_button((400, 100),
                              button_name='info',
                              size=(150, 30),
                              cur_screen='info screen')

    buttons.draw_image_button((550, 100),
                              button_name='language',
                              size=(150, 30),
                              cur_screen='language screen')


def draw_back_and_save():
    buttons.draw_image_button((25, 25),
                              button_name='main_menu',
                              text='< Back to Main Menu',
                              cur_screen='start screen',
                              size=(153, 30),
                              hotkey=[0])
    if game.settings_changed:
        buttons.draw_image_button((327, 550),
                                  button_name='save_settings',
                                  text='Save Settings',
                                  size=(146, 30),
                                  save_settings=True)
    else:
        buttons.draw_image_button((327, 550),
                                  button_name='save_settings',
                                  text='Save Settings',
                                  size=(146, 30),
                                  available=False)


# ON / OFF BUTTONS
def draw_on_off(y_value, setting):
    x_value = 140
    if game.settings[setting] is True:
        buttons.draw_image_button((x_value, y_value),
                                  button_name='checkmark_on',
                                  size=(34, 34),
                                  setting=setting
                                  )


    if game.settings[setting] is False:
        buttons.draw_image_button((x_value, y_value),
                                  button_name='checkmark_off',
                                  size=(34, 34),
                                  setting=setting,
                                  )
>>>>>>> abbf60a0

    def on_use(self):
        screen.blit(self.screen, (290,150))
        pass


class SettingsScreen(Screens):
    text_size = {
        '0': 'small',
        '1': 'medium',
        '2': 'big'
    }  # How text sizes will show up on the screen
    bool = {True: 'Yes', False: 'No', None: 'None'}
    sub_menu = 'general'

    #This is set to the current settings when the screen is opened. 
    # All edits are made directly to game.settings, however, when you
    #  leave the screen,game.settings will be reverted based on this variable
    #   However, if settings are saved, edits will also be made to this variable.  
    settings_at_open = {}

    #Have the settings been changed since the page was open or since settings were saved?
    settings_changed = False

    #Contains the checkboxes
    checkboxes = {}
    #Contains the text for the checkboxes. 
    checkboxes_text = {}

    info_text = '''
    Welcome to Warrior Cats clan generator!
    This is fan-made generator for the Warrior Cats -book series by Erin Hunter.
    Create a new clan with the 'New Clan' button. 8 clans can be saved and revisited. If you go over that number then the oldest save will be overwritten
    You're free to use the characters and sprites generated in this program, as you like, as long as you don't claim the sprites as your own creations or sell them for any reason.
    Original creator: just-some-cat.tumblr.com
    Fan edit made by: SableSteel

    Thank you for playing!!'''

    def handle_event(self, event):
        if event.type == pygame_gui.UI_BUTTON_START_PRESS:
            if event.ui_element == self.main_menu_button:
                self.change_screen('start screen')
                return
            elif event.ui_element == self.save_settings_button:
                self.save_settings()
                game.save_settings()
                self.settings_changed = False
                self.update_save_button()
                return
            elif event.ui_element == self.relation_settings_button:
                self.open_relation_settings()
                return
            elif event.ui_element == self.general_settings_button:
                self.open_general_settings()
                return
            elif event.ui_element == self.info_button:
                self.open_info_screen()
                return
            elif event.ui_element == self.language_button:
                self.open_lang_settings()
                return

            if self.sub_menu == 'general':
                self.handle_general_events(event)
            elif self.sub_menu == 'relation':
                self.handle_relation_events(event)
            elif self.sub_menu == 'language':
                self.handle_lang_events(event)
            
    def handle_relation_events(self,event):
        if event.ui_element == self.checkboxes['random relation']:
            game.switch_setting('random relation')
            self.settings_changed = True
            self.update_save_button()
            self.refresh_checkboxes()
        elif event.ui_element == self.checkboxes['affair']:
            game.switch_setting('affair')
            self.settings_changed = True
            self.update_save_button()
            self.refresh_checkboxes()
        elif event.ui_element == self.checkboxes['no gendered breeding']:
            game.switch_setting('no gendered breeding')
            self.settings_changed = True
            self.update_save_button()
            self.refresh_checkboxes()
        elif event.ui_element == self.checkboxes['no unknown fathers']:
            game.switch_setting('no unknown fathers')
            self.settings_changed = True
            self.update_save_button()
            self.refresh_checkboxes()
        elif event.ui_element == self.checkboxes['romantic with former mentor']:
            game.switch_setting('romantic with former mentor')
            self.settings_changed = True
            self.update_save_button()
            self.refresh_checkboxes()

    def handle_general_events(self,event):
        if event.ui_element == self.checkboxes['dark mode']:
            game.switch_setting('dark mode')
            self.settings_changed = True
            self.update_save_button()
            self.open_general_settings()
        elif event.ui_element == self.checkboxes['backgrounds']:
            game.switch_setting('backgrounds')
            self.settings_changed = True
            self.update_save_button()
            self.refresh_checkboxes()
        elif event.ui_element == self.checkboxes['autosave']:
            game.switch_setting('autosave')
            self.settings_changed = True
            self.update_save_button()
            self.refresh_checkboxes()
        elif event.ui_element == self.checkboxes['disasters']:
            game.switch_setting('disasters')
            self.settings_changed = True
            self.update_save_button()
            self.refresh_checkboxes()
        elif event.ui_element == self.checkboxes['retirement']:
            game.switch_setting('retirement')
            self.settings_changed = True
            self.update_save_button()
            self.refresh_checkboxes()
        elif event.ui_element == self.checkboxes['shaders']:
            game.switch_setting('shaders')
            self.settings_changed = True
            self.update_save_button()
            self.refresh_checkboxes()
        elif event.ui_element == self.checkboxes['hotkey display']:
            game.switch_setting('hotkey display')
            self.settings_changed = True
            self.update_save_button()
            self.refresh_checkboxes()
        elif event.ui_element == self.checkboxes['deputy']:
            game.switch_setting('deputy')
            self.settings_changed = True
            self.update_save_button()
            self.refresh_checkboxes()

    def handle_lang_events(self,event):
        if event.ui_element == self.checkboxes['english']:
            game.settings['language'] = 'english'
            self.settings_changed = True
            self.update_save_button()
            self.refresh_checkboxes()
        elif event.ui_element == self.checkboxes['spanish']:
            game.settings['language'] = 'spanish'
            self.settings_changed = True
            self.update_save_button()
            self.refresh_checkboxes()
        elif event.ui_element == self.checkboxes['german']:
            game.settings['language'] = 'german'
            self.settings_changed = True
            self.update_save_button()
            self.refresh_checkboxes()

    def screen_switches(self):
        self.settings_changed = False
        self.general_settings_button = UIImageButton(pygame.Rect((100, 100),(150,30)),
                                                     "", object_id = "#general_settings_button")
        self.relation_settings_button = UIImageButton(pygame.Rect((250, 100),(150,30)),
                                                      "", object_id = "#relation_settings_button")
        self.info_button = UIImageButton(pygame.Rect((400, 100),(150,30)),
                                         "", object_id = "#info_settings_button")
        self.language_button = UIImageButton(pygame.Rect((550, 100),(150,30)),
                                             "", object_id = "#lang_settings_button")
        self.save_settings_button = UIImageButton(pygame.Rect((327, 550),(146, 30)),
                                                  "", object_id = "#save_settings_button")
        self.update_save_button()
        self.main_menu_button = UIImageButton(pygame.Rect((25, 25),(153, 30)),
                                              "", object_id = "#main_menu_button")
        self.sub_menu = 'general'
        self.open_general_settings()
        

        self.settings_at_open = game.settings.copy()

        self.refresh_checkboxes()

    def update_save_button(self):
        '''Updates the disabled state the save button'''
        if not self.settings_changed:
            self.save_settings_button.disable()
        else:
            self.save_settings_button.enable()

    def exit_screen(self):
        self.clear_sub_settings_buttons_and_text()
        self.general_settings_button.kill()
        self.relation_settings_button.kill()
        self.info_button.kill()
        self.language_button.kill()
        self.save_settings_button.kill()
        self.main_menu_button.kill()

        game.settings = self.settings_at_open
    
    def save_settings(self):
        '''Saves the settings, ensuring that they will be retained when the screen changes.'''
        self.settings_at_open = game.settings.copy()

    def open_general_settings(self):
        '''Opens and draws general_settings'''
        self.enable_all_menu_buttons()
        self.general_settings_button.disable()
        self.clear_sub_settings_buttons_and_text()
        self.sub_menu = 'general'

        #Text_boxes:
        #For consistancy sake, use the name of the setting as the key for the 
        #   checkbox text and checkbox
        x_value = 225
        self.checkboxes_text['dark mode'] = pygame_gui.elements.UITextBox(
            "Dark Mode", pygame.Rect((x_value, 220),(500,50)),
            object_id= get_text_box_theme("#setting_text_box")
        )
        self.checkboxes_text['backgrounds'] = pygame_gui.elements.UITextBox(
            "Enable clan page background", pygame.Rect((x_value, 259),(500,39)),
            object_id=  get_text_box_theme("#setting_text_box")
        )
        self.checkboxes_text['autosave'] = pygame_gui.elements.UITextBox(
            "Automatically save every five moons", pygame.Rect((x_value, 298),(500,39)),
            object_id= get_text_box_theme("#setting_text_box")
        )
        self.checkboxes_text['disasters'] = pygame_gui.elements.UITextBox(
            "Allow mass extinction events", pygame.Rect((x_value, 337),(500,39)),
            object_id= get_text_box_theme("#setting_text_box")
        )
        self.checkboxes_text['retirement'] = pygame_gui.elements.UITextBox(
            "Force cats to retire after severe injury", pygame.Rect((x_value, 376),(500,39)),
            object_id= get_text_box_theme("#setting_text_box")
        )
        self.checkboxes_text['shaders'] = pygame_gui.elements.UITextBox(
            "Enable Shaders", pygame.Rect((x_value, 415),(500,50)),
            object_id= get_text_box_theme("#setting_text_box")
        )
        self.checkboxes_text['hotkey display'] = pygame_gui.elements.UITextBox(
            "Display hotkeys on text buttons -- NOT IMPLEMENTED",
            pygame.Rect((x_value, 454),(500,50)),
            object_id= get_text_box_theme("#setting_text_box")
        )
        self.checkboxes_text['deputy'] = pygame_gui.elements.UITextBox(
            "Allow leaders to automatically choose a new deputy",
            pygame.Rect((x_value, 493),(500,50)),
            object_id= get_text_box_theme("#setting_text_box")
        )

        self.checkboxes_text['instr'] = pygame_gui.elements.UITextBox(
            "Change the general settings of your game here", pygame.Rect((100, 160),(600,50)),
            object_id= get_text_box_theme())

        #This is where the acual checkboxes are created. I don't like
        #   how this is seperated from the text boxes, but I've spent too much time to rewrite it. 
        #   It has to seperated becuase the checkboxes must be updated when settings are changed. 
        #   Fix if you want. - keyraven
        self.refresh_checkboxes()

    def open_relation_settings(self):
        '''Opens and draws relation_settings'''
        self.enable_all_menu_buttons()
        self.relation_settings_button.disable()
        self.clear_sub_settings_buttons_and_text()
        self.sub_menu = 'relation'

<<<<<<< HEAD
        x_value = 225
        self.checkboxes_text['random relation'] = pygame_gui.elements.UITextBox(
            "Randomize relationship values when creating clan",
            pygame.Rect((x_value, 220),(500,50)),
            object_id= get_text_box_theme("#setting_text_box")
        )
        self.checkboxes_text['affair'] = pygame_gui.elements.UITextBox(
            "Allow affairs and mate switches based on relationships",
            pygame.Rect((x_value, 259),(500,50)),
            object_id= get_text_box_theme("#setting_text_box")
        )
        self.checkboxes_text['no gendered breeding'] = pygame_gui.elements.UITextBox(
            "Allow couples to have kittens despite same-sex status (they can always adopt)",
            pygame.Rect((x_value, 298),(600,50)),
            object_id= get_text_box_theme("#setting_text_box")
        )
        self.checkboxes_text['no unknown fathers'] = pygame_gui.elements.UITextBox(
            "Allow unmated cats to have offspring. This may lead to very large clans.",
            pygame.Rect((x_value, 337),(500,50)),
            object_id= get_text_box_theme("#setting_text_box")
        )
        self.checkboxes_text['romantic with former mentor'] = pygame_gui.elements.UITextBox(
            "Allow romantic interactions with former apprentices/mentor",
            pygame.Rect((x_value, 376),(500,50)), object_id= get_text_box_theme("#setting_text_box")
        )

        self.checkboxes_text['instr'] = pygame_gui.elements.UITextBox(
            "Change the relationship settings of your game here",
            pygame.Rect((100, 160),(600,50)), object_id=get_text_box_theme())

        self.refresh_checkboxes()

    def open_info_screen(self):
        '''Open's info screen'''
        self.enable_all_menu_buttons()
        self.info_button.disable()
        self.clear_sub_settings_buttons_and_text()
        self.sub_menu = 'info'

        self.checkboxes_text['info_text_box'] = pygame_gui.elements.UITextBox(self.info_text,
                                                                              pygame.Rect((100,140), (600,400)),
                                                                              object_id = get_text_box_theme())

    def open_lang_settings(self):
        '''Open Language Settings'''
        self.enable_all_menu_buttons()
        self.language_button.disable()
        self.clear_sub_settings_buttons_and_text()
        self.sub_menu = 'language'

        self.checkboxes_text['instr'] = pygame_gui.elements.UITextBox(
            "Change the languange of the game here. NOT FULLY IMPLEMENTED",
            pygame.Rect((100, 160),(600,50)), object_id=get_text_box_theme())

        self.refresh_checkboxes()

    def refresh_checkboxes(self):
        
        #Kill the checkboxes. No mercy here. 
        for checkbox in self.checkboxes:
            self.checkboxes[checkbox].kill()
        self.checkboxes = {}

        #Checkboxes for GENERAL SETTINGS #############################################
        if self.sub_menu == 'general':
            #Dark mode
            x_value = 170
            if game.settings['dark mode'] == True:
                box_type = "#checked_checkbox"
            else:
                box_type = "#unchecked_checkbox"
            self.checkboxes['dark mode'] = UIImageButton(pygame.Rect((x_value, 220),(34,34)), "", object_id = box_type)
            
            #Enable clan page background
            if game.settings['backgrounds'] == True:
                box_type = "#checked_checkbox"
            else:
                box_type = "#unchecked_checkbox"
            self.checkboxes['backgrounds'] = UIImageButton(pygame.Rect((x_value, 259),(34,34)), "", object_id = box_type)
            
            #Automatically save every five moons
            if game.settings['autosave'] == True:
                box_type = "#checked_checkbox"
            else:
                box_type = "#unchecked_checkbox"
            self.checkboxes['autosave'] = UIImageButton(pygame.Rect((x_value, 298),(34,34)), "", object_id = box_type)
=======
        # Setting names
        x_value = 190
        verdana.text("Dark mode", (x_value, 226))
        verdana.text("Enable clan page background", (x_value, 265))
        verdana.text("Automatically save every five moons", (x_value, 304))
        verdana.text("Allow mass extinction events", (x_value, 343))
        verdana.text("Cats will never retire from a permanent condition", (x_value, 382))
        verdana.text("Enable shaders", (x_value, 421))
        verdana.text("Display hotkeys on text buttons", (x_value, 460))
        verdana.text("Allow leaders to automatically choose a new deputy", (x_value, 499))
>>>>>>> abbf60a0

            #Allow mass extinction events
            if game.settings['disasters'] == True:
                box_type = "#checked_checkbox"
            else:
                box_type = "#unchecked_checkbox"
            self.checkboxes['disasters'] = UIImageButton(pygame.Rect((x_value, 337),(34,34)), "", object_id = box_type)

            #Force cats to retire after severe injury
            if game.settings['retirement'] == True:
                box_type = "#checked_checkbox"
            else:
                box_type = "#unchecked_checkbox"
            self.checkboxes['retirement'] = UIImageButton(pygame.Rect((x_value, 376),(34,34)), "", object_id = box_type)

            #Enable Shaders
            if game.settings['shaders'] == True:
                box_type = "#checked_checkbox"
            else:
                box_type = "#unchecked_checkbox"
            self.checkboxes['shaders'] = UIImageButton(pygame.Rect((x_value, 415),(34,34)), "", object_id = box_type)

            #Display hotkeys on text buttons -- NOT IMPLEMENTED
            if game.settings['hotkey display'] == True:
                box_type = "#checked_checkbox"
            else:
                box_type = "#unchecked_checkbox"
            self.checkboxes['hotkey display'] = UIImageButton(pygame.Rect((x_value, 454),(34,34)), "", object_id = box_type)

            #Allow leaders to to automatically choose a new deputy
            if game.settings['deputy'] == True:
                box_type = "#checked_checkbox"
            else:
                box_type = "#unchecked_checkbox"
            self.checkboxes['deputy'] = UIImageButton(pygame.Rect((x_value, 493),(34,34)), "", object_id = box_type)

        #CHECKBOXES FOR RELATION SETTINGS #################################################################
        elif self.sub_menu == 'relation':
            x_value = 170
            #Randomize relationship values when creating clan
            if game.settings['random relation'] == True:
                box_type = "#checked_checkbox"
            else:
                box_type = "#unchecked_checkbox"
            self.checkboxes['random relation'] = UIImageButton(pygame.Rect((x_value, 220),(34,34)), "", object_id = box_type)
            #Allow affairs and mate switches based on relationship
            if game.settings['affair'] == True:
                box_type = "#checked_checkbox"
            else:
                box_type = "#unchecked_checkbox"
            self.checkboxes['affair'] = UIImageButton(pygame.Rect((x_value, 259),(34,34)), "", object_id = box_type)
            #Allow couples to have kittens despite same-sex status
            if game.settings['no gendered breeding'] == True:
                box_type = "#checked_checkbox"
            else:
                box_type = "#unchecked_checkbox"
            self.checkboxes['no gendered breeding'] = UIImageButton(pygame.Rect((x_value, 298),(34,34)), "", object_id = box_type)
            #Allow unmated cats to have offspring
            if game.settings['no unknown fathers'] == True:
                box_type = "#checked_checkbox"
            else:
                box_type = "#unchecked_checkbox"
            self.checkboxes['no unknown fathers'] = UIImageButton(pygame.Rect((x_value, 337),(34,34)), "", object_id = box_type)
            #Allow romantic interactions with former apprentices/mentor
            if game.settings['romantic with former mentor'] == True:
                box_type = "#checked_checkbox"
            else:
                box_type = "#unchecked_checkbox"
            self.checkboxes['romantic with former mentor'] = UIImageButton(pygame.Rect((x_value, 376),(34,34)), "", object_id = box_type)
        
        #CHECKBOXES (ehhh) FOR LANGUAGES
        elif self.sub_menu == 'language':
            self.checkboxes['english'] = UIImageButton(pygame.Rect((310, 200),(180, 51)), "", object_id = "#english_lang_button")
            self.checkboxes['spanish'] = UIImageButton(pygame.Rect((310, 251),(180, 37)), "", object_id = "#spanish_lang_button")
            self.checkboxes['german'] = UIImageButton(pygame.Rect((310, 288),(180, 37)), "", object_id = "#german_lang_button")

            if game.settings['language'] == 'english':
                self.checkboxes['english'].disable()
            elif game.settings['language'] == 'spanish':
                self.checkboxes['spanish'].disable()
            elif game.settings['language'] == 'german':
                self.checkboxes['german'].disable()

    def clear_sub_settings_buttons_and_text(self):
        for checkbox in self.checkboxes:
            self.checkboxes[checkbox].kill()
        self.checkboxes = {}
        for text in self.checkboxes_text:
            self.checkboxes_text[text].kill()
        self.checkboxes_text = {}

    def enable_all_menu_buttons(self):
        self.general_settings_button.enable()
        self.relation_settings_button.enable()
        self.info_button.enable()
        self.language_button.enable()

    def on_use(self):
        pass

class RelationshipSettingsScreen(Screens):
    text_size = {
        '0': 'small',
        '1': 'medium',
        '2': 'big'
    }  # How text sizes will show up on the screen
    bool = {True: 'Yes', False: 'No', None: 'None'}

    def on_use(self):
        # layout
        draw_settings_header()
        verdana.text("Change the settings of the relationships here.",
                     ('center', 160))

        # Setting names
        x_value = 190
        verdana.text("Randomize relationship values, when creating clan", (x_value, 226))
        verdana.text("Allow affairs and mate switches based on relationships", (x_value, 265))
        verdana.text("Allow couples to have kittens despite same-sex status (they always can adopt)", (x_value, 304))
        verdana.text("Allow unmated cats to have offspring", (x_value, 343))
        verdana.text("Allow romantic interactions with former apprentices/mentor", (x_value, 382))

        # Setting values
        draw_on_off(220, 'random relation')
        draw_on_off(259, 'affair')
        draw_on_off(298, 'no gendered breeding')
        draw_on_off(337, 'no unknown fathers')
        draw_on_off(376, 'romantic with former mentor')

        # other buttons
        draw_back_and_save()

class InfoScreen(Screens):

    def on_use(self):
        # layout
        draw_settings_header()

        verdana.text("Welcome to Warrior Cats clan generator!",
                     ('center', 160))
        verdana.text(
            "This is fan-made generator for the Warrior Cats -book series by Erin Hunter.",
            ('center', 205))
        verdana.text(
            "Create a new clan with the 'New Clan' button. 8 clans can be saved and revisited.",
            ('center', 245))
        verdana.text(
            "If you go over that number then the oldest save will be overwritten",
            ('center', 265))
        verdana.text(
            "You're free to use the characters and sprites generated in this program",
            ('center', 315))
        verdana.text(
            "as you like, as long as you don't claim the sprites as your own creations or sell them for any reason.",
            ('center', 335))
        verdana.text("Original creator: just-some-cat.tumblr.com",
                     ('center', 375))
        verdana.text("Fan edit made by: SableSteel", ('center', 395))

        verdana.text("Thank you for playing!!", ('center', 550))

        # other buttons
        buttons.draw_image_button((25, 25),
                                  button_name='main_menu',
                                  text='< Back to Main Menu',
                                  cur_screen='start screen',
                                  size=(153, 30),
                                  hotkey=[0])

class LanguageScreen(Screens):

    def on_use(self):
        # layout
        draw_settings_header()
        verdana.text("Choose the language of your game here:", ('center', 160))

        # Language options

        buttons.draw_image_button((310, 200),
                                  button_name='english',
                                  size=(180, 51),
                                  language='english',
                                  available='english' != game.switches['language'])
        buttons.draw_image_button((310, 251),
                                  button_name='spanish',
                                  size=(180, 37),
                                  language='spanish',
                                  available='spanish' != game.switches['language'])
        buttons.draw_image_button((310, 288),
                                  button_name='german',
                                  size=(180, 37),
                                  language='german',
                                  available='german' != game.switches['language'])

        if game.switches['language'] != game.settings['language']:
            game.settings['language'] = game.switches['language']
            game.settings_changed = True
            if game.settings['language'] != 'english':
                game.switch_language()

        # other buttons
        draw_back_and_save()

class StatsScreen(Screens):

    def screen_switches(self):
        self.set_disabled_menu_buttons(["stats"])
        self.show_menu_buttons()
        self.update_heading_text(f'{game.clan.name}Clan')


        #Determine stats
        living_num = 0
        warriors_num = 0
        app_num = 0
        kit_num = 0
        elder_num = 0
        starclan_num = 0
        for cat in Cat.all_cats.values():
            if not cat.dead:
                living_num += 1
                if cat.status == 'warrior':
                    warriors_num += 1
                elif cat.status in ['apprentice', 'medicine cat apprentice']:
                    app_num += 1
                elif cat.status == 'kitten':
                    kit_num += 1
                elif cat.status == 'elder':
                    elder_num += 1
            else:
                starclan_num += 1

        stats_text = "Number of Living Cats: " + str(living_num) + "\n\n" + \
                     "Number of Warriors: " + str(warriors_num) + "\n\n" + \
                     "Number of Apprentices: " + str(app_num) + "\n\n" + \
                     "Number of Kits: " + str(kit_num) + "\n\n" + \
                     "Number of Elders: " + str(elder_num) + "\n\n" + \
                     "Number of Dead Cats: " + str(starclan_num)

        self.stats_box = pygame_gui.elements.UITextBox(stats_text, pygame.Rect((100, 150), (600, 500)),
                                                       self.update_heading_text(f'{game.clan.name}Clan'))

    def exit_screen(self):
        self.stats_box.kill()
        del self.stats_box

    def handle_event(self, event):
        if event.type == pygame_gui.UI_BUTTON_START_PRESS:
            self.menu_button_pressed(event)

    def on_use(self):
        pass<|MERGE_RESOLUTION|>--- conflicted
+++ resolved
@@ -141,69 +141,7 @@
             if i >= 7:
                 break
 
-<<<<<<< HEAD
         return super().screen_switches()
-=======
-def draw_settings_header():
-    buttons.draw_image_button((100, 100),
-                              button_name='general_settings',
-                              size=(150, 30),
-                              cur_screen='settings screen')
-
-    buttons.draw_image_button((250, 100),
-                              button_name='relation_settings',
-                              size=(150, 30),
-                              cur_screen='relationship setting screen')
-    buttons.draw_image_button((400, 100),
-                              button_name='info',
-                              size=(150, 30),
-                              cur_screen='info screen')
-
-    buttons.draw_image_button((550, 100),
-                              button_name='language',
-                              size=(150, 30),
-                              cur_screen='language screen')
-
-
-def draw_back_and_save():
-    buttons.draw_image_button((25, 25),
-                              button_name='main_menu',
-                              text='< Back to Main Menu',
-                              cur_screen='start screen',
-                              size=(153, 30),
-                              hotkey=[0])
-    if game.settings_changed:
-        buttons.draw_image_button((327, 550),
-                                  button_name='save_settings',
-                                  text='Save Settings',
-                                  size=(146, 30),
-                                  save_settings=True)
-    else:
-        buttons.draw_image_button((327, 550),
-                                  button_name='save_settings',
-                                  text='Save Settings',
-                                  size=(146, 30),
-                                  available=False)
-
-
-# ON / OFF BUTTONS
-def draw_on_off(y_value, setting):
-    x_value = 140
-    if game.settings[setting] is True:
-        buttons.draw_image_button((x_value, y_value),
-                                  button_name='checkmark_on',
-                                  size=(34, 34),
-                                  setting=setting
-                                  )
-
-
-    if game.settings[setting] is False:
-        buttons.draw_image_button((x_value, y_value),
-                                  button_name='checkmark_off',
-                                  size=(34, 34),
-                                  setting=setting,
-                                  )
->>>>>>> abbf60a0
 
     def on_use(self):
         screen.blit(self.screen, (290,150))
@@ -468,7 +406,6 @@
         self.clear_sub_settings_buttons_and_text()
         self.sub_menu = 'relation'
 
-<<<<<<< HEAD
         x_value = 225
         self.checkboxes_text['random relation'] = pygame_gui.elements.UITextBox(
             "Randomize relationship values when creating clan",
@@ -555,18 +492,6 @@
             else:
                 box_type = "#unchecked_checkbox"
             self.checkboxes['autosave'] = UIImageButton(pygame.Rect((x_value, 298),(34,34)), "", object_id = box_type)
-=======
-        # Setting names
-        x_value = 190
-        verdana.text("Dark mode", (x_value, 226))
-        verdana.text("Enable clan page background", (x_value, 265))
-        verdana.text("Automatically save every five moons", (x_value, 304))
-        verdana.text("Allow mass extinction events", (x_value, 343))
-        verdana.text("Cats will never retire from a permanent condition", (x_value, 382))
-        verdana.text("Enable shaders", (x_value, 421))
-        verdana.text("Display hotkeys on text buttons", (x_value, 460))
-        verdana.text("Allow leaders to automatically choose a new deputy", (x_value, 499))
->>>>>>> abbf60a0
 
             #Allow mass extinction events
             if game.settings['disasters'] == True:
