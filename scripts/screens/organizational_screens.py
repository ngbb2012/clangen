--- conflicted
+++ resolved
@@ -36,12 +36,8 @@
             elif event.ui_element == self.settings_button:
                 self.change_screen('settings screen')
             elif event.ui_element == self.quit:
-<<<<<<< HEAD
-                game.rpc.close()
-=======
                 game.rpc.close_rpc.set()
                 game.rpc.update_rpc.set()
->>>>>>> c7c065bf
                 pygame.display.quit()
                 pygame.quit()
                 if game.rpc.is_alive():
@@ -350,12 +346,8 @@
             if event.ui_element == self.fullscreen_toggle:
                 game.switch_setting('fullscreen')
                 game.save_settings()
-<<<<<<< HEAD
-                game.rpc.close()
-=======
                 game.rpc.close_rpc.set()
                 game.rpc.update_rpc.set()
->>>>>>> c7c065bf
                 pygame.display.quit()
                 pygame.quit()
                 if game.rpc.is_alive():
@@ -484,14 +476,10 @@
             self.update_save_button()
             self.refresh_checkboxes()
             if game.settings['discord']:
-<<<<<<< HEAD
-                game.rpc = _DiscordRPC("1076277970060185701")
-=======
                 game.rpc = _DiscordRPC("1076277970060185701",
                                        daemon=True)
                 game.rpc.start()
                 game.rpc.start_rpc.set()
->>>>>>> c7c065bf
             else:
                 game.rpc.close()
 
