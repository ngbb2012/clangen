--- conflicted
+++ resolved
@@ -1,4 +1,3 @@
-<<<<<<< HEAD
 # pylint: disable=line-too-long
 """
 
@@ -11,11 +10,9 @@
 
 
 """ # pylint: enable=line-too-long
-=======
+
 import platform
 import subprocess
-
->>>>>>> 3e9f4a5c
 import pygame
 import os
 import traceback
@@ -30,11 +27,8 @@
 from scripts.game_structure.game_essentials import game, screen, screen_x, screen_y, MANAGER
 from scripts.game_structure.windows import DeleteCheck
 from scripts.game_structure.discord_rpc import _DiscordRPC
-<<<<<<< HEAD
 from scripts.game_structure import image_cache
-=======
 from ..datadir import get_data_dir
->>>>>>> 3e9f4a5c
 
 try:
     import ujson
@@ -400,17 +394,7 @@
                 return
             if event.ui_element == self.fullscreen_toggle:
                 game.switch_setting('fullscreen')
-<<<<<<< HEAD
                 quit(savesettings=True, clearevents=False)
-=======
-                game.save_settings()
-                game.rpc.close_rpc.set()
-                game.rpc.update_rpc.set()
-                pygame.display.quit()
-                pygame.quit()
-                if game.rpc.is_alive():
-                    game.rpc.join(1)
-                exit()
             elif event.ui_element == self.open_data_directory_button:
                 if platform.system() == 'Darwin':
                     subprocess.call(["open", "-R", get_data_dir()])
@@ -419,7 +403,6 @@
                 elif platform.system() == 'Linux':
                     subprocess.Popen(['xdg-open', get_data_dir()])
                 return
->>>>>>> 3e9f4a5c
             elif event.ui_element == self.save_settings_button:
                 self.save_settings()
                 game.save_settings()
