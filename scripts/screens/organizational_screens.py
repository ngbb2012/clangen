# pylint: disable=line-too-long
"""

This file contains:
  The start screen,
  The switch clan screen,
  The settings screen,
  And the statistics screen.



""" # pylint: enable=line-too-long

import platform
import subprocess
import pygame
import os
import traceback
<<<<<<< HEAD
=======
import logging
>>>>>>> c0069963
from html import escape

from .base_screens import Screens

from scripts.cat.cats import Cat
from scripts.game_structure.image_button import UIImageButton
from scripts.utility import get_text_box_theme, scale, quit  # pylint: disable=redefined-builtin
import pygame_gui
from scripts.game_structure.game_essentials import game, screen, screen_x, screen_y, MANAGER
from scripts.game_structure.windows import DeleteCheck
from scripts.game_structure.discord_rpc import _DiscordRPC
from scripts.game_structure import image_cache
from ..datadir import get_data_dir

try:
    import ujson
except ImportError:
    import json as ujson

<<<<<<< HEAD
=======
logger = logging.getLogger(__name__)
>>>>>>> c0069963

class StartScreen(Screens):
    """
    TODO: DOCS
    """

    def __init__(self, name=None):
        super().__init__(name)
        self.warning_label = None
        self.bg = pygame.image.load("resources/images/menu.png").convert()
        self.bg = pygame.transform.scale(self.bg, (screen_x, screen_y))

    def handle_event(self, event):
        """This is where events that occur on this page are handled.
        For the pygame_gui rewrite, button presses are also handled here. """
        if event.type == pygame_gui.UI_TEXT_BOX_LINK_CLICKED:
            if platform.system() == 'Darwin':
                subprocess.Popen(["open", "-u", event.link_target])
            elif platform.system() == 'Windows':
                os.system(f"start \"\" {event.link_target}")
            elif platform.system() == 'Linux':
                subprocess.Popen(['xdg-open', event.link_target])
        if event.type == pygame_gui.UI_BUTTON_START_PRESS:
            screens = {
                self.continue_button: 'clan screen',
                self.switch_clan_button: 'switch clan screen',
                self.new_clan_button: 'make clan screen',
                self.settings_button: 'settings screen',
            }
            if event.ui_element in screens:
                self.change_screen(screens[event.ui_element])
            elif event.ui_element == self.open_data_directory_button:
                if platform.system() == 'Darwin':
                    subprocess.Popen(["open", "-R", get_data_dir()])
                elif platform.system() == 'Windows':
                    os.startfile(get_data_dir())  # pylint: disable=no-member
                elif platform.system() == 'Linux':
                    subprocess.Popen(['xdg-open', get_data_dir()])
                return
            elif event.ui_element == self.quit:
                quit(savesettings=False, clearevents=False)

    def on_use(self):
        """
        TODO: DOCS
        """
        # have to blit this manually or else hover input doesn't get read properly
        screen.blit(self.bg, (0, 0))

    def exit_screen(self):
        """
        TODO: DOCS
        """
        # Button murder time.
        self.continue_button.kill()
        self.switch_clan_button.kill()
        self.new_clan_button.kill()
        self.settings_button.kill()
        self.error_label.kill()
        self.warning_label.kill()
        self.quit.kill()

    def screen_switches(self):
        """
        TODO: DOCS
        """
        # Make those unslightly menu button hide away
        self.hide_menu_buttons()
        # Create buttons

        self.continue_button = UIImageButton(scale(
            pygame.Rect((140, 620), (384, 70))),
                                             "",
                                             object_id="#continue_button",
                                             manager=MANAGER)
        self.switch_clan_button = UIImageButton(
            scale(pygame.Rect((140, 710), (384, 70))),
            "",
            object_id="#switch_clan_button",
            manager=MANAGER)
        self.new_clan_button = UIImageButton(scale(
            pygame.Rect((140, 800), (384, 70))),
                                             "",
                                             object_id="#new_clan_button",
                                             manager=MANAGER)
        self.settings_button = UIImageButton(scale(
            pygame.Rect((140, 890), (384, 70))),
                                             "",
                                             object_id="#settings_button",
                                             manager=MANAGER)
        self.quit = UIImageButton(scale(pygame.Rect((140, 980), (384, 70))),
                                  "",
                                  object_id="#quit_button",
                                  manager=MANAGER)

        errorimg = image_cache.load_image(
            'resources/images/errormsg.png').convert_alpha()

        self.error_box = pygame_gui.elements.UIImage(
            scale(pygame.Rect((259, 300), (1180, 802))),
            pygame.transform.scale(errorimg, (1180, 802)),
            manager=MANAGER)

        self.error_box.disable()

        self.error_label = pygame_gui.elements.UITextBox(
            "",
            scale(pygame.Rect((275, 370), (770, 720))),
            object_id="#error_text_box",
            manager=MANAGER,
            layer_starting_height=3)

        self.error_label.disable()

        self.error_gethelp = pygame_gui.elements.UITextBox(
            "Please join the Discord server and ask for technical support. " \
            "We\'ll be happy to help! Please include the error message and the traceback below (if available). " \
            '<br><a href="https://discord.gg/clangen">Discord</a>', # pylint: disable=line-too-long
            scale(pygame.Rect((1055, 430), (350, 600))),
            object_id="#gethelp_text_box",
            layer_starting_height=3,
            manager=MANAGER
        )

        self.open_data_directory_button = UIImageButton(
            scale(pygame.Rect((1040, 1020), (320, 60))),
            "",
            object_id="#open_data_directory_button",
            manager=MANAGER,
            starting_height=0, # Layer 0 so it's behind the error box
            tool_tip_text="Opens the data directory. "
            "This is where save files "
            "and logs are stored.")

        self.error_box.hide()
        self.error_label.hide()
        self.error_gethelp.hide()
        self.open_data_directory_button.hide()

        self.warning_label = pygame_gui.elements.UITextBox(
            "Warning: this game includes some mild descriptions of gore.",
            scale(pygame.Rect((100, 1244), (1400, 60))),
            object_id="#default_dark",
            manager=MANAGER)

        if game.clan is not None and game.switches['error_message'] == '':
            self.continue_button.enable()
            if len(game.switches['clan_list']) > 1:
                self.switch_clan_button.enable()
            else:
                self.switch_clan_button.disable()
        elif game.clan is not None and game.switches['error_message']:
            self.continue_button.disable()
            self.switch_clan_button.enable()
        else:
            self.continue_button.disable()
            self.switch_clan_button.disable()

        if game.switches['error_message']:
            error_text = f"There was an error loading the game: {game.switches['error_message']}"
            if game.switches['traceback']:
                print("Traceback:")
                print(game.switches['traceback'])
                error_text += "<br><br>" + escape("".join(traceback.format_exception(game.switches['traceback'])))  # pylint: disable=line-too-long
            self.error_label.set_text(error_text)
            self.error_box.show()
            self.error_label.show()
            self.error_gethelp.show()
            self.open_data_directory_button.show()

        if game.clan is not None:
            key_copy = tuple(Cat.all_cats.keys())
            for x in key_copy:
                if x not in game.clan.clan_cats:
                    game.clan.remove_cat(x)

        # LOAD settings
        game.load_settings()


class SwitchClanScreen(Screens):
    """
    TODO: DOCS
    """

    def handle_event(self, event):
        """
        TODO: DOCS
        """
        if event.type == pygame_gui.UI_BUTTON_START_PRESS:
            if event.ui_element == self.main_menu:
                self.change_screen('start screen')
            elif event.ui_element == self.next_page_button:
                self.page += 1
                self.update_page()
            elif event.ui_element == self.previous_page_button:
                self.page -= 1
                self.update_page()
            else:
                for page in self.delete_buttons:
                    if event.ui_element in page:
                        DeleteCheck(
                            self.change_screen,
                            self.clan_name[self.page][page.index(
                                event.ui_element)])

                        return

                for page in self.clan_buttons:
                    if event.ui_element in page:
                        game.clan.switch_clans(
                            self.clan_name[self.page][page.index(
                                event.ui_element)])

    def exit_screen(self):
        """
        TODO: DOCS
        """
        self.main_menu.kill()
        del self.main_menu
        self.info.kill()
        del self.info
        self.current_clan.kill()
        del self.current_clan

        # del self.screen  # No need to keep that in memory.

        for page in self.clan_buttons:
            for button in page:
                button.kill()
                del button  # pylint: disable=modified-iterating-list

        for page in self.delete_buttons:
            for button in page:
                button.kill()
                del button  # pylint: disable=modified-iterating-list

        self.next_page_button.kill()
        del self.next_page_button
        self.previous_page_button.kill()
        del self.previous_page_button
        self.page_number.kill()
        del self.page_number

        self.clan_buttons = [[]]
        self.delete_buttons = [[]]
        self.clan_name = [[]]

    def screen_switches(self):
        """
        TODO: DOCS
        """
        self.screen = pygame.transform.scale(
            pygame.image.load(
                "resources/images/clan_saves_frame.png").convert_alpha(),
            (440 / 1600 * screen_x, 750 / 1400 * screen_y))
        self.main_menu = UIImageButton(scale(pygame.Rect((50, 50), (306, 60))),
                                       "",
                                       object_id="#main_menu_button",
                                       manager=MANAGER)
        self.info = pygame_gui.elements.UITextBox(
            'Note: This will close the game.\n When you open it next, it should have the new clan.',  # pylint: disable=line-too-long
            scale(pygame.Rect((200, 1200), (1200, 140))),
            object_id=get_text_box_theme(),
            manager=MANAGER)

        self.current_clan = pygame_gui.elements.UITextBox(
            "",
            scale(pygame.Rect((200, 200), (1200, 140))),
            object_id=get_text_box_theme(),
            manager=MANAGER)
        if game.clan:
            self.current_clan.set_text(
                f"The currently loaded clan is {game.clan.name}Clan")
        else:
            self.current_clan.set_text("There is no clan currently loaded.")

        self.clan_list = game.read_clans()

        self.clan_buttons = [[]]
        self.clan_name = [[]]
        self.delete_buttons = [[]]

        i = 0
        y_pos = 378
        for clan in self.clan_list[1:]:
            self.clan_name[-1].append(clan)
            self.clan_buttons[-1].append(
                pygame_gui.elements.UIButton(scale(
                    pygame.Rect((600, y_pos), (400, 78))),
                                             clan + "Clan",
                                             object_id="#saved_clan",
                                             manager=MANAGER))
            self.delete_buttons[-1].append(
                UIImageButton(scale(pygame.Rect((940, y_pos + 17), (44, 44))),
                              "",
                              object_id="#exit_window_button",
                              manager=MANAGER,
                              starting_height=2))

            y_pos += 82
            i += 1
            if i >= 8:
                self.clan_buttons.append([])
                self.clan_name.append([])
                self.delete_buttons.append([])
                i = 0
                y_pos = 378

        self.next_page_button = UIImageButton(scale(
            pygame.Rect((912, 1080), (68, 68))),
                                              "",
                                              object_id="#arrow_right_button",
                                              manager=MANAGER)
        self.previous_page_button = UIImageButton(
            scale(pygame.Rect((620, 1080), (68, 68))),
            "",
            object_id="#arrow_left_button",
            manager=MANAGER)
        self.page_number = pygame_gui.elements.UITextBox(
            "",
            scale(pygame.Rect((680, 1080), (220, 60))),
            object_id=get_text_box_theme(),
            manager=MANAGER)
        self.page = 0

        self.update_page()

        return super().screen_switches()

    def update_page(self):
        """
        TODO: DOCS
        """

        if self.page == 0:
            self.previous_page_button.disable()
        else:
            self.previous_page_button.enable()

        if self.page >= len(self.clan_buttons) - 1:
            self.next_page_button.disable()
        else:
            self.next_page_button.enable()

        self.page_number.set_text(
            f"Page {self.page + 1} of {len(self.clan_buttons)}")

        for page in self.clan_buttons:
            for button in page:
                button.hide()
        for page in self.delete_buttons:
            for button in page:
                button.hide()

        for button in self.clan_buttons[self.page]:
            button.show()

        for button in self.delete_buttons[self.page]:
            button.show()

    def on_use(self):
        """
        TODO: DOCS
        """
        screen.blit(self.screen,
                    (580 / 1600 * screen_x, 300 / 1400 * screen_y))


with open('resources/gamesettings.json', 'r', encoding='utf-8') as f:
    settings_dict = ujson.load(f)


class SettingsScreen(Screens):
    """
    TODO: DOCS
    """
    text_size = {
        '0': 'small',
        '1': 'medium',
        '2': 'big'
    }  # How text sizes will show up on the screen
    bool = {True: 'Yes', False: 'No', None: 'None'}
    sub_menu = 'general'

    # This is set to the current settings when the screen is opened.
    # All edits are made directly to game.settings, however, when you
    #  leave the screen,game.settings will be reverted based on this variable
    #   However, if settings are saved, edits will also be made to this variable.
    settings_at_open = {}

    # Have the settings been changed since the page was open or since settings were saved?
    settings_changed = False

    # Contains the checkboxes
    checkboxes = {}
    # Contains the text for the checkboxes.
    checkboxes_text = {}

    info_text = ""
    with open('resources/credits_text.json', 'r', encoding='utf-8') as f:
        credits_text = ujson.load(f)
    for string in credits_text["text"]:
        if string == "{contrib}":
            for contributor in credits_text["contrib"]:
                info_text += contributor + "<br>"
        else:
            info_text += string
            info_text += "<br>"

    def handle_event(self, event):
        """
        TODO: DOCS
        """
        if event.type == pygame_gui.UI_TEXT_BOX_LINK_CLICKED:
            if platform.system() == 'Darwin':
                subprocess.Popen(["open", "-u", event.link_target])
            elif platform.system() == 'Windows':
                os.system(f"start \"\" {event.link_target}")
            elif platform.system() == 'Linux':
                subprocess.Popen(['xdg-open', event.link_target])
        if event.type == pygame_gui.UI_BUTTON_START_PRESS:
            if event.ui_element == self.main_menu_button:
                self.change_screen('start screen')
                return
            if event.ui_element == self.fullscreen_toggle:
                game.switch_setting('fullscreen')
                quit(savesettings=True, clearevents=False)
            elif event.ui_element == self.open_data_directory_button:
                if platform.system() == 'Darwin':
                    subprocess.Popen(["open", "-R", get_data_dir()])
                elif platform.system() == 'Windows':
                    os.startfile(get_data_dir())  # pylint: disable=no-member
                elif platform.system() == 'Linux':
                    try:
                        subprocess.Popen(['xdg-open', get_data_dir()])
                    except OSError:
                        logger.exception("Failed to call to xdg-open.")
                return
            elif event.ui_element == self.save_settings_button:
                self.save_settings()
                game.save_settings()
                self.settings_changed = False
                self.update_save_button()
                return
            elif event.ui_element == self.relation_settings_button:
                self.open_relation_settings()
                return
            elif event.ui_element == self.general_settings_button:
                self.open_general_settings()
                return
            elif event.ui_element == self.info_button:
                self.open_info_screen()
                return
            elif event.ui_element == self.language_button:
                self.open_lang_settings()
            if self.sub_menu in ['general', 'relation', 'language']:
                self.handle_checkbox_events(event)

    def handle_checkbox_events(self, event):
        """
        TODO: DOCS
        """
        if event.ui_element in self.checkboxes.values():
            for key, value in self.checkboxes.items():
                if value == event.ui_element:
                    if self.sub_menu == 'language':
                        game.settings['language'] = key
                    else:
                        game.switch_setting(key)
                    self.settings_changed = True
                    self.update_save_button()
                    self.refresh_checkboxes()
                    if self.sub_menu == 'general' and event.ui_element is self.checkboxes['discord']:
                        if game.settings['discord']:
                            print("Starting Discord RPC")
                            game.rpc = _DiscordRPC("1076277970060185701",
                                                   daemon=True)
                            game.rpc.start()
                            game.rpc.start_rpc.set()
                        else:
                            print("Stopping Discord RPC")
                            game.rpc.close()
                    break

    def screen_switches(self):
        """
        TODO: DOCS
        """
        self.settings_changed = False

        self.general_settings_button = UIImageButton(
            scale(pygame.Rect((200, 200), (300, 60))),
            "",
            object_id="#general_settings_button",
            manager=MANAGER)
        self.relation_settings_button = UIImageButton(
            scale(pygame.Rect((500, 200), (300, 60))),
            "",
            object_id="#relation_settings_button",
            manager=MANAGER)
        self.info_button = UIImageButton(scale(
            pygame.Rect((800, 200), (300, 60))),
                                         "",
                                         object_id="#info_settings_button",
                                         manager=MANAGER)
        self.language_button = UIImageButton(scale(
            pygame.Rect((1100, 200), (300, 60))),
                                             "",
                                             object_id="#lang_settings_button",
                                             manager=MANAGER)
        self.save_settings_button = UIImageButton(
            scale(pygame.Rect((654, 1100), (292, 60))),
            "",
            object_id="#save_settings_button",
            manager=MANAGER)

        self.fullscreen_toggle = UIImageButton(
            scale(pygame.Rect((1234, 50), (316, 72))),
            "",
            object_id="#toggle_fullscreen_button",
            manager=MANAGER,
            tool_tip_text="This will close the game. "
            "When you reopen, fullscreen"
            " will be toggled. ")

        self.open_data_directory_button = UIImageButton(
            scale(pygame.Rect((50, 1290), (356, 60))),
            "",
            object_id="#open_data_directory_button",
            manager=MANAGER,
            tool_tip_text="Opens the data directory. "
            "This is where save files "
            "and logs are stored.")

        self.update_save_button()
        self.main_menu_button = UIImageButton(scale(
            pygame.Rect((50, 50), (305, 60))),
                                              "",
                                              object_id="#main_menu_button",
                                              manager=MANAGER)
        self.sub_menu = 'general'
        self.open_general_settings()

        self.settings_at_open = game.settings.copy()

        self.refresh_checkboxes()

    def update_save_button(self):
        """
        Updates the disabled state the save button
        """
        if not self.settings_changed:
            self.save_settings_button.disable()
        else:
            self.save_settings_button.enable()

    def exit_screen(self):
        """
        TODO: DOCS
        """
        self.clear_sub_settings_buttons_and_text()
        self.general_settings_button.kill()
        del self.general_settings_button
        self.relation_settings_button.kill()
        del self.relation_settings_button
        self.info_button.kill()
        del self.info_button
        self.language_button.kill()
        del self.language_button
        self.save_settings_button.kill()
        del self.save_settings_button
        self.main_menu_button.kill()
        del self.main_menu_button
        self.fullscreen_toggle.kill()
        del self.fullscreen_toggle
        self.open_data_directory_button.kill()
        del self.open_data_directory_button

        game.settings = self.settings_at_open

    def save_settings(self):
        """Saves the settings, ensuring that they will be retained when the screen changes."""
        self.settings_at_open = game.settings.copy()

    def open_general_settings(self):
        """Opens and draws general_settings"""
        self.enable_all_menu_buttons()
        self.general_settings_button.disable()
        self.clear_sub_settings_buttons_and_text()
        self.sub_menu = 'general'
        self.save_settings_button.show()

        self.checkboxes_text[
            "container_general"] = pygame_gui.elements.UIScrollingContainer(
                scale(pygame.Rect((0, 440), (1400, 600))), manager=MANAGER)

        n = 0
        for code, desc in settings_dict['general'].items():
            self.checkboxes_text[code] = pygame_gui.elements.UITextBox(
                desc[0],
                scale(pygame.Rect((450, n * 78), (1000, 78))),
                container=self.checkboxes_text["container_general"],
                object_id=get_text_box_theme("#setting_text_box"),
                manager=MANAGER)
            self.checkboxes_text[code].disable()
            n += 1

        self.checkboxes_text[
            "container_general"].set_scrollable_area_dimensions(
                (1360 / 1600 * screen_x, (n * 78 + 80) / 1400 * screen_y))

        self.checkboxes_text['instr'] = pygame_gui.elements.UITextBox(
            "Change the general settings of your game here",
            scale(pygame.Rect((200, 320), (1200, 100))),
            object_id=get_text_box_theme(),
            manager=MANAGER)

        # This is where the acual checkboxes are created. I don't like
        #   how this is seperated from the text boxes, but I've spent too much time to rewrite it.
        #   It has to seperated becuase the checkboxes must be updated when settings are changed.
        #   Fix if you want. - keyraven
        self.refresh_checkboxes()

    def open_relation_settings(self):
        """Opens and draws relation_settings"""
        self.enable_all_menu_buttons()
        self.relation_settings_button.disable()
        self.clear_sub_settings_buttons_and_text()
        self.sub_menu = 'relation'
        self.save_settings_button.show()

        self.checkboxes_text[
            "container_relation"] = pygame_gui.elements.UIScrollingContainer(
                scale(pygame.Rect((0, 440), (1400, 600))), manager=MANAGER)

        n = 0
        for code, desc in settings_dict['relation'].items():
            self.checkboxes_text[code] = pygame_gui.elements.UITextBox(
                desc[0],
                scale(pygame.Rect((450, n * 78), (1000, 78))),
                container=self.checkboxes_text["container_relation"],
                object_id=get_text_box_theme("#setting_text_box"),
                manager=MANAGER)
            self.checkboxes_text[code].disable()
            n += 1

        self.checkboxes_text['instr'] = pygame_gui.elements.UITextBox(
            "Change the relationship settings of your game here",
            scale(pygame.Rect((200, 320), (1200, 100))),
            object_id=get_text_box_theme(),
            manager=MANAGER)

        self.refresh_checkboxes()

    def open_info_screen(self):
        """Open's info screen"""
        self.enable_all_menu_buttons()
        self.info_button.disable()
        self.clear_sub_settings_buttons_and_text()
        self.sub_menu = 'info'
        self.save_settings_button.hide()

        self.checkboxes_text['info_text_box'] = pygame_gui.elements.UITextBox(
            self.info_text,
            scale(pygame.Rect((200, 300), (1200, 1000))),
            object_id=get_text_box_theme(),
            manager=MANAGER)

    def open_lang_settings(self):
        """Open Language Settings"""
        self.enable_all_menu_buttons()
        self.language_button.disable()
        self.clear_sub_settings_buttons_and_text()
        self.sub_menu = 'language'
        self.save_settings_button.show()

        self.checkboxes_text['instr'] = pygame_gui.elements.UITextBox(
            "Change the language of the game here. This has not been implemented yet.",
            scale(pygame.Rect((200, 320), (1200, 100))),
            object_id=get_text_box_theme(),
            manager=MANAGER)

        self.refresh_checkboxes()

    def refresh_checkboxes(self):
        """
        TODO: DOCS
        """
        # Kill the checkboxes. No mercy here.
        for checkbox in self.checkboxes.values():
            checkbox.kill()
        self.checkboxes = {}

        # CHECKBOXES (ehhh) FOR LANGUAGES
        if self.sub_menu == 'language':
            self.checkboxes['english'] = UIImageButton(
                scale(pygame.Rect((620, 400), (360, 102))),
                "",
                object_id="#english_lang_button",
                manager=MANAGER)
            self.checkboxes['spanish'] = UIImageButton(
                scale(pygame.Rect((620, 502), (360, 74))),
                "",
                object_id="#spanish_lang_button",
                manager=MANAGER)
            self.checkboxes['german'] = UIImageButton(
                scale(pygame.Rect((620, 576), (360, 74))),
                "",
                object_id="#german_lang_button",
                manager=MANAGER)

            if game.settings['language'] == 'english':
                self.checkboxes['english'].disable()
            elif game.settings['language'] == 'spanish':
                self.checkboxes['spanish'].disable()
            elif game.settings['language'] == 'german':
                self.checkboxes['german'].disable()

        else:
            n = 0
            for code, desc in settings_dict[self.sub_menu].items():
                if game.settings[code]:
                    box_type = "#checked_checkbox"
                else:
                    box_type = "#unchecked_checkbox"
                self.checkboxes[code] = UIImageButton(
                    scale(pygame.Rect((340, n * 78), (68, 68))),
                    "",
                    object_id=box_type,
                    container=self.checkboxes_text["container_" +
                                                   self.sub_menu],
                    tool_tip_text=desc[1])
                n += 1

    def clear_sub_settings_buttons_and_text(self):
        """
        TODO: DOCS
        """
        for checkbox in self.checkboxes.values():
            checkbox.kill()
        self.checkboxes = {}
        for text in self.checkboxes_text.values():
            text.kill()
        self.checkboxes_text = {}

    def enable_all_menu_buttons(self):
        """
        TODO: DOCS
        """
        self.general_settings_button.enable()
        self.relation_settings_button.enable()
        self.info_button.enable()
        self.language_button.enable()

    def on_use(self):
        """
        TODO: DOCS
        """


class StatsScreen(Screens):
    """
    TODO: DOCS
    """

    def screen_switches(self):
        """
        TODO: DOCS
        """
        self.set_disabled_menu_buttons(["stats"])
        self.show_menu_buttons()
        self.update_heading_text(f'{game.clan.name}Clan')

        # Determine stats
        living_num = 0
        warriors_num = 0
        app_num = 0
        kit_num = 0
        elder_num = 0
        starclan_num = 0
        medcat_num = 0
        other_num = 0
        for cat in Cat.all_cats.values():
            if not cat.dead and not (cat.outside or cat.exiled):
                living_num += 1
                if cat.status == 'warrior':
                    warriors_num += 1
                elif cat.status in ['apprentice', 'medicine cat apprentice']:
                    app_num += 1
                elif cat.status == 'kitten':
                    kit_num += 1
                elif cat.status == 'elder':
                    elder_num += 1
                elif cat.status == 'medicine cat':
                    medcat_num += 1
            elif (cat.status in ['kittypet', 'loner', 'rogue']
                  or cat.outside) and not cat.dead:
                other_num += 1
            else:
                starclan_num += 1

        stats_text = f"Number of Living Cats: {living_num}\n\n" + \
                     f"Number of Med. Cats: {medcat_num}\n\n" + \
                     f"Number of Warriors: {warriors_num}\n\n" + \
                     f"Number of Apprentices: {app_num}\n\n" + \
                     f"Number of Kits: {kit_num}\n\n" + \
                     f"Number of Elders: {elder_num}\n\n" + \
                     f"Number of Cats Outside the Clans: {other_num}\n\n" + \
                     f"Number of Dead Cats: {starclan_num}"

        self.stats_box = pygame_gui.elements.UITextBox(
            stats_text,
            scale(pygame.Rect((200, 300), (1200, 1000))),
            manager=MANAGER,
            object_id=get_text_box_theme())

    def exit_screen(self):
        """
        TODO: DOCS
        """
        self.stats_box.kill()
        del self.stats_box

    def handle_event(self, event):
        """
        TODO: DOCS
        """
        if event.type == pygame_gui.UI_BUTTON_START_PRESS:
            self.menu_button_pressed(event)

    def on_use(self):
        """
        TODO: DOCS
        """<|MERGE_RESOLUTION|>--- conflicted
+++ resolved
@@ -16,10 +16,7 @@
 import pygame
 import os
 import traceback
-<<<<<<< HEAD
-=======
 import logging
->>>>>>> c0069963
 from html import escape
 
 from .base_screens import Screens
@@ -39,10 +36,7 @@
 except ImportError:
     import json as ujson
 
-<<<<<<< HEAD
-=======
 logger = logging.getLogger(__name__)
->>>>>>> c0069963
 
 class StartScreen(Screens):
     """
