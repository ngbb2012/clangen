--- conflicted
+++ resolved
@@ -197,7 +197,7 @@
         buttons.draw_button((-80, 380),text='SWITCH',setting='hotkey display')
 
         # other buttons
-<<<<<<< HEAD
+
         buttons.draw_image_button((25, 25),
                                   button_name='main_menu',
                                   text='< Back to Main Menu',
@@ -212,9 +212,8 @@
             buttons.draw_button(('center', -130),
                                 text='Save Settings',
                                 available=False)
-=======
+
         draw_back_and_save()
->>>>>>> 2ec1c1bc
 
 class RelationshipSettingsScreen(Screens):
     text_size = {
@@ -266,7 +265,6 @@
                             setting='romantic with former mentor')
 
         # other buttons
-<<<<<<< HEAD
         buttons.draw_image_button((25, 25),
                                   button_name='main_menu',
                                   text='< Back to Main Menu',
@@ -281,9 +279,7 @@
             buttons.draw_button(('center', -130),
                                 text='Save Settings',
                                 available=False)
-=======
         draw_back_and_save()
->>>>>>> 2ec1c1bc
 
 class InfoScreen(Screens):
 
@@ -346,7 +342,6 @@
                 game.switch_language()
 
         # other buttons
-<<<<<<< HEAD
         buttons.draw_image_button((25, 25),
                                   button_name='main_menu',
                                   text='< Back to Main Menu',
@@ -361,7 +356,6 @@
             buttons.draw_button(('center', -150),
                                 text='Save Settings',
                                 available=False)
-=======
         draw_back_and_save()
 
 class GameModeScreen(Screens):
@@ -404,7 +398,6 @@
 
         # other buttons
         draw_back_and_save()
->>>>>>> 2ec1c1bc
 
 class StatsScreen(Screens):
 
