--- conflicted
+++ resolved
@@ -317,15 +317,9 @@
 
         if self.the_cat.status == "apprentice":
             for cat in Cat.all_cats.values():
-<<<<<<< HEAD
                 if not cat.dead and not cat.outside and cat.status in [
                             'warrior', 'deputy', 'leader'
                         ]:
-=======
-                if not cat.dead and not cat.exiled and cat.status in [
-                    'warrior', 'deputy', 'leader'
-                ]:
->>>>>>> 03313075
                     valid_mentors.append(cat)
         elif self.the_cat.status == "medicine cat apprentice":
             for cat in Cat.all_cats.values():
@@ -334,186 +328,9 @@
 
         return valid_mentors
 
-<<<<<<< HEAD
-        all_pages = 1
-        if len(valid_mentors) > 30:
-            all_pages = int(ceil(len(valid_mentors) / 30.0))
-
-        cats_on_page = 0
-
-        for x in range(len(valid_mentors)):
-            if x + (game.switches['list_page'] - 1) * 30 > len(valid_mentors):
-                game.switches['list_page'] = 1
-            if game.switches['list_page'] > all_pages:
-                game.switches['list_page'] = 1
-            new_mentor = valid_mentors[x + (game.switches['list_page'] - 1) * 30]
-            if not new_mentor.dead or new_mentor.outside:
-                buttons.draw_button((100 + pos_x, 365 + pos_y),
-                                    image=new_mentor.sprite,
-                                    mentor=new_mentor.ID,
-                                    )
-
-                cats_on_page += 1
-                pos_x += 60
-                if pos_x >= 550:
-                    pos_x = 0
-                    pos_y += 60
-                if cats_on_page >= 30 or x + (game.switches['list_page'] -
-                                              1) * 30 == len(valid_mentors) - 1:
-                    break
-            all_pages = int(ceil(len(valid_mentors) / 30.0))
-
-        verdana.text(
-            'page ' + str(game.switches['list_page']) + ' / ' + str(all_pages),
-            ('center', 590))
-
-        if game.switches['list_page'] > 1:
-            buttons.draw_image_button((315, 580),
-                                      button_name='relationship_list_arrow_l',
-                                      text='<',
-                                      size=(34, 34),
-                                      list_page=game.switches['list_page'] - 1,
-                                      hotkey=[23]
-                                      )
-        else:
-            buttons.draw_image_button((315, 580),
-                                      button_name='relationship_list_arrow_l',
-                                      text='<',
-                                      size=(34, 34),
-                                      list_page=game.switches['list_page'] - 1,
-                                      hotkey=[23],
-                                      available=False
-                                      )
-
-        if game.switches['list_page'] < all_pages:
-            buttons.draw_image_button((451, 580),
-                                      button_name='relationship_list_arrow_r',
-                                      text='>',
-                                      size=(34, 34),
-                                      list_page=game.switches['list_page'] + 1,
-                                      hotkey=[21]
-                                      )
-        else:
-            buttons.draw_image_button((451, 580),
-                                      button_name='relationship_list_arrow_r',
-                                      text='>',
-                                      size=(34, 34),
-                                      list_page=game.switches['list_page'] + 1,
-                                      hotkey=[21],
-                                      available=False
-                                      )
-
-def show_mentor_cat_info(arg0, arg1, arg2):
-    name = str(arg0.name)  # get name
-    if 10 <= len(name) >= 16:  # check name length
-        short_name = str(arg0.name)[0:9]
-        name = short_name + '...'
-    verdana_dark.text(str(name),
-                      ('center', 121),
-                      x_start=arg2,
-                      x_limit=arg2+110
-                      )
-
-    y_value = 168
-
-    if arg0.status != 'elder':
-        verdana_small_dark.text(arg0.age,
-                                ('center', y_value),
-                                x_start=arg1,
-                                x_limit=arg1+100
-                                )
-        y_value += 15
-
-    if arg0.status != 'medicine cat apprentice':
-        verdana_small_dark.text(str(arg0.status),
-                                ('center', y_value),
-                                x_start=arg1,
-                                x_limit=arg1 + 100
-                                )
-        y_value += 15
-    else:
-        verdana_small_dark.text('medicine cat',
-                                ('center', y_value),
-                                x_start=arg1,
-                                x_limit=arg1 + 100
-                                )
-        y_value += 15
-
-        verdana_small_dark.text('apprentice',
-                                ('center', y_value),
-                                x_start=arg1,
-                                x_limit=arg1 + 100
-                                )
-        y_value += 15
-
-    if arg0.genderalign is not None:
-        verdana_small_dark.text(arg0.genderalign,
-                                ('center', y_value),
-                                x_start=arg1,
-                                x_limit=arg1 + 100
-                                )
-    else:
-        verdana_small_dark.text(arg0.gender,
-                                ('center', y_value),
-                                x_start=arg1,
-                                x_limit=arg1 + 100
-                                )
-    y_value += 15
-
-    verdana_small_dark.text(arg0.trait,
-                            ('center', y_value),
-                            x_start=arg1,
-                            x_limit=arg1 + 100
-                            )
-    y_value += 15
-
-    if arg0.skill == 'formerly a kittypet':
-        verdana_small_dark.text('former kittypet',
-                                ('center', y_value),
-                                x_start=arg1,
-                                x_limit=arg1 + 100
-                                )
-    elif arg0.skill == 'strong connection to StarClan':
-        verdana_small_dark.text('strong connection',
-                                ('center', y_value),
-                                x_start=arg1,
-                                x_limit=arg1 + 100
-                                )
-        y_value += 15
-        verdana_small_dark.text('to StarClan',
-                                ('center', y_value),
-                                x_start=arg1,
-                                x_limit=arg1 + 100
-                                )
-    else:
-        verdana_small_dark.text(arg0.skill,
-                                ('center', y_value),
-                                x_start=arg1,
-                                x_limit=arg1 + 100
-                                )
-    y_value += 15
-    if len(arg0.former_apprentices) >= 1:
-        verdana_small_dark.text(f"{len(arg0.former_apprentices)} former app(s)",
-                                ('center', y_value),
-                                x_start=arg1,
-                                x_limit=arg1 + 100
-                                )
-        y_value += 15
-
-    if len(arg0.apprentice) >= 1:
-        verdana_small_dark.text(f"{len(arg0.apprentice)} current app(s)",
-                                ('center', y_value),
-                                x_start=arg1,
-                                x_limit=arg1 + 100
-                                )
-
-    mentor_icon = image_cache.load_image("resources/images/mentor.png")
-    screen.blit(mentor_icon, (315, 160))
-=======
     def on_use(self):
         #Due to a bug in pygame, any image with buttons over it must be blited
         screen.blit(self.list_frame, (75, 360))
->>>>>>> 03313075
 
     def chunks(self, L, n): return [L[x: x+n] for x in range(0, len(L), n)]
 
@@ -707,41 +524,6 @@
                 Cat.all_cats[x].parent1,
                 Cat.all_cats[x].parent2
             ]:
-<<<<<<< HEAD
-                buttons.draw_button((pos_x, pos_y),
-                                    image=Cat.all_cats[x].sprite,
-                                    cat=Cat.all_cats[x].ID,
-                                    cur_screen='profile screen')
-
-                name = str(Cat.all_cats[x].name)
-                if 6 <= len(name) >= 9:
-                    short_name = str(Cat.all_cats[x].name)[0:5]
-                    name = short_name + '...'
-                verdana_small_dark.text(str(name),
-                                        ('center', pos_y + 50),
-                                        x_start=pos_x,
-                                        x_limit=pos_x + 60
-                                        )
-
-                kittens = True
-                pos_x += 60
-                if pos_x > 700:
-                    pos_y += 60
-                    pos_x = 0
-
-        if kittens is False:
-            verdana.text('This cat has never had offspring.', (350, 480))
-
-
-        if the_cat.outside:
-            buttons.draw_image_button((25, 645),
-                                      button_name='back',
-                                      text='Back',
-                                      size=(105, 30),
-                                      cur_screen='outside profile screen',
-                                      chosen_cat=None,
-                                      show_details=False)
-=======
                 self.all_offspring.append(Cat.all_cats[x])
         self.offspring_page_number = 1  # Current sibling page
         self.all_offspring = self.chunks(self.all_offspring, 16)
@@ -795,7 +577,6 @@
 
         if self.next_cat == 0:
             self.next_cat_button.disable()
->>>>>>> 03313075
         else:
             self.next_cat_button.enable()
 
