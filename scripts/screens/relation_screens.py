import pygame.transform
import pygame_gui.elements
from random import choice

from .base_screens import Screens, cat_profiles

from scripts.utility import get_personality_compatibility, get_text_box_theme, scale
from scripts.cat.cats import Cat
from scripts.game_structure import image_cache
from scripts.game_structure.image_button import UIImageButton, UITextBoxTweaked, UISpriteButton, UIRelationStatusBar
from scripts.game_structure.game_essentials import game, screen, screen_x, screen_y, MANAGER


class ChooseMentorScreen(Screens):
    selected_mentor = None
    current_page = 1
    list_frame = pygame.transform.scale(image_cache.load_image("resources/images/choosing_frame.png").convert_alpha(),
                                        (1300 / 1600 * screen_x, 452 / 1400 * screen_y))
    apprentice_details = {}
    selected_details = {}
    cat_list_buttons = {}

    def __init__(self, name=None):
        super().__init__(name)
        self.list_page = None
        self.next_cat = None
        self.previous_cat = None
        self.next_page_button = None
        self.previous_page_button = None
        self.current_mentor_warning = None
        self.confirm_mentor = None
        self.back_button = None
        self.next_cat_button = None
        self.previous_cat_button = None
        self.mentor_icon = None
        self.app_frame = None
        self.mentor_frame = None
        self.current_mentor_text = None
        self.info = None
        self.heading = None
        self.mentor = None
        self.the_cat = None

    def handle_event(self, event):
        if event.type == pygame_gui.UI_BUTTON_START_PRESS:
            if event.ui_element in self.cat_list_buttons.values():
                self.selected_mentor = event.ui_element.return_cat_object()
                self.update_selected_cat()
                self.update_buttons()
            elif event.ui_element == self.confirm_mentor:
                self.change_mentor(self.selected_mentor)
                self.update_buttons()
                self.update_selected_cat()
            elif event.ui_element == self.back_button:
                self.change_screen('profile screen')
            elif event.ui_element == self.next_cat_button:
                game.switches['cat'] = self.next_cat
                self.update_apprentice()
                self.update_selected_cat()
                self.update_buttons()
            elif event.ui_element == self.previous_cat_button:
                game.switches['cat'] = self.previous_cat
                self.update_apprentice()
                self.update_selected_cat()
                self.update_buttons()
            elif event.ui_element == self.next_page_button:
                self.current_page += 1
                self.update_cat_list()
            elif event.ui_element == self.previous_page_button:
                self.current_page -= 1
                self.update_cat_list()

    def screen_switches(self):
        self.the_cat = Cat.all_cats[game.switches['cat']]
        self.mentor = Cat.fetch_cat(self.the_cat.mentor)

        self.heading = pygame_gui.elements.UITextBox("Choose a new mentor for " + str(self.the_cat.name),
                                                     scale(pygame.Rect((300, 50), (1000, 80))),
                                                     object_id=get_text_box_theme("#header_text_box"), manager=MANAGER)
        self.info = UITextBoxTweaked("If an apprentice is 6 moons old and their mentor is changed, they "
                                     "will not be listed as a former apprentice on their old mentor's "
                                     "profile. An apprentice's mentor can have an influence on their "
                                     "trait and skill later in life.\nChoose your mentors wisely",
                                     scale(pygame.Rect((360, 120), (880, 200))), line_spacing=0.95,
                                     object_id=get_text_box_theme("#cat_patrol_info_box"), manager=MANAGER)
        if self.mentor is not None:
            self.current_mentor_text = pygame_gui.elements.UITextBox(f"{self.the_cat.name}'s current mentor is "
                                                                     f"{self.mentor.name}",
                                                                     scale(pygame.Rect((460, 260), (680, 60))),
                                                                     object_id=get_text_box_theme(
                                                                         "#cat_patrol_info_box")
                                                                     , manager=MANAGER)
        else:
            self.current_mentor_text = pygame_gui.elements.UITextBox(f"{self.the_cat.name} does not have a mentor",
                                                                     scale(pygame.Rect((460, 260), (680, 60))),
                                                                     object_id=get_text_box_theme(
                                                                         "#cat_patrol_info_box")
                                                                     , manager=MANAGER)

        # Layout Images:
        self.mentor_frame = pygame_gui.elements.UIImage(scale(pygame.Rect((80, 226), (562, 394))),
                                                        pygame.transform.scale(
                                                            image_cache.load_image(
                                                                "resources/images/choosing_cat1_frame_ment.png").convert_alpha(),
                                                            (562, 394)), manager=MANAGER)
        self.app_frame = pygame_gui.elements.UIImage(scale(pygame.Rect((960, 226), (562, 394))),
                                                     pygame.transform.scale(
                                                         image_cache.load_image(
                                                             "resources/images/choosing_cat2_frame_ment.png").convert_alpha(),
                                                         (562, 394)), manager=MANAGER)

        self.mentor_icon = pygame_gui.elements.UIImage(scale(pygame.Rect((630, 320), (343, 228))),
                                                       pygame.transform.scale(
                                                           image_cache.load_image(
                                                               "resources/images/mentor.png").convert_alpha(),
                                                           (343, 228)), manager=MANAGER)

        self.previous_cat_button = UIImageButton(scale(pygame.Rect((50, 50), (306, 60))), "",
                                                 object_id="#previous_cat_button")
        self.next_cat_button = UIImageButton(scale(pygame.Rect((1244, 50), (306, 60))), "",
                                             object_id="#next_cat_button")
        self.back_button = UIImageButton(scale(pygame.Rect((50, 1290), (210, 60))), "", object_id="#back_button")
        self.confirm_mentor = UIImageButton(scale(pygame.Rect((652, 620), (296, 60))), "",
                                            object_id="#confirm_mentor_button")
        if self.mentor is not None:
            self.current_mentor_warning = pygame_gui.elements.UITextBox(
                "<font color=#FF0000>Current mentor selected</font>"
                , scale(pygame.Rect((600, 680), (400, 60))),
                object_id=get_text_box_theme(
                    "#cat_patrol_info_box"), manager=MANAGER)
        else:
            self.current_mentor_warning = pygame_gui.elements.UITextBox("<font color=#FF0000>No mentor selected</font>"
                                                                        , scale(pygame.Rect((600, 680), (400, 60))),
                                                                        object_id=get_text_box_theme(
                                                                            "#cat_patrol_info_box"), manager=MANAGER)
        self.previous_page_button = UIImageButton(scale(pygame.Rect((630, 1160), (68, 68))), "",
                                                  object_id="#relation_list_previous", manager=MANAGER)
        self.next_page_button = UIImageButton(scale(pygame.Rect((902, 1160), (68, 68))), "",
                                              object_id="#relation_list_next", manager=MANAGER)

        self.update_apprentice()  # Draws the current apprentice
        self.update_selected_cat()  # Updates the image and details of selected cat
        self.update_cat_list()
        self.update_buttons()

    def exit_screen(self):
        for ele in self.cat_list_buttons:
            self.cat_list_buttons[ele].kill()
        self.cat_list_buttons = {}

        for ele in self.apprentice_details:
            self.apprentice_details[ele].kill()
        self.apprentice_details = {}

        for ele in self.selected_details:
            self.selected_details[ele].kill()
        self.selected_details = {}

        self.heading.kill()
        del self.heading
        self.info.kill()
        del self.info
        self.current_mentor_text.kill()
        del self.current_mentor_text
        self.mentor_frame.kill()
        del self.mentor_frame
        self.mentor_icon.kill()
        del self.mentor_icon
        self.previous_cat_button.kill()
        del self.previous_cat_button
        self.next_cat_button.kill()
        del self.next_cat_button
        self.back_button.kill()
        del self.back_button
        self.confirm_mentor.kill()
        del self.confirm_mentor
        self.current_mentor_warning.kill()
        del self.current_mentor_warning
        self.previous_page_button.kill()
        del self.previous_page_button
        self.next_page_button.kill()
        del self.next_page_button
        self.app_frame.kill()
        del self.app_frame

    def update_apprentice(self):
        """ Updates the apprentice focused on. """
        for ele in self.apprentice_details:
            self.apprentice_details[ele].kill()
        self.apprentice_details = {}

        self.the_cat = Cat.all_cats[game.switches['cat']]
        self.current_page = 1
        self.selected_mentor = Cat.fetch_cat(self.the_cat.mentor)
        self.mentor = Cat.fetch_cat(self.the_cat.mentor)

        self.heading.set_text(f"Choose a new mentor for {self.the_cat.name}")
        if self.the_cat.mentor:
            self.current_mentor_text.set_text(
                f"{self.the_cat.name}'s current mentor is {self.mentor.name}")
        else:
            self.current_mentor_text.set_text(
                f"{self.the_cat.name} does not have a mentor")
        self.apprentice_details["apprentice_image"] = pygame_gui.elements.UIImage(
            scale(pygame.Rect((1200, 300), (300, 300))),
            pygame.transform.scale(
                self.the_cat.large_sprite,
                (300, 300)),
            manager=MANAGER)

        info = self.the_cat.age + "\n" + self.the_cat.status + "\n" + self.the_cat.genderalign + \
               "\n" + self.the_cat.trait + "\n" + self.the_cat.skill
        self.apprentice_details["apprentice_info"] = UITextBoxTweaked(
            info,
            scale(pygame.Rect((980, 340), (200, 200))),
            object_id="#cat_patrol_info_box",
            line_spacing=0.95, manager=MANAGER)

        name = str(self.the_cat.name)  # get name
        if 11 <= len(name):  # check name length
            short_name = str(name)[0:9]
            name = short_name + '...'
        self.apprentice_details["apprentice_name"] = pygame_gui.elements.ui_label.UILabel(
            scale(pygame.Rect((1240, 230), (220, 60))),
            name,
            object_id="#header_text_box", manager=MANAGER)

        self.find_next_previous_cats()  # Determine where the next and previous cat buttons lead

        if self.next_cat == 0:
            self.next_cat_button.disable()
        else:
            self.next_cat_button.enable()

        if self.previous_cat == 0:
            self.previous_cat_button.disable()
        else:
            self.previous_cat_button.enable()

    def find_next_previous_cats(self):
        """Determines where the previous and next buttons lead"""
        is_instructor = False
        if self.the_cat.dead and game.clan.instructor.ID == self.the_cat.ID:
            is_instructor = True

        self.previous_cat = 0
        self.next_cat = 0
        if self.the_cat.dead and not is_instructor and not self.the_cat.df:
            self.previous_cat = game.clan.instructor.ID

        if is_instructor:
            self.next_cat = 1

        for check_cat in Cat.all_cats_list:
            if check_cat.ID == self.the_cat.ID:
                self.next_cat = 1

            if self.next_cat == 0 and check_cat.ID != self.the_cat.ID and check_cat.dead == self.the_cat.dead and \
                    check_cat.ID != game.clan.instructor.ID and not check_cat.exiled and check_cat.status in \
                    ["apprentice", "medicine cat apprentice", "mediator apprentice"] \
                    and check_cat.df == self.the_cat.df:
                self.previous_cat = check_cat.ID

            elif self.next_cat == 1 and check_cat.ID != self.the_cat.ID and check_cat.dead == self.the_cat.dead and \
                    check_cat.ID != game.clan.instructor.ID and not check_cat.exiled and check_cat.status in \
                    ["apprentice", "medicine cat apprentice", "mediator apprentice"] \
                    and check_cat.df == self.the_cat.df:
                self.next_cat = check_cat.ID

            elif int(self.next_cat) > 1:
                break

        if self.next_cat == 1:
            self.next_cat = 0

    def change_mentor(self, new_mentor=None):
        old_mentor = Cat.fetch_cat(self.the_cat.mentor)
        if new_mentor and old_mentor is not None:
            old_mentor.apprentice.remove(self.the_cat.ID)
            if self.the_cat.moons > 6 and self.the_cat.ID not in old_mentor.former_apprentices:
                old_mentor.former_apprentices.append(self.the_cat.ID)

            self.the_cat.patrol_with_mentor = 0
            self.the_cat.mentor = new_mentor.ID
            new_mentor.apprentice.append(self.the_cat.ID)
            self.mentor = new_mentor

            # They are a current apprentice, not a former one now!
            if self.the_cat.ID in new_mentor.former_apprentices:
                new_mentor.former_apprentices.remove(self.the_cat.ID)

        elif new_mentor:
            self.the_cat.mentor = new_mentor.ID
            new_mentor.apprentice.append(self.the_cat.ID)
            self.mentor = new_mentor

            # They are a current apprentice, not a former one now!
            if self.the_cat.ID in new_mentor.former_apprentices:
                new_mentor.former_apprentices.remove(self.the_cat.ID)

        if self.mentor is not None:
            self.current_mentor_text.set_text(
                f"{self.the_cat.name}'s current mentor is {self.mentor.name}")
        else:
            self.current_mentor_text.set_text(f"{self.the_cat.name} does not have a mentor")

    def update_selected_cat(self):
        """Updates the image and information on the currently selected mentor"""
        for ele in self.selected_details:
            self.selected_details[ele].kill()
        self.selected_details = {}
        if self.selected_mentor:

            self.selected_details["selected_image"] = pygame_gui.elements.UIImage(
                scale(pygame.Rect((100, 300), (300, 300))),
                pygame.transform.scale(
                    self.selected_mentor.large_sprite,
                    (300, 300)), manager=MANAGER)

            info = self.selected_mentor.age + "\n" + self.selected_mentor.status + "\n" + \
                   self.selected_mentor.genderalign + "\n" + self.selected_mentor.trait + "\n" + \
                   self.selected_mentor.skill
            if len(self.selected_mentor.former_apprentices) >= 1:
                info += f"\n{len(self.selected_mentor.former_apprentices)} former app(s)"
            if len(self.selected_mentor.apprentice) >= 1:
                info += f"\n{len(self.selected_mentor.apprentice)} current app(s)"
            self.selected_details["selected_info"] = UITextBoxTweaked(info,
                                                                      scale(pygame.Rect((420, 340), (210, 230))),
                                                                      object_id="#cat_patrol_info_box",
                                                                      line_spacing=0.95, manager=MANAGER)

            name = str(self.selected_mentor.name)  # get name
            if 11 <= len(name):  # check name length
                short_name = str(name)[0:9]
                name = short_name + '...'
            self.selected_details["mentor_name"] = pygame_gui.elements.ui_label.UILabel(
                scale(pygame.Rect((130, 230), (220, 60))),
                name,
                object_id="#header_text_box", manager=MANAGER)

    def update_cat_list(self):
        """Updates the cat sprite buttons. """
        valid_mentors = self.chunks(self.get_valid_mentors(), 30)

        # If the number of pages becomes smaller than the number of our current page, set
        #   the current page to the last page
        if self.current_page > len(valid_mentors):
            self.list_page = len(valid_mentors)

        # Handle which next buttons are clickable.
        if len(valid_mentors) <= 1:
            self.previous_page_button.disable()
            self.next_page_button.disable()
        elif self.current_page >= len(valid_mentors):
            self.previous_page_button.enable()
            self.next_page_button.disable()
        elif self.current_page == 1 and len(valid_mentors) > 1:
            self.previous_page_button.disable()
            self.next_page_button.enable()
        else:
            self.previous_page_button.enable()
            self.next_page_button.enable()
        display_cats = []
        if valid_mentors:
            display_cats = valid_mentors[self.current_page - 1]

        # Kill all the currently displayed cats.
        for ele in self.cat_list_buttons:
            self.cat_list_buttons[ele].kill()
        self.cat_list_buttons = {}

        pos_x = 0
        pos_y = 40
        i = 0
        for cat in display_cats:
            self.cat_list_buttons["cat" + str(i)] = UISpriteButton(
                scale(pygame.Rect((200 + pos_x, 730 + pos_y), (100, 100))),
                cat.big_sprite, cat_object=cat, manager=MANAGER)
            pos_x += 120
            if pos_x >= 1100:
                pos_x = 0
                pos_y += 120
            i += 1

    def update_buttons(self):
        """Updates the status of buttons. """
        # Disable to enable the choose mentor button
        if not self.selected_mentor or self.selected_mentor.ID == self.the_cat.mentor:
            self.confirm_mentor.disable()
            self.current_mentor_warning.show()
        else:
            self.confirm_mentor.enable()
            self.current_mentor_warning.hide()

    def get_valid_mentors(self):
        valid_mentors = []

        if self.the_cat.status == "apprentice":
            for cat in Cat.all_cats_list:
                if not cat.dead and not cat.outside and cat.status in [
                    'warrior', 'deputy', 'leader'
                ]:
                    valid_mentors.append(cat)
        elif self.the_cat.status == "medicine cat apprentice":
            for cat in Cat.all_cats_list:
                if not cat.dead and not cat.outside and cat.status == 'medicine cat':
                    valid_mentors.append(cat)
        elif self.the_cat.status == 'mediator apprentice':
            for cat in Cat.all_cats_list:
                if not cat.dead and not cat.outside and cat.status == 'mediator':
                    valid_mentors.append(cat)

        return valid_mentors

    def on_use(self):
        # Due to a bug in pygame, any image with buttons over it must be blited
        screen.blit(self.list_frame, (150 / 1600 * screen_x, 720 / 1400 * screen_y))

    def chunks(self, L, n):
        return [L[x: x + n] for x in range(0, len(L), n)]


class FamilyTreeScreen(Screens):
    # Page numbers for siblings and offspring

    def __init__(self, name=None):
        super().__init__(name)
        self.next_cat = None
        self.previous_cat = None
        self.grandkits_tab = None
        self.kits_mates_tab = None
        self.kits_tab = None
        self.mates_tab = None
        self.siblings_kits_tab = None
        self.siblings_mates_tab = None
        self.siblings_tab = None
        self.cousins_tab = None
        self.parents_siblings_tab = None
        self.parents_tab = None
        self.grandparents_tab = None
        self.next_group_page = None
        self.previous_group_page = None
        self.root_cat = None
        self.family_tree = None
        self.center_cat_frame = None
        self.root_cat_frame = None
        self.relation_backdrop = None
        self.grandkits_button = None
        self.kits_mates_button = None
        self.kits_button = None
        self.mates_button = None
        self.sibling_kits_button = None
        self.sibling_mates_button = None
        self.siblings_button = None
        self.cousins_button = None
        self.parents_siblings_button = None
        self.parents_button = None
        self.grandparents_button = None
        self.back_button = None
        self.next_cat_button = None
        self.previous_cat_button = None
        self.the_cat = None

        self.grandparents = []
        self.parents = []
        self.parents_siblings = []
        self.cousins = []
        self.siblings = []
        self.siblings_mates = []
        self.siblings_kits = []
        self.mates = []
        self.kits = []
        self.kits_mates = []
        self.grandkits = []

        self.cat_elements = {}
        self.relation_elements = {}
        self.tabs = {}

        self.group_page_number = 1
        self.current_group = None

    def handle_event(self, event):
        if event.type == pygame_gui.UI_BUTTON_START_PRESS:
            if event.ui_element == self.back_button:
                self.change_screen('profile screen')
                game.switches['root_cat'] = None
            elif event.ui_element == self.previous_cat_button:
                self.get_previous_next_cat()
                game.switches['cat'] = self.previous_cat
                game.switches['root_cat'] = Cat.all_cats[self.previous_cat]
                self.exit_screen()
                self.screen_switches()
            elif event.ui_element == self.next_cat_button:
                self.get_previous_next_cat()
                game.switches['cat'] = self.next_cat
                game.switches['root_cat'] = Cat.all_cats[self.next_cat]
                self.exit_screen()
                self.screen_switches()
            elif event.ui_element == self.parents_button:
                self.current_group = self.parents
                self.handle_relation_groups()
            elif event.ui_element == self.siblings_button:
                self.current_group = self.siblings
                self.handle_relation_groups()
            elif event.ui_element == self.sibling_mates_button:
                self.current_group = self.siblings_mates
                self.handle_relation_groups()
            elif event.ui_element == self.sibling_kits_button:
                self.current_group = self.siblings_kits
                self.handle_relation_groups()
            elif event.ui_element == self.parents_siblings_button:
                self.current_group = self.parents_siblings
                self.handle_relation_groups()
            elif event.ui_element == self.cousins_button:
                self.current_group = self.cousins
                self.handle_relation_groups()
            elif event.ui_element == self.grandparents_button:
                self.current_group = self.grandparents
                self.handle_relation_groups()
            elif event.ui_element == self.mates_button:
                self.current_group = self.mates
                self.handle_relation_groups()
            elif event.ui_element == self.kits_button:
                self.current_group = self.kits
                self.handle_relation_groups()
            elif event.ui_element == self.kits_mates_button:
                self.current_group = self.kits_mates
                self.handle_relation_groups()
            elif event.ui_element == self.grandkits_button:
                self.current_group = self.grandkits
                self.handle_relation_groups()
            elif event.ui_element == self.previous_group_page:
                self.group_page_number -= 1
                self.handle_relation_groups()
            elif event.ui_element == self.next_group_page:
                self.group_page_number += 1
                self.handle_relation_groups()
            elif event.ui_element == self.cat_elements["center_cat_image"]:
                print('click')
                self.change_screen('profile screen')
                game.switches['root_cat'] = None
            elif event.ui_element in self.relation_elements.values() or self.cat_elements.values():
                game.switches['cat'] = event.ui_element.return_cat_id()
                if pygame.key.get_mods() & pygame.KMOD_SHIFT:
                    self.change_screen('profile screen')
                    game.switches['root_cat'] = None
                else:
                    self.exit_screen()
                    self.screen_switches()

    def screen_switches(self):
        """Set up things that are always on the page"""

        cat_profiles()
        # prev/next and back buttons
        self.previous_cat_button = UIImageButton(scale(pygame.Rect((50, 50), (306, 60))), "",
                                                 object_id="#previous_cat_button", manager=MANAGER)
        self.next_cat_button = UIImageButton(scale(pygame.Rect((1244, 50), (306, 60))), "",
                                             object_id="#next_cat_button", manager=MANAGER)
        self.back_button = UIImageButton(scale(pygame.Rect((50, 120), (210, 60))), "",
                                         object_id="#back_button", manager=MANAGER)

        # our container for the family tree, this will center itself based on visible relation group buttons
        # it starts with just the center cat frame inside it, since that will always be visible
        self.family_tree = pygame_gui.core.UIContainer(
            scale(pygame.Rect((720, 450), (160, 180))),
            MANAGER)

        # now grab the other necessary UI elements
        self.previous_group_page = UIImageButton(scale(pygame.Rect((861, 1291), (68, 68))),
                                                 "",
                                                 object_id="#arrow_left_button",
                                                 manager=MANAGER,
                                                 container=self.family_tree)
        self.previous_group_page.disable()
        self.next_group_page = UIImageButton(scale(pygame.Rect((1002, 1291), (68, 68))),
                                             "",
                                             object_id="#arrow_right_button",
                                             manager=MANAGER,
                                             container=self.family_tree)
        self.next_group_page.disable()
        self.relation_backdrop = pygame_gui.elements.UIImage(scale(pygame.Rect((530, 950), (940, 342))),
                                                             pygame.transform.scale(
                                                                 image_cache.load_image(
                                                                     "resources/images/familytree_relationbackdrop.png").convert_alpha(),
                                                                 (980, 342)), manager=MANAGER)

        if not game.switches['root_cat']:
            game.switches['root_cat'] = Cat.all_cats[game.switches['cat']]
        self.root_cat_frame = pygame_gui.elements.UIImage(scale(pygame.Rect((129, 950), (340, 340))),
                                                          pygame.transform.scale(
                                                              image_cache.load_image(
                                                                  "resources/images/familytree_bigcatbox.png").convert_alpha(),
                                                              (340, 400)), manager=MANAGER)
        self.cat_elements["root_cat_image"] = UISpriteButton(scale(pygame.Rect((150, 970), (300, 300))),
                                                             game.switches['root_cat'].large_sprite,
                                                             cat_id=game.switches['root_cat'].ID,
                                                             manager=MANAGER)
        self.root_cat_frame.disable()

        name = str(game.switches['root_cat'].name)
        if len(name) >= 13:
            short_name = name[0:10]
            name = short_name + '...'
        self.cat_elements["root_cat_text"] = pygame_gui.elements.UITextBox(f"Viewing {name}'s Lineage",
                                                                           scale(
                                                                               pygame.Rect((150, 1282),
                                                                                           (300, 100))),
                                                                           object_id=get_text_box_theme(
                                                                               "#cat_patrol_info_box"),
                                                                           manager=MANAGER, )

        self.center_cat_frame = pygame_gui.elements.UIImage(scale(pygame.Rect((0, 0), (160, 180))),
                                                            pygame.transform.scale(
                                                                image_cache.load_image(
                                                                    "resources/images/familytree_smallcatbox.png").convert_alpha(),
                                                                (160, 180)),
                                                            manager=MANAGER,
                                                            container=self.family_tree)
        self.center_cat_frame.disable()
        # self.family_setup()
        self.create_family_tree()

    def create_family_tree(self):
        """
        this function handles creating the family tree, both collecting the relation groups and displaying the buttons
        """
        # everything in here is held together by duct tape and hope, TAKE CARE WHEN EDITING

        # the cat whose family tree is being viewed
        self.the_cat = Cat.all_cats[game.switches['cat']]

        self.cat_elements["screen_title"] = pygame_gui.elements.UITextBox(f"{self.the_cat.name}'s Family Tree",
                                                                          scale(
                                                                              pygame.Rect((300, 50),
                                                                                          (1000, 100))),
                                                                          object_id=get_text_box_theme(),
                                                                          manager=MANAGER, )

        # will need these later to adjust positioning
        # as the various groups are collected, the x_pos and y_pos are adjusted to account for the new buttons,
        # these affect the positioning of all the buttons
        x_pos = 0
        y_pos = 0

        # as the various groups are collected, the x_dim and y_dim are adjusted to account for the new button,
        # these affect the size and positioning of the UIContainer holding the family tree
        x_dim = 160
        y_dim = 180

        self.parents = self.the_cat.get_parents()
        # collect grandparents
        if self.parents:
            y_dim += 196
            y_pos += 196
            for parent in self.parents:
                if parent in game.clan.faded_ids:
                    continue
                self.grandparents.extend(Cat.all_cats[parent].get_parents())
                # collect parent siblings
                self.parents_siblings.extend(Cat.all_cats[parent].get_siblings())
                # collect siblings
            if self.grandparents:
                y_dim += 160
                y_pos += 160

            self.siblings.extend(self.the_cat.get_siblings())
            x_dim += 309
            for sibling in self.siblings:
                if sibling in game.clan.faded_ids:
                    continue
                # collect sibling mates
                if Cat.all_cats[sibling].mate:
                    self.siblings_mates.append(Cat.all_cats[sibling].mate)
                # collect sibling kits
                self.siblings_kits.extend(Cat.all_cats[sibling].get_children())
            if self.siblings_mates:
                print(self.siblings_mates)
                x_dim += 417
            if self.siblings_kits:
                y_dim += 80
                if not self.siblings_mates:
                    x_dim += 417

        # collect cousins
        if self.parents_siblings:
            if not self.siblings_mates and not self.siblings_kits:
                x_dim += 433
            for sibling in self.parents_siblings:
                print(sibling)
                if sibling in game.clan.faded_ids:
                    continue
                cousins = Cat.all_cats[sibling].get_children()
                for cousin in cousins:
                    if cousin in self.cousins:
                        continue
                    else:
                        self.cousins.append(cousin)
        # collect mates
        if self.the_cat.mate:
            self.mates = [self.the_cat.mate]
        print(self.mates)
        self.kits = self.the_cat.get_children()
        if self.mates or self.kits:
            x_pos += 276
            x_dim += 280
        # collect kits
        if self.kits:
            print(self.siblings_kits)
            if not self.siblings_kits:
                y_dim += 80
            for kit in self.kits:
                if kit in game.clan.faded_ids:
                    continue
                # collect kits mates
                if Cat.all_cats[kit].mate:
                    self.kits_mates.append(Cat.all_cats[kit].mate)
                # collect grandkits
                self.grandkits.extend(Cat.all_cats[kit].get_children())
            if self.kits_mates:
                x_pos += 202
                x_dim += 202
            if self.grandkits:
                y_dim += 140
                if not self.kits_mates:
                    x_pos += 202
                    x_dim += 202

        self.family_tree.kill()
        self.family_tree = pygame_gui.core.UIContainer(
            scale(pygame.Rect((800 - x_dim / 2, 550 - y_dim / 2), (x_dim, y_dim))),
            MANAGER)

        # creating the center frame, cat, and name
        self.center_cat_frame = pygame_gui.elements.UIImage(scale(pygame.Rect((x_pos, y_pos), (160, 180))),
                                                            pygame.transform.scale(
                                                                image_cache.load_image(
                                                                    "resources/images/familytree_smallcatbox.png").convert_alpha(),
                                                                (160, 180)),
                                                            manager=MANAGER,
                                                            container=self.family_tree)
        self.center_cat_frame.disable()
        self.cat_elements['center_cat_image'] = UISpriteButton(scale(pygame.Rect((x_pos + 30, y_pos + 20), (100, 100))),
                                                               self.the_cat.sprite,
                                                               cat_id=self.the_cat.ID,
                                                               manager=MANAGER,
                                                               container=self.family_tree)
        name = str(self.the_cat.name)
        if len(name) >= 9:
            short_name = name[0:7]
            name = short_name + '...'
        self.cat_elements["center_cat_name"] = pygame_gui.elements.UITextBox(name,
                                                                             scale(
                                                                                 pygame.Rect((15 + x_pos, 120 + y_pos),
                                                                                             (120, 60))),
                                                                             object_id=get_text_box_theme(
                                                                                 "#cat_patrol_info_box"),
                                                                             manager=MANAGER,
                                                                             container=self.family_tree)

        if self.parents:
            self.siblings_button = UIImageButton(scale(pygame.Rect((152 + x_pos, 65 + y_pos), (316, 60))),
                                                 "",
                                                 object_id="#siblings_button",
                                                 manager=MANAGER,
                                                 container=self.family_tree)
            if self.siblings:
                if self.siblings_mates or self.siblings_kits:
                    self.sibling_mates_button = UIImageButton(scale(pygame.Rect((465 + x_pos, 65 + y_pos), (418, 60))),
                                                              "",
                                                              object_id="#siblingmates_button",
                                                              manager=MANAGER,
                                                              container=self.family_tree)
                if self.siblings_kits:
                    self.sibling_kits_button = UIImageButton(scale(pygame.Rect((406 + x_pos, 97 + y_pos), (252, 164))),
                                                             "",
                                                             object_id="#siblingkits_button",
                                                             manager=MANAGER,
                                                             container=self.family_tree)
            self.parents_button = UIImageButton(scale(pygame.Rect((136 + x_pos, -196 + y_pos), (176, 288))),
                                                "",
                                                object_id="#parents_button",
                                                manager=MANAGER,
                                                container=self.family_tree)
            self.family_tree.add_element(self.parents_button)
            if self.parents_siblings:
                self.parents_siblings_button = UIImageButton(scale(pygame.Rect((308 + x_pos, -196 + y_pos), (436, 60))),
                                                             "",
                                                             object_id="#parentsiblings_button",
                                                             manager=MANAGER,
                                                             container=self.family_tree)
                if self.cousins:
                    self.cousins_button = UIImageButton(scale(pygame.Rect((504 + x_pos, -139 + y_pos), (170, 164))),
                                                        "",
                                                        object_id="#cousins_button",
                                                        manager=MANAGER,
                                                        container=self.family_tree)
            if self.grandparents:
                self.grandparents_button = UIImageButton(scale(pygame.Rect((94 + x_pos, -355 + y_pos), (260, 164))),
                                                         "",
                                                         object_id="#grandparents_button",
                                                         manager=MANAGER,
                                                         container=self.family_tree)

        if self.mates or self.kits:
            self.mates_button = UIImageButton(scale(pygame.Rect((-276 + x_pos, 65 + y_pos), (288, 60))),
                                              "",
                                              object_id="#mates_button",
                                              manager=MANAGER,
                                              container=self.family_tree)
        if self.kits:
            self.kits_button = UIImageButton(scale(pygame.Rect((-118 + x_pos, 97 + y_pos), (116, 164))),
                                             "",
                                             object_id="#kits_button",
                                             manager=MANAGER,
                                             container=self.family_tree)
            if self.kits_mates or self.grandkits:
                self.kits_mates_button = UIImageButton(scale(pygame.Rect((-477 + x_pos, 198 + y_pos), (364, 60))),
                                                       "",
                                                       object_id="#kitsmates_button",
                                                       manager=MANAGER,
                                                       container=self.family_tree)
            if self.grandkits:
                self.grandkits_button = UIImageButton(scale(pygame.Rect((-282 + x_pos, 233 + y_pos), (202, 164))),
                                                      "",
                                                      object_id="#grandkits_button",
                                                      manager=MANAGER,
                                                      container=self.family_tree)

    def exit_screen(self):
        for ele in self.cat_elements:
            self.cat_elements[ele].kill()
        self.cat_elements = {}

        for ele in self.relation_elements:
            self.relation_elements[ele].kill()
        self.relation_elements = {}

        for ele in self.tabs:
            self.tabs[ele].kill()
        self.tabs = {}

        self.grandparents = []
        self.parents = []
        self.parents_siblings = []
        self.cousins = []
        self.siblings = []
        self.siblings_mates = []
        self.siblings_kits = []
        self.mates = []
        self.kits = []
        self.kits_mates = []
        self.grandkits = []
        self.current_group = None

        self.previous_cat_button.kill()
        del self.previous_cat_button
        self.next_cat_button.kill()
        del self.next_cat_button
        self.back_button.kill()
        del self.back_button
        self.family_tree.kill()
        del self.family_tree
        self.relation_backdrop.kill()
        del self.relation_backdrop
        self.root_cat_frame.kill()
        del self.root_cat_frame

    def get_previous_next_cat(self):
        """Determines where the previous and next buttons should lead, and enables/disables them"""

        is_instructor = False
        if self.the_cat.dead and game.clan.instructor.ID == self.the_cat.ID:
            is_instructor = True

        previous_cat = 0
        next_cat = 0
        if self.the_cat.dead and not is_instructor and not self.the_cat.df:
            previous_cat = game.clan.instructor.ID

        if is_instructor:
            next_cat = 1

        for check_cat in Cat.all_cats_list:
            if check_cat.ID == self.the_cat.ID:
                next_cat = 1
            else:
                if next_cat == 0 and check_cat.ID != self.the_cat.ID and check_cat.dead == self.the_cat.dead and \
                        check_cat.ID != game.clan.instructor.ID and check_cat.outside == self.the_cat.outside and \
                        check_cat.df == self.the_cat.df and not check_cat.faded:
                    previous_cat = check_cat.ID

                elif next_cat == 1 and check_cat.ID != self.the_cat.ID and check_cat.dead == self.the_cat.dead and \
                        check_cat.ID != game.clan.instructor.ID and check_cat.outside == self.the_cat.outside and \
                        check_cat.df == self.the_cat.df and not check_cat.faded:
                    next_cat = check_cat.ID

                elif int(next_cat) > 1:
                    break

        if next_cat == 1:
            next_cat = 0

        self.next_cat = next_cat
        self.previous_cat = previous_cat

        if self.next_cat == 0:
            self.next_cat_button.disable()
        else:
            self.next_cat_button.enable()

        if self.previous_cat == 0:
            self.previous_cat_button.disable()
        else:
            self.previous_cat_button.enable()

    def handle_relation_groups(self):
        """Updates the given group"""
        for ele in self.relation_elements:
            self.relation_elements[ele].kill()
        self.relation_elements = {}

        self.update_tab()
        if not self.current_group:
            self.relation_elements["no_cats_notice"] = pygame_gui.elements.UITextBox("None",
                                                                                scale(
                                                                                    pygame.Rect(
                                                                                        (550, 1080),
                                                                                        (900, 60))),
                                                                                object_id=get_text_box_theme(),
                                                                                manager=MANAGER)
        self.current_group = self.chunks(self.current_group, 27)

        if self.group_page_number > len(self.current_group):
            self.group_page_number = len(self.current_group)

        if self.current_group:
            display_cats = self.current_group[self.group_page_number - 1]
        else:
            display_cats = []

        pos_x = 0
        pos_y = 0
        i = 0
        for kitty in display_cats:
            if kitty in game.clan.faded_ids:
                continue
            kitty = Cat.all_cats[kitty]
            self.relation_elements["cat" + str(i)] = UISpriteButton(
                scale(pygame.Rect((549 + pos_x, 970 + pos_y), (100, 100))),
                kitty.big_sprite,
                cat_id=kitty.ID,
                manager=MANAGER)

            pos_x += 100
            if pos_x > 800:
                pos_y += 100
                pos_x = 0
            i += 1

        # Enable and disable page buttons.
        if len(self.current_group) <= 1:
            self.previous_group_page.disable()
            self.next_group_page.disable()
        elif self.group_page_number >= len(self.current_group):
            self.previous_group_page.enable()
            self.next_group_page.disable()
        elif self.group_page_number == 1 and len(self.current_group) > 1:
            self.previous_group_page.disable()
            self.next_group_page.enable()
        else:
            self.previous_group_page.enable()
            self.next_group_page.enable()

    def update_tab(self):
        for ele in self.tabs:
            self.tabs[ele].kill()
        self.tabs = {}



        if self.current_group == self.grandparents:
            self.tabs['grandparents_tab'] = pygame_gui.elements.UIImage(scale(pygame.Rect((1164, 890), (256, 60))),
                                                                        pygame.transform.scale(
                                                                            image_cache.load_image(
                                                                                "resources/images/grandparents_tab.png").convert_alpha(),
                                                                            (256, 60)),
                                                                        manager=MANAGER)
        elif self.current_group == self.parents:
            self.tabs['parents_tab'] = pygame_gui.elements.UIImage(scale(pygame.Rect((1246, 890), (174, 60))),
                                                                   pygame.transform.scale(
                                                                       image_cache.load_image(
                                                                           "resources/images/parents_tab.png").convert_alpha(),
                                                                       (174, 60)),
                                                                   manager=MANAGER)
        elif self.current_group == self.parents_siblings:
            self.tabs['parents_siblings_tab'] = pygame_gui.elements.UIImage(scale(pygame.Rect((1123, 890), (296, 60))),
                                                                            pygame.transform.scale(
                                                                                image_cache.load_image(
                                                                                    "resources/images/parentsibling_tab.png").convert_alpha(),
                                                                                (296, 60)),
                                                                            manager=MANAGER)
        elif self.current_group == self.cousins:
            self.tabs['cousins_tab'] = pygame_gui.elements.UIImage(scale(pygame.Rect((1254, 890), (166, 60))),
                                                                   pygame.transform.scale(
                                                                       image_cache.load_image(
                                                                           "resources/images/cousins_tab.png").convert_alpha(),
                                                                       (166, 60)),
                                                                   manager=MANAGER)
        elif self.current_group == self.siblings:
            self.tabs['siblings_tab'] = pygame_gui.elements.UIImage(scale(pygame.Rect((1256, 890), (164, 60))),
                                                                    pygame.transform.scale(
                                                                        image_cache.load_image(
                                                                            "resources/images/siblings_tab.png").convert_alpha(),
                                                                        (164, 60)),
                                                                    manager=MANAGER)
        elif self.current_group == self.siblings_mates:
            self.tabs['siblings_mates_tab'] = pygame_gui.elements.UIImage(scale(pygame.Rect((1146, 890), (274, 60))),
                                                                          pygame.transform.scale(
                                                                              image_cache.load_image(
                                                                                  "resources/images/siblingsmate_tab.png").convert_alpha(),
                                                                              (274, 60)),
                                                                          manager=MANAGER)
        elif self.current_group == self.siblings_kits:
            self.tabs['siblings_kits_tab'] = pygame_gui.elements.UIImage(scale(pygame.Rect((1170, 890), (250, 60))),
                                                                         pygame.transform.scale(
                                                                             image_cache.load_image(
                                                                                 "resources/images/siblingkits_tab.png").convert_alpha(),
                                                                             (250, 60)),
                                                                         manager=MANAGER)
        elif self.current_group == self.mates:
            self.tabs['mates_tab'] = pygame_gui.elements.UIImage(scale(pygame.Rect((1270, 890), (150, 60))),
                                                                 pygame.transform.scale(
                                                                     image_cache.load_image(
                                                                         "resources/images/mates_tab.png").convert_alpha(),
                                                                     (150, 60)),
                                                                 manager=MANAGER)
        elif self.current_group == self.kits:
            self.tabs['kits_tab'] = pygame_gui.elements.UIImage(scale(pygame.Rect((1306, 890), (114, 60))),
                                                                pygame.transform.scale(
                                                                    image_cache.load_image(
                                                                        "resources/images/kits_tab.png").convert_alpha(),
                                                                    (114, 60)),
                                                                manager=MANAGER)
        elif self.current_group == self.kits_mates:
            self.tabs['kits_mates_tab'] = pygame_gui.elements.UIImage(scale(pygame.Rect((1196, 890), (224, 60))),
                                                                      pygame.transform.scale(
                                                                          image_cache.load_image(
                                                                              "resources/images/kitsmate_tab.png").convert_alpha(),
                                                                          (224, 60)),
                                                                      manager=MANAGER)
        elif self.current_group == self.grandkits:
            self.tabs['grandkits_tab'] = pygame_gui.elements.UIImage(scale(pygame.Rect((1220, 890), (200, 60))),
                                                                     pygame.transform.scale(
                                                                         image_cache.load_image(
                                                                             "resources/images/grandkits_tab.png").convert_alpha(),
                                                                         (200, 60)),
                                                                     manager=MANAGER)

    def chunks(self, L, n):
        return [L[x: x + n] for x in range(0, len(L), n)]


class ChooseMateScreen(Screens):
    list_frame = pygame.transform.scale(image_cache.load_image("resources/images/choosing_frame.png").convert_alpha(),
                                        (1300 / 1600 * screen_x, 452 / 1400 * screen_y))
    current_cat_elements = {}
    mate_elements = {}
    mate = None
    current_page = 1
    selected_cat = None

    cat_list_buttons = {}

    def __init__(self, name=None):
        super().__init__(name)
        self.next_cat = None
        self.previous_cat = None
        self.list_page = None
        self.kittens = None
        self.the_cat = None
        self.kitten_message = None
        self.toggle_mate = None
        self.page_number = None
        self.next_page_button = None
        self.previous_page_button = None
        self.back_button = None
        self.next_cat_button = None
        self.previous_cat_button = None
        self.mate_frame = None
        self.the_cat_frame = None
        self.info = None

    def handle_event(self, event):
        """ Handles events. """
        if event.type == pygame_gui.UI_BUTTON_START_PRESS:
            # Cat buttons list
            if event.ui_element in self.cat_list_buttons.values():
                if self.the_cat.mate is None:
                    self.selected_cat = event.ui_element.return_cat_object()
                    self.update_buttons()
                    self.update_choose_mate()
                else:
                    # if the cat already has a mate, then it lists offspring instead. Take to profile.
                    game.switches['cat'] = event.ui_element.return_cat_object().ID
                    self.change_screen("profile screen")
            # return to profile screen
            elif event.ui_element == self.back_button:
                self.change_screen('profile screen')

            if event.ui_element == self.toggle_mate:
                if self.the_cat.mate is None:
                    Cat.set_mate(self.the_cat, self.selected_cat)
                    Cat.set_mate(self.selected_cat, self.the_cat)
                    self.update_mate_screen()
                else:
                    Cat.unset_mate(self.the_cat, breakup=True)
                    Cat.unset_mate(self.selected_cat, breakup=True)
                    self.update_choose_mate(breakup=True)
                self.update_cat_list()
            elif event.ui_element == self.previous_cat_button:
                game.switches["cat"] = self.previous_cat
                self.update_current_cat_info()
                self.update_buttons()
            elif event.ui_element == self.next_cat_button:
                game.switches["cat"] = self.next_cat
                self.update_current_cat_info()
                self.update_buttons()
            elif event.ui_element == self.previous_page_button:
                self.current_page -= 1
                self.update_cat_list()
            elif event.ui_element == self.next_page_button:
                self.current_page += 1
                self.update_cat_list()

    def screen_switches(self):
        """Sets up the elements that are always on the page"""
        self.info = UITextBoxTweaked(
            "If a cat has a mate, then they will be loyal and only have kittens with their mate"
            " (unless affairs are toggled on.) Potential mates are listed below! The lines "
            "connecting the two cats may give a hint on their compatibility with one another "
            "and any existing romantic feelings will be shown with a small heart.",
            scale(pygame.Rect((360, 120), (880, 200))),
            object_id=get_text_box_theme("#cat_patrol_info_box"), line_spacing=0.95)

        self.the_cat_frame = pygame_gui.elements.UIImage(scale(pygame.Rect((80, 226), (532, 394))),
                                                         pygame.transform.scale(
                                                             image_cache.load_image(
                                                                 "resources/images/choosing_cat1_frame_mate.png").convert_alpha(),
                                                             (532, 394)))
        self.mate_frame = pygame_gui.elements.UIImage(scale(pygame.Rect((988, 226), (532, 394))),
                                                      pygame.transform.scale(
                                                          image_cache.load_image(
                                                              "resources/images/choosing_cat2_frame_mate.png").convert_alpha(),
                                                          (532, 394)))

        self.previous_cat_button = UIImageButton(scale(pygame.Rect((50, 50), (306, 60))), "",
                                                 object_id="#previous_cat_button")
        self.next_cat_button = UIImageButton(scale(pygame.Rect((1244, 50), (306, 60))), "",
                                             object_id="#next_cat_button")
        self.back_button = UIImageButton(scale(pygame.Rect((50, 1290), (210, 60))), "", object_id="#back_button")

        self.previous_page_button = UIImageButton(scale(pygame.Rect((630, 1160), (68, 68))), "",
                                                  object_id="#relation_list_previous")
        self.next_page_button = UIImageButton(scale(pygame.Rect((902, 1160), (68, 68))), "",
                                              object_id="#relation_list_next")
        self.page_number = pygame_gui.elements.UITextBox("", scale(pygame.Rect((698, 1160), (204, 68))),
                                                         object_id=get_text_box_theme())

        # This may be deleted and changed later.
        self.toggle_mate = UIImageButton(scale(pygame.Rect((646, 620), (306, 60))), "",
                                         object_id="#confirm_mate_button")

        # The text will be changed as needed. This is used for both the "this pair can't have
        # offspring" message, header for the kittens section for mated cats.
        self.kitten_message = pygame_gui.elements.UITextBox("", scale(pygame.Rect((200, 666), (1200, 80))),
                                                            object_id=get_text_box_theme())
        self.kitten_message.hide()

        # This will set up everything else on the page. Basically everything that changed with selected or
        # current cat
        self.update_current_cat_info()

    def exit_screen(self):
        for ele in self.current_cat_elements:
            self.current_cat_elements[ele].kill()
        self.current_cat_elements = {}

        for ele in self.mate_elements:
            self.mate_elements[ele].kill()
        self.mate_elements = {}

        for ele in self.cat_list_buttons:
            self.cat_list_buttons[ele].kill()
        self.cat_list_buttons = {}

        self.info.kill()
        del self.info
        self.the_cat_frame.kill()
        del self.the_cat_frame
        self.mate_frame.kill()
        del self.mate_frame
        self.previous_cat_button.kill()
        del self.previous_cat_button
        self.next_cat_button.kill()
        del self.next_cat_button
        self.back_button.kill()
        del self.back_button
        self.previous_page_button.kill()
        del self.previous_page_button
        self.next_page_button.kill()
        del self.next_page_button
        self.page_number.kill()
        del self.page_number
        self.toggle_mate.kill()
        del self.toggle_mate
        self.kitten_message.kill()
        del self.kitten_message

    def update_current_cat_info(self):
        """Updates all elements with the current cat, as well as the selected cat.
            Called when the screen switched, and whenever the focused cat is switched"""
        self.the_cat = Cat.all_cats[game.switches['cat']]

        for ele in self.current_cat_elements:
            self.current_cat_elements[ele].kill()
        self.current_cat_elements = {}

        for ele in self.mate_elements:
            self.mate_elements[ele].kill()
        self.mate_elements = {}

        self.selected_cat = None
        self.current_page = 1

        self.current_cat_elements["heading"] = pygame_gui.elements.UITextBox(
            "Choose a mate for " + str(self.the_cat.name),
            scale(pygame.Rect((300, 50), (1000, 80))),
            object_id=get_text_box_theme("#header_text_box"))

        self.current_cat_elements["image"] = pygame_gui.elements.UIImage(scale(pygame.Rect((100, 300), (300, 300))),
                                                                         pygame.transform.scale(
                                                                             self.the_cat.large_sprite, (300, 300)))
        name = str(self.the_cat.name)  # get name
        if 11 <= len(name):  # check name length
            short_name = str(name)[0:9]
            name = short_name + '...'
        self.current_cat_elements["name"] = pygame_gui.elements.ui_label.UILabel(
            scale(pygame.Rect((130, 230), (240, 60))),
            name,
            object_id="#header_text_box")

        info = str(self.the_cat.moons) + " moons\n" + self.the_cat.status + "\n" + self.the_cat.genderalign + "\n" + \
               self.the_cat.trait
        self.current_cat_elements["info"] = UITextBoxTweaked(info, scale(pygame.Rect((410, 380), (200, 200))),
                                                             object_id="#cat_patrol_info_box",
                                                             line_spacing=0.95)

        # Determine what to draw regarding the othe cat. If they have a mate, set the screen up for that.
        # if they don't, set the screen up to choose a mate.
        if self.the_cat.mate is not None:
            self.update_mate_screen()
        else:
            self.update_choose_mate()

        # Update the list of cats. Will be offspring if they have a mate, and valid mates if they don't
        self.update_cat_list()

        self.get_previous_next_cat()  # Determines where the previous and next cat goes.

        # Enable and disable the next and previous cat buttons as needed.
        if self.next_cat == 0:
            self.next_cat_button.disable()
        else:
            self.next_cat_button.enable()

        if self.previous_cat == 0:
            self.previous_cat_button.disable()
        else:
            self.previous_cat_button.enable()

    def update_mate_screen(self):
        """Sets up the screen for a cat with a mate already."""
        for ele in self.mate_elements:
            self.mate_elements[ele].kill()
        self.mate_elements = {}

        self.selected_cat = Cat.all_cats[self.the_cat.mate]

        self.draw_compatible_line_affection()
        self.mate_elements["center_heart"] = pygame_gui.elements.UIImage(scale(pygame.Rect((600, 376), (400, 156))),
                                                                         pygame.transform.scale(
                                                                             image_cache.load_image(
                                                                                 "resources/images/heart_mates.png").convert_alpha(),
                                                                             (400, 156)))

        self.mate_elements["image"] = pygame_gui.elements.UIImage(scale(pygame.Rect((1200, 300), (300, 300))),
                                                                  pygame.transform.scale(
                                                                      self.selected_cat.large_sprite, (300, 300)))
        name = str(self.selected_cat.name)
        if 11 <= len(name):  # check name length
            short_name = str(name)[0:9]
            name = short_name + '...'
        self.mate_elements["name"] = pygame_gui.elements.ui_label.UILabel(
            scale(pygame.Rect((1240, 230), (220, 60))),
            name,
            object_id="#header_text_box")

        info = str(self.selected_cat.moons) + " moons\n" + self.selected_cat.status + "\n" + \
               self.selected_cat.genderalign + "\n" + self.selected_cat.trait
        self.mate_elements["info"] = UITextBoxTweaked(info, scale(pygame.Rect((1000, 380), (200, 200))),
                                                      object_id="#cat_patrol_info_box",
                                                      line_spacing=0.95)

        # Set the button to say "break-up"
        self.toggle_mate.kill()
        self.toggle_mate = UIImageButton(scale(pygame.Rect((646, 620), (306, 60))), "", object_id="#break_up_button")

        self.update_cat_list()

        # Display message
        if self.kittens:
            self.kitten_message.set_text("Their offspring:")
        else:
            self.kitten_message.set_text("This pair has never had offspring.")
        self.kitten_message.show()

    def update_cat_list(self):
        # If the cat already has a mate, we display the children. If not, we display the possible mates
        all_pages = []
        if self.selected_cat and self.the_cat.mate:
            self.kittens = False
            for x in game.clan.clan_cats:
                if self.the_cat.ID in [
                    Cat.all_cats[x].parent1,
                    Cat.all_cats[x].parent2
                ] and self.selected_cat.ID in [
                    Cat.all_cats[x].parent1,
                    Cat.all_cats[x].parent2
                ]:
                    all_pages.append(Cat.all_cats[x])
                    self.kittens = True
        else:
            all_pages = self.get_valid_mates()

        all_pages = self.chunks(all_pages, 30)

        # If the number of pages becomes smaller than the number of our current page, set
        #   the current page to the last page
        if self.current_page > len(all_pages):
            self.list_page = len(all_pages)

        # Handle which next buttons are clickable.
        if len(all_pages) <= 1:
            self.previous_page_button.disable()
            self.next_page_button.disable()
        elif self.current_page >= len(all_pages):
            self.previous_page_button.enable()
            self.next_page_button.disable()
        elif self.current_page == 1 and len(all_pages) > 1:
            self.previous_page_button.disable()
            self.next_page_button.enable()
        else:
            self.previous_page_button.enable()
            self.next_page_button.enable()

        # Display the current page and total pages.
        total_pages = len(all_pages)
        if total_pages == 0:
            display_total_pages = 1
        else:
            display_total_pages = total_pages
        self.page_number.set_text(f"page {self.current_page} / {display_total_pages}")

        if total_pages != 0:
            display_cats = all_pages[self.current_page - 1]
        else:
            display_cats = []

        for ele in self.cat_list_buttons:
            self.cat_list_buttons[ele].kill()
        self.cat_list_buttons = {}

        pos_x = 0
        pos_y = 40
        i = 0
        for cat in display_cats:
            self.cat_list_buttons["cat" + str(i)] = UISpriteButton(
                scale(pygame.Rect((200 + pos_x, 730 + pos_y), (100, 100))),
                cat.big_sprite, cat_object=cat)
            pos_x += 120
            if pos_x >= 1100:
                pos_x = 0
                pos_y += 120
            i += 1

    def update_choose_mate(self, breakup=False):
        """This sets up the page for choosing a mate. Called when the current cat doesn't have a mate, or if
            you broke then and their mate up. If 'breakup' is set to true, it will display the break-up
            center heart. """
        for ele in self.mate_elements:
            self.mate_elements[ele].kill()
        self.mate_elements = {}

        if self.selected_cat:
            self.draw_compatible_line_affection()

            if breakup:
                self.mate_elements["center_heart"] = pygame_gui.elements.UIImage(
                    scale(pygame.Rect((600, 376), (400, 156))),
                    pygame.transform.scale(
                        image_cache.load_image(
                            "resources/images/heart_breakup.png").convert_alpha(), (400, 156)))
            else:
                self.mate_elements["center_heart"] = pygame_gui.elements.UIImage(
                    scale(pygame.Rect((600, 376), (400, 156))),
                    pygame.transform.scale(
                        image_cache.load_image(
                            "resources/images/heart_maybe.png").convert_alpha(), (400, 156)))
            self.mate_elements["image"] = pygame_gui.elements.UIImage(
                scale(pygame.Rect((1200, 300), (300, 300))),
                pygame.transform.scale(
                    self.selected_cat.large_sprite, (300, 300)))

            name = str(self.selected_cat.name)
            if 11 <= len(name):  # check name length
                short_name = str(name)[0:9]
                name = short_name + '...'
            self.mate_elements["name"] = pygame_gui.elements.ui_label.UILabel(
                scale(pygame.Rect((1240, 230), (220, 60))),
                name,
                object_id="#header_text_box")

            info = str(self.selected_cat.moons) + " moons\n" + self.selected_cat.status + "\n" + \
                   self.selected_cat.genderalign + "\n" + self.selected_cat.trait
            self.mate_elements["info"] = UITextBoxTweaked(info, scale(pygame.Rect((1000, 380), (200, 200))),
                                                          object_id="#cat_patrol_info_box",
                                                          line_spacing=0.95)
            # Display message

            pixel_font_size = int(22 / 1400 * screen_y)
            if self.the_cat.gender == self.selected_cat.gender and not game.settings[
                'no gendered breeding']:
                self.kitten_message.set_text(
                    f"<font pixel_size={pixel_font_size}> (this pair will not be able to have kittens) </font>")
                self.kitten_message.show()
            else:
                self.kitten_message.hide()
        else:
            self.kitten_message.hide()

        self.update_cat_list()

        self.toggle_mate.kill()
        self.toggle_mate = UIImageButton(scale(pygame.Rect((646, 620), (306, 60))), "",
                                         object_id="#confirm_mate_button")

        self.update_buttons()

    def draw_compatible_line_affection(self):
        """Draws the heart-line based on capability, and draws the hearts based on romantic love. """

        # Set the lines
        self.mate_elements["compat_line"] = pygame_gui.elements.UIImage(scale(pygame.Rect((600, 380), (400, 156))),
                                                                        pygame.transform.scale(
                                                                            image_cache.load_image(
                                                                                "resources/images/line_neutral.png").convert_alpha(),
                                                                            (400, 156)))
        if get_personality_compatibility(self.the_cat, self.selected_cat) is True:
            self.mate_elements["compat_line"].set_image(
                pygame.transform.scale(
                    image_cache.load_image("resources/images/line_compatible.png").convert_alpha(),
                    (400, 156)))
        elif get_personality_compatibility(self.the_cat, self.selected_cat) is False:
            self.mate_elements["compat_line"].set_image(
                pygame.transform.scale(
                    image_cache.load_image("resources/images/line_incompatible.png").convert_alpha(),
                    (400, 156)))

        # Set romantic hearts of current cat towards mate or selected cat.
        if self.selected_cat.ID in self.the_cat.relationships:
            relation = self.the_cat.relationships[self.selected_cat.ID]
        else:
            relation = self.the_cat.create_one_relationship(self.selected_cat)
        romantic_love = relation.romantic_love

        if 10 <= romantic_love <= 30:
            heart_number = 1
        elif 31 <= romantic_love <= 80:
            heart_number = 2
        elif 81 <= romantic_love:
            heart_number = 3
        else:
            heart_number = 0

        x_pos = 420
        for i in range(0, heart_number):
            self.mate_elements["heart1" + str(i)] = pygame_gui.elements.UIImage(
                scale(pygame.Rect((x_pos, 570), (44, 40))),
                pygame.transform.scale(
                    image_cache.load_image(
                        "resources/images/heart_big.png").convert_alpha(),
                    (44, 40)))
            x_pos += 54

        # Set romantic hearts of mate/selected cat towards current_cat.
        if self.the_cat.ID in self.selected_cat.relationships:
            relation = self.selected_cat.relationships[self.the_cat.ID]
        else:
            relation = self.selected_cat.create_one_relationship(self.the_cat)
        romantic_love = relation.romantic_love

        if 10 <= romantic_love <= 30:
            heart_number = 1
        elif 31 <= romantic_love <= 80:
            heart_number = 2
        elif 81 <= romantic_love:
            heart_number = 3
        else:
            heart_number = 0

        x_pos = 1136
        for i in range(0, heart_number):
            self.mate_elements["heart2" + str(i)] = pygame_gui.elements.UIImage(
                scale(pygame.Rect((x_pos, 570), (44, 40))),
                pygame.transform.scale(
                    image_cache.load_image(
                        "resources/images/heart_big.png").convert_alpha(),
                    (44, 40)))
            x_pos -= 54

    def update_buttons(self):
        """This updates the state of buttons. For this screen, it only deals with the toggle-mates button"""
        if self.selected_cat is None:
            self.toggle_mate.disable()
        else:
            self.toggle_mate.enable()

    def get_previous_next_cat(self):
        is_instructor = False
        if self.the_cat.dead and game.clan.instructor.ID == self.the_cat.ID:
            is_instructor = True

        self.previous_cat = 0
        self.next_cat = 0
        if self.the_cat.dead and not is_instructor and not self.the_cat.df:
            self.previous_cat = game.clan.instructor.ID

        if is_instructor:
            self.next_cat = 1

        for check_cat in Cat.all_cats_list:
            if check_cat.ID == self.the_cat.ID:
                self.next_cat = 1
            if self.next_cat == 0 and check_cat.ID != self.the_cat.ID and check_cat.dead == self.the_cat.dead and \
                    check_cat.ID != game.clan.instructor.ID and not check_cat.exiled and not check_cat.outside and \
                    check_cat.age not in ["adolescent", "kitten", "newborn"] and check_cat.df == self.the_cat.df:
                self.previous_cat = check_cat.ID

            elif self.next_cat == 1 and check_cat.ID != self.the_cat.ID and check_cat.dead == self.the_cat.dead and \
                    check_cat.ID != game.clan.instructor.ID and not check_cat.exiled and not check_cat.outside and \
                    check_cat.age not in ["adolescent", "kitten", "newborn"] and check_cat.df == self.the_cat.df:
                self.next_cat = check_cat.ID

            elif int(self.next_cat) > 1:
                break

        if self.next_cat == 1:
            self.next_cat = 0

    def on_use(self):

        # Due to a bug in pygame, any image with buttons over it must be blited
        screen.blit(self.list_frame, (150 / 1600 * screen_x, 720 / 1400 * screen_y))

    def get_valid_mates(self):
        """Get a list of valid mates for the current cat"""
        valid_mates = []
        for relevant_cat in Cat.all_cats_list:
            invalid_age = relevant_cat.age not in ['newborn', 'kitten', 'adolescent']

            # cat.is_potential_mate() is not used here becuase that restricts to the same age catagory, which we
            # don't want here.
            direct_related = self.the_cat.is_sibling(relevant_cat) or self.the_cat.is_parent(relevant_cat) \
                             or relevant_cat.is_parent(self.the_cat)
            indirect_related = self.the_cat.is_uncle_aunt(relevant_cat) or relevant_cat.is_uncle_aunt(self.the_cat)

            if not game.settings["first_cousin_mates"]:
                indirect_related = indirect_related or relevant_cat.is_cousin(self.the_cat)

            related = direct_related or indirect_related

            not_available = relevant_cat.dead or relevant_cat.outside

            if not related and relevant_cat.ID != self.the_cat.ID and invalid_age \
                    and not not_available and relevant_cat.mate is None:
                valid_mates.append(relevant_cat)

        return valid_mates

    def chunks(self, L, n):
        return [L[x: x + n] for x in range(0, len(L), n)]


class RelationshipScreen(Screens):
    checkboxes = {}  # To hold the checkboxes.
    focus_cat_elements = {}
    relation_list_elements = {}
    sprite_buttons = {}
    inspect_cat_elements = {}
    previous_search_text = ""

    current_page = 1

    inspect_cat = None

    search_bar = pygame.transform.scale(
        image_cache.load_image("resources/images/relationship_search.png").convert_alpha(),
        (456 / 1600 * screen_x, 78 / 1400 * screen_y)
    )
    details_frame = pygame.transform.scale(
        image_cache.load_image("resources/images/relationship_details_frame.png").convert_alpha(),
        (508 / 1600 * screen_x,
         688 / 1400 * screen_y)
    )
    toggle_frame = pygame.transform.scale(
        image_cache.load_image("resources/images/relationship_toggle_frame.png").convert_alpha(),
        (502 / 1600 * screen_x, 240 / 1400 * screen_y)
    )
    list_frame = pygame.transform.scale(
        image_cache.load_image("resources/images/relationship_list_frame.png").convert_alpha(),
        (1004 / 1600 * screen_x, 1000 / 1400 * screen_y)
    )

    def __init__(self, name=None):
        super().__init__(name)
        self.all_relations = None
        self.the_cat = None
        self.previous_cat = None
        self.next_cat = None
        self.view_profile_button = None
        self.switch_focus_button = None
        self.page_number = None
        self.next_page_button = None
        self.previous_page_button = None
        self.show_empty_text = None
        self.show_dead_text = None
        self.back_button = None
        self.next_cat_button = None
        self.previous_cat_button = None

    def handle_event(self, event):
        if event.type == pygame_gui.UI_BUTTON_START_PRESS:
            if event.ui_element in self.sprite_buttons.values():
                self.inspect_cat = event.ui_element.return_cat_object()
                self.update_inspected_relation()
            elif event.ui_element == self.back_button:
                self.change_screen("profile screen")
            elif event.ui_element == self.switch_focus_button:
                game.switches["cat"] = self.inspect_cat.ID
                self.update_focus_cat()
            elif event.ui_element == self.view_profile_button:
                game.switches["cat"] = self.inspect_cat.ID
                self.change_screen('profile screen')
            elif event.ui_element == self.next_cat_button:
                game.switches["cat"] = self.next_cat
                self.update_focus_cat()
            elif event.ui_element == self.previous_cat_button:
                game.switches["cat"] = self.previous_cat
                self.update_focus_cat()
            elif event.ui_element == self.previous_page_button:
                self.current_page -= 1
                self.update_cat_page()
            elif event.ui_element == self.next_page_button:
                self.current_page += 1
                self.update_cat_page()
            elif event.ui_element == self.checkboxes["show_dead"]:
                if game.settings['show dead relation']:
                    game.settings['show dead relation'] = False
                else:
                    game.settings['show dead relation'] = True
                self.update_checkboxes()
                self.apply_cat_filter()
                self.update_cat_page()
            elif event.ui_element == self.checkboxes["show_empty"]:
                if game.settings['show empty relation']:
                    game.settings['show empty relation'] = False
                else:
                    game.settings['show empty relation'] = True
                self.update_checkboxes()
                self.apply_cat_filter()
                self.update_cat_page()

    def screen_switches(self):
        cat_profiles()

        self.previous_cat_button = UIImageButton(scale(pygame.Rect((50, 50), (306, 60))), "",
                                                 object_id="#previous_cat_button")
        self.next_cat_button = UIImageButton(scale(pygame.Rect((1244, 50), (306, 60))), "",
                                             object_id="#next_cat_button")
        self.back_button = UIImageButton(scale(pygame.Rect((50, 1290), (210, 60))), "", object_id="#back_button")

        self.search_bar = pygame_gui.elements.UITextEntryLine(scale(pygame.Rect((1220, 194), (290, 46))),
                                                              object_id="#search_entry_box")

        self.show_dead_text = pygame_gui.elements.UITextBox("Show Dead", scale(pygame.Rect((200, 1010), (200, 60))),
                                                            object_id="#relation_list_name")
        self.show_empty_text = pygame_gui.elements.UITextBox("Show Empty", scale(pygame.Rect((200, 1100), (200, 60))),
                                                             object_id="#relation_list_name")
        # Draw the checkboxes
        self.update_checkboxes()

        self.previous_page_button = UIImageButton(scale(pygame.Rect((880, 1232), (68, 68))), "",
                                                  object_id="#relation_list_previous")
        self.next_page_button = UIImageButton(scale(pygame.Rect((1160, 1232), (68, 68))), "",
                                              object_id="#relation_list_next")

        self.page_number = pygame_gui.elements.UITextBox("", scale(pygame.Rect((890, 1234), (300, 68))),
                                                         object_id=get_text_box_theme())

        self.switch_focus_button = UIImageButton(scale(pygame.Rect((170, 780), (272, 60))), "",
                                                 object_id="#switch_focus_button")
        self.switch_focus_button.disable()
        self.view_profile_button = UIImageButton(scale(pygame.Rect((170, 840), (272, 60))), "",
                                                 object_id="#view_profile_button")
        self.view_profile_button.disable()

        # Updates all info for the currently focused cat.
        self.update_focus_cat()

    def exit_screen(self):
        for ele in self.checkboxes:
            self.checkboxes[ele].kill()
        self.checkboxes = {}

        for ele in self.focus_cat_elements:
            self.focus_cat_elements[ele].kill()
        self.focus_cat_elements = {}

        for ele in self.relation_list_elements:
            self.relation_list_elements[ele].kill()
        self.relation_list_elements = {}

        for ele in self.sprite_buttons:
            self.sprite_buttons[ele].kill()
        self.sprite_buttons = {}

        for ele in self.inspect_cat_elements:
            self.inspect_cat_elements[ele].kill()
        self.inspect_cat_elements = {}

        self.previous_cat_button.kill()
        del self.previous_cat_button
        self.next_cat_button.kill()
        del self.next_cat_button
        self.back_button.kill()
        del self.back_button
        self.search_bar.kill()
        del self.search_bar
        self.show_dead_text.kill()
        del self.show_dead_text
        self.show_empty_text.kill()
        del self.show_empty_text
        self.previous_page_button.kill()
        del self.previous_page_button
        self.next_page_button.kill()
        del self.next_page_button
        self.page_number.kill()
        del self.page_number
        self.switch_focus_button.kill()
        del self.switch_focus_button
        self.view_profile_button.kill()
        del self.view_profile_button

    def get_previous_next_cat(self):
        """Determines where the previous the next buttons should lead, and enables/diables them"""
        """'Determines where the next and previous buttons point too."""

        is_instructor = False
        if self.the_cat.dead and game.clan.instructor.ID == self.the_cat.ID:
            is_instructor = True

        previous_cat = 0
        next_cat = 0
        if self.the_cat.dead and not is_instructor and not self.the_cat.df:
            previous_cat = game.clan.instructor.ID

        if is_instructor:
            next_cat = 1

        for check_cat in Cat.all_cats_list:
            if check_cat.ID == self.the_cat.ID:
                next_cat = 1
            else:
                if next_cat == 0 and check_cat.ID != self.the_cat.ID and check_cat.dead == self.the_cat.dead and \
                        check_cat.ID != game.clan.instructor.ID and check_cat.outside == self.the_cat.outside and \
                        check_cat.df == self.the_cat.df and not check_cat.faded:
                    previous_cat = check_cat.ID

                elif next_cat == 1 and check_cat.ID != self.the_cat.ID and check_cat.dead == self.the_cat.dead and \
                        check_cat.ID != game.clan.instructor.ID and check_cat.outside == self.the_cat.outside and \
                        check_cat.df == self.the_cat.df and not check_cat.faded:
                    next_cat = check_cat.ID

                elif int(next_cat) > 1:
                    break

        if next_cat == 1:
            next_cat = 0

        self.next_cat = next_cat
        self.previous_cat = previous_cat

        if self.next_cat == 0:
            self.next_cat_button.disable()
        else:
            self.next_cat_button.enable()

        if self.previous_cat == 0:
            self.previous_cat_button.disable()
        else:
            self.previous_cat_button.enable()

    def update_checkboxes(self):
        # Remove all checkboxes
        for ele in self.checkboxes:
            self.checkboxes[ele].kill()
        self.checkboxes = {}

        if game.settings['show dead relation']:
            checkbox_type = "#checked_checkbox"
        else:
            checkbox_type = "#unchecked_checkbox"

        self.checkboxes["show_dead"] = UIImageButton(scale(pygame.Rect((156, 1010), (68, 68))), "",
                                                     object_id=checkbox_type)

        if game.settings['show empty relation']:
            checkbox_type = "#checked_checkbox"
        else:
            checkbox_type = "#unchecked_checkbox"

        self.checkboxes["show_empty"] = UIImageButton(scale(pygame.Rect((156, 1100), (68, 68))), "",
                                                      object_id=checkbox_type)

    def update_focus_cat(self):
        for ele in self.focus_cat_elements:
            self.focus_cat_elements[ele].kill()
        self.focus_cat_elements = {}

        self.the_cat = Cat.all_cats.get(game.switches['cat'],
                                        game.clan.instructor
                                        )

        self.current_page = 1
        self.inspect_cat = None

        # Keep a list of all the relations
        self.all_relations = list(self.the_cat.relationships.values()).copy()

        self.focus_cat_elements["header"] = pygame_gui.elements.UITextBox(str(self.the_cat.name) + " Relationships",
                                                                          scale(pygame.Rect((150, 150), (800, 100))),
                                                                          object_id=get_text_box_theme("#header_left"))
        self.focus_cat_elements["details"] = pygame_gui.elements.UITextBox(self.the_cat.genderalign + " - " + \
                                                                           str(self.the_cat.moons) + " moons - " + \
                                                                           self.the_cat.trait,
                                                                           scale(pygame.Rect((160, 210), (800, 60))),
                                                                           object_id=get_text_box_theme(
                                                                               "#cat_profile_info_box"))
        self.focus_cat_elements["image"] = pygame_gui.elements.UIImage(scale(pygame.Rect((50, 150), (100, 100))),
                                                                       self.the_cat.big_sprite)

        self.get_previous_next_cat()
        self.apply_cat_filter(self.search_bar.get_text())
        self.update_inspected_relation()
        self.update_cat_page()

    def update_inspected_relation(self):
        for ele in self.inspect_cat_elements:
            self.inspect_cat_elements[ele].kill()
        self.inspect_cat_elements = {}

        if self.inspect_cat is not None:
            # NAME LENGTH
            chosen_name = str(self.inspect_cat.name)
            if 19 <= len(chosen_name):
                if self.inspect_cat.dead:
                    chosen_short_name = str(self.inspect_cat.name)[0:11]
                    chosen_name = chosen_short_name + '...'
                    chosen_name += " (dead)"
                else:
                    chosen_short_name = str(self.inspect_cat.name)[0:16]
                    chosen_name = chosen_short_name + '...'

            self.inspect_cat_elements["name"] = pygame_gui.elements.ui_label.UILabel(
                scale(pygame.Rect((150, 590), (300, 80))),
                chosen_name,
                object_id="#header_text_box")

            # Cat Image
            self.inspect_cat_elements["image"] = pygame_gui.elements.UIImage(scale(pygame.Rect((150, 290), (300, 300))),
                                                                             pygame.transform.scale(
                                                                                 self.inspect_cat.large_sprite,
                                                                                 (300, 300)))

            related = False
            # Mate Heart
            if self.the_cat.mate is not None and self.the_cat.mate != '' and self.inspect_cat.ID == self.the_cat.mate:
                self.inspect_cat_elements["mate"] = pygame_gui.elements.UIImage(scale(pygame.Rect((90, 300), (44, 40))),
                                                                                pygame.transform.scale(
                                                                                    image_cache.load_image(
                                                                                        "resources/images/heart_big.png").convert_alpha(),
                                                                                    (44, 40)))
            else:
                # Family Dot
                # Only show family dot on cousins if first cousin mates are disabled.
                if game.settings['first_cousin_mates']:
                    check_cousins = False
                else:
                    check_cousins = self.inspect_cat.is_cousin(self.the_cat)

                if self.inspect_cat.is_uncle_aunt(self.the_cat) or self.the_cat.is_uncle_aunt(self.inspect_cat) \
                        or self.inspect_cat.is_grandparent(self.the_cat) or \
                        self.the_cat.is_grandparent(self.inspect_cat) or \
                        self.inspect_cat.is_parent(self.the_cat) or \
                        self.the_cat.is_parent(self.inspect_cat) or \
                        self.inspect_cat.is_sibling(self.the_cat) or check_cousins:
                    related = True
                    self.inspect_cat_elements['family'] = pygame_gui.elements.UIImage(
                        scale(pygame.Rect((90, 300), (36, 36))),
                        pygame.transform.scale(
                            image_cache.load_image(
                                "resources/images/dot_big.png").convert_alpha(),
                            (36, 36)))

            # Gender
            if self.inspect_cat.genderalign == 'female':
                gender_icon = image_cache.load_image("resources/images/female_big.png").convert_alpha()
            elif self.inspect_cat.genderalign == 'male':
                gender_icon = image_cache.load_image("resources/images/male_big.png").convert_alpha()
            elif self.inspect_cat.genderalign == 'trans female':
                gender_icon = image_cache.load_image("resources/images/transfem_big.png").convert_alpha()
            elif self.inspect_cat.genderalign == 'trans male':
                gender_icon = image_cache.load_image("resources/images/transmasc_big.png").convert_alpha()
            else:
                # Everyone else gets the nonbinary icon
                gender_icon = image_cache.load_image("resources/images/nonbi_big.png").convert_alpha()

            self.inspect_cat_elements["gender"] = pygame_gui.elements.UIImage(scale(pygame.Rect((470, 290), (68, 68))),
                                                                              pygame.transform.scale(gender_icon,
                                                                                                     (68, 68)))

            # Column One Details:
            col1 = ""
            # Gender-Align
            col1 += self.inspect_cat.genderalign + "\n"

            # Age
            col1 += f"{self.inspect_cat.moons} moons\n"

            # Trait
            col1 += f"{self.inspect_cat.trait}\n"

            self.inspect_cat_elements["col1"] = UITextBoxTweaked(col1, scale(pygame.Rect((120, 670), (160, -1))),
                                                                 object_id="#cat_profile_info_box",
                                                                 line_spacing=0.95)

            # Column Two Details:
            col2 = ""

            # Mate
            if self.inspect_cat.mate is not None and self.the_cat.ID != self.inspect_cat.mate:
                col2 += "has a mate\n"
            elif self.the_cat.mate is not None and self.the_cat.mate != '' and self.inspect_cat.ID == self.the_cat.mate:
                col2 += f"{self.the_cat.name}'s mate\n"
            else:
                col2 += "mate: none\n"

            # Relation info:
            if related:
                if self.the_cat.is_uncle_aunt(self.inspect_cat):
                    if self.inspect_cat.genderalign in ['female', 'trans female']:
                        col2 += "related: niece"
                    elif self.inspect_cat.genderalign in ['male', 'trans male']:
                        col2 += "related: nephew"
                    else:
                        col2 += "related: sibling's child\n"
                elif self.inspect_cat.is_uncle_aunt(self.the_cat):
                    if self.inspect_cat.genderalign in ['female', 'trans female']:
                        col2 += "related: aunt"
                    elif self.inspect_cat.genderalign in ['male', 'trans male']:
                        col2 += "related: uncle"
                    else:
                        col2 += "related: parent's sibling"
                elif self.inspect_cat.is_grandparent(self.the_cat):
                    col2 += "related: grandparent"
                elif self.the_cat.is_grandparent(self.inspect_cat):
                    col2 += "related: grandchild"
                elif self.inspect_cat.is_parent(self.the_cat):
                    col2 += "related: parent"
                elif self.the_cat.is_parent(self.inspect_cat):
                    col2 += "related: child"
                elif self.inspect_cat.is_sibling(self.the_cat) or self.the_cat.is_sibling(self.inspect_cat):
                    if self.inspect_cat.is_littermate(self.the_cat) or self.the_cat.is_littermate(self.inspect_cat):
                        col2 += "related: sibling (littermate)"
                    else:
                        col2 += "related: sibling"
                elif not game.settings["first_cousin_mates"] and self.inspect_cat.is_cousin(self.the_cat):
                    col2 += "related: cousin"

            self.inspect_cat_elements["col2"] = UITextBoxTweaked(col2, scale(pygame.Rect((300, 670), (170, -1))),
                                                                 object_id="#cat_profile_info_box",
                                                                 line_spacing=0.95)

            if self.inspect_cat.dead:
                self.view_profile_button.enable()
                self.switch_focus_button.disable()
            else:
                self.view_profile_button.enable()
                self.switch_focus_button.enable()
        else:
            self.view_profile_button.disable()
            self.switch_focus_button.disable()

    def apply_cat_filter(self, search_text=""):
        # Filter for dead or empty cats
        self.filtered_cats = self.all_relations.copy()
        if not game.settings["show dead relation"]:
            self.filtered_cats = list(
                filter(lambda rel: not rel.cat_to.dead, self.filtered_cats))

        if not game.settings["show empty relation"]:
            self.filtered_cats = list(
                filter(
                    lambda rel: (rel.romantic_love + rel.platonic_like + rel.
                                 dislike + rel.admiration + rel.comfortable +
                                 rel.jealousy + rel.trust) > 0, self.filtered_cats))

        # Filter for search
        search_cats = []
        if search_text.strip() != "":
            for cat in self.filtered_cats:
                if search_text.lower() in str(cat.cat_to.name).lower():
                    search_cats.append(cat)
            self.filtered_cats = search_cats

    def update_cat_page(self):
        for ele in self.relation_list_elements:
            self.relation_list_elements[ele].kill()
        self.relation_list_elements = {}

        for ele in self.sprite_buttons:
            self.sprite_buttons[ele].kill()
        self.sprite_buttons = {}

        all_pages = self.chunks(self.filtered_cats, 8)

        if self.current_page > len(all_pages):
            self.current_page = len(all_pages)

        if self.current_page == 0:
            self.current_page = 1

        if all_pages:
            display_rel = all_pages[self.current_page - 1]
        else:
            display_rel = []

        pos_x = 580
        pos_y = 300
        i = 0
        for rel in display_rel:
            self.generate_relation_block((pos_x, pos_y), rel, i)

            i += 1
            pos_x += 244
            if pos_x > 1400:
                pos_y += 484
                pos_x = 580

        self.page_number.set_text(f"{self.current_page} / {len(all_pages)}")

        # Enable and disable page buttons.
        if len(all_pages) <= 1:
            self.previous_page_button.disable()
            self.next_page_button.disable()
        elif self.current_page >= len(all_pages):
            self.previous_page_button.enable()
            self.next_page_button.disable()
        elif self.current_page == 1 and len(all_pages) > 1:
            self.previous_page_button.disable()
            self.next_page_button.enable()
        else:
            self.previous_page_button.enable()
            self.next_page_button.enable()

    def generate_relation_block(self, pos, the_relationship, i):
        # Generates a relation_block starting at postion, from the relationship object "the_relation"
        # "position" should refer to the top left corner of the *main* relation box, not including the name.
        pos_x = pos[0]
        pos_y = pos[1]

        self.sprite_buttons["image" + str(i)] = UISpriteButton(scale(pygame.Rect((pos_x + 44, pos_y), (100, 100))),
                                                               the_relationship.cat_to.big_sprite,
                                                               cat_object=the_relationship.cat_to)

        # CHECK NAME LENGTH - SHORTEN IF NECESSARY
        name = str(the_relationship.cat_to.name)  # get name
        if 12 <= len(name) >= 13:  # check name length
            short_name = str(the_relationship.cat_to.name)[0:10]
            name = short_name + '...'
        self.relation_list_elements["name" + str(i)] = pygame_gui.elements.UITextBox(name, scale(pygame.Rect(
            (pos_x, pos_y - 48), (204, 60))),
                                                                                     object_id="#relation_list_name")

        # Gender alignment
        if the_relationship.cat_to.genderalign == 'female':
            gender_icon = image_cache.load_image("resources/images/female_big.png").convert_alpha()
        elif the_relationship.cat_to.genderalign == 'male':
            gender_icon = image_cache.load_image("resources/images/male_big.png").convert_alpha()
        elif the_relationship.cat_to.genderalign == 'trans female':
            gender_icon = image_cache.load_image("resources/images/transfem_big.png").convert_alpha()
        elif the_relationship.cat_to.genderalign == 'trans male':
            gender_icon = image_cache.load_image("resources/images/transmasc_big.png").convert_alpha()
        else:
            # Everyone else gets the nonbinary icon
            gender_icon = image_cache.load_image("resources/images/nonbi_big.png").convert_alpha()

        self.relation_list_elements["gender" + str(i)] = pygame_gui.elements.UIImage(scale(pygame.Rect((pos_x + 160,
                                                                                                        pos_y + 10),
                                                                                                       (36, 36))),
                                                                                     pygame.transform.scale(gender_icon,
                                                                                                            (36, 36)))

        related = False
        # MATE
        if self.the_cat.mate is not None and self.the_cat.mate != '' and the_relationship.cat_to.ID == self.the_cat.mate:

            self.relation_list_elements['mate_icon' + str(i)] = pygame_gui.elements.UIImage(
                scale(pygame.Rect((pos_x + 10, pos_y + 10),
                                  (22, 20))),
                image_cache.load_image(
                    "resources/images/heart_big.png").convert_alpha())
        else:
            # FAMILY DOT
            # Only show family dot on cousins if first cousin mates are disabled.
            if game.settings['first_cousin_mates']:
                check_cousins = False
            else:
                check_cousins = the_relationship.cat_to.is_cousin(self.the_cat)

            if the_relationship.cat_to.is_uncle_aunt(self.the_cat) or self.the_cat.is_uncle_aunt(
                    the_relationship.cat_to) \
                    or the_relationship.cat_to.is_grandparent(self.the_cat) or \
                    self.the_cat.is_grandparent(the_relationship.cat_to) or \
                    the_relationship.cat_to.is_parent(self.the_cat) or \
                    self.the_cat.is_parent(the_relationship.cat_to) or \
                    the_relationship.cat_to.is_sibling(self.the_cat) or check_cousins:
                related = True
                self.relation_list_elements['relation_icon' + str(i)] = pygame_gui.elements.UIImage(
                    scale(pygame.Rect((pos_x + 10,
                                       pos_y + 10),
                                      (18, 18))),
                    image_cache.load_image(
                        "resources/images/dot_big.png").convert_alpha())

        # ------------------------------------------------------------------------------------------------------------ #
        # RELATION BARS

        barbar = 44
        bar_count = 0

        # ROMANTIC LOVE
        # CHECK AGE DIFFERENCE
        same_age = the_relationship.cat_to.age == self.the_cat.age
        adult_ages = ['young adult', 'adult', 'senior adult', 'elder']
        both_adult = the_relationship.cat_to.age in adult_ages and self.the_cat.age in adult_ages
        check_age = both_adult or same_age

        # If they are not both adults, or the same age, OR they are related, don't display any romantic affection,
        # even if they somehow have some. They should not be able to get any, but it never hurts to check.
        if not check_age or related:
            display_romantic = 0
            # Print, just for bug checking. Again, they should not be able to get love towards their relative.
            if the_relationship.romantic_love and related:
                print(
                    f"WARNING: {self.the_cat.name} has {the_relationship.romantic_love} romantic love towards their relative, {the_relationship.cat_to.name}")
        else:
            display_romantic = the_relationship.romantic_love

        if display_romantic > 49:
            text = "romantic love:"
        else:
            text = "romantic like:"

        self.relation_list_elements[f'romantic_text{i}'] = pygame_gui.elements.UITextBox(text, scale(pygame.Rect(
            (pos_x + 6, pos_y + 100 + (barbar * bar_count)),
            (160, 60))),
                                                                                         object_id="#cat_profile_info_box")
        self.relation_list_elements[f'romantic_bar{i}'] = UIRelationStatusBar(scale(pygame.Rect((pos_x + 6,
                                                                                                 pos_y + 130 + (
                                                                                                         barbar * bar_count)),
                                                                                                (188, 20))),
                                                                              display_romantic,
                                                                              positive_trait=True,
                                                                              dark_mode=game.settings['dark mode']
                                                                              )
        bar_count += 1

        # PLANTONIC
        if the_relationship.platonic_like > 49:
            text = "platonic love:"
        else:
            text = "platonic like:"
        self.relation_list_elements[f'plantonic_text{i}'] = pygame_gui.elements.UITextBox(text,
                                                                                          scale(pygame.Rect((pos_x + 6,
                                                                                                             pos_y + 100 + (
                                                                                                                     barbar * bar_count)),
                                                                                                            (160, 60))),
                                                                                          object_id="#cat_profile_info_box")
        self.relation_list_elements[f'platonic_bar{i}'] = UIRelationStatusBar(scale(pygame.Rect((pos_x + 6,
                                                                                                 pos_y + 130 + (
                                                                                                         barbar * bar_count)),
                                                                                                (188, 20))),
                                                                              the_relationship.platonic_like,
                                                                              positive_trait=True,
                                                                              dark_mode=game.settings['dark mode'])

        bar_count += 1

        # DISLIKE
        if the_relationship.dislike > 49:
            text = "hate:"
        else:
            text = "dislike:"
        self.relation_list_elements[f'dislike_text{i}'] = pygame_gui.elements.UITextBox(text,
                                                                                        scale(pygame.Rect((pos_x + 6,
                                                                                                           pos_y + 100 + (
                                                                                                                   barbar * bar_count)),
                                                                                                          (160, 60))),
                                                                                        object_id="#cat_profile_info_box")
        self.relation_list_elements[f'dislike_bar{i}'] = UIRelationStatusBar(scale(pygame.Rect((pos_x + 6,
                                                                                                pos_y + 130 + (
                                                                                                        barbar * bar_count)),
                                                                                               (188, 20))),
                                                                             the_relationship.dislike,
                                                                             positive_trait=False,
                                                                             dark_mode=game.settings['dark mode'])

        bar_count += 1

        # ADMIRE
        if the_relationship.admiration > 49:
            text = "admiration:"
        else:
            text = "respect:"
        self.relation_list_elements[f'admiration_text{i}'] = pygame_gui.elements.UITextBox(text,
                                                                                           scale(pygame.Rect((pos_x + 6,
                                                                                                              pos_y + 100 + (
                                                                                                                      barbar * bar_count)),
                                                                                                             (
                                                                                                                 160,
                                                                                                                 60))),
                                                                                           object_id="#cat_profile_info_box")
        self.relation_list_elements[f'admiration_bar{i}'] = UIRelationStatusBar(scale(pygame.Rect((pos_x + 6,
                                                                                                   pos_y + 130 + (
                                                                                                           barbar * bar_count)),
                                                                                                  (188, 20))),
                                                                                the_relationship.admiration,
                                                                                positive_trait=True,
                                                                                dark_mode=game.settings['dark mode'])

        bar_count += 1

        # COMFORTABLE
        if the_relationship.comfortable > 49:
            text = "security:"
        else:
            text = "comfort:"
        self.relation_list_elements[f'comfortable_text{i}'] = pygame_gui.elements.UITextBox(text,
                                                                                            scale(
                                                                                                pygame.Rect((pos_x + 6,
                                                                                                             pos_y + 100 + (
                                                                                                                     barbar * bar_count)),
                                                                                                            (160, 60))),
                                                                                            object_id="#cat_profile_info_box")
        self.relation_list_elements[f'comfortable_bar{i}'] = UIRelationStatusBar(scale(pygame.Rect((pos_x + 6,
                                                                                                    pos_y + 130 + (
                                                                                                            barbar * bar_count)),
                                                                                                   (188, 20))),
                                                                                 the_relationship.comfortable,
                                                                                 positive_trait=True,
                                                                                 dark_mode=game.settings['dark mode'])

        bar_count += 1

        # JEALOUS
        if the_relationship.jealousy > 49:
            text = "resentment:"
        else:
            text = "jealousy:"
        self.relation_list_elements[f'jealous_text{i}'] = pygame_gui.elements.UITextBox(text,
                                                                                        scale(pygame.Rect((pos_x + 6,
                                                                                                           pos_y + 100 + (
                                                                                                                   barbar * bar_count)),
                                                                                                          (160, 60))),
                                                                                        object_id="#cat_profile_info_box")
        self.relation_list_elements[f'jealous_bar{i}'] = UIRelationStatusBar(scale(pygame.Rect((pos_x + 6,
                                                                                                pos_y + 130 + (
                                                                                                        barbar * bar_count)),
                                                                                               (188, 20))),
                                                                             the_relationship.jealousy,
                                                                             positive_trait=False,
                                                                             dark_mode=game.settings['dark mode'])

        bar_count += 1

        # TRUST
        if the_relationship.trust > 49:
            text = "reliance:"
        else:
            text = "trust:"
        self.relation_list_elements[f'trust_text{i}'] = pygame_gui.elements.UITextBox(text,
                                                                                      scale(pygame.Rect((pos_x + 6,
                                                                                                         pos_y + 100 + (
                                                                                                                 barbar * bar_count)),
                                                                                                        (160, 60))),
                                                                                      object_id="#cat_profile_info_box")
        self.relation_list_elements[f'trust_bar{i}'] = UIRelationStatusBar(scale(pygame.Rect((pos_x + 6,
                                                                                              pos_y + 130 + (
                                                                                                      barbar * bar_count)),
                                                                                             (188, 20))),
                                                                           the_relationship.trust,
                                                                           positive_trait=True,
                                                                           dark_mode=game.settings['dark mode'])

    def on_use(self):

        # LOAD UI IMAGES
        screen.blit(RelationshipScreen.search_bar, (1070 / 1600 * screen_x, 180 / 1400 * screen_y))
        screen.blit(RelationshipScreen.details_frame, (50 / 1600 * screen_x, 260 / 1400 * screen_y))
        screen.blit(RelationshipScreen.toggle_frame, (90 / 1600 * screen_x, 958 / 1400 * screen_y))
        screen.blit(RelationshipScreen.list_frame, (546 / 1600 * screen_x, 244 / 1400 * screen_y))

        # Only update the postions if the search text changes
        if self.search_bar.get_text() != self.previous_search_text:
            self.apply_cat_filter(self.search_bar.get_text())
            self.update_cat_page()
        self.previous_search_text = self.search_bar.get_text()

    def chunks(self, L, n):
        return [L[x: x + n] for x in range(0, len(L), n)]


class MediationScreen(Screens):
    def __init__(self, name=None):
        super().__init__(name)
        self.back_button = None
        self.selected_mediator = None
        self.selected_cat_1 = None
        self.selected_cat_2 = None
        self.mediator_elements = {}
        self.mediators = []
        self.cat_buttons = []
        self.page = 1
        self.selected_cat_elements = {}
        self.allow_romantic = True

    def handle_event(self, event):

        if event.type == pygame_gui.UI_BUTTON_START_PRESS:
            if event.ui_element == self.back_button:
                self.change_screen('profile screen')
            elif event.ui_element == self.last_med:
                self.selected_mediator -= 1
                self.update_mediator_info()
            elif event.ui_element == self.next_med:
                self.selected_mediator += 1
                self.update_mediator_info()
            elif event.ui_element == self.next_page:
                self.page += 1
                self.update_page()
            elif event.ui_element == self.previous_page:
                self.page -= 1
                self.update_page()
            elif event.ui_element == self.romantic_checkbox:
                if self.allow_romantic:
                    self.allow_romantic = False
                else:
                    self.allow_romantic = True
                self.update_buttons()
            elif event.ui_element == self.deselect_1:
                self.selected_cat_1 = None
                self.update_selected_cats()
            elif event.ui_element == self.deselect_2:
                self.selected_cat_2 = None
                self.update_selected_cats()
            elif event.ui_element == self.mediate_button:
                game.mediated.append([self.selected_cat_1.ID, self.selected_cat_2.ID])
                game.patrolled.append(self.mediators[self.selected_mediator].ID)
                output = Cat.mediate_relationship(
                    self.mediators[self.selected_mediator], self.selected_cat_1, self.selected_cat_2,
                    self.allow_romantic)
                self.results.set_text(output)
                self.update_selected_cats()
                self.update_mediator_info()
            elif event.ui_element == self.sabotoge_button:
                game.mediated.append(f"{self.selected_cat_1.ID}, {self.selected_cat_2.ID}")
                game.patrolled.append(self.mediators[self.selected_mediator].ID)
                output = Cat.mediate_relationship(
                    self.mediators[self.selected_mediator], self.selected_cat_1, self.selected_cat_2,
                    self.allow_romantic,
                    sabotage=True)
                self.results.set_text(output)
                self.update_selected_cats()
                self.update_mediator_info()
            elif event.ui_element == self.random1:
                self.selected_cat_1 = self.random_cat()
                if pygame.key.get_mods() & pygame.KMOD_SHIFT:
                    self.selected_cat_2 = self.random_cat()
                self.update_selected_cats()
            elif event.ui_element == self.random2:
                self.selected_cat_2 = self.random_cat()
                if pygame.key.get_mods() & pygame.KMOD_SHIFT:
                    self.selected_cat_1 = self.random_cat()
                self.update_selected_cats()
            elif event.ui_element in self.cat_buttons:
                if event.ui_element.return_cat_object() not in [self.selected_cat_1, self.selected_cat_2]:
                    if pygame.key.get_mods() & pygame.KMOD_SHIFT or not self.selected_cat_1:
                        self.selected_cat_1 = event.ui_element.return_cat_object()
                    else:
                        self.selected_cat_2 = event.ui_element.return_cat_object()
                    self.update_selected_cats()

    def screen_switches(self):
        # Gather the mediators:
        self.mediators = []
        for cat in Cat.all_cats_list:
            if cat.status in ["mediator", "mediator apprentice"] and not (cat.dead or cat.outside):
                self.mediators.append(cat)

        self.page = 1

        if self.mediators:
            if Cat.fetch_cat(game.switches["cat"]) in self.mediators:
                self.selected_mediator = self.mediators.index(Cat.fetch_cat(game.switches["cat"]))
            else:
                self.selected_mediator = 0
        else:
            self.selected_mediator = None

        self.back_button = UIImageButton(scale(pygame.Rect((50, 50), (210, 60))), "", object_id="#back_button")

        self.selected_frame_1 = pygame_gui.elements.UIImage(scale(pygame.Rect((100, 160), (400, 700))),
                                                            pygame.transform.scale(
                                                                image_cache.load_image(
                                                                    "resources/images/mediator_selected_frame.png"),
                                                                (400, 700))
                                                            )
        self.selected_frame_1.disable()
        self.selected_frame_2 = pygame_gui.elements.UIImage(scale(pygame.Rect((1100, 160), (400, 700))),
                                                            pygame.transform.scale(
                                                                image_cache.load_image(
                                                                    "resources/images/mediator_selected_frame.png"),
                                                                (400, 700))
                                                            )
        self.selected_frame_2.disable()

        self.cat_bg = pygame_gui.elements.UIImage(scale(pygame.Rect
                                                        ((100, 940), (1400, 300))),
                                                  pygame.transform.scale(
                                                      pygame.image.load(
                                                          "resources/images/mediation_selection_bg.png").convert_alpha(),
                                                      (1400, 300))
                                                  )
        self.cat_bg.disable()

        # Will be overwritten
        self.romantic_checkbox = None
        self.romantic_checkbox_text = pygame_gui.elements.UILabel(scale(pygame.Rect((737, 650), (200, 40))),
                                                                  "Allow romantic",
                                                                  object_id=get_text_box_theme("#cat_profile_info_box"),
                                                                  manager=MANAGER)

        self.mediate_button = UIImageButton(scale(pygame.Rect((560, 700), (210, 60))), "",
                                            object_id="#mediate_button",
                                            manager=MANAGER)
        self.sabotoge_button = UIImageButton(scale(pygame.Rect((800, 700), (218, 60))), "",
                                             object_id="#sabotage_button",
                                             manager=MANAGER)

        self.next_med = UIImageButton(scale(pygame.Rect((952, 540), (68, 68))), "", object_id="#arrow_right_button")
        self.last_med = UIImageButton(scale(pygame.Rect((560, 540), (68, 68))), "", object_id="#arrow_left_button")

        self.next_page = UIImageButton(scale(pygame.Rect((866, 1224), (68, 68))), "", object_id="#relation_list_next")
        self.previous_page = UIImageButton(scale(pygame.Rect((666, 1224), (68, 68))), "",
                                           object_id="#relation_list_previous")

        self.deselect_1 = UIImageButton(scale(pygame.Rect((136, 868), (254, 60))), "",
                                        object_id="#remove_cat_button")
        self.deselect_2 = UIImageButton(scale(pygame.Rect((1210, 868), (254, 60))), "",
                                        object_id="#remove_cat_button")

        self.results = UITextBoxTweaked("", scale(pygame.Rect((560, 770), (458, 200))),
                                        object_id=get_text_box_theme("#cat_patrol_info_box"),
                                        line_spacing=0.75)

        self.error = UITextBoxTweaked("", scale(pygame.Rect((560, 100), (458, 100))),
                                      object_id=get_text_box_theme("#cat_patrol_info_box"),
                                      line_spacing=0.75)

        self.random1 = UIImageButton(scale(pygame.Rect((396, 864), (68, 68))), "", object_id="#random_dice_button")
        self.random2 = UIImageButton(scale(pygame.Rect((1136, 864), (68, 68))), "", object_id="#random_dice_button")

        self.update_buttons()
        self.update_mediator_info()

    def random_cat(self):
        if self.selected_cat_list():
            random_list = [i for i in self.all_cats_list if i.ID not in self.selected_cat_list()]
        else:
            random_list = self.all_cats_list
        return choice(random_list)

    def update_mediator_info(self):
        for ele in self.mediator_elements:
            self.mediator_elements[ele].kill()
        self.mediator_elements = {}

        if self.selected_mediator is not None:  # It can be zero, so we must test for not None here.
            x_value = 630
            mediator = self.mediators[self.selected_mediator]

            # Clear mediator as selected cat
            if mediator == self.selected_cat_1:
                self.selected_cat_1 = None
                self.update_selected_cats()
            if mediator == self.selected_cat_2:
                self.selected_cat_2 = None
                self.update_selected_cats()

            self.mediator_elements["mediator_image"] = pygame_gui.elements.UIImage(
                scale(pygame.Rect((x_value, 180), (300, 300))),
                pygame.transform.scale(
                    mediator.large_sprite, (300, 300)))

            name = str(mediator.name)
            if len(name) > 17:
                name = name[:15] + "..."
            self.mediator_elements["name"] = pygame_gui.elements.UILabel(
                scale(pygame.Rect((x_value - 10, 480), (320, -1))),
                name,
                object_id=get_text_box_theme())

            text = mediator.trait + "\n" + mediator.experience_level

            if mediator.not_working():
                text += "\nThis cat isn't able to work"
                self.mediate_button.disable()
                self.sabotoge_button.disable()
            else:
                text += "\nThis cat can work"
                self.mediate_button.enable()
                self.sabotoge_button.enable()

            self.mediator_elements["details"] = UITextBoxTweaked(text,
                                                                 scale(pygame.Rect((x_value, 540), (310, 100))),
                                                                 object_id=get_text_box_theme("#cat_patrol_info_box"),
                                                                 line_spacing=0.75)

            mediator_number = len(self.mediators)
            if self.selected_mediator < mediator_number - 1:
                self.next_med.enable()
            else:
                self.next_med.disable()

            if self.selected_mediator > 0:
                self.last_med.enable()
            else:
                self.last_med.disable()

        else:
            self.last_med.disable()
            self.next_med.disable()

        self.update_buttons()
        self.update_list_cats()

    def update_list_cats(self):
<<<<<<< HEAD
        self.all_cats_list = list(filter(lambda x: (x.ID != self.mediators[self.selected_mediator].ID)
                                                   and not x.dead and not x.outside, Cat.all_cats_list))
=======
        self.all_cats_list = [i for i in Cat.all_cats_list if (i.ID != self.mediators[self.selected_mediator].ID) and not (i.dead or i.outside)]
>>>>>>> c8c30b9d
        self.all_cats = self.chunks(self.all_cats_list, 24)

        self.update_page()

    def update_page(self):
        for cat in self.cat_buttons:
            cat.kill()
        self.cat_buttons = []

        if self.page > len(self.all_cats):
            self.page = len(self.all_cats)
        elif self.page < 1:
            self.page = 1

        if self.page >= len(self.all_cats):
            self.next_page.disable()
        else:
            self.next_page.enable()

        if self.page <= 1:
            self.previous_page.disable()
        else:
            self.previous_page.enable()

        x = 130
        y = 970
        for cat in self.all_cats[self.page - 1]:
            self.cat_buttons.append(
                UISpriteButton(scale(pygame.Rect((x, y), (100, 100))), cat.big_sprite, cat_object=cat)
            )
            x += 110
            if x > 1400:
                y += 110
                x = 130

    def update_selected_cats(self):
        for ele in self.selected_cat_elements:
            self.selected_cat_elements[ele].kill()
        self.selected_cat_elements = {}

        self.draw_info_block(self.selected_cat_1, (100, 160))
        self.draw_info_block(self.selected_cat_2, (1100, 160))

        self.update_buttons()

    def draw_info_block(self, cat, starting_pos: tuple):
        if not cat:
            return

        other_cat = [Cat.fetch_cat(i) for i in self.selected_cat_list() if i != cat.ID]
        if other_cat:
            other_cat = other_cat[0]
        else:
            other_cat = None

        tag = str(starting_pos)

        x = starting_pos[0]
        y = starting_pos[1]

        self.selected_cat_elements["cat_image" + tag] = pygame_gui.elements.UIImage(
            scale(pygame.Rect((x + 100, y + 14), (200, 200))),
            pygame.transform.scale(
                cat.big_sprite, (200, 200)))

        name = str(cat.name)
        if len(name) > 17:
            name = name[:15] + "..."
        self.selected_cat_elements["name" + tag] = pygame_gui.elements.UILabel(
            scale(pygame.Rect((x, y + 200), (400, 60))),
            name,
            object_id="text_box")

        # Gender
        if cat.genderalign == 'female':
            gender_icon = image_cache.load_image("resources/images/female_big.png").convert_alpha()
        elif cat.genderalign == 'male':
            gender_icon = image_cache.load_image("resources/images/male_big.png").convert_alpha()
        elif cat.genderalign == 'trans female':
            gender_icon = image_cache.load_image("resources/images/transfem_big.png").convert_alpha()
        elif cat.genderalign == 'trans male':
            gender_icon = image_cache.load_image("resources/images/transmasc_big.png").convert_alpha()
        else:
            # Everyone else gets the nonbinary icon
            gender_icon = image_cache.load_image("resources/images/nonbi_big.png").convert_alpha()

        self.selected_cat_elements["gender" + tag] = pygame_gui.elements.UIImage(
            scale(pygame.Rect((x + 320, y + 24), (50, 50))),
            pygame.transform.scale(gender_icon,
                                   (50, 50)))

        related = False
        # MATE
        if other_cat and cat.mate and cat.mate == other_cat.ID:
            self.selected_cat_elements['mate_icon' + tag] = pygame_gui.elements.UIImage(
                scale(pygame.Rect((x + 28, y + 28),
                                  (44, 40))),
                pygame.transform.scale(
                    image_cache.load_image(
                        "resources/images/heart_big.png").convert_alpha(),
                    (44, 40)))
        elif other_cat:
            # FAMILY DOT
            # Only show family dot on cousins if first cousin mates are disabled.
            if game.settings['first_cousin_mates']:
                check_cousins = False
            else:
                check_cousins = other_cat.is_cousin(cat)

            if other_cat.is_uncle_aunt(cat) or cat.is_uncle_aunt(other_cat) \
                    or other_cat.is_grandparent(cat) or \
                    cat.is_grandparent(other_cat) or \
                    other_cat.is_parent(cat) or \
                    cat.is_parent(other_cat) or \
                    other_cat.is_sibling(cat) or check_cousins:
                related = True
                self.selected_cat_elements['relation_icon' + tag] = pygame_gui.elements.UIImage(
                    scale(pygame.Rect((x + 28,
                                       y + 28),
                                      (36, 36))),
                    pygame.transform.scale(
                        image_cache.load_image(
                            "resources/images/dot_big.png").convert_alpha(),
                        (36, 36)))

        col1 = str(cat.moons)
        if cat.moons == 1:
            col1 += " moon"
        else:
            col1 += " moons"
        col1 += "\n" + cat.trait
        self.selected_cat_elements["col1" + tag] = UITextBoxTweaked(col1,
                                                                    scale(pygame.Rect((x + 42, y + 252), (160, -1))),
                                                                    object_id="#cat_profile_info_box",
                                                                    line_spacing=0.75)

        mates = False
        if cat.mate:
            col2 = "has a mate"
            if other_cat:
                if cat.mate == other_cat.ID:
                    mates = True
                    col2 = f"{Cat.fetch_cat(cat.mate).name}'s mate"
        else:
            col2 = "mate: none"

        # Relation info:
        if related and other_cat and not mates:
            col2 += "\n"
            if other_cat.is_uncle_aunt(cat):
                if cat.genderalign in ['female', 'trans female']:
                    col2 += "niece"
                elif cat.genderalign in ['male', 'trans male']:
                    col2 += "nephew"
                else:
                    col2 += "sibling's child"
            elif cat.is_uncle_aunt(other_cat):
                if cat.genderalign in ['female', 'trans female']:
                    col2 += "aunt"
                elif cat.genderalign in ['male', 'trans male']:
                    col2 += "uncle"
                else:
                    col2 += "related: parent's sibling"
            elif cat.is_grandparent(other_cat):
                col2 += "grandparent"
            elif other_cat.is_grandparent(cat):
                col2 += "grandchild"
            elif cat.is_parent(other_cat):
                col2 += "parent"
            elif other_cat.is_parent(cat):
                col2 += "child"
            elif cat.is_sibling(other_cat) or other_cat.is_sibling(cat):
                col2 += "sibling"
            elif not game.settings["first_cousin_mates"] and other_cat.is_cousin(cat):
                col2 += "cousin"

        self.selected_cat_elements["col2" + tag] = UITextBoxTweaked(col2,
                                                                    scale(pygame.Rect((x + 220, y + 252), (161, -1))),
                                                                    object_id="#cat_profile_info_box",
                                                                    line_spacing=0.75)

        # ------------------------------------------------------------------------------------------------------------ #
        # RELATION BARS

        if other_cat:

            name = str(cat.name)
            if len(name) > 13:
                name = name[:10] + ".."
            self.selected_cat_elements[f"relation_heading{tag}"] = pygame_gui.elements.UILabel(
                scale(pygame.Rect((x + 40, y + 314),
                                  (320, -1))),
                f"~~{name}'s feelings~~",
                object_id="#cat_patrol_info_box")

            if other_cat.ID in cat.relationships:
                the_relationship = cat.relationships[other_cat.ID]
            else:
                the_relationship = cat.create_one_relationship(other_cat)

            barbar = 42
            bar_count = 0
            y_start = 354
            x_start = 50

            # ROMANTIC LOVE
            # CHECK AGE DIFFERENCE
            same_age = the_relationship.cat_to.age == cat.age
            adult_ages = ['young adult', 'adult', 'senior adult', 'elder']
            both_adult = the_relationship.cat_to.age in adult_ages and cat.age in adult_ages
            check_age = both_adult or same_age

            # If they are not both adults, or the same age, OR they are related, don't display any romantic affection,
            # even if they somehow have some. They should not be able to get any, but it never hurts to check.
            if not check_age or related:
                display_romantic = 0
                # Print, just for bug checking. Again, they should not be able to get love towards their relative.
                if the_relationship.romantic_love and related:
                    print(str(cat.name) + " has " + str(the_relationship.romantic_love) + " romantic love "
                                                                                          "towards their relative, " + str(
                        the_relationship.cat_to.name))
            else:
                display_romantic = the_relationship.romantic_love

            if display_romantic > 49:
                text = "romantic love:"
            else:
                text = "romantic like:"

            self.selected_cat_elements[f'romantic_text{tag}'] = pygame_gui.elements.UITextBox(text, scale(pygame.Rect(
                (x + x_start, y + y_start + (barbar * bar_count)),
                (300, 60))),
                                                                                              object_id="#cat_profile_info_box")
            self.selected_cat_elements[f'romantic_bar{tag}'] = UIRelationStatusBar(scale(pygame.Rect((x + x_start,
                                                                                                      y + y_start + 30 + (
                                                                                                              barbar * bar_count)),
                                                                                                     (300, 18))),
                                                                                   display_romantic,
                                                                                   positive_trait=True,
                                                                                   dark_mode=game.settings['dark mode']
                                                                                   )
            bar_count += 1

            # PLANTONIC
            if the_relationship.platonic_like > 49:
                text = "platonic love:"
            else:
                text = "platonic like:"
            self.selected_cat_elements[f'plantonic_text{tag}'] = pygame_gui.elements.UITextBox(text, scale(pygame.Rect(
                (x + x_start, y + y_start + (barbar * bar_count)),
                (300, 60))),
                                                                                               object_id="#cat_profile_info_box")
            self.selected_cat_elements[f'platonic_bar{tag}'] = UIRelationStatusBar(scale(pygame.Rect((x + x_start,
                                                                                                      y + y_start + 30 + (
                                                                                                              barbar * bar_count)),
                                                                                                     (300, 18))),
                                                                                   the_relationship.platonic_like,
                                                                                   positive_trait=True,
                                                                                   dark_mode=game.settings['dark mode'])

            bar_count += 1

            # DISLIKE
            if the_relationship.dislike > 49:
                text = "hate:"
            else:
                text = "dislike:"
            self.selected_cat_elements[f'dislike_text{tag}'] = pygame_gui.elements.UITextBox(text, scale(pygame.Rect(
                (x + x_start, y + y_start + (barbar * bar_count)),
                (300, 60))),
                                                                                             object_id="#cat_profile_info_box")
            self.selected_cat_elements[f'dislike_bar{tag}'] = UIRelationStatusBar(scale(pygame.Rect((x + x_start,
                                                                                                     y + y_start + 30 + (
                                                                                                             barbar * bar_count)),
                                                                                                    (300, 18))),
                                                                                  the_relationship.dislike,
                                                                                  positive_trait=False,
                                                                                  dark_mode=game.settings['dark mode'])

            bar_count += 1

            # ADMIRE
            if the_relationship.admiration > 49:
                text = "admiration:"
            else:
                text = "respect:"
            self.selected_cat_elements[f'admiration_text{tag}'] = pygame_gui.elements.UITextBox(text, scale(pygame.Rect(
                (x + x_start, y + y_start + (barbar * bar_count)),
                (300, 60))),
                                                                                                object_id="#cat_profile_info_box")
            self.selected_cat_elements[f'admiration_bar{tag}'] = UIRelationStatusBar(scale(pygame.Rect((x + x_start,
                                                                                                        y + y_start + 30 + (
                                                                                                                barbar * bar_count)),
                                                                                                       (300, 18))),
                                                                                     the_relationship.admiration,
                                                                                     positive_trait=True,
                                                                                     dark_mode=game.settings[
                                                                                         'dark mode'])

            bar_count += 1

            # COMFORTABLE
            if the_relationship.comfortable > 49:
                text = "security:"
            else:
                text = "comfortable:"
            self.selected_cat_elements[f'comfortable_text{tag}'] = pygame_gui.elements.UITextBox(text,
                                                                                                 scale(pygame.Rect(
                                                                                                     (x + x_start,
                                                                                                      y + y_start + (
                                                                                                              barbar * bar_count)),
                                                                                                     (300, 60))),
                                                                                                 object_id="#cat_profile_info_box")
            self.selected_cat_elements[f'comfortable_bar{tag}'] = UIRelationStatusBar(scale(pygame.Rect((x + x_start,
                                                                                                         y + y_start + 30 + (
                                                                                                                 barbar * bar_count)),
                                                                                                        (300, 18))),
                                                                                      the_relationship.comfortable,
                                                                                      positive_trait=True,
                                                                                      dark_mode=game.settings[
                                                                                          'dark mode'])

            bar_count += 1

            # JEALOUS
            if the_relationship.jealousy > 49:
                text = "resentment:"
            else:
                text = "jealousy:"
            self.selected_cat_elements[f'jealous_text{tag}'] = pygame_gui.elements.UITextBox(text, scale(pygame.Rect(
                (x + x_start, y + y_start + (barbar * bar_count)),
                (300, 60))),
                                                                                             object_id="#cat_profile_info_box")
            self.selected_cat_elements[f'jealous_bar{tag}'] = UIRelationStatusBar(scale(pygame.Rect((x + x_start,
                                                                                                     y + y_start + 30 + (
                                                                                                             barbar * bar_count)),
                                                                                                    (300, 18))),
                                                                                  the_relationship.jealousy,
                                                                                  positive_trait=False,
                                                                                  dark_mode=game.settings['dark mode'])

            bar_count += 1

            # TRUST
            if the_relationship.trust > 49:
                text = "reliance:"
            else:
                text = "trust:"
            self.selected_cat_elements[f'trust_text{tag}'] = pygame_gui.elements.UITextBox(text, scale(pygame.Rect(
                (x + x_start, y + y_start + (barbar * bar_count)),
                (300, 60))),
                                                                                           object_id="#cat_profile_info_box")
            self.selected_cat_elements[f'trust_bar{tag}'] = UIRelationStatusBar(scale(pygame.Rect((x + x_start,
                                                                                                   y + y_start + 30 + (
                                                                                                           barbar * bar_count)),
                                                                                                  (300, 18))),
                                                                                the_relationship.trust,
                                                                                positive_trait=True,
                                                                                dark_mode=game.settings['dark mode'])

    def selected_cat_list(self):
        output = []
        if self.selected_cat_1:
            output.append(self.selected_cat_1.ID)
        if self.selected_cat_2:
            output.append(self.selected_cat_2.ID)

        return output

    def update_buttons(self):
        error_message = ""

        invalid_mediator = False
        if self.selected_mediator is not None:
            if self.mediators[self.selected_mediator].not_working():
                invalid_mediator = True
                error_message += "This mediator can't work this moon. "
            elif self.mediators[self.selected_mediator].ID in game.patrolled:
                invalid_mediator = True
                error_message += "This mediator has already worked this moon. "
        else:
            invalid_mediator = True

        invalid_pair = False
        if self.selected_cat_1 and self.selected_cat_2:
            for x in game.mediated:
                if self.selected_cat_1.ID in x and self.selected_cat_2.ID in x:
                    invalid_pair = True
                    error_message += "This pair has already been mediated this moon. "
                    break
        else:
            invalid_pair = True

        self.error.set_text(error_message)

        if invalid_mediator or invalid_pair:
            self.mediate_button.disable()
            self.sabotoge_button.disable()
        else:
            self.mediate_button.enable()
            self.sabotoge_button.enable()

        if self.romantic_checkbox:
            self.romantic_checkbox.kill()

        if self.allow_romantic:
            self.romantic_checkbox = UIImageButton(scale(pygame.Rect((642, 635), (68, 68))), "",
                                                   object_id="#checked_checkbox",
                                                   tool_tip_text="Allow effects on romantic like, if possible. ",
                                                   manager=MANAGER)
        else:
            self.romantic_checkbox = UIImageButton(scale(pygame.Rect((642, 635), (68, 68))), "",
                                                   object_id="#unchecked_checkbox",
                                                   tool_tip_text="Allow effects on romantic like, if possible. ",
                                                   manager=MANAGER)

    def exit_screen(self):
        self.selected_cat_1 = None
        self.selected_cat_2 = None

        for ele in self.mediator_elements:
            self.mediator_elements[ele].kill()
        self.mediator_elements = {}

        for cat in self.cat_buttons:
            cat.kill()
        self.cat_buttons = []

        for ele in self.selected_cat_elements:
            self.selected_cat_elements[ele].kill()
        self.selected_cat_elements = {}

        self.mediators = []
        self.back_button.kill()
        del self.back_button
        self.selected_frame_1.kill()
        del self.selected_frame_1
        self.selected_frame_2.kill()
        del self.selected_frame_2
        self.cat_bg.kill()
        del self.cat_bg
        self.mediate_button.kill()
        del self.mediate_button
        self.sabotoge_button.kill()
        del self.sabotoge_button
        self.last_med.kill()
        del self.last_med
        self.next_med.kill()
        del self.next_med
        self.deselect_1.kill()
        del self.deselect_1
        self.deselect_2.kill()
        del self.deselect_2
        self.next_page.kill()
        del self.next_page
        self.previous_page.kill()
        del self.previous_page
        self.results.kill()
        del self.results
        self.random1.kill()
        del self.random1
        self.random2.kill()
        del self.random2
        if self.romantic_checkbox:
            self.romantic_checkbox.kill()
            del self.romantic_checkbox
        self.romantic_checkbox_text.kill()
        del self.romantic_checkbox_text
        self.error.kill()
        del self.error

    def chunks(self, L, n):
        return [L[x: x + n] for x in range(0, len(L), n)]<|MERGE_RESOLUTION|>--- conflicted
+++ resolved
@@ -2588,12 +2588,7 @@
         self.update_list_cats()
 
     def update_list_cats(self):
-<<<<<<< HEAD
-        self.all_cats_list = list(filter(lambda x: (x.ID != self.mediators[self.selected_mediator].ID)
-                                                   and not x.dead and not x.outside, Cat.all_cats_list))
-=======
         self.all_cats_list = [i for i in Cat.all_cats_list if (i.ID != self.mediators[self.selected_mediator].ID) and not (i.dead or i.outside)]
->>>>>>> c8c30b9d
         self.all_cats = self.chunks(self.all_cats_list, 24)
 
         self.update_page()
