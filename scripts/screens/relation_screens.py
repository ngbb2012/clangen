--- conflicted
+++ resolved
@@ -361,10 +361,7 @@
         if siblings is False:
             verdana.text('This cat has no siblings.', (380, 200))
 
-<<<<<<< HEAD
-
-=======
->>>>>>> 515c34fe
+
         pos_x = 0
         pos_y = 60
         # SHOW MATE
@@ -425,11 +422,7 @@
         if kittens is False:
             verdana.text('This cat has never had offspring.', (350, 480))
 
-<<<<<<< HEAD
-
-
-=======
->>>>>>> 515c34fe
+
         if the_cat.exiled:
             buttons.draw_image_button((25, 645),
                                       button_name='back',
@@ -446,10 +439,7 @@
                                       cur_screen='profile screen',
                                       chosen_cat=None,
                                       show_details=False)
-<<<<<<< HEAD
-=======
-
->>>>>>> 515c34fe
+
     def screen_switches(self):
         cat_profiles()
 
