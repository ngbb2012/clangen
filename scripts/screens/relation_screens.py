import pygame.transform
import pygame_gui.elements
from random import choice

from .base_screens import Screens, cat_profiles

from scripts.utility import get_personality_compatibility, get_text_box_theme, scale
from scripts.cat.cats import Cat
from scripts.game_structure import image_cache
from scripts.game_structure.image_button import UIImageButton, UISpriteButton, UIRelationStatusBar
from scripts.game_structure.game_essentials import game, screen, screen_x, screen_y, MANAGER


class ChooseMentorScreen(Screens):
    selected_mentor = None
    current_page = 1
    list_frame = pygame.transform.scale(image_cache.load_image("resources/images/choosing_frame.png").convert_alpha(),
                                        (1300 / 1600 * screen_x, 452 / 1400 * screen_y))
    apprentice_details = {}
    selected_details = {}
    cat_list_buttons = {}

    def __init__(self, name=None):
        super().__init__(name)
        self.list_page = None
        self.next_cat = None
        self.previous_cat = None
        self.next_page_button = None
        self.previous_page_button = None
        self.current_mentor_warning = None
        self.confirm_mentor = None
        self.back_button = None
        self.next_cat_button = None
        self.previous_cat_button = None
        self.mentor_icon = None
        self.app_frame = None
        self.mentor_frame = None
        self.current_mentor_text = None
        self.info = None
        self.heading = None
        self.mentor = None
        self.the_cat = None

    def handle_event(self, event):
        if event.type == pygame_gui.UI_BUTTON_START_PRESS:
            if event.ui_element in self.cat_list_buttons.values():
                self.selected_mentor = event.ui_element.return_cat_object()
                self.update_selected_cat()
                self.update_buttons()
            elif event.ui_element == self.confirm_mentor:
                self.change_mentor(self.selected_mentor)
                self.update_buttons()
                self.update_selected_cat()
            elif event.ui_element == self.back_button:
                self.change_screen('profile screen')
            elif event.ui_element == self.next_cat_button:
                game.switches['cat'] = self.next_cat
                self.update_apprentice()
                self.update_selected_cat()
                self.update_buttons()
            elif event.ui_element == self.previous_cat_button:
                game.switches['cat'] = self.previous_cat
                self.update_apprentice()
                self.update_selected_cat()
                self.update_buttons()
            elif event.ui_element == self.next_page_button:
                self.current_page += 1
                self.update_cat_list()
            elif event.ui_element == self.previous_page_button:
                self.current_page -= 1
                self.update_cat_list()

    def screen_switches(self):
        self.the_cat = Cat.all_cats[game.switches['cat']]
        self.mentor = Cat.fetch_cat(self.the_cat.mentor)

        self.heading = pygame_gui.elements.UITextBox("Choose a new mentor for " + str(self.the_cat.name),
                                                     scale(pygame.Rect((300, 50), (1000, 80))),
                                                     object_id=get_text_box_theme("#text_box_34_horizcenter"),
                                                     manager=MANAGER)
        self.info = pygame_gui.elements.UITextBox("If an apprentice is 6 moons old and their mentor is changed, they "
                                                  "will not be listed as a former apprentice on their old mentor's "
                                                  "profile. An apprentice's mentor can have an influence on their "
                                                  "trait and skill later in life.\nChoose your mentors wisely",
                                                  scale(pygame.Rect((360, 120), (880, 200))),
                                                  object_id=get_text_box_theme("#text_box_22_horizcenter_spacing_95"),
                                                  manager=MANAGER)
        if self.mentor is not None:
            self.current_mentor_text = pygame_gui.elements.UITextBox(f"{self.the_cat.name}'s current mentor is "
                                                                     f"{self.mentor.name}",
                                                                     scale(pygame.Rect((460, 260), (680, 60))),
                                                                     object_id=get_text_box_theme(
                                                                         "#text_box_22_horizcenter")
                                                                     , manager=MANAGER)
        else:
            self.current_mentor_text = pygame_gui.elements.UITextBox(f"{self.the_cat.name} does not have a mentor",
                                                                     scale(pygame.Rect((460, 260), (680, 60))),
                                                                     object_id=get_text_box_theme(
                                                                         "#text_box_22_horizcenter")
                                                                     , manager=MANAGER)

        # Layout Images:
        self.mentor_frame = pygame_gui.elements.UIImage(scale(pygame.Rect((80, 226), (562, 394))),
                                                        pygame.transform.scale(
                                                            image_cache.load_image(
                                                                "resources/images/choosing_cat1_frame_ment.png").convert_alpha(),
                                                            (562, 394)), manager=MANAGER)
        self.app_frame = pygame_gui.elements.UIImage(scale(pygame.Rect((960, 226), (562, 394))),
                                                     pygame.transform.scale(
                                                         image_cache.load_image(
                                                             "resources/images/choosing_cat2_frame_ment.png").convert_alpha(),
                                                         (562, 394)), manager=MANAGER)

        self.mentor_icon = pygame_gui.elements.UIImage(scale(pygame.Rect((630, 320), (343, 228))),
                                                       pygame.transform.scale(
                                                           image_cache.load_image(
                                                               "resources/images/mentor.png").convert_alpha(),
                                                           (343, 228)), manager=MANAGER)

        self.previous_cat_button = UIImageButton(scale(pygame.Rect((50, 50), (306, 60))), "",
                                                 object_id="#previous_cat_button")
        self.next_cat_button = UIImageButton(scale(pygame.Rect((1244, 50), (306, 60))), "",
                                             object_id="#next_cat_button")
        self.back_button = UIImageButton(scale(pygame.Rect((50, 1290), (210, 60))), "", object_id="#back_button")
        self.confirm_mentor = UIImageButton(scale(pygame.Rect((652, 620), (296, 60))), "",
                                            object_id="#confirm_mentor_button")
        if self.mentor is not None:
            self.current_mentor_warning = pygame_gui.elements.UITextBox(
                "Current mentor selected",
                scale(pygame.Rect((600, 670), (400, 60))),
                object_id=get_text_box_theme("#text_box_22_horizcenter_red"),
                manager=MANAGER)
        else:
            self.current_mentor_warning = pygame_gui.elements.UITextBox("<font color=#FF0000>No mentor selected</font>"
                                                                        , scale(pygame.Rect((600, 680), (400, 60))),
                                                                        object_id=get_text_box_theme(
                                                                            "#text_box_22_horizcenter"),
                                                                        manager=MANAGER)
        self.previous_page_button = UIImageButton(scale(pygame.Rect((630, 1160), (68, 68))), "",
                                                  object_id="#relation_list_previous", manager=MANAGER)
        self.next_page_button = UIImageButton(scale(pygame.Rect((902, 1160), (68, 68))), "",
                                              object_id="#relation_list_next", manager=MANAGER)

        self.update_apprentice()  # Draws the current apprentice
        self.update_selected_cat()  # Updates the image and details of selected cat
        self.update_cat_list()
        self.update_buttons()

    def exit_screen(self):
        for ele in self.cat_list_buttons:
            self.cat_list_buttons[ele].kill()
        self.cat_list_buttons = {}

        for ele in self.apprentice_details:
            self.apprentice_details[ele].kill()
        self.apprentice_details = {}

        for ele in self.selected_details:
            self.selected_details[ele].kill()
        self.selected_details = {}

        self.heading.kill()
        del self.heading
        self.info.kill()
        del self.info
        self.current_mentor_text.kill()
        del self.current_mentor_text
        self.mentor_frame.kill()
        del self.mentor_frame
        self.mentor_icon.kill()
        del self.mentor_icon
        self.previous_cat_button.kill()
        del self.previous_cat_button
        self.next_cat_button.kill()
        del self.next_cat_button
        self.back_button.kill()
        del self.back_button
        self.confirm_mentor.kill()
        del self.confirm_mentor
        self.current_mentor_warning.kill()
        del self.current_mentor_warning
        self.previous_page_button.kill()
        del self.previous_page_button
        self.next_page_button.kill()
        del self.next_page_button
        self.app_frame.kill()
        del self.app_frame

    def update_apprentice(self):
        """ Updates the apprentice focused on. """
        for ele in self.apprentice_details:
            self.apprentice_details[ele].kill()
        self.apprentice_details = {}

        self.the_cat = Cat.all_cats[game.switches['cat']]
        self.current_page = 1
        self.selected_mentor = Cat.fetch_cat(self.the_cat.mentor)
        self.mentor = Cat.fetch_cat(self.the_cat.mentor)

        self.heading.set_text(f"Choose a new mentor for {self.the_cat.name}")
        if self.the_cat.mentor:
            self.current_mentor_text.set_text(
                f"{self.the_cat.name}'s current mentor is {self.mentor.name}")
        else:
            self.current_mentor_text.set_text(
                f"{self.the_cat.name} does not have a mentor")
        self.apprentice_details["apprentice_image"] = pygame_gui.elements.UIImage(
            scale(pygame.Rect((1200, 300), (300, 300))),
            pygame.transform.scale(
                self.the_cat.large_sprite,
                (300, 300)),
            manager=MANAGER)

        info = self.the_cat.age + "\n" + self.the_cat.status + "\n" + self.the_cat.genderalign + \
               "\n" + self.the_cat.trait + "\n" + self.the_cat.skill
        self.apprentice_details["apprentice_info"] = pygame_gui.elements.UITextBox(
            info,
            scale(pygame.Rect((980, 325), (210, 250))),
            object_id="#text_box_22_horizcenter_vertcenter_spacing_95",
            manager=MANAGER)

        name = str(self.the_cat.name)  # get name
        if 11 <= len(name):  # check name length
            short_name = str(name)[0:9]
            name = short_name + '...'
        self.apprentice_details["apprentice_name"] = pygame_gui.elements.ui_label.UILabel(
            scale(pygame.Rect((1240, 230), (220, 60))),
            name,
            object_id="#text_box_34_horizcenter", manager=MANAGER)

        self.find_next_previous_cats()  # Determine where the next and previous cat buttons lead

        if self.next_cat == 0:
            self.next_cat_button.disable()
        else:
            self.next_cat_button.enable()

        if self.previous_cat == 0:
            self.previous_cat_button.disable()
        else:
            self.previous_cat_button.enable()

    def find_next_previous_cats(self):
        """Determines where the previous and next buttons lead"""
        is_instructor = False
        if self.the_cat.dead and game.clan.instructor.ID == self.the_cat.ID:
            is_instructor = True

        self.previous_cat = 0
        self.next_cat = 0
        if self.the_cat.dead and not is_instructor and not self.the_cat.df:
            self.previous_cat = game.clan.instructor.ID

        if is_instructor:
            self.next_cat = 1

        for check_cat in Cat.all_cats_list:
            if check_cat.ID == self.the_cat.ID:
                self.next_cat = 1

            if self.next_cat == 0 and check_cat.ID != self.the_cat.ID and check_cat.dead == self.the_cat.dead and \
                    check_cat.ID != game.clan.instructor.ID and not check_cat.exiled and check_cat.status in \
                    ["apprentice", "medicine cat apprentice", "mediator apprentice"] \
                    and check_cat.df == self.the_cat.df:
                self.previous_cat = check_cat.ID

            elif self.next_cat == 1 and check_cat.ID != self.the_cat.ID and check_cat.dead == self.the_cat.dead and \
                    check_cat.ID != game.clan.instructor.ID and not check_cat.exiled and check_cat.status in \
                    ["apprentice", "medicine cat apprentice", "mediator apprentice"] \
                    and check_cat.df == self.the_cat.df:
                self.next_cat = check_cat.ID

            elif int(self.next_cat) > 1:
                break

        if self.next_cat == 1:
            self.next_cat = 0

    def change_mentor(self, new_mentor=None):
        old_mentor = Cat.fetch_cat(self.the_cat.mentor)
        if new_mentor and old_mentor is not None:
            old_mentor.apprentice.remove(self.the_cat.ID)
            if self.the_cat.moons > 6 and self.the_cat.ID not in old_mentor.former_apprentices:
                old_mentor.former_apprentices.append(self.the_cat.ID)

            self.the_cat.patrol_with_mentor = 0
            self.the_cat.mentor = new_mentor.ID
            new_mentor.apprentice.append(self.the_cat.ID)
            self.mentor = new_mentor

            # They are a current apprentice, not a former one now!
            if self.the_cat.ID in new_mentor.former_apprentices:
                new_mentor.former_apprentices.remove(self.the_cat.ID)

        elif new_mentor:
            self.the_cat.mentor = new_mentor.ID
            new_mentor.apprentice.append(self.the_cat.ID)
            self.mentor = new_mentor

            # They are a current apprentice, not a former one now!
            if self.the_cat.ID in new_mentor.former_apprentices:
                new_mentor.former_apprentices.remove(self.the_cat.ID)

        if self.mentor is not None:
            self.current_mentor_text.set_text(
                f"{self.the_cat.name}'s current mentor is {self.mentor.name}")
        else:
            self.current_mentor_text.set_text(f"{self.the_cat.name} does not have a mentor")

    def update_selected_cat(self):
        """Updates the image and information on the currently selected mentor"""
        for ele in self.selected_details:
            self.selected_details[ele].kill()
        self.selected_details = {}
        if self.selected_mentor:

            self.selected_details["selected_image"] = pygame_gui.elements.UIImage(
                scale(pygame.Rect((100, 300), (300, 300))),
                pygame.transform.scale(
                    self.selected_mentor.large_sprite,
                    (300, 300)), manager=MANAGER)

            info = self.selected_mentor.age + "\n" + self.selected_mentor.status + "\n" + \
                   self.selected_mentor.genderalign + "\n" + self.selected_mentor.trait + "\n" + \
                   self.selected_mentor.skill
            if len(self.selected_mentor.former_apprentices) >= 1:
                info += f"\n{len(self.selected_mentor.former_apprentices)} former app(s)"
            if len(self.selected_mentor.apprentice) >= 1:
                info += f"\n{len(self.selected_mentor.apprentice)} current app(s)"
            self.selected_details["selected_info"] = pygame_gui.elements.UITextBox(info,
                                                                                   scale(pygame.Rect((420, 325),
                                                                                                     (210, 250))),
                                                                                   object_id="#text_box_22_horizcenter_vertcenter_spacing_95",
                                                                                   manager=MANAGER)

            name = str(self.selected_mentor.name)  # get name
            if 11 <= len(name):  # check name length
                short_name = str(name)[0:9]
                name = short_name + '...'
            self.selected_details["mentor_name"] = pygame_gui.elements.ui_label.UILabel(
                scale(pygame.Rect((130, 230), (220, 60))),
                name,
                object_id="#text_box_34_horizcenter", manager=MANAGER)

    def update_cat_list(self):
        """Updates the cat sprite buttons. """
        valid_mentors = self.chunks(self.get_valid_mentors(), 30)

        # If the number of pages becomes smaller than the number of our current page, set
        #   the current page to the last page
        if self.current_page > len(valid_mentors):
            self.list_page = len(valid_mentors)

        # Handle which next buttons are clickable.
        if len(valid_mentors) <= 1:
            self.previous_page_button.disable()
            self.next_page_button.disable()
        elif self.current_page >= len(valid_mentors):
            self.previous_page_button.enable()
            self.next_page_button.disable()
        elif self.current_page == 1 and len(valid_mentors) > 1:
            self.previous_page_button.disable()
            self.next_page_button.enable()
        else:
            self.previous_page_button.enable()
            self.next_page_button.enable()
        display_cats = []
        if valid_mentors:
            display_cats = valid_mentors[self.current_page - 1]

        # Kill all the currently displayed cats.
        for ele in self.cat_list_buttons:
            self.cat_list_buttons[ele].kill()
        self.cat_list_buttons = {}

        pos_x = 0
        pos_y = 40
        i = 0
        for cat in display_cats:
            self.cat_list_buttons["cat" + str(i)] = UISpriteButton(
                scale(pygame.Rect((200 + pos_x, 730 + pos_y), (100, 100))),
                cat.big_sprite, cat_object=cat, manager=MANAGER)
            pos_x += 120
            if pos_x >= 1100:
                pos_x = 0
                pos_y += 120
            i += 1

    def update_buttons(self):
        """Updates the status of buttons. """
        # Disable to enable the choose mentor button
        if not self.selected_mentor or self.selected_mentor.ID == self.the_cat.mentor:
            self.confirm_mentor.disable()
            self.current_mentor_warning.show()
        else:
            self.confirm_mentor.enable()
            self.current_mentor_warning.hide()

    def get_valid_mentors(self):
        valid_mentors = []

        if self.the_cat.status == "apprentice":
            for cat in Cat.all_cats_list:
                if not cat.dead and not cat.outside and cat.status in [
                    'warrior', 'deputy', 'leader'
                ]:
                    valid_mentors.append(cat)
        elif self.the_cat.status == "medicine cat apprentice":
            for cat in Cat.all_cats_list:
                if not cat.dead and not cat.outside and cat.status == 'medicine cat':
                    valid_mentors.append(cat)
        elif self.the_cat.status == 'mediator apprentice':
            for cat in Cat.all_cats_list:
                if not cat.dead and not cat.outside and cat.status == 'mediator':
                    valid_mentors.append(cat)

        return valid_mentors

    def on_use(self):
        # Due to a bug in pygame, any image with buttons over it must be blited
        screen.blit(self.list_frame, (150 / 1600 * screen_x, 720 / 1400 * screen_y))

    def chunks(self, L, n):
        return [L[x: x + n] for x in range(0, len(L), n)]


class FamilyTreeScreen(Screens):
    # Page numbers for siblings and offspring

    def __init__(self, name=None):
        super().__init__(name)
        self.next_cat = None
        self.previous_cat = None
        self.grandkits_tab = None
        self.kits_mates_tab = None
        self.kits_tab = None
        self.mates_tab = None
        self.siblings_kits_tab = None
        self.siblings_mates_tab = None
        self.siblings_tab = None
        self.cousins_tab = None
        self.parents_siblings_tab = None
        self.parents_tab = None
        self.grandparents_tab = None
        self.next_group_page = None
        self.previous_group_page = None
        self.root_cat = None
        self.family_tree = None
        self.center_cat_frame = None
        self.root_cat_frame = None
        self.relation_backdrop = None
        self.grandkits_button = None
        self.kits_mates_button = None
        self.kits_button = None
        self.mates_button = None
        self.sibling_kits_button = None
        self.sibling_mates_button = None
        self.siblings_button = None
        self.cousins_button = None
        self.parents_siblings_button = None
        self.parents_button = None
        self.grandparents_button = None
        self.back_button = None
        self.next_cat_button = None
        self.previous_cat_button = None
        self.the_cat = None

        self.grandparents = []
        self.parents = []
        self.parents_siblings = []
        self.cousins = []
        self.siblings = []
        self.siblings_mates = []
        self.siblings_kits = []
        self.mates = []
        self.kits = []
        self.kits_mates = []
        self.grandkits = []

        self.cat_elements = {}
        self.relation_elements = {}
        self.tabs = {}

        self.group_page_number = 1
        self.current_group = None
        self.current_group_name = None

    def handle_event(self, event):
        if event.type == pygame_gui.UI_BUTTON_START_PRESS:
            if event.ui_element == self.back_button:
                self.change_screen('profile screen')
                game.switches['root_cat'] = None
            elif event.ui_element == self.previous_cat_button:
                game.switches['cat'] = self.previous_cat
                game.switches['root_cat'] = Cat.all_cats[self.previous_cat]
                self.exit_screen()
                self.screen_switches()
            elif event.ui_element == self.next_cat_button:
                game.switches['cat'] = self.next_cat
                game.switches['root_cat'] = Cat.all_cats[self.next_cat]
                self.exit_screen()
                self.screen_switches()
            elif event.ui_element == self.parents_button:
                self.current_group = self.parents
                self.current_group_name = "parents"
                self.handle_relation_groups()
            elif event.ui_element == self.siblings_button:
                self.current_group = self.siblings
                self.current_group_name = "siblings"
                self.handle_relation_groups()
            elif event.ui_element == self.sibling_mates_button:
                self.current_group = self.siblings_mates
                self.current_group_name = "siblings_mates"
                self.handle_relation_groups()
            elif event.ui_element == self.sibling_kits_button:
                self.current_group = self.siblings_kits
                self.current_group_name = "siblings_kits"
                self.handle_relation_groups()
            elif event.ui_element == self.parents_siblings_button:
                self.current_group = self.parents_siblings
                self.current_group_name = "parents_siblings"
                self.handle_relation_groups()
            elif event.ui_element == self.cousins_button:
                self.current_group = self.cousins
                self.current_group_name = "cousins"
                self.handle_relation_groups()
            elif event.ui_element == self.grandparents_button:
                self.current_group = self.grandparents
                self.current_group_name = "grandparents"
                self.handle_relation_groups()
            elif event.ui_element == self.mates_button:
                self.current_group = self.mates
                self.current_group_name = "mates"
                self.handle_relation_groups()
            elif event.ui_element == self.kits_button:
                self.current_group = self.kits
                self.current_group_name = "kits"
                self.handle_relation_groups()
            elif event.ui_element == self.kits_mates_button:
                self.current_group = self.kits_mates
                self.current_group_name = "kits_mates"
                self.handle_relation_groups()
            elif event.ui_element == self.grandkits_button:
                self.current_group = self.grandkits
                self.current_group_name = "grandkits"
                self.handle_relation_groups()
            elif event.ui_element == self.previous_group_page:
                self.group_page_number -= 1
                self.handle_relation_groups()
            elif event.ui_element == self.next_group_page:
                self.group_page_number += 1
                self.handle_relation_groups()
            elif event.ui_element == self.cat_elements["center_cat_image"]:
                self.change_screen('profile screen')
                game.switches['root_cat'] = None
            elif event.ui_element in self.relation_elements.values() or self.cat_elements.values():
                try:
                    id = event.ui_element.return_cat_id()
                    if Cat.fetch_cat(id).faded:
                        return
                    game.switches['cat'] = id
                except AttributeError:
                    return
                if pygame.key.get_mods() & pygame.KMOD_SHIFT:
                    self.change_screen('profile screen')
                    game.switches['root_cat'] = None
                else:
                    self.exit_screen()
                    self.screen_switches()

    def screen_switches(self):
        """Set up things that are always on the page"""

        cat_profiles()
        self.current_group = None
        self.current_group_name = None
        # prev/next and back buttons
        self.previous_cat_button = UIImageButton(scale(pygame.Rect((50, 50), (306, 60))), "",
                                                 object_id="#previous_cat_button", manager=MANAGER)
        self.next_cat_button = UIImageButton(scale(pygame.Rect((1244, 50), (306, 60))), "",
                                             object_id="#next_cat_button", manager=MANAGER)
        self.back_button = UIImageButton(scale(pygame.Rect((50, 120), (210, 60))), "",
                                         object_id="#back_button", manager=MANAGER)

        # our container for the family tree, this will center itself based on visible relation group buttons
        # it starts with just the center cat frame inside it, since that will always be visible
        self.family_tree = pygame_gui.core.UIContainer(
            scale(pygame.Rect((720, 450), (160, 180))),
            MANAGER)

        # now grab the other necessary UI elements
        self.previous_group_page = UIImageButton(scale(pygame.Rect((941, 1281), (68, 68))),
                                                 "",
                                                 object_id="#arrow_left_button",
                                                 manager=MANAGER)
        self.previous_group_page.disable()
        self.next_group_page = UIImageButton(scale(pygame.Rect((1082, 1281), (68, 68))),
                                             "",
                                             object_id="#arrow_right_button",
                                             manager=MANAGER)
        self.next_group_page.disable()
        self.relation_backdrop = pygame_gui.elements.UIImage(scale(pygame.Rect((628, 950), (841, 342))),
                                                             pygame.transform.scale(
                                                                 image_cache.load_image(
                                                                     "resources/images/familytree_relationbackdrop.png").convert_alpha(),
                                                                 (841, 342)), manager=MANAGER)
        self.relation_backdrop.disable()

        if not game.switches['root_cat']:
            game.switches['root_cat'] = Cat.all_cats[game.switches['cat']]
        self.root_cat_frame = pygame_gui.elements.UIImage(scale(pygame.Rect((129, 950), (452, 340))),
                                                          pygame.transform.scale(
                                                              image_cache.load_image(
                                                                  "resources/images/familytree_bigcatbox.png").convert_alpha(),
                                                              (452, 340)), manager=MANAGER)
        self.cat_elements["root_cat_image"] = UISpriteButton(scale(pygame.Rect((462, 1151), (100, 100))),
                                                             game.switches['root_cat'].sprite,
                                                             cat_id=game.switches['root_cat'].ID,
                                                             manager=MANAGER,
                                                             tool_tip_text=f'Started viewing tree at {game.switches["root_cat"].name}')

        self.root_cat_frame.disable()

        self.center_cat_frame = pygame_gui.elements.UIImage(scale(pygame.Rect((0, 0), (160, 180))),
                                                            pygame.transform.scale(
                                                                image_cache.load_image(
                                                                    "resources/images/familytree_smallcatbox.png").convert_alpha(),
                                                                (160, 180)),
                                                            manager=MANAGER,
                                                            container=self.family_tree)
        self.center_cat_frame.disable()
        self.group_page_number = 1
        # self.family_setup()
        self.create_family_tree()
        self.get_previous_next_cat()

    def create_family_tree(self):
        """
        this function handles creating the family tree, both collecting the relation groups and displaying the buttons
        """
        # everything in here is held together by duct tape and hope, TAKE CARE WHEN EDITING

        # the cat whose family tree is being viewed
        self.the_cat = Cat.all_cats[game.switches['cat']]

        self.cat_elements["screen_title"] = pygame_gui.elements.UITextBox(f"{self.the_cat.name}'s Family Tree",
                                                                          scale(
                                                                              pygame.Rect((300, 50),
                                                                                          (1000, 100))),
                                                                          object_id=get_text_box_theme("#text_box_30_horizcenter"),
                                                                          manager=MANAGER, )

        # will need these later to adjust positioning
        # as the various groups are collected, the x_pos and y_pos are adjusted to account for the new buttons,
        # these affect the positioning of all the buttons
        x_pos = 0
        y_pos = 0

        # as the various groups are collected, the x_dim and y_dim are adjusted to account for the new button,
        # these affect the size and positioning of the UIContainer holding the family tree
        x_dim = 160
        y_dim = 180

        self.parents = self.the_cat.get_parents()
        # collect grandparents
        if self.parents:
            y_dim += 196
            y_pos += 196
            for parent in self.parents:
                _temp_ob = Cat.fetch_cat(parent)
                self.grandparents.extend(_temp_ob.get_parents())
                # collect parent siblings
                self.parents_siblings.extend(_temp_ob.get_siblings())
                # collect siblings
            if self.grandparents:
                y_dim += 160
                y_pos += 160

            self.siblings.extend(self.the_cat.get_siblings())
            x_dim += 309
            for sibling in self.siblings:
                _temp_ob = Cat.fetch_cat(sibling)
                # collect sibling mates
                if not _temp_ob.faded:
                    if _temp_ob.mate:
                        self.siblings_mates.append(_temp_ob.mate)
                    self.siblings_mates.extend(_temp_ob.previous_mates)
                # collect sibling kits
                self.siblings_kits.extend(_temp_ob.get_children())
            if self.siblings_mates:
                x_dim += 417
            if self.siblings_kits:
                y_dim += 80
                if not self.siblings_mates:
                    x_dim += 417

        # collect cousins
        if self.parents_siblings:
            if not self.siblings_mates and not self.siblings_kits:
                x_dim += 433
            for sibling in self.parents_siblings:
                _temp_ob = Cat.fetch_cat(sibling)
                cousins = _temp_ob.get_children()
                for cousin in cousins:
                    if cousin in self.cousins:
                        continue
                    else:
                        self.cousins.append(cousin)
        # collect mates
        if self.the_cat.mate:
            self.mates = [self.the_cat.mate]
        self.mates.extend(self.the_cat.previous_mates)

        self.kits = self.the_cat.get_children()
        if self.mates or self.kits:
            x_pos += 276
            x_dim += 280
        # collect kits
        if self.kits:
            if not self.siblings_kits:
                y_dim += 80
            for kit in self.kits:
                _temp_ob = Cat.fetch_cat(kit)
                # collect kits mates
                if not _temp_ob.faded:
                    if _temp_ob.mate:
                        self.kits_mates.append(_temp_ob.mate)
                    self.kits_mates.extend(_temp_ob.previous_mates)
                # collect grandkits
                self.grandkits.extend(_temp_ob.get_children())
            if self.kits_mates:
                x_pos += 202
                x_dim += 202
            if self.grandkits:
                y_dim += 140
                if not self.kits_mates:
                    x_pos += 202
                    x_dim += 202

        self.family_tree.kill()
        self.family_tree = pygame_gui.core.UIContainer(
            scale(pygame.Rect((800 - x_dim / 2, 550 - y_dim / 2), (x_dim, y_dim))),
            MANAGER)

        # creating the center frame, cat, and name
        self.cat_elements["the_cat_image"] = UISpriteButton(scale(pygame.Rect((150, 969), (300, 300))),
                                                            self.the_cat.sprite,
                                                            cat_id=self.the_cat.ID,
                                                            manager=MANAGER)
        name = str(self.the_cat.name)
        if len(name) >= 13:
            short_name = name[0:10]
            name = short_name + '...'
        self.cat_elements["viewing_cat_text"] = pygame_gui.elements.UITextBox(f"Viewing {name}'s Lineage",
                                                                              scale(
                                                                                  pygame.Rect((150, 1282), (300, 150))),
                                                                              object_id=get_text_box_theme(
                                                                                  "#text_box_22_horizcenter_spacing_95"),
                                                                              manager=MANAGER, )
        self.center_cat_frame = pygame_gui.elements.UIImage(scale(pygame.Rect((x_pos, y_pos), (160, 180))),
                                                            pygame.transform.scale(
                                                                image_cache.load_image(
                                                                    "resources/images/familytree_smallcatbox.png").convert_alpha(),
                                                                (160, 180)),
                                                            manager=MANAGER,
                                                            container=self.family_tree)
        self.center_cat_frame.disable()
        self.cat_elements['center_cat_image'] = UISpriteButton(scale(pygame.Rect((x_pos + 30, y_pos + 20), (100, 100))),
                                                               self.the_cat.sprite,
                                                               cat_id=self.the_cat.ID,
                                                               manager=MANAGER,
                                                               container=self.family_tree)
        name = str(self.the_cat.name)
        if len(name) >= 9:
            short_name = name[0:7]
            name = short_name + '...'
        self.cat_elements["center_cat_name"] = pygame_gui.elements.UITextBox(name,
                                                                             scale(
                                                                                 pygame.Rect((10 + x_pos, 118 + y_pos),
                                                                                             (145, 100))),
                                                                             object_id=get_text_box_theme(
                                                                                 "#text_box_22_horizcenter"),
                                                                             manager=MANAGER,
                                                                             container=self.family_tree)

        if self.parents:
            self.siblings_button = UIImageButton(scale(pygame.Rect((152 + x_pos, 65 + y_pos), (316, 60))),
                                                 "",
                                                 object_id="#siblings_button",
                                                 manager=MANAGER,
                                                 container=self.family_tree)
            if self.siblings:
                if self.siblings_mates or self.siblings_kits:
                    self.sibling_mates_button = UIImageButton(scale(pygame.Rect((464 + x_pos, 65 + y_pos), (418, 60))),
                                                              "",
                                                              object_id="#siblingmates_button",
                                                              manager=MANAGER,
                                                              container=self.family_tree)
                if self.siblings_kits:
                    self.sibling_kits_button = UIImageButton(scale(pygame.Rect((406 + x_pos, 97 + y_pos), (252, 164))),
                                                             "",
                                                             object_id="#siblingkits_button",
                                                             manager=MANAGER,
                                                             container=self.family_tree)
            self.parents_button = UIImageButton(scale(pygame.Rect((136 + x_pos, -196 + y_pos), (176, 288))),
                                                "",
                                                object_id="#parents_button",
                                                manager=MANAGER,
                                                container=self.family_tree)
            self.family_tree.add_element(self.parents_button)
            if self.parents_siblings:
                self.parents_siblings_button = UIImageButton(scale(pygame.Rect((308 + x_pos, -196 + y_pos), (436, 60))),
                                                             "",
                                                             object_id="#parentsiblings_button",
                                                             manager=MANAGER,
                                                             container=self.family_tree)
                if self.cousins:
                    self.cousins_button = UIImageButton(scale(pygame.Rect((504 + x_pos, -139 + y_pos), (170, 164))),
                                                        "",
                                                        object_id="#cousins_button",
                                                        manager=MANAGER,
                                                        container=self.family_tree)
            if self.grandparents:
                self.grandparents_button = UIImageButton(scale(pygame.Rect((94 + x_pos, -355 + y_pos), (260, 164))),
                                                         "",
                                                         object_id="#grandparents_button",
                                                         manager=MANAGER,
                                                         container=self.family_tree)

        if self.mates or self.kits:
            self.mates_button = UIImageButton(scale(pygame.Rect((-276 + x_pos, 65 + y_pos), (288, 60))),
                                              "",
                                              object_id="#mates_button",
                                              manager=MANAGER,
                                              container=self.family_tree)
        if self.kits:
            self.kits_button = UIImageButton(scale(pygame.Rect((-118 + x_pos, 97 + y_pos), (116, 164))),
                                             "",
                                             object_id="#kits_button",
                                             manager=MANAGER,
                                             container=self.family_tree)
            if self.kits_mates or self.grandkits:
                self.kits_mates_button = UIImageButton(scale(pygame.Rect((-477 + x_pos, 198 + y_pos), (364, 60))),
                                                       "",
                                                       object_id="#kitsmates_button",
                                                       manager=MANAGER,
                                                       container=self.family_tree)
            if self.grandkits:
                self.grandkits_button = UIImageButton(scale(pygame.Rect((-282 + x_pos, 233 + y_pos), (202, 164))),
                                                      "",
                                                      object_id="#grandkits_button",
                                                      manager=MANAGER,
                                                      container=self.family_tree)

    def handle_relation_groups(self):
        """Updates the given group"""
        for ele in self.relation_elements:
            self.relation_elements[ele].kill()
        self.relation_elements = {}

        self.update_tab()
        if not self.current_group:
            self.relation_elements["no_cats_notice"] = pygame_gui.elements.UITextBox("None",
                                                                                     scale(
                                                                                         pygame.Rect(
                                                                                             (550, 1080),
                                                                                             (900, 60))),
                                                                                     object_id=get_text_box_theme(
                                                                                         "#text_box_30_horizcenter"),
                                                                                     manager=MANAGER)
        _current_group = self.chunks(self.current_group, 24)

        if self.group_page_number > len(_current_group):
            self.group_page_number = max(len(_current_group), 1)

        if _current_group:
            display_cats = _current_group[self.group_page_number - 1]
        else:
            display_cats = []

        pos_x = 0
        pos_y = 0
        i = 0
        for kitty in display_cats:
            _kitty = Cat.fetch_cat(kitty)

            self.relation_elements["cat" + str(i)] = UISpriteButton(
                scale(pygame.Rect((649 + pos_x, 970 + pos_y), (100, 100))),
                _kitty.big_sprite,
                cat_id=_kitty.ID,
                manager=MANAGER,
                tool_tip_text=str(_kitty.name)
            )

            pos_x += 100
            if pos_x > 700:
                pos_y += 100
                pos_x = 0
            i += 1

        # Enable and disable page buttons.
        if len(_current_group) <= 1:
            self.previous_group_page.disable()
            self.next_group_page.disable()
        elif self.group_page_number >= len(_current_group):
            self.previous_group_page.enable()
            self.next_group_page.disable()
        elif self.group_page_number == 1 and len(self.current_group) > 1:
            self.previous_group_page.disable()
            self.next_group_page.enable()
        else:
            self.previous_group_page.enable()
            self.next_group_page.enable()

    def update_tab(self):
        for ele in self.tabs:
            self.tabs[ele].kill()
        self.tabs = {}

        if self.current_group_name == "grandparents":
            self.tabs['grandparents_tab'] = pygame_gui.elements.UIImage(scale(pygame.Rect((1164, 890), (256, 60))),
                                                                        pygame.transform.scale(
                                                                            image_cache.load_image(
                                                                                "resources/images/grandparents_tab.png").convert_alpha(),
                                                                            (256, 60)),
                                                                        manager=MANAGER)
        elif self.current_group_name == "parents":
            self.tabs['parents_tab'] = pygame_gui.elements.UIImage(scale(pygame.Rect((1246, 890), (174, 60))),
                                                                   pygame.transform.scale(
                                                                       image_cache.load_image(
                                                                           "resources/images/parents_tab.png").convert_alpha(),
                                                                       (174, 60)),
                                                                   manager=MANAGER)
        elif self.current_group_name == "parents_siblings":
            self.tabs['parents_siblings_tab'] = pygame_gui.elements.UIImage(scale(pygame.Rect((1123, 890), (296, 60))),
                                                                            pygame.transform.scale(
                                                                                image_cache.load_image(
                                                                                    "resources/images/parentsibling_tab.png").convert_alpha(),
                                                                                (296, 60)),
                                                                            manager=MANAGER)
        elif self.current_group_name == "cousins":
            self.tabs['cousins_tab'] = pygame_gui.elements.UIImage(scale(pygame.Rect((1254, 890), (166, 60))),
                                                                   pygame.transform.scale(
                                                                       image_cache.load_image(
                                                                           "resources/images/cousins_tab.png").convert_alpha(),
                                                                       (166, 60)),
                                                                   manager=MANAGER)
        elif self.current_group_name == "siblings":
            self.tabs['siblings_tab'] = pygame_gui.elements.UIImage(scale(pygame.Rect((1256, 890), (164, 60))),
                                                                    pygame.transform.scale(
                                                                        image_cache.load_image(
                                                                            "resources/images/siblings_tab.png").convert_alpha(),
                                                                        (164, 60)),
                                                                    manager=MANAGER)
        elif self.current_group_name == "siblings_mates":
            self.tabs['siblings_mates_tab'] = pygame_gui.elements.UIImage(scale(pygame.Rect((1146, 890), (274, 60))),
                                                                          pygame.transform.scale(
                                                                              image_cache.load_image(
                                                                                  "resources/images/siblingsmate_tab.png").convert_alpha(),
                                                                              (274, 60)),
                                                                          manager=MANAGER)
        elif self.current_group_name == "siblings_kits":
            self.tabs['siblings_kits_tab'] = pygame_gui.elements.UIImage(scale(pygame.Rect((1170, 890), (250, 60))),
                                                                         pygame.transform.scale(
                                                                             image_cache.load_image(
                                                                                 "resources/images/siblingkits_tab.png").convert_alpha(),
                                                                             (250, 60)),
                                                                         manager=MANAGER)
        elif self.current_group_name == "mates":
            self.tabs['mates_tab'] = pygame_gui.elements.UIImage(scale(pygame.Rect((1270, 890), (150, 60))),
                                                                 pygame.transform.scale(
                                                                     image_cache.load_image(
                                                                         "resources/images/mates_tab.png").convert_alpha(),
                                                                     (150, 60)),
                                                                 manager=MANAGER)
        elif self.current_group_name == "kits":
            self.tabs['kits_tab'] = pygame_gui.elements.UIImage(scale(pygame.Rect((1306, 890), (114, 60))),
                                                                pygame.transform.scale(
                                                                    image_cache.load_image(
                                                                        "resources/images/kits_tab.png").convert_alpha(),
                                                                    (114, 60)),
                                                                manager=MANAGER)
        elif self.current_group_name == "kits_mates":
            self.tabs['kits_mates_tab'] = pygame_gui.elements.UIImage(scale(pygame.Rect((1196, 890), (224, 60))),
                                                                      pygame.transform.scale(
                                                                          image_cache.load_image(
                                                                              "resources/images/kitsmate_tab.png").convert_alpha(),
                                                                          (224, 60)),
                                                                      manager=MANAGER)
        elif self.current_group_name == "grandkits":
            self.tabs['grandkits_tab'] = pygame_gui.elements.UIImage(scale(pygame.Rect((1220, 890), (200, 60))),
                                                                     pygame.transform.scale(
                                                                         image_cache.load_image(
                                                                             "resources/images/grandkits_tab.png").convert_alpha(),
                                                                         (200, 60)),
                                                                     manager=MANAGER)

    def get_previous_next_cat(self):
        """Determines where the previous and next buttons should lead, and enables/disables them"""

        is_instructor = False
        if self.the_cat.dead and game.clan.instructor.ID == self.the_cat.ID:
            is_instructor = True

        previous_cat = 0
        next_cat = 0
        if self.the_cat.dead and not is_instructor and not self.the_cat.df:
            previous_cat = game.clan.instructor.ID

        if is_instructor:
            next_cat = 1

        for check_cat in Cat.all_cats_list:
            if check_cat.ID == self.the_cat.ID:
                next_cat = 1
            else:
                if next_cat == 0 and check_cat.ID != self.the_cat.ID and check_cat.dead == self.the_cat.dead and \
                        check_cat.ID != game.clan.instructor.ID and check_cat.outside == self.the_cat.outside and \
                        check_cat.df == self.the_cat.df and not check_cat.faded:
                    previous_cat = check_cat.ID

                elif next_cat == 1 and check_cat.ID != self.the_cat.ID and check_cat.dead == self.the_cat.dead and \
                        check_cat.ID != game.clan.instructor.ID and check_cat.outside == self.the_cat.outside and \
                        check_cat.df == self.the_cat.df and not check_cat.faded:
                    next_cat = check_cat.ID

                elif int(next_cat) > 1:
                    break

        if next_cat == 1:
            next_cat = 0

        self.next_cat = next_cat
        self.previous_cat = previous_cat

        if self.next_cat == 0:
            self.next_cat_button.disable()
        else:
            self.next_cat_button.enable()

        if self.previous_cat == 0:
            self.previous_cat_button.disable()
        else:
            self.previous_cat_button.enable()

    def chunks(self, L, n):
        return [L[x: x + n] for x in range(0, len(L), n)]

    def exit_screen(self):
        for ele in self.cat_elements:
            self.cat_elements[ele].kill()
        self.cat_elements = {}

        for ele in self.relation_elements:
            self.relation_elements[ele].kill()
        self.relation_elements = {}

        for ele in self.tabs:
            self.tabs[ele].kill()
        self.tabs = {}

        self.grandparents = []
        self.parents = []
        self.parents_siblings = []
        self.cousins = []
        self.siblings = []
        self.siblings_mates = []
        self.siblings_kits = []
        self.mates = []
        self.kits = []
        self.kits_mates = []
        self.grandkits = []
        self.current_group = None

        self.previous_cat_button.kill()
        del self.previous_cat_button
        self.next_cat_button.kill()
        del self.next_cat_button
        self.back_button.kill()
        del self.back_button
        self.family_tree.kill()
        del self.family_tree
        self.relation_backdrop.kill()
        del self.relation_backdrop
        self.root_cat_frame.kill()
        del self.root_cat_frame
        self.next_group_page.kill()
        del self.next_group_page
        self.previous_group_page.kill()
        del self.previous_group_page


class ChooseMateScreen(Screens):
    list_frame = pygame.transform.scale(image_cache.load_image("resources/images/choosing_frame.png").convert_alpha(),
                                        (1300 / 1600 * screen_x, 452 / 1400 * screen_y))
    current_cat_elements = {}
    mate_elements = {}
    mate = None
    current_page = 1
    selected_cat = None

    cat_list_buttons = {}

    def __init__(self, name=None):
        super().__init__(name)
        self.next_cat = None
        self.previous_cat = None
        self.list_page = None
        self.kittens = None
        self.the_cat = None
        self.kitten_message = None
        self.toggle_mate = None
        self.page_number = None
        self.next_page_button = None
        self.previous_page_button = None
        self.back_button = None
        self.next_cat_button = None
        self.previous_cat_button = None
        self.mate_frame = None
        self.the_cat_frame = None
        self.info = None

    def handle_event(self, event):
        """ Handles events. """
        if event.type == pygame_gui.UI_BUTTON_START_PRESS:
            # Cat buttons list
            if event.ui_element in self.cat_list_buttons.values():
                if self.the_cat.mate is None:
                    self.selected_cat = event.ui_element.return_cat_object()
                    self.update_buttons()
                    self.update_choose_mate()
                else:
                    # if the cat already has a mate, then it lists offspring instead. Take to profile.
                    game.switches['cat'] = event.ui_element.return_cat_object().ID
                    self.change_screen("profile screen")
            # return to profile screen
            elif event.ui_element == self.back_button:
                self.change_screen('profile screen')

            if event.ui_element == self.toggle_mate:
                if self.the_cat.mate is None:
                    self.the_cat.set_mate(self.selected_cat)
                    self.update_mate_screen()
                else:
                    self.the_cat.unset_mate(self.selected_cat, breakup=True)
                    self.update_choose_mate(breakup=True)
                self.update_cat_list()
            elif event.ui_element == self.previous_cat_button:
                game.switches["cat"] = self.previous_cat
                self.update_current_cat_info()
                self.update_buttons()
            elif event.ui_element == self.next_cat_button:
                game.switches["cat"] = self.next_cat
                self.update_current_cat_info()
                self.update_buttons()
            elif event.ui_element == self.previous_page_button:
                self.current_page -= 1
                self.update_cat_list()
            elif event.ui_element == self.next_page_button:
                self.current_page += 1
                self.update_cat_list()

    def screen_switches(self):
        """Sets up the elements that are always on the page"""
        self.info = pygame_gui.elements.UITextBox(
            "If a cat has a mate, then they will be loyal and only have kittens with their mate"
            " (unless affairs are toggled on.) Potential mates are listed below! The lines "
            "connecting the two cats may give a hint on their compatibility with one another "
            "and any existing romantic feelings will be shown with a small heart.",
            scale(pygame.Rect((360, 120), (880, 200))),
            object_id=get_text_box_theme("#text_box_22_horizcenter_spacing_95")
        )

        self.the_cat_frame = pygame_gui.elements.UIImage(scale(pygame.Rect((80, 226), (532, 394))),
                                                         pygame.transform.scale(
                                                             image_cache.load_image(
                                                                 "resources/images/choosing_cat1_frame_mate.png").convert_alpha(),
                                                             (532, 394)))
        self.mate_frame = pygame_gui.elements.UIImage(scale(pygame.Rect((988, 226), (532, 394))),
                                                      pygame.transform.scale(
                                                          image_cache.load_image(
                                                              "resources/images/choosing_cat2_frame_mate.png").convert_alpha(),
                                                          (532, 394)))

        self.previous_cat_button = UIImageButton(scale(pygame.Rect((50, 50), (306, 60))), "",
                                                 object_id="#previous_cat_button")
        self.next_cat_button = UIImageButton(scale(pygame.Rect((1244, 50), (306, 60))), "",
                                             object_id="#next_cat_button")
        self.back_button = UIImageButton(scale(pygame.Rect((50, 1290), (210, 60))), "", object_id="#back_button")

        self.previous_page_button = UIImageButton(scale(pygame.Rect((630, 1160), (68, 68))), "",
                                                  object_id="#relation_list_previous")
        self.next_page_button = UIImageButton(scale(pygame.Rect((902, 1160), (68, 68))), "",
                                              object_id="#relation_list_next")
        self.page_number = pygame_gui.elements.UITextBox("", scale(pygame.Rect((698, 1160), (204, 68))),
                                                         object_id=get_text_box_theme())

        # This may be deleted and changed later.
        self.toggle_mate = UIImageButton(scale(pygame.Rect((646, 620), (306, 60))), "",
                                         object_id="#confirm_mate_button")

        # The text will be changed as needed. This is used for both the "this pair can't have
        # offspring" message, header for the kittens section for mated cats.
        self.kitten_message = pygame_gui.elements.UITextBox("", scale(pygame.Rect((200, 666), (1200, 80))),
                                                            object_id=get_text_box_theme("#text_box_22_horizcenter"))
        self.kitten_message.hide()

        # This will set up everything else on the page. Basically everything that changed with selected or
        # current cat
        self.update_current_cat_info()

    def exit_screen(self):
        for ele in self.current_cat_elements:
            self.current_cat_elements[ele].kill()
        self.current_cat_elements = {}

        for ele in self.mate_elements:
            self.mate_elements[ele].kill()
        self.mate_elements = {}

        for ele in self.cat_list_buttons:
            self.cat_list_buttons[ele].kill()
        self.cat_list_buttons = {}

        self.info.kill()
        del self.info
        self.the_cat_frame.kill()
        del self.the_cat_frame
        self.mate_frame.kill()
        del self.mate_frame
        self.previous_cat_button.kill()
        del self.previous_cat_button
        self.next_cat_button.kill()
        del self.next_cat_button
        self.back_button.kill()
        del self.back_button
        self.previous_page_button.kill()
        del self.previous_page_button
        self.next_page_button.kill()
        del self.next_page_button
        self.page_number.kill()
        del self.page_number
        self.toggle_mate.kill()
        del self.toggle_mate
        self.kitten_message.kill()
        del self.kitten_message

    def update_current_cat_info(self):
        """Updates all elements with the current cat, as well as the selected cat.
            Called when the screen switched, and whenever the focused cat is switched"""
        self.the_cat = Cat.all_cats[game.switches['cat']]

        for ele in self.current_cat_elements:
            self.current_cat_elements[ele].kill()
        self.current_cat_elements = {}

        for ele in self.mate_elements:
            self.mate_elements[ele].kill()
        self.mate_elements = {}

        self.selected_cat = None
        self.current_page = 1

        self.current_cat_elements["heading"] = pygame_gui.elements.UITextBox(
            "Choose a mate for " + str(self.the_cat.name),
            scale(pygame.Rect((300, 50), (1000, 80))),
            object_id=get_text_box_theme("#text_box_34_horizcenter"))

        self.current_cat_elements["image"] = pygame_gui.elements.UIImage(scale(pygame.Rect((100, 300), (300, 300))),
                                                                         pygame.transform.scale(
                                                                             self.the_cat.large_sprite, (300, 300)))
        name = str(self.the_cat.name)  # get name
        if 11 <= len(name):  # check name length
            short_name = str(name)[0:9]
            name = short_name + '...'
        self.current_cat_elements["name"] = pygame_gui.elements.ui_label.UILabel(
            scale(pygame.Rect((130, 230), (240, 60))),
            name,
            object_id="#text_box_34_horizcenter")

        info = str(self.the_cat.moons) + " moons\n" + self.the_cat.status + "\n" + self.the_cat.genderalign + "\n" + \
               self.the_cat.trait
        self.current_cat_elements["info"] = pygame_gui.elements.UITextBox(info,
                                                                          scale(pygame.Rect((410, 380), (200, 200))),
                                                                          object_id="#text_box_22_horizcenter_spacing_95",
                                                                          manager=MANAGER
                                                                          )

        # Determine what to draw regarding the othe cat. If they have a mate, set the screen up for that.
        # if they don't, set the screen up to choose a mate.
        if self.the_cat.mate is not None:
            self.update_mate_screen()
        else:
            self.update_choose_mate()

        # Update the list of cats. Will be offspring if they have a mate, and valid mates if they don't
        self.update_cat_list()

        self.get_previous_next_cat()  # Determines where the previous and next cat goes.

        # Enable and disable the next and previous cat buttons as needed.
        if self.next_cat == 0:
            self.next_cat_button.disable()
        else:
            self.next_cat_button.enable()

        if self.previous_cat == 0:
            self.previous_cat_button.disable()
        else:
            self.previous_cat_button.enable()

    def update_mate_screen(self):
        """Sets up the screen for a cat with a mate already."""
        for ele in self.mate_elements:
            self.mate_elements[ele].kill()
        self.mate_elements = {}

        self.selected_cat = Cat.all_cats[self.the_cat.mate]

        self.draw_compatible_line_affection()
        self.mate_elements["center_heart"] = pygame_gui.elements.UIImage(scale(pygame.Rect((600, 376), (400, 156))),
                                                                         pygame.transform.scale(
                                                                             image_cache.load_image(
                                                                                 "resources/images/heart_mates.png").convert_alpha(),
                                                                             (400, 156)))

        self.mate_elements["image"] = pygame_gui.elements.UIImage(scale(pygame.Rect((1200, 300), (300, 300))),
                                                                  pygame.transform.scale(
                                                                      self.selected_cat.large_sprite, (300, 300)))
        name = str(self.selected_cat.name)
        if 11 <= len(name):  # check name length
            short_name = str(name)[0:9]
            name = short_name + '...'
        self.mate_elements["name"] = pygame_gui.elements.ui_label.UILabel(
            scale(pygame.Rect((1240, 230), (220, 60))),
            name,
            object_id="#text_box_34_horizcenter")

        info = str(self.selected_cat.moons) + " moons\n" + self.selected_cat.status + "\n" + \
               self.selected_cat.genderalign + "\n" + self.selected_cat.trait
        self.mate_elements["info"] = pygame_gui.elements.UITextBox(info,
                                                                   scale(pygame.Rect((1000, 380), (200, 200))),
                                                                   object_id="#text_box_22_horizcenter_spacing_95",
                                                                   manager=MANAGER
                                                                   )

        # Set the button to say "break-up"
        self.toggle_mate.kill()
        self.toggle_mate = UIImageButton(scale(pygame.Rect((646, 620), (306, 60))), "", object_id="#break_up_button")

        self.update_cat_list()

        # Display message
        if self.kittens:
            self.kitten_message.set_text("Their offspring:")
        else:
            self.kitten_message.set_text("This pair has never had offspring.")
        self.kitten_message.show()

    def update_cat_list(self):
        # If the cat already has a mate, we display the children. If not, we display the possible mates
        all_pages = []
        if self.selected_cat and self.the_cat.mate:
            self.kittens = False
            for x in game.clan.clan_cats:
                if self.the_cat.ID in [
                    Cat.all_cats[x].parent1,
                    Cat.all_cats[x].parent2
                ] and self.selected_cat.ID in [
                    Cat.all_cats[x].parent1,
                    Cat.all_cats[x].parent2
                ]:
                    all_pages.append(Cat.all_cats[x])
                    self.kittens = True
        else:
            all_pages = self.get_valid_mates()

        all_pages = self.chunks(all_pages, 30)

        # If the number of pages becomes smaller than the number of our current page, set
        #   the current page to the last page
        if self.current_page > len(all_pages):
            self.list_page = len(all_pages)

        # Handle which next buttons are clickable.
        if len(all_pages) <= 1:
            self.previous_page_button.disable()
            self.next_page_button.disable()
        elif self.current_page >= len(all_pages):
            self.previous_page_button.enable()
            self.next_page_button.disable()
        elif self.current_page == 1 and len(all_pages) > 1:
            self.previous_page_button.disable()
            self.next_page_button.enable()
        else:
            self.previous_page_button.enable()
            self.next_page_button.enable()

        # Display the current page and total pages.
        total_pages = len(all_pages)
        if total_pages == 0:
            display_total_pages = 1
        else:
            display_total_pages = total_pages
        self.page_number.set_text(f"page {self.current_page} / {display_total_pages}")

        if total_pages != 0:
            display_cats = all_pages[self.current_page - 1]
        else:
            display_cats = []

        for ele in self.cat_list_buttons:
            self.cat_list_buttons[ele].kill()
        self.cat_list_buttons = {}

        pos_x = 0
        pos_y = 40
        i = 0
        for cat in display_cats:
            self.cat_list_buttons["cat" + str(i)] = UISpriteButton(
                scale(pygame.Rect((200 + pos_x, 730 + pos_y), (100, 100))),
                cat.big_sprite, cat_object=cat)
            pos_x += 120
            if pos_x >= 1100:
                pos_x = 0
                pos_y += 120
            i += 1

    def update_choose_mate(self, breakup=False):
        """This sets up the page for choosing a mate. Called when the current cat doesn't have a mate, or if
            you broke then and their mate up. If 'breakup' is set to true, it will display the break-up
            center heart. """
        for ele in self.mate_elements:
            self.mate_elements[ele].kill()
        self.mate_elements = {}

        if self.selected_cat:
            self.draw_compatible_line_affection()

            if breakup:
                self.mate_elements["center_heart"] = pygame_gui.elements.UIImage(
                    scale(pygame.Rect((600, 376), (400, 156))),
                    pygame.transform.scale(
                        image_cache.load_image(
                            "resources/images/heart_breakup.png").convert_alpha(), (400, 156)))
            else:
                self.mate_elements["center_heart"] = pygame_gui.elements.UIImage(
                    scale(pygame.Rect((600, 376), (400, 156))),
                    pygame.transform.scale(
                        image_cache.load_image(
                            "resources/images/heart_maybe.png").convert_alpha(), (400, 156)))
            self.mate_elements["image"] = pygame_gui.elements.UIImage(
                scale(pygame.Rect((1200, 300), (300, 300))),
                pygame.transform.scale(
                    self.selected_cat.large_sprite, (300, 300)))

            name = str(self.selected_cat.name)
            if 11 <= len(name):  # check name length
                short_name = str(name)[0:9]
                name = short_name + '...'
            self.mate_elements["name"] = pygame_gui.elements.ui_label.UILabel(
                scale(pygame.Rect((1240, 230), (220, 60))),
                name,
                object_id="#text_box_34_horizcenter")

            info = str(self.selected_cat.moons) + " moons\n" + self.selected_cat.status + "\n" + \
                   self.selected_cat.genderalign + "\n" + self.selected_cat.trait
            self.mate_elements["info"] = pygame_gui.elements.UITextBox(info,
                                                                       scale(pygame.Rect((1000, 380), (200, 200))),
                                                                       object_id="#text_box_22_horizcenter_spacing_95",
                                                                       manager=MANAGER)
            # Display message

            pixel_font_size = int(22 / 1400 * screen_y)
            if self.the_cat.gender == self.selected_cat.gender and not game.settings[
                'no gendered breeding']:
                self.kitten_message.set_text(
                    f"<font pixel_size={pixel_font_size}> (this pair will not be able to have kittens) </font>")
                self.kitten_message.show()
            else:
                self.kitten_message.hide()
        else:
            self.kitten_message.hide()

        self.update_cat_list()

        self.toggle_mate.kill()
        self.toggle_mate = UIImageButton(scale(pygame.Rect((646, 620), (306, 60))), "",
                                         object_id="#confirm_mate_button")

        self.update_buttons()

    def draw_compatible_line_affection(self):
        """Draws the heart-line based on capability, and draws the hearts based on romantic love. """

        # Set the lines
        self.mate_elements["compat_line"] = pygame_gui.elements.UIImage(scale(pygame.Rect((600, 380), (400, 156))),
                                                                        pygame.transform.scale(
                                                                            image_cache.load_image(
                                                                                "resources/images/line_neutral.png").convert_alpha(),
                                                                            (400, 156)))
        if get_personality_compatibility(self.the_cat, self.selected_cat) is True:
            self.mate_elements["compat_line"].set_image(
                pygame.transform.scale(
                    image_cache.load_image("resources/images/line_compatible.png").convert_alpha(),
                    (400, 156)))
        elif get_personality_compatibility(self.the_cat, self.selected_cat) is False:
            self.mate_elements["compat_line"].set_image(
                pygame.transform.scale(
                    image_cache.load_image("resources/images/line_incompatible.png").convert_alpha(),
                    (400, 156)))

        # Set romantic hearts of current cat towards mate or selected cat.
        if self.the_cat.dead:
            romantic_love = 0
        else:
            if self.selected_cat.ID in self.the_cat.relationships:
                relation = self.the_cat.relationships[self.selected_cat.ID]
            else:
                relation = self.the_cat.create_one_relationship(self.selected_cat)
            romantic_love = relation.romantic_love

        if 10 <= romantic_love <= 30:
            heart_number = 1
        elif 31 <= romantic_love <= 80:
            heart_number = 2
        elif 81 <= romantic_love:
            heart_number = 3
        else:
            heart_number = 0

        x_pos = 420
        for i in range(0, heart_number):
            self.mate_elements["heart1" + str(i)] = pygame_gui.elements.UIImage(
                scale(pygame.Rect((x_pos, 570), (44, 40))),
                pygame.transform.scale(
                    image_cache.load_image(
                        "resources/images/heart_big.png").convert_alpha(),
                    (44, 40)))
            x_pos += 54

        # Set romantic hearts of mate/selected cat towards current_cat.
        if self.selected_cat.dead:
            romantic_love = 0
        else:
            if self.the_cat.ID in self.selected_cat.relationships:
                relation = self.selected_cat.relationships[self.the_cat.ID]
            else:
                relation = self.selected_cat.create_one_relationship(self.the_cat)
            romantic_love = relation.romantic_love

        if 10 <= romantic_love <= 30:
            heart_number = 1
        elif 31 <= romantic_love <= 80:
            heart_number = 2
        elif 81 <= romantic_love:
            heart_number = 3
        else:
            heart_number = 0

        x_pos = 1136
        for i in range(0, heart_number):
            self.mate_elements["heart2" + str(i)] = pygame_gui.elements.UIImage(
                scale(pygame.Rect((x_pos, 570), (44, 40))),
                pygame.transform.scale(
                    image_cache.load_image(
                        "resources/images/heart_big.png").convert_alpha(),
                    (44, 40)))
            x_pos -= 54

    def update_buttons(self):
        """This updates the state of buttons. For this screen, it only deals with the toggle-mates button"""
        if self.selected_cat is None:
            self.toggle_mate.disable()
        else:
            self.toggle_mate.enable()

    def get_previous_next_cat(self):
        is_instructor = False
        if self.the_cat.dead and game.clan.instructor.ID == self.the_cat.ID:
            is_instructor = True

        self.previous_cat = 0
        self.next_cat = 0
        if self.the_cat.dead and not is_instructor and not self.the_cat.df:
            self.previous_cat = game.clan.instructor.ID

        if is_instructor:
            self.next_cat = 1

        for check_cat in Cat.all_cats_list:
            if check_cat.ID == self.the_cat.ID:
                self.next_cat = 1
            if self.next_cat == 0 and check_cat.ID != self.the_cat.ID and check_cat.dead == self.the_cat.dead and \
                    check_cat.ID != game.clan.instructor.ID and not check_cat.exiled and not check_cat.outside and \
                    check_cat.age not in ["adolescent", "kitten", "newborn"] and check_cat.df == self.the_cat.df:
                self.previous_cat = check_cat.ID

            elif self.next_cat == 1 and check_cat.ID != self.the_cat.ID and check_cat.dead == self.the_cat.dead and \
                    check_cat.ID != game.clan.instructor.ID and not check_cat.exiled and not check_cat.outside and \
                    check_cat.age not in ["adolescent", "kitten", "newborn"] and check_cat.df == self.the_cat.df:
                self.next_cat = check_cat.ID

            elif int(self.next_cat) > 1:
                break

        if self.next_cat == 1:
            self.next_cat = 0

    def on_use(self):

        # Due to a bug in pygame, any image with buttons over it must be blited
        screen.blit(self.list_frame, (150 / 1600 * screen_x, 720 / 1400 * screen_y))

    def get_valid_mates(self):
        """Get a list of valid mates for the current cat"""
        valid_mates = []
        for relevant_cat in Cat.all_cats_list:
            invalid_age = relevant_cat.age not in ['newborn', 'kitten', 'adolescent']

            # cat.is_potential_mate() is not used here becuase that restricts to the same age catagory, which we
            # don't want here.
            direct_related = self.the_cat.is_sibling(relevant_cat) or self.the_cat.is_parent(relevant_cat) \
<<<<<<< HEAD
                             or relevant_cat.is_parent(self.the_cat) or self.the_cat.is_grandparent(relevant_cat) \
=======
                             or relevant_cat.is_parent(self.the_cat) or relevant_cat.is_grandparent(self.the_cat) \
>>>>>>> 342e4d75
                             or self.the_cat.is_grandparent(relevant_cat)
            indirect_related = self.the_cat.is_uncle_aunt(relevant_cat) or relevant_cat.is_uncle_aunt(self.the_cat)

            if not game.settings["first_cousin_mates"]:
                indirect_related = indirect_related or relevant_cat.is_cousin(self.the_cat)

            related = direct_related or indirect_related

            not_available = (relevant_cat.dead != self.the_cat.dead) or (relevant_cat.outside != self.the_cat.outside) or relevant_cat.faded

            if not related and relevant_cat.ID != self.the_cat.ID and invalid_age \
                    and not not_available and relevant_cat.mate is None:
                valid_mates.append(relevant_cat)

        return valid_mates

    def chunks(self, L, n):
        return [L[x: x + n] for x in range(0, len(L), n)]


class RelationshipScreen(Screens):
    checkboxes = {}  # To hold the checkboxes.
    focus_cat_elements = {}
    relation_list_elements = {}
    sprite_buttons = {}
    inspect_cat_elements = {}
    previous_search_text = ""

    current_page = 1

    inspect_cat = None

    search_bar = pygame.transform.scale(
        image_cache.load_image("resources/images/relationship_search.png").convert_alpha(),
        (456 / 1600 * screen_x, 78 / 1400 * screen_y)
    )
    details_frame = pygame.transform.scale(
        image_cache.load_image("resources/images/relationship_details_frame.png").convert_alpha(),
        (508 / 1600 * screen_x,
         688 / 1400 * screen_y)
    )
    toggle_frame = pygame.transform.scale(
        image_cache.load_image("resources/images/relationship_toggle_frame.png").convert_alpha(),
        (502 / 1600 * screen_x, 240 / 1400 * screen_y)
    )
    list_frame = pygame.transform.scale(
        image_cache.load_image("resources/images/relationship_list_frame.png").convert_alpha(),
        (1004 / 1600 * screen_x, 1000 / 1400 * screen_y)
    )

    def __init__(self, name=None):
        super().__init__(name)
        self.all_relations = None
        self.the_cat = None
        self.previous_cat = None
        self.next_cat = None
        self.view_profile_button = None
        self.switch_focus_button = None
        self.page_number = None
        self.next_page_button = None
        self.previous_page_button = None
        self.show_empty_text = None
        self.show_dead_text = None
        self.back_button = None
        self.next_cat_button = None
        self.previous_cat_button = None

    def handle_event(self, event):
        if event.type == pygame_gui.UI_BUTTON_START_PRESS:
            if event.ui_element in self.sprite_buttons.values():
                self.inspect_cat = event.ui_element.return_cat_object()
                self.update_inspected_relation()
            elif event.ui_element == self.back_button:
                self.change_screen("profile screen")
            elif event.ui_element == self.switch_focus_button:
                game.switches["cat"] = self.inspect_cat.ID
                self.update_focus_cat()
            elif event.ui_element == self.view_profile_button:
                game.switches["cat"] = self.inspect_cat.ID
                self.change_screen('profile screen')
            elif event.ui_element == self.next_cat_button:
                game.switches["cat"] = self.next_cat
                self.update_focus_cat()
            elif event.ui_element == self.previous_cat_button:
                game.switches["cat"] = self.previous_cat
                self.update_focus_cat()
            elif event.ui_element == self.previous_page_button:
                self.current_page -= 1
                self.update_cat_page()
            elif event.ui_element == self.next_page_button:
                self.current_page += 1
                self.update_cat_page()
            elif event.ui_element == self.checkboxes["show_dead"]:
                if game.settings['show dead relation']:
                    game.settings['show dead relation'] = False
                else:
                    game.settings['show dead relation'] = True
                self.update_checkboxes()
                self.apply_cat_filter()
                self.update_cat_page()
            elif event.ui_element == self.checkboxes["show_empty"]:
                if game.settings['show empty relation']:
                    game.settings['show empty relation'] = False
                else:
                    game.settings['show empty relation'] = True
                self.update_checkboxes()
                self.apply_cat_filter()
                self.update_cat_page()

    def screen_switches(self):
        cat_profiles()

        self.previous_cat_button = UIImageButton(scale(pygame.Rect((50, 50), (306, 60))), "",
                                                 object_id="#previous_cat_button")
        self.next_cat_button = UIImageButton(scale(pygame.Rect((1244, 50), (306, 60))), "",
                                             object_id="#next_cat_button")
        self.back_button = UIImageButton(scale(pygame.Rect((50, 1290), (210, 60))), "", object_id="#back_button")

        self.search_bar = pygame_gui.elements.UITextEntryLine(scale(pygame.Rect((1220, 194), (290, 46))),
                                                              object_id="#search_entry_box")

        self.show_dead_text = pygame_gui.elements.UITextBox("Show Dead", scale(pygame.Rect((220, 1010), (200, 60))),
                                                            object_id="#text_box_30_horizleft")
        self.show_empty_text = pygame_gui.elements.UITextBox("Show Empty", scale(pygame.Rect((220, 1100), (200, 60))),
                                                             object_id="#text_box_30_horizleft")
        # Draw the checkboxes
        self.update_checkboxes()

        self.previous_page_button = UIImageButton(scale(pygame.Rect((880, 1232), (68, 68))), "",
                                                  object_id="#relation_list_previous")
        self.next_page_button = UIImageButton(scale(pygame.Rect((1160, 1232), (68, 68))), "",
                                              object_id="#relation_list_next")

        self.page_number = pygame_gui.elements.UITextBox("", scale(pygame.Rect((890, 1234), (300, 68))),
                                                         object_id=get_text_box_theme("#text_box_30_horizcenter"))

        self.switch_focus_button = UIImageButton(scale(pygame.Rect((170, 780), (272, 60))), "",
                                                 object_id="#switch_focus_button")
        self.switch_focus_button.disable()
        self.view_profile_button = UIImageButton(scale(pygame.Rect((170, 840), (272, 60))), "",
                                                 object_id="#view_profile_button")
        self.view_profile_button.disable()

        # Updates all info for the currently focused cat.
        self.update_focus_cat()

    def exit_screen(self):
        for ele in self.checkboxes:
            self.checkboxes[ele].kill()
        self.checkboxes = {}

        for ele in self.focus_cat_elements:
            self.focus_cat_elements[ele].kill()
        self.focus_cat_elements = {}

        for ele in self.relation_list_elements:
            self.relation_list_elements[ele].kill()
        self.relation_list_elements = {}

        for ele in self.sprite_buttons:
            self.sprite_buttons[ele].kill()
        self.sprite_buttons = {}

        for ele in self.inspect_cat_elements:
            self.inspect_cat_elements[ele].kill()
        self.inspect_cat_elements = {}

        self.previous_cat_button.kill()
        del self.previous_cat_button
        self.next_cat_button.kill()
        del self.next_cat_button
        self.back_button.kill()
        del self.back_button
        self.search_bar.kill()
        del self.search_bar
        self.show_dead_text.kill()
        del self.show_dead_text
        self.show_empty_text.kill()
        del self.show_empty_text
        self.previous_page_button.kill()
        del self.previous_page_button
        self.next_page_button.kill()
        del self.next_page_button
        self.page_number.kill()
        del self.page_number
        self.switch_focus_button.kill()
        del self.switch_focus_button
        self.view_profile_button.kill()
        del self.view_profile_button

    def get_previous_next_cat(self):
        """Determines where the previous the next buttons should lead, and enables/diables them"""
        """'Determines where the next and previous buttons point too."""

        is_instructor = False
        if self.the_cat.dead and game.clan.instructor.ID == self.the_cat.ID:
            is_instructor = True

        previous_cat = 0
        next_cat = 0
        if self.the_cat.dead and not is_instructor and not self.the_cat.df:
            previous_cat = game.clan.instructor.ID

        if is_instructor:
            next_cat = 1

        for check_cat in Cat.all_cats_list:
            if check_cat.ID == self.the_cat.ID:
                next_cat = 1
            else:
                if next_cat == 0 and check_cat.ID != self.the_cat.ID and check_cat.dead == self.the_cat.dead and \
                        check_cat.ID != game.clan.instructor.ID and check_cat.outside == self.the_cat.outside and \
                        check_cat.df == self.the_cat.df and not check_cat.faded:
                    previous_cat = check_cat.ID

                elif next_cat == 1 and check_cat.ID != self.the_cat.ID and check_cat.dead == self.the_cat.dead and \
                        check_cat.ID != game.clan.instructor.ID and check_cat.outside == self.the_cat.outside and \
                        check_cat.df == self.the_cat.df and not check_cat.faded:
                    next_cat = check_cat.ID

                elif int(next_cat) > 1:
                    break

        if next_cat == 1:
            next_cat = 0

        self.next_cat = next_cat
        self.previous_cat = previous_cat

        if self.next_cat == 0:
            self.next_cat_button.disable()
        else:
            self.next_cat_button.enable()

        if self.previous_cat == 0:
            self.previous_cat_button.disable()
        else:
            self.previous_cat_button.enable()

    def update_checkboxes(self):
        # Remove all checkboxes
        for ele in self.checkboxes:
            self.checkboxes[ele].kill()
        self.checkboxes = {}

        if game.settings['show dead relation']:
            checkbox_type = "#checked_checkbox"
        else:
            checkbox_type = "#unchecked_checkbox"

        self.checkboxes["show_dead"] = UIImageButton(scale(pygame.Rect((156, 1010), (68, 68))), "",
                                                     object_id=checkbox_type)

        if game.settings['show empty relation']:
            checkbox_type = "#checked_checkbox"
        else:
            checkbox_type = "#unchecked_checkbox"

        self.checkboxes["show_empty"] = UIImageButton(scale(pygame.Rect((156, 1100), (68, 68))), "",
                                                      object_id=checkbox_type)

    def update_focus_cat(self):
        for ele in self.focus_cat_elements:
            self.focus_cat_elements[ele].kill()
        self.focus_cat_elements = {}

        self.the_cat = Cat.all_cats.get(game.switches['cat'],
                                        game.clan.instructor
                                        )

        self.current_page = 1
        self.inspect_cat = None

        # Keep a list of all the relations
        self.all_relations = list(self.the_cat.relationships.values()).copy()

        self.focus_cat_elements["header"] = pygame_gui.elements.UITextBox(str(self.the_cat.name) + " Relationships",
                                                                          scale(pygame.Rect((150, 150), (800, 100))),
                                                                          object_id=get_text_box_theme(
                                                                              "#text_box_34_horizleft"))
        self.focus_cat_elements["details"] = pygame_gui.elements.UITextBox(self.the_cat.genderalign + " - " + \
                                                                           str(self.the_cat.moons) + " moons - " + \
                                                                           self.the_cat.trait,
                                                                           scale(pygame.Rect((160, 210), (800, 60))),
                                                                           object_id=get_text_box_theme(
                                                                               "#text_box_22_horizleft"))
        self.focus_cat_elements["image"] = pygame_gui.elements.UIImage(scale(pygame.Rect((50, 150), (100, 100))),
                                                                       self.the_cat.big_sprite)

        self.get_previous_next_cat()
        self.apply_cat_filter(self.search_bar.get_text())
        self.update_inspected_relation()
        self.update_cat_page()

    def update_inspected_relation(self):
        for ele in self.inspect_cat_elements:
            self.inspect_cat_elements[ele].kill()
        self.inspect_cat_elements = {}

        if self.inspect_cat is not None:
            # NAME LENGTH
            chosen_name = str(self.inspect_cat.name)
            if 19 <= len(chosen_name):
                if self.inspect_cat.dead:
                    chosen_short_name = str(self.inspect_cat.name)[0:11]
                    chosen_name = chosen_short_name + '...'
                    chosen_name += " (dead)"
                else:
                    chosen_short_name = str(self.inspect_cat.name)[0:16]
                    chosen_name = chosen_short_name + '...'

            self.inspect_cat_elements["name"] = pygame_gui.elements.ui_label.UILabel(
                scale(pygame.Rect((150, 590), (300, 80))),
                chosen_name,
                object_id="#text_box_34_horizcenter")

            # Cat Image
            self.inspect_cat_elements["image"] = pygame_gui.elements.UIImage(scale(pygame.Rect((150, 290), (300, 300))),
                                                                             pygame.transform.scale(
                                                                                 self.inspect_cat.large_sprite,
                                                                                 (300, 300)))

            related = False
            # Mate Heart
            if self.the_cat.mate is not None and self.the_cat.mate != '' and self.inspect_cat.ID == self.the_cat.mate:
                self.inspect_cat_elements["mate"] = pygame_gui.elements.UIImage(scale(pygame.Rect((90, 300), (44, 40))),
                                                                                pygame.transform.scale(
                                                                                    image_cache.load_image(
                                                                                        "resources/images/heart_big.png").convert_alpha(),
                                                                                    (44, 40)))
            else:
                # Family Dot
                # Only show family dot on cousins if first cousin mates are disabled.
                if game.settings['first_cousin_mates']:
                    check_cousins = False
                else:
                    check_cousins = self.inspect_cat.is_cousin(self.the_cat)

                if self.inspect_cat.is_uncle_aunt(self.the_cat) or self.the_cat.is_uncle_aunt(self.inspect_cat) \
                        or self.inspect_cat.is_grandparent(self.the_cat) or \
                        self.the_cat.is_grandparent(self.inspect_cat) or \
                        self.inspect_cat.is_parent(self.the_cat) or \
                        self.the_cat.is_parent(self.inspect_cat) or \
                        self.inspect_cat.is_sibling(self.the_cat) or check_cousins:
                    related = True
                    self.inspect_cat_elements['family'] = pygame_gui.elements.UIImage(
                        scale(pygame.Rect((90, 300), (36, 36))),
                        pygame.transform.scale(
                            image_cache.load_image(
                                "resources/images/dot_big.png").convert_alpha(),
                            (36, 36)))

            # Gender
            if self.inspect_cat.genderalign == 'female':
                gender_icon = image_cache.load_image("resources/images/female_big.png").convert_alpha()
            elif self.inspect_cat.genderalign == 'male':
                gender_icon = image_cache.load_image("resources/images/male_big.png").convert_alpha()
            elif self.inspect_cat.genderalign == 'trans female':
                gender_icon = image_cache.load_image("resources/images/transfem_big.png").convert_alpha()
            elif self.inspect_cat.genderalign == 'trans male':
                gender_icon = image_cache.load_image("resources/images/transmasc_big.png").convert_alpha()
            else:
                # Everyone else gets the nonbinary icon
                gender_icon = image_cache.load_image("resources/images/nonbi_big.png").convert_alpha()

            self.inspect_cat_elements["gender"] = pygame_gui.elements.UIImage(scale(pygame.Rect((470, 290), (68, 68))),
                                                                              pygame.transform.scale(gender_icon,
                                                                                                     (68, 68)))

            # Column One Details:
            col1 = ""
            # Gender-Align
            col1 += self.inspect_cat.genderalign + "\n"

            # Age
            col1 += f"{self.inspect_cat.moons} moons\n"

            # Trait
            col1 += f"{self.inspect_cat.trait}\n"

            self.inspect_cat_elements["col1"] = pygame_gui.elements.UITextBox(col1,
                                                                              scale(pygame.Rect((120, 650), (180, -1))),
                                                                              object_id="#text_box_22_horizleft_spacing_95",
                                                                              manager=MANAGER)

            # Column Two Details:
            col2 = ""

            # Mate
            if self.inspect_cat.mate is not None and self.the_cat.ID != self.inspect_cat.mate:
                col2 += "has a mate\n"
            elif self.the_cat.mate is not None and self.the_cat.mate != '' and self.inspect_cat.ID == self.the_cat.mate:
                col2 += f"{self.the_cat.name}'s mate\n"
            else:
                col2 += "mate: none\n"

            # Relation info:
            if related:
                if self.the_cat.is_uncle_aunt(self.inspect_cat):
                    if self.inspect_cat.genderalign in ['female', 'trans female']:
                        col2 += "related: niece"
                    elif self.inspect_cat.genderalign in ['male', 'trans male']:
                        col2 += "related: nephew"
                    else:
                        col2 += "related: sibling's child\n"
                elif self.inspect_cat.is_uncle_aunt(self.the_cat):
                    if self.inspect_cat.genderalign in ['female', 'trans female']:
                        col2 += "related: aunt"
                    elif self.inspect_cat.genderalign in ['male', 'trans male']:
                        col2 += "related: uncle"
                    else:
                        col2 += "related: parent's sibling"
                elif self.inspect_cat.is_grandparent(self.the_cat):
                    col2 += "related: grandparent"
                elif self.the_cat.is_grandparent(self.inspect_cat):
                    col2 += "related: grandchild"
                elif self.inspect_cat.is_parent(self.the_cat):
                    col2 += "related: parent"
                elif self.the_cat.is_parent(self.inspect_cat):
                    col2 += "related: child"
                elif self.inspect_cat.is_sibling(self.the_cat) or self.the_cat.is_sibling(self.inspect_cat):
                    if self.inspect_cat.is_littermate(self.the_cat) or self.the_cat.is_littermate(self.inspect_cat):
                        col2 += "related: sibling (littermate)"
                    else:
                        col2 += "related: sibling"
                elif not game.settings["first_cousin_mates"] and self.inspect_cat.is_cousin(self.the_cat):
                    col2 += "related: cousin"

            self.inspect_cat_elements["col2"] = pygame_gui.elements.UITextBox(col2,
                                                                              scale(pygame.Rect((300, 650), (180, -1))),
                                                                              object_id="#text_box_22_horizleft_spacing_95",
                                                                              manager=MANAGER)

            if self.inspect_cat.dead:
                self.view_profile_button.enable()
                self.switch_focus_button.disable()
            else:
                self.view_profile_button.enable()
                self.switch_focus_button.enable()
        else:
            self.view_profile_button.disable()
            self.switch_focus_button.disable()

    def apply_cat_filter(self, search_text=""):
        # Filter for dead or empty cats
        self.filtered_cats = self.all_relations.copy()
        if not game.settings["show dead relation"]:
            self.filtered_cats = list(
                filter(lambda rel: not rel.cat_to.dead, self.filtered_cats))

        if not game.settings["show empty relation"]:
            self.filtered_cats = list(
                filter(
                    lambda rel: (rel.romantic_love + rel.platonic_like + rel.
                                 dislike + rel.admiration + rel.comfortable +
                                 rel.jealousy + rel.trust) > 0, self.filtered_cats))

        # Filter for search
        search_cats = []
        if search_text.strip() != "":
            for cat in self.filtered_cats:
                if search_text.lower() in str(cat.cat_to.name).lower():
                    search_cats.append(cat)
            self.filtered_cats = search_cats

    def update_cat_page(self):
        for ele in self.relation_list_elements:
            self.relation_list_elements[ele].kill()
        self.relation_list_elements = {}

        for ele in self.sprite_buttons:
            self.sprite_buttons[ele].kill()
        self.sprite_buttons = {}

        all_pages = self.chunks(self.filtered_cats, 8)

        if self.current_page > len(all_pages):
            self.current_page = len(all_pages)

        if self.current_page == 0:
            self.current_page = 1

        if all_pages:
            display_rel = all_pages[self.current_page - 1]
        else:
            display_rel = []

        pos_x = 580
        pos_y = 300
        i = 0
        for rel in display_rel:
            self.generate_relation_block((pos_x, pos_y), rel, i)

            i += 1
            pos_x += 244
            if pos_x > 1400:
                pos_y += 484
                pos_x = 580

        self.page_number.set_text(f"{self.current_page} / {len(all_pages)}")

        # Enable and disable page buttons.
        if len(all_pages) <= 1:
            self.previous_page_button.disable()
            self.next_page_button.disable()
        elif self.current_page >= len(all_pages):
            self.previous_page_button.enable()
            self.next_page_button.disable()
        elif self.current_page == 1 and len(all_pages) > 1:
            self.previous_page_button.disable()
            self.next_page_button.enable()
        else:
            self.previous_page_button.enable()
            self.next_page_button.enable()

    def generate_relation_block(self, pos, the_relationship, i):
        # Generates a relation_block starting at postion, from the relationship object "the_relation"
        # "position" should refer to the top left corner of the *main* relation box, not including the name.
        pos_x = pos[0]
        pos_y = pos[1]

        self.sprite_buttons["image" + str(i)] = UISpriteButton(scale(pygame.Rect((pos_x + 44, pos_y), (100, 100))),
                                                               the_relationship.cat_to.big_sprite,
                                                               cat_object=the_relationship.cat_to)

        # CHECK NAME LENGTH - SHORTEN IF NECESSARY
        name = str(the_relationship.cat_to.name)  # get name
        if len(name) >= 14:  # check name length
            short_name = str(the_relationship.cat_to.name)[0:11]
            name = short_name + '...'
        self.relation_list_elements["name" + str(i)] = pygame_gui.elements.UITextBox(name,
                                                                                     scale(pygame.Rect(
                                                                                         (pos_x, pos_y - 48),
                                                                                         (204, 60))),
                                                                                     object_id="#text_box_26_horizcenter")

        # Gender alignment
        if the_relationship.cat_to.genderalign == 'female':
            gender_icon = image_cache.load_image("resources/images/female_big.png").convert_alpha()
        elif the_relationship.cat_to.genderalign == 'male':
            gender_icon = image_cache.load_image("resources/images/male_big.png").convert_alpha()
        elif the_relationship.cat_to.genderalign == 'trans female':
            gender_icon = image_cache.load_image("resources/images/transfem_big.png").convert_alpha()
        elif the_relationship.cat_to.genderalign == 'trans male':
            gender_icon = image_cache.load_image("resources/images/transmasc_big.png").convert_alpha()
        else:
            # Everyone else gets the nonbinary icon
            gender_icon = image_cache.load_image("resources/images/nonbi_big.png").convert_alpha()

        self.relation_list_elements["gender" + str(i)] = pygame_gui.elements.UIImage(scale(pygame.Rect((pos_x + 160,
                                                                                                        pos_y + 10),
                                                                                                       (36, 36))),
                                                                                     pygame.transform.scale(gender_icon,
                                                                                                            (36, 36)))

        related = False
        # MATE
        if self.the_cat.mate is not None and self.the_cat.mate != '' and the_relationship.cat_to.ID == self.the_cat.mate:

            self.relation_list_elements['mate_icon' + str(i)] = pygame_gui.elements.UIImage(
                scale(pygame.Rect((pos_x + 10, pos_y + 10),
                                  (22, 20))),
                image_cache.load_image(
                    "resources/images/heart_big.png").convert_alpha())
        else:
            # FAMILY DOT
            # Only show family dot on cousins if first cousin mates are disabled.
            if game.settings['first_cousin_mates']:
                check_cousins = False
            else:
                check_cousins = the_relationship.cat_to.is_cousin(self.the_cat)

            if the_relationship.cat_to.is_uncle_aunt(self.the_cat) or self.the_cat.is_uncle_aunt(
                    the_relationship.cat_to) \
                    or the_relationship.cat_to.is_grandparent(self.the_cat) or \
                    self.the_cat.is_grandparent(the_relationship.cat_to) or \
                    the_relationship.cat_to.is_parent(self.the_cat) or \
                    self.the_cat.is_parent(the_relationship.cat_to) or \
                    the_relationship.cat_to.is_sibling(self.the_cat) or check_cousins:
                related = True
                self.relation_list_elements['relation_icon' + str(i)] = pygame_gui.elements.UIImage(
                    scale(pygame.Rect((pos_x + 10,
                                       pos_y + 10),
                                      (18, 18))),
                    image_cache.load_image(
                        "resources/images/dot_big.png").convert_alpha())

        # ------------------------------------------------------------------------------------------------------------ #
        # RELATION BARS

        barbar = 44
        bar_count = 0

        # ROMANTIC LOVE
        # CHECK AGE DIFFERENCE
        same_age = the_relationship.cat_to.age == self.the_cat.age
        adult_ages = ['young adult', 'adult', 'senior adult', 'senior']
        both_adult = the_relationship.cat_to.age in adult_ages and self.the_cat.age in adult_ages
        check_age = both_adult or same_age

        # If they are not both adults, or the same age, OR they are related, don't display any romantic affection,
        # even if they somehow have some. They should not be able to get any, but it never hurts to check.
        if not check_age or related:
            display_romantic = 0
            # Print, just for bug checking. Again, they should not be able to get love towards their relative.
            if the_relationship.romantic_love and related:
                print(
                    f"WARNING: {self.the_cat.name} has {the_relationship.romantic_love} romantic love towards their relative, {the_relationship.cat_to.name}")
        else:
            display_romantic = the_relationship.romantic_love

        if display_romantic > 49:
            text = "romantic love:"
        else:
            text = "romantic like:"

        self.relation_list_elements[f'romantic_text{i}'] = pygame_gui.elements.UITextBox(text,
                                                                                         scale(pygame.Rect(
                                                                                             (pos_x + 6, pos_y + 87 + (
                                                                                                     barbar * bar_count)),
                                                                                             (170, 60))),
                                                                                         object_id="#text_box_22_horizleft")
        self.relation_list_elements[f'romantic_bar{i}'] = UIRelationStatusBar(scale(pygame.Rect((pos_x + 6,
                                                                                                 pos_y + 130 + (
                                                                                                         barbar * bar_count)),
                                                                                                (188, 20))),
                                                                              display_romantic,
                                                                              positive_trait=True,
                                                                              dark_mode=game.settings['dark mode']
                                                                              )
        bar_count += 1

        # PLANTONIC
        if the_relationship.platonic_like > 49:
            text = "platonic love:"
        else:
            text = "platonic like:"
        self.relation_list_elements[f'plantonic_text{i}'] = pygame_gui.elements.UITextBox(text,
                                                                                          scale(pygame.Rect((pos_x + 6,
                                                                                                             pos_y + 87 + (
                                                                                                                     barbar * bar_count)),
                                                                                                            (160, 60))),
                                                                                          object_id="#text_box_22_horizleft")
        self.relation_list_elements[f'platonic_bar{i}'] = UIRelationStatusBar(scale(pygame.Rect((pos_x + 6,
                                                                                                 pos_y + 130 + (
                                                                                                         barbar * bar_count)),
                                                                                                (188, 20))),
                                                                              the_relationship.platonic_like,
                                                                              positive_trait=True,
                                                                              dark_mode=game.settings['dark mode'])

        bar_count += 1

        # DISLIKE
        if the_relationship.dislike > 49:
            text = "hate:"
        else:
            text = "dislike:"
        self.relation_list_elements[f'dislike_text{i}'] = pygame_gui.elements.UITextBox(text,
                                                                                        scale(pygame.Rect((pos_x + 6,
                                                                                                           pos_y + 87 + (
                                                                                                                   barbar * bar_count)),
                                                                                                          (160, 60))),
                                                                                        object_id="#text_box_22_horizleft")
        self.relation_list_elements[f'dislike_bar{i}'] = UIRelationStatusBar(scale(pygame.Rect((pos_x + 6,
                                                                                                pos_y + 130 + (
                                                                                                        barbar * bar_count)),
                                                                                               (188, 20))),
                                                                             the_relationship.dislike,
                                                                             positive_trait=False,
                                                                             dark_mode=game.settings['dark mode'])

        bar_count += 1

        # ADMIRE
        if the_relationship.admiration > 49:
            text = "admiration:"
        else:
            text = "respect:"
        self.relation_list_elements[f'admiration_text{i}'] = pygame_gui.elements.UITextBox(text,
                                                                                           scale(pygame.Rect((pos_x + 6,
                                                                                                              pos_y + 87 + (
                                                                                                                      barbar * bar_count)),
                                                                                                             (
                                                                                                                 160,
                                                                                                                 60))),
                                                                                           object_id="#text_box_22_horizleft")
        self.relation_list_elements[f'admiration_bar{i}'] = UIRelationStatusBar(scale(pygame.Rect((pos_x + 6,
                                                                                                   pos_y + 130 + (
                                                                                                           barbar * bar_count)),
                                                                                                  (188, 20))),
                                                                                the_relationship.admiration,
                                                                                positive_trait=True,
                                                                                dark_mode=game.settings['dark mode'])

        bar_count += 1

        # COMFORTABLE
        if the_relationship.comfortable > 49:
            text = "security:"
        else:
            text = "comfort:"
        self.relation_list_elements[f'comfortable_text{i}'] = pygame_gui.elements.UITextBox(text,
                                                                                            scale(
                                                                                                pygame.Rect((pos_x + 6,
                                                                                                             pos_y + 87 + (
                                                                                                                     barbar * bar_count)),
                                                                                                            (160, 60))),
                                                                                            object_id="#text_box_22_horizleft")
        self.relation_list_elements[f'comfortable_bar{i}'] = UIRelationStatusBar(scale(pygame.Rect((pos_x + 6,
                                                                                                    pos_y + 130 + (
                                                                                                            barbar * bar_count)),
                                                                                                   (188, 20))),
                                                                                 the_relationship.comfortable,
                                                                                 positive_trait=True,
                                                                                 dark_mode=game.settings['dark mode'])

        bar_count += 1

        # JEALOUS
        if the_relationship.jealousy > 49:
            text = "resentment:"
        else:
            text = "jealousy:"
        self.relation_list_elements[f'jealous_text{i}'] = pygame_gui.elements.UITextBox(text,
                                                                                        scale(pygame.Rect((pos_x + 6,
                                                                                                           pos_y + 87 + (
                                                                                                                   barbar * bar_count)),
                                                                                                          (160, 60))),
                                                                                        object_id="#text_box_22_horizleft")
        self.relation_list_elements[f'jealous_bar{i}'] = UIRelationStatusBar(scale(pygame.Rect((pos_x + 6,
                                                                                                pos_y + 130 + (
                                                                                                        barbar * bar_count)),
                                                                                               (188, 20))),
                                                                             the_relationship.jealousy,
                                                                             positive_trait=False,
                                                                             dark_mode=game.settings['dark mode'])

        bar_count += 1

        # TRUST
        if the_relationship.trust > 49:
            text = "reliance:"
        else:
            text = "trust:"
        self.relation_list_elements[f'trust_text{i}'] = pygame_gui.elements.UITextBox(text,
                                                                                      scale(pygame.Rect((pos_x + 6,
                                                                                                         pos_y + 87 + (
                                                                                                                 barbar * bar_count)),
                                                                                                        (160, 60))),
                                                                                      object_id="#text_box_22_horizleft")
        self.relation_list_elements[f'trust_bar{i}'] = UIRelationStatusBar(scale(pygame.Rect((pos_x + 6,
                                                                                              pos_y + 130 + (
                                                                                                      barbar * bar_count)),
                                                                                             (188, 20))),
                                                                           the_relationship.trust,
                                                                           positive_trait=True,
                                                                           dark_mode=game.settings['dark mode'])

    def on_use(self):

        # LOAD UI IMAGES
        screen.blit(RelationshipScreen.search_bar, (1070 / 1600 * screen_x, 180 / 1400 * screen_y))
        screen.blit(RelationshipScreen.details_frame, (50 / 1600 * screen_x, 260 / 1400 * screen_y))
        screen.blit(RelationshipScreen.toggle_frame, (90 / 1600 * screen_x, 958 / 1400 * screen_y))
        screen.blit(RelationshipScreen.list_frame, (546 / 1600 * screen_x, 244 / 1400 * screen_y))

        # Only update the postions if the search text changes
        if self.search_bar.get_text() != self.previous_search_text:
            self.apply_cat_filter(self.search_bar.get_text())
            self.update_cat_page()
        self.previous_search_text = self.search_bar.get_text()

    def chunks(self, L, n):
        return [L[x: x + n] for x in range(0, len(L), n)]


class MediationScreen(Screens):
    def __init__(self, name=None):
        super().__init__(name)
        self.back_button = None
        self.selected_mediator = None
        self.selected_cat_1 = None
        self.selected_cat_2 = None
        self.mediator_elements = {}
        self.mediators = []
        self.cat_buttons = []
        self.page = 1
        self.selected_cat_elements = {}
        self.allow_romantic = True

    def handle_event(self, event):

        if event.type == pygame_gui.UI_BUTTON_START_PRESS:
            if event.ui_element == self.back_button:
                self.change_screen('profile screen')
            elif event.ui_element == self.last_med:
                self.selected_mediator -= 1
                self.update_mediator_info()
            elif event.ui_element == self.next_med:
                self.selected_mediator += 1
                self.update_mediator_info()
            elif event.ui_element == self.next_page:
                self.page += 1
                self.update_page()
            elif event.ui_element == self.previous_page:
                self.page -= 1
                self.update_page()
            elif event.ui_element == self.romantic_checkbox:
                if self.allow_romantic:
                    self.allow_romantic = False
                else:
                    self.allow_romantic = True
                self.update_buttons()
            elif event.ui_element == self.deselect_1:
                self.selected_cat_1 = None
                self.update_selected_cats()
            elif event.ui_element == self.deselect_2:
                self.selected_cat_2 = None
                self.update_selected_cats()
            elif event.ui_element == self.mediate_button:
                game.mediated.append([self.selected_cat_1.ID, self.selected_cat_2.ID])
                game.patrolled.append(self.mediators[self.selected_mediator])
                output = Cat.mediate_relationship(
                    self.mediators[self.selected_mediator], self.selected_cat_1, self.selected_cat_2,
                    self.allow_romantic)
                self.results.set_text(output)
                self.update_selected_cats()
                self.update_mediator_info()
            elif event.ui_element == self.sabotoge_button:
                game.mediated.append(f"{self.selected_cat_1.ID}, {self.selected_cat_2.ID}")
                game.patrolled.append(self.mediators[self.selected_mediator])
                output = Cat.mediate_relationship(
                    self.mediators[self.selected_mediator], self.selected_cat_1, self.selected_cat_2,
                    self.allow_romantic,
                    sabotage=True)
                self.results.set_text(output)
                self.update_selected_cats()
                self.update_mediator_info()
            elif event.ui_element == self.random1:
                self.selected_cat_1 = self.random_cat()
                if pygame.key.get_mods() & pygame.KMOD_SHIFT:
                    self.selected_cat_2 = self.random_cat()
                self.update_selected_cats()
            elif event.ui_element == self.random2:
                self.selected_cat_2 = self.random_cat()
                if pygame.key.get_mods() & pygame.KMOD_SHIFT:
                    self.selected_cat_1 = self.random_cat()
                self.update_selected_cats()
            elif event.ui_element in self.cat_buttons:
                if event.ui_element.return_cat_object() not in [self.selected_cat_1, self.selected_cat_2]:
                    if pygame.key.get_mods() & pygame.KMOD_SHIFT or not self.selected_cat_1:
                        self.selected_cat_1 = event.ui_element.return_cat_object()
                    else:
                        self.selected_cat_2 = event.ui_element.return_cat_object()
                    self.update_selected_cats()

    def screen_switches(self):
        # Gather the mediators:
        self.mediators = []
        for cat in Cat.all_cats_list:
            if cat.status in ["mediator", "mediator apprentice"] and not (cat.dead or cat.outside):
                self.mediators.append(cat)

        self.page = 1

        if self.mediators:
            if Cat.fetch_cat(game.switches["cat"]) in self.mediators:
                self.selected_mediator = self.mediators.index(Cat.fetch_cat(game.switches["cat"]))
            else:
                self.selected_mediator = 0
        else:
            self.selected_mediator = None

        self.back_button = UIImageButton(scale(pygame.Rect((50, 50), (210, 60))), "", object_id="#back_button")

        self.selected_frame_1 = pygame_gui.elements.UIImage(scale(pygame.Rect((100, 160), (400, 700))),
                                                            pygame.transform.scale(
                                                                image_cache.load_image(
                                                                    "resources/images/mediator_selected_frame.png"),
                                                                (400, 700))
                                                            )
        self.selected_frame_1.disable()
        self.selected_frame_2 = pygame_gui.elements.UIImage(scale(pygame.Rect((1100, 160), (400, 700))),
                                                            pygame.transform.scale(
                                                                image_cache.load_image(
                                                                    "resources/images/mediator_selected_frame.png"),
                                                                (400, 700))
                                                            )
        self.selected_frame_2.disable()

        self.cat_bg = pygame_gui.elements.UIImage(scale(pygame.Rect
                                                        ((100, 940), (1400, 300))),
                                                  pygame.transform.scale(
                                                      pygame.image.load(
                                                          "resources/images/mediation_selection_bg.png").convert_alpha(),
                                                      (1400, 300))
                                                  )
        self.cat_bg.disable()

        # Will be overwritten
        self.romantic_checkbox = None
        self.romantic_checkbox_text = pygame_gui.elements.UILabel(scale(pygame.Rect((737, 650), (200, 40))),
                                                                  "Allow romantic",
                                                                  object_id=get_text_box_theme(
                                                                      "#text_box_22_horizleft"),
                                                                  manager=MANAGER)

        self.mediate_button = UIImageButton(scale(pygame.Rect((560, 700), (210, 60))), "",
                                            object_id="#mediate_button",
                                            manager=MANAGER)
        self.sabotoge_button = UIImageButton(scale(pygame.Rect((800, 700), (218, 60))), "",
                                             object_id="#sabotage_button",
                                             manager=MANAGER)

        self.next_med = UIImageButton(scale(pygame.Rect((952, 540), (68, 68))), "", object_id="#arrow_right_button")
        self.last_med = UIImageButton(scale(pygame.Rect((560, 540), (68, 68))), "", object_id="#arrow_left_button")

        self.next_page = UIImageButton(scale(pygame.Rect((866, 1224), (68, 68))), "", object_id="#relation_list_next")
        self.previous_page = UIImageButton(scale(pygame.Rect((666, 1224), (68, 68))), "",
                                           object_id="#relation_list_previous")

        self.deselect_1 = UIImageButton(scale(pygame.Rect((136, 868), (254, 60))), "",
                                        object_id="#remove_cat_button")
        self.deselect_2 = UIImageButton(scale(pygame.Rect((1210, 868), (254, 60))), "",
                                        object_id="#remove_cat_button")

        self.results = pygame_gui.elements.UITextBox("",
                                                     scale(pygame.Rect((560, 770), (458, 200))),
                                                     object_id=get_text_box_theme(
                                                         "#text_box_22_horizcenter_spacing_95"),
                                                     manager=MANAGER)

        self.error = pygame_gui.elements.UITextBox("",
                                                   scale(pygame.Rect((560, 75), (458, 115))),
                                                   object_id=get_text_box_theme("#text_box_22_horizcenter_spacing_95"),
                                                   manager=MANAGER)

        self.random1 = UIImageButton(scale(pygame.Rect((396, 864), (68, 68))), "", object_id="#random_dice_button")
        self.random2 = UIImageButton(scale(pygame.Rect((1136, 864), (68, 68))), "", object_id="#random_dice_button")

        self.update_buttons()
        self.update_mediator_info()

    def random_cat(self):
        if self.selected_cat_list():
            random_list = [i for i in self.all_cats_list if i.ID not in self.selected_cat_list()]
        else:
            random_list = self.all_cats_list
        return choice(random_list)

    def update_mediator_info(self):
        for ele in self.mediator_elements:
            self.mediator_elements[ele].kill()
        self.mediator_elements = {}

        if self.selected_mediator is not None:  # It can be zero, so we must test for not None here.
            x_value = 630
            mediator = self.mediators[self.selected_mediator]

            # Clear mediator as selected cat
            if mediator == self.selected_cat_1:
                self.selected_cat_1 = None
                self.update_selected_cats()
            if mediator == self.selected_cat_2:
                self.selected_cat_2 = None
                self.update_selected_cats()

            self.mediator_elements["mediator_image"] = pygame_gui.elements.UIImage(
                scale(pygame.Rect((x_value, 180), (300, 300))),
                pygame.transform.scale(
                    mediator.large_sprite, (300, 300)))

            name = str(mediator.name)
            if len(name) > 17:
                name = name[:15] + "..."
            self.mediator_elements["name"] = pygame_gui.elements.UILabel(
                scale(pygame.Rect((x_value - 10, 480), (320, -1))),
                name,
                object_id=get_text_box_theme())

            text = mediator.trait + "\n" + mediator.experience_level

            if mediator.not_working():
                text += "\nThis cat isn't able to work"
                self.mediate_button.disable()
                self.sabotoge_button.disable()
            else:
                text += "\nThis cat can work"
                self.mediate_button.enable()
                self.sabotoge_button.enable()

            self.mediator_elements["details"] = pygame_gui.elements.UITextBox(text,
                                                                              scale(pygame.Rect((x_value, 520),
                                                                                                (310, 120))),
                                                                              object_id=get_text_box_theme(
                                                                                  "#text_box_22_horizcenter_spacing_95"),
                                                                              manager=MANAGER)

            mediator_number = len(self.mediators)
            if self.selected_mediator < mediator_number - 1:
                self.next_med.enable()
            else:
                self.next_med.disable()

            if self.selected_mediator > 0:
                self.last_med.enable()
            else:
                self.last_med.disable()

        else:
            self.last_med.disable()
            self.next_med.disable()

        self.update_buttons()
        self.update_list_cats()

    def update_list_cats(self):
        self.all_cats_list = [i for i in Cat.all_cats_list if
                              (i.ID != self.mediators[self.selected_mediator].ID) and not (i.dead or i.outside)]
        self.all_cats = self.chunks(self.all_cats_list, 24)

        self.update_page()

    def update_page(self):
        for cat in self.cat_buttons:
            cat.kill()
        self.cat_buttons = []

        if self.page > len(self.all_cats):
            self.page = len(self.all_cats)
        elif self.page < 1:
            self.page = 1

        if self.page >= len(self.all_cats):
            self.next_page.disable()
        else:
            self.next_page.enable()

        if self.page <= 1:
            self.previous_page.disable()
        else:
            self.previous_page.enable()

        x = 130
        y = 970
        for cat in self.all_cats[self.page - 1]:
            self.cat_buttons.append(
                UISpriteButton(scale(pygame.Rect((x, y), (100, 100))), cat.big_sprite, cat_object=cat)
            )
            x += 110
            if x > 1400:
                y += 110
                x = 130

    def update_selected_cats(self):
        for ele in self.selected_cat_elements:
            self.selected_cat_elements[ele].kill()
        self.selected_cat_elements = {}

        self.draw_info_block(self.selected_cat_1, (100, 160))
        self.draw_info_block(self.selected_cat_2, (1100, 160))

        self.update_buttons()

    def draw_info_block(self, cat, starting_pos: tuple):
        if not cat:
            return

        other_cat = [Cat.fetch_cat(i) for i in self.selected_cat_list() if i != cat.ID]
        if other_cat:
            other_cat = other_cat[0]
        else:
            other_cat = None

        tag = str(starting_pos)

        x = starting_pos[0]
        y = starting_pos[1]

        self.selected_cat_elements["cat_image" + tag] = pygame_gui.elements.UIImage(
            scale(pygame.Rect((x + 100, y + 14), (200, 200))),
            pygame.transform.scale(
                cat.big_sprite, (200, 200)))

        name = str(cat.name)
        if len(name) > 17:
            name = name[:15] + "..."
        self.selected_cat_elements["name" + tag] = pygame_gui.elements.UILabel(
            scale(pygame.Rect((x, y + 200), (400, 60))),
            name,
            object_id="#text_box_30_horizcenter")

        # Gender
        if cat.genderalign == 'female':
            gender_icon = image_cache.load_image("resources/images/female_big.png").convert_alpha()
        elif cat.genderalign == 'male':
            gender_icon = image_cache.load_image("resources/images/male_big.png").convert_alpha()
        elif cat.genderalign == 'trans female':
            gender_icon = image_cache.load_image("resources/images/transfem_big.png").convert_alpha()
        elif cat.genderalign == 'trans male':
            gender_icon = image_cache.load_image("resources/images/transmasc_big.png").convert_alpha()
        else:
            # Everyone else gets the nonbinary icon
            gender_icon = image_cache.load_image("resources/images/nonbi_big.png").convert_alpha()

        self.selected_cat_elements["gender" + tag] = pygame_gui.elements.UIImage(
            scale(pygame.Rect((x + 320, y + 24), (50, 50))),
            pygame.transform.scale(gender_icon,
                                   (50, 50)))

        related = False
        # MATE
        if other_cat and cat.mate and cat.mate == other_cat.ID:
            self.selected_cat_elements['mate_icon' + tag] = pygame_gui.elements.UIImage(
                scale(pygame.Rect((x + 28, y + 28),
                                  (44, 40))),
                pygame.transform.scale(
                    image_cache.load_image(
                        "resources/images/heart_big.png").convert_alpha(),
                    (44, 40)))
        elif other_cat:
            # FAMILY DOT
            # Only show family dot on cousins if first cousin mates are disabled.
            if game.settings['first_cousin_mates']:
                check_cousins = False
            else:
                check_cousins = other_cat.is_cousin(cat)

            if other_cat.is_uncle_aunt(cat) or cat.is_uncle_aunt(other_cat) \
                    or other_cat.is_grandparent(cat) or \
                    cat.is_grandparent(other_cat) or \
                    other_cat.is_parent(cat) or \
                    cat.is_parent(other_cat) or \
                    other_cat.is_sibling(cat) or check_cousins:
                related = True
                self.selected_cat_elements['relation_icon' + tag] = pygame_gui.elements.UIImage(
                    scale(pygame.Rect((x + 28,
                                       y + 28),
                                      (36, 36))),
                    pygame.transform.scale(
                        image_cache.load_image(
                            "resources/images/dot_big.png").convert_alpha(),
                        (36, 36)))

        col1 = str(cat.moons)
        if cat.moons == 1:
            col1 += " moon"
        else:
            col1 += " moons"
        if len(cat.trait) > 15:
            _t = cat.trait[:13] + ".."
        else:
            _t = cat.trait
        col1 += "\n" + _t
        self.selected_cat_elements["col1" + tag] = pygame_gui.elements.UITextBox(col1,
                                                                                 scale(pygame.Rect((x + 42, y + 252),
                                                                                                   (180, -1))),
                                                                                 object_id="#text_box_22_horizleft_spacing_95",
                                                                                 manager=MANAGER)

        mates = False
        if cat.mate:
            col2 = "has a mate"
            if other_cat:
                if cat.mate == other_cat.ID:
                    mates = True
                    col2 = f"{Cat.fetch_cat(cat.mate).name}'s mate"
        else:
            col2 = "mate: none"

        # Relation info:
        if related and other_cat and not mates:
            col2 += "\n"
            if other_cat.is_uncle_aunt(cat):
                if cat.genderalign in ['female', 'trans female']:
                    col2 += "niece"
                elif cat.genderalign in ['male', 'trans male']:
                    col2 += "nephew"
                else:
                    col2 += "sibling's child"
            elif cat.is_uncle_aunt(other_cat):
                if cat.genderalign in ['female', 'trans female']:
                    col2 += "aunt"
                elif cat.genderalign in ['male', 'trans male']:
                    col2 += "uncle"
                else:
                    col2 += "related: parent's sibling"
            elif cat.is_grandparent(other_cat):
                col2 += "grandparent"
            elif other_cat.is_grandparent(cat):
                col2 += "grandchild"
            elif cat.is_parent(other_cat):
                col2 += "parent"
            elif other_cat.is_parent(cat):
                col2 += "child"
            elif cat.is_sibling(other_cat) or other_cat.is_sibling(cat):
                col2 += "sibling"
            elif not game.settings["first_cousin_mates"] and other_cat.is_cousin(cat):
                col2 += "cousin"

        self.selected_cat_elements["col2" + tag] = pygame_gui.elements.UITextBox(col2,
                                                                                 scale(pygame.Rect((x + 220, y + 252),
                                                                                                   (161, -1))),
                                                                                 object_id="#text_box_22_horizleft_spacing_95",
                                                                                 manager=MANAGER)

        # ------------------------------------------------------------------------------------------------------------ #
        # RELATION BARS

        if other_cat:

            name = str(cat.name)
            if len(name) > 13:
                name = name[:10] + ".."
            self.selected_cat_elements[f"relation_heading{tag}"] = pygame_gui.elements.UILabel(
                scale(pygame.Rect((x + 40, y + 320),
                                  (320, -1))),
                f"~~{name}'s feelings~~",
                object_id="#text_box_22_horizcenter")

            if other_cat.ID in cat.relationships:
                the_relationship = cat.relationships[other_cat.ID]
            else:
                the_relationship = cat.create_one_relationship(other_cat)

            barbar = 42
            bar_count = 0
            y_start = 354
            x_start = 50

            # ROMANTIC LOVE
            # CHECK AGE DIFFERENCE
            same_age = the_relationship.cat_to.age == cat.age
            adult_ages = ['young adult', 'adult', 'senior adult', 'elder']
            both_adult = the_relationship.cat_to.age in adult_ages and cat.age in adult_ages
            check_age = both_adult or same_age

            # If they are not both adults, or the same age, OR they are related, don't display any romantic affection,
            # even if they somehow have some. They should not be able to get any, but it never hurts to check.
            if not check_age or related:
                display_romantic = 0
                # Print, just for bug checking. Again, they should not be able to get love towards their relative.
                if the_relationship.romantic_love and related:
                    print(str(cat.name) + " has " + str(the_relationship.romantic_love) + " romantic love "
                                                                                          "towards their relative, " + str(
                        the_relationship.cat_to.name))
            else:
                display_romantic = the_relationship.romantic_love

            if display_romantic > 49:
                text = "romantic love:"
            else:
                text = "romantic like:"

            self.selected_cat_elements[f'romantic_text{tag}'] = pygame_gui.elements.UITextBox(text, scale(pygame.Rect(
                (x + x_start, y + y_start + (barbar * bar_count) - 10),
                (300, 60))),
                                                                                              object_id="#text_box_22_horizleft")
            self.selected_cat_elements[f'romantic_bar{tag}'] = UIRelationStatusBar(scale(pygame.Rect((x + x_start,
                                                                                                      y + y_start + 30 + (
                                                                                                              barbar * bar_count)),
                                                                                                     (300, 18))),
                                                                                   display_romantic,
                                                                                   positive_trait=True,
                                                                                   dark_mode=game.settings['dark mode']
                                                                                   )
            bar_count += 1

            # PLANTONIC
            if the_relationship.platonic_like > 49:
                text = "platonic love:"
            else:
                text = "platonic like:"
            self.selected_cat_elements[f'plantonic_text{tag}'] = pygame_gui.elements.UITextBox(text, scale(pygame.Rect(
                (x + x_start, y + y_start + (barbar * bar_count) - 10),
                (300, 60))),
                                                                                               object_id="#text_box_22_horizleft")
            self.selected_cat_elements[f'platonic_bar{tag}'] = UIRelationStatusBar(scale(pygame.Rect((x + x_start,
                                                                                                      y + y_start + 30 + (
                                                                                                              barbar * bar_count)),
                                                                                                     (300, 18))),
                                                                                   the_relationship.platonic_like,
                                                                                   positive_trait=True,
                                                                                   dark_mode=game.settings['dark mode'])

            bar_count += 1

            # DISLIKE
            if the_relationship.dislike > 49:
                text = "hate:"
            else:
                text = "dislike:"
            self.selected_cat_elements[f'dislike_text{tag}'] = pygame_gui.elements.UITextBox(text, scale(pygame.Rect(
                (x + x_start, y + y_start + (barbar * bar_count) - 10),
                (300, 60))),
                                                                                             object_id="#text_box_22_horizleft")
            self.selected_cat_elements[f'dislike_bar{tag}'] = UIRelationStatusBar(scale(pygame.Rect((x + x_start,
                                                                                                     y + y_start + 30 + (
                                                                                                             barbar * bar_count)),
                                                                                                    (300, 18))),
                                                                                  the_relationship.dislike,
                                                                                  positive_trait=False,
                                                                                  dark_mode=game.settings['dark mode'])

            bar_count += 1

            # ADMIRE
            if the_relationship.admiration > 49:
                text = "admiration:"
            else:
                text = "respect:"
            self.selected_cat_elements[f'admiration_text{tag}'] = pygame_gui.elements.UITextBox(text, scale(pygame.Rect(
                (x + x_start, y + y_start + (barbar * bar_count) - 10),
                (300, 60))),
                                                                                                object_id="#text_box_22_horizleft")
            self.selected_cat_elements[f'admiration_bar{tag}'] = UIRelationStatusBar(scale(pygame.Rect((x + x_start,
                                                                                                        y + y_start + 30 + (
                                                                                                                barbar * bar_count)),
                                                                                                       (300, 18))),
                                                                                     the_relationship.admiration,
                                                                                     positive_trait=True,
                                                                                     dark_mode=game.settings[
                                                                                         'dark mode'])

            bar_count += 1

            # COMFORTABLE
            if the_relationship.comfortable > 49:
                text = "security:"
            else:
                text = "comfortable:"
            self.selected_cat_elements[f'comfortable_text{tag}'] = pygame_gui.elements.UITextBox(text,
                                                                                                 scale(pygame.Rect(
                                                                                                     (x + x_start,
                                                                                                      y + y_start + (
                                                                                                              barbar * bar_count) - 10),
                                                                                                     (300, 60))),
                                                                                                 object_id="#text_box_22_horizleft")
            self.selected_cat_elements[f'comfortable_bar{tag}'] = UIRelationStatusBar(scale(pygame.Rect((x + x_start,
                                                                                                         y + y_start + 30 + (
                                                                                                                 barbar * bar_count)),
                                                                                                        (300, 18))),
                                                                                      the_relationship.comfortable,
                                                                                      positive_trait=True,
                                                                                      dark_mode=game.settings[
                                                                                          'dark mode'])

            bar_count += 1

            # JEALOUS
            if the_relationship.jealousy > 49:
                text = "resentment:"
            else:
                text = "jealousy:"
            self.selected_cat_elements[f'jealous_text{tag}'] = pygame_gui.elements.UITextBox(text, scale(pygame.Rect(
                (x + x_start, y + y_start + (barbar * bar_count) - 10),
                (300, 60))),
                                                                                             object_id="#text_box_22_horizleft")
            self.selected_cat_elements[f'jealous_bar{tag}'] = UIRelationStatusBar(scale(pygame.Rect((x + x_start,
                                                                                                     y + y_start + 30 + (
                                                                                                             barbar * bar_count)),
                                                                                                    (300, 18))),
                                                                                  the_relationship.jealousy,
                                                                                  positive_trait=False,
                                                                                  dark_mode=game.settings['dark mode'])

            bar_count += 1

            # TRUST
            if the_relationship.trust > 49:
                text = "reliance:"
            else:
                text = "trust:"
            self.selected_cat_elements[f'trust_text{tag}'] = pygame_gui.elements.UITextBox(text, scale(pygame.Rect(
                (x + x_start, y + y_start + (barbar * bar_count) - 10),
                (300, 60))),
                                                                                           object_id="#text_box_22_horizleft")
            self.selected_cat_elements[f'trust_bar{tag}'] = UIRelationStatusBar(scale(pygame.Rect((x + x_start,
                                                                                                   y + y_start + 30 + (
                                                                                                           barbar * bar_count)),
                                                                                                  (300, 18))),
                                                                                the_relationship.trust,
                                                                                positive_trait=True,
                                                                                dark_mode=game.settings['dark mode'])

    def selected_cat_list(self):
        output = []
        if self.selected_cat_1:
            output.append(self.selected_cat_1.ID)
        if self.selected_cat_2:
            output.append(self.selected_cat_2.ID)

        return output

    def update_buttons(self):
        error_message = ""

        invalid_mediator = False
        if self.selected_mediator is not None:
            if self.mediators[self.selected_mediator].not_working():
                invalid_mediator = True
                error_message += "This mediator can't work this moon. "
            elif self.mediators[self.selected_mediator] in game.patrolled:
                invalid_mediator = True
                error_message += "This mediator has already worked this moon. "
        else:
            invalid_mediator = True

        invalid_pair = False
        if self.selected_cat_1 and self.selected_cat_2:
            for x in game.mediated:
                if self.selected_cat_1.ID in x and self.selected_cat_2.ID in x:
                    invalid_pair = True
                    error_message += "This pair has already been mediated this moon. "
                    break
        else:
            invalid_pair = True

        self.error.set_text(error_message)

        if invalid_mediator or invalid_pair:
            self.mediate_button.disable()
            self.sabotoge_button.disable()
        else:
            self.mediate_button.enable()
            self.sabotoge_button.enable()

        if self.romantic_checkbox:
            self.romantic_checkbox.kill()

        if self.allow_romantic:
            self.romantic_checkbox = UIImageButton(scale(pygame.Rect((642, 635), (68, 68))), "",
                                                   object_id="#checked_checkbox",
                                                   tool_tip_text="Allow effects on romantic like, if possible. ",
                                                   manager=MANAGER)
        else:
            self.romantic_checkbox = UIImageButton(scale(pygame.Rect((642, 635), (68, 68))), "",
                                                   object_id="#unchecked_checkbox",
                                                   tool_tip_text="Allow effects on romantic like, if possible. ",
                                                   manager=MANAGER)

    def exit_screen(self):
        self.selected_cat_1 = None
        self.selected_cat_2 = None

        for ele in self.mediator_elements:
            self.mediator_elements[ele].kill()
        self.mediator_elements = {}

        for cat in self.cat_buttons:
            cat.kill()
        self.cat_buttons = []

        for ele in self.selected_cat_elements:
            self.selected_cat_elements[ele].kill()
        self.selected_cat_elements = {}

        self.mediators = []
        self.back_button.kill()
        del self.back_button
        self.selected_frame_1.kill()
        del self.selected_frame_1
        self.selected_frame_2.kill()
        del self.selected_frame_2
        self.cat_bg.kill()
        del self.cat_bg
        self.mediate_button.kill()
        del self.mediate_button
        self.sabotoge_button.kill()
        del self.sabotoge_button
        self.last_med.kill()
        del self.last_med
        self.next_med.kill()
        del self.next_med
        self.deselect_1.kill()
        del self.deselect_1
        self.deselect_2.kill()
        del self.deselect_2
        self.next_page.kill()
        del self.next_page
        self.previous_page.kill()
        del self.previous_page
        self.results.kill()
        del self.results
        self.random1.kill()
        del self.random1
        self.random2.kill()
        del self.random2
        if self.romantic_checkbox:
            self.romantic_checkbox.kill()
            del self.romantic_checkbox
        self.romantic_checkbox_text.kill()
        del self.romantic_checkbox_text
        self.error.kill()
        del self.error

    def chunks(self, L, n):
        return [L[x: x + n] for x in range(0, len(L), n)]<|MERGE_RESOLUTION|>--- conflicted
+++ resolved
@@ -1621,11 +1621,7 @@
             # cat.is_potential_mate() is not used here becuase that restricts to the same age catagory, which we
             # don't want here.
             direct_related = self.the_cat.is_sibling(relevant_cat) or self.the_cat.is_parent(relevant_cat) \
-<<<<<<< HEAD
-                             or relevant_cat.is_parent(self.the_cat) or self.the_cat.is_grandparent(relevant_cat) \
-=======
                              or relevant_cat.is_parent(self.the_cat) or relevant_cat.is_grandparent(self.the_cat) \
->>>>>>> 342e4d75
                              or self.the_cat.is_grandparent(relevant_cat)
             indirect_related = self.the_cat.is_uncle_aunt(relevant_cat) or relevant_cat.is_uncle_aunt(self.the_cat)
 
