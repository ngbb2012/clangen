from math import ceil

import pygame
import pygame_gui.elements

from .base_screens import Screens, cat_profiles

from scripts.utility import draw_large, draw, update_sprite, get_personality_compatibility, get_text_box_theme
# from scripts.game_structure.text import *
from scripts.cat.cats import Cat
import scripts.game_structure.image_cache as image_cache
from scripts.game_structure.image_button import UIImageButton, UITextBoxTweaked, UISpriteButton, UIRelationStatusBar
from scripts.game_structure.game_essentials import *


class ChooseMentorScreen(Screens):
    selected_mentor = None
    current_page = 1
    list_frame = image_cache.load_image("resources/images/choosing_frame.png").convert_alpha()
    apprentice_details = {}
    selected_details = {}
    cat_list_buttons = {}

    def __init__(self, name=None):
        super().__init__(name)
        self.list_page = None
        self.next_cat = None
        self.previous_cat = None
        self.next_page_button = None
        self.previous_page_button = None
        self.current_mentor_warning = None
        self.confirm_mentor = None
        self.back_button = None
        self.next_cat_button = None
        self.previous_cat_button = None
        self.mentor_icon = None
        self.app_frame = None
        self.mentor_frame = None
        self.current_mentor_text = None
        self.info = None
        self.heading = None
        self.mentor = None
        self.the_cat = None

    def handle_event(self, event):
        if event.type == pygame_gui.UI_BUTTON_START_PRESS:
            if event.ui_element in self.cat_list_buttons.values():
                self.selected_mentor = event.ui_element.return_cat_object()
                self.update_selected_cat()
                self.update_buttons()
            elif event.ui_element == self.confirm_mentor:
                self.change_mentor(self.selected_mentor)
                self.update_buttons()
                self.update_selected_cat()
            elif event.ui_element == self.back_button:
                self.change_screen('profile screen')
            elif event.ui_element == self.next_cat_button:
                game.switches['cat'] = self.next_cat
                self.update_apprentice()
                self.update_selected_cat()
                self.update_buttons()
            elif event.ui_element == self.previous_cat_button:
                game.switches['cat'] = self.previous_cat
                self.update_apprentice()
                self.update_selected_cat()
                self.update_buttons()
            elif event.ui_element == self.next_page_button:
                self.current_page += 1
                self.update_cat_list()
            elif event.ui_element == self.previous_page_button:
                self.current_page -= 1
                self.update_cat_list()

    def screen_switches(self):
        self.the_cat = Cat.all_cats[game.switches['cat']]
        self.mentor = self.the_cat.mentor

        self.heading = pygame_gui.elements.UITextBox("Choose a new mentor for " + str(self.the_cat.name),
                                                     pygame.Rect((150, 25), (500, 40)),
                                                     object_id=get_text_box_theme("#header_text_box"))
        self.info = UITextBoxTweaked("If an apprentice is 6 moons old and their mentor is changed, they "
                                     "will not be listed as a former apprentice on their old mentor's "
                                     "profile. An apprentices mentor can have an influence on their "
                                     "trait and skill later in life.\nChoose your mentors wisely",
                                     pygame.Rect((180, 60), (440, 100)), line_spacing=0.95,
                                     object_id=get_text_box_theme("#cat_patrol_info_box"))
        self.current_mentor_text = pygame_gui.elements.UITextBox(f"{str(self.the_cat.name)}'s current mentor is "
                                                                 f"{str(self.mentor.name)}",
                                                                 pygame.Rect((230, 130), (340, 30)),
                                                                 object_id=get_text_box_theme("#cat_patrol_info_box"))

        # Layout Images:
        self.mentor_frame = pygame_gui.elements.UIImage(pygame.Rect((40, 113), (281, 197)),
                                                        image_cache.load_image(
                                                            "resources/images/choosing_cat1_frame_ment.png").convert_alpha())
        self.app_frame = pygame_gui.elements.UIImage(pygame.Rect((480, 113), (281, 197)),
                                                     image_cache.load_image(
                                                         "resources/images/choosing_cat2_frame_ment.png").convert_alpha())

        self.mentor_icon = pygame_gui.elements.UIImage(pygame.Rect((315, 160), (171, 114)),
                                                       image_cache.load_image(
                                                           "resources/images/mentor.png").convert_alpha())

        self.previous_cat_button = UIImageButton(pygame.Rect((25, 25), (153, 30)), "", object_id="#previous_cat_button")
        self.next_cat_button = UIImageButton(pygame.Rect((622, 25), (153, 30)), "", object_id="#next_cat_button")
        self.back_button = UIImageButton(pygame.Rect((25, 645), (105, 30)), "", object_id="#back_button")
        self.confirm_mentor = UIImageButton(pygame.Rect((326, 310), (148, 30)), "", object_id="#confirm_mentor_button")
        self.current_mentor_warning = pygame_gui.elements.UITextBox("<font color=#FF0000>Current mentor selected</font>"
                                                                    , pygame.Rect((300, 340), (200, 30)),
                                                                    object_id=get_text_box_theme(
                                                                        "#cat_patrol_info_box"))

        self.previous_page_button = UIImageButton(pygame.Rect((315, 580), (34, 34)), "",
                                                  object_id="#relation_list_previous")
        self.next_page_button = UIImageButton(pygame.Rect((451, 580), (34, 34)), "", object_id="#relation_list_next")

        self.update_apprentice()  # Draws the current apprentice
        self.update_selected_cat()  # Updates the image and details of selected cat
        self.update_cat_list()
        self.update_buttons()

    def exit_screen(self):
        for ele in self.cat_list_buttons:
            self.cat_list_buttons[ele].kill()
        self.cat_list_buttons = {}

        for ele in self.apprentice_details:
            self.apprentice_details[ele].kill()
        self.apprentice_details = {}

        for ele in self.selected_details:
            self.selected_details[ele].kill()
        self.selected_details = {}

        self.heading.kill()
        del self.heading
        self.info.kill()
        del self.info
        self.current_mentor_text.kill()
        del self.current_mentor_text
        self.mentor_frame.kill()
        del self.mentor_frame
        self.mentor_icon.kill()
        del self.mentor_icon
        self.previous_cat_button.kill()
        del self.previous_cat_button
        self.next_cat_button.kill()
        del self.next_cat_button
        self.back_button.kill()
        del self.back_button
        self.confirm_mentor.kill()
        del self.confirm_mentor
        self.current_mentor_warning.kill()
        del self.current_mentor_warning
        self.previous_page_button.kill()
        del self.previous_page_button
        self.next_page_button.kill()
        del self.next_page_button
        self.app_frame.kill()
        del self.app_frame

    def update_apprentice(self):
        """ Updates the apprentice focused on. """
        for ele in self.apprentice_details:
            self.apprentice_details[ele].kill()
        self.apprentice_details = {}

        self.the_cat = Cat.all_cats[game.switches['cat']]
        self.current_page = 1
        self.selected_mentor = self.the_cat.mentor

        self.heading.set_text(f"Choose a new mentor for {str(self.the_cat.name)}")
        self.current_mentor_text.set_text(
            f"{str(self.the_cat.name)}'s current mentor is {str(self.the_cat.mentor.name)}")

        self.apprentice_details["apprentice_image"] = pygame_gui.elements.UIImage(pygame.Rect((600, 150), (150, 150)),
                                                                                  self.the_cat.large_sprite)

        info = self.the_cat.age + "\n" + self.the_cat.status + "\n" + self.the_cat.genderalign + \
               "\n" + self.the_cat.trait + "\n" + self.the_cat.skill
        self.apprentice_details["apprentice_info"] = UITextBoxTweaked(
            info,
            pygame.Rect((490, 170), (100, 100)),
            object_id="#cat_patrol_info_box",
            line_spacing=0.95)

        name = str(self.the_cat.name)  # get name
        if 11 <= len(name):  # check name length
            short_name = str(name)[0:9]
            name = short_name + '...'
        self.apprentice_details["apprentice_name"] = pygame_gui.elements.ui_label.UILabel(
            pygame.Rect((620, 115), (110, 30)),
            name,
            object_id="#header_text_box")

        self.find_next_previous_cats()  # Determine where the next and previous cat buttons lead

        if self.next_cat == 0:
            self.next_cat_button.disable()
        else:
            self.next_cat_button.enable()

        if self.previous_cat == 0:
            self.previous_cat_button.disable()
        else:
            self.previous_cat_button.enable()

    def find_next_previous_cats(self):
        """Determines where the previous and next buttons lead"""
        is_instructor = False
        if self.the_cat.dead and game.clan.instructor.ID == self.the_cat.ID:
            is_instructor = True

        self.previous_cat = 0
        self.next_cat = 0
        if self.the_cat.dead and not is_instructor and not self.the_cat.df:
            self.previous_cat = game.clan.instructor.ID

        if is_instructor:
            self.next_cat = 1

        for check_cat in Cat.all_cats:
            if Cat.all_cats[check_cat].ID == self.the_cat.ID:
                self.next_cat = 1

            if self.next_cat == 0 and Cat.all_cats[
                check_cat].ID != self.the_cat.ID and Cat.all_cats[
                check_cat].dead == self.the_cat.dead and Cat.all_cats[
                check_cat].ID != game.clan.instructor.ID and not Cat.all_cats[
                check_cat].exiled and Cat.all_cats[check_cat].mentor is not None and Cat.all_cats[
                check_cat].df == self.the_cat.df:
                self.previous_cat = Cat.all_cats[check_cat].ID

            elif self.next_cat == 1 and Cat.all_cats[
                check_cat].ID != self.the_cat.ID and Cat.all_cats[
                check_cat].dead == self.the_cat.dead and Cat.all_cats[
                check_cat].ID != game.clan.instructor.ID and not Cat.all_cats[
                check_cat].exiled and Cat.all_cats[check_cat].mentor is not None and Cat.all_cats[
                check_cat].df == self.the_cat.df:
                self.next_cat = Cat.all_cats[check_cat].ID

            elif int(self.next_cat) > 1:
                break

        if self.next_cat == 1:
            self.next_cat = 0

    def change_mentor(self, new_mentor=None):
        if new_mentor:
            self.the_cat.mentor.apprentice.remove(self.the_cat)
            if self.the_cat.moons > 6:
                self.the_cat.mentor.former_apprentices.append(self.the_cat)

            self.the_cat.patrol_with_mentor = 0
            self.the_cat.mentor = new_mentor
            new_mentor.apprentice.append(self.the_cat)
            self.mentor = self.the_cat.mentor
            self.current_mentor_text.set_text(
                f"{str(self.the_cat.name)}'s current mentor is {str(self.the_cat.mentor.name)}")

    def update_selected_cat(self):
        """Updates the image and information on the currently selected mentor"""
        for ele in self.selected_details:
            self.selected_details[ele].kill()
        self.selected_details = {}

        self.selected_details["selected_image"] = pygame_gui.elements.UIImage(pygame.Rect((50, 150), (150, 150)),
                                                                              self.selected_mentor.large_sprite)

        info = self.selected_mentor.age + "\n" + self.selected_mentor.status + "\n" + \
               self.selected_mentor.genderalign + "\n" + self.selected_mentor.trait + "\n" + \
               self.selected_mentor.skill
        if len(self.selected_mentor.former_apprentices) >= 1:
            info += f"\n{len(self.selected_mentor.former_apprentices)} former app(s)"
        if len(self.selected_mentor.apprentice) >= 1:
            info += f"\n{len(self.selected_mentor.apprentice)} current app(s)"
        self.selected_details["selected_info"] = UITextBoxTweaked(info,
                                                                  pygame.Rect((210, 170), (105, 115)),
                                                                  object_id="#cat_patrol_info_box",
                                                                  line_spacing=0.95)

        name = str(self.selected_mentor.name)  # get name
        if 11 <= len(name):  # check name length
            short_name = str(name)[0:9]
            name = short_name + '...'
        self.selected_details["mentor_name"] = pygame_gui.elements.ui_label.UILabel(
            pygame.Rect((65, 115), (110, 30)),
            name,
            object_id="#header_text_box")

    def update_cat_list(self):
        """Updates the cat sprite buttons. """
        valid_mentors = self.chunks(self.get_valid_mentors(), 30)

        # If the number of pages becomes smaller than the number of our current page, set
        #   the current page to the last page
        if self.current_page > len(valid_mentors):
            self.list_page = len(valid_mentors)

        # Handle which next buttons are clickable.
        if len(valid_mentors) <= 1:
            self.previous_page_button.disable()
            self.next_page_button.disable()
        elif self.current_page >= len(valid_mentors):
            self.previous_page_button.enable()
            self.next_page_button.disable()
        elif self.current_page == 1 and len(valid_mentors) > 1:
            self.previous_page_button.disable()
            self.next_page_button.enable()
        else:
            self.previous_page_button.enable()
            self.next_page_button.enable()

        display_cats = valid_mentors[self.current_page - 1]

        # Kill all the currently displayed cats.
        for ele in self.cat_list_buttons:
            self.cat_list_buttons[ele].kill()
        self.cat_list_buttons = {}

        pos_x = 0
        pos_y = 20
        i = 0
        for cat in display_cats:
            self.cat_list_buttons["cat" + str(i)] = UISpriteButton(pygame.Rect((100 + pos_x, 365 + pos_y), (50, 50)),
                                                                   cat.sprite, cat_object=cat)
            pos_x += 60
            if pos_x >= 550:
                pos_x = 0
                pos_y += 60
            i += 1

    def update_buttons(self):
        """Updates the status of buttons. """
        # Disable to enable the choose mentor button
        if self.selected_mentor == self.the_cat.mentor or not self.selected_mentor:
            self.confirm_mentor.disable()
            self.current_mentor_warning.show()
        else:
            self.confirm_mentor.enable()
            self.current_mentor_warning.hide()

    def get_valid_mentors(self):
        valid_mentors = []

        if self.the_cat.status == "apprentice":
            for cat in Cat.all_cats.values():
                if not cat.dead and not cat.exiled and cat.status in [
                    'warrior', 'deputy', 'leader'
                ]:
                    valid_mentors.append(cat)
        elif self.the_cat.status == "medicine cat apprentice":
            for cat in Cat.all_cats.values():
                if not cat.dead and not cat.exiled and cat.status == 'medicine cat':
                    valid_mentors.append(cat)

        return valid_mentors

    def on_use(self):
        # Due to a bug in pygame, any image with buttons over it must be blited
        screen.blit(self.list_frame, (75, 360))

    def chunks(self, L, n):
        return [L[x: x + n] for x in range(0, len(L), n)]


class ViewChildrenScreen(Screens):
    parents = pygame.image.load("resources/images/family_parents.png").convert_alpha()
    mate = pygame.image.load("resources/images/family_mate.png").convert_alpha()
    family_elements = {}
    offspring_elements = {}
    sibling_elements = {}

    all_siblings = []
    all_offspring = []

    # Page numbers for siblings and offspring
    siblings_page_number = 1
    offspring_page_number = 2

    def __init__(self, name=None):
        super().__init__(name)
        self.the_cat = None

    def handle_event(self, event):
        if event.type == pygame_gui.UI_BUTTON_START_PRESS:
            if event.ui_element == self.back_button:
                self.change_screen('profile screen')
            elif event.ui_element == self.previous_sibling_page:
                self.siblings_page_number -= 1
                self.update_siblings_page()
            elif event.ui_element == self.next_sibling_page:
                self.siblings_page_number += 1
                self.update_siblings_page()
            elif event.ui_element == self.previous_offspring_page:
                self.offspring_page_number -= 1
                self.update_offspring_page()
            elif event.ui_element == self.next_offspring_page:
                self.offspring_page_number += 1
                self.update_offspring_page()
            elif event.ui_element in self.offspring_elements.values() or event.ui_element in self.sibling_elements.values() \
                    or event.ui_element in self.family_elements.values():
                game.switches['cat'] = event.ui_element.return_cat_id()
                self.change_screen("profile screen")
            elif event.ui_element == self.previous_cat_button:
                game.switches['cat'] = self.previous_cat
                self.family_setup()
            elif event.ui_element == self.next_cat_button:
                game.switches['cat'] = self.next_cat
                self.family_setup()

    def screen_switches(self):
        """Set up things that are always on the page"""

        cat_profiles()
        self.previous_cat_button = UIImageButton(pygame.Rect((25, 25), (153, 30)), "", object_id="#previous_cat_button")
        self.next_cat_button = UIImageButton(pygame.Rect((622, 25), (153, 30)), "", object_id="#next_cat_button")
        self.back_button = UIImageButton(pygame.Rect((25, 645), (105, 30)), "", object_id="#back_button")

        self.previous_sibling_page = UIImageButton(pygame.Rect((400, 300), (34, 34)), "",
                                                   object_id="#relation_list_previous")
        self.next_sibling_page = UIImageButton(pygame.Rect((500, 300), (34, 34)), "",
                                               object_id="#relation_list_next")

        self.previous_offspring_page = UIImageButton(pygame.Rect((400, 580), (34, 34)), "",
                                                     object_id="#relation_list_previous")
        self.next_offspring_page = UIImageButton(pygame.Rect((500, 580), (34, 34)), "",
                                                 object_id="#relation_list_next")

        self.family_setup()

    def exit_screen(self):
        for ele in self.family_elements:
            self.family_elements[ele].kill()
        self.family_elements = {}

        for ele in self.sibling_elements:
            self.sibling_elements[ele].kill()
        self.sibling_elements = {}

        for ele in self.offspring_elements:
            self.offspring_elements[ele].kill()
        self.offspring_elements = {}

        self.previous_cat_button.kill()
        del self.previous_cat_button
        self.next_cat_button.kill()
        del self.next_cat_button
        self.back_button.kill()
        del self.back_button
        self.previous_sibling_page.kill()
        del self.previous_sibling_page
        self.next_sibling_page.kill()
        del self.next_sibling_page
        self.previous_offspring_page.kill()
        del self.previous_offspring_page
        self.next_offspring_page.kill()
        del self.next_offspring_page

    def family_setup(self):
        for ele in self.family_elements:
            self.family_elements[ele].kill()
        self.family_elements = {}

        # Determine all the siblings and offspring.
        self.all_siblings = []
        self.all_offspring = []

        self.the_cat = Cat.all_cats[game.switches['cat']]

        # heading
        self.family_elements["header"] = pygame_gui.elements.UITextBox(f"Family of {self.the_cat.name}",
                                                                       pygame.Rect((100, 28), (600, 50)),
                                                                       object_id=get_text_box_theme("#header_text_box"))

        # Draw parents
        # Parent 1
        if self.the_cat.parent1 is None:
            self.family_elements['parent1'] = pygame_gui.elements.UITextBox("Unknown", pygame.Rect((90, 195), (60, 40)),
                                                                            object_id="#cat_patrol_info_box")
        elif self.the_cat.parent1 in Cat.all_cats:
            self.family_elements['parent1_image'] = UISpriteButton(pygame.Rect((95, 145), (50, 50)),
                                                                   Cat.all_cats[self.the_cat.parent1].sprite,
                                                                   cat_id=self.the_cat.parent1)
            name = str(Cat.all_cats[self.the_cat.parent1].name)
            if 8 <= len(name) >= 10:
                short_name = str(Cat.all_cats[self.the_cat.parent1].name)[0:7]
                name = short_name + '...'
            self.family_elements["parent1_name"] = pygame_gui.elements.UITextBox(name,
                                                                                 pygame.Rect((90, 195), (60, 30)),
                                                                                 object_id="#cat_patrol_info_box")
        else:
            self.family_elements["parent1"] = pygame_gui.elements.UITextBox(
                f'Error: cat {str(self.the_cat.parent1)} not found',
                pygame.Rect((90, 165), (60, 30)),
                object_id="#cat_patrol_info_box")

        # Parent 2
        if self.the_cat.parent2 is None:
            self.family_elements['parent2'] = pygame_gui.elements.UITextBox("Unknown", pygame.Rect((90, 258), (60, 40)),
                                                                            object_id="#cat_patrol_info_box")
        elif self.the_cat.parent1 in Cat.all_cats:
            self.family_elements['parent2_image'] = UISpriteButton(pygame.Rect((95, 210), (50, 50)),
                                                                   Cat.all_cats[self.the_cat.parent2].sprite,
                                                                   cat_id=self.the_cat.parent2)
            name = str(Cat.all_cats[self.the_cat.parent2].name)
            if 8 <= len(name) >= 10:
                short_name = str(Cat.all_cats[self.the_cat.parent2].name)[0:7]
                name = short_name + '...'
            self.family_elements["parent2_name"] = pygame_gui.elements.UITextBox(name,
                                                                                 pygame.Rect((90, 258), (60, 30)),
                                                                                 object_id="#cat_patrol_info_box")
        else:
            self.family_elements["parent2"] = pygame_gui.elements.UITextBox(
                f'Error: cat {str(self.the_cat.parent2)} not found',
                pygame.Rect((90, 250), (60, 30)),
                object_id="#cat_patrol_info_box")

        # Siblings
        # Get siblings.
        for x in game.clan.clan_cats:
            if (Cat.all_cats[x].parent1 in (self.the_cat.parent1, self.the_cat.parent2) or Cat.all_cats[
                x].parent2 in (
                        self.the_cat.parent1, self.the_cat.parent2) and self.the_cat.parent2 is not None) and \
                    self.the_cat.ID != Cat.all_cats[x].ID and self.the_cat.parent1 is not None and \
                    Cat.all_cats[x].parent1 is not None:
                self.all_siblings.append(Cat.all_cats[x])

        self.siblings_page_number = 1  # Current sibling page
        self.all_siblings = self.chunks(self.all_siblings, 16)
        self.update_siblings_page()

        # MATE
        if self.the_cat.mate is None:
            self.family_elements["mate"] = pygame_gui.elements.UITextBox("Unknown", pygame.Rect((93, 508), (60, 40)),
                                                                         object_id="#cat_patrol_info_box")
        elif self.the_cat.mate in Cat.all_cats:
            self.family_elements["mate_image"] = UISpriteButton(pygame.Rect((98, 458), (50, 50)),
                                                                Cat.all_cats[self.the_cat.mate].sprite,
                                                                cat_id=self.the_cat.mate)

            name = str(Cat.all_cats[self.the_cat.mate].name)
            if 8 <= len(name) >= 10:
                short_name = str(Cat.all_cats[self.the_cat.mate].name)[0:7]
                name = short_name + '...'
            self.family_elements["mate_name"] = pygame_gui.elements.UITextBox(name,
                                                                              pygame.Rect((90, 508), (60, 30)),
                                                                              object_id="#cat_patrol_info_box")

        else:
            print(f'Error: cat {str(self.the_cat.mate)} not found',
                  (342, 165))

        # OFFSPRING
        # Get offspring
        for x in game.clan.clan_cats:
            if self.the_cat.ID in [
                Cat.all_cats[x].parent1,
                Cat.all_cats[x].parent2
            ]:
                self.all_offspring.append(Cat.all_cats[x])
        self.offspring_page_number = 1  # Current sibling page
        self.all_offspring = self.chunks(self.all_offspring, 16)
        self.update_offspring_page()

        # Determine where the previous and next cat buttons lead, and disable if needed
        self.get_previous_next_cat()

    def get_previous_next_cat(self):
        """Determines where the previous the next buttons should lead, and enables/diables them"""
        is_instructor = False
        if self.the_cat.dead and game.clan.instructor.ID == self.the_cat.ID:
            is_instructor = True

        previous_cat = 0
        next_cat = 0
        if self.the_cat.dead and not is_instructor and not self.the_cat.df:
            previous_cat = game.clan.instructor.ID

        if is_instructor:
            next_cat = 1

        for check_cat in Cat.all_cats:
            if Cat.all_cats[check_cat].ID == self.the_cat.ID:
                next_cat = 1
            else:
                if next_cat == 0 and Cat.all_cats[
                    check_cat].ID != self.the_cat.ID and Cat.all_cats[
                    check_cat].dead == self.the_cat.dead and Cat.all_cats[
                    check_cat].ID != game.clan.instructor.ID and not Cat.all_cats[
                    check_cat].exiled and Cat.all_cats[
                    check_cat].df == self.the_cat.df:
                    previous_cat = Cat.all_cats[check_cat].ID

                elif next_cat == 1 and Cat.all_cats[
                    check_cat].ID != self.the_cat.ID and Cat.all_cats[
                    check_cat].dead == self.the_cat.dead and Cat.all_cats[
                    check_cat].ID != game.clan.instructor.ID and not Cat.all_cats[
                    check_cat].exiled and Cat.all_cats[
                    check_cat].df == self.the_cat.df:
                    next_cat = Cat.all_cats[check_cat].ID

                elif int(next_cat) > 1:
                    break

        if next_cat == 1:
            next_cat = 0

        self.next_cat = next_cat
        self.previous_cat = previous_cat

        if self.next_cat == 0:
            self.next_cat_button.disable()
        else:
            self.next_cat_button.enable()

        if self.previous_cat == 0:
            self.previous_cat_button.disable()
        else:
            self.previous_cat_button.enable()

    def update_siblings_page(self):
        """Updates the siblings page"""
        for ele in self.sibling_elements:
            self.sibling_elements[ele].kill()
        self.sibling_elements = {}

        if self.siblings_page_number > len(self.all_siblings):
            self.siblings_page_number = len(self.all_siblings)

        if self.all_siblings:
            display_cats = self.all_siblings[self.siblings_page_number - 1]
        else:
            display_cats = []

        pos_x = 229
        pos_y = 135
        i = 0
        for cat in display_cats:
            self.sibling_elements["sibling" + str(i)] = UISpriteButton(pygame.Rect((pos_x, pos_y), (50, 50)),
                                                                       cat.sprite,
                                                                       cat_id=cat.ID)
            name = str(cat.name)
            if 6 <= len(name) >= 9:
                short_name = str(cat.name)[0:5]
                name = short_name + '...'
            self.sibling_elements["sibling_name" + str(i)] = pygame_gui.elements.UITextBox(name,
                                                                                           pygame.Rect(
                                                                                               (pos_x, pos_y + 50),
                                                                                               (60, 20)),
                                                                                           object_id="#cat_patrol_info_box")
            pos_x += 60
            if pos_x > 700:
                pos_y += 70
                pos_x = 229
            i += 1

        # Enable and disable page buttons.
        if len(self.all_siblings) <= 1:
            self.previous_sibling_page.disable()
            self.next_sibling_page.disable()
        elif self.sibling_page_number >= len(self.all_siblings):
            self.previous_sibling_page.enable()
            self.next_sibling_page.disable()
        elif self.sibling_page_number == 1 and len(self.all_siblings) > 1:
            self.previous_sibling_page.disable()
            self.next_sibling_page.ensable()
        else:
            self.previous_offspring_page.enable()
            self.next_offspring_page.enable()

    def update_offspring_page(self):
        """Updates the offspring page"""
        for ele in self.offspring_elements:
            self.offspring_elements[ele].kill()
        self.offspring_elements = {}

        if self.offspring_page_number > len(self.all_offspring):
            self.offspring_page_number = len(self.all_offspring)

        if self.all_offspring:
            display_cats = self.all_offspring[self.offspring_page_number - 1]
        else:
            display_cats = []

        pos_x = 229
        pos_y = 415
        i = 0
        for cat in display_cats:
            self.offspring_elements["offspring" + str(i)] = UISpriteButton(pygame.Rect((pos_x, pos_y), (50, 50)),
                                                                           cat.sprite,
                                                                           cat_id=cat.ID)

            name = str(cat.name)
            if 6 <= len(name) >= 9:
                short_name = str(cat.name)[0:5]
                name = short_name + '...'
            self.offspring_elements["offspring_name" + str(i)] = pygame_gui.elements.UITextBox(name,
                                                                                               pygame.Rect(
                                                                                                   (pos_x, pos_y + 50),
                                                                                                   (60, 20)),
                                                                                               object_id="#cat_profile_info_box")
            pos_x += 60
            if pos_x > 700:
                pos_y += 70
                pos_x = 229
            i += 1

        # Enable and disable page buttons.
        if len(self.all_offspring) <= 1:
            self.previous_offspring_page.disable()
            self.next_offspring_page.disable()
        elif self.offspring_page_number >= len(self.all_offspring):
            self.previous_offspring_page.enable()
            self.next_offspring_page.disable()
        elif self.offspring_page_number == 1 and len(self.all_offspring) > 1:
            self.previous_offspring_page.disable()
            self.next_offspring_page.ensable()
        else:
            self.previous_offspring_page.enable()
            self.next_offspring_page.enable()

    def on_use(self):
        screen.blit(ViewChildrenScreen.parents, (76, 80))
        screen.blit(ViewChildrenScreen.mate, (80, 360))

    def chunks(self, L, n):
        return [L[x: x + n] for x in range(0, len(L), n)]


class ChooseMateScreen(Screens):
    list_frame = image_cache.load_image("resources/images/choosing_frame.png").convert_alpha()
    current_cat_elements = {}
    mate_elements = {}
    mate = None
    current_page = 1
    selected_cat = None

    cat_list_buttons = {}

    def __init__(self, name=None):
        super().__init__(name)
        self.next_cat = None
        self.previous_cat = None
        self.list_page = None
        self.kittens = None
        self.the_cat = None
        self.kitten_message = None
        self.toggle_mate = None
        self.page_number = None
        self.next_page_button = None
        self.previous_page_button = None
        self.back_button = None
        self.next_cat_button = None
        self.previous_cat_button = None
        self.mate_frame = None
        self.the_cat_frame = None
        self.info = None

    def handle_event(self, event):
        """ Handles events. """
        if event.type == pygame_gui.UI_BUTTON_START_PRESS:
            # Cat buttons list
            if event.ui_element in self.cat_list_buttons.values():
                if self.the_cat.mate is None:
                    self.selected_cat = event.ui_element.return_cat_object()
                    self.update_buttons()
                    self.update_choose_mate()
                else:
                    # if the cat already has a mate, then it lists offspring instead. Take to profile.
                    game.switches['cat'] = event.ui_element.return_cat_object().ID
                    self.change_screen("profile screen")
            # return to profile screen
            elif event.ui_element == self.back_button:
                self.change_screen('profile screen')
<<<<<<< HEAD
            elif event.ui_element == self.toggle_mate:
                if self.the_cat.mate == None:
=======
            if event.ui_element == self.toggle_mate:
                if self.the_cat.mate is None:
>>>>>>> d784b6ed
                    self.selected_cat.mate = self.the_cat.ID
                    self.the_cat.mate = self.selected_cat.ID
                    self.update_mate_screen()
                else:
                    self.selected_cat.mate = None
                    self.the_cat.mate = None
                    self.update_choose_mate(breakup=True)
                self.update_cat_list()
            elif event.ui_element == self.previous_cat_button:
                game.switches["cat"] = self.previous_cat
                self.update_current_cat_info()
                self.update_buttons()
            elif event.ui_element == self.next_cat_button:
                game.switches["cat"] = self.next_cat
                self.update_current_cat_info()
                self.update_buttons()
            elif event.ui_element == self.previous_page_button:
                self.current_page -= 1
                self.update_cat_list()
            elif event.ui_element == self.next_page_button:
                self.current_page += 1
                self.update_cat_list()

    def screen_switches(self):
        """Sets up the elements that are always on the page"""
        self.info = UITextBoxTweaked("If the cat has chosen a mate, they will stay loyal and not have kittens "
                                     "with anyone else, when if having kittens in their relationship is "
                                     "impossible. However, their change of having kittens if heightened, "
                                     "when possible. If affairs are toggled on, the cats may not be loyal "
                                     "in their relationships. ", pygame.Rect((180, 60), (440, 100)),
                                     object_id=get_text_box_theme("#cat_patrol_info_box"), line_spacing=0.95)

        self.the_cat_frame = pygame_gui.elements.UIImage(pygame.Rect((40, 113), (266, 197)),
                                                         image_cache.load_image(
                                                             "resources/images/choosing_cat1_frame_mate.png").convert_alpha())
        self.mate_frame = pygame_gui.elements.UIImage(pygame.Rect((494, 113), (266, 197)),
                                                      image_cache.load_image(
                                                          "resources/images/choosing_cat2_frame_mate.png").convert_alpha())

        self.previous_cat_button = UIImageButton(pygame.Rect((25, 25), (153, 30)), "", object_id="#previous_cat_button")
        self.next_cat_button = UIImageButton(pygame.Rect((622, 25), (153, 30)), "", object_id="#next_cat_button")
        self.back_button = UIImageButton(pygame.Rect((25, 645), (105, 30)), "", object_id="#back_button")

        self.previous_page_button = UIImageButton(pygame.Rect((315, 580), (34, 34)), "",
                                                  object_id="#relation_list_previous")
        self.next_page_button = UIImageButton(pygame.Rect((451, 580), (34, 34)), "", object_id="#relation_list_next")
        self.page_number = pygame_gui.elements.UITextBox("", pygame.Rect((349, 580), (102, 34)),
                                                         object_id=get_text_box_theme())

        # This may be deleted and changed later.
        self.toggle_mate = UIImageButton(pygame.Rect((323, 310), (153, 30)), "",
                                         object_id="#confirm_mate_button")

        # The text will be changed as needed. This is used for both the "this pair can't have
        # offspring" message, header for the kittens section for mated cats.
        self.kitten_message = pygame_gui.elements.UITextBox("", pygame.Rect((100, 333), (600, 40)),
                                                            object_id=get_text_box_theme())
        self.kitten_message.hide()

        # This will set up everything else on the page. Basically everything that changed with selected or
        # current cat
        self.update_current_cat_info()

    def exit_screen(self):
        for ele in self.current_cat_elements:
            self.current_cat_elements[ele].kill()
        self.current_cat_elements = {}

        for ele in self.mate_elements:
            self.mate_elements[ele].kill()
        self.mate_elements = {}

        for ele in self.cat_list_buttons:
            self.cat_list_buttons[ele].kill()
        self.cat_list_buttons = {}

        self.info.kill()
        del self.info
        self.the_cat_frame.kill()
        del self.the_cat_frame
        self.mate_frame.kill()
        del self.mate_frame
        self.previous_cat_button.kill()
        del self.previous_cat_button
        self.next_cat_button.kill()
        del self.next_cat_button
        self.back_button.kill()
        del self.back_button
        self.previous_page_button.kill()
        del self.previous_page_button
        self.next_page_button.kill()
        del self.next_page_button
        self.page_number.kill()
        del self.page_number
        self.toggle_mate.kill()
        del self.toggle_mate
        self.kitten_message.kill()
        del self.kitten_message

    def update_current_cat_info(self):
        """Updates all elements with the current cat, as well as the selected cat.
            Called when the screen switched, and whenever the focused cat is switched"""
        self.the_cat = Cat.all_cats[game.switches['cat']]

        for ele in self.current_cat_elements:
            self.current_cat_elements[ele].kill()
        self.current_cat_elements = {}

        for ele in self.mate_elements:
            self.mate_elements[ele].kill()
        self.mate_elements = {}

        self.selected_cat = None
        self.current_page = 1

        self.current_cat_elements["heading"] = pygame_gui.elements.UITextBox(
            "Choose a mate for " + str(self.the_cat.name),
            pygame.Rect((150, 25), (500, 40)),
            object_id=get_text_box_theme("#header_text_box"))

        self.current_cat_elements["image"] = pygame_gui.elements.UIImage(pygame.Rect((50, 150), (150, 150)),
                                                                         self.the_cat.large_sprite)
        name = str(self.the_cat.name)  # get name
        if 11 <= len(name):  # check name length
            short_name = str(name)[0:9]
            name = short_name + '...'
        self.current_cat_elements["name"] = pygame_gui.elements.ui_label.UILabel(
            pygame.Rect((65, 115), (120, 30)),
            name,
            object_id="#header_text_box")

        info = str(self.the_cat.moons) + " moons\n" + self.the_cat.status + "\n" + self.the_cat.genderalign + "\n" + \
               self.the_cat.trait
        self.current_cat_elements["info"] = UITextBoxTweaked(info, pygame.Rect((205, 190), (100, 100)),
                                                             object_id="#cat_patrol_info_box",
                                                             line_spacing=0.95)

        # Determine what to draw regarding the othe cat. If they have a mate, set the screen up for that.
        # if they don't, set the screen up to choose a mate.
        if self.the_cat.mate is not None:
            self.update_mate_screen()
        else:
            self.update_choose_mate()

        # Update the list of cats. Will be offspring if they have a mate, and valid mates if they don't
        self.update_cat_list()

        self.get_previous_next_cat()  # Determines where the previous and next cat goes.

        # Enable and disable the next and previous cat buttons as needed.
        if self.next_cat == 0:
            self.next_cat_button.disable()
        else:
            self.next_cat_button.enable()

        if self.previous_cat == 0:
            self.previous_cat_button.disable()
        else:
            self.previous_cat_button.enable()

    def update_mate_screen(self):
        """Sets up the screen for a cat with a mate already."""
        for ele in self.mate_elements:
            self.mate_elements[ele].kill()
        self.mate_elements = {}

        self.selected_cat = Cat.all_cats[self.the_cat.mate]

        self.draw_compatible_line_affection()
        self.mate_elements["center_heart"] = pygame_gui.elements.UIImage(pygame.Rect((300, 188), (200, 78)),
                                                                         image_cache.load_image(
                                                                             "resources/images/heart_mates.png").convert_alpha())

        self.mate_elements["image"] = pygame_gui.elements.UIImage(pygame.Rect((600, 150), (150, 150)),
                                                                  self.selected_cat.large_sprite)
        name = str(self.selected_cat.name)
        if 11 <= len(name):  # check name length
            short_name = str(name)[0:9]
            name = short_name + '...'
        self.mate_elements["name"] = pygame_gui.elements.ui_label.UILabel(
            pygame.Rect((620, 115), (110, 30)),
            name,
            object_id="#header_text_box")

        info = str(self.selected_cat.moons) + " moons\n" + self.selected_cat.status + "\n" + \
               self.selected_cat.genderalign + "\n" + self.selected_cat.trait
        self.mate_elements["info"] = UITextBoxTweaked(info, pygame.Rect((500, 190), (100, 100)),
                                                      object_id="#cat_patrol_info_box",
                                                      line_spacing=0.95)

        # Set the button to say "break-up"
        self.toggle_mate.kill()
        self.toggle_mate = UIImageButton(pygame.Rect((323, 310), (153, 30)), "", object_id="#break_up_button")

        self.update_cat_list()

        # Display message
        if self.kittens:
            self.kitten_message.set_text("Their offspring:")
        else:
            self.kitten_message.set_text("This pair has never had offspring.")
        self.kitten_message.show()

    def update_cat_list(self):
        # If the cat already has a mate, we display the children. If not, we display the possible mates
        all_pages = []
        if self.selected_cat and self.the_cat.mate:
            self.kittens = False
            for x in game.clan.clan_cats:
                if self.the_cat.ID in [
                    Cat.all_cats[x].parent1,
                    Cat.all_cats[x].parent2
                ] and self.selected_cat.ID in [
                    Cat.all_cats[x].parent1,
                    Cat.all_cats[x].parent2
                ]:
                    all_pages.append(Cat.all_cats[x])
                    self.kittens = True
        else:
            all_pages = self.get_valid_mates()

        all_pages = self.chunks(all_pages, 30)

        # If the number of pages becomes smaller than the number of our current page, set
        #   the current page to the last page
        if self.current_page > len(all_pages):
            self.list_page = len(all_pages)

        # Handle which next buttons are clickable.
        if len(all_pages) <= 1:
            self.previous_page_button.disable()
            self.next_page_button.disable()
        elif self.current_page >= len(all_pages):
            self.previous_page_button.enable()
            self.next_page_button.disable()
        elif self.current_page == 1 and len(all_pages) > 1:
            self.previous_page_button.disable()
            self.next_page_button.enable()
        else:
            self.previous_page_button.enable()
            self.next_page_button.enable()

        # Display the current page and total pages.
        total_pages = len(all_pages)
        if total_pages == 0:
            display_total_pages = 1
        else:
            display_total_pages = total_pages
        self.page_number.set_text(f"page {self.current_page} / {display_total_pages}")

        if total_pages != 0:
            display_cats = all_pages[self.current_page - 1]
        else:
            display_cats = []

        for ele in self.cat_list_buttons:
            self.cat_list_buttons[ele].kill()
        self.cat_list_buttons = {}

        pos_x = 0
        pos_y = 20
        i = 0
        for cat in display_cats:
            self.cat_list_buttons["cat" + str(i)] = UISpriteButton(pygame.Rect((100 + pos_x, 365 + pos_y), (50, 50)),
                                                                   cat.sprite, cat_object=cat)
            pos_x += 60
            if pos_x >= 550:
                pos_x = 0
                pos_y += 60
            i += 1

    def update_choose_mate(self, breakup=False):
        """This sets up the page for choosing a mate. Called when the current cat doesn't have a mate, or if
            you broke then and their mate up. If 'breakup' is set to true, it will display the break-up
            center heart. """
        for ele in self.mate_elements:
            self.mate_elements[ele].kill()
        self.mate_elements = {}

        if self.selected_cat:
            self.draw_compatible_line_affection()

            if breakup:
                self.mate_elements["center_heart"] = pygame_gui.elements.UIImage(
                    pygame.Rect((300, 188), (200, 78)),
                    image_cache.load_image(
                        "resources/images/heart_breakup.png").convert_alpha())
            else:
                self.mate_elements["center_heart"] = pygame_gui.elements.UIImage(
                    pygame.Rect((300, 188), (200, 78)),
                    image_cache.load_image(
                        "resources/images/heart_maybe.png").convert_alpha())
            self.mate_elements["image"] = pygame_gui.elements.UIImage(
                pygame.Rect((600, 150), (150, 150)),
                self.selected_cat.large_sprite)

            name = str(self.selected_cat.name)
            if 11 <= len(name):  # check name length
                short_name = str(name)[0:9]
                name = short_name + '...'
            self.mate_elements["name"] = pygame_gui.elements.ui_label.UILabel(
                pygame.Rect((620, 115), (110, 30)),
                name,
                object_id="#header_text_box")

            info = str(self.selected_cat.moons) + " moons\n" + self.selected_cat.status + "\n" + \
                   self.selected_cat.genderalign + "\n" + self.selected_cat.trait
            self.mate_elements["info"] = UITextBoxTweaked(info, pygame.Rect((500, 190), (100, 100)),
                                                          object_id="#cat_patrol_info_box",
                                                          line_spacing=0.95)
            # Display message
            if self.the_cat.gender == self.selected_cat.gender and not game.settings[
                'no gendered breeding']:
                self.kitten_message.set_text(
                    "<font pixel_size=11> (this pair will not be able to have kittens) </font>")
                self.kitten_message.show()
            else:
                self.kitten_message.hide()
        else:
            self.kitten_message.hide()

        self.update_cat_list()

        self.toggle_mate.kill()
        self.toggle_mate = UIImageButton(pygame.Rect((323, 310), (153, 30)), "",
                                         object_id="#confirm_mate_button")

        self.update_buttons()

    def draw_compatible_line_affection(self):
        """Draws the heart-line based on capability, and draws the hearts based on romantic love. """

        # Set the lines
        self.mate_elements["compat_line"] = pygame_gui.elements.UIImage(pygame.Rect((300, 190), (200, 78)),
                                                                        image_cache.load_image(
                                                                            "resources/images/line_neutral.png").convert_alpha())
        if get_personality_compatibility(self.the_cat, self.selected_cat) is True:
            self.mate_elements["compat_line"].set_image(
                image_cache.load_image("resources/images/line_compatible.png").convert_alpha())
        elif get_personality_compatibility(self.the_cat, self.selected_cat) is False:
            self.mate_elements["compat_line"].set_image(
                image_cache.load_image("resources/images/line_incompatible.png").convert_alpha())

        # Set romantic hearts of current cat towards mate or selected cat.
        if self.selected_cat.ID in self.the_cat.relationships:
            relation = self.the_cat.relationships[self.selected_cat.ID]
        else:
            relation = self.the_cat.create_one_relationship(self.selected_cat)
        romantic_love = relation.romantic_love

        if 10 <= romantic_love <= 30:
            heart_number = 1
        elif 41 <= romantic_love <= 80:
            heart_number = 2
        elif 81 <= romantic_love:
            heart_number = 3
        else:
            heart_number = 0

        x_pos = 210
        for i in range(0, heart_number):
            self.mate_elements["heart1" + str(i)] = pygame_gui.elements.UIImage(pygame.Rect((x_pos, 285), (22, 20)),
                                                                                image_cache.load_image(
                                                                                    "resources/images/heart_big.png").convert_alpha())
            x_pos += 27

        # Set romantic hearts of mate/selected cat towards current_cat.
        if self.the_cat.ID in self.selected_cat.relationships:
            relation = self.selected_cat.relationships[self.the_cat.ID]
        else:
            relation = self.selected_cat.create_one_relationship(self.the_cat)
        romantic_love = relation.romantic_love

        if 10 <= romantic_love <= 30:
            heart_number = 1
        elif 41 <= romantic_love <= 80:
            heart_number = 2
        elif 81 <= romantic_love:
            heart_number = 3
        else:
            heart_number = 0

        x_pos = 568
        for i in range(0, heart_number):
            self.mate_elements["heart2" + str(i)] = pygame_gui.elements.UIImage(
                pygame.Rect((x_pos, 285), (22, 20)),
                image_cache.load_image("resources/images/heart_big.png").convert_alpha())
            x_pos -= 27

    def update_buttons(self):
        """This updates the state of buttons. For this screen, it only deals with the toggle-mates button"""
        if self.selected_cat is None:
            self.toggle_mate.disable()
        else:
            self.toggle_mate.enable()

    def get_previous_next_cat(self):
        is_instructor = False
        if self.the_cat.dead and game.clan.instructor.ID == self.the_cat.ID:
            is_instructor = True

        self.previous_cat = 0
        self.next_cat = 0
        if self.the_cat.dead and not is_instructor and not self.the_cat.df:
            self.previous_cat = game.clan.instructor.ID

        if is_instructor:
            next_cat = 1

        for check_cat in Cat.all_cats:
            if Cat.all_cats[check_cat].ID == self.the_cat.ID:
                self.next_cat = 1
            if self.next_cat == 0 and Cat.all_cats[
                check_cat].ID != self.the_cat.ID and Cat.all_cats[
                check_cat].dead == self.the_cat.dead and Cat.all_cats[
                check_cat].ID != game.clan.instructor.ID and not Cat.all_cats[
                check_cat].exiled and Cat.all_cats[
                check_cat].status not in ['apprentice', 'medicine cat apprentice', 'kitten'] and Cat.all_cats[
                check_cat].df == self.the_cat.df:
                self.previous_cat = Cat.all_cats[check_cat].ID

            elif self.next_cat == 1 and Cat.all_cats[
                check_cat].ID != self.the_cat.ID and Cat.all_cats[
                check_cat].dead == self.the_cat.dead and Cat.all_cats[
                check_cat].ID != game.clan.instructor.ID and not Cat.all_cats[
                check_cat].exiled and Cat.all_cats[
                check_cat].status not in ['apprentice', 'medicine cat apprentice', 'kitten'] and Cat.all_cats[
                check_cat].df == self.the_cat.df:
                self.next_cat = Cat.all_cats[check_cat].ID

            elif int(self.next_cat) > 1:
                break

        if self.next_cat == 1:
            self.next_cat = 0

    def on_use(self):

        # Due to a bug in pygame, any image with buttons over it must be blited
        screen.blit(self.list_frame, (75, 360))

    def get_valid_mates(self):
        """Get a list of valid mates for the current cat"""
        valid_mates = []
        for x in game.clan.clan_cats:
            relevant_cat = Cat.all_cats[x]
            invalid_age = relevant_cat.age not in ['kitten', 'adolescent']

            direct_related = self.the_cat.is_sibling(relevant_cat) or self.the_cat.is_parent(relevant_cat) \
                             or relevant_cat.is_parent(self.the_cat)
            indirect_related = self.the_cat.is_uncle_aunt(relevant_cat) or relevant_cat.is_uncle_aunt(self.the_cat)
            related = direct_related or indirect_related

            not_available = relevant_cat.dead or relevant_cat.exiled

            if not related and relevant_cat.ID != self.the_cat.ID and invalid_age \
                    and not not_available and relevant_cat.mate is None:
                valid_mates.append(relevant_cat)

        return valid_mates

    def chunks(self, L, n):
        return [L[x: x + n] for x in range(0, len(L), n)]


class RelationshipScreen(Screens):
    checkboxes = {}  # To hold the checkboxes.
    focus_cat_elements = {}
    relation_list_elements = {}
    sprite_buttons = {}
    inspect_cat_elements = {}
    previous_search_text = ""

    current_page = 1

    inspect_cat = None

    search_bar = image_cache.load_image("resources/images/relationship_search.png").convert_alpha()
    details_frame = image_cache.load_image("resources/images/relationship_details_frame.png").convert_alpha()
    toggle_frame = image_cache.load_image("resources/images/relationship_toggle_frame.png").convert_alpha()
    list_frame = image_cache.load_image("resources/images/relationship_list_frame.png").convert_alpha()

    def __init__(self, name=None):
        super().__init__(name)
        self.all_relations = None
        self.the_cat = None
        self.previous_cat = None
        self.next_cat = None
        self.view_profile_button = None
        self.switch_focus_button = None
        self.page_number = None
        self.next_page_button = None
        self.previous_page_button = None
        self.show_empty_text = None
        self.show_dead_text = None
        self.back_button = None
        self.next_cat_button = None
        self.previous_cat_button = None

    def handle_event(self, event):
        if event.type == pygame_gui.UI_BUTTON_START_PRESS:
            if event.ui_element in self.sprite_buttons.values():
                self.inspect_cat = event.ui_element.return_cat_object()
                self.update_inspected_relation()
            elif event.ui_element == self.back_button:
                self.change_screen("profile screen")
            elif event.ui_element == self.switch_focus_button:
                game.switches["cat"] = self.inspect_cat.ID
                self.update_focus_cat()
            elif event.ui_element == self.view_profile_button:
                game.switches["cat"] = self.inspect_cat.ID
                self.change_screen('profile screen')
            elif event.ui_element == self.next_cat_button:
                game.switches["cat"] = self.next_cat
                self.update_focus_cat()
            elif event.ui_element == self.previous_cat_button:
                game.switches["cat"] = self.previous_cat
                self.update_focus_cat()
            elif event.ui_element == self.previous_page_button:
                self.current_page -= 1
                self.update_cat_page()
            elif event.ui_element == self.next_page_button:
                self.current_page += 1
                self.update_cat_page()
            elif event.ui_element == self.checkboxes["show_dead"]:
                if game.settings['show dead relation']:
                    game.settings['show dead relation'] = False
                else:
                    game.settings['show dead relation'] = True
                self.update_checkboxes()
                self.apply_cat_filter()
                self.update_cat_page()
            elif event.ui_element == self.checkboxes["show_empty"]:
                if game.settings['show empty relation']:
                    game.settings['show empty relation'] = False
                else:
                    game.settings['show empty relation'] = True
                self.update_checkboxes()
                self.apply_cat_filter()
                self.update_cat_page()

    def screen_switches(self):
        cat_profiles()

        self.previous_cat_button = UIImageButton(pygame.Rect((25, 25), (153, 30)), "", object_id="#previous_cat_button")
        self.next_cat_button = UIImageButton(pygame.Rect((622, 25), (153, 30)), "", object_id="#next_cat_button")
        self.back_button = UIImageButton(pygame.Rect((25, 645), (105, 30)), "", object_id="#back_button")

        self.search_bar = pygame_gui.elements.UITextEntryLine(pygame.Rect((610, 97), (145, 23)),
                                                              object_id="#search_entry_box")

        self.show_dead_text = pygame_gui.elements.UITextBox("Show Dead", pygame.Rect((100, 505), (100, 30)),
                                                            object_id="#relation_list_name")
        self.show_empty_text = pygame_gui.elements.UITextBox("Show Empty", pygame.Rect((100, 550), (100, 30)),
                                                             object_id="#relation_list_name")
        # Draw the checkboxes
        self.update_checkboxes()

        self.previous_page_button = UIImageButton(pygame.Rect((440, 616), (34, 34)), "",
                                                  object_id="#relation_list_previous")
        self.next_page_button = UIImageButton(pygame.Rect((580, 616), (34, 34)), "", object_id="#relation_list_next")

        self.page_number = pygame_gui.elements.UITextBox("", pygame.Rect((445, 616), (150, 34)),
                                                         object_id=get_text_box_theme())

        self.switch_focus_button = UIImageButton(pygame.Rect((85, 390), (136, 30)), "",
                                                 object_id="#switch_focus_button")
        self.switch_focus_button.disable()
        self.view_profile_button = UIImageButton(pygame.Rect((85, 420), (136, 30)), "",
                                                 object_id="#view_profile_button")
        self.view_profile_button.disable()

        # Updates all info for the currently focused cat.
        self.update_focus_cat()

    def exit_screen(self):
        for ele in self.checkboxes:
            self.checkboxes[ele].kill()
        self.checkboxes = {}

        for ele in self.focus_cat_elements:
            self.focus_cat_elements[ele].kill()
        self.focus_cat_elements = {}

        for ele in self.relation_list_elements:
            self.relation_list_elements[ele].kill()
        self.relation_list_elements = {}

        for ele in self.sprite_buttons:
            self.sprite_buttons[ele].kill()
        self.sprite_buttons = {}

        for ele in self.inspect_cat_elements:
            self.inspect_cat_elements[ele].kill()
        self.inspect_cat_elements = {}

        self.previous_cat_button.kill()
        del self.previous_cat_button
        self.next_cat_button.kill()
        del self.next_cat_button
        self.back_button.kill()
        del self.back_button
        self.search_bar.kill()
        del self.search_bar
        self.show_dead_text.kill()
        del self.show_dead_text
        self.show_empty_text.kill()
        del self.show_empty_text
        self.previous_page_button.kill()
        del self.previous_page_button
        self.next_page_button.kill()
        del self.next_page_button
        self.page_number.kill()
        del self.page_number
        self.switch_focus_button.kill()
        del self.switch_focus_button
        self.view_profile_button.kill()
        del self.view_profile_button

    def get_previous_next_cat(self):
        """Determines where the previous the next buttons should lead, and enables/diables them"""
        is_instructor = False
        if self.the_cat.dead and game.clan.instructor.ID == self.the_cat.ID:
            is_instructor = True

        previous_cat = 0
        next_cat = 0
        if self.the_cat.dead and not is_instructor and not self.the_cat.df:
            previous_cat = game.clan.instructor.ID

        if is_instructor:
            next_cat = 1

        for check_cat in Cat.all_cats:
            if Cat.all_cats[check_cat].ID == self.the_cat.ID:
                next_cat = 1
            else:
                if next_cat == 0 and Cat.all_cats[
                    check_cat].ID != self.the_cat.ID and Cat.all_cats[
                    check_cat].dead == self.the_cat.dead and Cat.all_cats[
                    check_cat].ID != game.clan.instructor.ID and not Cat.all_cats[
                    check_cat].exiled and Cat.all_cats[
                    check_cat].df == self.the_cat.df:
                    previous_cat = Cat.all_cats[check_cat].ID

                elif next_cat == 1 and Cat.all_cats[
                    check_cat].ID != self.the_cat.ID and Cat.all_cats[
                    check_cat].dead == self.the_cat.dead and Cat.all_cats[
                    check_cat].ID != game.clan.instructor.ID and not Cat.all_cats[
                    check_cat].exiled and Cat.all_cats[
                    check_cat].df == self.the_cat.df:
                    next_cat = Cat.all_cats[check_cat].ID

                elif int(next_cat) > 1:
                    break

        if next_cat == 1:
            next_cat = 0

        self.next_cat = next_cat
        self.previous_cat = previous_cat

        if self.next_cat == 0:
            self.next_cat_button.disable()
        else:
            self.next_cat_button.enable()

        if self.previous_cat == 0:
            self.previous_cat_button.disable()
        else:
            self.previous_cat_button.enable()

    def update_checkboxes(self):
        # Remove all checkboxes
        for ele in self.checkboxes:
            self.checkboxes[ele].kill()
        self.checkboxes = {}

        if game.settings['show dead relation']:
            checkbox_type = "#checked_checkbox"
        else:
            checkbox_type = "#unchecked_checkbox"

        self.checkboxes["show_dead"] = UIImageButton(pygame.Rect((76, 505), (34, 34)), "",
                                                     object_id=checkbox_type)

        if game.settings['show empty relation']:
            checkbox_type = "#checked_checkbox"
        else:
            checkbox_type = "#unchecked_checkbox"

        self.checkboxes["show_empty"] = UIImageButton(pygame.Rect((76, 550), (34, 34)), "",
                                                      object_id=checkbox_type)

    def update_focus_cat(self):
        for ele in self.focus_cat_elements:
            self.focus_cat_elements[ele].kill()
        self.focus_cat_elements = {}

        self.the_cat = Cat.all_cats.get(game.switches['cat'],
                                        game.clan.instructor
                                        )

        self.current_page = 1
        self.inspect_cat = None

        # Keep a list of all the relations
        self.all_relations = list(self.the_cat.relationships.values()).copy()

        self.focus_cat_elements["header"] = pygame_gui.elements.UITextBox(str(self.the_cat.name) + " Relationships",
                                                                          pygame.Rect((75, 75), (400, 50)),
                                                                          object_id=get_text_box_theme("#header_left"))
        self.focus_cat_elements["details"] = pygame_gui.elements.UITextBox(self.the_cat.genderalign + " - " + \
                                                                           str(self.the_cat.moons) + " moons - " + \
                                                                           self.the_cat.trait,
                                                                           pygame.Rect((80, 105), (400, 30)),
                                                                           object_id=get_text_box_theme(
                                                                               "#cat_profile_info_box"))
        self.focus_cat_elements["image"] = pygame_gui.elements.UIImage(pygame.Rect((25, 75), (50, 50)),
                                                                       self.the_cat.sprite)

        self.get_previous_next_cat()
        self.apply_cat_filter(self.search_bar.get_text())
        self.update_inspected_relation()
        self.update_cat_page()

    def update_inspected_relation(self):
        for ele in self.inspect_cat_elements:
            self.inspect_cat_elements[ele].kill()
        self.inspect_cat_elements = {}

        if self.inspect_cat is not None:
            # NAME LENGTH
            chosen_name = str(self.inspect_cat.name)
            if 19 <= len(chosen_name):
                if self.inspect_cat.dead:
                    chosen_short_name = str(self.inspect_cat.name)[0:11]
                    chosen_name = chosen_short_name + '...'
                    chosen_name += " (dead)"
                else:
                    chosen_short_name = str(self.inspect_cat.name)[0:16]
                    chosen_name = chosen_short_name + '...'

            self.inspect_cat_elements["name"] = pygame_gui.elements.ui_label.UILabel(
                pygame.Rect((75, 295), (150, 40)),
                chosen_name,
                object_id="#header_text_box")

            # Cat Image
            self.inspect_cat_elements["image"] = pygame_gui.elements.UIImage(pygame.Rect((75, 145), (150, 150)),
                                                                             self.inspect_cat.large_sprite)

            # Family Dot
            if self.inspect_cat.is_uncle_aunt(self.the_cat) or self.the_cat.is_uncle_aunt(
                    self.inspect_cat) or \
                    self.inspect_cat.is_grandparent(self.the_cat) or self.the_cat.is_grandparent(
                self.inspect_cat) or \
                    self.inspect_cat.is_parent(self.the_cat) or self.the_cat.is_parent(
                self.inspect_cat) or \
                    self.inspect_cat.is_sibling(self.the_cat):
                self.inspect_cat_elements['family'] = pygame_gui.elements.UIImage(pygame.Rect((45, 150), (18, 18)),
                                                                                  image_cache.load_image(
                                                                                      "resources/images/dot_big.png").convert_alpha())

            # Mate Heart
            if self.the_cat.mate is not None and self.the_cat.mate != '' and self.inspect_cat.ID == self.the_cat.mate:
                self.inspect_cat_elements["mate"] = pygame_gui.elements.UIImage(pygame.Rect((45, 150), (22, 20)),
                                                                                image_cache.load_image(
                                                                                    "resources/images/heart_big.png").convert_alpha())

            # Gender
            if self.inspect_cat.genderalign == 'female':
                gender_icon = image_cache.load_image("resources/images/female_big.png").convert_alpha()
            elif self.inspect_cat.genderalign == 'male':
                gender_icon = image_cache.load_image("resources/images/male_big.png").convert_alpha()
            elif self.inspect_cat.genderalign == 'trans female':
                gender_icon = image_cache.load_image("resources/images/transfem_big.png").convert_alpha()
            elif self.inspect_cat.genderalign == 'trans male':
                gender_icon = image_cache.load_image("resources/images/transmasc_big.png").convert_alpha()
            else:
                # Everyone else gets the nonbinary icon
                gender_icon = image_cache.load_image("resources/images/nonbi_big.png").convert_alpha()

            self.inspect_cat_elements["gender"] = pygame_gui.elements.UIImage(pygame.Rect((235, 145), (34, 34)),
                                                                              gender_icon)

            # Column One Details:
            col1 = ""
            # Gender-Align
            col1 += self.inspect_cat.genderalign + "\n"

            # Age
            col1 += f"{self.inspect_cat.moons} moons\n"

            # Trait
            col1 += f"{self.inspect_cat.trait}\n"

            self.inspect_cat_elements["col1"] = UITextBoxTweaked(col1, pygame.Rect((60, 335), (70, -1)),
                                                                 object_id="#cat_profile_info_box",
                                                                 line_spacing=0.95)

            # Column Two Details:
            col2 = ""

            # Mate
            if self.inspect_cat.mate is not None and self.the_cat.ID != self.inspect_cat.mate:
                col2 += "has a mate\n"
            elif self.the_cat.mate is not None and self.the_cat.mate != '' and self.inspect_cat.ID == self.the_cat.mate:
                col2 += f"{str(self.the_cat.name)}'s mate\n"
            else:
                col2 += "mate: none\n"

            # Relation info:
            if self.inspect_cat.is_uncle_aunt(self.the_cat) or self.the_cat.is_uncle_aunt(self.inspect_cat):
                col2 += "related\n"
            elif self.inspect_cat.is_grandparent(self.the_cat):
                col2 += "related: grandparent"
            elif self.the_cat.is_grandparent(self.inspect_cat):
                col2 += "related: grandchild"
            elif self.inspect_cat.is_parent(self.the_cat):
                col2 += "related: parent"
            elif self.the_cat.is_parent(self.inspect_cat):
                col2 += "related: child"
            elif self.inspect_cat.is_sibling(self.the_cat) or self.the_cat.is_sibling(self.inspect_cat):
                col2 += "related: sibling"

            self.inspect_cat_elements["col2"] = UITextBoxTweaked(col2, pygame.Rect((150, 335), (80, -1)),
                                                                 object_id="#cat_profile_info_box",
                                                                 line_spacing=0.95)

            if self.inspect_cat.dead:
                self.view_profile_button.enable()
                self.switch_focus_button.disable()
            else:
                self.view_profile_button.enable()
                self.switch_focus_button.enable()
        else:
            self.view_profile_button.disable()
            self.switch_focus_button.disable()

    def apply_cat_filter(self, search_text=""):
        # Filter for dead or empty cats
        self.filtered_cats = self.all_relations.copy()
        if not game.settings["show dead relation"]:
            self.filtered_cats = list(
                filter(lambda rel: not rel.cat_to.dead, self.filtered_cats))

        if not game.settings["show empty relation"]:
            self.filtered_cats = list(
                filter(
                    lambda rel: (rel.romantic_love + rel.platonic_like + rel.
                                 dislike + rel.admiration + rel.comfortable +
                                 rel.jealousy + rel.trust) > 0, self.filtered_cats))

        # Filter for search
        search_cats = []
        if search_text.strip() != "":
            for cat in self.filtered_cats:
                if search_text.lower() in str(cat.cat_to.name).lower():
                    search_cats.append(cat)
            self.filtered_cats = search_cats

    def update_cat_page(self):
        for ele in self.relation_list_elements:
            self.relation_list_elements[ele].kill()
        self.relation_list_elements = {}

        for ele in self.sprite_buttons:
            self.sprite_buttons[ele].kill()
        self.sprite_buttons = {}

        all_pages = self.chunks(self.filtered_cats, 8)

        if self.current_page > len(all_pages):
            self.current_page = len(all_pages)

        if self.current_page == 0:
            self.current_page = 1

        if all_pages:
            display_rel = all_pages[self.current_page - 1]
        else:
            display_rel = []

        pos_x = 290
        pos_y = 150
        i = 0
        for rel in display_rel:
            self.generate_relation_block((pos_x, pos_y), rel, i)

            i += 1
            pos_x += 122
            if pos_x > 700:
                pos_y += 242
                pos_x = 290

        self.page_number.set_text(f"{self.current_page} / {len(all_pages)}")

        # Enable and disable page buttons.
        if len(all_pages) <= 1:
            self.previous_page_button.disable()
            self.next_page_button.disable()
        elif self.current_page >= len(all_pages):
            self.previous_page_button.enable()
            self.next_page_button.disable()
        elif self.current_page == 1 and len(all_pages) > 1:
            self.previous_page_button.disable()
            self.next_page_button.enable()
        else:
            self.previous_page_button.enable()
            self.next_page_button.enable()

    def generate_relation_block(self, pos, the_relationship, i):
        # Generates a relation_block starting at postion, from the relationship object "the_relation"
        # "postion" should refer to the top left corner of the *main* relation box, not including the name.
        pos_x = pos[0]
        pos_y = pos[1]

        self.sprite_buttons["image" + str(i)] = UISpriteButton(pygame.Rect((pos_x + 22, pos_y), (50, 50)),
                                                               the_relationship.cat_to.sprite,
                                                               cat_object=the_relationship.cat_to)

        # CHECK NAME LENGTH - SHORTEN IF NECESSARY
        name = str(the_relationship.cat_to.name)  # get name
        if 12 <= len(name) >= 13:  # check name length
            short_name = str(the_relationship.cat_to.name)[0:10]
            name = short_name + '...'
        self.relation_list_elements["name" + str(i)] = pygame_gui.elements.UITextBox(name, pygame.Rect(
            (pos_x, pos_y - 24), (102, 30)),
                                                                                     object_id="#relation_list_name")

        # Gender alignment
        if the_relationship.cat_to.genderalign == 'female':
            gender_icon = image_cache.load_image("resources/images/female_big.png").convert_alpha()
        elif the_relationship.cat_to.genderalign == 'male':
            gender_icon = image_cache.load_image("resources/images/male_big.png").convert_alpha()
        elif the_relationship.cat_to.genderalign == 'trans female':
            gender_icon = image_cache.load_image("resources/images/transfem_big.png").convert_alpha()
        elif the_relationship.cat_to.genderalign == 'trans male':
            gender_icon = image_cache.load_image("resources/images/transmasc_big.png").convert_alpha()
        else:
            # Everyone else gets the nonbinary icon
            gender_icon = image_cache.load_image("resources/images/nonbi_big.png").convert_alpha()

        self.relation_list_elements["gender" + str(i)] = pygame_gui.elements.UIImage(pygame.Rect((pos_x + 80,
                                                                                                  pos_y + 5),
                                                                                                 (18, 18)),
                                                                                     gender_icon)

        # FAMILY DOT
        if the_relationship.cat_to.is_uncle_aunt(self.the_cat) or self.the_cat.is_uncle_aunt(the_relationship.cat_to) or \
                the_relationship.cat_to.is_grandparent(self.the_cat) or self.the_cat.is_grandparent(
            the_relationship.cat_to) or \
                the_relationship.cat_to.is_parent(self.the_cat) or self.the_cat.is_parent(the_relationship.cat_to) or \
                the_relationship.cat_to.is_sibling(self.the_cat):
            self.relation_list_elements['relation_icon' + str(i)] = pygame_gui.elements.UIImage(pygame.Rect((pos_x + 5,
                                                                                                             pos_y + 5),
                                                                                                            (9, 9)),
                                                                                                image_cache.load_image(
                                                                                                    "resources/images/dot_big.png").convert_alpha())

        # MATE
        if self.the_cat.mate is not None and self.the_cat.mate != '' and the_relationship.cat_to.ID == self.the_cat.mate:
            self.relation_list_elements['mate_icon' + str(i)] = pygame_gui.elements.UIImage(
                pygame.Rect((pos_x + 5, pos_y + 5),
                            (11, 10)),
                image_cache.load_image(
                    "resources/images/heart_big.png").convert_alpha())

        # ------------------------------------------------------------------------------------------------------------ #
        # RELATION BARS

        barbar = 22
        bar_count = 0

        # ROMANTIC LOVE
        # CHECK AGE DIFFERENCE
        different_age = the_relationship.cat_to.age != self.the_cat.age
        adult_ages = ['young adult', 'adult', 'senior adult', 'elder']
        both_adult = the_relationship.cat_to.age in adult_ages and self.the_cat.age in adult_ages
        check_age = both_adult or not different_age

        if the_relationship.romantic_love > 49 and check_age:
            text = "romantic love:"
        else:
            text = "romantic like:"

        self.relation_list_elements[f'romantic_text{i}'] = pygame_gui.elements.UITextBox(text, pygame.Rect(
            (pos_x + 3, pos_y + 50 + (barbar * bar_count)),
            (80, 30)),
                                                                                         object_id="#cat_profile_info_box")
        self.relation_list_elements[f'romantic_bar{i}'] = UIRelationStatusBar(pygame.Rect((pos_x + 3,
                                                                                           pos_y + 65 + (
                                                                                                   barbar * bar_count)),
                                                                                          (94, 10)),
                                                                              the_relationship.romantic_love,
                                                                              positive_trait=True,
                                                                              dark_mode=game.settings['dark mode']
                                                                              )
        bar_count += 1

        # PLANTONIC
        if the_relationship.platonic_like > 49:
            text = "platonic love:"
        else:
            text = "platonic like:"
        self.relation_list_elements[f'plantonic_text{i}'] = pygame_gui.elements.UITextBox(text, pygame.Rect((pos_x + 3,
                                                                                                             pos_y + 50 + (
                                                                                                                     barbar * bar_count)),
                                                                                                            (74, 30)),
                                                                                          object_id="#cat_profile_info_box")
        self.relation_list_elements[f'platonic_bar{i}'] = UIRelationStatusBar(pygame.Rect((pos_x + 3,
                                                                                           pos_y + 65 + (
                                                                                                   barbar * bar_count)),
                                                                                          (94, 10)),
                                                                              the_relationship.platonic_like,
                                                                              positive_trait=True,
                                                                              dark_mode=game.settings['dark mode'])

        bar_count += 1

        # DISLIKE
        if the_relationship.dislike > 49:
            text = "hate:"
        else:
            text = "dislike:"
        self.relation_list_elements[f'dislike_text{i}'] = pygame_gui.elements.UITextBox(text, pygame.Rect((pos_x + 3,
                                                                                                           pos_y + 50 + (
                                                                                                                   barbar * bar_count)),
                                                                                                          (74, 30)),
                                                                                        object_id="#cat_profile_info_box")
        self.relation_list_elements[f'dislike_bar{i}'] = UIRelationStatusBar(pygame.Rect((pos_x + 3,
                                                                                          pos_y + 65 + (
                                                                                                  barbar * bar_count)),
                                                                                         (94, 10)),
                                                                             the_relationship.dislike,
                                                                             positive_trait=False,
                                                                             dark_mode=game.settings['dark mode'])

        bar_count += 1

        # ADMIRE
        if the_relationship.admiration > 49:
            text = "admiration:"
        else:
            text = "respect:"
        self.relation_list_elements[f'admiration_text{i}'] = pygame_gui.elements.UITextBox(text, pygame.Rect((pos_x + 3,
                                                                                                              pos_y + 50 + (
                                                                                                                      barbar * bar_count)),
                                                                                                             (74, 30)),
                                                                                           object_id="#cat_profile_info_box")
        self.relation_list_elements[f'admiration_bar{i}'] = UIRelationStatusBar(pygame.Rect((pos_x + 3,
                                                                                             pos_y + 65 + (
                                                                                                     barbar * bar_count)),
                                                                                            (94, 10)),
                                                                                the_relationship.admiration,
                                                                                positive_trait=True,
                                                                                dark_mode=game.settings['dark mode'])

        bar_count += 1

        # COMFORTABLE
        if the_relationship.comfortable > 49:
            text = "secure:"
        else:
            text = "comfortable:"
        self.relation_list_elements[f'comfortable_text{i}'] = pygame_gui.elements.UITextBox(text,
                                                                                            pygame.Rect((pos_x + 3,
                                                                                                         pos_y + 50 + (
                                                                                                                 barbar * bar_count)),
                                                                                                        (74, 30)),
                                                                                            object_id="#cat_profile_info_box")
        self.relation_list_elements[f'comfortable_bar{i}'] = UIRelationStatusBar(pygame.Rect((pos_x + 3,
                                                                                              pos_y + 65 + (
                                                                                                      barbar * bar_count)),
                                                                                             (94, 10)),
                                                                                 the_relationship.comfortable,
                                                                                 positive_trait=True,
                                                                                 dark_mode=game.settings['dark mode'])

        bar_count += 1

        # JEALOUS
        if the_relationship.jealousy > 49:
            text = "resentment:"
        else:
            text = "jealousy:"
        self.relation_list_elements[f'jealous_text{i}'] = pygame_gui.elements.UITextBox(text,
                                                                                        pygame.Rect((pos_x + 3,
                                                                                                     pos_y + 50 + (
                                                                                                             barbar * bar_count)),
                                                                                                    (74, 30)),
                                                                                        object_id="#cat_profile_info_box")
        self.relation_list_elements[f'jealous_bar{i}'] = UIRelationStatusBar(pygame.Rect((pos_x + 3,
                                                                                          pos_y + 65 + (
                                                                                                  barbar * bar_count)),
                                                                                         (94, 10)),
                                                                             the_relationship.jealousy,
                                                                             positive_trait=False,
                                                                             dark_mode=game.settings['dark mode'])

        bar_count += 1

        # TRUST
        if the_relationship.trust > 49:
            text = "reliance:"
        else:
            text = "trust:"
        self.relation_list_elements[f'trust_text{i}'] = pygame_gui.elements.UITextBox(text,
                                                                                      pygame.Rect((pos_x + 3,
                                                                                                   pos_y + 50 + (
                                                                                                           barbar * bar_count)),
                                                                                                  (74, 30)),
                                                                                      object_id="#cat_profile_info_box")
        self.relation_list_elements[f'trust_bar{i}'] = UIRelationStatusBar(pygame.Rect((pos_x + 3,
                                                                                        pos_y + 65 + (
                                                                                                barbar * bar_count)),
                                                                                       (94, 10)),
                                                                           the_relationship.trust,
                                                                           positive_trait=True,
                                                                           dark_mode=game.settings['dark mode'])

    def on_use(self):

        # LOAD UI IMAGES
        screen.blit(RelationshipScreen.search_bar, (536, 90))
        screen.blit(RelationshipScreen.details_frame, (25, 130))
        screen.blit(RelationshipScreen.toggle_frame, (45, 484))
        screen.blit(RelationshipScreen.list_frame, (273, 122))

        # Only update the postions if the search text changes
        if self.search_bar.get_text() != self.previous_search_text:
            self.apply_cat_filter(self.search_bar.get_text())
            self.update_cat_page()
        self.previous_search_text = self.search_bar.get_text()

    def chunks(self, L, n):
        return [L[x: x + n] for x in range(0, len(L), n)]<|MERGE_RESOLUTION|>--- conflicted
+++ resolved
@@ -773,13 +773,10 @@
             # return to profile screen
             elif event.ui_element == self.back_button:
                 self.change_screen('profile screen')
-<<<<<<< HEAD
-            elif event.ui_element == self.toggle_mate:
-                if self.the_cat.mate == None:
-=======
+
             if event.ui_element == self.toggle_mate:
                 if self.the_cat.mate is None:
->>>>>>> d784b6ed
+
                     self.selected_cat.mate = self.the_cat.ID
                     self.the_cat.mate = self.selected_cat.ID
                     self.update_mate_screen()
