from math import ceil

import pygame
import pygame_gui.elements

from .base_screens import Screens, cat_profiles

from scripts.utility import draw_large, draw, update_sprite, get_personality_compatibility, get_text_box_theme
#from scripts.game_structure.text import *
from scripts.cat.cats import Cat
import scripts.game_structure.image_cache as image_cache
from scripts.game_structure.image_button import UIImageButton, UITextBoxTweaked, UISpriteButton, UIRelationStatusBar
from scripts.game_structure.game_essentials import *


class ChooseMentorScreen(Screens):
    selected_mentor = None
    current_page = 1
    list_frame = image_cache.load_image("resources/images/choosing_frame.png").convert_alpha()
    apprentice_details = {}
    selected_details = {}
    cat_list_buttons = {}

    def handle_event(self, event):
        if event.type == pygame_gui.UI_BUTTON_START_PRESS:
            if event.ui_element in self.cat_list_buttons.values():
                self.selected_mentor = event.ui_element.return_cat_object()
                self.update_selected_cat()
                self.update_buttons()
            elif event.ui_element == self.confirm_mentor:
                self.change_mentor(self.selected_mentor)
                self.update_buttons()
                self.update_selected_cat()
            elif event.ui_element == self.back_button:
                self.change_screen('profile screen')
            elif event.ui_element == self.next_cat_button:
                game.switches['cat'] = self.next_cat
                self.update_apprentice()
                self.update_selected_cat()
                self.update_buttons()
            elif event.ui_element == self.previous_cat_button:
                game.switches['cat'] = self.previous_cat
                self.update_apprentice()
                self.update_selected_cat()
                self.update_buttons()
            elif event.ui_element == self.next_page_button:
                self.current_page += 1
                self.update_cat_list()
            elif event.ui_element == self.previous_page_button:
                self.current_page -= 1
                self.update_cat_list()

    def screen_switches(self):
        self.the_cat = Cat.all_cats[game.switches['cat']]
        self.mentor = self.the_cat.mentor

        self.heading = pygame_gui.elements.UITextBox("Choose a new mentor for " + str(self.the_cat.name),
                                                     pygame.Rect((150, 25), (500, 40)),
                                                     object_id=get_text_box_theme("#header_text_box"))
        self.info = UITextBoxTweaked("If an apprentice is 6 moons old and their mentor is changed, they "
                                     "will not be listed as a former apprentice on their old mentor's "
                                     "profile. An apprentices mentor can have an influence on their "
                                     "trait and skill later in life.\nChoose your mentors wisely",
                                     pygame.Rect((180, 60), (440, 100)), line_spacing=0.95,
                                     object_id=get_text_box_theme("#cat_patrol_info_box"))
        self.current_mentor_text = pygame_gui.elements.UITextBox(f"{str(self.the_cat.name)}'s current mentor is "
                                                                 f"{str(self.mentor.name)}",
                                                                 pygame.Rect((230, 130), (340, 30)),
                                                                 object_id=get_text_box_theme("#cat_patrol_info_box"))

        # Layout Images:
        self.mentor_frame = pygame_gui.elements.UIImage(pygame.Rect((40, 113), (281, 197)),
                                                        image_cache.load_image(
                                                            "resources/images/choosing_cat1_frame_ment.png").convert_alpha())
        self.app_frame = pygame_gui.elements.UIImage(pygame.Rect((480, 113), (281, 197)),
                                                     image_cache.load_image(
                                                         "resources/images/choosing_cat2_frame_ment.png").convert_alpha())

        self.mentor_icon = pygame_gui.elements.UIImage(pygame.Rect((315, 160), (171, 114)),
                                                       image_cache.load_image(
                                                           "resources/images/mentor.png").convert_alpha())

        self.previous_cat_button = UIImageButton(pygame.Rect((25, 25), (153, 30)), "", object_id="#previous_cat_button")
        self.next_cat_button = UIImageButton(pygame.Rect((622, 25), (153, 30)), "", object_id="#next_cat_button")
        self.back_button = UIImageButton(pygame.Rect((25, 645), (105, 30)), "", object_id="#back_button")
        self.confirm_mentor = UIImageButton(pygame.Rect((326, 310), (148, 30)), "", object_id="#confirm_mentor_button")
        self.current_mentor_warning = pygame_gui.elements.UITextBox("<font color=#FF0000>Current mentor selected</font>"
                                                                    , pygame.Rect((300, 340), (200, 30)),
                                                                    object_id=get_text_box_theme(
                                                                        "#cat_patrol_info_box"))

        self.previous_page_button = UIImageButton(pygame.Rect((315, 580), (34, 34)), "",
                                                  object_id="#relation_list_previous")
        self.next_page_button = UIImageButton(pygame.Rect((451, 580), (34, 34)), "", object_id="#relation_list_next")

        self.update_apprentice()  # Draws the current apprentice
        self.update_selected_cat()  # Updates the image and details of selected cat
        self.update_cat_list()
        self.update_buttons()

    def exit_screen(self):
        for ele in self.cat_list_buttons:
            self.cat_list_buttons[ele].kill()
        self.cat_list_buttons = {}

        for ele in self.apprentice_details:
            self.apprentice_details[ele].kill()
        self.apprentice_details = {}

        for ele in self.selected_details:
            self.selected_details[ele].kill()
        self.selected_details = {}

        self.heading.kill()
        del self.heading
        self.info.kill()
        del self.info
        self.current_mentor_text.kill()
        del self.current_mentor_text
        self.mentor_frame.kill()
        del self.mentor_frame
        self.mentor_icon.kill()
        del self.mentor_icon
        self.previous_cat_button.kill()
        del self.previous_cat_button
        self.next_cat_button.kill()
        del self.next_cat_button
        self.back_button.kill()
        del self.back_button
        self.confirm_mentor.kill()
        del self.confirm_mentor
        self.current_mentor_warning.kill()
        del self.current_mentor_warning
        self.previous_page_button.kill()
        del self.previous_page_button
        self.next_page_button.kill()
        del self.next_page_button
        self.app_frame.kill()
        del self.app_frame

    def update_apprentice(self):
        """Updates the apprentice focused on. """
        for ele in self.apprentice_details:
            self.apprentice_details[ele].kill()
        self.apprentice_details = {}

        self.the_cat = Cat.all_cats[game.switches['cat']]
        self.current_page = 1
        self.selected_mentor = self.the_cat.mentor

        self.heading.set_text(f"Choose a new mentor for {str(self.the_cat.name)}")
        self.current_mentor_text.set_text(
            f"{str(self.the_cat.name)}'s current mentor is {str(self.the_cat.mentor.name)}")

        self.apprentice_details["apprentice_image"] = pygame_gui.elements.UIImage(pygame.Rect((600, 150), (150, 150)),
                                                                                  self.the_cat.large_sprite)

        info = self.the_cat.age + "\n" + self.the_cat.status + "\n" + self.the_cat.genderalign + \
               "\n" + self.the_cat.trait + "\n" + self.the_cat.skill
        self.apprentice_details["apprentice_info"] = UITextBoxTweaked(info,
                                                                      pygame.Rect((490, 170), (100, 100)),
                                                                      object_id="#cat_patrol_info_box",
                                                                      line_spacing=0.95)

        name = str(self.the_cat.name)  # get name
        if 10 <= len(name) >= 16:  # check name length
            short_name = str(arg0.name)[0:9]
            name = short_name + '...'
        self.apprentice_details["apprentice_name"] = pygame_gui.elements.UITextBox(name,
                                                                                   pygame.Rect((620, 115), (110, 30)))

        self.find_next_previous_cats()  # Determine where the next and previous cat buttons lead

        if self.next_cat == 0:
            self.next_cat_button.disable()
        else:
            self.next_cat_button.enable()

        if self.previous_cat == 0:
            self.previous_cat_button.disable()
        else:
            self.previous_cat_button.enable()

    def find_next_previous_cats(self):
        """Determines where the previous and next buttons lead"""
        is_instructor = False
        if self.the_cat.dead and game.clan.instructor.ID == self.the_cat.ID:
            is_instructor = True

        self.previous_cat = 0
        self.next_cat = 0
        if self.the_cat.dead and not is_instructor and not self.the_cat.df:
            self.previous_cat = game.clan.instructor.ID

        if is_instructor:
            self.next_cat = 1

        for check_cat in Cat.all_cats:
            if Cat.all_cats[check_cat].ID == self.the_cat.ID:
                self.next_cat = 1

            if self.next_cat == 0 and Cat.all_cats[
                check_cat].ID != self.the_cat.ID and Cat.all_cats[
                check_cat].dead == self.the_cat.dead and Cat.all_cats[
                check_cat].ID != game.clan.instructor.ID and not Cat.all_cats[
                check_cat].exiled and Cat.all_cats[check_cat].mentor is not None and Cat.all_cats[
                check_cat].df == self.the_cat.df:
                self.previous_cat = Cat.all_cats[check_cat].ID

            elif self.next_cat == 1 and Cat.all_cats[
                check_cat].ID != self.the_cat.ID and Cat.all_cats[
                check_cat].dead == self.the_cat.dead and Cat.all_cats[
                check_cat].ID != game.clan.instructor.ID and not Cat.all_cats[
                check_cat].exiled and Cat.all_cats[check_cat].mentor is not None and Cat.all_cats[
                check_cat].df == self.the_cat.df:
                self.next_cat = Cat.all_cats[check_cat].ID

            elif int(self.next_cat) > 1:
                break

        if self.next_cat == 1:
            self.next_cat = 0

<<<<<<< HEAD
    def change_mentor(self, new_mentor = None):
=======
    def change_mentor(self, new_mentor=None):
>>>>>>> d6b44d58
        if new_mentor:
            self.the_cat.mentor.apprentice.remove(self.the_cat)
            if self.the_cat.moons > 6:
                self.the_cat.mentor.former_apprentices.append(self.the_cat)

            self.the_cat.patrol_with_mentor = 0
            self.the_cat.mentor = new_mentor
            new_mentor.apprentice.append(self.the_cat)
            self.mentor = self.the_cat.mentor
            self.current_mentor_text.set_text(
                f"{str(self.the_cat.name)}'s current mentor is {str(self.the_cat.mentor.name)}")

    def update_selected_cat(self):
        """Updates the image and information on the currently selected mentor"""
        for ele in self.selected_details:
            self.selected_details[ele].kill()
        self.selected_details = {}

        self.selected_details["selected_image"] = pygame_gui.elements.UIImage(pygame.Rect((50, 150), (150, 150)),
                                                                              self.selected_mentor.large_sprite)

        info = self.selected_mentor.age + "\n" + self.selected_mentor.status + "\n" + \
               self.selected_mentor.genderalign + "\n" + self.selected_mentor.trait + "\n" + \
               self.selected_mentor.skill
        if len(self.selected_mentor.former_apprentices) >= 1:
            info += f"\n{len(self.selected_mentor.former_apprentices)} former app(s)"
        if len(self.selected_mentor.apprentice) >= 1:
            info += f"\n{len(self.selected_mentor.apprentice)} current app(s)"
        self.selected_details["selected_info"] = UITextBoxTweaked(info,
                                                                  pygame.Rect((210, 170), (100, 100)),
                                                                  object_id="#cat_patrol_info_box",
                                                                  line_spacing=0.95)

        name = str(self.selected_mentor.name)  # get name
        if 10 <= len(name) >= 16:  # check name length
            short_name = str(arg0.name)[0:9]
            name = short_name + '...'
        self.selected_details["mentor_name"] = pygame_gui.elements.UITextBox(name,
                                                                             pygame.Rect((71, 115), (110, 30)))

    def update_cat_list(self):
        """Updates the cat sprite buttons. """
        valid_mentors = self.chunks(self.get_valid_mentors(), 30)

        # If the number of pages becomes smaller than the number of our current page, set
        #   the current page to the last page
        if self.current_page > len(valid_mentors):
            self.list_page = len(valid_mentors)

        # Handle which next buttons are clickable.
        if len(valid_mentors) <= 1:
            self.previous_page_button.disable()
            self.next_page_button.disable()
        elif self.current_page >= len(valid_mentors):
            self.previous_page_button.enable()
            self.next_page_button.disable()
        elif self.current_page == 1 and len(valid_mentors) > 1:
            self.previous_page_button.disable()
            self.next_page_button.enable()
        else:
            self.previous_page_button.enable()
            self.next_page_button.enable()

        display_cats = valid_mentors[self.current_page - 1]

        # Kill all the currently displayed cats.
        for ele in self.cat_list_buttons:
            self.cat_list_buttons[ele].kill()
        self.cat_list_buttons = {}

        pos_x = 0
        pos_y = 20
        i = 0
        for cat in display_cats:
            self.cat_list_buttons["cat" + str(i)] = UISpriteButton(pygame.Rect((100 + pos_x, 365 + pos_y), (50, 50)),
                                                                   cat.sprite, cat_object=cat)
            pos_x += 60
            if pos_x >= 550:
                pos_x = 0
                pos_y += 60
            i += 1

    def update_buttons(self):
        """Updates the status of buttons. """
        # Disable to enable the choose mentor button
        if self.selected_mentor == self.the_cat.mentor or not self.selected_mentor:
            self.confirm_mentor.disable()
            self.current_mentor_warning.show()
        else:
            self.confirm_mentor.enable()
            self.current_mentor_warning.hide()

    def get_valid_mentors(self):
        valid_mentors = []

        if self.the_cat.status == "apprentice":
            for cat in Cat.all_cats.values():
                if not cat.dead and not cat.exiled and cat.status in [
                    'warrior', 'deputy', 'leader'
                ]:
                    valid_mentors.append(cat)
        elif self.the_cat.status == "medicine cat apprentice":
            for cat in Cat.all_cats.values():
                if not cat.dead and not cat.exiled and cat.status == 'medicine cat':
                    valid_mentors.append(cat)

        return valid_mentors

    def on_use(self):
        # Due to a bug in pygame, any image with buttons over it must be blited
        screen.blit(self.list_frame, (75, 360))

    def chunks(self, L, n):
        return [L[x: x + n] for x in range(0, len(L), n)]



class ViewChildrenScreen(Screens):
    parents = pygame.image.load("resources/images/family_parents.png").convert_alpha()
    mate = pygame.image.load("resources/images/family_mate.png").convert_alpha()
    family_elements = {}
    offspring_elements = {}
    sibling_elements = {}

    all_siblings = []
    all_offspring = []

    # Page numbers for siblings and offspring
    siblings_page_number = 1
    offspring_page_number = 2

    def handle_event(self, event):
        if event.type == pygame_gui.UI_BUTTON_START_PRESS:
            if event.ui_element == self.back_button:
                self.change_screen('profile screen')
            elif event.ui_element == self.previous_sibling_page:
                self.siblings_page_number -= 1
                self.update_siblings_page()
            elif event.ui_element == self.next_sibling_page:
                self.siblings_page_number += 1
                self.update_siblings_page()
            elif event.ui_element == self.previous_offspring_page:
                self.offspring_page_number -= 1
                self.update_offspring_page()
            elif event.ui_element == self.next_offspring_page:
                self.offspring_page_number += 1
                self.update_offspring_page()
            elif event.ui_element in self.offspring_elements.values() or event.ui_element in self.sibling_elements.values() \
                    or event.ui_element in self.family_elements.values():
                game.switches['cat'] = event.ui_element.return_cat_id()
                self.change_screen("profile screen")
            elif event.ui_element == self.previous_cat_button:
                game.switches['cat'] = self.previous_cat
                self.family_setup()
            elif event.ui_element == self.next_cat_button:
                game.switches['cat'] = self.next_cat
                self.family_setup()

    def screen_switches(self):
        """Set up things that are always on the page"""

        cat_profiles()
        self.previous_cat_button = UIImageButton(pygame.Rect((25, 25), (153, 30)), "", object_id="#previous_cat_button")
        self.next_cat_button = UIImageButton(pygame.Rect((622, 25), (153, 30)), "", object_id="#next_cat_button")
        self.back_button = UIImageButton(pygame.Rect((25, 645), (105, 30)), "", object_id="#back_button")

        self.previous_sibling_page = UIImageButton(pygame.Rect((400, 300), (34, 34)), "",
                                                   object_id="#relation_list_previous")
        self.next_sibling_page = UIImageButton(pygame.Rect((500, 300), (34, 34)), "",
                                               object_id="#relation_list_next")

        self.previous_offspring_page = UIImageButton(pygame.Rect((400, 580), (34, 34)), "",
                                                     object_id="#relation_list_previous")
        self.next_offspring_page = UIImageButton(pygame.Rect((500, 580), (34, 34)), "",
                                                 object_id="#relation_list_next")

        self.family_setup()

    def exit_screen(self):
        for ele in self.family_elements:
            self.family_elements[ele].kill()
        self.family_elements = {}

        for ele in self.sibling_elements:
            self.sibling_elements[ele].kill()
        self.sibling_elements = {}

        for ele in self.offspring_elements:
            self.offspring_elements[ele].kill()
        self.offspring_elements = {}

        self.previous_cat_button.kill()
        del self.previous_cat_button
        self.next_cat_button.kill()
        del self.next_cat_button
        self.back_button.kill()
        del self.back_button
        self.previous_sibling_page.kill()
        del self.previous_sibling_page
        self.next_sibling_page.kill()
        del self.next_sibling_page
        self.previous_offspring_page.kill()
        del self.previous_offspring_page
        self.next_offspring_page.kill()
        del self.next_offspring_page

    def family_setup(self):
        for ele in self.family_elements:
            self.family_elements[ele].kill()
        self.family_elements = {}

        # Determine all the siblings and offspring.
        self.all_siblings = []
        self.all_offspring = []

        self.the_cat = Cat.all_cats[game.switches['cat']]

        # heading
        self.family_elements["header"] = pygame_gui.elements.UITextBox(f"Family of {self.the_cat.name}",
                                                                       pygame.Rect((100, 28), (600, 50)),
                                                                       object_id=get_text_box_theme("#header_text_box"))

        # Draw parents
        # Parent 1
        if self.the_cat.parent1 is None:
            self.family_elements['parent1'] = pygame_gui.elements.UITextBox("Unknown", pygame.Rect((90, 195), (60, 40)),
                                                                            object_id="#cat_patrol_info_box")
        elif self.the_cat.parent1 in Cat.all_cats:
            self.family_elements['parent1_image'] = UISpriteButton(pygame.Rect((95, 145), (50, 50)),
                                                                   Cat.all_cats[self.the_cat.parent1].sprite,
                                                                   cat_id=self.the_cat.parent1)
            name = str(Cat.all_cats[self.the_cat.parent1].name)
            if 8 <= len(name) >= 10:
                short_name = str(Cat.all_cats[self.the_cat.parent1].name)[0:7]
                name = short_name + '...'
            self.family_elements["parent1_name"] = pygame_gui.elements.UITextBox(name,
                                                                                 pygame.Rect((90, 195), (60, 30)),
                                                                                 object_id="#cat_patrol_info_box")
        else:
            self.family_elements["parent1"] = pygame_gui.elements.UITextBox(
                f'Error: cat {str(the_cat.parent1)} not found',
                pygame.Rect((90, 165), (60, 30)),
                object_id="#cat_patrol_info_box")

        # Parent 2
        if self.the_cat.parent2 is None:
            self.family_elements['parent2'] = pygame_gui.elements.UITextBox("Unknown", pygame.Rect((90, 258), (60, 40)),
                                                                            object_id="#cat_patrol_info_box")
        elif self.the_cat.parent1 in Cat.all_cats:
            self.family_elements['parent2_image'] = UISpriteButton(pygame.Rect((95, 210), (50, 50)),
                                                                   Cat.all_cats[self.the_cat.parent2].sprite,
                                                                   cat_id=self.the_cat.parent2)
            name = str(Cat.all_cats[self.the_cat.parent2].name)
            if 8 <= len(name) >= 10:
                short_name = str(Cat.all_cats[self.the_cat.parent2].name)[0:7]
                name = short_name + '...'
            self.family_elements["parent2_name"] = pygame_gui.elements.UITextBox(name,
                                                                                 pygame.Rect((90, 258), (60, 30)),
                                                                                 object_id="#cat_patrol_info_box")
        else:
            self.family_elements["parent2"] = pygame_gui.elements.UITextBox(
                f'Error: cat {str(the_cat.parent2)} not found',
                pygame.Rect((90, 250), (60, 30)),
                object_id="#cat_patrol_info_box")

        # Siblings
        # Get siblings.
        for x in game.clan.clan_cats:
            if (Cat.all_cats[x].parent1 in (self.the_cat.parent1, self.the_cat.parent2) or Cat.all_cats[
                x].parent2 in (
                        self.the_cat.parent1, self.the_cat.parent2) and self.the_cat.parent2 is not None) and \
                    self.the_cat.ID != Cat.all_cats[x].ID and self.the_cat.parent1 is not None and \
                    Cat.all_cats[x].parent1 is not None:
                self.all_siblings.append(Cat.all_cats[x])

        self.siblings_page_number = 1  # Current sibling page
        self.all_siblings = self.chunks(self.all_siblings, 16)
        self.update_siblings_page()

        # MATE
        if self.the_cat.mate is None:
            self.family_elements["mate"] = pygame_gui.elements.UITextBox("Unknown", pygame.Rect((93, 508), (60, 40)),
                                                                         object_id="#cat_patrol_info_box")
        elif self.the_cat.mate in Cat.all_cats:
            self.family_elements["mate_image"] = UISpriteButton(pygame.Rect((98, 458), (50, 50)),
                                                                Cat.all_cats[self.the_cat.mate].sprite,
                                                                cat_id=self.the_cat.mate)

            name = str(Cat.all_cats[self.the_cat.mate].name)
            if 8 <= len(name) >= 10:
                short_name = str(Cat.all_cats[self.the_cat.mate].name)[0:7]
                name = short_name + '...'
            self.family_elements["mate_name"] = pygame_gui.elements.UITextBox(name,
                                                                              pygame.Rect((90, 508), (60, 30)),
                                                                              object_id="#cat_patrol_info_box")

        else:
            verdana_small.text(f'Error: cat {str(self.the_cat.mate)} not found',
                               (342, 165))

        # OFFSPRING
        # Get offspring
        for x in game.clan.clan_cats:
            if self.the_cat.ID in [
                Cat.all_cats[x].parent1,
                Cat.all_cats[x].parent2
            ]:
                self.all_offspring.append(Cat.all_cats[x])
        self.offspring_page_number = 1  # Current sibling page
        self.all_offspring = self.chunks(self.all_offspring, 16)
        self.update_offspring_page()

        # Determine where the previous and next cat buttons lead, and disable if needed
        self.get_previous_next_cat()

    def get_previous_next_cat(self):
        """Determines where the previous the next buttons should lead, and enables/diables them"""
        is_instructor = False
        if self.the_cat.dead and game.clan.instructor.ID == self.the_cat.ID:
            is_instructor = True

        previous_cat = 0
        next_cat = 0
        if self.the_cat.dead and not is_instructor and not self.the_cat.df:
            previous_cat = game.clan.instructor.ID

        if is_instructor:
            next_cat = 1

        for check_cat in Cat.all_cats:
            if Cat.all_cats[check_cat].ID == self.the_cat.ID:
                next_cat = 1
            else:
                if next_cat == 0 and Cat.all_cats[
                    check_cat].ID != self.the_cat.ID and Cat.all_cats[
                    check_cat].dead == self.the_cat.dead and Cat.all_cats[
                    check_cat].ID != game.clan.instructor.ID and not Cat.all_cats[
                    check_cat].exiled and Cat.all_cats[
                    check_cat].df == self.the_cat.df:
                    previous_cat = Cat.all_cats[check_cat].ID

                elif next_cat == 1 and Cat.all_cats[
                    check_cat].ID != self.the_cat.ID and Cat.all_cats[
                    check_cat].dead == self.the_cat.dead and Cat.all_cats[
                    check_cat].ID != game.clan.instructor.ID and not Cat.all_cats[
                    check_cat].exiled and Cat.all_cats[
                    check_cat].df == self.the_cat.df:
                    next_cat = Cat.all_cats[check_cat].ID

                elif int(next_cat) > 1:
                    break

        if next_cat == 1:
            next_cat = 0

        self.next_cat = next_cat
        self.previous_cat = previous_cat

        if self.next_cat == 0:
            self.next_cat_button.disable()
        else:
            self.next_cat_button.enable()

        if self.previous_cat == 0:
            self.previous_cat_button.disable()
        else:
            self.previous_cat_button.enable()

    def update_siblings_page(self):
        """Updates the siblings page"""
        for ele in self.sibling_elements:
            self.sibling_elements[ele].kill()
        self.sibling_elements = {}

        if self.siblings_page_number > len(self.all_siblings):
            self.siblings_page_number = len(self.all_siblings)

        if self.all_siblings:
            display_cats = self.all_siblings[self.siblings_page_number - 1]
        else:
            display_cats = []

        pos_x = 229
        pos_y = 135
        i = 0
        for cat in display_cats:
            self.sibling_elements["sibling" + str(i)] = UISpriteButton(pygame.Rect((pos_x, pos_y), (50, 50)),
                                                                       cat.sprite,
                                                                       cat_id=cat.ID)
            name = str(cat.name)
            if 6 <= len(name) >= 9:
                short_name = str(cat.name)[0:5]
                name = short_name + '...'
            self.sibling_elements["sibling_name" + str(i)] = pygame_gui.elements.UITextBox(name,
                                                                                           pygame.Rect(
                                                                                               (pos_x, pos_y + 50),
                                                                                               (60, 20)),
                                                                                           object_id="#cat_patrol_info_box")
            pos_x += 60
            if pos_x > 700:
                pos_y += 70
                pos_x = 229
            i += 1

        # Enable and disable page buttons.
        if len(self.all_siblings) <= 1:
            self.previous_sibling_page.disable()
            self.next_sibling_page.disable()
        elif self.sibling_page_number >= len(self.all_siblings):
            self.previous_sibling_page.enable()
            self.next_sibling_page.disable()
        elif self.sibling_page_number == 1 and len(self.all_siblings) > 1:
            self.previous_sibling_page.disable()
            self.next_sibling_page.ensable()
        else:
            self.previous_offspring_page.enable()
            self.next_offspring_page.enable()

    def update_offspring_page(self):
        """Updates the offspring page"""
        for ele in self.offspring_elements:
            self.offspring_elements[ele].kill()
        self.offspring_elements = {}

        if self.offspring_page_number > len(self.all_offspring):
            self.offspring_page_number = len(self.all_offspring)

        if self.all_offspring:
            display_cats = self.all_offspring[self.offspring_page_number - 1]
        else:
            display_cats = []

        pos_x = 229
        pos_y = 415
        i = 0
        for cat in display_cats:
            self.offspring_elements["offspring" + str(i)] = UISpriteButton(pygame.Rect((pos_x, pos_y), (50, 50)),
                                                                           cat.sprite,
                                                                           cat_id=cat.ID)

            name = str(cat.name)
            if 6 <= len(name) >= 9:
                short_name = str(cat.name)[0:5]
                name = short_name + '...'
            self.offspring_elements["offspring_name" + str(i)] = pygame_gui.elements.UITextBox(name,
                                                                                               pygame.Rect(
                                                                                                   (pos_x, pos_y + 50),
                                                                                                   (60, 20)),
                                                                                               object_id="#cat_profile_info_box")
            pos_x += 60
            if pos_x > 700:
                pos_y += 70
                pos_x = 229
            i += 1

        # Enable and disable page buttons.
        if len(self.all_offspring) <= 1:
            self.previous_offspring_page.disable()
            self.next_offspring_page.disable()
        elif self.offspring_page_number >= len(self.all_offspring):
            self.previous_offspring_page.enable()
            self.next_offspring_page.disable()
        elif self.offspring_page_number == 1 and len(self.all_offspring) > 1:
            self.previous_offspring_page.disable()
            self.next_offspring_page.ensable()
        else:
            self.previous_offspring_page.enable()
            self.next_offspring_page.enable()

    def on_use(self):
        screen.blit(ViewChildrenScreen.parents, (76, 80))
        screen.blit(ViewChildrenScreen.mate, (80, 360))

    def chunks(self, L, n):
        return [L[x: x + n] for x in range(0, len(L), n)]



class ChooseMateScreen(Screens):
    list_frame = image_cache.load_image("resources/images/choosing_frame.png").convert_alpha()
    current_cat_elements = {}
    mate_elements = {}
    mate = None
    current_page = 1
    selected_cat = None

    cat_list_buttons = {}

    def handle_event(self, event):
        """ Handles events. """
        if event.type == pygame_gui.UI_BUTTON_START_PRESS:
            # Cat buttons list
            if event.ui_element in self.cat_list_buttons.values():
                if self.the_cat.mate == None:
                    self.selected_cat = event.ui_element.return_cat_object()
                    self.update_buttons()
                    self.update_choose_mate()
                else:
                    # if the cat already has a mate, the it lists offspring instead. Take to profile.
                    game.switches['cat'] = event.ui_element.return_cat_object().ID
                    self.change_screen("profile screen")
            # return to profile screen
            if event.ui_element == self.back_button:
                self.change_screen('profile screen')
            if event.ui_element == self.toggle_mate:
                if self.the_cat.mate == None:
                    self.selected_cat.mate = self.the_cat.ID
                    self.the_cat.mate = self.selected_cat.ID
                    self.update_mate_screen()
                else:
                    self.selected_cat.mate = None
                    self.the_cat.mate = None
                    self.update_choose_mate(breakup=True)
                self.update_cat_list()
            if event.ui_element == self.previous_cat_button:
                game.switches["cat"] = self.previous_cat
                self.update_current_cat_info()
                self.update_buttons()
            if event.ui_element == self.next_cat_button:
                game.switches["cat"] = self.next_cat
                self.update_current_cat_info()
                self.update_buttons()

    def screen_switches(self):
        """Sets up the elements that are always on the page"""
        self.info = UITextBoxTweaked("If the cat has chosen a mate, they will stay loyal and not have kittens "
                                     "with anyone else, when if having kittens in their relationship is "
                                     "impossible. However, their change of having kittens if heightened, "
                                     "when possible. If affairs are toggled on, the cats may not be loyal "
                                     "in their relationships. ", pygame.Rect((180, 60), (440, 100)),
                                     object_id=get_text_box_theme("#cat_patrol_info_box"), line_spacing=0.95)

        self.the_cat_frame = pygame_gui.elements.UIImage(pygame.Rect((40, 113), (266, 197)),
                                                         image_cache.load_image(
                                                             "resources/images/choosing_cat1_frame_mate.png").convert_alpha())
        self.mate_frame = pygame_gui.elements.UIImage(pygame.Rect((494, 113), (266, 197)),
                                                      image_cache.load_image(
                                                          "resources/images/choosing_cat2_frame_mate.png").convert_alpha())

        self.previous_cat_button = UIImageButton(pygame.Rect((25, 25), (153, 30)), "", object_id="#previous_cat_button")
        self.next_cat_button = UIImageButton(pygame.Rect((622, 25), (153, 30)), "", object_id="#next_cat_button")
        self.back_button = UIImageButton(pygame.Rect((25, 645), (105, 30)), "", object_id="#back_button")

        self.previous_page_button = UIImageButton(pygame.Rect((315, 580), (34, 34)), "",
                                                  object_id="#relation_list_previous")
        self.next_page_button = UIImageButton(pygame.Rect((451, 580), (34, 34)), "", object_id="#relation_list_next")
        self.page_number = pygame_gui.elements.UITextBox("", pygame.Rect((349, 580), (102, 34)),
                                                         object_id=get_text_box_theme())

        # This may be deleted and changed later.
        self.toggle_mate = UIImageButton(pygame.Rect((323, 310), (153, 30)), "",
                                         object_id="#confirm_mate_button")

        # The text will be changed as needed. This is used for both the "this pair can't have
        # offspring" message, header for the kittens section for mated cats.
        self.kitten_message = pygame_gui.elements.UITextBox("", pygame.Rect((100, 333), (600, 40)),
                                                            object_id=get_text_box_theme())
        self.kitten_message.hide()

        # This will set up everything else on the page. Basically everything that changed with selected or
        # current cat
        self.update_current_cat_info()

    def exit_screen(self):
        for ele in self.current_cat_elements:
            self.current_cat_elements[ele].kill()
        self.current_cat_elements = {}

        for ele in self.mate_elements:
            self.mate_elements[ele].kill()
        self.mate_elements = {}

        for ele in self.cat_list_buttons:
            self.cat_list_buttons[ele].kill()
        self.cat_list_buttons = {}

        self.info.kill()
        del self.info
        self.the_cat_frame.kill()
        del self.the_cat_frame
        self.mate_frame.kill()
        del self.mate_frame
        self.previous_cat_button.kill()
        del self.previous_cat_button
        self.next_cat_button.kill()
        del self.next_cat_button
        self.back_button.kill()
        del self.back_button
        self.previous_page_button.kill()
        del self.previous_page_button
        self.next_page_button.kill()
        del self.next_page_button
        self.page_number.kill()
        del self.page_number
        self.toggle_mate.kill()
        del self.toggle_mate
        self.kitten_message.kill()
        del self.kitten_message

    def update_current_cat_info(self):
        """Updates all elements with the current cat, as well as the selected cat.
            Called when the screen switched, and whenever the focused cat is switched"""
        self.the_cat = Cat.all_cats[game.switches['cat']]

        for ele in self.current_cat_elements:
            self.current_cat_elements[ele].kill()
        self.current_cat_elements = {}

        for ele in self.mate_elements:
            self.mate_elements[ele].kill()
        self.mate_elements = {}

        self.selected_cat = None
        self.current_page = 1

        self.current_cat_elements["heading"] = pygame_gui.elements.UITextBox(
            "Choose a mate for " + str(self.the_cat.name),
            pygame.Rect((150, 25), (500, 40)),
            object_id=get_text_box_theme("#header_text_box"))

        self.current_cat_elements["image"] = pygame_gui.elements.UIImage(pygame.Rect((50, 150), (150, 150)),
                                                                         self.the_cat.large_sprite)
        name = str(self.the_cat.name)  # get name
        if 10 <= len(name) >= 16:  # check name length
            short_name = str(arg0.name)[0:9]
            name = short_name + '...'
        self.current_cat_elements["name"] = pygame_gui.elements.UITextBox(name,
                                                                          pygame.Rect((70, 115), (120, 30)))

        info = str(self.the_cat.moons) + " moons\n" + self.the_cat.status + "\n" + self.the_cat.genderalign + "\n" + \
               self.the_cat.trait
        self.current_cat_elements["info"] = UITextBoxTweaked(info, pygame.Rect((205, 190), (100, 100)),
                                                             object_id="#cat_patrol_info_box",
                                                             line_spacing=0.95)

        # Determine what to draw regarding the othe cat. If they have a mate, set the screen up for that.
        # if they don't, set the screen up to choose a mate.
        if self.the_cat.mate != None:
            self.update_mate_screen()
        else:
            self.update_choose_mate()

        # Update the list of cats. Will be offspring if they have a mate, and valid mates if they don't
        self.update_cat_list()

        self.get_previous_next_cat()  # Determines where the previous and next cat goes.

        # Enable and disable the next and previous cat buttons as needed.
        if self.next_cat == 0:
            self.next_cat_button.disable()
        else:
            self.next_cat_button.enable()

        if self.previous_cat == 0:
            self.previous_cat_button.disable()
        else:
            self.previous_cat_button.enable()

    def update_mate_screen(self):
        """Sets up the screen for a cat with a mate already."""
        for ele in self.mate_elements:
            self.mate_elements[ele].kill()
        self.mate_elements = {}

        self.selected_cat = Cat.all_cats[self.the_cat.mate]

        self.draw_compatible_line_affection()
        self.mate_elements["center_heart"] = pygame_gui.elements.UIImage(pygame.Rect((300, 188), (200, 78)),
                                                                         image_cache.load_image(
                                                                             "resources/images/heart_mates.png").convert_alpha())

        self.mate_elements["image"] = pygame_gui.elements.UIImage(pygame.Rect((600, 150), (150, 150)),
                                                                  self.selected_cat.large_sprite)
        name = str(self.selected_cat.name)
        if 10 <= len(name) >= 16:  # check name length
            short_name = str(self.selected_cat.name)[0:9]
            name = short_name + '...'
        self.mate_elements["name"] = pygame_gui.elements.UITextBox(name, pygame.Rect((620, 115), (110, 30)))

        info = str(self.selected_cat.moons) + " moons\n" + self.selected_cat.status + "\n" + \
               self.selected_cat.genderalign + "\n" + self.selected_cat.trait
        self.mate_elements["info"] = UITextBoxTweaked(info, pygame.Rect((500, 190), (100, 100)),
                                                      object_id="#cat_patrol_info_box",
                                                      line_spacing=0.95)

        # Set the button to say "break-up"
        self.toggle_mate.kill()
        self.toggle_mate = UIImageButton(pygame.Rect((323, 310), (153, 30)), "", object_id="#break_up_button")

        self.update_cat_list()

        # Display messgae
        if self.kittens:
            self.kitten_message.set_text("Their offspring:")
        else:
            self.kitten_message.set_text("This pair has never had offspring.")
        self.kitten_message.show()

    def update_cat_list(self):
        # If the cat already has a mate, we display the children. If not, we display the possible mates
        all_pages = []
        if self.selected_cat and self.the_cat.mate:
            self.kittens = False
            for x in game.clan.clan_cats:
                if self.the_cat.ID in [
                    Cat.all_cats[x].parent1,
                    Cat.all_cats[x].parent2
                ] and self.selected_cat.ID in [
                    Cat.all_cats[x].parent1,
                    Cat.all_cats[x].parent2
                ]:
                    all_pages.append(Cat.all_cats[x])
                    self.kittens = True
        else:
            all_pages = self.get_valid_mates()

        all_pages = self.chunks(all_pages, 30)

        # If the number of pages becomes smaller than the number of our current page, set
        #   the current page to the last page
        if self.current_page > len(all_pages):
            self.list_page = len(all_pages)

        # Handle which next buttons are clickable.
        if len(all_pages) <= 1:
            self.previous_page_button.disable()
            self.next_page_button.disable()
        elif self.current_page >= len(all_pages):
            self.previous_page_button.enable()
            self.next_page_button.disable()
        elif self.current_page == 1 and len(all_pages) > 1:
            self.previous_page_button.disable()
            self.next_page_button.enable()
        else:
            self.previous_page_button.enable()
            self.next_page_button.enable()

        # Display the current page and total pages.
        total_pages = len(all_pages)
        if total_pages == 0:
            display_total_pages = 1
        else:
            display_total_pages = total_pages
        self.page_number.set_text(f"page {self.current_page} / {display_total_pages}")

        if total_pages != 0:
            display_cats = all_pages[self.current_page - 1]
        else:
            display_cats = []

        for ele in self.cat_list_buttons:
            self.cat_list_buttons[ele].kill()
        self.cat_list_buttons = {}

        pos_x = 0
        pos_y = 20
        i = 0
        for cat in display_cats:
            self.cat_list_buttons["cat" + str(i)] = UISpriteButton(pygame.Rect((100 + pos_x, 365 + pos_y), (50, 50)),
                                                                   cat.sprite, cat_object=cat)
            pos_x += 60
            if pos_x >= 550:
                pos_x = 0
                pos_y += 60
            i += 1

    def update_choose_mate(self, breakup=False):
        """This sets up the page for choosing a mate. Called when the current cat doesn't have a mate, or if
            you broke then and their mate up. If 'breakup' is set to true, it will display the break-up
            center heart. """
        for ele in self.mate_elements:
            self.mate_elements[ele].kill()
        self.mate_elements = {}

        if self.selected_cat:
            self.draw_compatible_line_affection()

            if breakup:
                self.mate_elements["center_heart"] = pygame_gui.elements.UIImage(pygame.Rect((300, 188), (200, 78)),
                                                                                 image_cache.load_image(
                                                                                     "resources/images/heart_breakup.png").convert_alpha())
            else:
                self.mate_elements["center_heart"] = pygame_gui.elements.UIImage(pygame.Rect((300, 188), (200, 78)),
                                                                                 image_cache.load_image(
                                                                                     "resources/images/heart_maybe.png").convert_alpha())
            self.mate_elements["image"] = pygame_gui.elements.UIImage(pygame.Rect((600, 150), (150, 150)),
                                                                      self.selected_cat.large_sprite)

            name = str(self.selected_cat.name)
            if 10 <= len(name) >= 16:  # check name length
                short_name = str(self.selected_cat.name)[0:9]
                name = short_name + '...'
            self.mate_elements["name"] = pygame_gui.elements.UITextBox(name, pygame.Rect((620, 115), (110, 30)))

            info = str(self.selected_cat.moons) + " moons\n" + self.selected_cat.status + "\n" + \
                   self.selected_cat.genderalign + "\n" + self.selected_cat.trait
            self.mate_elements["info"] = UITextBoxTweaked(info, pygame.Rect((500, 190), (100, 100)),
                                                          object_id="#cat_patrol_info_box",
                                                          line_spacing=0.95)
            # Display messgae
            if self.the_cat.gender == self.selected_cat.gender and not game.settings[
                'no gendered breeding']:
                self.kitten_message.set_text(
                    "<font pixel_size=11> (this pair will not be able to have kittens) </font>")
                self.kitten_message.show()
            else:
                self.kitten_message.hide()
        else:
            self.kitten_message.hide()

        self.update_cat_list()

        self.toggle_mate.kill()
        self.toggle_mate = UIImageButton(pygame.Rect((323, 310), (153, 30)), "",
                                         object_id="#confirm_mate_button")

        self.update_buttons()

    def draw_compatible_line_affection(self):
        """Draws the heart-line based on campatablity, and draws the hearts based on romantic love. """

        # Set the lines
        self.mate_elements["compat_line"] = pygame_gui.elements.UIImage(pygame.Rect((300, 190), (200, 78)),
                                                                        image_cache.load_image(
                                                                            "resources/images/line_neutral.png").convert_alpha())
        if get_personality_compatibility(self.the_cat, self.selected_cat) is True:
            self.mate_elements["compat_line"].set_image(
                image_cache.load_image("resources/images/line_compatible.png").convert_alpha())
        elif get_personality_compatibility(self.the_cat, self.selected_cat) is False:
            self.mate_elements["compat_line"].set_image(
                image_cache.load_image("resources/images/line_incompatible.png").convert_alpha())

        # Set romamtic hearts of current cat towards mate or selected cat.
        if self.selected_cat.ID in self.the_cat.relationships:
            relation = self.the_cat.relationships[self.selected_cat.ID]
        else:
            relation = self.the_cat.create_one_relationship(self.selected_cat)
        romantic_love = relation.romantic_love

        if 10 <= romantic_love <= 30:
            heart_number = 1
        elif 41 <= romantic_love <= 80:
            heart_number = 2
        elif 81 <= romantic_love:
            heart_number = 3
        else:
            heart_number = 0

        x_pos = 210
        for i in range(0, heart_number):
            self.mate_elements["heart1" + str(i)] = pygame_gui.elements.UIImage(pygame.Rect((x_pos, 285), (22, 20)),
                                                                                image_cache.load_image(
                                                                                    "resources/images/heart_big.png").convert_alpha())
            x_pos += 27

        # Set romamtic hearts of mate/selected cat towards current_cat.
        if self.the_cat.ID in self.selected_cat.relationships:
            relation = self.selected_cat.relationships[self.the_cat.ID]
        else:
            relation = self.selected_cat.create_one_relationship(self.the_cat)
        romantic_love = relation.romantic_love

        if 10 <= romantic_love <= 30:
            heart_number = 1
        elif 41 <= romantic_love <= 80:
            heart_number = 2
        elif 81 <= romantic_love:
            heart_number = 3
        else:
            heart_number = 0

        x_pos = 568
        for i in range(0, heart_number):
            self.mate_elements["heart2" + str(i)] = pygame_gui.elements.UIImage(
                pygame.Rect((x_pos, 285), (22, 20)),
                image_cache.load_image("resources/images/heart_big.png").convert_alpha())
            x_pos -= 27

    def update_buttons(self):
        """This undates the state of buttons. For this screen, it only deals with the toggle-mates button"""
        if self.selected_cat == None:
            self.toggle_mate.disable()
        else:
            self.toggle_mate.enable()

    def get_previous_next_cat(self):
        is_instructor = False
        if self.the_cat.dead and game.clan.instructor.ID == self.the_cat.ID:
            is_instructor = True

        self.previous_cat = 0
        self.next_cat = 0
        if self.the_cat.dead and not is_instructor and not self.the_cat.df:
            self.previous_cat = game.clan.instructor.ID

        if is_instructor:
            next_cat = 1

        for check_cat in Cat.all_cats:
            if Cat.all_cats[check_cat].ID == self.the_cat.ID:
                self.next_cat = 1
            if self.next_cat == 0 and Cat.all_cats[
                check_cat].ID != self.the_cat.ID and Cat.all_cats[
                check_cat].dead == self.the_cat.dead and Cat.all_cats[
                check_cat].ID != game.clan.instructor.ID and not Cat.all_cats[
                check_cat].exiled and Cat.all_cats[
                check_cat].status not in ['apprentice', 'medicine cat apprentice', 'kitten'] and Cat.all_cats[
                check_cat].df == self.the_cat.df:
                self.previous_cat = Cat.all_cats[check_cat].ID

            elif self.next_cat == 1 and Cat.all_cats[
                check_cat].ID != self.the_cat.ID and Cat.all_cats[
                check_cat].dead == self.the_cat.dead and Cat.all_cats[
                check_cat].ID != game.clan.instructor.ID and not Cat.all_cats[
                check_cat].exiled and Cat.all_cats[
                check_cat].status not in ['apprentice', 'medicine cat apprentice', 'kitten'] and Cat.all_cats[
                check_cat].df == self.the_cat.df:
                self.next_cat = Cat.all_cats[check_cat].ID

            elif int(self.next_cat) > 1:
                break

        if self.next_cat == 1:
            self.next_cat = 0

    def on_use(self):

        # Due to a bug in pygame, any image with buttons over it must be blited
        screen.blit(self.list_frame, (75, 360))

    def get_valid_mates(self):
        """Get a list of valid mates for the current cat"""
        valid_mates = []
        for x in game.clan.clan_cats:
            relevant_cat = Cat.all_cats[x]
            invalid_age = relevant_cat.age not in ['kitten', 'adolescent']

            direct_related = self.the_cat.is_sibling(relevant_cat) or self.the_cat.is_parent(relevant_cat) \
                             or relevant_cat.is_parent(self.the_cat)
            indirect_related = self.the_cat.is_uncle_aunt(relevant_cat) or relevant_cat.is_uncle_aunt(self.the_cat)
            related = direct_related or indirect_related

            not_available = relevant_cat.dead or relevant_cat.exiled

            if not related and relevant_cat.ID != self.the_cat.ID and invalid_age \
                    and not not_available and relevant_cat.mate == None:
                valid_mates.append(relevant_cat)

        return valid_mates

    def chunks(self, L, n):
        return [L[x: x + n] for x in range(0, len(L), n)]


class RelationshipScreen(Screens):
    checkboxes = {}  # To hold the checkboxes.
    focus_cat_elements = {}
    relation_list_elements = {}
    sprite_buttons = {}
    inspect_cat_elements = {}
    previous_search_text = ""

    current_page = 1

    inspect_cat = None

    search_bar = image_cache.load_image("resources/images/relationship_search.png").convert_alpha()
    details_frame = image_cache.load_image("resources/images/relationship_details_frame.png").convert_alpha()
    toggle_frame = image_cache.load_image("resources/images/relationship_toggle_frame.png").convert_alpha()
    list_frame = image_cache.load_image("resources/images/relationship_list_frame.png").convert_alpha()

    def handle_event(self, event):
        if event.type == pygame_gui.UI_BUTTON_START_PRESS:
            if event.ui_element in self.sprite_buttons.values():
                self.inspect_cat = event.ui_element.return_cat_object()
                self.update_inspected_relation()
            elif event.ui_element == self.back_button:
                self.change_screen("profile screen")
            elif event.ui_element == self.switch_focus_button:
                game.switches["cat"] = self.inspect_cat.ID
                self.update_focus_cat()
            elif event.ui_element == self.view_profile_button:
                game.switches["cat"] = self.inspect_cat.ID
                self.change_screen('profile screen')
            elif event.ui_element == self.next_cat_button:
                game.switches["cat"] = self.next_cat
                self.update_focus_cat()
            elif event.ui_element == self.previous_cat_button:
                game.switches["cat"] = self.previous_cat
                self.update_focus_cat()
            elif event.ui_element == self.previous_page_button:
                self.current_page -= 1
                self.update_cat_page()
            elif event.ui_element == self.next_page_button:
                self.current_page += 1
                self.update_cat_page()
            elif event.ui_element == self.checkboxes["show_dead"]:
                if game.settings['show dead relation']:
                    game.settings['show dead relation'] = False
                else:
                    game.settings['show dead relation'] = True
                self.update_checkboxes()
                self.apply_cat_filter()
                self.update_cat_page()
            elif event.ui_element == self.checkboxes["show_empty"]:
                if game.settings['show empty relation']:
                    game.settings['show empty relation'] = False
                else:
                    game.settings['show empty relation'] = True
                self.update_checkboxes()
                self.apply_cat_filter()
                self.update_cat_page()

    def screen_switches(self):
        cat_profiles()

        self.previous_cat_button = UIImageButton(pygame.Rect((25, 25), (153, 30)), "", object_id="#previous_cat_button")
        self.next_cat_button = UIImageButton(pygame.Rect((622, 25), (153, 30)), "", object_id="#next_cat_button")
        self.back_button = UIImageButton(pygame.Rect((25, 645), (105, 30)), "", object_id="#back_button")

        self.search_bar = pygame_gui.elements.UITextEntryLine(pygame.Rect((610, 97), (145, 23)))

        self.show_dead_text = pygame_gui.elements.UITextBox("Show Dead", pygame.Rect((100, 505), (100, 30)),
                                                            object_id="#relation_list_name")
        self.show_empty_text = pygame_gui.elements.UITextBox("Show Empty", pygame.Rect((100, 550), (100, 30)),
                                                             object_id="#relation_list_name")
        # Draw the checkboxes
        self.update_checkboxes()

        self.previous_page_button = UIImageButton(pygame.Rect((440, 616), (34, 34)), "",
                                                  object_id="#relation_list_previous")
        self.next_page_button = UIImageButton(pygame.Rect((580, 616), (34, 34)), "", object_id="#relation_list_next")

        self.page_number = pygame_gui.elements.UITextBox("", pygame.Rect((445, 616), (150, 34)),
                                                         object_id=get_text_box_theme())

        self.switch_focus_button = UIImageButton(pygame.Rect((85, 390), (136, 30)), "",
                                                 object_id="#switch_focus_button")
        self.switch_focus_button.disable()
        self.view_profile_button = UIImageButton(pygame.Rect((85, 420), (136, 30)), "",
                                                 object_id="#view_profile_button")
        self.view_profile_button.disable()

        # Updates all info for the currently focused cat.
        self.update_focus_cat()

    def exit_screen(self):
        for ele in self.checkboxes:
            self.checkboxes[ele].kill()
        self.checkboxes = {}

        for ele in self.focus_cat_elements:
            self.focus_cat_elements[ele].kill()
        self.focus_cat_elements = {}

        for ele in self.relation_list_elements:
            self.relation_list_elements[ele].kill()
        self.relation_list_elements = {}

        for ele in self.sprite_buttons:
            self.sprite_buttons[ele].kill()
        self.sprite_buttons = {}

        for ele in self.inspect_cat_elements:
            self.inspect_cat_elements[ele].kill()
        self.inspect_cat_elements = {}

        self.previous_cat_button.kill()
        del self.previous_cat_button
        self.next_cat_button.kill()
        del self.next_cat_button
        self.back_button.kill()
        del self.back_button
        self.search_bar.kill()
        del self.search_bar
        self.show_dead_text.kill()
        del self.show_dead_text
        self.show_empty_text.kill()
        del self.show_empty_text
        self.previous_page_button.kill()
        del self.previous_page_button
        self.next_page_button.kill()
        del self.next_page_button
        self.page_number.kill()
        del self.page_number
        self.switch_focus_button.kill()
        del self.switch_focus_button
        self.view_profile_button.kill()
        del self.view_profile_button

    def get_previous_next_cat(self):
        """Determines where the previous the next buttons should lead, and enables/diables them"""
        is_instructor = False
        if self.the_cat.dead and game.clan.instructor.ID == self.the_cat.ID:
            is_instructor = True

        previous_cat = 0
        next_cat = 0
        if self.the_cat.dead and not is_instructor and not self.the_cat.df:
            previous_cat = game.clan.instructor.ID

        if is_instructor:
            next_cat = 1

        for check_cat in Cat.all_cats:
            if Cat.all_cats[check_cat].ID == self.the_cat.ID:
                next_cat = 1
            else:
                if next_cat == 0 and Cat.all_cats[
                    check_cat].ID != self.the_cat.ID and Cat.all_cats[
                    check_cat].dead == self.the_cat.dead and Cat.all_cats[
                    check_cat].ID != game.clan.instructor.ID and not Cat.all_cats[
                    check_cat].exiled and Cat.all_cats[
                    check_cat].df == self.the_cat.df:
                    previous_cat = Cat.all_cats[check_cat].ID

                elif next_cat == 1 and Cat.all_cats[
                    check_cat].ID != self.the_cat.ID and Cat.all_cats[
                    check_cat].dead == self.the_cat.dead and Cat.all_cats[
                    check_cat].ID != game.clan.instructor.ID and not Cat.all_cats[
                    check_cat].exiled and Cat.all_cats[
                    check_cat].df == self.the_cat.df:
                    next_cat = Cat.all_cats[check_cat].ID

                elif int(next_cat) > 1:
                    break

        if next_cat == 1:
            next_cat = 0

        self.next_cat = next_cat
        self.previous_cat = previous_cat

        if self.next_cat == 0:
            self.next_cat_button.disable()
        else:
            self.next_cat_button.enable()

        if self.previous_cat == 0:
            self.previous_cat_button.disable()
        else:
            self.previous_cat_button.enable()

    def update_checkboxes(self):
        # Remove all checkboxes
        for ele in self.checkboxes:
            self.checkboxes[ele].kill()
        self.checkboxes = {}

        if game.settings['show dead relation']:
            checkbox_type = "#checked_checkbox"
        else:
            checkbox_type = "#unchecked_checkbox"

        self.checkboxes["show_dead"] = UIImageButton(pygame.Rect((76, 505), (34, 34)), "",
                                                     object_id=checkbox_type)

        if game.settings['show empty relation']:
            checkbox_type = "#checked_checkbox"
        else:
            checkbox_type = "#unchecked_checkbox"

        self.checkboxes["show_empty"] = UIImageButton(pygame.Rect((76, 550), (34, 34)), "",
                                                      object_id=checkbox_type)

    def update_focus_cat(self):
        for ele in self.focus_cat_elements:
            self.focus_cat_elements[ele].kill()
        self.focus_cat_elements = {}

        self.the_cat = Cat.all_cats.get(game.switches['cat'],
                                        game.clan.instructor
                                        )

        self.current_page = 1
        self.inspect_cat = None

        # Keep a list of all the relations
        self.all_relations = list(self.the_cat.relationships.values()).copy()

        self.focus_cat_elements["header"] = pygame_gui.elements.UITextBox(str(self.the_cat.name) + " Relationships",
                                                                          pygame.Rect((75, 75), (400, 50)),
                                                                          object_id=get_text_box_theme("#header_left"))
        self.focus_cat_elements["details"] = pygame_gui.elements.UITextBox(self.the_cat.genderalign + " - " + \
                                                                           str(self.the_cat.moons) + " moons - " + \
                                                                           self.the_cat.trait,
                                                                           pygame.Rect((80, 105), (400, 30)),
                                                                           object_id=get_text_box_theme(
                                                                               "#cat_profile_info_box"))
        self.focus_cat_elements["image"] = pygame_gui.elements.UIImage(pygame.Rect((25, 75), (50, 50)),
                                                                       self.the_cat.sprite)

        self.get_previous_next_cat()
        self.apply_cat_filter(self.search_bar.get_text())
        self.update_inspected_relation()
        self.update_cat_page()

    def update_inspected_relation(self):
        for ele in self.inspect_cat_elements:
            self.inspect_cat_elements[ele].kill()
        self.inspect_cat_elements = {}

        if self.inspect_cat != None:
            # NAME LENGTH
            chosen_name = str(self.inspect_cat.name)
            if 17 <= len(chosen_name) >= 19:
                chosen_short_name = str(self.inspect_cat.name)[0:16]
                chosen_name = chosen_short_name + '...'

            if self.inspect_cat.dead:
                chosen_name += " (dead)"

            self.inspect_cat_elements["name"] = pygame_gui.elements.UITextBox(chosen_name,
                                                                              pygame.Rect((75, 295), (150, 40)),
                                                                              object_id="#header_text_box")

            # Cat Image
            self.inspect_cat_elements["image"] = pygame_gui.elements.UIImage(pygame.Rect((75, 145), (150, 150)),
                                                                             self.inspect_cat.large_sprite)

            # Family Dot
            if self.inspect_cat.is_uncle_aunt(self.the_cat) or self.the_cat.is_uncle_aunt(
                    self.inspect_cat) or \
                    self.inspect_cat.is_grandparent(self.the_cat) or self.the_cat.is_grandparent(
                self.inspect_cat) or \
                    self.inspect_cat.is_parent(self.the_cat) or self.the_cat.is_parent(
                self.inspect_cat) or \
                    self.inspect_cat.is_sibling(self.the_cat):
                self.inspect_cat_elements['family'] = pygame_gui.elements.UIImage(pygame.Rect((45, 150), (18, 18)),
                                                                                  image_cache.load_image(
                                                                                      "resources/images/dot_big.png").convert_alpha())

            # Mate Heart
            if self.the_cat.mate is not None and self.the_cat.mate != '' and self.inspect_cat.ID == self.the_cat.mate:
                self.inspect_cat_elements["mate"] = pygame_gui.elements.UIImage(pygame.Rect((45, 150), (22, 20)),
                                                                                image_cache.load_image(
                                                                                    "resources/images/heart_big.png").convert_alpha())

            # Gender
            if self.inspect_cat.genderalign == 'female':
                gender_icon = image_cache.load_image("resources/images/female_big.png").convert_alpha()
            elif self.inspect_cat.genderalign == 'male':
                gender_icon = image_cache.load_image("resources/images/male_big.png").convert_alpha()
            elif self.inspect_cat.genderalign == 'trans female':
                gender_icon = image_cache.load_image("resources/images/transfem_big.png").convert_alpha()
            elif self.inspect_cat.genderalign == 'trans male':
                gender_icon = image_cache.load_image("resources/images/transmasc_big.png").convert_alpha()
            else:
                # Everyone else gets the nonbinary icon
                gender_icon = image_cache.load_image("resources/images/nonbi_big.png").convert_alpha()

            self.inspect_cat_elements["gender"] = pygame_gui.elements.UIImage(pygame.Rect((235, 145), (34, 34)),
                                                                              gender_icon)

            # Column One Details:
            col1 = ""
            # Gender-Align
            col1 += self.inspect_cat.genderalign + "\n"

            # Age
            col1 += f"{self.inspect_cat.moons} moons\n"

            # Trait
            col1 += f"{self.inspect_cat.trait}\n"

            self.inspect_cat_elements["col1"] = UITextBoxTweaked(col1, pygame.Rect((60, 335), (70, -1)),
                                                                 object_id="#cat_profile_info_box",
                                                                 line_spacing=0.95)

            # Column Two Details:
            col2 = ""

            # Mate
            if self.inspect_cat.mate is not None and self.the_cat.ID != self.inspect_cat.mate:
                col2 += "has a mate\n"
            elif self.the_cat.mate is not None and self.the_cat.mate != '' and self.inspect_cat.ID == self.the_cat.mate:
                col2 += f"{str(self.the_cat.name)}'s mate\n"
            else:
                col2 += "mate: none\n"

            # Relation info:
            if self.inspect_cat.is_uncle_aunt(self.the_cat) or self.the_cat.is_uncle_aunt(self.inspect_cat):
                col2 += "related\n"
            elif self.inspect_cat.is_grandparent(self.the_cat):
                col2 += "related: grandparent"
            elif self.the_cat.is_grandparent(self.inspect_cat):
                col2 += "related: grandchild"
            elif self.inspect_cat.is_parent(self.the_cat):
                col2 += "related: parent"
            elif self.the_cat.is_parent(self.inspect_cat):
                col2 += "related: child"
            elif self.inspect_cat.is_sibling(self.the_cat) or self.the_cat.is_sibling(self.inspect_cat):
                col2 += "related: sibling"

            self.inspect_cat_elements["col2"] = UITextBoxTweaked(col2, pygame.Rect((150, 335), (80, -1)),
                                                                 object_id="#cat_profile_info_box",
                                                                 line_spacing=0.95)

            if self.inspect_cat.dead:
                self.view_profile_button.enable()
                self.switch_focus_button.disable()
            else:
                self.view_profile_button.enable()
                self.switch_focus_button.enable()
        else:
            self.view_profile_button.disable()
            self.switch_focus_button.disable()

    def apply_cat_filter(self, search_text=""):
        # Filter for dead or empty cats
        self.filtered_cats = self.all_relations.copy()
        if not game.settings["show dead relation"]:
            self.filtered_cats = list(
                filter(lambda rel: not rel.cat_to.dead, self.filtered_cats))

        if not game.settings["show empty relation"]:
            self.filtered_cats = list(
                filter(
                    lambda rel: (rel.romantic_love + rel.platonic_like + rel.
                                 dislike + rel.admiration + rel.comfortable +
                                 rel.jealousy + rel.trust) > 0, self.filtered_cats))

        # Filter for search
        search_cats = []
        if search_text.strip() != "":
            for cat in self.filtered_cats:
                if search_text.lower() in str(cat.cat_to.name).lower():
                    search_cats.append(cat)
            self.filtered_cats = search_cats

    def update_cat_page(self):
        for ele in self.relation_list_elements:
            self.relation_list_elements[ele].kill()
        self.relation_list_elements = {}

        for ele in self.sprite_buttons:
            self.sprite_buttons[ele].kill()
        self.sprite_buttons = {}

        all_pages = self.chunks(self.filtered_cats, 8)

        if self.current_page > len(all_pages):
            self.current_page = len(all_pages)

        if self.current_page == 0:
            self.current_page = 1

        if all_pages:
            display_rel = all_pages[self.current_page - 1]
        else:
            display_rel = []

        pos_x = 290
        pos_y = 150
        i = 0
        for rel in display_rel:
            self.generate_relation_block((pos_x, pos_y), rel, i)

            i += 1
            pos_x += 122
            if pos_x > 700:
                pos_y += 242
                pos_x = 290

        self.page_number.set_text(f"{self.current_page} / {len(all_pages)}")

        # Enable and disable page buttons.
        if len(all_pages) <= 1:
            self.previous_page_button.disable()
            self.next_page_button.disable()
        elif self.current_page >= len(all_pages):
            self.previous_page_button.enable()
            self.next_page_button.disable()
        elif self.current_page == 1 and len(all_pages) > 1:
            self.previous_page_button.disable()
            self.next_page_button.enable()
        else:
            self.previous_page_button.enable()
            self.next_page_button.enable()

    def generate_relation_block(self, pos, the_relationship, i):
        # Generates a relation_block starting at postion, from the relationship object "the_relation"
        # "postion" should refer to the top left corner of the *main* relation box, not including the name.
        pos_x = pos[0]
        pos_y = pos[1]

        self.sprite_buttons["image" + str(i)] = UISpriteButton(pygame.Rect((pos_x + 22, pos_y), (50, 50)),
                                                               the_relationship.cat_to.sprite,
                                                               cat_object=the_relationship.cat_to)

        # CHECK NAME LENGTH - SHORTEN IF NECESSARY
        name = str(the_relationship.cat_to.name)  # get name
        if 12 <= len(name) >= 13:  # check name length
            short_name = str(the_relationship.cat_to.name)[0:10]
            name = short_name + '...'
        self.relation_list_elements["name" + str(i)] = pygame_gui.elements.UITextBox(name, pygame.Rect(
            (pos_x, pos_y - 24), (102, 30)),
                                                                                     object_id="#relation_list_name")

        # Gender alignment
        if the_relationship.cat_to.genderalign == 'female':
            gender_icon = image_cache.load_image("resources/images/female_big.png").convert_alpha()
        elif the_relationship.cat_to.genderalign == 'male':
            gender_icon = image_cache.load_image("resources/images/male_big.png").convert_alpha()
        elif the_relationship.cat_to.genderalign == 'trans female':
            gender_icon = image_cache.load_image("resources/images/transfem_big.png").convert_alpha()
        elif the_relationship.cat_to.genderalign == 'trans male':
            gender_icon = image_cache.load_image("resources/images/transmasc_big.png").convert_alpha()
        else:
            # Everyone else gets the nonbinary icon
            gender_icon = image_cache.load_image("resources/images/nonbi_big.png").convert_alpha()

        self.relation_list_elements["gender" + str(i)] = pygame_gui.elements.UIImage(pygame.Rect((pos_x + 80,
                                                                                                  pos_y + 5),
                                                                                                 (18, 18)),
                                                                                     gender_icon)

        # FAMILY DOT
        if the_relationship.cat_to.is_uncle_aunt(self.the_cat) or self.the_cat.is_uncle_aunt(the_relationship.cat_to) or \
                the_relationship.cat_to.is_grandparent(self.the_cat) or self.the_cat.is_grandparent(
            the_relationship.cat_to) or \
                the_relationship.cat_to.is_parent(self.the_cat) or self.the_cat.is_parent(the_relationship.cat_to) or \
                the_relationship.cat_to.is_sibling(self.the_cat):
            self.relation_list_elements['relation_icon' + str(i)] = pygame_gui.elements.UIImage(pygame.Rect((pos_x + 5,
                                                                                                             pos_y + 5),
                                                                                                            (9, 9)),
                                                                                                image_cache.load_image(
                                                                                                    "resources/images/dot_big.png").convert_alpha())

        # MATE
        if self.the_cat.mate is not None and self.the_cat.mate != '' and the_relationship.cat_to.ID == self.the_cat.mate:
            self.relation_list_elements['mate_icon' + str(i)] = pygame_gui.elements.UIImage(
                pygame.Rect((pos_x + 5, pos_y + 5),
                            (11, 10)),
                image_cache.load_image(
                    "resources/images/heart_big.png").convert_alpha())

        # ------------------------------------------------------------------------------------------------------------ #
        # RELATION BARS

        barbar = 22
        bar_count = 0

        # ROMANTIC LOVE
        # CHECK AGE DIFFERENCE
        different_age = the_relationship.cat_to.age != self.the_cat.age
        adult_ages = ['young adult', 'adult', 'senior adult', 'elder']
        both_adult = the_relationship.cat_to.age in adult_ages and self.the_cat.age in adult_ages
        check_age = both_adult or not different_age

        if the_relationship.romantic_love > 49 and check_age:
            text = "romantic love:"
        else:
            text = "romantic like:"

        self.relation_list_elements[f'romantic_text{i}'] = pygame_gui.elements.UITextBox(text, pygame.Rect(
            (pos_x + 3, pos_y + 50 + (barbar * bar_count)),
            (80, 30)),
                                                                                         object_id="#cat_profile_info_box")
        self.relation_list_elements[f'romantic_bar{i}'] = UIRelationStatusBar(pygame.Rect((pos_x + 3,
                                                                                           pos_y + 65 + (
                                                                                                       barbar * bar_count)),
                                                                                          (94, 10)),
                                                                              the_relationship.romantic_love,
                                                                              positive_trait=True,
                                                                              dark_mode=game.settings['dark mode']
                                                                              )
        bar_count += 1

        # PLANTONIC
        if the_relationship.platonic_like > 49:
            text = "platonic love:"
        else:
            text = "platonic like:"
        self.relation_list_elements[f'plantonic_text{i}'] = pygame_gui.elements.UITextBox(text, pygame.Rect((pos_x + 3,
                                                                                                             pos_y + 50 + (
                                                                                                                         barbar * bar_count)),
                                                                                                            (74, 30)),
                                                                                          object_id="#cat_profile_info_box")
        self.relation_list_elements[f'platonic_bar{i}'] = UIRelationStatusBar(pygame.Rect((pos_x + 3,
                                                                                           pos_y + 65 + (
                                                                                                       barbar * bar_count)),
                                                                                          (94, 10)),
                                                                              the_relationship.platonic_like,
                                                                              positive_trait=True,
                                                                              dark_mode=game.settings['dark mode'])

        bar_count += 1

        # DISLIKE
        if the_relationship.dislike > 49:
            text = "hate:"
        else:
            text = "dislike:"
        self.relation_list_elements[f'dislike_text{i}'] = pygame_gui.elements.UITextBox(text, pygame.Rect((pos_x + 3,
                                                                                                           pos_y + 50 + (
                                                                                                                       barbar * bar_count)),
                                                                                                          (74, 30)),
                                                                                        object_id="#cat_profile_info_box")
        self.relation_list_elements[f'dislike_bar{i}'] = UIRelationStatusBar(pygame.Rect((pos_x + 3,
                                                                                          pos_y + 65 + (
                                                                                                      barbar * bar_count)),
                                                                                         (94, 10)),
                                                                             the_relationship.dislike,
                                                                             positive_trait=False,
                                                                             dark_mode=game.settings['dark mode'])

        bar_count += 1

        # ADMIRE
        if the_relationship.admiration > 49:
            text = "admiration:"
        else:
            text = "respect:"
        self.relation_list_elements[f'admiration_text{i}'] = pygame_gui.elements.UITextBox(text, pygame.Rect((pos_x + 3,
                                                                                                              pos_y + 50 + (
                                                                                                                      barbar * bar_count)),
                                                                                                             (74, 30)),
                                                                                           object_id="#cat_profile_info_box")
        self.relation_list_elements[f'admiration_bar{i}'] = UIRelationStatusBar(pygame.Rect((pos_x + 3,
                                                                                             pos_y + 65 + (
                                                                                                     barbar * bar_count)),
                                                                                            (94, 10)),
                                                                                the_relationship.admiration,
                                                                                positive_trait=True,
                                                                                dark_mode=game.settings['dark mode'])

        bar_count += 1

        # COMFORTABLE
        if the_relationship.comfortable > 49:
            text = "secure:"
        else:
            text = "comfortable:"
        self.relation_list_elements[f'comfortable_text{i}'] = pygame_gui.elements.UITextBox(text,
                                                                                            pygame.Rect((pos_x + 3,
                                                                                                         pos_y + 50 + (
                                                                                                                 barbar * bar_count)),
                                                                                                        (74, 30)),
                                                                                            object_id="#cat_profile_info_box")
        self.relation_list_elements[f'comfortable_bar{i}'] = UIRelationStatusBar(pygame.Rect((pos_x + 3,
                                                                                              pos_y + 65 + (
                                                                                                      barbar * bar_count)),
                                                                                             (94, 10)),
                                                                                 the_relationship.comfortable,
                                                                                 positive_trait=True,
                                                                                 dark_mode=game.settings['dark mode'])

        bar_count += 1

        # JEALOUS
        if the_relationship.jealousy > 49:
            text = "resentment:"
        else:
            text = "jealousy:"
        self.relation_list_elements[f'jealous_text{i}'] = pygame_gui.elements.UITextBox(text,
                                                                                        pygame.Rect((pos_x + 3,
                                                                                                     pos_y + 50 + (
                                                                                                             barbar * bar_count)),
                                                                                                    (74, 30)),
                                                                                        object_id="#cat_profile_info_box")
        self.relation_list_elements[f'jealous_bar{i}'] = UIRelationStatusBar(pygame.Rect((pos_x + 3,
                                                                                          pos_y + 65 + (
                                                                                                  barbar * bar_count)),
                                                                                         (94, 10)),
                                                                             the_relationship.jealousy,
                                                                             positive_trait=False,
                                                                             dark_mode=game.settings['dark mode'])

        bar_count += 1

        # TRUST
        if the_relationship.trust > 49:
            text = "reliance:"
        else:
            text = "trust:"
        self.relation_list_elements[f'trust_text{i}'] = pygame_gui.elements.UITextBox(text,
                                                                                      pygame.Rect((pos_x + 3,
                                                                                                   pos_y + 50 + (
                                                                                                           barbar * bar_count)),
                                                                                                  (74, 30)),
                                                                                      object_id="#cat_profile_info_box")
        self.relation_list_elements[f'trust_bar{i}'] = UIRelationStatusBar(pygame.Rect((pos_x + 3,
                                                                                        pos_y + 65 + (
                                                                                                barbar * bar_count)),
                                                                                       (94, 10)),
                                                                           the_relationship.trust,
                                                                           positive_trait=True,
                                                                           dark_mode=game.settings['dark mode'])

    def on_use(self):

        # LOAD UI IMAGES
        screen.blit(RelationshipScreen.search_bar, (536, 90))
        screen.blit(RelationshipScreen.details_frame, (25, 130))
        screen.blit(RelationshipScreen.toggle_frame, (45, 484))
        screen.blit(RelationshipScreen.list_frame, (273, 122))

        # Only update the postions if the search text changes
        if self.search_bar.get_text() != self.previous_search_text:
            self.apply_cat_filter(self.search_bar.get_text())
            self.update_cat_page()
        self.previous_search_text = self.search_bar.get_text()

    def chunks(self, L, n):
        return [L[x: x + n] for x in range(0, len(L), n)]<|MERGE_RESOLUTION|>--- conflicted
+++ resolved
@@ -221,11 +221,7 @@
         if self.next_cat == 1:
             self.next_cat = 0
 
-<<<<<<< HEAD
     def change_mentor(self, new_mentor = None):
-=======
-    def change_mentor(self, new_mentor=None):
->>>>>>> d6b44d58
         if new_mentor:
             self.the_cat.mentor.apprentice.remove(self.the_cat)
             if self.the_cat.moons > 6:
