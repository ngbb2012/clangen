import os

import ujson


class SingleInteraction:

    def __init__(
        self,
        interact_id,
        biome=None,
        season=None,
        intensity="medium",
        interactions=None,
        get_injuries=None,
        has_injuries=None,
        relationship_constraint=None,
        backstory_constraint=None,
        main_status_constraint=None,
        random_status_constraint=None,
        main_trait_constraint=None,
        random_trait_constraint=None,
        main_skill_constraint=None,
        random_skill_constraint=None,
        reaction_random_cat=None,
        also_influences=None,
    ):
        self.id = interact_id
        self.intensity = intensity
        self.biome = biome if biome else ["Any"]
        self.season = season if season else ["Any"]
        self.interactions = (
            interactions
            if interactions
            else [
                f"This is a default interaction! "
                f"ID: {interact_id} with cats (m_c), (r_c)"
            ]
        )
        self.get_injuries = get_injuries if get_injuries else {}
        self.has_injuries = has_injuries if has_injuries else {}
        self.relationship_constraint = (
            relationship_constraint if relationship_constraint else []
        )
        self.backstory_constraint = backstory_constraint if backstory_constraint else {}
        self.main_status_constraint = (
            main_status_constraint if main_status_constraint else []
        )
        self.random_status_constraint = (
            random_status_constraint if random_status_constraint else []
        )
        self.main_trait_constraint = (
            main_trait_constraint if main_trait_constraint else []
        )
        self.random_trait_constraint = (
            random_trait_constraint if random_trait_constraint else []
        )
        self.main_skill_constraint = (
            main_skill_constraint if main_skill_constraint else []
        )
        self.random_skill_constraint = (
            random_skill_constraint if random_skill_constraint else []
        )
        self.reaction_random_cat = reaction_random_cat if reaction_random_cat else {}
        self.also_influences = also_influences if also_influences else {}


class GroupInteraction:

    def __init__(
        self,
        interact_id,
        biome=None,
        season=None,
        intensity="medium",
        cat_amount=None,
        interactions=None,
        get_injuries=None,
        has_injuries=None,
        status_constraint=None,
        trait_constraint=None,
        skill_constraint=None,
        relationship_constraint=None,
        backstory_constraint=None,
        specific_reaction=None,
        general_reaction=None,
    ):
        self.id = interact_id
        self.intensity = intensity
        self.biome = biome if biome else ["Any"]
        self.season = season if season else ["Any"]
        self.cat_amount = cat_amount
        self.interactions = (
            interactions
            if interactions
            else [
                f"This is a default interaction! "
                f"ID: {interact_id} with cats (m_c), (r_c)"
            ]
        )
        self.get_injuries = get_injuries if get_injuries else {}
        self.has_injuries = has_injuries if has_injuries else {}
        self.relationship_constraint = (
            relationship_constraint if relationship_constraint else {}
        )
        self.backstory_constraint = backstory_constraint if backstory_constraint else {}
        self.status_constraint = status_constraint if status_constraint else {}
        self.trait_constraint = trait_constraint if trait_constraint else {}
        self.skill_constraint = skill_constraint if skill_constraint else {}
        self.specific_reaction = specific_reaction if specific_reaction else {}
        self.general_reaction = general_reaction if general_reaction else {}


# ---------------------------------------------------------------------------- #
#                some useful functions related to interactions                 #
# ---------------------------------------------------------------------------- #


def rel_fulfill_rel_constraints(relationship, constraint, interaction_id) -> bool:
    """Check if the relationship fulfills the interaction relationship constraints."""
    # if the constraints are not existing, they are considered to be fulfilled
    if not constraint:
        return True
    if len(constraint) == 0:
        return True

    if "siblings" in constraint and not relationship.cat_from.is_sibling(
        relationship.cat_to
    ):
        return False

    if "mates" in constraint and (
        relationship.cat_from.ID not in relationship.cat_to.mate
        or relationship.cat_to.ID not in relationship.cat_from.mate
    ):
        return False

    if "not_mates" in constraint and (
        relationship.cat_from.ID in relationship.cat_to.mate
        or relationship.cat_to.ID in relationship.cat_from.mate
    ):
        return False

    if "parent/child" in constraint and not relationship.cat_from.is_parent(
        relationship.cat_to
    ):
        return False

    if "child/parent" in constraint and not relationship.cat_to.is_parent(
        relationship.cat_from
    ):
        return False

    value_types = [
        "romantic",
        "platonic",
        "dislike",
        "admiration",
        "comfortable",
        "jealousy",
        "trust",
    ]
    for v_type in value_types:
        tags = [i for i in constraint if v_type in i]
        if len(tags) < 1:
            continue
        lower_than = False
        # try to extract the value/threshold from the text
        try:
            splitted = tags[0].split("_")
            threshold = int(splitted[1])
            if len(splitted) >= 3:
                lower_than = True
        except:  # TODO: find out what this try-except is protecting against and explicitly guard for it
            print(
                f"ERROR: interaction {interaction_id} with the relationship constraint for "
                f"the value {v_type} doesn't follow the formatting guidelines."
            )
            break

        if threshold > 100:
            print(
                f"ERROR: interaction {interaction_id} has a relationship constraint for the value {v_type}, "
                f"which is higher than the max value of a relationship (100)."
            )
            break

        if threshold <= 0:
            print(
                f"ERROR: patrol {interaction_id} has a relationship constraints for the value {v_type}, "
                f"which is lower than the min value of a relationship or 0."
            )
            break

        threshold_fulfilled = False
        if v_type == "romantic":
            if not lower_than and relationship.romantic_love >= threshold:
                threshold_fulfilled = True
            elif lower_than and relationship.romantic_love <= threshold:
                threshold_fulfilled = True
        if v_type == "platonic":
            if not lower_than and relationship.platonic_like >= threshold:
                threshold_fulfilled = True
            elif lower_than and relationship.platonic_like <= threshold:
                threshold_fulfilled = True
        if v_type == "dislike":
            if not lower_than and relationship.dislike >= threshold:
                threshold_fulfilled = True
            elif lower_than and relationship.dislike <= threshold:
                threshold_fulfilled = True
        if v_type == "comfortable":
            if not lower_than and relationship.comfortable >= threshold:
                threshold_fulfilled = True
            elif lower_than and relationship.comfortable <= threshold:
                threshold_fulfilled = True
        if v_type == "jealousy":
            if not lower_than and relationship.jealousy >= threshold:
                threshold_fulfilled = True
            elif lower_than and relationship.jealousy <= threshold:
                threshold_fulfilled = True
        if v_type == "trust":
            if not lower_than and relationship.trust >= threshold:
                threshold_fulfilled = True
            elif lower_than and relationship.trust <= threshold:
                threshold_fulfilled = True

        if not threshold_fulfilled:
            return False

    return True


def cats_fulfill_single_interaction_constraints(
    main_cat, random_cat, interaction, game_mode
) -> bool:
    """Check if the two cats fulfills the interaction constraints."""
    if len(interaction.main_status_constraint) >= 1:
        if main_cat.status not in interaction.main_status_constraint:
            return False

    if len(interaction.random_status_constraint) >= 1:
        if random_cat.status not in interaction.random_status_constraint:
            return False

    if len(interaction.main_trait_constraint) >= 1:
        if main_cat.personality.trait not in interaction.main_trait_constraint:
            return False

    if len(interaction.random_trait_constraint) >= 1:
        if random_cat.personality.trait not in interaction.random_trait_constraint:
            return False

    if len(interaction.main_skill_constraint) >= 1:
        if (
            main_cat.skills.primary.skill or main_cat.skills.secondary.skill
        ) not in interaction.main_skill_constraint:
            return False

    if len(interaction.random_skill_constraint) >= 1:
        if (
            random_cat.skills.primary.skill or random_cat.skills.secondary.skill
        ) not in interaction.random_skill_constraint:
            return False

    if len(interaction.backstory_constraint) >= 1:
        if "m_c" in interaction.backstory_constraint:
            if main_cat.backstory not in interaction.backstory_constraint["m_c"]:
                return False
        if "r_c" in interaction.backstory_constraint:
            if random_cat.backstory not in interaction.backstory_constraint["r_c"]:
                return False

    if len(interaction.has_injuries) >= 1:
<<<<<<< HEAD
=======
        # if there is an injury constraint and the Clan is in classic mode, this interaction cannot be used
        if game_mode == "classic":
            return False

>>>>>>> 8b5581ce
        if "m_c" in interaction.has_injuries:
            injuries_in_needed = list(
                filter(
                    lambda inj: inj in interaction.has_injuries["m_c"],
                    main_cat.injuries.keys(),
                )
            )
            if len(injuries_in_needed) <= 0:
                return False
        if "r_c" in interaction.has_injuries:
            injuries_in_needed = list(
                filter(
                    lambda inj: inj in interaction.has_injuries["r_c"],
                    random_cat.injuries.keys(),
                )
            )
            if len(injuries_in_needed) <= 0:
                return False

    return True


# ---------------------------------------------------------------------------- #
#                            BUILD MASTER DICTIONARY                           #
# ---------------------------------------------------------------------------- #


def create_interaction(inter_list) -> list:
    created_list = []
    for inter in inter_list:
        created_list.append(
            SingleInteraction(
                interact_id=inter["id"],
                biome=inter["biome"] if "biome" in inter else ["Any"],
                season=inter["season"] if "season" in inter else ["Any"],
                intensity=inter["intensity"] if "intensity" in inter else "medium",
                interactions=inter["interactions"] if "interactions" in inter else None,
                get_injuries=inter["get_injuries"] if "get_injuries" in inter else None,
                has_injuries=inter["has_injuries"] if "has_injuries" in inter else None,
                relationship_constraint=(
                    inter["relationship_constraint"]
                    if "relationship_constraint" in inter
                    else None
                ),
                backstory_constraint=(
                    inter["backstory_constraint"]
                    if "backstory_constraint" in inter
                    else None
                ),
                main_status_constraint=(
                    inter["main_status_constraint"]
                    if "main_status_constraint" in inter
                    else None
                ),
                random_status_constraint=(
                    inter["random_status_constraint"]
                    if "random_status_constraint" in inter
                    else None
                ),
                main_trait_constraint=(
                    inter["main_trait_constraint"]
                    if "main_trait_constraint" in inter
                    else None
                ),
                random_trait_constraint=(
                    inter["random_trait_constraint"]
                    if "random_trait_constraint" in inter
                    else None
                ),
                main_skill_constraint=(
                    inter["main_skill_constraint"]
                    if "main_skill_constraint" in inter
                    else None
                ),
                random_skill_constraint=(
                    inter["random_skill_constraint"]
                    if "random_skill_constraint" in inter
                    else None
                ),
                reaction_random_cat=(
                    inter["reaction_random_cat"]
                    if "reaction_random_cat" in inter
                    else None
                ),
                also_influences=(
                    inter["also_influences"] if "also_influences" in inter else None
                ),
            )
        )
    return created_list


def create_group_interaction(inter_list) -> list:
    created_list = []
    for inter in inter_list:
        created_list.append(
            GroupInteraction(
                interact_id=inter["id"],
                biome=inter["biome"] if "biome" in inter else ["Any"],
                season=inter["season"] if "season" in inter else ["Any"],
                cat_amount=inter["cat_amount"] if "cat_amount" in inter else None,
                intensity=inter["intensity"] if "intensity" in inter else "medium",
                interactions=inter["interactions"] if "interactions" in inter else None,
                get_injuries=inter["get_injuries"] if "get_injuries" in inter else None,
                has_injuries=inter["has_injuries"] if "has_injuries" in inter else None,
                status_constraint=(
                    inter["status_constraint"] if "status_constraint" in inter else None
                ),
                trait_constraint=(
                    inter["trait_constraint"] if "trait_constraint" in inter else None
                ),
                skill_constraint=(
                    inter["skill_constraint"] if "skill_constraint" in inter else None
                ),
                relationship_constraint=(
                    inter["relationship_constraint"]
                    if "relationship_constraint" in inter
                    else None
                ),
                backstory_constraint=(
                    inter["backstory_constraint"]
                    if "backstory_constraint" in inter
                    else None
                ),
                specific_reaction=(
                    inter["specific_reaction"] if "specific_reaction" in inter else None
                ),
                general_reaction=(
                    inter["general_reaction"] if "general_reaction" in inter else None
                ),
            )
        )
    return created_list


INTERACTION_MASTER_DICT = {
    "romantic": {},
    "platonic": {},
    "dislike": {},
    "admiration": {},
    "comfortable": {},
    "jealousy": {},
    "trust": {},
}
rel_types = [
    "romantic",
    "platonic",
    "dislike",
    "admiration",
    "comfortable",
    "jealousy",
    "trust",
]
base_path = os.path.join(
    "resources", "dicts", "relationship_events", "normal_interactions"
)
for rel in rel_types:
    with open(os.path.join(base_path, rel, "increase.json"), "r") as read_file:
        loaded_list = ujson.loads(read_file.read())
        INTERACTION_MASTER_DICT[rel]["increase"] = create_interaction(loaded_list)
    with open(os.path.join(base_path, rel, "decrease.json"), "r") as read_file:
        loaded_list = ujson.loads(read_file.read())
        INTERACTION_MASTER_DICT[rel]["decrease"] = create_interaction(loaded_list)

with open(os.path.join(base_path, "neutral.json"), "r") as read_file:
    loaded_list = ujson.loads(read_file.read())
    NEUTRAL_INTERACTIONS = create_interaction(loaded_list)<|MERGE_RESOLUTION|>--- conflicted
+++ resolved
@@ -271,13 +271,6 @@
                 return False
 
     if len(interaction.has_injuries) >= 1:
-<<<<<<< HEAD
-=======
-        # if there is an injury constraint and the Clan is in classic mode, this interaction cannot be used
-        if game_mode == "classic":
-            return False
-
->>>>>>> 8b5581ce
         if "m_c" in interaction.has_injuries:
             injuries_in_needed = list(
                 filter(
