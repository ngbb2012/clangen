--- conflicted
+++ resolved
@@ -27,15 +27,9 @@
 }
 
 OUTSIDE_CATS = {
-<<<<<<< HEAD
     "cat_to": ['is thinking about (cat)'],
     "cat_from": ['is thinking about (cat) as they wander far from Clan territory'],
     "both": ['wonders where (cat) is right now']
-=======
-    "cat_to": ['is thinking about (cat).'],
-    "cat_from": ['is thinking about (cat) as they wander far from Clan territory.'],
-    "both": ['wonders where (cat) is right now.']
->>>>>>> 9b8bea9d
 }
 
 # weights of the stat change
