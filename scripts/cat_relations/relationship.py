import random
from random import choice

from scripts.cat.history import History
from scripts.event_class import Single_Event

from scripts.utility import get_personality_compatibility, process_text
from scripts.game_structure.game_essentials import game
from scripts.cat_relations.interaction import (
    Single_Interaction, 
    NEUTRAL_INTERACTIONS, 
    INTERACTION_MASTER_DICT,
    rel_fulfill_rel_constraints,
    cats_fulfill_single_interaction_constraints,
)


# ---------------------------------------------------------------------------- #
#                           START Relationship class                           #
# ---------------------------------------------------------------------------- #

class Relationship():
    used_interaction_ids = []

    def __init__(self, cat_from, cat_to, mates=False, family=False, romantic_love=0, platonic_like=0, dislike=0,
                 admiration=0, comfortable=0, jealousy=0, trust=0, log=None) -> None:
        self.history = History()
        self.cat_from = cat_from
        self.cat_to = cat_to
        self.mates = mates
        self.family = family
        self.opposite_relationship = None  # link to opposite relationship will be created later
        self.interaction_str = ''
        self.triggered_event = False
        if log:
            self.log = log
        else:
            self.log = []

        # each stat can go from 0 to 100
        self.romantic_love = romantic_love
        self.platonic_like = platonic_like
        self.dislike = dislike
        self.admiration = admiration
        self.comfortable = comfortable
        self.jealousy = jealousy
        self.trust = trust

    def link_relationship(self):
        """Add the other relationship object to this easily access and change the other side."""
        if self.cat_from.ID in self.cat_to.relationships:
            self.opposite_relationship = self.cat_to.relationships[self.cat_from.ID]
        else:
            # create relationship
            relation = Relationship(self.cat_to, self.cat_from)
            self.cat_to.relationships[self.cat_from.ID] = relation
            self.opposite_relationship = relation

    def start_interaction(self) -> None:
        """This function handles the simple interaction of this relationship."""
        # such interactions are only allowed for living clan members
        if self.cat_from.dead or self.cat_from.outside or self.cat_from.exiled:
            return
        if self.cat_to.dead or self.cat_to.outside or self.cat_to.exiled:
            return

        # update relationship
        if self.cat_from.mate == self.cat_to.ID:
            self.mates = True

        # check if opposite_relationship is here, otherwise creates it
        if self.opposite_relationship is None:
            self.link_relationship()

        # get if the interaction is positive or negative for the relationship
        positive = self.positive_interaction()
        rel_type = self.get_interaction_type(positive)

        # look if an increase interaction or an decrease interaction
        in_de_crease = "increase" if positive else "decrease"
        # if the type is jealousy or dislike, then increase and decrease has to be turned around
        if rel_type in ["jealousy", "dislike"]:
            in_de_crease = "decrease" if positive else "increase"

        chance = game.config["relationship"]["chance_for_neutral"]
        if chance == 1:
            in_de_crease = "neutral"
        elif chance > 1 and random.randint(1, chance) == 1:
            in_de_crease = "neutral"

        # choice any type of intensity
        intensity = choice(["low", "medium", "high"])

        # get other possible filters
        season = str(game.clan.current_season).casefold()
        biome = str(game.clan.biome).casefold()
        game_mode = game.clan.game_mode

        all_interactions = NEUTRAL_INTERACTIONS.copy()
        if in_de_crease != "neutral":
            all_interactions = INTERACTION_MASTER_DICT[rel_type][in_de_crease].copy()
            possible_interactions = self.get_relevant_interactions(all_interactions, intensity, biome, season, game_mode)
        else:
            possible_interactions = all_interactions

        if len(possible_interactions) <= 0:
            print("ERROR: No interaction with this conditions. ", rel_type, in_de_crease, intensity)
            possible_interactions = [
                Single_Interaction("fall_back", "Any", "Any", "medium", [
                    "Default string, this should never appear."
                ])
            ]

        # check if the current interaction id is already used and us another if so
        chosen_interaction = choice(possible_interactions)
        while chosen_interaction.id in self.used_interaction_ids\
            and len(possible_interactions) > 2:
            possible_interactions.remove(chosen_interaction)
            chosen_interaction = choice(possible_interactions)

        # if the chosen_interaction is still in the TRIGGERED_SINGLE_INTERACTIONS, clean the list
        if chosen_interaction in self.used_interaction_ids:
            self.used_interaction_ids = []

        # add the chosen interaction id to the TRIGGERED_SINGLE_INTERACTIONS
        self.chosen_interaction = chosen_interaction
        self.used_interaction_ids.append(self.chosen_interaction.id)

        self.interaction_affect_relationships(in_de_crease, intensity, rel_type)
        # give cats injuries if the game mode is not classic
        if self.chosen_interaction.get_injuries and game_mode != 'classic':
            injuries = []
            for abbreviations, injury_dict in self.chosen_interaction.get_injuries.items():
                if "injury_names" not in injury_dict:
                    print(f"ERROR: there are no injury names in the chosen interaction {self.chosen_interaction.id}.")
                    continue

                injured_cat = self.cat_from
                if abbreviations != "m_c":
                    injured_cat = self.cat_to
                
                for inj in injury_dict["injury_names"]:
                    injured_cat.get_injured(inj, True)
<<<<<<< HEAD
                    injuries.append(inj)

            possible_scar = self.prepare_text(injury_dict["scar_text"]) if "scar_text" in injury_dict else None
            possible_death = self.prepare_text(injury_dict["death_text"]) if "death_text" in injury_dict else None
            if injured_cat.status == "leader":
                possible_death = self.prepare_text(injury_dict["death_leader_text"]) if "death_leader_text" in injury_dict else None
            if possible_scar:
                for condition in injuries:
                    self.history.add_possible_death_or_scars(injured_cat, condition, possible_scar, scar=True)
            if possible_death:
                for condition in injuries:
                    self.history.add_possible_death_or_scars(injured_cat, condition, possible_scar, death=True)

=======
        
>>>>>>> 37b20035
        # get any possible interaction string out of this interaction
        interaction_str = choice(self.chosen_interaction.interactions)

        # prepare string for display
        interaction_str = self.adjust_interaction_string(interaction_str)

        effect = " (neutral effect)"
        if in_de_crease != "neutral" and positive:
            effect = f" ({intensity} positive effect)"
        if in_de_crease != "neutral" and not positive:
            effect = f" ({intensity} negative effect)"

        interaction_str = interaction_str + effect
        self.log.append(interaction_str)
        relevant_event_tabs = ["relation", "interaction"]
        if self.chosen_interaction.get_injuries:
            relevant_event_tabs.append("health")
        game.cur_events_list.append(Single_Event(
            interaction_str, ["relation", "interaction"], [self.cat_to.ID, self.cat_from.ID]
        ))

    def adjust_interaction_string(self, string):

        cat_dict = {
            "m_c": (str(self.cat_from.name), choice(self.cat_to.pronouns)),
            "r_c": (str(self.cat_to.name), choice(self.cat_to.pronouns))
        }

        return process_text(string, cat_dict)




    def get_amount(self, in_de_crease: str, intensity: str) -> int:
        """Calculates the amount of such an interaction.

            Parameters
            ----------
            in_de_crease : list
                if the relationship value is increasing or decreasing the value
            intensity : str
                the intensity of the affect

            Returns
            -------
            amount : int
                the amount (negative or positive) for the given parameter
        """
        if in_de_crease == "neutral":
            return 0
        # get the normal amount
        amount = game.config["relationship"]["in_decrease_value"][intensity]
        if in_de_crease == "decrease":
            amount = amount * -1

        # take compatibility into account
        compatibility = get_personality_compatibility(self.cat_from, self.cat_to)
        if compatibility is None:
            # neutral compatibility
            amount = amount
        elif compatibility:
            # positive compatibility
            amount += game.config["relationship"]["compatibility_bonus"]
        else:
            # negative compatibility
            amount -= game.config["relationship"]["compatibility_bonus"]
        return amount

    def interaction_affect_relationships(self, in_de_crease: str, intensity: str, rel_type: str) -> None:
        """Affects the relationship according to the chosen types.

            Parameters
            ----------
            in_de_crease : list
                if the relationship value is increasing or decreasing the value
            intensity : str
                the intensity of the affect
            rel_type : str
                relationship value type which needs to be affected

            Returns
            -------
        """
        amount = self.get_amount(in_de_crease, intensity)

        # influence the own relationship
        if rel_type == "romantic":
            self.complex_romantic(amount)
        elif rel_type == "platonic":
            self.complex_platonic(amount)
        elif rel_type == "dislike":
            self.complex_dislike(amount)
        elif rel_type == "admiration":
            self.complex_admiration(amount)
        elif rel_type == "comfortable":
            self.complex_comfortable(amount)
        elif rel_type == "jealousy":
            self.complex_jealousy(amount)
        elif rel_type == "trust":
            self.complex_trust(amount)

        # influence the opposite relationship
        if self.opposite_relationship is None:
            return

        rel_dict = self.chosen_interaction.reaction_random_cat
        if rel_dict:
            self.opposite_relationship.change_according_dictionary(rel_dict)

        rel_dict = self.chosen_interaction.also_influences
        if rel_dict:
            self.change_according_dictionary(rel_dict)

    def change_according_dictionary(self, dictionary : dict) -> None:
        """Change the relationship value types according to the in- or decrease of the given dictionary.

            Parameters
            ----------
            dictionary : dict
                dictionary which defines the changes to the relationship

            Returns
            -------
        """
        for key, value in dictionary.items():
            if value == "neutral":
                continue
            amount = self.get_amount(value, "low")

            if key == "romantic":
                self.romantic_love += amount
            elif key == "platonic":
                self.platonic_like += amount
            elif key == "dislike":
                self.dislike += amount
            elif key == "admiration":
                self.admiration += amount
            elif key == "comfortable":
                self.comfortable += amount
            elif key == "jealousy":
                self.jealousy += amount
            elif key == "trust":
                self.trust += amount

    def positive_interaction(self) -> bool:
        """Returns if the interaction should be a positive interaction or not.

            Parameters
            ----------

            Returns
            -------
            positive : bool
                if the event has a positive or negative impact of the relationship

        """
        # base for non-existing platonic like / dislike
        list_to_choice = [True, True, False]

        # take personality in count
        comp = get_personality_compatibility(self.cat_from, self.cat_to)
        if comp is not None:
            list_to_choice.append(comp)

        # further influence the partition based on the relationship
        list_to_choice += [True] * int(self.platonic_like/10)
        list_to_choice += [False] * int(self.dislike/10)

        return choice(list_to_choice)

    def get_interaction_type(self, positive: bool) ->  str:
        """Returns the type of the interaction which should be made.
        
            Parameters
            ----------
            positive : bool
                if the event has a positive or negative impact of the relationship, 
                this define which weight will be used to get the type of the interaction

            Returns
            -------
            rel_type : string
                the relationship type which will happen
        """
        value_weights = {
            "trust": 1,
            "jealousy": 1,
            "comfortable": 1,
            "admiration": 1,
            "dislike": 1,
            "platonic": 1,
            "romantic": 1
        }

        # change the weights according if the interaction should be positive or negative
        if positive:
            value_weights["platonic"] += 1
        else:
            value_weights["dislike"] += 1
            value_weights["jealousy"] += 1

        # increase the chance of a romantic interaction if there already mates
        if self.mates:
            value_weights["romantic"] += 1

        # create the list of choices
        types = []
        for rel_type, weight in value_weights.items():
            types += [rel_type] * weight

        # if a romantic relationship is not possible, remove this type, mut only if there are no mates
        # if there already mates (set up by the user for example), don't remove this type
        mate_from_to = self.cat_from.is_potential_mate(self.cat_to, True)
        mate_to_from = self.cat_to.is_potential_mate(self.cat_from, True)
        if (not mate_from_to or not mate_to_from) and not self.mates:
            while "romantic" in types:
                types.remove("romantic")

        rel_type = choice(types)
        return rel_type

    def get_relevant_interactions(self, interactions : list, intensity : str, biome : str, season : str, game_mode : str) -> list:
        """
        Filter interactions based on the status and other constraints.
            
            Parameters
            ----------
            interactions : list
                the interactions which need to be filtered
            intensity : str
                the intensity of the interactions
            biome : str
                biome of the clan
            season : str
                current season of the clan
            game_mode : str
				game mode of the clan

            Returns
            -------
            filtered : list
                a list of interactions, which fulfill the criteria
        """
        filtered = []
        _season = [season, "Any", "any"]
        _biome = [biome, "Any", "any"]
        # if there are no loaded interactions, return empty list
        if not interactions:
            return filtered

        for interact in interactions:
            in_tags = list(filter(lambda biome: biome not in _biome, interact.biome))
            if len(in_tags) > 0:
                continue

            in_tags = list(filter(lambda season: season not in _season, interact.season))
            if len(in_tags) > 0:
                continue

            if interact.intensity != intensity:
                continue

            cats_fulfill_conditions = cats_fulfill_single_interaction_constraints(self.cat_from, self.cat_to, interact, game_mode)
            if not cats_fulfill_conditions:
                continue

            relationship_fulfill_conditions = rel_fulfill_rel_constraints(self, interact.relationship_constraint, interact.id)
            if not relationship_fulfill_conditions:
                continue

            filtered.append(interact)

        return filtered


    # ---------------------------------------------------------------------------- #
    #                            complex value addition                            #
    # ---------------------------------------------------------------------------- #

    # How increasing one state influences another directly: (an increase of one state doesn't trigger a chain reaction)
    # increase romantic_love -> decreases: dislike | increases: like, comfortable
    # increase like -> decreases: dislike | increases: comfortable
    # increase dislike -> decreases: romantic_love, like | increases: -
    # increase admiration -> decreases: - | increases: -
    # increase comfortable -> decreases: jealousy, dislike | increases: trust, like
    # increase jealousy -> decreases: - | increases: dislike
    # increase trust -> decreases: dislike | increases: -

    # !! DECREASING ONE STATE DOES'T INFLUENCE OTHERS !!

    def complex_romantic(self, value):
        """Add the value to the romantic type and influence other value types as well."""
        self.romantic_love += value
        if value > 0:
            buff = game.config["relationship"]["passive_influence"]
            self.platonic_like += buff
            self.comfortable += buff
            self.dislike -= buff

    def complex_platonic(self, value):
        """Add the value to the platonic type and influence other value types as well."""
        self.platonic_like += value
        if value > 0:
            buff = game.config["relationship"]["passive_influence"]
            self.comfortable += buff
            self.dislike -= buff

    def complex_dislike(self, value):
        """Add the value to the dislike type and influence other value types as well."""
        self.dislike += value
        if value > 0:
            buff = game.config["relationship"]["passive_influence"]
            self.romantic_love -= buff
            self.platonic_like -= buff

    def complex_admiration(self, value):
        """Add the value to the admiration type and influence other value types as well."""
        self.admiration += value

    def complex_comfortable(self, value):
        """Add the value to the comfortable type and influence other value types as well."""
        self.comfortable += value
        if value > 0:
            buff = game.config["relationship"]["passive_influence"]
            self.trust += buff
            self.platonic_like += buff
            self.dislike -= buff
            self.jealousy -= buff

    def complex_jealousy(self, value):
        """Add the value to the jealousy type and influence other value types as well."""
        self.jealousy += value
        if value > 0:
            buff = game.config["relationship"]["passive_influence"]
            self.dislike += buff

    def complex_trust(self, value):
        """Add the value to the trust type and influence other value types as well."""
        self.trust += value
        if value > 0:
            buff = game.config["relationship"]["passive_influence"]
            self.dislike -= buff


    # ---------------------------------------------------------------------------- #
    #                                   property                                   #
    # ---------------------------------------------------------------------------- #

    @property
    def romantic_love(self):
        return self._romantic_love

    @romantic_love.setter
    def romantic_love(self, value):
        if value > 100:
            value = 100
        if value < 0:
            value = 0
        self._romantic_love = value

    @property
    def platonic_like(self):
        return self._platonic_like

    @platonic_like.setter
    def platonic_like(self, value):
        if value > 100:
            value = 100
        if value < 0:
            value = 0
        self._platonic_like = value

    @property
    def dislike(self):
        return self._dislike

    @dislike.setter
    def dislike(self, value):
        if value > 100:
            value = 100
        if value < 0:
            value = 0
        self._dislike = value

    @property
    def admiration(self):
        return self._admiration

    @admiration.setter
    def admiration(self, value):
        if value > 100:
            value = 100
        if value < 0:
            value = 0
        self._admiration = value

    @property
    def comfortable(self):
        return self._comfortable

    @comfortable.setter
    def comfortable(self, value):
        if value > 100:
            value = 100
        if value < 0:
            value = 0
        self._comfortable = value

    @property
    def jealousy(self):
        return self._jealousy

    @jealousy.setter
    def jealousy(self, value):
        if value > 100:
            value = 100
        if value < 0:
            value = 0
        self._jealousy = value

    @property
    def trust(self):
        return self._trust

    @trust.setter
    def trust(self, value):
        if value > 100:
            value = 100
        if value < 0:
            value = 0
        self._trust = value<|MERGE_RESOLUTION|>--- conflicted
+++ resolved
@@ -141,7 +141,6 @@
                 
                 for inj in injury_dict["injury_names"]:
                     injured_cat.get_injured(inj, True)
-<<<<<<< HEAD
                     injuries.append(inj)
 
             possible_scar = self.prepare_text(injury_dict["scar_text"]) if "scar_text" in injury_dict else None
@@ -155,9 +154,6 @@
                 for condition in injuries:
                     self.history.add_possible_death_or_scars(injured_cat, condition, possible_scar, death=True)
 
-=======
-        
->>>>>>> 37b20035
         # get any possible interaction string out of this interaction
         interaction_str = choice(self.chosen_interaction.interactions)
 
