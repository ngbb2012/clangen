--- conflicted
+++ resolved
@@ -184,10 +184,7 @@
 
         return process_text(string, cat_dict)
 
-<<<<<<< HEAD
-
-=======
->>>>>>> 9f871730
+
     def get_amount(self, in_de_crease: str, intensity: str) -> int:
         """Calculates the amount of such an interaction.
 
