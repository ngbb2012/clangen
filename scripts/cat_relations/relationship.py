--- conflicted
+++ resolved
@@ -159,13 +159,8 @@
         self.used_interaction_ids.append(self.chosen_interaction.id)
 
         self.interaction_affect_relationships(in_de_crease, intensity, rel_type)
-<<<<<<< HEAD
         # give cats injuries
         if self.chosen_interaction.get_injuries:
-=======
-        # give cats injuries if the game mode is not classic
-        if self.chosen_interaction.get_injuries and game_mode != "classic":
->>>>>>> 8b5581ce
             injuries = []
             for (
                 abbreviations,
