--- conflicted
+++ resolved
@@ -417,23 +417,14 @@
                                f"{str(cat.name)} secretly had a {insert}.",
                                f"{str(cat.name)} had a {insert} with an unknown partner.",
                                f"{str(cat.name)} had a {insert} and refused to talk about their progenitor.",
-<<<<<<< HEAD
                                f"{str(cat.name)} had a {insert} and is absolutely refusing to talk about it or acknowledge it at all.",
                                f"{str(cat.name)} doesn't feel ready to be a parent of this {insert}. But they promise to the tiny flailing limbs by their side that they'll do their best, they swear on StarClan itself.",
                                f"No one knows who {str(cat.name)} has had their {insert} with, but they seem very happy watching over their little offspring in the nursery",
                                f"Whenever someone asks whether {str(cat.name)} will be alright raising their {insert} alone, they just smile, and reply that everything is going to work out fine.",
                                f"A {insert}! {str(cat.name)} welcomes them happily, and seems unperturbed by the lack of a partner in the nursery with them."
-=======
-                               f"{str(cat.name)} had a {insert} and is absolutely refusing to talk about it or "
-                               f"acknowledge it at all.",
-                               f"{str(cat.name)} doesn't feel ready to be a parent of this {insert}. But they promise "
-                               f"to the tiny flailing limbs by their side that they'll do their best, they swear on "
-                               f"Starclan itself. "
->>>>>>> e66d5ec2
                                ]
         elif cat.mate == other_cat.ID and not other_cat.dead:
             possible_events = [f"{str(cat.name)} had a {insert} with {str(other_cat.name)}.",
-<<<<<<< HEAD
                                f"In the nursery, {str(cat.name)} lies suckling a {insert}, {str(other_cat.name)} watching over them and purring so hard their body vibrates.",
                                f"{str(cat.name)} and {str(other_cat.name)}'s eyes meet over their {insert}, full of love for their growing family.",
                                f"In the quiet of the nursery, in the nest they've spent so long preparing, {str(cat.name)} and {str(other_cat.name)} welcome a {insert}.",
@@ -444,20 +435,6 @@
                                f"{str(cat.name)} is so, so grateful that their adorable {insert} is here - both thrilled to meet them, and thrilled that {str(other_cat.name)} can take a turn parenting while {str(cat.name)} finally takes a little break from the stuffy air of the nursery.",
                                f"{str(cat.name)} and {str(other_cat.name)} were so busy worrying about and looking forward to the birth that it's only now that they look at their {insert}, and wonder what to name them.",
                                f"Purring with {str(other_cat.name)} against their back, {str(cat.name)} feels like they're going to explode with love, looking at their tiny new {insert}."
-=======
-                               f"In the nursery, {str(cat.name)} lies suckling a {insert}, {str(other_cat.name)}"
-                               f" watching over them and purring so hard their body vibrates.",
-                               f"{str(cat.name)} and {str(other_cat.name)}'s eyes meet over their {insert}, full of "
-                               f"love for their growing family.",
-                               f"In the quiet of the nursery, in the nest they've spent so long preparing, "
-                               f"{str(cat.name)} and {str(other_cat.name)} welcome a {insert}.",
-                               f"With their {insert} mewling at their belly, {str(cat.name)}'s long pregnancy has "
-                               f"finally given them and {str(other_cat.name)} the expansion to their family they've "
-                               f"been hoping and waiting for.",
-                               f"Even with {str(other_cat.name)} by their side, {str(cat.name)} doesn't feel ready to "
-                               f"be a parent of this {insert}. But they promise to the tiny flailing limbs by their "
-                               f"side that they'll do their best, they swear on Starclan itself. "
->>>>>>> e66d5ec2
                                ]
         elif cat.mate == other_cat.ID and other_cat.dead:
             possible_events = [
@@ -512,7 +489,6 @@
             cat.get_injured("recovering from birth", event_triggered=True)
             if 'blood loss' in cat.injuries:
                 possible_events = [f"The birth was stressful and {str(cat.name)} lost a lot of blood.",
-<<<<<<< HEAD
                                    f"{str(cat.name)} pants, looking at their wonderful {insert} and deciding that the pain and blood loss was all worth it.",
                                    f"Weak with blood loss, {str(cat.name)} nevertheless purrs at the sight of their {insert}.",
                                    f"Though the blood loss did not make the birth any easier for {str(cat.name)}.",
@@ -524,15 +500,6 @@
 
                                    ]
 
-=======
-                                   f"{str(cat.name)} pants, looking at their wonderful {insert} and deciding that the "
-                                   f"pain and blood loss was all worth it.",
-                                   f"Weak with blood loss, {str(cat.name)} nevertheless purrs at the sight of their "
-                                   f"{insert}.",
-                                   f"Though the blood loss did not make the birth any easier for {str(cat.name)}.",
-                                   f"Though {str(cat.name)} seems overly exhausted and weak from the birth."
-                                   ]
->>>>>>> e66d5ec2
                 event_list.append(choice(possible_events))
 
         print_event = " ".join(event_list)
