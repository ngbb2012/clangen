--- conflicted
+++ resolved
@@ -445,7 +445,6 @@
 
         event_list.append(choice(possible_events))
 
-<<<<<<< HEAD
         if not int(random.random() * 40):  # 1/40 chance for a cat to die during childbirth
             possible_events = [
                 f"Later, as the medicine cat wails with {str(cat.name)}'s blood streaked through their pelt, and a warrior comes to move the body for its vigil, no one knows what to do with the {insert}.",
@@ -477,17 +476,7 @@
                                    f"{str(cat.name)} chokes down the herbs given to them, retching at the taste but knowing they need them to stop the blood loss."
 
                                    ]
-=======
-        if game.clan.game_mode != 'classic':
-            cat.get_injured("recovering from birth", event_triggered=True)
-            if 'blood loss' in cat.injuries:
-                possible_events = [f"The birth was stressful and {str(cat.name)} lost a lot of blood.",
-                               f"{str(cat.name)} pants, looking at their wonderful {insert} and deciding that the pain and blood loss was all worth it.",
-                               f"Weak with blood loss, {str(cat.name)} nevertheless purrs at the sight of their {insert}.",
-                               f"Though the blood loss did not make the birth any easier for {str(cat.name)}.",
-                               f"Though {str(cat.name)} seems overly exhausted and weak from the birth."
-                               ]
->>>>>>> e3df05ec
+
                 event_list.append(choice(possible_events))
 
         print_event = " ".join(event_list)
