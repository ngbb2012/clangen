from .cats import *
from .text import *
from sys import exit


class Clan(object):
    leader_lives = 9
    clan_cats = []
    starclan_cats = []
    seasons = ['Newleaf', 'Newleaf', 'Newleaf', 'Greenleaf', 'Greenleaf', 'Greenleaf', 'Leaf-fall', 'Leaf-fall',
               'Leaf-fall', 'Leaf-bare', 'Leaf-bare', 'Leaf-bare', ]
    layout_1 = {'leader den': ('center', 100), 'medicine den': (100, 230), 'nursery': (-100, 230),
                'clearing': ('center', 300), 'apprentice den': (100, 450), 'warrior den': (-100, 450),
                'elder den': ('center', 500),
                'leader place': [('center', 120), (screen_x / 2 - 50, 170), (screen_x / 2, 170)],
                'medicine place': [(70, 250), (120, 250), (170, 250), (100, 300), (150, 300)],
                'nursery place': [(-100, 250), (-150, 250), (-200, 250), (-70, 300), (-120, 300), (-170, 300),
                                  (-220, 300), (-70, 350), (-120, 350), (-170, 350), (-220, 350)],
                'clearing place': [('center', 320), (300, 370), (350, 370), (400, 370), (300, 420), (350, 420),
                                   (400, 420)],
                'apprentice place': [(70, 470), (120, 470), (170, 470), (100, 520), (150, 520), (200, 520)],
                'warrior place': [(-50, 470), (-100, 490), (-150, 470), (-200, 490), (-50, 520), (-100, 540),
                                  (-150, 520), (-200, 540)],
                'elder place': [(300, 520), (350, 520), (400, 520), (320, 570), (370, 570)]}
    cur_layout = layout_1
    places_vacant = {'leader': [False, False, False],
                     'medicine': [False, False, False, False, False],
                     'nursery': [False, False, False, False, False, False, False, False, False, False, False],
                     'clearing': [False, False, False, False, False, False, False],
                     'apprentice': [False, False, False, False, False, False],
                     'warrior': [False, False, False, False, False, False, False, False],
                     'elder': [False, False, False, False, False]}

    age = 0
    current_season = 'Newleaf'
    all_clans = []

    def __init__(self, name="", leader=None, deputy=None, medicine_cat=None, biome='Forest'):
        if name != "":
            self.name = name
            self.leader = leader
            self.leader.status_change('leader')
            self.leader_predecessors = 0
            self.clan_cats.append(self.leader.ID)
            self.deputy = deputy
            if deputy is not None:
                self.deputy.status_change('deputy')
                self.clan_cats.append(self.deputy.ID)
            self.deputy_predecessors = 0
            self.medicine_cat = medicine_cat
            self.medicine_cat.status_change('medicine cat')
            self.med_cat_predecessors = 0
            self.clan_cats.append(self.medicine_cat.ID)
            self.age = 0
            self.current_season = 'Newleaf'
            self.instructor = None  # This is the first cat in starclan, to "guide" the other dead cats there.
            self.biome = biome

    def create_clan(self):
        """ This function is only called once a new clan is created in the 'clan created' screen, not every time
        the program starts"""
        self.instructor = Cat(status=choice(["warrior", "elder"]))
        self.instructor.dead = True
        self.instructor.update_sprite()
        self.add_cat(self.instructor)

        key_copy = tuple(cat_class.all_cats.keys())
        for i in key_copy:  # Going through all currently existing cats
            # cat_class is a Cat-object
            not_found = True
            for x in game.switches['members']:
                if cat_class.all_cats[i] == game.choose_cats[x]:
                    self.add_cat(cat_class.all_cats[i])
                    not_found = False
            if cat_class.all_cats[i] != game.choose_cats[game.switches['leader']] and cat_class.all_cats[i] != \
                    game.choose_cats[game.switches['medicine_cat']] and cat_class.all_cats[i] != \
                    game.choose_cats[game.switches['deputy']] and cat_class.all_cats[i] != \
                    self.instructor \
                    and not_found:
                cat_class.all_cats[i].example = True
                self.remove_cat(cat_class.all_cats[i].ID)

<<<<<<< HEAD
        # give thoughts,actions and relationships to cats
        for cat_id in cat_class.all_cats:
            cat_class.all_cats.get(cat_id).create_new_relationships()
            if cat_class.all_cats.get(cat_id).status == 'apprentice':
                cat_class.all_cats.get(cat_id).status_change('apprentice')
                
        cat_class.thoughts()
        cat_class.save_cats()
        number_other_clans = randint(3, 5)
        for _ in range(number_other_clans):
            self.all_clans.append(OtherClan())
=======
        # give thoughts/actions to cats
        for cat in cat_class.all_cats:
            if cat_class.all_cats.get(cat).status == 'apprentice':
                cat_class.all_cats.get(cat).status_change('apprentice')
        cat_class.thoughts()
        cat_class.save_cats()
>>>>>>> a27326c6
        self.save_clan()

    def add_cat(self, cat):  # cat is a 'Cat' object
        """ Adds cat into the list of clan cats"""
        if cat.ID in cat_class.all_cats.keys() and cat.ID not in self.clan_cats:
            self.clan_cats.append(cat.ID)

    def add_to_starclan(self, cat):  # Same as add_cat
        """ Places the dead cat into starclan. It should not be removed from the list of cats in the clan"""
        if cat.ID in cat_class.all_cats.keys() and cat.dead and cat.ID not in self.starclan_cats:
            # The dead-value must be set to True before the cat can go to starclan
            self.starclan_cats.append(cat.ID)

    def remove_cat(self, ID):  # ID is cat.ID
        """This function is for completely removing the cat from the game, it's not meant for a cat that's
        simply dead"""
        if ID in cat_class.all_cats.keys():
            cat_class.all_cats.pop(ID)
            if ID in self.clan_cats:
                self.clan_cats.remove(ID)

    def __repr__(self):
        if self.name is not None:
            return f'{self.name}: led by {str(self.leader.name)} with {str(self.medicine_cat.name)} as med. cat'

        else:
            return 'No clan'

    def new_leader(self, leader):
        if leader:
            self.leader = leader
            cat_class.all_cats[leader.ID].status_change('leader')
            self.leader_predecessors += 1
        game.switches['new_leader'] = None

    def new_deputy(self, deputy):
        if deputy:
            self.deputy = deputy
            cat_class.all_cats[deputy.ID].status_change('deputy')
            self.deputy_predecessors += 1

    def new_medicine_cat(self, medicine_cat):
        if medicine_cat:
            self.medicine_cat = medicine_cat
            cat_class.all_cats[medicine_cat.ID].status_change('medicine cat')
            self.med_cat_predecessors += 1

    def switch_clans(self):
        list_data = game.switches['switch_clan'] + "\n"
        for i in range(len(game.switches['clan_list'])):
            if game.switches['clan_list'][i] != game.switches['switch_clan']:
                list_data = list_data + game.switches['clan_list'][i] + "\n"
        game.cur_events_list.clear()
        with open('saves/clanlist.txt', 'w') as write_file:
            write_file.write(list_data)

        pygame.display.quit()
        pygame.quit()
        exit()

    def save_clan(self):
        data = f'{self.name},{self.age},{self.biome}' + '\n'
        data = data + self.leader.ID + ',' + str(self.leader_lives) + ',' + str(self.leader_predecessors) + ',' + '\n'

        if self.deputy is not None:
            data = data + self.deputy.ID + ',' + str(self.deputy_predecessors) + ',' + '\n'
        else:
            data = data + '\n'
        data = data + self.medicine_cat.ID + ',' + str(self.med_cat_predecessors) + '\n'

        data = data + self.instructor.ID + '\n'

        for a in range(len(self.clan_cats)):
            if a == len(self.clan_cats) - 1:
                data = data + self.clan_cats[a]
            elif self.clan_cats[a] in cat_class.all_cats.keys():
                data = data + self.clan_cats[a] + ','
        data = data + '\n'
        for a, other_clan in enumerate(self.all_clans):
            if a:
                data = f"{data},"
            data = data + str(other_clan.name) + ";" + str(other_clan.relations) + ";" + str(other_clan.temperament)

        with open(f'saves/{self.name}clan.txt', 'w') as write_file:
            write_file.write(data)
        list_data = self.name + "\n"
        for i in range(len(game.switches['clan_list'])):
            if game.switches['clan_list'][i] != self.name:
                list_data = list_data + game.switches['clan_list'][i] + "\n"
        with open('saves/clanlist.txt', 'w') as write_file:
            write_file.write(list_data)

    def load_clan(self):
<<<<<<< HEAD
        other_clans = []
        if game.switches['clan_list'] == '':
            number_other_clans = randint(3, 5)
            for _ in range(number_other_clans):
                self.all_clans.append(OtherClan())
            return
        if game.switches['clan_list'][0].strip() == '':
            number_other_clans = randint(3, 5)
            for _ in range(number_other_clans):
                self.all_clans.append(OtherClan())
=======
        if game.switches['clan_list'][0].strip() == '':
>>>>>>> a27326c6
            return
        with open('saves/' + game.switches['clan_list'][0] + 'clan.txt', 'r') as read_file:
            clan_data = read_file.read()
        clan_data = clan_data.replace('\t', ',')
        sections = clan_data.split('\n')
        if len(sections) == 7:
            general = sections[0].split(',')
            leader_info = sections[1].split(',')
            deputy_info = sections[2].split(',')
            med_cat_info = sections[3].split(',')
            instructor_info = sections[4]
            members = sections[5].split(',')
            other_clans = sections[6].split(',')
        elif len(sections) == 6:
            general = sections[0].split(',')
            leader_info = sections[1].split(',')
            deputy_info = sections[2].split(',')
            med_cat_info = sections[3].split(',')
            instructor_info = sections[4]
            members = sections[5].split(',')
            other_clans = []
        else:
            general = sections[0].split(',')
            leader_info = sections[1].split(',')
            deputy_info = 0, 0
            med_cat_info = sections[2].split(',')
            instructor_info = sections[3]
            members = sections[4].split(',')
            other_clans = []
        if len(general) == 3:
            game.clan = Clan(general[0], cat_class.all_cats[leader_info[0]], cat_class.all_cats.get(deputy_info[0], None), cat_class.all_cats[med_cat_info[0]], general[2])
        else:
            game.clan = Clan(general[0], cat_class.all_cats[leader_info[0]], cat_class.all_cats.get(deputy_info[0], None), cat_class.all_cats[med_cat_info[0]])

        game.clan.age = int(general[1])
        game.clan.current_season = game.clan.seasons[game.clan.age % 12]
        game.clan.leader_lives, game.clan.leader_predecessors = int(leader_info[1]), int(leader_info[2])

        if len(deputy_info) > 1:
            game.clan.deputy_predecessors = int(deputy_info[1])
        game.clan.med_cat_predecessors = int(med_cat_info[1])
        if len(sections) > 4:
            if instructor_info in cat_class.all_cats.keys():
                game.clan.instructor = cat_class.all_cats[instructor_info]
                game.clan.add_cat(game.clan.instructor)
        else:
            game.clan.instructor = Cat(status=choice(["warrior", "warrior", "elder"]))
            game.clan.instructor.update_sprite()
            game.clan.instructor.dead = True
            game.clan.add_cat(game.clan.instructor)
        if other_clans and other_clans[0]:
            for other_clan in other_clans:
                other_clan_info = other_clan.split(';')
                self.all_clans.append(OtherClan(other_clan_info[0], other_clan_info[1], other_clan_info[2]))

        else:
            number_other_clans = randint(3, 5)
            for _ in range(number_other_clans):
                self.all_clans.append(OtherClan())
<<<<<<< HEAD

=======
>>>>>>> a27326c6
        for cat in members:
            if cat in cat_class.all_cats.keys():
                game.clan.add_cat(cat_class.all_cats[cat])
                game.clan.add_to_starclan(cat_class.all_cats[cat])
            else:
                print('Cat not found:', cat)

class OtherClan(object):
    def __init__(self, name='', relations=0, temperament=''):
        self.name = name or choice(names.normal_prefixes)
        self.relations = relations or randint(10, 15)
        self.temperament = temperament or choice(['bloodthirsty', 'righteous', 'strict', 'kind', 'calm', 'progressive', 'faithful', 'thoughtful', 'compassionate', 'logical', 'brave', 'altruistic', 'distant', 'competitive'])

    def __repr__(self):
        return f"{self.name}Clan"

class StarClan(object):
    forgotten_stages = {0: [0, 100], 10: [101, 200], 30: [201, 300], 60: [301, 400],
                        90: [401, 500], 100: [501, 502]}  # Tells how faded the cat will be in starclan by months spent
    dead_cats = {}

    def __init__(self):
        self.instructor = None

    def fade(self, cat):
        white = pygame.Surface((50, 50))
        fade_level = 0
        if cat.dead:
            for f in self.forgotten_stages.keys():
                if cat.dead_for in range(self.forgotten_stages[f][0], self.forgotten_stages[f][1]):
                    fade_level = f
        white.fill((255, 255, 255, fade_level))
        return white


clan_class = Clan()
clan_class.remove_cat(cat_class.ID)
clan_class.remove_cat(example_cat.ID)<|MERGE_RESOLUTION|>--- conflicted
+++ resolved
@@ -80,7 +80,6 @@
                 cat_class.all_cats[i].example = True
                 self.remove_cat(cat_class.all_cats[i].ID)
 
-<<<<<<< HEAD
         # give thoughts,actions and relationships to cats
         for cat_id in cat_class.all_cats:
             cat_class.all_cats.get(cat_id).create_new_relationships()
@@ -92,14 +91,7 @@
         number_other_clans = randint(3, 5)
         for _ in range(number_other_clans):
             self.all_clans.append(OtherClan())
-=======
-        # give thoughts/actions to cats
-        for cat in cat_class.all_cats:
-            if cat_class.all_cats.get(cat).status == 'apprentice':
-                cat_class.all_cats.get(cat).status_change('apprentice')
-        cat_class.thoughts()
-        cat_class.save_cats()
->>>>>>> a27326c6
+
         self.save_clan()
 
     def add_cat(self, cat):  # cat is a 'Cat' object
@@ -193,7 +185,6 @@
             write_file.write(list_data)
 
     def load_clan(self):
-<<<<<<< HEAD
         other_clans = []
         if game.switches['clan_list'] == '':
             number_other_clans = randint(3, 5)
@@ -204,9 +195,7 @@
             number_other_clans = randint(3, 5)
             for _ in range(number_other_clans):
                 self.all_clans.append(OtherClan())
-=======
-        if game.switches['clan_list'][0].strip() == '':
->>>>>>> a27326c6
+
             return
         with open('saves/' + game.switches['clan_list'][0] + 'clan.txt', 'r') as read_file:
             clan_data = read_file.read()
@@ -266,10 +255,7 @@
             number_other_clans = randint(3, 5)
             for _ in range(number_other_clans):
                 self.all_clans.append(OtherClan())
-<<<<<<< HEAD
-
-=======
->>>>>>> a27326c6
+
         for cat in members:
             if cat in cat_class.all_cats.keys():
                 game.clan.add_cat(cat_class.all_cats[cat])
