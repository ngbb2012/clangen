from scripts.cat.cats import *
from scripts.game_structure.load_cat import *

try:
    from scripts.world import *

    map_available = True
except:
    map_available = False
from sys import exit


class Clan():
    leader_lives = 0
    clan_cats = []
    starclan_cats = []
    seasons = [
        'Newleaf',
        'Newleaf',
        'Newleaf',
        'Greenleaf',
        'Greenleaf',
        'Greenleaf',
        'Leaf-fall',
        'Leaf-fall',
        'Leaf-fall',
        'Leaf-bare',
        'Leaf-bare',
        'Leaf-bare',
    ]
    layout_1 = {
        'leader den': ('center', 100),
        'medicine den': (100, 230),
        'nursery': (-100, 230),
        'clearing': ('center', 300),
        'apprentice den': (100, 450),
        'warrior den': (-100, 450),
        'elder den': ('center', 500),
        'leader place': [('center', 120), (screen_x / 2 - 50, 170),
                         (screen_x / 2, 170)],
        'medicine place': [(70, 250), (120, 250), (170, 250), (100, 300),
                           (150, 300)],
        'nursery place': [(-100, 250), (-150, 250), (-200, 250), (-70, 300),
                          (-120, 300), (-170, 300), (-220, 300), (-70, 350),
                          (-120, 350), (-170, 350), (-220, 350)],
        'clearing place': [('center', 320), (300, 370), (350, 370), (400, 370),
                           (300, 420), (350, 420), (400, 420)],
        'apprentice place': [(70, 470), (120, 470), (170, 470), (100, 520),
                             (150, 520), (200, 520)],
        'warrior place': [(-50, 470), (-100, 490), (-150, 470), (-200, 490),
                          (-50, 520), (-100, 540), (-150, 520), (-200, 540)],
        'elder place': [(300, 520), (350, 520), (400, 520), (320, 570),
                        (370, 570)]
    }
    cur_layout = layout_1
    places_vacant = {
        'leader': [False, False, False],
        'medicine': [False, False, False, False, False],
        'nursery': [
            False, False, False, False, False, False, False, False, False,
            False, False
        ],
        'clearing': [False, False, False, False, False, False, False],
        'apprentice': [False, False, False, False, False, False],
        'warrior': [False, False, False, False, False, False, False, False],
        'elder': [False, False, False, False, False]
    }

    age = 0
    current_season = 'Newleaf'
    all_clans = []

    def __init__(self,
                 name="",
                 leader=None,
                 deputy=None,
                 medicine_cat=None,
                 biome='Forest',
                 world_seed=6616,
                 camp_site=(20, 22),
                 camp_bg=None,
                 game_mode='classic',
                 starting_members=[]):
        if name != "":
            self.name = name
            self.leader = leader
            if self.leader:
                self.leader.status_change('leader')
                self.clan_cats.append(self.leader.ID)
            self.leader_lives = 9
            self.leader_predecessors = 0
            self.deputy = deputy
            if deputy is not None:
                self.deputy.status_change('deputy')
                self.clan_cats.append(self.deputy.ID)
            self.deputy_predecessors = 0
            self.medicine_cat = medicine_cat
            self.med_cat_list = []
            self.med_cat_number = len(self.med_cat_list)
            self.med_cat_predecessors = 0
            if medicine_cat is not None:
                self.clan_cats.append(self.medicine_cat.ID)
                self.med_cat_list.append(self.medicine_cat.ID)
                if medicine_cat.status != 'medicine cat':
                    Cat.all_cats[medicine_cat.ID].status_change('medicine cat')
            self.age = 0
            self.current_season = 'Newleaf'
            self.instructor = None  # This is the first cat in starclan, to "guide" the other dead cats there.
            self.biome = biome
            self.world_seed = world_seed
            self.camp_site = camp_site
            self.camp_bg = camp_bg
            self.game_mode = game_mode
            self.pregnancy_data = {}
            self.closed_borders = False
            self.reputation = 50
            self.starting_members = starting_members

            """
            Reputation is for loners/kittypets/outsiders in general that wish to join the clan. 
            it's a range from 1-100, with 30-70 being neutral, 71-100 being "welcoming",
            and 1-29 being "hostile". if you're hostile to outsiders, they will VERY RARELY show up.
            """


    def create_clan(self):
        """ This function is only called once a new clan is created in the 'clan created' screen, not every time
        the program starts"""
        self.instructor = Cat(status=choice(["warrior", "elder"]))
        self.instructor.dead = True
        update_sprite(self.instructor)
        self.add_cat(self.instructor)
        self.all_clans = []
        other_clans = []

        key_copy = tuple(Cat.all_cats.keys())
        for i in key_copy:  # Going through all currently existing cats
            # cat_class is a Cat-object
            not_found = True
            for x in self.starting_members:
                if Cat.all_cats[i] == x:
                    self.add_cat(Cat.all_cats[i])
                    not_found = False
            if Cat.all_cats[i] != self.leader and Cat.all_cats[i] != \
                    self.medicine_cat and Cat.all_cats[i] != \
                    self.deputy and Cat.all_cats[i] != \
                    self.instructor \
                    and not_found:
                Cat.all_cats[i].example = True
                self.remove_cat(Cat.all_cats[i].ID)

        # give thoughts,actions and relationships to cats
        for cat_id in Cat.all_cats:
            Cat.all_cats.get(cat_id).create_all_relationships()
            Cat.all_cats.get(cat_id).backstory = 'clan_founder'
            if Cat.all_cats.get(cat_id).status == 'apprentice':
                Cat.all_cats.get(cat_id).status_change('apprentice')
            Cat.all_cats.get(cat_id).thoughts()

        game.save_cats()
        number_other_clans = randint(3, 5)
        for _ in range(number_other_clans):
            self.all_clans.append(OtherClan())
        self.save_clan()
        game.save_clanlist(self.name)
        game.switches['clan_list'] = game.read_clans()
        # if map_available:
        #    save_map(game.map_info, game.clan.name)

        # CHECK IF CAMP BG IS SET -fail-safe in case it gets set to None-
        if game.switches['camp_bg'] is None:
            random_camp_options = ['camp1', 'camp2']
            random_camp = choice(random_camp_options)
            game.switches['camp_bg'] = random_camp

        # if no game mode chosen, set to Classic
        if game.switches['game_mode'] is None:
            game.switches['game_mode'] = 'classic'

    def add_cat(self, cat):  # cat is a 'Cat' object
        """ Adds cat into the list of clan cats"""
        if cat.ID in Cat.all_cats.keys(
        ) and cat.ID not in self.clan_cats:
            self.clan_cats.append(cat.ID)

    def add_to_starclan(self, cat):  # Same as add_cat
        """ Places the dead cat into starclan. It should not be removed from the list of cats in the clan"""
        if cat.ID in Cat.all_cats.keys(
        ) and cat.dead and cat.ID not in self.starclan_cats:
            # The dead-value must be set to True before the cat can go to starclan
            self.starclan_cats.append(cat.ID)
            if cat.ID in self.med_cat_list:
                self.med_cat_list.remove(cat.ID)
                self.med_cat_predecessors += 1

    def add_to_outside(self, cat): # same as add_cat
        """ Places the gone cat into starclan. It should not be removed from the list of cats in the clan"""
        if cat.ID in Cat.all_cats.keys(
        ) and cat.outside and cat.ID not in Cat.outside_cats.keys():
            # The outside-value must be set to True before the cat can go to cotc
            Cat.outside_cats.update({cat.ID:cat})
            if cat.status != 'leader': # takes away the suffix unless the cat used to be leader
                cat.suffix = ''
            
    def add_to_darkforest(self, cat):  # Same as add_cat
        """ Places the dead cat into the dark forest. It should not be removed from the list of cats in the clan"""
        if cat.ID in Cat.all_cats.keys(
        ) and cat.dead and cat.df is False:
            cat.df = True
            cat.thought = "Is distraught after being sent to the Place of No Stars"
            if cat in self.starclan_cats:
                self.starclan_cats.remove(cat.ID)
            if cat.ID in self.med_cat_list:
                self.med_cat_list.remove(cat.ID)
                self.med_cat_predecessors += 1
            update_sprite(Cat.all_cats[str(cat)])
            # The dead-value must be set to True before the cat can go to starclan

    def remove_cat(self, ID):  # ID is cat.ID
        """This function is for completely removing the cat from the game, it's not meant for a cat that's
        simply dead"""
        if ID in Cat.all_cats.keys():
            Cat.all_cats.pop(ID)
            if ID in self.clan_cats:
                self.clan_cats.remove(ID)

    def __repr__(self):
        if self.name is not None:
            return f'{self.name}: led by {str(self.leader.name)} with {str(self.medicine_cat.name)} as med. cat'

        else:
            return 'No clan'

    def new_leader(self, leader):
        if leader:
            self.leader = leader
            Cat.all_cats[leader.ID].status_change('leader')
            self.leader_predecessors += 1
            self.leader_lives = 9
        game.switches['new_leader'] = None

    def new_deputy(self, deputy):
        if deputy:
            self.deputy = deputy
            Cat.all_cats[deputy.ID].status_change('deputy')
            self.deputy_predecessors += 1

    def new_medicine_cat(self, medicine_cat):
        if medicine_cat:
            if medicine_cat.status != 'medicine cat':
                Cat.all_cats[medicine_cat.ID].status_change('medicine cat')
            self.med_cat_list.append(medicine_cat.ID)
            medicine_cat = self.med_cat_list[0]
            self.medicine_cat = Cat.all_cats[medicine_cat]
            self.med_cat_number = len(self.med_cat_list)

    def switch_clans(self, clan):
        game.save_clanlist(clan)
        game.cur_events_list.clear()
        game.other_clans_events_list.clear()
        game.birth_death_events_list.clear()
        game.relation_events_list.clear()
        game.health_events_list.clear()
        game.ceremony_events_list.clear()
        game.misc_events_list.clear()
        game.cur_events_list.clear()
        game.other_clans_events_list.clear()
        game.birth_death_events_list.clear()
        game.relation_events_list.clear()
        game.health_events_list.clear()
        game.ceremony_events_list.clear()
        game.misc_events_list.clear()

        pygame.display.quit()
        pygame.quit()
        exit()

    def save_clan(self):
<<<<<<< HEAD
=======
        data = f'{self.name},{self.age},{self.biome},{self.camp_bg},{self.world_seed},{self.camp_site[0]},{self.camp_site[1]},{self.game_mode},{self.reputation}' + '\n'
        data = data + self.leader.ID + ',' + str(
            self.leader_lives) + ',' + str(
            self.leader_predecessors) + ',' + '\n'
>>>>>>> a42b4984

        clan_data = {
            "clanname": self.name,
            "clanage": self.age,
            "biome": self.biome,
            "camp_bg": self.camp_bg,
            "worldseed": self.world_seed,
            "camp_site_1": self.camp_site[0],
            "camp_site_2": self.camp_site[1],
            "gamemode": self.game_mode,
            "instructor": self.instructor.ID
        }

        # LEADER DATA
        if self.leader:
            clan_data["leader"] = self.leader.ID
            clan_data["leader_lives"] = self.leader_lives
        else:
            clan_data["leader"] = "None"

        clan_data["leader_predecessors"] = self.leader_predecessors

        # DEPUTY DATA
        if self.deputy:
            clan_data["deputy"] = self.deputy.ID
        else:
            clan_data["deputy"] = "None"

        clan_data["deputy_predecessors"] = self.deputy_predecessors

        # MED CAT DATA
        if self.medicine_cat:
            clan_data["med_cat"] = self.medicine_cat.ID
        else:
            clan_data["med_cat"] = "None"
        clan_data["med_cat_number"] = self.med_cat_number
        clan_data["med_cat_predecessors"] = self.med_cat_predecessors

        # LIST OF CLAN CATS
        clan_data['clan_cats'] = ",".join([str(i) for i in self.clan_cats])

        # OTHER CLANS
        # Clan Names
        clan_data["other_clans_names"] = ",".join([str(i.name) for i in self.all_clans])
        clan_data["other_clans_relations"] = ",".join([str(i.relations) for i in self.all_clans])
        clan_data["other_clan_temperament"] = ",".join([str(i.temperament) for i in self.all_clans])

        with open(f'saves/{self.name}clan.json', 'w') as write_file:
            json_string = ujson.dumps(clan_data, indent=4)
            write_file.write(json_string)

        list_data = self.name + "\n"
        for i in range(len(game.switches['clan_list'])):
            if game.switches['clan_list'][i] != self.name:
                list_data = list_data + game.switches['clan_list'][i] + "\n"
        with open('saves/clanlist.txt', 'w') as write_file:
            write_file.write(list_data)

    def load_clan(self):
        other_clans = []
        if game.switches['clan_list'] == '':
            number_other_clans = randint(3, 5)
            for _ in range(number_other_clans):
                self.all_clans.append(OtherClan())
            return
        if game.switches['clan_list'][0].strip() == '':
            number_other_clans = randint(3, 5)
            for _ in range(number_other_clans):
                self.all_clans.append(OtherClan())
            return

        game.switches['error_message'] = "There was an error loading the clan.json"
        with open('saves/' + game.switches['clan_list'][0] + 'clan.json',
                  'r') as read_file:
            clan_data = ujson.loads(read_file.read())

        if "None" in clan_data["leader"]:
            leader = None
            leader_lives = 0
        else:
<<<<<<< HEAD
            leader = Cat.all_cats[clan_data["leader"]]
            leader_lives = clan_data["leader_lives"]

        if "None" in clan_data["deputy"]:
            deputy = None
=======
            general = sections[0].split(',')
            leader_info = sections[1].split(',')
            deputy_info = 0, 0
            med_cat_info = sections[2].split(',')
            instructor_info = sections[3]
            members = sections[4].split(',')
            other_clans = []
        if len(general) == 9:
            if general[3] == 'None':
                general[3] = 'camp1'
            elif general[4] == 'None':
                general[4] = 0
            elif general[7] == 'None':
                general[7] = 'classic'
            elif general[8] == 'None':
                general[8] = 50
            game.clan = Clan(general[0],
                             Cat.all_cats[leader_info[0]],
                             Cat.all_cats.get(deputy_info[0], None),
                             Cat.all_cats.get(med_cat_info[0], None),
                             biome=general[2],
                             camp_bg=general[3],
                             world_seed=int(general[4]),
                             camp_site=(int(general[5]),
                                        int(general[6])),
                             game_mode=general[7]
                             )
            game.clan.reputation = general[8]
        elif len(general) == 8:
            if general[3] == 'None':
                general[3] = 'camp1'
            elif general[4] == 'None':
                general[4] = 0
            elif general[7] == 'None':
                general[7] = 'classic'
            game.clan = Clan(general[0],
                             Cat.all_cats[leader_info[0]],
                             Cat.all_cats.get(deputy_info[0], None),
                             Cat.all_cats.get(med_cat_info[0], None),
                             biome=general[2],
                             camp_bg=general[3],
                             world_seed=int(general[4]),
                             camp_site=(int(general[5]),
                                        int(general[6])),
                             game_mode=general[7],
                             )
        elif len(general) == 7:
            if general[4] == 'None':
                general[4] = 0
            elif general[3] == 'None':
                general[3] = 'camp1'
            game.clan = Clan(general[0],
                             Cat.all_cats[leader_info[0]],
                             Cat.all_cats.get(deputy_info[0], None),
                             Cat.all_cats.get(med_cat_info[0], None),
                             biome=general[2],
                             camp_bg=general[3],
                             world_seed=int(general[4]),
                             camp_site=(int(general[5]),
                                        int(general[6])),
                             )
        elif len(general) == 3:
            game.clan = Clan(general[0], Cat.all_cats[leader_info[0]],
                             Cat.all_cats.get(deputy_info[0], None),
                             Cat.all_cats.get(med_cat_info[0], None),
                             general[2])
>>>>>>> a42b4984
        else:
            deputy = Cat.all_cats[clan_data["deputy"]]

        if "None" in clan_data["med_cat"]:
            med_cat = None
        else:
            med_cat = Cat.all_cats[clan_data["med_cat"]]

        game.clan = Clan(clan_data["clanname"],
                         leader,
                         deputy,
                         med_cat,
                         biome=clan_data["biome"],
                         camp_bg=clan_data["camp_bg"],
                         camp_site=(int(clan_data["camp_site_1"]), int(clan_data["camp_site_2"])),
                         game_mode=clan_data["gamemode"])

        game.clan.age = clan_data["clanage"]
        game.clan.current_season = game.clan.seasons[game.clan.age % 12]
        game.clan.leader_lives = leader_lives
        game.clan.leader_predecessors = clan_data["leader_predecessors"]

        game.clan.deputy_predecessors = clan_data["deputy_predecessors"]
        game.clan.med_cat_predecessors = clan_data["med_cat_predecessors"]
        game.clan.med_cat_number = clan_data["med_cat_number"]

        # Instructor Info
        if clan_data["instructor"] in Cat.all_cats.keys():
            game.clan.instructor = Cat.all_cats[clan_data["instructor"]]
            game.clan.add_cat(game.clan.instructor)
        else:
            game.clan.instructor = Cat(
                status=choice(["warrior", "warrior", "elder"]))
            update_sprite(game.clan.instructor)
            game.clan.instructor.dead = True
            game.clan.add_cat(game.clan.instructor)

        for name, relation, temper in zip(clan_data["other_clans_names"].split(","),
                                          clan_data["other_clans_relations"].split(","),
                                          clan_data["other_clan_temperament"].split(",")):
            game.clan.all_clans.append(OtherClan(name, int(relation), temper))


        for cat in clan_data["clan_cats"].split(","):
            if cat in Cat.all_cats.keys():
                game.clan.add_cat(Cat.all_cats[cat])
                game.clan.add_to_starclan(Cat.all_cats[cat])
            else:
                print('Cat not found:', cat)
        self.load_pregnancy(game.clan)
        game.switches['error_message'] = ''

    def load_pregnancy(self, clan):
        if not game.clan.name:
            return
        file_path = f"saves/{game.clan.name}/pregnancy.json"
        if os.path.exists(file_path):
            with open(file_path, 'r') as read_file:
                clan.pregnancy_data = ujson.load(read_file)
        else:
            clan.pregnancy_data = {}

    def save_pregnancy(self, clan):
        if not game.clan.name:
            return
        file_path = f"saves/{game.clan.name}/pregnancy.json"
        try:
            with open(file_path, 'w') as file:
                json_string = ujson.dumps(clan.pregnancy_data, indent=4)
                file.write(json_string)
        except:
            print(f"Saving the pregnancy data didn't work.")


class OtherClan():

    def __init__(self, name='', relations=0, temperament=''):
        self.name = name or choice(names.normal_prefixes)
        self.relations = relations or randint(8, 12)
        self.temperament = temperament or choice([
            'bloodthirsty', 'righteous', 'strict', 'kind', 'calm',
            'progressive', 'faithful', 'thoughtful', 'compassionate',
            'logical', 'brave', 'altruistic', 'distant', 'competitive'
        ])

    def __repr__(self):
        return f"{self.name}Clan"


class StarClan():
    forgotten_stages = {
        0: [0, 100],
        10: [101, 200],
        30: [201, 300],
        60: [301, 400],
        90: [401, 500],
        100: [501, 502]
    }  # Tells how faded the cat will be in starclan by months spent
    dead_cats = {}

    def __init__(self):
        self.instructor = None

    def fade(self, cat):
        white = pygame.Surface((50, 50))
        fade_level = 0
        if cat.dead:
            for f in self.forgotten_stages.keys():
                if cat.dead_for in range(self.forgotten_stages[f][0],
                                         self.forgotten_stages[f][1]):
                    fade_level = f
        white.fill((255, 255, 255, fade_level))
        return white


clan_class = Clan()
clan_class.remove_cat(cat_class.ID)<|MERGE_RESOLUTION|>--- conflicted
+++ resolved
@@ -276,13 +276,6 @@
         exit()
 
     def save_clan(self):
-<<<<<<< HEAD
-=======
-        data = f'{self.name},{self.age},{self.biome},{self.camp_bg},{self.world_seed},{self.camp_site[0]},{self.camp_site[1]},{self.game_mode},{self.reputation}' + '\n'
-        data = data + self.leader.ID + ',' + str(
-            self.leader_lives) + ',' + str(
-            self.leader_predecessors) + ',' + '\n'
->>>>>>> a42b4984
 
         clan_data = {
             "clanname": self.name,
@@ -293,7 +286,8 @@
             "camp_site_1": self.camp_site[0],
             "camp_site_2": self.camp_site[1],
             "gamemode": self.game_mode,
-            "instructor": self.instructor.ID
+            "instructor": self.instructor.ID,
+            "reputation": self.reputation
         }
 
         # LEADER DATA
@@ -363,13 +357,12 @@
             leader = None
             leader_lives = 0
         else:
-<<<<<<< HEAD
             leader = Cat.all_cats[clan_data["leader"]]
             leader_lives = clan_data["leader_lives"]
 
         if "None" in clan_data["deputy"]:
             deputy = None
-=======
+        else:
             general = sections[0].split(',')
             leader_info = sections[1].split(',')
             deputy_info = 0, 0
@@ -377,32 +370,11 @@
             instructor_info = sections[3]
             members = sections[4].split(',')
             other_clans = []
-        if len(general) == 9:
-            if general[3] == 'None':
+        if len(general) == 8:
+            if general[4] == 'None':
+                general[4] = 0
+            elif general[3] == 'None':
                 general[3] = 'camp1'
-            elif general[4] == 'None':
-                general[4] = 0
-            elif general[7] == 'None':
-                general[7] = 'classic'
-            elif general[8] == 'None':
-                general[8] = 50
-            game.clan = Clan(general[0],
-                             Cat.all_cats[leader_info[0]],
-                             Cat.all_cats.get(deputy_info[0], None),
-                             Cat.all_cats.get(med_cat_info[0], None),
-                             biome=general[2],
-                             camp_bg=general[3],
-                             world_seed=int(general[4]),
-                             camp_site=(int(general[5]),
-                                        int(general[6])),
-                             game_mode=general[7]
-                             )
-            game.clan.reputation = general[8]
-        elif len(general) == 8:
-            if general[3] == 'None':
-                general[3] = 'camp1'
-            elif general[4] == 'None':
-                general[4] = 0
             elif general[7] == 'None':
                 general[7] = 'classic'
             game.clan = Clan(general[0],
@@ -436,12 +408,6 @@
                              Cat.all_cats.get(deputy_info[0], None),
                              Cat.all_cats.get(med_cat_info[0], None),
                              general[2])
->>>>>>> a42b4984
-        else:
-            deputy = Cat.all_cats[clan_data["deputy"]]
-
-        if "None" in clan_data["med_cat"]:
-            med_cat = None
         else:
             med_cat = Cat.all_cats[clan_data["med_cat"]]
 
