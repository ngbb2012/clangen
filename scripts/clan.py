--- conflicted
+++ resolved
@@ -105,11 +105,8 @@
             self.world_seed = world_seed
             self.camp_site = camp_site
             self.camp_bg = camp_bg
-<<<<<<< HEAD
             self.game_mode = game_mode
-=======
             self.pregnancy_data = {}
->>>>>>> 18fb51f2
 
     def create_clan(self):
         """ This function is only called once a new clan is created in the 'clan created' screen, not every time
