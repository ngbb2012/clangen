from ftplib import all_errors
import json
from tkinter.messagebox import NO
from .cats import *
from .text import *
<<<<<<< HEAD
from .relationship import *
=======
try:
    from .world import *
    mapavailable = True
except:
    mapavailable = False
>>>>>>> 079ab4a2
from sys import exit
import os

class Clan(object):
    leader_lives = 9
    clan_cats = []
    starclan_cats = []
    seasons = ['Newleaf', 'Newleaf', 'Newleaf', 'Greenleaf', 'Greenleaf', 'Greenleaf', 'Leaf-fall', 'Leaf-fall',
               'Leaf-fall', 'Leaf-bare', 'Leaf-bare', 'Leaf-bare', ]
    layout_1 = {'leader den': ('center', 100), 'medicine den': (100, 230), 'nursery': (-100, 230),
                'clearing': ('center', 300), 'apprentice den': (100, 450), 'warrior den': (-100, 450),
                'elder den': ('center', 500),
                'leader place': [('center', 120), (screen_x / 2 - 50, 170), (screen_x / 2, 170)],
                'medicine place': [(70, 250), (120, 250), (170, 250), (100, 300), (150, 300)],
                'nursery place': [(-100, 250), (-150, 250), (-200, 250), (-70, 300), (-120, 300), (-170, 300),
                                  (-220, 300), (-70, 350), (-120, 350), (-170, 350), (-220, 350)],
                'clearing place': [('center', 320), (300, 370), (350, 370), (400, 370), (300, 420), (350, 420),
                                   (400, 420)],
                'apprentice place': [(70, 470), (120, 470), (170, 470), (100, 520), (150, 520), (200, 520)],
                'warrior place': [(-50, 470), (-100, 490), (-150, 470), (-200, 490), (-50, 520), (-100, 540),
                                  (-150, 520), (-200, 540)],
                'elder place': [(300, 520), (350, 520), (400, 520), (320, 570), (370, 570)]}
    cur_layout = layout_1
    places_vacant = {'leader': [False, False, False],
                     'medicine': [False, False, False, False, False],
                     'nursery': [False, False, False, False, False, False, False, False, False, False, False],
                     'clearing': [False, False, False, False, False, False, False],
                     'apprentice': [False, False, False, False, False, False],
                     'warrior': [False, False, False, False, False, False, False, False],
                     'elder': [False, False, False, False, False]}

    age = 0
    current_season = 'Newleaf'
    all_clans = []

    def __init__(self, name="", leader=None, deputy=None, medicine_cat=None, biome='Forest', world_seed=6616, camp_site=(20,22)):
        if name != "":
            self.clan_cats = []
            self.starclan_cats = []
            self.all_clans = []
            self.name = name
            self.leader = leader
            if self.leader != None:
                self.leader.status_change('leader')
                self.clan_cats.append(self.leader)
            self.leader_predecessors = 0
            self.deputy = deputy
            if deputy is not None:
                self.deputy.status_change('deputy')
                self.clan_cats.append(self.deputy)
            self.deputy_predecessors = 0
            self.medicine_cat = medicine_cat
            if self.medicine_cat != None:
                self.medicine_cat.status_change('medicine cat')
                self.clan_cats.append(self.medicine_cat)
            self.med_cat_predecessors = 0
            self.age = 0
            self.current_season = 'Newleaf'
            self.instructor = None  # This is the first cat in starclan, to "guide" the other dead cats there.
            self.biome = biome
            self.world_seed = world_seed
            self.camp_site = camp_site

    def create_clan(self):
        """ This function is only called once a new clan is created in the 'clan created' screen, not every time
        the program starts"""
        for current_cat_id in game.switches['members']:
            cat = game.choose_cats[current_cat_id]
            if (self.leader is not None and cat.ID != self.leader.ID) and\
                (self.deputy is not None and cat.ID != self.deputy.ID) and\
                (self.medicine_cat is not None and cat.ID != self.medicine_cat.ID):
                self.clan_cats.append(cat)

        self.instructor = Cat(status=choice(["warrior", "elder"]))
        self.instructor.dead = True
        self.instructor.update_sprite()
<<<<<<< HEAD
        self.add_to_starclan(self.instructor)


        # first create all relationships
        for cat in self.clan_cats:
            cat.thoughts()
            cat.create_relationships()
        # second link all relationships, after all are created
        for cat in self.clan_cats:
            cat.link_relationships()
        # third create interaction / thoughts (testing)
        for cat in self.clan_cats:     
            cat.create_interaction()
            cat.thoughts()

=======
        self.add_cat(self.instructor)
        self.all_clans = []
        other_clans = []

        key_copy = tuple(cat_class.all_cats.keys())
        for i in key_copy:  # Going through all currently existing cats
            # cat_class is a Cat-object
            not_found = True
            for x in game.switches['members']:
                if cat_class.all_cats[i] == game.choose_cats[x]:
                    self.add_cat(cat_class.all_cats[i])
                    not_found = False
            if cat_class.all_cats[i] != game.choose_cats[game.switches['leader']] and cat_class.all_cats[i] != \
                    game.choose_cats[game.switches['medicine_cat']] and cat_class.all_cats[i] != \
                    game.choose_cats[game.switches['deputy']] and cat_class.all_cats[i] != \
                    self.instructor \
                    and not_found:
                cat_class.all_cats[i].example = True
                self.remove_cat(cat_class.all_cats[i].ID)

        # give thoughts/actions to cats
        for cat in cat_class.all_cats:
            if cat_class.all_cats.get(cat).status == 'apprentice':
                cat_class.all_cats.get(cat).status_change('apprentice')
                
        cat_class.thoughts()
        cat_class.save_cats()
>>>>>>> 079ab4a2
        self.save_clan()
        self.load_clan()
        if mapavailable:
            save_map(game.map_info, game.clan.name)      

    def add_cat(self, cat):  # cat is a 'Cat' object
        """ Adds cat into the list of clan cats."""
        self.clan_cats.append(cat)
        return

    def add_to_starclan(self, cat):  # Same as add_cat
        """ Places the dead cat into starclan and removes them from the list of cats in the clan."""
        self.clan_cats = list(filter(lambda iterate_cat: iterate_cat.ID != cat.ID, self.clan_cats))
        self.starclan_cats.append(cat)

    def remove_cat(self, ID):  # ID is cat.ID
        """This function is for completely removing the cat from the game, it's not meant for a cat that's
        simply dead."""
        self.clan_cats = list(filter(lambda iterate_cat: iterate_cat.ID != ID, self.clan_cats))

    def new_leader(self, leader):
        if leader:
            self.leader = leader
            self.leader.status_change('leader')
            self.leader_predecessors += 1
        game.switches['new_leader'] = None

    def new_deputy(self, deputy):
        if deputy:
            self.deputy = deputy
            self.deputy.status_change('deputy')
            self.deputy_predecessors += 1

    def new_medicine_cat(self, medicine_cat):
        if medicine_cat:
            self.medicine_cat = medicine_cat
            self.medicine_cat.status_change('medicine cat')
            self.med_cat_predecessors += 1

    def switch_clans(self):
        list_data = game.switches['switch_clan'] + "\n"
        for i in range(len(game.switches['clan_list'])):
            if game.switches['clan_list'][i] != game.switches['switch_clan']:
                list_data = list_data + game.switches['clan_list'][i] + "\n"
        game.cur_events_list.clear()
        with open('saves/clanlist.txt', 'w') as write_file:
            write_file.write(list_data)

        pygame.display.quit()
        pygame.quit()
        exit()

    def save_clan(self):
<<<<<<< HEAD
        """Save clan and then the cats."""
        directory = 'saves/' + self.name
        if not os.path.exists(directory):
            os.makedirs(directory)

        all_clans_save = []
        for otherclan in self.all_clans:
            all_clans_save.append({
                "name": otherclan.name,
                "relations": otherclan.relations,
                "temperament": otherclan.temperament
            })


        data = {
            "name": self.name,
            "age": self.age,
            "leader_id": self.leader.ID if self.leader is not None else None,
            "leader_live": self.leader_lives,
            "leader_predecessors": self.leader_predecessors,
            "deputy_id": self.deputy.ID if self.deputy is not None else None,
            "deputy_predecessors": self.deputy_predecessors,
            "medicine_id": self.medicine_cat.ID if self.medicine_cat is not None else None,
            "med_cat_predecessors": self.med_cat_predecessors,
            "instructor_id": self.instructor.ID if self.instructor is not None else None,
            "other_clans": all_clans_save
        }

        # save data
        with open('saves/' + self.name + '/clan.json', 'w') as write_file:
            json_string = json.dumps(data)
            write_file.write(json_string)

        #save
=======
        data = f'{self.name},{self.age},{self.biome},{self.world_seed},{self.camp_site[0]},{self.camp_site[1]}' + '\n'
        data = data + self.leader.ID + ',' + str(self.leader_lives) + ',' + str(self.leader_predecessors) + ',' + '\n'

        if self.deputy is not None:
            data = data + self.deputy.ID + ',' + str(self.deputy_predecessors) + ',' + '\n'
        else:
            data = data + '\n'
        data = data + self.medicine_cat.ID + ',' + str(self.med_cat_predecessors) + '\n'

        data = data + self.instructor.ID + '\n'

        for a in range(len(self.clan_cats)):
            if a == len(self.clan_cats) - 1:
                data = data + self.clan_cats[a]
            elif self.clan_cats[a] in cat_class.all_cats.keys():
                data = data + self.clan_cats[a] + ','
        data = data + '\n'
        for a, other_clan in enumerate(self.all_clans):
            if a:
                data = f"{data},"
            data = data + str(other_clan.name) + ";" + str(other_clan.relations) + ";" + str(other_clan.temperament)

        with open(f'saves/{self.name}clan.txt', 'w') as write_file:
            write_file.write(data)
>>>>>>> 079ab4a2
        list_data = self.name + "\n"
        for i in range(len(game.switches['clan_list'])):
            if game.switches['clan_list'][i] != self.name:
                list_data = list_data + game.switches['clan_list'][i] + "\n"

        with open('saves/clanlist.txt', 'w') as write_file:
            write_file.write(list_data)

        # save cats
        self.save_cats()

    def load_clan(self):
        """Checking the type of storage in order to subsequently select the appropriate loading function."""
        directory = 'saves/' + game.switches['clan_list'][0]
        if not os.path.exists(directory):
            self.old_load()
        else:
            self.new_load()

    def new_load(self):
        """New loading function for more readability."""
        if game.switches['clan_list'][0].strip() == '':
            return
        clanname = game.switches['clan_list'][0]
        clan_data = {}
        with open('saves/' + clanname + '/clan.json', 'r') as read_file:
            clan_data = json.loads(read_file.read())
        cat_data = self.load_cats_new()

        leader_relevant = list(filter(lambda iter_cat: iter_cat.ID == clan_data["leader_id"], cat_data))
        leader = None
        if len(leader_relevant) > 0:
            leader = leader_relevant[0]

        deputy_relevant = list(filter(lambda iter_cat: iter_cat.ID == clan_data["deputy_id"], cat_data))
        deputy = None
        if len(deputy_relevant) > 0:
            deputy = deputy_relevant[0]
        
        med_relevant = list(filter(lambda iter_cat: iter_cat.ID == clan_data["medicine_id"], cat_data))
        medicine = None
        if len(med_relevant) > 0:
            medicine = med_relevant[0]

        instructor_relevant = list(filter(lambda iter_cat: iter_cat.ID == clan_data["instructor_id"], cat_data))
        instructor = None
        if len(instructor_relevant) == 1:
            instructor = instructor_relevant[0]

        game.clan = Clan(name=clan_data["name"], leader=leader, deputy=deputy, medicine_cat=medicine)
        game.clan.clan_cats = list(filter(lambda cat: not cat.dead, cat_data))
        game.clan.starclan_cats = list(filter(lambda cat: cat.dead, cat_data))
        game.clan.age = clan_data["age"]
        game.clan.current_season = self.seasons[game.clan.age % 12]
        game.clan.instructor = instructor
        game.clan.leader_lives = clan_data["leader_live"]
        game.clan.leader_predecessors = clan_data["leader_predecessors"]
        game.clan.deputy_predecessors = clan_data["deputy_predecessors"]
        game.clan.med_cat_predecessors = clan_data["med_cat_predecessors"]

        game.clan.all_clans = []
        if len(clan_data["other_clans"]) > 0:
            for otherclan in clan_data["other_clans"]:
                game.clan.all_clans.append(OtherClan(otherclan["name"],otherclan["relations"],otherclan["temperament"]))
        else:
            number_other_clans = randint(3, 5)
            for _ in range(number_other_clans):
                game.clan.all_clans.append(OtherClan())

        for cat in game.clan.clan_cats:
            cat.create_relationships()
            # Update the apprentice
            if len(cat.apprentice) > 0:
                new_apprentices = []
                for cat_id in cat.apprentice:
                    relevant_list = list(filter(lambda cat: cat.ID == cat_id, game.clan.clan_cats))
                    if len(relevant_list) > 0:
                        # if the cat can't be found, drop the cat_id
                        new_apprentices.append(relevant_list[0])
                cat.apprentice = new_apprentices
            # Update the apprentice
            if len(cat.former_apprentices) > 0:
                new_apprentices = []
                for cat_id in cat.former_apprentices:
                    relevant_list = list(filter(lambda cat: cat.ID == cat_id, game.clan.clan_cats))
                    if len(relevant_list) > 0:
                        # if the cat can't be found, drop the cat_id
                        new_apprentices.append(relevant_list[0])
                cat.former_apprentices = new_apprentices

    def old_load(self):
        """Loading function for old saving form to transform into new form when saved."""
        if game.switches['clan_list'][0].strip() == '':
            return
        with open('saves/' + game.switches['clan_list'][0] + 'clan.txt', 'r') as read_file:
            clan_data = read_file.read()
        clan_data = clan_data.replace('\t', ',')
        sections = clan_data.split('\n')
        if len(sections) == 7:
            general = sections[0].split(',')
            leader_info = sections[1].split(',')
            deputy_info = sections[2].split(',')
            med_cat_info = sections[3].split(',')
            instructor_info = sections[4]
            members = sections[5].split(',')
            other_clans = sections[6].split(',')
        elif len(sections) == 6:
            general = sections[0].split(',')
            leader_info = sections[1].split(',')
            deputy_info = sections[2].split(',')
            med_cat_info = sections[3].split(',')
            instructor_info = sections[4]
            members = sections[5].split(',')
            other_clans = []
        else:
            general = sections[0].split(',')
            leader_info = sections[1].split(',')
            deputy_info = 0, 0
            med_cat_info = sections[2].split(',')
            instructor_info = sections[3]
            members = sections[4].split(',')
            other_clans = []
<<<<<<< HEAD

        all_cats = self.load_cats_old()

        if leader_info[0] == '':
            leader_info[0] = None
        leader_relevant = list(filter(lambda iter_cat: iter_cat.ID == leader_info[0], all_cats))
        leader = None
        if len(leader_relevant) == 1:
            leader = leader_relevant[0]

        if deputy_info[0] == '':
            deputy_info[0] = None
        deputy_relevant = list(filter(lambda iter_cat: iter_cat.ID == deputy_info[0], all_cats))
        deputy = None
        if len(deputy_relevant) == 1:
            deputy = deputy_relevant[0]
        
        if med_cat_info[0] == '':
            med_cat_info[0] = None
        med_relevant = list(filter(lambda iter_cat: iter_cat.ID == med_cat_info[0], all_cats))
        medicine = None
        if len(med_relevant) == 1:
            medicine = med_relevant[0]

        game.clan = Clan(general[0], leader, deputy, medicine)
=======
        if len(general) == 6:
            if general[3] == 'None':
                general[3] = 0
            game.clan = Clan(general[0], cat_class.all_cats[leader_info[0]], cat_class.all_cats.get(deputy_info[0], None), cat_class.all_cats[med_cat_info[0]], biome=general[2], world_seed=int(general[3]), camp_site=(int(general[4]),int(general[5])))
        elif len(general) == 3:
            game.clan = Clan(general[0], cat_class.all_cats[leader_info[0]], cat_class.all_cats.get(deputy_info[0], None), cat_class.all_cats[med_cat_info[0]], general[2])
        else:
            game.clan = Clan(general[0], cat_class.all_cats[leader_info[0]], cat_class.all_cats.get(deputy_info[0], None), cat_class.all_cats[med_cat_info[0]])
>>>>>>> 079ab4a2

        game.clan.age = int(general[1])
        game.clan.current_season = game.clan.seasons[game.clan.age % 12]
        game.clan.leader_lives, game.clan.leader_predecessors = int(leader_info[1]), int(leader_info[2])

        if len(deputy_info) > 1:
            game.clan.deputy_predecessors = int(deputy_info[1])
        game.clan.med_cat_predecessors = int(med_cat_info[1])
        
        instructor = None
        if len(sections) > 4:
            if instructor_info == '':
                instructor_info = None
            instructor_relevant = list(filter(lambda iter_cat: iter_cat.ID == instructor_info, all_cats))
            if len(instructor_relevant) == 1:
                instructor = instructor_relevant[0]
                game.clan.instructor = instructor
        else:
            game.clan.instructor = Cat(status=choice(["warrior", "warrior", "elder"]))
            game.clan.instructor.update_sprite()
            game.clan.instructor.dead = True
            game.clan.add_cat(game.clan.instructor)
        if other_clans != [""]:
            for other_clan in other_clans:
                other_clan_info = other_clan.split(';')
                game.clan.all_clans.append(OtherClan(other_clan_info[0], other_clan_info[1], other_clan_info[2]))

        else:
            number_other_clans = randint(3, 5)
            for _ in range(number_other_clans):
                self.all_clans.append(OtherClan())
<<<<<<< HEAD
        
        game.clan.clan_cats = list(filter(lambda cat: not cat.dead, all_cats))
        game.clan.starclan_cats = list(filter(lambda cat: cat.dead, all_cats))
        if instructor not in game.clan.starclan_cats:
            game.clan.starclan_cats.append(instructor)

        for cat in game.clan.clan_cats:
            cat.create_relationships()
            # Update the apprentice
            if len(cat.apprentice) > 0:
                new_apprentices = []
                for cat_id in cat.apprentice:
                    relevant_list = list(filter(lambda cat: cat.ID == cat_id, game.clan.clan_cats))
                    if len(relevant_list) > 0:
                        # if the cat can't be found, drop the cat_id
                        new_apprentices.append(relevant_list[0])
                cat.apprentice = new_apprentices
            # Update the apprentice
            if len(cat.former_apprentices) > 0:
                new_apprentices = []
                for cat_id in cat.former_apprentices:
                    relevant_list = list(filter(lambda cat: cat.ID == cat_id, game.clan.clan_cats))
                    if len(relevant_list) > 0:
                        # if the cat can't be found, drop the cat_id
                        new_apprentices.append(relevant_list[0])
                cat.former_apprentices = new_apprentices
            
        for cat in game.clan.clan_cats:
            cat.link_relationships()

        for cat in game.clan.clan_cats:     
            cat.create_interaction()
        
    def save_cats(self):
        directory = 'saves/' + self.name
        if not os.path.exists(directory):
            os.makedirs(directory)
        
        all_cats = self.clan_cats + self.starclan_cats

        # transform all cats and saves them
        clan_cats = []
        for cat in all_cats:
            form_app = []
            for apprentice in cat.former_apprentices:
                if type(apprentice) is str:
                    get_relevant = list(filter(lambda cat: cat.ID == apprentice, all_cats))
                    if len(get_relevant) > 0:
                        form_app.append(get_relevant[0])
            cat.former_apprentices = form_app
            cat_data = {
                "ID": cat.ID,
                "name_prefix": cat.name.prefix,
                "name_suffix": cat.name.suffix,
                "gender": cat.gender,
                "role": cat.status,
                "age": cat.age,
                "trait": cat.trait,
                "parent1_id": cat.parent1.ID if cat.parent1 else None,
                "parent2_id": cat.parent2.ID if cat.parent2 else None,
                "mentor_id": cat.mentor.ID if cat.mentor else None,
                "pelt_name": cat.pelt.name,
                "pelt_color": cat.pelt.colour,
                "pelt_white": cat.pelt.white,
                "pelt_length": cat.pelt.length,
                "spirit_kitten": cat.age_sprites['kitten'],
                "spirit_adolescent": cat.age_sprites['adolescent'],
                "spirit_adult": cat.age_sprites['adult'],
                "spirit_elder": cat.age_sprites['elder'],
                "eye_colour": cat.eye_colour,
                "reverse": cat.reverse,
                "white_patches": cat.white_patches,
                "pattern": cat.pattern,
                "skin": cat.skin,
                "skill": cat.skill,
                "spec": cat.specialty,
                "moons": cat.moons,
                "mate_id": cat.mate.ID if cat.mate else None,
                "dead": cat.dead,
                "spirit_dead": cat.age_sprites['dead'],
                "scar2": cat.specialty2,
                "experience": cat.experience,
                "dead_for_moons": cat.dead_for,
                "apprentice": [appr.ID for appr in cat.apprentice],
                "former_apprentices" :[appr.ID for appr in cat.former_apprentices]
            }
            clan_cats.append(cat_data)
            
            # save relationships for each cat
            relationship_dir = directory + '/relationships' 
            if not os.path.exists(relationship_dir):
                os.makedirs(relationship_dir)
            
            rel = []
            for r in cat.relationships:
                r_data = {
                    "cat_from_id": r.cat_from.ID,
                    "cat_to_id": r.cat_to.ID,
                    "mates": r.mates,
                    "family": r.family,
                    "romantic_love": r.romantic_love,
                    "like": r.like,
                    "dislike": r.dislike,
                    "admiration": r.admiration,
                    "comfortable": r.comfortable,
                    "jealousy": r.jealousy,
                    "trust": r.trust 
                }
                rel.append(r_data)

            with open(relationship_dir + '/' + cat.ID + '_relations.json', 'w') as rel_file:
                json_string = json.dumps(rel)
                rel_file.write(json_string)

        with open('saves/' + self.name + '/clan_cats.json', 'w') as write_file:
            json_string = json.dumps(clan_cats)
            write_file.write(json_string)

    def load_cats_new(self):
        """ """
        all_cats = []
        clanname = game.switches['clan_list'][0]
        with open('saves/' + clanname + '/clan_cats.json', 'r') as read_file:
            cat_data = json.loads(read_file.read())

        # create new cat objects
        for cat in cat_data:
            new_pelt = choose_pelt(cat["gender"], cat["pelt_color"], cat["pelt_white"], cat["pelt_name"], cat["pelt_length"], True)
            new_cat = Cat(prefix=cat["name_prefix"], gender=cat["gender"], status=cat["role"],
                              parent1=None, parent2=None, moons=cat["moons"], pelt=new_pelt,
                              eye_colour=cat["eye_colour"], suffix=cat["name_suffix"], ID=cat["ID"])
            new_cat.age = cat["age"]
            new_cat.trait = cat["trait"]
            new_cat.mentor = cat["mentor_id"]
            new_cat.mate = cat["mate_id"]
            new_cat.parent1 = cat["parent1_id"]
            new_cat.parent2 = cat["parent2_id"]
            new_cat.apprentice = cat["apprentice"]
            new_cat.former_apprentices = cat["former_apprentices"]
            new_cat.age_sprites['kitten'] = cat["spirit_kitten"]
            new_cat.age_sprites['adolescent'] = cat["spirit_adolescent"]
            new_cat.age_sprites['adult'] = cat["spirit_adult"]
            new_cat.age_sprites['elder'] = cat["spirit_elder"]
            new_cat.eye_colour = cat["eye_colour"]
            new_cat.reverse = cat["reverse"]
            new_cat.white_patches = cat["white_patches"]
            new_cat.pattern = cat["pattern"]
            new_cat.skin = cat["skin"]
            new_cat.skill = cat["skill"]
            new_cat.specialty = cat["spec"]
            new_cat.moons = cat["moons"]
            new_cat.dead = cat["dead"]
            new_cat.age_sprites['dead'] = cat["spirit_dead"]
            new_cat.specialty2 = cat["scar2"]
            new_cat.experience = cat["experience"]
            new_cat.dead_for = cat["dead_for_moons"]
            all_cats.append(new_cat)

        # replace cat ids with cat objects and creat relationships
        for cat in all_cats:
            mate_relevant = list(filter(lambda iter_cat: iter_cat.ID == cat.mate, all_cats))
            cat.mate = None
            if len(mate_relevant) == 1:
                cat.mate = mate_relevant[0]
        
            parten1_relevant = list(filter(lambda iter_cat: iter_cat.ID == cat.parent1, all_cats))
            cat.parent1 = None
            if len(parten1_relevant) == 1:
                cat.parent1 = parten1_relevant[0]

            parten2_relevant = list(filter(lambda iter_cat: iter_cat.ID == cat.parent2, all_cats))
            cat.parent2 = None
            if len(parten2_relevant) == 1:
                cat.parent2 = parten2_relevant[0]

            mentor_relevant = list(filter(lambda iter_cat: iter_cat.ID == cat.mentor, all_cats))
            cat.mentor = None
            if len(mentor_relevant) == 1:
                cat.mentor = mentor_relevant[0]
            
            # creat relationships if cat 
            with open('saves/' + clanname + '/relationships/' + cat.ID + '_relations.json', 'r') as read_file:
                rel_data = json.loads(read_file.read())
                relationships = []
                for rel in rel_data:
                    relevant_cat_list = list(filter(lambda iter_cat: iter_cat.ID == rel['cat_to_id'], all_cats))
                    if len(relevant_cat_list) > 0:
                        cat_to = relevant_cat_list[0]
                        new_rel = Relationship(cat_from=cat,cat_to=cat_to,
                                                mates=rel['mates'],family=rel['family'],
                                                romantic_love=rel['romantic_love'],
                                                like=rel['like'], dislike=rel['dislike'],
                                                admiration=rel['admiration'],
                                                comfortable=rel['comfortable'],
                                                jealousy=rel['jealousy'],trust=rel['trust'])
                        relationships.append(new_rel)
                cat.relationships = relationships
            cat.update_sprite()
        
        return all_cats

    def load_cats_old(self):
        """ """
        if game.switches['clan_list'][0].strip() == '':
            cat_data = ''
        else:
            if os.path.exists('saves/' + game.switches['clan_list'][0] + 'cats.csv'):
                with open('saves/' + game.switches['clan_list'][0] + 'cats.csv', 'r') as read_file:
                    cat_data = read_file.read()
=======
            print(self.all_clans)
        for cat in members:
            if cat in cat_class.all_cats.keys():
                game.clan.add_cat(cat_class.all_cats[cat])
                game.clan.add_to_starclan(cat_class.all_cats[cat])
>>>>>>> 079ab4a2
            else:
                with open('saves/' + game.switches['clan_list'][0] + 'cats.txt', 'r') as read_file:
                    cat_data = read_file.read()

        if len(cat_data) > 0:
            cat_data = cat_data.replace('\t', ',')
            all_cats = []
            for i in cat_data.split('\n'):
                # CAT: ID(0) - prefix:suffix(1) - gender(2) - status(3) - age(4) - trait(5) - parent1(6) - parent2(7)
                #  - mentor(8)
                # PELT: pelt(9) - colour(10) - white(11) - length(12)
                # SPRITE: kitten(13) - apprentice(14) - warrior(15) - elder(16) - eye colour(17) - reverse(18)
                # - white patches(19) - pattern(20) - skin(21) - skill(22) - NONE(23) - spec(24) - moons(25) - mate(26)
                # dead(27) - SPRITE:dead(28)
                if i.strip() != '':
                    attr = i.split(',')
                    for x in range(len(attr)):
                        attr[x] = attr[x].strip()
                        if attr[x] in ['None', 'None ']:
                            attr[x] = None
                        elif attr[x].upper() == 'TRUE':
                            attr[x] = True
                        elif attr[x].upper() == 'FALSE':
                            attr[x] = False

                    game.switches['error_message'] = 'There was an error loading cat # ' + str(attr[0])

                    the_pelt = choose_pelt(attr[2], attr[10], attr[11], attr[9], attr[12], True)
                    the_cat = Cat(ID=attr[0], prefix=attr[1].split(':')[0], suffix=attr[1].split(':')[1], gender=attr[2], status=attr[3], pelt=the_pelt, parent1=attr[6],
                                  parent2=attr[7], eye_colour=attr[17])
                    the_cat.age, the_cat.mentor = attr[4], attr[8]
                    the_cat.age_sprites['kitten'], the_cat.age_sprites['adolescent'] = int(attr[13]), int(attr[14])
                    the_cat.age_sprites['adult'], the_cat.age_sprites['elder'] = int(attr[15]), int(attr[16])
                    the_cat.age_sprites['young adult'], the_cat.age_sprites['senior adult'] = int(attr[15]), int(attr[15])
                    the_cat.reverse, the_cat.white_patches, the_cat.pattern = attr[18], attr[19], attr[20]
                    the_cat.trait, the_cat.skin, the_cat.specialty = attr[5], attr[21], attr[24]

                    if len(attr) > 29:
                        the_cat.specialty2 = attr[29]
                    else:
                        the_cat.specialty2 = None

                    if len(attr) > 30:
                        the_cat.experience = int(attr[30])
                        experiencelevels = ['very low', 'low', 'slightly low', 'average', 'somewhat high', 'high', 'very high', 'master', 'max']
                        the_cat.experience_level = experiencelevels[math.floor(int(the_cat.experience) / 10)]

                    else:
                        the_cat.experience = 0

                    if len(attr) > 25:
                        # Attributes that are to be added after the update
                        the_cat.moons = int(attr[25])
                        if len(attr) >= 27:
                            # assigning mate to cat, if any
                            the_cat.mate = attr[26]
                        if len(attr) >= 28:
                            # Is the cat dead
                            the_cat.dead = attr[27]
                            the_cat.age_sprites['dead'] = attr[28]
                    if len(attr) > 31:
                        the_cat.dead_for = int(attr[31])
                    the_cat.skill = attr[22]

                    if len(attr) > 32 and attr[32] is not None:
                        the_cat.apprentice = attr[32].split(';')
                    if len(attr) > 33 and attr[33] is not None:
                        the_cat.former_apprentices = attr[33].split(';')
                    
                    all_cats.append(the_cat)

            game.switches['error_message'] = 'There was an error loading this clan\'s mentors/apprentices'

            for cat in all_cats:
                # Load the parents
                if cat.parent1 != None and cat.parent1 != "":
                    relevant_cat_list = list(filter(lambda iterate_cat: iterate_cat.ID == cat.parent1, all_cats))
                    if len(relevant_cat_list) > 0:
                        cat.parent1 = relevant_cat_list[0]
                    else:
                        cat.parent1 = None
                else:
                    cat.parent1 = None
                
                if cat.parent2 != None and cat.parent2 != "":
                    relevant_cat_list = list(filter(lambda iterate_cat: iterate_cat.ID == cat.parent2, all_cats))
                    if len(relevant_cat_list) > 0:
                        cat.parent2 = relevant_cat_list[0]
                    else:
                        cat.parent2 = None
                else:
                    cat.parent2 = None
                
                # Load the mate
                if cat.mate != None and cat.mate != "":
                    relevant_cat_list = list(filter(lambda iterate_cat: iterate_cat.ID == cat.mate, all_cats))
                    if len(relevant_cat_list) > 0:
                        cat.mate = relevant_cat_list[0]
                    else:
                        cat.mate = None
                else:
                    cat.mate = None

                # Load the mate
                if cat.mentor != None and cat.mentor != "":
                    relevant_cat_list = list(filter(lambda iterate_cat: iterate_cat.ID == cat.mentor, all_cats))
                    if len(relevant_cat_list) > 0:
                        cat.mentor = relevant_cat_list[0]
                    else:
                        cat.mentor = None
                else:
                    cat.mentor = None

                cat.update_sprite()

            game.switches['error_message'] = ''
        return all_cats


class OtherClan(object):
    def __init__(self, name='', relations=0, temperament=''):
        self.name = name or choice(names.normal_prefixes)
        self.relations = relations or randint(10, 15)
        self.temperament = temperament or choice(['bloodthirsty', 'righteous', 'strict', 'kind', 'calm', 'progressive', 'faithful', 'thoughtful', 'compassionate', 'logical', 'brave', 'altruistic', 'distant', 'competitive'])

    def __repr__(self):
        return f"{self.name}Clan"


class StarClan(object):
    forgotten_stages = {0: [0, 100], 10: [101, 200], 30: [201, 300], 60: [301, 400],
                        90: [401, 500], 100: [501, 502]}  # Tells how faded the cat will be in starclan by months spent
    dead_cats = {}

    def __init__(self):
        self.instructor = None

    def fade(self, cat):
        white = pygame.Surface((50, 50))
        fade_level = 0
        if cat.dead:
            for f in self.forgotten_stages.keys():
                if cat.dead_for in range(self.forgotten_stages[f][0], self.forgotten_stages[f][1]):
                    fade_level = f
        white.fill((255, 255, 255, fade_level))
        return white


clan_class = Clan()
clan_class.remove_cat(example_cat.ID)<|MERGE_RESOLUTION|>--- conflicted
+++ resolved
@@ -3,15 +3,12 @@
 from tkinter.messagebox import NO
 from .cats import *
 from .text import *
-<<<<<<< HEAD
-from .relationship import *
-=======
 try:
     from .world import *
     mapavailable = True
 except:
     mapavailable = False
->>>>>>> 079ab4a2
+from .relationship import *
 from sys import exit
 import os
 
@@ -88,7 +85,6 @@
         self.instructor = Cat(status=choice(["warrior", "elder"]))
         self.instructor.dead = True
         self.instructor.update_sprite()
-<<<<<<< HEAD
         self.add_to_starclan(self.instructor)
 
 
@@ -104,35 +100,6 @@
             cat.create_interaction()
             cat.thoughts()
 
-=======
-        self.add_cat(self.instructor)
-        self.all_clans = []
-        other_clans = []
-
-        key_copy = tuple(cat_class.all_cats.keys())
-        for i in key_copy:  # Going through all currently existing cats
-            # cat_class is a Cat-object
-            not_found = True
-            for x in game.switches['members']:
-                if cat_class.all_cats[i] == game.choose_cats[x]:
-                    self.add_cat(cat_class.all_cats[i])
-                    not_found = False
-            if cat_class.all_cats[i] != game.choose_cats[game.switches['leader']] and cat_class.all_cats[i] != \
-                    game.choose_cats[game.switches['medicine_cat']] and cat_class.all_cats[i] != \
-                    game.choose_cats[game.switches['deputy']] and cat_class.all_cats[i] != \
-                    self.instructor \
-                    and not_found:
-                cat_class.all_cats[i].example = True
-                self.remove_cat(cat_class.all_cats[i].ID)
-
-        # give thoughts/actions to cats
-        for cat in cat_class.all_cats:
-            if cat_class.all_cats.get(cat).status == 'apprentice':
-                cat_class.all_cats.get(cat).status_change('apprentice')
-                
-        cat_class.thoughts()
-        cat_class.save_cats()
->>>>>>> 079ab4a2
         self.save_clan()
         self.load_clan()
         if mapavailable:
@@ -186,7 +153,6 @@
         exit()
 
     def save_clan(self):
-<<<<<<< HEAD
         """Save clan and then the cats."""
         directory = 'saves/' + self.name
         if not os.path.exists(directory):
@@ -200,6 +166,18 @@
                 "temperament": otherclan.temperament
             })
 
+        data = data + self.instructor.ID + '\n'
+
+        for a in range(len(self.clan_cats)):
+            if a == len(self.clan_cats) - 1:
+                data = data + self.clan_cats[a]
+            elif self.clan_cats[a] in cat_class.all_cats.keys():
+                data = data + self.clan_cats[a] + ','
+        data = data + '\n'
+        for a, other_clan in enumerate(self.all_clans):
+            if a:
+                data = f"{data},"
+            data = data + str(other_clan.name) + ";" + str(other_clan.relations) + ";" + str(other_clan.temperament)
 
         data = {
             "name": self.name,
@@ -221,32 +199,6 @@
             write_file.write(json_string)
 
         #save
-=======
-        data = f'{self.name},{self.age},{self.biome},{self.world_seed},{self.camp_site[0]},{self.camp_site[1]}' + '\n'
-        data = data + self.leader.ID + ',' + str(self.leader_lives) + ',' + str(self.leader_predecessors) + ',' + '\n'
-
-        if self.deputy is not None:
-            data = data + self.deputy.ID + ',' + str(self.deputy_predecessors) + ',' + '\n'
-        else:
-            data = data + '\n'
-        data = data + self.medicine_cat.ID + ',' + str(self.med_cat_predecessors) + '\n'
-
-        data = data + self.instructor.ID + '\n'
-
-        for a in range(len(self.clan_cats)):
-            if a == len(self.clan_cats) - 1:
-                data = data + self.clan_cats[a]
-            elif self.clan_cats[a] in cat_class.all_cats.keys():
-                data = data + self.clan_cats[a] + ','
-        data = data + '\n'
-        for a, other_clan in enumerate(self.all_clans):
-            if a:
-                data = f"{data},"
-            data = data + str(other_clan.name) + ";" + str(other_clan.relations) + ";" + str(other_clan.temperament)
-
-        with open(f'saves/{self.name}clan.txt', 'w') as write_file:
-            write_file.write(data)
->>>>>>> 079ab4a2
         list_data = self.name + "\n"
         for i in range(len(game.switches['clan_list'])):
             if game.switches['clan_list'][i] != self.name:
@@ -369,7 +321,6 @@
             instructor_info = sections[3]
             members = sections[4].split(',')
             other_clans = []
-<<<<<<< HEAD
 
         all_cats = self.load_cats_old()
 
@@ -395,16 +346,6 @@
             medicine = med_relevant[0]
 
         game.clan = Clan(general[0], leader, deputy, medicine)
-=======
-        if len(general) == 6:
-            if general[3] == 'None':
-                general[3] = 0
-            game.clan = Clan(general[0], cat_class.all_cats[leader_info[0]], cat_class.all_cats.get(deputy_info[0], None), cat_class.all_cats[med_cat_info[0]], biome=general[2], world_seed=int(general[3]), camp_site=(int(general[4]),int(general[5])))
-        elif len(general) == 3:
-            game.clan = Clan(general[0], cat_class.all_cats[leader_info[0]], cat_class.all_cats.get(deputy_info[0], None), cat_class.all_cats[med_cat_info[0]], general[2])
-        else:
-            game.clan = Clan(general[0], cat_class.all_cats[leader_info[0]], cat_class.all_cats.get(deputy_info[0], None), cat_class.all_cats[med_cat_info[0]])
->>>>>>> 079ab4a2
 
         game.clan.age = int(general[1])
         game.clan.current_season = game.clan.seasons[game.clan.age % 12]
@@ -436,7 +377,6 @@
             number_other_clans = randint(3, 5)
             for _ in range(number_other_clans):
                 self.all_clans.append(OtherClan())
-<<<<<<< HEAD
         
         game.clan.clan_cats = list(filter(lambda cat: not cat.dead, all_cats))
         game.clan.starclan_cats = list(filter(lambda cat: cat.dead, all_cats))
@@ -646,13 +586,6 @@
             if os.path.exists('saves/' + game.switches['clan_list'][0] + 'cats.csv'):
                 with open('saves/' + game.switches['clan_list'][0] + 'cats.csv', 'r') as read_file:
                     cat_data = read_file.read()
-=======
-            print(self.all_clans)
-        for cat in members:
-            if cat in cat_class.all_cats.keys():
-                game.clan.add_cat(cat_class.all_cats[cat])
-                game.clan.add_to_starclan(cat_class.all_cats[cat])
->>>>>>> 079ab4a2
             else:
                 with open('saves/' + game.switches['clan_list'][0] + 'cats.txt', 'r') as read_file:
                     cat_data = read_file.read()
