--- conflicted
+++ resolved
@@ -125,13 +125,9 @@
         self.game_mode = game_mode
         self.pregnancy_data = {}
         self.inheritance = {}
-<<<<<<< HEAD
-
-=======
         self.custom_pronouns = [
         ]
         
->>>>>>> dba6e299
         # Init Settings
         self.clan_settings = {}
         self.setting_lists = {}
