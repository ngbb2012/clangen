import random
from random import choice, randint
import os

import pygame

try:
    import ujson
except ImportError:
    import json as ujson

from scripts.game_structure.game_essentials import game
from scripts.utility import update_sprite
from scripts.cat.cats import Cat, cat_class
from scripts.cat.names import names
from scripts.clan_resources.freshkill import Freshkill_Pile, Nutrition

# try:
#    from scripts.world import World, save_map, load_map
#    map_available = True
# except:
#    map_available = False
map_available = False
from sys import exit


class Clan():
    BIOME_TYPES = ["Forest", "Plains", "Mountainous", "Beach"]

    CAT_TYPES = [
        "kitten",
        "apprentice",
        "warrior",
        "medicine",
        "deputy",
        "leader",
        "elder",
        "mediator",
        "general",
    ]

    leader_lives = 0
    clan_cats = []
    starclan_cats = []
    seasons = [
        'Newleaf',
        'Newleaf',
        'Newleaf',
        'Greenleaf',
        'Greenleaf',
        'Greenleaf',
        'Leaf-fall',
        'Leaf-fall',
        'Leaf-fall',
        'Leaf-bare',
        'Leaf-bare',
        'Leaf-bare',
    ]
    layout_1 = {
        'leader den': (688, 188),
        'medicine den': (160, 400),
        'nursery': (1240, 400),
        'clearing': (720, 589),
        'apprentice den': (164, 860),
        'warrior den': (1180, 860),
        'elder den': (696, 980),
        'leader place': [(750, 240), (700, 340),
                         (800, 340)],
        'medicine place': [(140, 500), (240, 500), (340, 500), (200, 600),
                           (300, 600)],
        'nursery place': [(1100, 600), (1200, 500), (1300, 500), (1070, 600),
                          (1970, 600), (1270, 600), (1370, 600), (1060, 700),
                          (1160, 700), (1260, 700), (1360, 700)],
        'clearing place': [(750, 640), (600, 740), (700, 740), (800, 740),
                           (600, 840), (700, 840), (800, 840)],
        'apprentice place': [(140, 940), (240, 940), (340, 970), (200, 1040),
                             (300, 1040), (400, 1040)],
        'warrior place': [(1400, 940), (1100, 980), (1200, 940), (1300, 980),
                          (1400, 1040), (1100, 1080), (1200, 1040), (1300, 1080)],
        'elder place': [(840, 1140), (700, 1040), (800, 1040), (640, 1140),
                        (740, 1140)]
    }

    cur_layout = layout_1

    layout_2 = {
        'leader den': (688, 188),
        'medicine den': (160, 400),
        'nursery': (1240, 400),
        'clearing': (720, 589),
        'apprentice den': (164, 860),
        'warrior den': (1180, 860),
        'elder den': (696, 980),
        'leader place': [(1200, 80),
                         (720, 230),
                         (700, 320),
                         (800, 310)],
        'medicine place': [(300, 550),
                           (200, 530), (400, 530),
                           (200, 670),
                           (400, 630),
                           (330, 450)],
        'nursery place': [(1040, 350),
                          (1240, 420),
                          (1100, 500), (1200, 500), (1300, 500),
                          (1070, 600), (1170, 600), (1270, 600),
                          (1160, 700), (1300, 700)],
        'clearing place': [(500, 400),
                           (750, 640), (500, 650),
                           (600, 450), (710, 460), (820, 420),
                           (370, 720), (900, 720),
                           (600, 740), (700, 740), (800, 740),
                           (700, 840), (800, 840),
                           (900, 900)],
        'apprentice place': [(400, 840),
                             (140, 940), (240, 940), (340, 940),
                             (300, 1040), (400, 1040),
                             (350, 1140)],
        'warrior place': [(1400, 940), (1200, 940),
                          (1100, 980), (1300, 980),
                          (1400, 1040), (1200, 1040),
                          (1100, 1080), (1300, 1080)],
        'elder place': [(560, 910),
                        (700, 1040), (800, 1040),
                        (640, 1140), (740, 1140), (840, 1140)]
    }
    places_vacant = {
        'leader': [False, False, False],
        'medicine': [False, False, False, False, False],
        'nursery': [
            False, False, False, False, False, False, False, False, False,
            False, False
        ],
        'clearing': [False, False, False, False, False, False, False],
        'apprentice': [False, False, False, False, False, False],
        'warrior': [False, False, False, False, False, False, False, False],
        'elder': [False, False, False, False, False]
    }

    age = 0
    current_season = 'Newleaf'
    all_clans = []

    def __init__(self,
                 name="",
                 leader=None,
                 deputy=None,
                 medicine_cat=None,
                 biome='Forest',
                 world_seed=6616,
                 camp_site=(20, 22),
                 camp_bg=None,
                 game_mode='classic',
                 starting_members=[]):
        if name != "":
            self.name = name
            self.leader = leader
            if self.leader:
                self.leader.status_change('leader')
                self.clan_cats.append(self.leader.ID)
            self.leader_lives = 9
            self.leader_predecessors = 0
            self.deputy = deputy
            if deputy is not None:
                self.deputy.status_change('deputy')
                self.clan_cats.append(self.deputy.ID)
            self.deputy_predecessors = 0
            self.medicine_cat = medicine_cat
            self.med_cat_list = []
            self.med_cat_predecessors = 0
            if medicine_cat is not None:
                self.clan_cats.append(self.medicine_cat.ID)
                self.med_cat_list.append(self.medicine_cat.ID)
                if medicine_cat.status != 'medicine cat':
                    Cat.all_cats[medicine_cat.ID].status_change('medicine cat')
            self.med_cat_number = len(self.med_cat_list)  # Must do this after the medicine cat is added to the list.
            self.herbs = {}
            self.age = 0
            self.current_season = 'Newleaf'
            self.instructor = None  # This is the first cat in starclan, to "guide" the other dead cats there.
            self.biome = biome
            self.world_seed = world_seed
            self.camp_site = camp_site
            self.camp_bg = camp_bg
            self.game_mode = game_mode
            self.pregnancy_data = {}
            self.reputation = 80
            self.starting_members = starting_members
            if game_mode in ['expanded', 'cruel season']:
                self.freshkill_pile = Freshkill_Pile()
            else:
                self.freshkill_pile = None
            if self.biome == 'Forest' and self.camp_bg == 'camp3':
                self.cur_layout = self.layout_2

            self.faded_ids = []  # Stores ID's of faded cats, to ensure these IDs aren't reused.

            """
            Reputation is for loners/kittypets/outsiders in general that wish to join the clan. 
            it's a range from 1-100, with 30-70 being neutral, 71-100 being "welcoming",
            and 1-29 being "hostile". if you're hostile to outsiders, they will VERY RARELY show up.
            """

    def create_clan(self):
        """ This function is only called once a new clan is created in the 'clan created' screen, not every time
        the program starts"""
        self.instructor = Cat(status=choice(["warrior", "elder"]))
        self.instructor.dead = True
        update_sprite(self.instructor)
        self.add_cat(self.instructor)
        self.all_clans = []
        other_clans = []

        key_copy = tuple(Cat.all_cats.keys())
        for i in key_copy:  # Going through all currently existing cats
            # cat_class is a Cat-object
            not_found = True
            for x in self.starting_members:
                if Cat.all_cats[i] == x:
                    self.add_cat(Cat.all_cats[i])
                    not_found = False
            if Cat.all_cats[i] != self.leader and Cat.all_cats[i] != \
                    self.medicine_cat and Cat.all_cats[i] != \
                    self.deputy and Cat.all_cats[i] != \
                    self.instructor \
                    and not_found:
                Cat.all_cats[i].example = True
                self.remove_cat(Cat.all_cats[i].ID)

        # give thoughts,actions and relationships to cats
        for cat_id in Cat.all_cats:
            Cat.all_cats.get(cat_id).create_all_relationships()
            Cat.all_cats.get(cat_id).backstory = 'clan_founder'
            if Cat.all_cats.get(cat_id).status == 'apprentice':
                Cat.all_cats.get(cat_id).status_change('apprentice')
            Cat.all_cats.get(cat_id).thoughts()

        game.save_cats()
        number_other_clans = randint(3, 5)
        for _ in range(number_other_clans):
            self.all_clans.append(OtherClan())
        self.save_clan()
        game.save_clanlist(self.name)
        game.switches['clan_list'] = game.read_clans()
        # if map_available:
        #    save_map(game.map_info, game.clan.name)

        # CHECK IF CAMP BG IS SET -fail-safe in case it gets set to None-
        if game.switches['camp_bg'] is None:
            random_camp_options = ['camp1', 'camp2']
            random_camp = choice(random_camp_options)
            game.switches['camp_bg'] = random_camp
        if game.switches['camp_bg'] == 'camp3' and game.clan.biome == 'Forest':
            self.cur_layout = self.layout_2

        # if no game mode chosen, set to Classic
        if game.switches['game_mode'] is None:
            game.switches['game_mode'] = 'classic'
        if game.switches['game_mode'] == 'cruel_season':
            game.settings['disasters'] = True

    def add_cat(self, cat):  # cat is a 'Cat' object
        """ Adds cat into the list of clan cats"""
        if cat.ID in Cat.all_cats.keys(
        ) and cat.ID not in self.clan_cats:
            self.clan_cats.append(cat.ID)

    def add_to_starclan(self, cat):  # Same as add_cat
        """ Places the dead cat into starclan. It should not be removed from the list of cats in the clan"""
        if cat.ID in Cat.all_cats.keys(
        ) and cat.dead and cat.ID not in self.starclan_cats:
            # The dead-value must be set to True before the cat can go to starclan
            self.starclan_cats.append(cat.ID)
            if cat.ID in self.med_cat_list:
                self.med_cat_list.remove(cat.ID)
                self.med_cat_predecessors += 1

    def add_to_clan(self, cat):
        if cat.ID in Cat.all_cats.keys(
        ) and not cat.outside and cat.ID in Cat.outside_cats.keys():
            # The outside-value must be set to True before the cat can go to cotc
            Cat.outside_cats.pop(cat.ID)
            cat.clan = str(game.clan.name)

    def add_to_outside(self, cat):  # same as add_cat
        """ Places the gone cat into cotc. It should not be removed from the list of cats in the clan"""
        if cat.ID in Cat.all_cats.keys(
        ) and cat.outside and cat.ID not in Cat.outside_cats.keys():
            # The outside-value must be set to True before the cat can go to cotc
            Cat.outside_cats.update({cat.ID: cat})
            if cat.status != 'leader':  # takes away the suffix unless the cat used to be leader
                cat.suffix = ''

    def add_to_darkforest(self, cat):  # Same as add_cat
        """ Places the dead cat into the dark forest. It should not be removed from the list of cats in the clan"""
        if cat.ID in Cat.all_cats.keys(
        ) and cat.dead and cat.df is False:
            cat.df = True
            cat.thought = "Is distraught after being sent to the Place of No Stars"
            if cat in self.starclan_cats:
                self.starclan_cats.remove(cat.ID)
            if cat.ID in self.med_cat_list:
                self.med_cat_list.remove(cat.ID)
                self.med_cat_predecessors += 1
            update_sprite(Cat.all_cats[str(cat)])
            # The dead-value must be set to True before the cat can go to starclan

    def remove_cat(self, ID):  # ID is cat.ID
        """This function is for completely removing the cat from the game, it's not meant for a cat that's
        simply dead"""

        if Cat.all_cats[ID] in Cat.all_cats_list:
            Cat.all_cats_list.remove(Cat.all_cats[ID])

        if ID in Cat.all_cats.keys():
            Cat.all_cats.pop(ID)
            if ID in self.clan_cats:
                self.clan_cats.remove(ID)
            if ID in self.starclan_cats:
                self.starclan_cats.remove(ID)

    def __repr__(self):
        if self.name is not None:
            return f'{self.name}: led by {self.leader.name} with {self.medicine_cat.name} as med. cat'

        else:
            return 'No clan'

    def new_leader(self, leader):
        if leader:
            self.leader = leader
            Cat.all_cats[leader.ID].status_change('leader')
            self.leader_predecessors += 1
            self.leader_lives = 9
        game.switches['new_leader'] = None

    def new_deputy(self, deputy):
        if deputy:
            self.deputy = deputy
            Cat.all_cats[deputy.ID].status_change('deputy')
            self.deputy_predecessors += 1

    def new_medicine_cat(self, medicine_cat):
        if medicine_cat:
            if medicine_cat.status != 'medicine cat':
                Cat.all_cats[medicine_cat.ID].status_change('medicine cat')
            if medicine_cat.ID not in self.med_cat_list:
                self.med_cat_list.append(medicine_cat.ID)
            medicine_cat = self.med_cat_list[0]
            self.medicine_cat = Cat.all_cats[medicine_cat]
            self.med_cat_number = len(self.med_cat_list)

    def remove_med_cat(self, medicine_cat):
        # Removes a med cat. Use when retiring, or switching to warrior
        if medicine_cat:
            if medicine_cat.ID in game.clan.med_cat_list:
                game.clan.med_cat_list.remove(medicine_cat.ID)
                game.clan.med_cat_number = len(game.clan.med_cat_list)
            if self.medicine_cat:
                if medicine_cat.ID == self.medicine_cat.ID:
                    if game.clan.med_cat_list:
                        game.clan.medicine_cat = Cat.fetch_cat(game.clan.med_cat_list[0])
                        game.clan.med_cat_number = len(game.clan.med_cat_list)
                    else:
                        game.clan.medicine_cat = None

    def switch_clans(self, clan):
        game.save_clanlist(clan)
        game.cur_events_list.clear()
<<<<<<< HEAD

        game.rpc.close()
=======
        game.rpc.close_rpc.set()
        game.rpc.update_rpc.set()
>>>>>>> c7c065bf
        pygame.display.quit()
        pygame.quit()
        if game.rpc.is_alive():
            game.rpc.join(1)
        exit()

    def save_clan(self):

        clan_data = {
            "clanname": self.name,
            "clanage": self.age,
            "biome": self.biome,
            "camp_bg": self.camp_bg,
            "worldseed": self.world_seed,
            "camp_site_1": self.camp_site[0],
            "camp_site_2": self.camp_site[1],
            "gamemode": self.game_mode,
            "instructor": self.instructor.ID,
            "reputation": self.reputation,
            "mediated": game.mediated
        }

        # LEADER DATA
        if self.leader:
            clan_data["leader"] = self.leader.ID
            clan_data["leader_lives"] = self.leader_lives
        else:
            clan_data["leader"] = None

        clan_data["leader_predecessors"] = self.leader_predecessors

        # DEPUTY DATA
        if self.deputy:
            clan_data["deputy"] = self.deputy.ID
        else:
            clan_data["deputy"] = None

        clan_data["deputy_predecessors"] = self.deputy_predecessors

        # MED CAT DATA
        if self.medicine_cat:
            clan_data["med_cat"] = self.medicine_cat.ID
        else:
            clan_data["med_cat"] = None
        clan_data["med_cat_number"] = self.med_cat_number
        clan_data["med_cat_predecessors"] = self.med_cat_predecessors

        # LIST OF CLAN CATS
        clan_data['clan_cats'] = ",".join([str(i) for i in self.clan_cats])

        clan_data["faded_cats"] = ",".join([str(i) for i in self.faded_ids])

        # Patrolled cats
        clan_data["patrolled_cats"] = [str(i) for i in game.patrolled]

        # OTHER CLANS
        # Clan Names
        clan_data["other_clans_names"] = ",".join([str(i.name) for i in self.all_clans])
        clan_data["other_clans_relations"] = ",".join([str(i.relations) for i in self.all_clans])
        clan_data["other_clan_temperament"] = ",".join([str(i.temperament) for i in self.all_clans])

        self.save_herbs(game.clan)
        if game.clan.game_mode in ['expanded', 'cruel season']:
            self.save_freshkill_pile(game.clan)

        with open(f'saves/{self.name}clan.json', 'w') as write_file:
            json_string = ujson.dumps(clan_data, indent=4)
            write_file.write(json_string)

        with open('saves/currentclan.txt', 'w') as write_file:
            write_file.write(self.name)
    def load_clan(self):
        if os.path.exists('saves/' + game.switches['clan_list'][0] + 'clan.json'):
            self.load_clan_json()
        elif os.path.exists('saves/' + game.switches['clan_list'][0] + 'clan.txt'):
            self.load_clan_txt()
        else:
            game.switches['error_message'] = "There was an error loading the clan.txt"
        pass

    def load_clan_txt(self):
        other_clans = []
        if game.switches['clan_list'] == '':
            number_other_clans = randint(3, 5)
            for _ in range(number_other_clans):
                self.all_clans.append(OtherClan())
            return
        if game.switches['clan_list'][0].strip() == '':
            number_other_clans = randint(3, 5)
            for _ in range(number_other_clans):
                self.all_clans.append(OtherClan())
            return
        game.switches['error_message'] = "There was an error loading the clan.txt"
        with open('saves/' + game.switches['clan_list'][0] + 'clan.txt',
                  'r') as read_file:
            clan_data = read_file.read()
        clan_data = clan_data.replace('\t', ',')
        sections = clan_data.split('\n')
        if len(sections) == 7:
            general = sections[0].split(',')
            leader_info = sections[1].split(',')
            deputy_info = sections[2].split(',')
            med_cat_info = sections[3].split(',')
            instructor_info = sections[4]
            members = sections[5].split(',')
            other_clans = sections[6].split(',')
        elif len(sections) == 6:
            general = sections[0].split(',')
            leader_info = sections[1].split(',')
            deputy_info = sections[2].split(',')
            med_cat_info = sections[3].split(',')
            instructor_info = sections[4]
            members = sections[5].split(',')
            other_clans = []
        else:
            general = sections[0].split(',')
            leader_info = sections[1].split(',')
            deputy_info = 0, 0
            med_cat_info = sections[2].split(',')
            instructor_info = sections[3]
            members = sections[4].split(',')
            other_clans = []
        if len(general) == 9:
            if general[3] == 'None':
                general[3] = 'camp1'
            elif general[4] == 'None':
                general[4] = 0
            elif general[7] == 'None':
                general[7] = 'classic'
            elif general[8] == 'None':
                general[8] = 50
            game.clan = Clan(general[0],
                             Cat.all_cats[leader_info[0]],
                             Cat.all_cats.get(deputy_info[0], None),
                             Cat.all_cats.get(med_cat_info[0], None),
                             biome=general[2],
                             camp_bg=general[3],
                             world_seed=int(general[4]),
                             camp_site=(int(general[5]),
                                        int(general[6])),
                             game_mode=general[7]
                             )
            game.clan.reputation = general[8]
        elif len(general) == 8:
            if general[3] == 'None':
                general[3] = 'camp1'
            elif general[4] == 'None':
                general[4] = 0
            elif general[7] == 'None':
                general[7] = 'classic'
            game.clan = Clan(general[0],
                             Cat.all_cats[leader_info[0]],
                             Cat.all_cats.get(deputy_info[0], None),
                             Cat.all_cats.get(med_cat_info[0], None),
                             biome=general[2],
                             camp_bg=general[3],
                             world_seed=int(general[4]),
                             camp_site=(int(general[5]),
                                        int(general[6])),
                             game_mode=general[7],
                             )
        elif len(general) == 7:
            if general[4] == 'None':
                general[4] = 0
            elif general[3] == 'None':
                general[3] = 'camp1'
            game.clan = Clan(general[0],
                             Cat.all_cats[leader_info[0]],
                             Cat.all_cats.get(deputy_info[0], None),
                             Cat.all_cats.get(med_cat_info[0], None),
                             biome=general[2],
                             camp_bg=general[3],
                             world_seed=int(general[4]),
                             camp_site=(int(general[5]),
                                        int(general[6])),
                             )
        elif len(general) == 3:
            game.clan = Clan(general[0], Cat.all_cats[leader_info[0]],
                             Cat.all_cats.get(deputy_info[0], None),
                             Cat.all_cats.get(med_cat_info[0], None),
                             general[2])
        else:
            game.clan = Clan(general[0], Cat.all_cats[leader_info[0]],
                             Cat.all_cats.get(deputy_info[0], None),
                             Cat.all_cats.get(med_cat_info[0], None))
        game.clan.age = int(general[1])
        game.clan.current_season = game.clan.seasons[game.clan.age % 12]
        game.clan.leader_lives, game.clan.leader_predecessors = int(
            leader_info[1]), int(leader_info[2])

        if len(deputy_info) > 1:
            game.clan.deputy_predecessors = int(deputy_info[1])
        if len(med_cat_info) > 1:
            game.clan.med_cat_predecessors = int(med_cat_info[1])
        if len(med_cat_info) > 2:
            game.clan.med_cat_number = int(med_cat_info[2])
        if len(sections) > 4:
            if instructor_info in Cat.all_cats.keys():
                game.clan.instructor = Cat.all_cats[instructor_info]
                game.clan.add_cat(game.clan.instructor)
        else:
            game.clan.instructor = Cat(
                status=choice(["warrior", "warrior", "elder"]))
            update_sprite(game.clan.instructor)
            game.clan.instructor.dead = True
            game.clan.add_cat(game.clan.instructor)
        if other_clans != [""]:
            for other_clan in other_clans:
                other_clan_info = other_clan.split(';')
                self.all_clans.append(
                    OtherClan(other_clan_info[0], int(other_clan_info[1]), other_clan_info[2]))

        else:
            number_other_clans = randint(3, 5)
            for _ in range(number_other_clans):
                self.all_clans.append(OtherClan())

        for cat in members:
            if cat in Cat.all_cats.keys():
                game.clan.add_cat(Cat.all_cats[cat])
                game.clan.add_to_starclan(Cat.all_cats[cat])
            else:
                print('WARNING: Cat not found:', cat)
        self.load_pregnancy(game.clan)
        game.switches['error_message'] = ''

    def load_clan_json(self):
        other_clans = []
        if game.switches['clan_list'] == '':
            number_other_clans = randint(3, 5)
            for _ in range(number_other_clans):
                self.all_clans.append(OtherClan())
            return
        if game.switches['clan_list'][0].strip() == '':
            number_other_clans = randint(3, 5)
            for _ in range(number_other_clans):
                self.all_clans.append(OtherClan())
            return

        game.switches['error_message'] = "There was an error loading the clan.json"
        with open('saves/' + game.switches['clan_list'][0] + 'clan.json',
                  'r') as read_file:
            clan_data = ujson.loads(read_file.read())

        if clan_data["leader"]:
            leader = Cat.all_cats[clan_data["leader"]]
            leader_lives = clan_data["leader_lives"]
        else:
            leader = None
            leader_lives = 0

        if clan_data["deputy"]:
            deputy = Cat.all_cats[clan_data["deputy"]]
        else:
            deputy = None

        if clan_data["med_cat"]:
            med_cat = Cat.all_cats[clan_data["med_cat"]]
        else:
            med_cat = None

        game.clan = Clan(clan_data["clanname"],
                         leader,
                         deputy,
                         med_cat,
                         biome=clan_data["biome"],
                         camp_bg=clan_data["camp_bg"],
                         camp_site=(int(clan_data["camp_site_1"]), int(clan_data["camp_site_2"])),
                         game_mode=clan_data["gamemode"])

        game.clan.reputation = int(clan_data["reputation"])

        game.clan.age = clan_data["clanage"]
        game.clan.current_season = game.clan.seasons[game.clan.age % 12]
        game.clan.leader_lives = leader_lives
        game.clan.leader_predecessors = clan_data["leader_predecessors"]

        game.clan.deputy_predecessors = clan_data["deputy_predecessors"]
        game.clan.med_cat_predecessors = clan_data["med_cat_predecessors"]
        game.clan.med_cat_number = clan_data["med_cat_number"]

        # Instructor Info
        if clan_data["instructor"] in Cat.all_cats.keys():
            game.clan.instructor = Cat.all_cats[clan_data["instructor"]]
            game.clan.add_cat(game.clan.instructor)
        else:
            game.clan.instructor = Cat(
                status=choice(["warrior", "warrior", "elder"]))
            update_sprite(game.clan.instructor)
            game.clan.instructor.dead = True
            game.clan.add_cat(game.clan.instructor)

        for name, relation, temper in zip(clan_data["other_clans_names"].split(","),
                                          clan_data["other_clans_relations"].split(","),
                                          clan_data["other_clan_temperament"].split(",")):
            game.clan.all_clans.append(OtherClan(name, int(relation), temper))

        for cat in clan_data["clan_cats"].split(","):
            if cat in Cat.all_cats.keys():
                game.clan.add_cat(Cat.all_cats[cat])
                game.clan.add_to_starclan(Cat.all_cats[cat])
            else:
                print('WARNING: Cat not found:', cat)

        if "faded_cats" in clan_data:
            if clan_data["faded_cats"].strip():  # Check for empty string
                for cat in clan_data["faded_cats"].split(","):
                    game.clan.faded_ids.append(cat)

        # Patrolled cats
        if "patrolled_cats" in clan_data:
            for cat in clan_data["patrolled_cats"]:
                if cat in Cat.all_cats:
                    game.patrolled.append(Cat.all_cats[cat])

        # Mediated flag
        if "mediated" in clan_data:
            if type(clan_data["mediated"]) != list:
                game.mediated = []
            else:
                game.mediated = clan_data["mediated"]

        self.load_pregnancy(game.clan)
        self.load_herbs(game.clan)
        if game.clan.game_mode in ['expanded', 'cruel season']:
            self.load_freshkill_pile(game.clan)
        game.switches['error_message'] = ''

    def load_herbs(self, clan):
        if not game.clan.name:
            return
        file_path = f"saves/{game.clan.name}/herbs.json"
        if os.path.exists(file_path):
            with open(file_path,
                      'r') as read_file:
                clan.herbs = ujson.loads(read_file.read())

        else:
            # generate a random set of herbs since the clan didn't have any saved
            herbs = {}
            random_herbs = random.choices(HERBS, k=random.randrange(3, 8))
            for herb in random_herbs:
                herbs.update({herb: random.randint(1, 3)})
            with open(file_path, 'w') as rel_file:
                json_string = ujson.dumps(herbs, indent=4)
                rel_file.write(json_string)
            clan.herbs = herbs

    def save_herbs(self, clan):
        if not game.clan.name:
            return
        file_path = f"saves/{game.clan.name}/herbs.json"
        try:
            with open(file_path, 'w') as file:
                json_string = ujson.dumps(clan.herbs, indent=4)
                file.write(json_string)
        except:
            print(f"ERROR: Saving the herb data didn't work.")

    def load_pregnancy(self, clan):
        if not game.clan.name:
            return
        file_path = f"saves/{game.clan.name}/pregnancy.json"
        if os.path.exists(file_path):
            with open(file_path, 'r') as read_file:
                clan.pregnancy_data = ujson.load(read_file)
        else:
            clan.pregnancy_data = {}

    def save_pregnancy(self, clan):
        if not game.clan.name:
            return
        file_path = f"saves/{game.clan.name}/pregnancy.json"
        try:
            with open(file_path, 'w') as file:
                json_string = ujson.dumps(clan.pregnancy_data, indent=4)
                file.write(json_string)
        except:
            print(f"ERROR: Saving the pregnancy data didn't work.")

    def load_freshkill_pile(self, clan):
        if not game.clan.name or clan.game_mode == 'classic':
            return

        file_path = f"saves/{game.clan.name}/freshkill_pile.json"
        try:
            if os.path.exists(file_path):
                with open(file_path, 'r') as read_file:
                    pile = ujson.load(read_file)
                    clan.freshkill_pile = Freshkill_Pile(pile)

                file_path = f"saves/{game.clan.name}/nutrition_info.json"
                if os.path.exists(file_path) and clan.freshkill_pile:
                    with open(file_path, 'r') as read_file:
                        nutritions = ujson.load(read_file)
                        for k, nutr in nutritions.items():
                            nutrition = Nutrition()
                            nutrition.max_score = nutr['max_score']
                            nutrition.current_score = nutr['current_score']
                            clan.freshkill_pile.nutrition_info[k] = nutrition
            else:
                clan.freshkill_pile = Freshkill_Pile()
        except:
            clan.freshkill_pile = Freshkill_Pile()

    def save_freshkill_pile(self, clan):
        if clan.game_mode == "classic" or not clan.freshkill_pile:
            return

        try:
            with open(f"saves/{game.clan.name}/freshkill_pile.json", 'w') as rel_file:
                json_string = ujson.dumps(clan.freshkill_pile.pile, indent=4)
                rel_file.write(json_string)
        except:
            print(f"ERROR: Saving the freshkill pile didn't work.")

        try:
            with open(f"saves/{game.clan.name}/nutrition_info.json", 'w') as rel_file:
                data = {}
                for k, nutr in clan.freshkill_pile.nutrition_info.items():
                    data[k] = {
                        "max_score": nutr.max_score,
                        "current_score": nutr.current_score,
                        "percentage": nutr.percentage,
                    }
                json_string = ujson.dumps(data, indent=4)
                rel_file.write(json_string)
        except:
            print(f"ERROR: Saving nutrition information of the freshkill pile didn't work.")


class OtherClan():

    def __init__(self, name='', relations=0, temperament=''):
        temperament_list = [
            'cunning', 'wary', 'logical', 'proud', 'stoic',
            'mellow', 'bloodthirsty', 'amiable', 'gracious'
        ]
        self.name = name or choice(names.names_dict["normal_prefixes"])
        self.relations = relations or randint(8, 12)
        self.temperament = temperament or choice(temperament_list)
        if self.temperament not in temperament_list:
            self.temperament = choice(temperament_list)

    def __repr__(self):
        return f"{self.name}Clan"


class StarClan():
    forgotten_stages = {
        0: [0, 100],
        10: [101, 200],
        30: [201, 300],
        60: [301, 400],
        90: [401, 500],
        100: [501, 502]
    }  # Tells how faded the cat will be in starclan by months spent
    dead_cats = {}

    def __init__(self):
        self.instructor = None

    def fade(self, cat):
        white = pygame.Surface((50, 50))
        fade_level = 0
        if cat.dead:
            for f in self.forgotten_stages.keys():
                if cat.dead_for in range(self.forgotten_stages[f][0],
                                         self.forgotten_stages[f][1]):
                    fade_level = f
        white.fill((255, 255, 255, fade_level))
        return white


clan_class = Clan()
clan_class.remove_cat(cat_class.ID)

HERBS = None
with open(f"resources/dicts/herbs.json", 'r') as read_file:
    HERBS = ujson.loads(read_file.read())<|MERGE_RESOLUTION|>--- conflicted
+++ resolved
@@ -367,13 +367,8 @@
     def switch_clans(self, clan):
         game.save_clanlist(clan)
         game.cur_events_list.clear()
-<<<<<<< HEAD
-
-        game.rpc.close()
-=======
         game.rpc.close_rpc.set()
         game.rpc.update_rpc.set()
->>>>>>> c7c065bf
         pygame.display.quit()
         pygame.quit()
         if game.rpc.is_alive():
