<<<<<<< HEAD
from .cats import *
from .text import *
from .patrol import *
=======
from scripts.cat.cats import *
from scripts.game_structure.text import *
from scripts.game_structure.load_cat import *

>>>>>>> bc19d0ff
try:
    from scripts.world import *
    map_available = True
except:
    map_available = False
from sys import exit


class Clan():
    leader_lives = 0
    clan_cats = []
    starclan_cats = []
    seasons = [
        'Newleaf',
        'Newleaf',
        'Newleaf',
        'Greenleaf',
        'Greenleaf',
        'Greenleaf',
        'Leaf-fall',
        'Leaf-fall',
        'Leaf-fall',
        'Leaf-bare',
        'Leaf-bare',
        'Leaf-bare',
    ]
    layout_1 = {
        'leader den': ('center', 100),
        'medicine den': (100, 230),
        'nursery': (-100, 230),
        'clearing': ('center', 300),
        'apprentice den': (100, 450),
        'warrior den': (-100, 450),
        'elder den': ('center', 500),
        'leader place': [('center', 120), (screen_x / 2 - 50, 170),
                         (screen_x / 2, 170)],
        'medicine place': [(70, 250), (120, 250), (170, 250), (100, 300),
                           (150, 300)],
        'nursery place': [(-100, 250), (-150, 250), (-200, 250), (-70, 300),
                          (-120, 300), (-170, 300), (-220, 300), (-70, 350),
                          (-120, 350), (-170, 350), (-220, 350)],
        'clearing place': [('center', 320), (300, 370), (350, 370), (400, 370),
                           (300, 420), (350, 420), (400, 420)],
        'apprentice place': [(70, 470), (120, 470), (170, 470), (100, 520),
                             (150, 520), (200, 520)],
        'warrior place': [(-50, 470), (-100, 490), (-150, 470), (-200, 490),
                          (-50, 520), (-100, 540), (-150, 520), (-200, 540)],
        'elder place': [(300, 520), (350, 520), (400, 520), (320, 570),
                        (370, 570)]
    }
    cur_layout = layout_1
    places_vacant = {
        'leader': [False, False, False],
        'medicine': [False, False, False, False, False],
        'nursery': [
            False, False, False, False, False, False, False, False, False,
            False, False
        ],
        'clearing': [False, False, False, False, False, False, False],
        'apprentice': [False, False, False, False, False, False],
        'warrior': [False, False, False, False, False, False, False, False],
        'elder': [False, False, False, False, False]
    }

    age = 0
    current_season = 'Newleaf'
    all_clans = []

    def __init__(self,
                 name="",
                 leader=None,
                 deputy=None,
                 medicine_cat=None,
                 biome='Forest',
                 world_seed=6616,
                 camp_site=(20, 22),
                 camp_bg=None,
                 game_mode='classic'):
        if name != "":
            self.name = name
            self.leader = leader
            self.leader.status_change('leader')
            self.leader_predecessors = 0
            self.clan_cats.append(self.leader.ID)
            self.deputy = deputy
            if deputy is not None:
                self.deputy.status_change('deputy')
                self.clan_cats.append(self.deputy.ID)
            self.deputy_predecessors = 0
            self.medicine_cat = medicine_cat
            self.med_cat_number = 0
            self.med_cat_predecessors = 0
            if medicine_cat is not None:
                if self.medicine_cat.status != 'medicine cat':
                    self.medicine_cat.status_change('medicine cat')
                self.clan_cats.append(self.medicine_cat.ID)
            self.age = 0
            self.current_season = 'Newleaf'
            self.instructor = None  # This is the first cat in starclan, to "guide" the other dead cats there.
            self.biome = biome
            self.world_seed = world_seed
            self.camp_site = camp_site
            self.camp_bg = camp_bg
            self.game_mode = game_mode
            self.pregnancy_data = {}
            self.closed_borders = False

    def create_clan(self):
        """ This function is only called once a new clan is created in the 'clan created' screen, not every time
        the program starts"""
        self.instructor = Cat(status=choice(["warrior", "elder"]))
        self.instructor.dead = True
        update_sprite(self.instructor)
        self.add_cat(self.instructor)
        self.all_clans = []
        other_clans = []

        key_copy = tuple(Cat.all_cats.keys())
        for i in key_copy:  # Going through all currently existing cats
            # cat_class is a Cat-object
            not_found = True
            for x in game.switches['members']:
                if Cat.all_cats[i] == game.choose_cats[x]:
                    self.add_cat(Cat.all_cats[i])
                    not_found = False
            if Cat.all_cats[i] != game.choose_cats[game.switches['leader']] and Cat.all_cats[i] != \
                    game.choose_cats[game.switches['medicine_cat']] and Cat.all_cats[i] != \
                    game.choose_cats[game.switches['deputy']] and Cat.all_cats[i] != \
                    self.instructor \
                    and not_found:
                Cat.all_cats[i].example = True
                self.remove_cat(Cat.all_cats[i].ID)

        # give thoughts,actions and relationships to cats
        for cat_id in Cat.all_cats:
            Cat.all_cats.get(cat_id).create_all_relationships()
            Cat.all_cats.get(cat_id).backstory = 'clan_founder'
            if Cat.all_cats.get(cat_id).status == 'apprentice':
                Cat.all_cats.get(cat_id).status_change('apprentice')
            Cat.all_cats.get(cat_id).thoughts()

        game.save_cats()
        number_other_clans = randint(3, 5)
        for _ in range(number_other_clans):
            self.all_clans.append(OtherClan())
        self.save_clan()
        #if map_available:
        #    save_map(game.map_info, game.clan.name)

        # CHECK IF CAMP BG IS SET -fail-safe in case it gets set to None-
        if game.switches['camp_bg'] is None:
            random_camp_options = ['camp1', 'camp2']
            random_camp = choice(random_camp_options)
            game.switches['camp_bg'] = random_camp

        # if no game mode chosen, set to Classic
        if game.switches['game_mode'] is None:
            game.switches['game_mode'] = 'classic'

    def add_cat(self, cat):  # cat is a 'Cat' object
        """ Adds cat into the list of clan cats"""
        if cat.ID in Cat.all_cats.keys(
        ) and cat.ID not in self.clan_cats:
            self.clan_cats.append(cat.ID)

    def add_to_starclan(self, cat):  # Same as add_cat
        """ Places the dead cat into starclan. It should not be removed from the list of cats in the clan"""
        if cat.ID in Cat.all_cats.keys(
        ) and cat.dead and cat.ID not in self.starclan_cats:
            # The dead-value must be set to True before the cat can go to starclan
            self.starclan_cats.append(cat.ID)

    def remove_cat(self, ID):  # ID is cat.ID
        """This function is for completely removing the cat from the game, it's not meant for a cat that's
        simply dead"""
        if ID in Cat.all_cats.keys():
            Cat.all_cats.pop(ID)
            if ID in self.clan_cats:
                self.clan_cats.remove(ID)

    def __repr__(self):
        if self.name is not None:
            return f'{self.name}: led by {str(self.leader.name)} with {str(self.medicine_cat.name)} as med. cat'

        else:
            return 'No clan'

    def new_leader(self, leader):
        if leader:
            self.leader = leader
            Cat.all_cats[leader.ID].status_change('leader')
            self.leader_predecessors += 1
            self.leader_lives = 9
        game.switches['new_leader'] = None

    def new_deputy(self, deputy):
        if deputy:
            self.deputy = deputy
            Cat.all_cats[deputy.ID].status_change('deputy')
            self.deputy_predecessors += 1

    def new_medicine_cat(self, medicine_cat):
        if medicine_cat:
            self.medicine_cat = medicine_cat
            if medicine_cat.status != 'medicine cat':
                Cat.all_cats[medicine_cat.ID].status_change('medicine cat')
            self.med_cat_predecessors += 1
            self.med_cat_number += 1

    def switch_clans(self):
        list_data = game.switches['switch_clan'] + "\n"
        for i in range(len(game.switches['clan_list'])):
            if game.switches['clan_list'][i] != game.switches['switch_clan']:
                list_data = list_data + game.switches['clan_list'][i] + "\n"
        game.cur_events_list.clear()
        with open('saves/clanlist.txt', 'w') as write_file:
            write_file.write(list_data)
        game.cur_events_list.clear()

        pygame.display.quit()
        pygame.quit()
        exit()

    def save_clan(self):
        data = f'{self.name},{self.age},{self.biome},{self.camp_bg},{self.world_seed},{self.camp_site[0]},{self.camp_site[1]},{self.game_mode}' + '\n'
        data = data + self.leader.ID + ',' + str(
            self.leader_lives) + ',' + str(
                self.leader_predecessors) + ',' + '\n'

        if self.deputy is not None:
            data = data + self.deputy.ID + ',' + str(
                self.deputy_predecessors) + ',' + '\n'
        else:
            data = data + '\n'
        data = data + self.medicine_cat.ID + ',' + str(
            self.med_cat_predecessors)  + '\n'

        data = data + self.instructor.ID + '\n'

        for a in range(len(self.clan_cats)):
            if a == len(self.clan_cats) - 1:
                data = data + self.clan_cats[a]
            elif self.clan_cats[a] in Cat.all_cats.keys():
                data = data + self.clan_cats[a] + ','
        data = data + '\n'
        for a, other_clan in enumerate(self.all_clans):
            if a:
                data = f"{data},"
            data = data + str(other_clan.name) + ";" + str(
                other_clan.relations) + ";" + str(other_clan.temperament)

        with open(f'saves/{self.name}clan.txt', 'w') as write_file:
            write_file.write(data)
        list_data = self.name + "\n"
        for i in range(len(game.switches['clan_list'])):
            if game.switches['clan_list'][i] != self.name:
                list_data = list_data + game.switches['clan_list'][i] + "\n"
        with open('saves/clanlist.txt', 'w') as write_file:
            write_file.write(list_data)

    def load_clan(self):
        other_clans = []
        if game.switches['clan_list'] == '':
            number_other_clans = randint(3, 5)
            for _ in range(number_other_clans):
                self.all_clans.append(OtherClan())
            return
        if game.switches['clan_list'][0].strip() == '':
            number_other_clans = randint(3, 5)
            for _ in range(number_other_clans):
                self.all_clans.append(OtherClan())
            return
        game.switches['error_message'] = "There was an error loading the clan.txt"
        with open('saves/' + game.switches['clan_list'][0] + 'clan.txt',
                  'r') as read_file:
            clan_data = read_file.read()
        clan_data = clan_data.replace('\t', ',')
        sections = clan_data.split('\n')
        if len(sections) == 7:
            general = sections[0].split(',')
            leader_info = sections[1].split(',')
            deputy_info = sections[2].split(',')
            med_cat_info = sections[3].split(',')
            instructor_info = sections[4]
            members = sections[5].split(',')
            other_clans = sections[6].split(',')
        elif len(sections) == 6:
            general = sections[0].split(',')
            leader_info = sections[1].split(',')
            deputy_info = sections[2].split(',')
            med_cat_info = sections[3].split(',')
            instructor_info = sections[4]
            members = sections[5].split(',')
            other_clans = []
        else:
            general = sections[0].split(',')
            leader_info = sections[1].split(',')
            deputy_info = 0, 0
            med_cat_info = sections[2].split(',')
            instructor_info = sections[3]
            members = sections[4].split(',')
            other_clans = []
        if len(general) == 8:
            if general[4] == 'None':
                general[4] = 0
            elif general[3] == 'None':
                general[3] = 'camp1'
            elif general[7] == 'None':
                general[7] = 'classic'
            game.clan = Clan(general[0],
                             Cat.all_cats[leader_info[0]],
                             Cat.all_cats.get(deputy_info[0], None),
                             Cat.all_cats[med_cat_info[0]],
                             biome=general[2],
                             camp_bg=general[3],
                             world_seed=int(general[4]),
                             camp_site=(int(general[5]),
                                        int(general[6])),
                             game_mode=general[7],
                             )
        elif len(general) == 7:
            if general[4] == 'None':
                general[4] = 0
            elif general[3] == 'None':
                general[3] = 'camp1'
            game.clan = Clan(general[0],
                             Cat.all_cats[leader_info[0]],
                             Cat.all_cats.get(deputy_info[0], None),
                             Cat.all_cats[med_cat_info[0]],
                             biome=general[2],
                             camp_bg=general[3],
                             world_seed=int(general[4]),
                             camp_site=(int(general[5]),
                                        int(general[6])),
                             )
        elif len(general) == 3:
            game.clan = Clan(general[0], Cat.all_cats[leader_info[0]],
                             Cat.all_cats.get(deputy_info[0], None),
                             Cat.all_cats[med_cat_info[0]], general[2])
        else:
            game.clan = Clan(general[0], Cat.all_cats[leader_info[0]],
                             Cat.all_cats.get(deputy_info[0], None),
                             Cat.all_cats[med_cat_info[0]])

        game.clan.age = int(general[1])
        game.clan.current_season = game.clan.seasons[game.clan.age % 12]
        game.clan.leader_lives, game.clan.leader_predecessors = int(
            leader_info[1]), int(leader_info[2])


        if len(deputy_info) > 1:
            game.clan.deputy_predecessors = int(deputy_info[1])
        game.clan.med_cat_predecessors = int(med_cat_info[1])
        if len(sections) > 4:
            if instructor_info in Cat.all_cats.keys():
                game.clan.instructor = Cat.all_cats[instructor_info]
                game.clan.add_cat(game.clan.instructor)
        else:
            game.clan.instructor = Cat(
                status=choice(["warrior", "warrior", "elder"]))
            update_sprite(game.clan.instructor)
            game.clan.instructor.dead = True
            game.clan.add_cat(game.clan.instructor)
        if other_clans != [""]:
            for other_clan in other_clans:
                other_clan_info = other_clan.split(';')
                self.all_clans.append(
                    OtherClan(other_clan_info[0],int(other_clan_info[1]),other_clan_info[2]))

        else:
            number_other_clans = randint(3, 5)
            for _ in range(number_other_clans):
                self.all_clans.append(OtherClan())

        for cat in members:
            if cat in Cat.all_cats.keys():
                game.clan.add_cat(Cat.all_cats[cat])
                game.clan.add_to_starclan(Cat.all_cats[cat])
            else:
                print('Cat not found:', cat)
        self.load_pregnancy(game.clan)
        game.switches['error_message'] = ''

    def load_pregnancy(self, clan):
        if not game.clan.name:
            return
        file_path = f"saves/{game.clan.name}/pregnancy.json"
        if os.path.exists(file_path):
            with open(file_path,'r') as read_file:
                clan.pregnancy_data = ujson.load(read_file)
        else:
            clan.pregnancy_data = {}

    def save_pregnancy(self, clan):
        if not game.clan.name:
            return
        file_path = f"saves/{game.clan.name}/pregnancy.json"
        try:
            with open(file_path,'w') as file:
                json_string = ujson.dumps(clan.pregnancy_data, indent = 4)
                file.write(json_string)
        except:
            print(f"Saving the pregnancy data didn't work.")

class OtherClan():

    def __init__(self, name='', relations=0, temperament=''):
        self.name = name or choice(names.normal_prefixes)
<<<<<<< HEAD
        self.relations = relations or randint(8, 13)
=======
        self.relations = relations or randint(8, 12)
>>>>>>> bc19d0ff
        self.temperament = temperament or choice([
            'bloodthirsty', 'righteous', 'strict', 'kind', 'calm',
            'progressive', 'faithful', 'thoughtful', 'compassionate',
            'logical', 'brave', 'altruistic', 'distant', 'competitive'
        ])

    def __repr__(self):
        return f"{self.name}Clan"


class StarClan():
    forgotten_stages = {
        0: [0, 100],
        10: [101, 200],
        30: [201, 300],
        60: [301, 400],
        90: [401, 500],
        100: [501, 502]
    }  # Tells how faded the cat will be in starclan by months spent
    dead_cats = {}

    def __init__(self):
        self.instructor = None

    def fade(self, cat):
        white = pygame.Surface((50, 50))
        fade_level = 0
        if cat.dead:
            for f in self.forgotten_stages.keys():
                if cat.dead_for in range(self.forgotten_stages[f][0],
                                         self.forgotten_stages[f][1]):
                    fade_level = f
        white.fill((255, 255, 255, fade_level))
        return white


clan_class = Clan()
clan_class.remove_cat(cat_class.ID)<|MERGE_RESOLUTION|>--- conflicted
+++ resolved
@@ -1,13 +1,7 @@
-<<<<<<< HEAD
-from .cats import *
-from .text import *
-from .patrol import *
-=======
 from scripts.cat.cats import *
 from scripts.game_structure.text import *
 from scripts.game_structure.load_cat import *
 
->>>>>>> bc19d0ff
 try:
     from scripts.world import *
     map_available = True
@@ -416,11 +410,7 @@
 
     def __init__(self, name='', relations=0, temperament=''):
         self.name = name or choice(names.normal_prefixes)
-<<<<<<< HEAD
-        self.relations = relations or randint(8, 13)
-=======
         self.relations = relations or randint(8, 12)
->>>>>>> bc19d0ff
         self.temperament = temperament or choice([
             'bloodthirsty', 'righteous', 'strict', 'kind', 'calm',
             'progressive', 'faithful', 'thoughtful', 'compassionate',
