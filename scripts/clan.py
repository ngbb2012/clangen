from .cats import *
from .text import *
try:
    from .world import *
    mapavailable = True
except:
    mapavailable = False
from sys import exit


class Clan(object):
    leader_lives = 9
    clan_cats = []
    starclan_cats = []
    seasons = ['Newleaf', 'Newleaf', 'Newleaf', 'Greenleaf', 'Greenleaf', 'Greenleaf', 'Leaf-fall', 'Leaf-fall',
               'Leaf-fall', 'Leaf-bare', 'Leaf-bare', 'Leaf-bare', ]
    layout_1 = {'leader den': ('center', 100), 'medicine den': (100, 230), 'nursery': (-100, 230),
                'clearing': ('center', 300), 'apprentice den': (100, 450), 'warrior den': (-100, 450),
                'elder den': ('center', 500),
                'leader place': [('center', 120), (screen_x / 2 - 50, 170), (screen_x / 2, 170)],
                'medicine place': [(70, 250), (120, 250), (170, 250), (100, 300), (150, 300)],
                'nursery place': [(-100, 250), (-150, 250), (-200, 250), (-70, 300), (-120, 300), (-170, 300),
                                  (-220, 300), (-70, 350), (-120, 350), (-170, 350), (-220, 350)],
                'clearing place': [('center', 320), (300, 370), (350, 370), (400, 370), (300, 420), (350, 420),
                                   (400, 420)],
                'apprentice place': [(70, 470), (120, 470), (170, 470), (100, 520), (150, 520), (200, 520)],
                'warrior place': [(-50, 470), (-100, 490), (-150, 470), (-200, 490), (-50, 520), (-100, 540),
                                  (-150, 520), (-200, 540)],
                'elder place': [(300, 520), (350, 520), (400, 520), (320, 570), (370, 570)]}
    cur_layout = layout_1
    places_vacant = {'leader': [False, False, False],
                     'medicine': [False, False, False, False, False],
                     'nursery': [False, False, False, False, False, False, False, False, False, False, False],
                     'clearing': [False, False, False, False, False, False, False],
                     'apprentice': [False, False, False, False, False, False],
                     'warrior': [False, False, False, False, False, False, False, False],
                     'elder': [False, False, False, False, False]}

    age = 0
    current_season = 'Newleaf'
    all_clans = []

    def __init__(self, name="", leader=None, deputy=None, medicine_cat=None, biome='Forest', world_seed=6616, camp_site=(20,22)):
        if name != "":
            self.name = name
            self.leader = leader
            self.leader.status_change('leader')
            self.leader_predecessors = 0
            self.clan_cats.append(self.leader.ID)
            self.deputy = deputy
            if deputy is not None:
                self.deputy.status_change('deputy')
                self.clan_cats.append(self.deputy.ID)
            self.deputy_predecessors = 0
            self.medicine_cat = medicine_cat
            self.medicine_cat.status_change('medicine cat')
            self.med_cat_predecessors = 0
            self.clan_cats.append(self.medicine_cat.ID)
            self.age = 0
            self.current_season = 'Newleaf'
            self.instructor = None  # This is the first cat in starclan, to "guide" the other dead cats there.
            self.biome = biome
            self.world_seed = world_seed
            self.camp_site = camp_site

    def create_clan(self):
        """ This function is only called once a new clan is created in the 'clan created' screen, not every time
        the program starts"""
        self.instructor = Cat(status=choice(["warrior", "elder"]))
        self.instructor.dead = True
        self.instructor.update_sprite()
        self.add_cat(self.instructor)
        self.all_clans = []
        other_clans = []

        key_copy = tuple(cat_class.all_cats.keys())
        for i in key_copy:  # Going through all currently existing cats
            # cat_class is a Cat-object
            not_found = True
            for x in game.switches['members']:
                if cat_class.all_cats[i] == game.choose_cats[x]:
                    self.add_cat(cat_class.all_cats[i])
                    not_found = False
            if cat_class.all_cats[i] != game.choose_cats[game.switches['leader']] and cat_class.all_cats[i] != \
                    game.choose_cats[game.switches['medicine_cat']] and cat_class.all_cats[i] != \
                    game.choose_cats[game.switches['deputy']] and cat_class.all_cats[i] != \
                    self.instructor \
                    and not_found:
                cat_class.all_cats[i].example = True
                self.remove_cat(cat_class.all_cats[i].ID)

        # give thoughts/actions to cats
        for cat in cat_class.all_cats:
            if cat_class.all_cats.get(cat).status == 'apprentice':
                cat_class.all_cats.get(cat).status_change('apprentice')
                
        cat_class.thoughts()
        cat_class.save_cats()
        self.save_clan()
<<<<<<< HEAD
        if mapavailable:
            save_map(game.map_info, game.clan.name)
=======
        self.load_clan()
        save_map(game.map_info, game.clan.name)
>>>>>>> 74481cbf

    def add_cat(self, cat):  # cat is a 'Cat' object
        """ Adds cat into the list of clan cats"""
        if cat.ID in cat_class.all_cats.keys() and cat.ID not in self.clan_cats:
            self.clan_cats.append(cat.ID)

    def add_to_starclan(self, cat):  # Same as add_cat
        """ Places the dead cat into starclan. It should not be removed from the list of cats in the clan"""
        if cat.ID in cat_class.all_cats.keys() and cat.dead and cat.ID not in self.starclan_cats:
            # The dead-value must be set to True before the cat can go to starclan
            self.starclan_cats.append(cat.ID)

    def remove_cat(self, ID):  # ID is cat.ID
        """This function is for completely removing the cat from the game, it's not meant for a cat that's
        simply dead"""
        if ID in cat_class.all_cats.keys():
            cat_class.all_cats.pop(ID)
            if ID in self.clan_cats:
                self.clan_cats.remove(ID)

    def __repr__(self):
        if self.name is not None:
            return f'{self.name}: led by {str(self.leader.name)} with {str(self.medicine_cat.name)} as med. cat'

        else:
            return 'No clan'

    def new_leader(self, leader):
        if leader:
            self.leader = leader
            cat_class.all_cats[leader.ID].status_change('leader')
            self.leader_predecessors += 1
        game.switches['new_leader'] = None

    def new_deputy(self, deputy):
        if deputy:
            self.deputy = deputy
            cat_class.all_cats[deputy.ID].status_change('deputy')
            self.deputy_predecessors += 1

    def new_medicine_cat(self, medicine_cat):
        if medicine_cat:
            self.medicine_cat = medicine_cat
            cat_class.all_cats[medicine_cat.ID].status_change('medicine cat')
            self.med_cat_predecessors += 1

    def switch_clans(self):
        list_data = game.switches['switch_clan'] + "\n"
        for i in range(len(game.switches['clan_list'])):
            if game.switches['clan_list'][i] != game.switches['switch_clan']:
                list_data = list_data + game.switches['clan_list'][i] + "\n"
        game.cur_events_list.clear()
        with open('saves/clanlist.txt', 'w') as write_file:
            write_file.write(list_data)

        pygame.display.quit()
        pygame.quit()
        exit()

    def save_clan(self):
        data = f'{self.name},{self.age},{self.biome},{self.world_seed},{self.camp_site[0]},{self.camp_site[1]}' + '\n'
        data = data + self.leader.ID + ',' + str(self.leader_lives) + ',' + str(self.leader_predecessors) + ',' + '\n'

        if self.deputy is not None:
            data = data + self.deputy.ID + ',' + str(self.deputy_predecessors) + ',' + '\n'
        else:
            data = data + '\n'
        data = data + self.medicine_cat.ID + ',' + str(self.med_cat_predecessors) + '\n'

        data = data + self.instructor.ID + '\n'

        for a in range(len(self.clan_cats)):
            if a == len(self.clan_cats) - 1:
                data = data + self.clan_cats[a]
            elif self.clan_cats[a] in cat_class.all_cats.keys():
                data = data + self.clan_cats[a] + ','
        data = data + '\n'
        for a, other_clan in enumerate(self.all_clans):
            if a:
                data = f"{data},"
            data = data + str(other_clan.name) + ";" + str(other_clan.relations) + ";" + str(other_clan.temperament)

        with open(f'saves/{self.name}clan.txt', 'w') as write_file:
            write_file.write(data)
        list_data = self.name + "\n"
        for i in range(len(game.switches['clan_list'])):
            if game.switches['clan_list'][i] != self.name:
                list_data = list_data + game.switches['clan_list'][i] + "\n"
        with open('saves/clanlist.txt', 'w') as write_file:
            write_file.write(list_data)

    def load_clan(self):
        if game.switches['clan_list'][0].strip() == '':
            return
        with open('saves/' + game.switches['clan_list'][0] + 'clan.txt', 'r') as read_file:
            clan_data = read_file.read()
        clan_data = clan_data.replace('\t', ',')
        sections = clan_data.split('\n')
        if len(sections) == 7:
            general = sections[0].split(',')
            leader_info = sections[1].split(',')
            deputy_info = sections[2].split(',')
            med_cat_info = sections[3].split(',')
            instructor_info = sections[4]
            members = sections[5].split(',')
            other_clans = sections[6].split(',')
        elif len(sections) == 6:
            general = sections[0].split(',')
            leader_info = sections[1].split(',')
            deputy_info = sections[2].split(',')
            med_cat_info = sections[3].split(',')
            instructor_info = sections[4]
            members = sections[5].split(',')
            other_clans = []
        else:
            general = sections[0].split(',')
            leader_info = sections[1].split(',')
            deputy_info = 0, 0
            med_cat_info = sections[2].split(',')
            instructor_info = sections[3]
            members = sections[4].split(',')
            other_clans = []
        if len(general) == 6:
            if general[3] == 'None':
                general[3] = 0
            game.clan = Clan(general[0], cat_class.all_cats[leader_info[0]], cat_class.all_cats.get(deputy_info[0], None), cat_class.all_cats[med_cat_info[0]], biome=general[2], world_seed=int(general[3]), camp_site=(int(general[4]),int(general[5])))
        elif len(general) == 3:
            game.clan = Clan(general[0], cat_class.all_cats[leader_info[0]], cat_class.all_cats.get(deputy_info[0], None), cat_class.all_cats[med_cat_info[0]], general[2])
        else:
            game.clan = Clan(general[0], cat_class.all_cats[leader_info[0]], cat_class.all_cats.get(deputy_info[0], None), cat_class.all_cats[med_cat_info[0]])

        game.clan.age = int(general[1])
        game.clan.current_season = game.clan.seasons[game.clan.age % 12]
        game.clan.leader_lives, game.clan.leader_predecessors = int(leader_info[1]), int(leader_info[2])

        if len(deputy_info) > 1:
            game.clan.deputy_predecessors = int(deputy_info[1])
        game.clan.med_cat_predecessors = int(med_cat_info[1])
        if len(sections) > 4:
            if instructor_info in cat_class.all_cats.keys():
                game.clan.instructor = cat_class.all_cats[instructor_info]
                game.clan.add_cat(game.clan.instructor)
        else:
            game.clan.instructor = Cat(status=choice(["warrior", "warrior", "elder"]))
            game.clan.instructor.update_sprite()
            game.clan.instructor.dead = True
            game.clan.add_cat(game.clan.instructor)
        if other_clans != [""]:
            for other_clan in other_clans:
                other_clan_info = other_clan.split(';')
                self.all_clans.append(OtherClan(other_clan_info[0], other_clan_info[1], other_clan_info[2]))

        else:
            number_other_clans = randint(3, 5)
            for _ in range(number_other_clans):
                self.all_clans.append(OtherClan())
            print(self.all_clans)
        for cat in members:
            if cat in cat_class.all_cats.keys():
                game.clan.add_cat(cat_class.all_cats[cat])
                game.clan.add_to_starclan(cat_class.all_cats[cat])
            else:
                print('Cat not found:', cat)

class OtherClan(object):
    def __init__(self, name='', relations=0, temperament=''):
        self.name = name or choice(names.normal_prefixes)
        self.relations = relations or randint(10, 15)
        self.temperament = temperament or choice(['bloodthirsty', 'righteous', 'strict', 'kind', 'calm', 'progressive', 'faithful', 'thoughtful', 'compassionate', 'logical', 'brave', 'altruistic', 'distant', 'competitive'])

    def __repr__(self):
        return f"{self.name}Clan"

class StarClan(object):
    forgotten_stages = {0: [0, 100], 10: [101, 200], 30: [201, 300], 60: [301, 400],
                        90: [401, 500], 100: [501, 502]}  # Tells how faded the cat will be in starclan by months spent
    dead_cats = {}

    def __init__(self):
        self.instructor = None

    def fade(self, cat):
        white = pygame.Surface((50, 50))
        fade_level = 0
        if cat.dead:
            for f in self.forgotten_stages.keys():
                if cat.dead_for in range(self.forgotten_stages[f][0], self.forgotten_stages[f][1]):
                    fade_level = f
        white.fill((255, 255, 255, fade_level))
        return white


clan_class = Clan()
clan_class.remove_cat(cat_class.ID)
clan_class.remove_cat(example_cat.ID)<|MERGE_RESOLUTION|>--- conflicted
+++ resolved
@@ -97,13 +97,9 @@
         cat_class.thoughts()
         cat_class.save_cats()
         self.save_clan()
-<<<<<<< HEAD
+        self.load_clan()
         if mapavailable:
-            save_map(game.map_info, game.clan.name)
-=======
-        self.load_clan()
-        save_map(game.map_info, game.clan.name)
->>>>>>> 74481cbf
+            save_map(game.map_info, game.clan.name)      
 
     def add_cat(self, cat):  # cat is a 'Cat' object
         """ Adds cat into the list of clan cats"""
