--- conflicted
+++ resolved
@@ -181,14 +181,13 @@
             # The dead-value must be set to True before the cat can go to starclan
             self.starclan_cats.append(cat.ID)
 
-<<<<<<< HEAD
     def add_to_outside(self, cat): #same as add_cat
         """ Places the gone cat into starclan. It should not be removed from the list of cats in the clan"""
         if cat.ID in Cat.all_cats.keys(
         ) and cat.outside and cat.ID not in Cat.outside_cats.keys():
             # The outside-value must be set to True before the cat can go to cotc
             Cat.outside_cats.update({cat.ID:cat})
-=======
+            
     def add_to_darkforest(self, cat):  # Same as add_cat
         """ Places the dead cat into the dark forest. It should not be removed from the list of cats in the clan"""
         if cat.ID in Cat.all_cats.keys(
@@ -197,7 +196,6 @@
             cat.thought = "Is distraught after being sent to the Place of No Stars"
             update_sprite(Cat.all_cats[str(cat)])
             # The dead-value must be set to True before the cat can go to starclan
->>>>>>> c81b0333
 
     def remove_cat(self, ID):  # ID is cat.ID
         """This function is for completely removing the cat from the game, it's not meant for a cat that's
