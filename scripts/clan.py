--- conflicted
+++ resolved
@@ -344,7 +344,7 @@
 
     def create_clan(self):
         """
-        This function is only called once a new clan is 
+        This function is only called once a new clan is
         created in the 'clan created' screen, not every time
         the program starts
         """
@@ -614,32 +614,19 @@
         if game.clan.game_mode in ['expanded', 'cruel season']:
             self.save_freshkill_pile(game.clan)
 
-<<<<<<< HEAD
-        with open(get_save_dir() + f'/{self.name}clan.json', 'w') as write_file:
-=======
         with open(f'saves/{self.name}clan.json', 'w',
                   encoding='utf-8') as write_file:
->>>>>>> 78a3725d
             json_string = ujson.dumps(clan_data, indent=4)
             write_file.write(json_string)
 
         if os.path.exists(f'saves/{self.name}clan.txt'):
             os.remove(f'saves/{self.name}clan.txt')
 
-<<<<<<< HEAD
-        with open(get_save_dir() + '/currentclan.txt', 'w') as write_file:
-=======
         with open('saves/currentclan.txt', 'w',
                   encoding='utf-8') as write_file:
->>>>>>> 78a3725d
             write_file.write(self.name)
 
     def load_clan(self):
-<<<<<<< HEAD
-        if os.path.exists(get_save_dir() + '/' + game.switches['clan_list'][0] + 'clan.json'):
-            self.load_clan_json()
-        elif os.path.exists(get_save_dir() + '/' + game.switches['clan_list'][0] + 'clan.txt'):
-=======
         """
         TODO: DOCS
         """
@@ -648,7 +635,6 @@
             self.load_clan_json()
         elif os.path.exists('saves/' + game.switches['clan_list'][0] +
                             'clan.txt'):
->>>>>>> 78a3725d
             self.load_clan_txt()
         else:
             game.switches[
@@ -669,17 +655,11 @@
             for _ in range(number_other_clans):
                 self.all_clans.append(OtherClan())
             return
-<<<<<<< HEAD
-        game.switches['error_message'] = "There was an error loading the clan.txt"
-        with open(get_save_dir() + '/' + game.switches['clan_list'][0] + 'clan.txt',
-                  'r') as read_file:
-=======
         game.switches[
             'error_message'] = "There was an error loading the clan.txt"
         with open('saves/' + game.switches['clan_list'][0] + 'clan.txt',
                   'r',
                   encoding='utf-8') as read_file:  # pylint: disable=redefined-outer-name
->>>>>>> 78a3725d
             clan_data = read_file.read()
         clan_data = clan_data.replace('\t', ',')
         sections = clan_data.split('\n')
@@ -826,17 +806,11 @@
                 self.all_clans.append(OtherClan())
             return
 
-<<<<<<< HEAD
-        game.switches['error_message'] = "There was an error loading the clan.json"
-        with open(get_save_dir() + '/' + game.switches['clan_list'][0] + 'clan.json',
-                  'r') as read_file:
-=======
         game.switches[
             'error_message'] = "There was an error loading the clan.json"
         with open('saves/' + game.switches['clan_list'][0] + 'clan.json',
                   'r',
                   encoding='utf-8') as read_file:  # pylint: disable=redefined-outer-name
->>>>>>> 78a3725d
             clan_data = ujson.loads(read_file.read())
 
         if clan_data["leader"]:
@@ -935,7 +909,7 @@
         """
         if not game.clan.name:
             return
-        file_path = get_save_dir() + f"/{game.clan.name}/herbs.json"
+        file_path = f"saves/{game.clan.name}/herbs.json"
         if os.path.exists(file_path):
             with open(file_path, 'r', encoding='utf-8') as read_file:  # pylint: disable=redefined-outer-name
                 clan.herbs = ujson.loads(read_file.read())
@@ -957,7 +931,7 @@
         """
         if not game.clan.name:
             return
-        file_path = get_save_dir() + f"/{game.clan.name}/herbs.json"
+        file_path = f"saves/{game.clan.name}/herbs.json"
         try:
             with open(file_path, 'w', encoding='utf-8') as file:
                 json_string = ujson.dumps(clan.herbs, indent=4)
@@ -971,7 +945,7 @@
         """
         if not game.clan.name:
             return
-        file_path = get_save_dir() + f"/{game.clan.name}/pregnancy.json"
+        file_path = f"saves/{game.clan.name}/pregnancy.json"
         if os.path.exists(file_path):
             with open(file_path, 'r', encoding='utf-8') as read_file:  # pylint: disable=redefined-outer-name
                 clan.pregnancy_data = ujson.load(read_file)
@@ -984,7 +958,7 @@
         """
         if not game.clan.name:
             return
-        file_path = get_save_dir() + f"/{game.clan.name}/pregnancy.json"
+        file_path = f"saves/{game.clan.name}/pregnancy.json"
         try:
             with open(file_path, 'w', encoding='utf-8') as file:
                 json_string = ujson.dumps(clan.pregnancy_data, indent=4)
@@ -1119,14 +1093,14 @@
         if not game.clan.name or clan.game_mode == 'classic':
             return
 
-        file_path = get_save_dir() + f"/{game.clan.name}/freshkill_pile.json"
+        file_path = f"saves/{game.clan.name}/freshkill_pile.json"
         try:
             if os.path.exists(file_path):
                 with open(file_path, 'r', encoding='utf-8') as read_file:  # pylint: disable=redefined-outer-name
                     pile = ujson.load(read_file)
                     clan.freshkill_pile = Freshkill_Pile(pile)
 
-                file_path = get_save_dir() + f"/{game.clan.name}/nutrition_info.json"
+                file_path = f"saves/{game.clan.name}/nutrition_info.json"
                 if os.path.exists(file_path) and clan.freshkill_pile:
                     with open(file_path, 'r', encoding='utf-8') as read_file:
                         nutritions = ujson.load(read_file)
@@ -1148,26 +1122,18 @@
             return
 
         try:
-<<<<<<< HEAD
-            with open(get_save_dir() + f"/{game.clan.name}/freshkill_pile.json", 'w') as rel_file:
-=======
             with open(f"saves/{game.clan.name}/freshkill_pile.json",
                       'w',
                       encoding='utf-8') as rel_file:
->>>>>>> 78a3725d
                 json_string = ujson.dumps(clan.freshkill_pile.pile, indent=4)
                 rel_file.write(json_string)
         except:
             print("ERROR: Saving the freshkill pile didn't work.")
 
         try:
-<<<<<<< HEAD
-            with open(get_save_dir() + f"/{game.clan.name}/nutrition_info.json", 'w') as rel_file:
-=======
             with open(f"saves/{game.clan.name}/nutrition_info.json",
                       'w',
                       encoding='utf-8') as rel_file:
->>>>>>> 78a3725d
                 data = {}
                 for k, nutr in clan.freshkill_pile.nutrition_info.items():
                     data[k] = {
