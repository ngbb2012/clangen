--- conflicted
+++ resolved
@@ -501,12 +501,7 @@
                         print("AFTER", rel.admiration)
                 return
 
-<<<<<<< HEAD
-        if self.patrol_event[0] == 8:
-            # EVENT: dog
-=======
         if self.patrol_event[0] == 8 or self.patrol_event[0] == 46 or self.patrol_event[0] == 47 or self.patrol_event[0] == 49 or self.patrol_event[0] == 51:
->>>>>>> 079ab4a2
             if self.before:
                 # stuff that happens during calculations
                 return
@@ -602,21 +597,18 @@
                     self.other_clan.relations = int(self.other_clan.relations) + 1
                     if int(self.other_clan.relations) == 7:
                         self.patrol_result_text = game.clan.name + 'Clan and ' + self.other_clan.name + 'Clan declare a truce.'
-<<<<<<< HEAD
-                    impact = 3
-                else:
-                    if int(self.other_clan.relations) < 7:
-                        events_class.dies(self.patrol_random_cat)
-=======
+                    impact = 3
                 elif (self.intentional_fail and self.success) or (not self.intentional_fail and not self.success):
->>>>>>> 079ab4a2
                     self.other_clan.relations = int(self.other_clan.relations) - 1
                     if int(self.other_clan.relations) < 1:
                         self.other_clan.relations = 1
                     if int(self.other_clan.relations) == 6:
                         self.patrol_result_text = self.other_clan.name + 'Clan declares war on ' + game.clan.name + 'Clan.'
 
-<<<<<<< HEAD
+                if int(self.other_clan.relations) < 7 and not self.success:
+                    events_class.dies(self.patrol_random_cat)
+
+
                 if not self.success:
                     impact = -3
 
@@ -629,11 +621,6 @@
                         print("BEFORE", rel.trust)
                         rel.trust += impact
                         print("AFTER", rel.trust)
-=======
-                if int(self.other_clan.relations) < 7 and not self.success:
-                    events_class.dies(self.patrol_random_cat)
-
->>>>>>> 079ab4a2
                 return
 
         if self.patrol_event[0] == 12:
@@ -1100,12 +1087,8 @@
                         print("AFTER", rel.trust)
                 return
 
-<<<<<<< HEAD
-        if self.patrol_event[0] == 35 or self.patrol_event[0] == 36:
+        if self.patrol_event[0] == 35 or self.patrol_event[0] == 36 or self.patrol_event[0] == 58 or self.patrol_event[0] == 62:
             # EVENT: comes accross one or more rogues
-=======
-        if self.patrol_event[0] == 35 or self.patrol_event[0] == 36 or self.patrol_event[0] == 58 or self.patrol_event[0] == 62:
->>>>>>> 079ab4a2
             if self.before:
                 # stuff that happens during calculations
                 return
@@ -1133,12 +1116,8 @@
                         print("AFTER", rel.trust)
                 return
 
-<<<<<<< HEAD
-        if self.patrol_event[0] == 37:
+        if self.patrol_event[0] == 37 or self.patrol_event[0] == 59 or self.patrol_event[0] == 63:
             # EVENT: loner wants to join
-=======
-        if self.patrol_event[0] == 37 or self.patrol_event[0] == 59 or self.patrol_event[0] == 63:
->>>>>>> 079ab4a2
             if self.before:
                 # stuff that happens during calculations
                 return
@@ -1149,17 +1128,13 @@
                     if self.patrol_event[0] == 62:
                         new_cat_status = 'kitten'
                     kit = Cat(status=new_cat_status)
-<<<<<<< HEAD
                     #create and update relationships
                     relationships = []
                     for cat in game.clan.clan_cats:
                         cat.relationships.append(Relationship(cat,kit))
                         relationships.append(Relationship(kit,cat))
                     kit.relationships = relationships
-                    if randint(0, 1):
-=======
                     if randint(0, 2) == 0 and self.patrol_event[0] != 62:
->>>>>>> 079ab4a2
                         kit.name.suffix = ""
                     game.clan.add_cat(kit)
                     kit.skill = 'formerly a loner'
@@ -1180,12 +1155,8 @@
                         print("AFTER", rel.like)
                 return
 
-<<<<<<< HEAD
-        if self.patrol_event[0] == 38:
+        if self.patrol_event[0] == 38 or self.patrol_event[0] == 57 or self.patrol_event[0] == 50:
             # EVENT: bloodthirsty rogues
-=======
-        if self.patrol_event[0] == 38 or self.patrol_event[0] == 57 or self.patrol_event[0] == 50:
->>>>>>> 079ab4a2
             if self.before:
                 # stuff that happens during calculations
                 return
@@ -1341,7 +1312,6 @@
                     self.patrol_cats.append(kit)
                     kits = choice([2, 2, 2, 3])
                     for new_kit in range(kits):
-<<<<<<< HEAD
                         new_kit = Cat(parent1=kit, moons=0)
                         #create and update relationships
                         for cat in game.clan.clan_cats:
@@ -1366,12 +1336,6 @@
                         print("BEFORE", rel.like)
                         rel.like += impact
                         print("AFTER", rel.like)
-=======
-                        new_kit = Cat(parent1=kit.ID, moons=0)
-                        new_kit.thought = 'Wonders where they are'
-                        game.clan.add_cat(new_kit)
-
->>>>>>> 079ab4a2
                 return
 
 
