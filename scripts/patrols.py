from random import choice, randint
from math import ceil, floor
from .game_essentials import *
from .names import *
from .cats import *
from .pelts import *


class Patrol(object):

    def __init__(self):
        self.patrol_cats = []
        self.patrol_size = len(self.patrol_cats)
        self.patrol_skills = []
        self.patrol_statuses = []
        self.patrol_traits = []
        self.patrol_total_experience = 0
        self.patrol_max_experience = 0
        self.patrol_leader = None
        self.patrol_event = []
        self.before = 1
        self.success = 0
        self.patrol_random_cat = None
        self.patrol_stat_cat = None
        # [#,prompt,win,lose,decline,threshold,reward,size,status,season,trait,function,autowin skills]
        self.patrol_events = []
        self.eligable_events = []
        self.patrol_result_text = ''

    # get patrol personalities, patrol total experience, patrol max experience
    def new_patrol(self):
        self.patrol_cats = game.switches['current_patrol']
        self.patrol_size = len(self.patrol_cats)
        self.patrol_skills = []
        self.patrol_statuses = []
        self.patrol_traits = []
        self.refresh_events()
        self.patrol_event = []
        self.patrol_total_experience = 0
        self.patrol_max_experience = 0
        self.before = 1
        self.success = 0
        self.patrol_leader = None
        self.patrol_random_cat = None
        self.patrol_stat_cat = None
        self.patrol_result_text = ''
        self.eligable_events = []
        # calculate random cat here
        self.patrol_random_cat = choice(self.patrol_cats)

        for i in range(self.patrol_size):
            self.patrol_skills.append(self.patrol_cats[i].skill)
            self.patrol_traits.append(self.patrol_cats[i].trait)
            self.patrol_statuses.append(self.patrol_cats[i].status)
            self.patrol_total_experience += float(self.patrol_cats[i].experience)
            if int(self.patrol_cats[i].experience) >= int(self.patrol_max_experience):
                self.patrol_leader = self.patrol_cats[i]
                self.patrol_max_experience = self.patrol_cats[i].experience

        # get possible events based on this patrol
        for i in range(len(self.patrol_events)):
            test_event = self.patrol_events[i]
            if test_event[7] == 1 and self.patrol_size != 1:
                continue
            if test_event[7] == 2 and self.patrol_size == 1:
                continue
            if test_event[10] != 0 and test_event[10] not in self.patrol_traits:
                continue
            if test_event[9] != 0 and test_event[9] != game.clan.season:
                continue
            if test_event[8] != 0 and test_event[8] not in self.patrol_statuses:
                continue

            self.eligable_events.append(test_event)
            # 11 is function
            # 10 is trait
            # 9 is season
            # 8 is status
            # 7 is cat numbers

        self.patrol_event = choice(self.eligable_events)

        if self.patrol_event[0] == 36:
            self.patrol_event[5] = 30 * self.patrol_size

        if self.patrol_event[10] != 0 and self.patrol_event[10] in self.patrol_traits:
            self.patrol_stat_cat = self.patrol_cats[self.patrol_traits.index(self.patrol_event[10])]

        # replace names in the patrol_events
        # also do random cat
        self.patrol_event[1] = self.patrol_event[1].replace('(patrol_size)', str(self.patrol_size))
        self.patrol_event[1] = self.patrol_event[1].replace('p_l', str(self.patrol_leader.name))
        self.patrol_event[2] = self.patrol_event[2].replace('p_l', str(self.patrol_leader.name))
        self.patrol_event[3] = self.patrol_event[3].replace('p_l', str(self.patrol_leader.name))
        self.patrol_event[4] = self.patrol_event[4].replace('p_l', str(self.patrol_leader.name))
        self.patrol_event[1] = self.patrol_event[1].replace('r_c', str(self.patrol_random_cat.name))
        self.patrol_event[2] = self.patrol_event[2].replace('r_c', str(self.patrol_random_cat.name))
        self.patrol_event[3] = self.patrol_event[3].replace('r_c', str(self.patrol_random_cat.name))
        self.patrol_event[4] = self.patrol_event[4].replace('r_c', str(self.patrol_random_cat.name))
        self.patrol_event[1] = self.patrol_event[1].replace('clan_name', str(game.clan.name) + 'Clan')
        self.patrol_event[1] = self.patrol_event[1].replace('other2_clan', choice(names.normal_prefixes) + 'Clan')
        if game.clan.deputy:
            self.patrol_event[1] = self.patrol_event[1].replace('(deputy)', str(game.clan.deputy.name))
            self.patrol_event[2] = self.patrol_event[2].replace('(deputy)', str(game.clan.deputy.name))
            self.patrol_event[3] = self.patrol_event[3].replace('(deputy)', str(game.clan.deputy.name))
            self.patrol_event[4] = self.patrol_event[4].replace('(deputy)', str(game.clan.deputy.name))
        if game.clan.leader:
            self.patrol_event[1] = self.patrol_event[1].replace('(leader)', str(game.clan.leader.name))
            self.patrol_event[2] = self.patrol_event[2].replace('(leader)', str(game.clan.leader.name))
            self.patrol_event[3] = self.patrol_event[3].replace('(leader)', str(game.clan.leader.name))
            self.patrol_event[4] = self.patrol_event[4].replace('(leader)', str(game.clan.leader.name))
        if self.patrol_stat_cat is not None:
            self.patrol_event[1] = self.patrol_event[1].replace('s_c', str(self.patrol_stat_cat.name))
            self.patrol_event[2] = self.patrol_event[2].replace('s_c', str(self.patrol_stat_cat.name))
            self.patrol_event[3] = self.patrol_event[3].replace('s_c', str(self.patrol_stat_cat.name))
            self.patrol_event[4] = self.patrol_event[4].replace('s_c', str(self.patrol_stat_cat.name))

    def calculate(self):
        self.patrol_result_text = self.patrol_event[4]

        # calculate here to see the results of the patrol; also apply experience bonuses (and set the cats back to no patrols - will do later)
        if game.switches['event'] == 1:  # this means the player hit proceed
            self.success = False
            if self.patrol_total_experience < self.patrol_event[5]:
                chance = 3
            elif self.patrol_total_experience >= self.patrol_event[5] * 2:
                chance = 10
            else:
                chance = 9

            if randint(1, 10) <= chance:
                self.success = True

            for skill in self.patrol_skills:
                if skill in self.patrol_event[12]:
                    self.success = True

            if self.patrol_event[11]:
                self.event_special()

            if self.success:
                self.patrol_result_text = self.patrol_event[2]
                experience_each = ceil(int(self.patrol_event[6]) / int(self.patrol_size) / 2)
                for i in range(self.patrol_size):
                    self.patrol_cats[i].experience = int(self.patrol_cats[i].experience) + int(experience_each)
                    if self.patrol_cats[i].experience < 0:
                        self.patrol_cats[i].experience = 0
                    if self.patrol_cats[i].experience > 80:
                        self.patrol_cats[i].experience = 80
                    experiencelevels = ['very low', 'low', 'slightly low', 'average', 'somewhat high', 'high',
                                        'very high', 'master', 'max']
                    self.patrol_cats[i].experience_level = experiencelevels[floor(self.patrol_cats[i].experience / 10)]
            else:
                self.patrol_result_text = self.patrol_event[3]

            self.before = 0
            if self.patrol_event[11]:
                self.event_special()

        for i in range(self.patrol_size):
            self.patrol_cats[i].in_camp = 0

        game.switches['event'] = 4

    def refresh_events(self):
        self.patrol_events = [[1, 'Your patrol comes upon the scent of a mouse', 'Your patrol catches the mouse',
                               'Your patrol narrowly misses catching the mouse', 'You decide not to pursue the mouse',
                               10, 8, 0, 0, 0, 0, 0, ['good hunter', 'great hunter', 'fantastic hunter']],
                              [2, 'Your patrol doesnt find anything useful',
                               'It was still a fun outing, and you learned a lot', 'How? How did you fail this?',
                               'You decide to cut the patrol short and head home.', -5, 6, 0, 0, 0, 0, 0, []],
                              [3,
                               'The hunting is good this greenleaf, and the patrol finds a nice spot to sun themselves',
                               'The sunlight feels great, and the cats have a successful patrol',
                               'Unfortunately, the patrol doesnt get much accomplished beyond that',
                               'p_l decides that the patrol should stay focused', 30, 8, 0, 0, 'Greenleaf', 0, 0, []],
                              [4, 'Your patrols comes upon the scent of a hare', 'Your patrol catches the hare!',
                               'Unfortunately, your patrol missed the hare', 'You decide not to pursue the hare', 20,
                               12, 0, 0, 0, 0, 0, ['great hunter', 'fantastic hunter']],
                              [5, 'Your patrol comes upon the scent of a large rat',
                               'Your patrol catches the rat! More fresh kill!',
                               'Your patrols confidence is shaken by missing the rat',
                               'You decide not to pursue the rat', 20, 12, 0, 0, 0, 0, 1, ['fantastic hunter']],
                              [6, 'Your patrol catches the scent of a fox',
                               'Your patrol finds the fox and drives it away.',
                               'Your patrol fails to drive away the fox, but nobody was injured',
                               'You decide not to pursue the fox', 50, 15, 0, 0, 0, 0, 0,
                               ['good fighter', 'great fighter', 'excellent fighter']],
                              [7, 'Your patrol catches the scent of a fox',
                               'Your patrol finds a fox and her cubs and drives them away',
                               'The mother fox fights to defend her cubs; r_c is left with a scar',
                               'You decide not to pursue the fox', 70, 25, 0, 0, 0, 0, 1,
                               ['great fighter', 'excellent fighter']],
                              [8, 'Your patrol catches the scent of a large dog',
                               'Your patrol manages to valianty drive away the dog',
                               'The dog is driven away, but only after killing r_c', 'You decide not to pursue the dog',
                               150, 50, 0, 0, 0, 0, 1, ['excellent fighter']],
                              [9, 'Your patrol comes across a thunderpath. Do you cross it?',
                               'Your patrol crosses the path, and can hunt on the other side',
                               'r_c is crippled by a Monster and retires to the elder den',
                               'You decide to not cross the thunderpath', 20, 10, 0, 0, 0, 0, 1,
                               ['very smart', 'extremely smart']],
                              [10, 'Your patrol has a disagreement. They look to p_l to settle the dispute',
                               'p_l manages to skillfully smooth over any disagreement',
                               'p_l stutters; they dont think they are fit to lead a patrol',
                               'Instead of moderating, you decide to turn the patrol back home', 100, 15, 2, 0, 0, 0, 1,
                               []],
                              [11, 'clan_name meets a other2_clan patrol at the border, but nobody is hostile.',
                               'Your cats have a nice conversation with them',
                               'Despite the lack of outright hostilities, the situation turns awkward fast',
                               'You decide not to talk with the opposing patrol', 60, 8, 0, 0, 0, 0, 0,
                               ['great speaker',
                                'excellent speaker']],
                              [12, 'p_l suggests this patrol might be a good chance for an apprentice to practice',
                               'The apprentice has a good practice session',
                               'Unfortunately, nobody in the patrol is good at teaching',
                               'You decide to focus on the patrol instead of practice', 60, 15, 2, 'apprentice', 0, 0,
                               1, ['good teacher', 'great teacher',
                                   'fantastic teacher']],
                              [13, 'p_l suggests this might be a good chance for the cats to practice teamwork',
                               'Everybody has a nice practice session', 'Unfortunately, nobody steps up to teach',
                               'You decide to focus on the patrol instead of practice', 60, 15, 2, 0, 0, 0, 0,
                               ['good teacher', 'great teacher', 'fantastic teacher']],
                              [14, 'The patrol quickly devolves into ghost stories; everybody is on edge',
                               'Despite that, you have a successful patrol',
                               'A branch snaps, and the whole patrol runs back to camp',
                               'p_l quickly silences any talk of ghosts', 40, 10, 2, 0, 0, 0, 1, []],
                              [15, 'r_c admits that they had a vision from StarClan last night',
                               'The patrol talks them through the vision as they hunt',
                               'The patrol cant make any sense of the vision',
                               'The patrol does not talk about the vision at all.', 60, 10, 2, 0, 0, 0, 0,
                               ['strong connection to starclan']],
                              [16, 's_c is eager to prove their skill and tries to take charge of the patrol',
                               's_c is actually a good leader, and the patrol runs smoothly',
                               'The other cats are annoyed by s_c and dont listen', 'The patrol turns back before long',
                               60, 10, 2, 0, 0, 'ambitious', 1, []],
                              [17, 's_c starts questioning the loyalty of one of their clanmates',
                               's_c convinces the other cat to stay loyal to the clan',
                               's_c brings it up and the rest of the patrol just feels awkward',
                               's_c decides to keep such to themselves', 60, 10, 2, 0, 0, 'loyal', 1, []],
                              [18, 's_c sees somebody claiming another cats kill as their own',
                               's_c talks with the patrol about honesty',
                               's_c brings it up but the other cat denies it', 's_c decides to keep such to themselves',
                               60, 10, 2, 0, 0, 'righteous', 0, []],
                              [19, 'The patrol starts doubting (deputy)s ability as the clans deputy',
                               '(deputy) preforms well in the patrol and quells doubt',
                               'The patrol fails to catch anything, and they blame (deputy)',
                               'Nobody brings it up again', 60, 10, 2, 'deputy', 0, 0, 1, []],
                              [20, 'The patrol tries to get their leader to tell stories about their warrior days',
                               '(leader)s stories engage the patrol; all have a good time',
                               '(leader)s stories are a bit disappointing', 'The leader declines to tell stories', 60,
                               10, 2, 'leader', 0, 0, 1, []],
                              [21,
                               'The patrol finds a young loner near the border, and s_c volunteers to scare them off',
                               's_cs ferocity frightens the young cat away',
                               's_cs ferocity frightens their clanmates a bit', 'The patrol decides to leave him alone',
                               60, 10, 2, 0, 0, 'fierce', 1, []],
                              [22, 's_c is nervous about going on patrol', 'The rest of the patrol comfort s_c',
                               's_cs nerves make them fail a hunt', 's_c ends up turning back instead of joining', 60,
                               10, 2, 0, 0, 'nervous', 1, []],
                              [23, 's_c is worried that their clanmates think theyre a bad hunter',
                               'The rest of the patrol comfort s_c', 's_cs nerves make them fail a hunt',
                               's_c ends up turning back instead of joining', 60, 10, 2, 0, 0, 'insecure', 1, []],
                              [24, 's_c notices that the patrol isnt following the exact rules',
                               's_c convinces the other cats to follow the rules',
                               's_cs concerns are dismissed by the other cats',
                               's_c decides to keep such to themselves', 60, 10, 2, 0, 0, 'strict', 0, []],
                              [25, 's_c is the life of the patrol; everybody loves having them there',
                               'The patrol succeeds and everybody had a good time',
                               's_cs chatting distracts the others from a hunt',
                               'The patrol decides to focus on hunting instead of on s_c', 60, 10, 2, 0, 0,
                               'charismatic', 0, []],
                              [26, 'One of the cats get their foot stuck; its up to s_c to stay calm and help',
                               's_c helps them get unstuck',
                               'Getting the cat out takes so long that the patrol has to turn back without hunting',
                               'The cat manages to free themselves after a moment', 60, 10, 2, 0, 0, 'calm', 0, []],
                              [27, 's_c runs off ahead of the group, craving excitement',
                               's_c doesnt find anything, and returns to the patrol',
                               's_c gets chastised for straying too far',
                               's_c changes their mind and decides to stick around', 60, 10, 2, 0, 0, 'daring', 1, []],
                              [28, 's_c keeps getting distracted, trying to play around',
                               's_cs playfulness lightens the mood', 'The other cats are annoyed by s_cs distractions',
                               'The patrol more or less ignores s_c', 60, 10, 2, 0, 0, 'playful', 1, []],
                              [29, 's_c finds an old rival rogue of theirs at the border',
                               's_c attacks the rogue, and drives them away',
                               'The rogue is unimpressed by the patrols attempt to drive him off',
                               'You decide to not confront that rogue', 60, 10, 2, 0, 0, 'vengeful', 1, []],
                              [30, 's_c spends all patrol talking about their love life',
                               'The rest of the cats are pleasantly amused by the antics',
                               's_cs talking annoys the other cats', 'The patrol leader tells them to shut up', 60, 10,
                               2, 0, 0, 'shameless', 1, []],
                              [31, 'One of the other cats on the patrol wants to talk to s_c about StarClan',
                               's_c has a nice conversation with them about their faith',
                               's_cs blind faith isnt quite what the other cat needed right then',
                               's_c decides to keep such to themselves', 60, 10, 2, 0, 0, 'faithful', 1, []],
                              [32, 's_c seems to be picking on the other cats',
                               'The rest of the cats manage to ignore s_c',
                               'The other cats report s_c when they return to camp',
                               's_c gets bored and stops after a bit', 60, 10, 2, 0, 0, 'troublesome', 1, []],
                              [33, 's_c realizes that one of the other cats is worried about something',
                               's_c comforts them with a nice conversation', 'The other cats unease rubs off on s_c',
                               's_c distances themselves from the other cat', 60, 10, 2, 0, 0, 'empathetic', 0, []],
                              [34, 'The patrol comes upon a strange object that smells strongly of two-legs',
                               'The patrol interprets the purpose of the object',
                               'After interacting with the object, r_c is naseous for a couple days',
                               'The patrol decides to avoid such object', 80, 20, 0, 0, 0, 0, 1,
                               ['smart', 'very smart', 'extremely smart']],
                              [35, 'The patrol comes across a rogue', 'The patrol successfully drives off the rogue',
                               'The rogue finally leaves, but not before giving r_c a scar',
                               'You decide to not confront that rogue', 120, 25, 0, 0, 0, 0, 1,
                               ['great fighter', 'excellent fighter']],
                              [36, 'The patrol comes across (patrol size) rogues',
                               'The patrol successfully drives off the rogues',
                               'The rogues finally leave, but not after giving r_c a scar',
                               'You decide to not confront the rogues', 30, 2, 0, 0, 0, 1, ['excellent fighter']],
                              [37, 'The patrol finds a loner who is interested in joining the clan',
                               'The patrol convinces the loner to join',
                               'The patrol doesnt quite convince the loner to join',
                               'You decide to not confront that loner', 80, 10, 0, 0, 0, 0, 1, ['great speaker',
                                                                                                'excellent speaker']],
                              [38, 'p_l comes across a group of four bloodthirsty rogues',
                               'In a skillful display, p_l chases them away', 'The rogues outnumber p_l and kill them',
                               'p_l knows they are outnumbered and turns away', 70, 30, 1, 0, 0, 0, 1,
                               ['excellent fighter']],
                              [39, 'p_l worries that an apprentice should not be out here alone',
                               'At least this is a good chance to learn the territory',
                               'The apprentice gets lost and doesnt learn anything',
                               'p_l turns back to camp, deciding this is a bad idea', 20, 6, 1, 'apprentice', 0, 0, 1,
                               ['very smart', 'extremely smart']],
                              [40, 'The patrol notices new leaves and flowers starting to grow',
                               'The hunting is plentiful as new prey is born',
                               'Unfortunately, with newleaf comes allergies', 'The patrol is uneventful', 30, 8, 0, 0,
                               'Newleaf', 0, 0, []],
                              [41,
                               'The leaves are starting to turn colors; the patrol knows that leaf-bare will be here soon',
                               'But for now, the hunting is still good.', 'A chilly wind makes it difficult to hunt',
                               'The patrol is uneventful', 30, 8, 0, 0, 'Leaf-fall', 0, 0, []],
                              [42, 'It starts snowing soon after the patrol sets out',
                               'Despite the cold, the patrol manages to hunt',
                               'The patrol is caught outside in the snow, and doesnt manage to hunt',
                               'The patrol turns back, waiting until the snow dies down', 30, 8, 0, 0, 'Leaf-bare', 0,
                               0, []],
                              [43, 's_c finds the scent of an old friend of theirs from when they were a loner',
                               's_c invites their friend to join the clan',
                               's_c and their friend reminisce about old times.',
                               'The patrol turns back without meeting the other loner.', 20, 10, 0, 0, 0,
                               'formerly a loner', 1, []]]

    def event_special(self):
        # special functions for each event defined here
        if self.patrol_event[0] == 5:
            if self.before:
                # stuff that happens during calculations
                return
            else:
                # stuff that happens after the results
                # losing experience
                if not self.success:
                    experience_each = ceil((-10) / int(self.patrol_size) / 2)
                    for i in range(self.patrol_size):
                        self.patrol_cats[i].experience = int(self.patrol_cats[i].experience) + int(experience_each)
                        if self.patrol_cats[i].experience < 0:
                            self.patrol_cats[i].experience = 0
                        if self.patrol_cats[i].experience > 80:
                            self.patrol_cats[i].experience = 80
                        experiencelevels = ['very low', 'low', 'slightly low', 'average', 'somewhat high', 'high',
                                            'very high', 'master', 'max']
                        self.patrol_cats[i].experience_level = experiencelevels[
                            floor(self.patrol_cats[i].experience / 10)]
                return

        if self.patrol_event[0] == 7:
            if self.before:
                # stuff that happens during calculations
                return
            else:
                # stuff that happens after the results
                # left with a scar
                if not self.success:
                    if self.patrol_random_cat.specialty is None:
                        self.patrol_random_cat.specialty = choice([choice(scars1), choice(scars2)])
                    elif self.patrol_random_cat.specialty2 is None:
                        self.patrol_random_cat.specialty2 = choice([choice(scars1), choice(scars2)])
                    return

        if self.patrol_event[0] == 8:
            if self.before:
                # stuff that happens during calculations
                return
            else:
                # stuff that happens after the results
                # cat straight up dies
                if not self.success:
                    self.patrol_random_cat.dies()
                    return

        if self.patrol_event[0] == 9:
            if self.before:
                # stuff that happens during calculations
                return
            else:
                # cripples random cat
                if not self.success:
                    self.patrol_random_cat.status_change('elder')
                    self.patrol_random_cat.skill = choice(['paralyzed', 'blind', 'missing a leg'])
                    return

        if self.patrol_event[0] == 10:
            if self.before:
                # stuff that happens during calculations
                if int(self.patrol_max_experience) > 49:
                    self.success = True
                return
            else:
                # stuff that happens after the results
                if not self.success:
                    self.patrol_leader.experience = int(self.patrol_leader.experience) - 10
                    if int(self.patrol_leader.experience) < 0:
                        self.patrol_leader.experience = 0
                return

        if self.patrol_event[0] == 12:
            if self.before:
                # stuff that happens during calculations
                return
            else:
                # stuff that happens after the results
                if self.success:
                    for i in range(self.patrol_size):
                        if self.patrol_cats[i].status == 'apprentice':
                            self.patrol_cats[i].experience = int(self.patrol_cats[i].experience) + 10
                            if self.patrol_cats[i].experience < 0:
                                self.patrol_cats[i].experience = 0
                            if self.patrol_cats[i].experience > 80:
                                self.patrol_cats[i].experience = 80
                            experiencelevels = ['very low', 'low', 'slightly low', 'average', 'somewhat high', 'high',
                                                'very high', 'master', 'max']
                            self.patrol_cats[i].experience_level = experiencelevels[
                                floor(self.patrol_cats[i].experience / 10)]
                    return

        if self.patrol_event[0] == 14:
            if self.before:
                # stuff that happens during calculations
                return
            else:
                # stuff that happens after the results
                # losing experience
                if not self.success:
                    experience_each = ceil((-6) / int(self.patrol_size) / 2)
                    for i in range(self.patrol_size):
                        self.patrol_cats[i].experience = int(self.patrol_cats[i].experience) + int(experience_each)
                        if self.patrol_cats[i].experience < 0:
                            self.patrol_cats[i].experience = 0
                        if self.patrol_cats[i].experience > 80:
                            self.patrol_cats[i].experience = 80
                        experiencelevels = ['very low', 'low', 'slightly low', 'average', 'somewhat high', 'high',
                                            'very high', 'master', 'max']
                        self.patrol_cats[i].experience_level = experiencelevels[
                            floor(self.patrol_cats[i].experience / 10)]
                return

        if self.patrol_event[0] == 16:
            if self.before:
<<<<<<< HEAD
                #stuff that happens during calculations
                if int(self.patrol_stat_cat.experience)>39:
                    self.success=True
=======
                # stuff that happens during calculations
                if self.patrol_stat_cat.experience > 39:
                    self.success = True
>>>>>>> 503fdd38
                return
            else:
                # stuff that happens after the results
                return

        if self.patrol_event[0] == 17:
            if self.before:
                # stuff that happens during calculations
                if self.patrol_stat_cat.skill in ['good speaker', 'great speaker',
                                                  'excellent speaker']:
                    self.success = True
                return
            else:
                # stuff that happens after the results
                return

        if self.patrol_event[0] == 19:
            if self.before:
<<<<<<< HEAD
                #stuff that happens during calculations
                if int(game.clan.deputy.experience)>39:
                    self.success=True
=======
                # stuff that happens during calculations
                if game.clan.deputy.experience > 39:
                    self.success = True
>>>>>>> 503fdd38
                return
            else:
                # stuff that happens after the results
                return

        if self.patrol_event[0] == 20:
            if self.before:
                # stuff that happens during calculations
                if game.clan.leader.skill in ['good speaker', 'great speaker',
                                              'excellent speaker']:
                    self.success = True
                return
            else:
                # stuff that happens after the results
                return

        if self.patrol_event[0] == 21:
            if self.before:
                # stuff that happens during calculations
                return
            else:
                # stuff that happens after the results
                # losing experience
                if not self.success:
                    experience_each = ceil((-6) / int(self.patrol_size) / 2)
                    for i in range(self.patrol_size):
                        self.patrol_cats[i].experience = int(self.patrol_cats[i].experience) + int(experience_each)
                        if self.patrol_cats[i].experience < 0:
                            self.patrol_cats[i].experience = 0
                        if self.patrol_cats[i].experience > 80:
                            self.patrol_cats[i].experience = 80
                        experiencelevels = ['very low', 'low', 'slightly low', 'average', 'somewhat high', 'high',
                                            'very high', 'master', 'max']
                        self.patrol_cats[i].experience_level = experiencelevels[
                            floor(self.patrol_cats[i].experience / 10)]
                return

        if self.patrol_event[0] == 22 or self.patrol_event[0] == 23:
            if self.before:
                # stuff that happens during calculations
                if self.patrol_stat_cat.skill in ['good hunter', 'great hunter', 'fantastic hunter']:
                    self.success = True
                return
            else:
                # stuff that happens after the results
                # losing experience
                if not self.success:
                    experience_each = ceil((-6) / int(self.patrol_size) / 2)
                    for i in range(self.patrol_size):
                        self.patrol_cats[i].experience = int(self.patrol_cats[i].experience) + int(experience_each)
                        if self.patrol_cats[i].experience < 0:
                            self.patrol_cats[i].experience = 0
                        if self.patrol_cats[i].experience > 80:
                            self.patrol_cats[i].experience = 80
                        experiencelevels = ['very low', 'low', 'slightly low', 'average', 'somewhat high', 'high',
                                            'very high', 'master', 'max']
                        self.patrol_cats[i].experience_level = experiencelevels[
                            floor(self.patrol_cats[i].experience / 10)]
                return

        if self.patrol_event[0] == 27:
            if self.before:
                # stuff that happens during calculations
                return
            else:
                # stuff that happens after the results
                # losing experience
                if not self.success:
                    experience_each = ceil((-6) / int(self.patrol_size) / 2)
                    for i in range(self.patrol_size):
                        self.patrol_cats[i].experience = int(self.patrol_cats[i].experience) + int(experience_each)
                        if self.patrol_cats[i].experience < 0:
                            self.patrol_cats[i].experience = 0
                        if self.patrol_cats[i].experience > 80:
                            self.patrol_cats[i].experience = 80
                        experiencelevels = ['very low', 'low', 'slightly low', 'average', 'somewhat high', 'high',
                                            'very high', 'master', 'max']
                        self.patrol_cats[i].experience_level = experiencelevels[
                            floor(self.patrol_cats[i].experience / 10)]
                return

        if self.patrol_event[0] == 28:
            if self.before:
                # stuff that happens during calculations
                if self.patrol_stat_cat.skill in ['good speaker', 'great speaker',
                                                  'excellent speaker']:
                    self.success = True
                return
            else:
                # stuff that happens after the results
                # losing experience
                if not self.success:
                    experience_each = ceil((-6) / int(self.patrol_size) / 2)
                    for i in range(self.patrol_size):
                        self.patrol_cats[i].experience = int(self.patrol_cats[i].experience) + int(experience_each)
                        if self.patrol_cats[i].experience < 0:
                            self.patrol_cats[i].experience = 0
                        if self.patrol_cats[i].experience > 80:
                            self.patrol_cats[i].experience = 80
                        experiencelevels = ['very low', 'low', 'slightly low', 'average', 'somewhat high', 'high',
                                            'very high', 'master', 'max']
                        self.patrol_cats[i].experience_level = experiencelevels[
                            floor(self.patrol_cats[i].experience / 10)]
                return

        if self.patrol_event[0] == 29:
            if self.before:
                # stuff that happens during calculations
                if self.patrol_stat_cat.skill in ['good fighter', 'great fighter', 'excellent fighter']:
                    self.success = True
                return
            else:
                # stuff that happens after the results
                # losing experience
                if not self.success:
                    experience_each = ceil((-6) / int(self.patrol_size) / 2)
                    for i in range(self.patrol_size):
                        self.patrol_cats[i].experience = int(self.patrol_cats[i].experience) + int(experience_each)
                        if self.patrol_cats[i].experience < 0:
                            self.patrol_cats[i].experience = 0
                        if self.patrol_cats[i].experience > 80:
                            self.patrol_cats[i].experience = 80
                        experiencelevels = ['very low', 'low', 'slightly low', 'average', 'somewhat high', 'high',
                                            'very high', 'master', 'max']
                        self.patrol_cats[i].experience_level = experiencelevels[
                            floor(self.patrol_cats[i].experience / 10)]
                return

        if self.patrol_event[0] == 30:
            if self.before:
                # stuff that happens during calculations
                return
            else:
                # stuff that happens after the results
                # losing experience
                if not self.success:
                    experience_each = ceil((-6) / int(self.patrol_size) / 2)
                    for i in range(self.patrol_size):
                        self.patrol_cats[i].experience = int(self.patrol_cats[i].experience) + int(experience_each)
                        if self.patrol_cats[i].experience < 0:
                            self.patrol_cats[i].experience = 0
                        if self.patrol_cats[i].experience > 80:
                            self.patrol_cats[i].experience = 80
                        experiencelevels = ['very low', 'low', 'slightly low', 'average', 'somewhat high', 'high',
                                            'very high', 'master', 'max']
                        self.patrol_cats[i].experience_level = experiencelevels[
                            floor(self.patrol_cats[i].experience / 10)]
                return

        if self.patrol_event[0] == 31:
            if self.before:
                # stuff that happens during calculations
                if self.patrol_stat_cat.skill in ['strong connection to starclan']:
                    self.success = True
                return
            else:
                # stuff that happens after the results
                return

        if self.patrol_event[0] == 32:
            if self.before:
                # stuff that happens during calculations
                return
            else:
                # stuff that happens after the results
                # losing experience
                if not self.success:
                    experience_each = ceil((-10) / int(self.patrol_size) / 2)
                    for i in range(self.patrol_size):
                        self.patrol_cats[i].experience = int(self.patrol_cats[i].experience) + int(experience_each)
                        if self.patrol_cats[i].experience < 0:
                            self.patrol_cats[i].experience = 0
                        if self.patrol_cats[i].experience > 80:
                            self.patrol_cats[i].experience = 80
                        experiencelevels = ['very low', 'low', 'slightly low', 'average', 'somewhat high', 'high',
                                            'very high', 'master', 'max']
                        self.patrol_cats[i].experience_level = experiencelevels[
                            floor(self.patrol_cats[i].experience / 10)]
                return

        if self.patrol_event[0] == 34:
            if self.before:
                # stuff that happens during calculations
                return
            else:
                # stuff that happens after the results
                # losing experience
                if not self.success:
                    experience_each = ceil((-6) / int(self.patrol_size) / 2)
                    for i in range(self.patrol_size):
                        self.patrol_cats[i].experience = int(self.patrol_cats[i].experience) + int(experience_each)
                        if self.patrol_cats[i].experience < 0:
                            self.patrol_cats[i].experience = 0
                        if self.patrol_cats[i].experience > 80:
                            self.patrol_cats[i].experience = 80
                        experiencelevels = ['very low', 'low', 'slightly low', 'average', 'somewhat high', 'high',
                                            'very high', 'master', 'max']
                        self.patrol_cats[i].experience_level = experiencelevels[
                            floor(self.patrol_cats[i].experience / 10)]
                return

        if self.patrol_event[0] == 35 or self.patrol_event[0] == 36:
            if self.before:
                # stuff that happens during calculations
                return
            else:
                # stuff that happens after the results
                # left with a scar
                if not self.success:
                    if self.patrol_random_cat.specialty is None:
                        self.patrol_random_cat.specialty = choice([choice(scars1), choice(scars2)])
                    elif self.patrol_random_cat.specialty2 is None:
                        self.patrol_random_cat.specialty2 = choice([choice(scars1), choice(scars2)])
                    return

        if self.patrol_event[0] == 37:
            if self.before:
                # stuff that happens during calculations
                return
            else:
                # stuff that happens after the results
                if self.success:
                    new_cat_status = choice(
                        ['warrior', 'warrior', 'warrior', 'warrior', 'warrior', 'warrior', 'apprentice', 'apprentice',
                         'apprentice', 'elder'])
                    kit = Cat(status=new_cat_status)
                    game.clan.add_cat(kit)
                    kit.skill = 'formerly a loner'
                    self.patrol_cats.append(kit)
                return

        if self.patrol_event[0] == 38:
            if self.before:
                # stuff that happens during calculations
                return
            else:
                # stuff that happens after the results
                # cat straight up dies
                if not self.success:
                    self.patrol_random_cat.dies()
                    return

        if self.patrol_event[0] == 39:
            if self.before:
                # stuff that happens during calculations
                return
            else:
                # stuff that happens after the results
                # losing experience
                if not self.success:
                    experience_each = ceil((-6) / int(self.patrol_size) / 2)
                    for i in range(self.patrol_size):
                        self.patrol_cats[i].experience = int(self.patrol_cats[i].experience) + int(experience_each)
                        if self.patrol_cats[i].experience < 0:
                            self.patrol_cats[i].experience = 0
                        if self.patrol_cats[i].experience > 80:
                            self.patrol_cats[i].experience = 80
                        experiencelevels = ['very low', 'low', 'slightly low', 'average', 'somewhat high', 'high',
                                            'very high', 'master', 'max']
                        self.patrol_cats[i].experience_level = experiencelevels[
                            floor(self.patrol_cats[i].experience / 10)]
                return

        if self.patrol_event[0] == 43:
            if self.before:
                # stuff that happens during calculations
                return
            else:
                # stuff that happens after the results
                if self.success:
                    kit = Cat(status='warrior')
                    game.clan.add_cat(kit)
                    kit.skill = 'formerly a loner'
                    self.patrol_cats.append(kit)
                return


patrol = Patrol()<|MERGE_RESOLUTION|>--- conflicted
+++ resolved
@@ -462,15 +462,11 @@
 
         if self.patrol_event[0] == 16:
             if self.before:
-<<<<<<< HEAD
+
                 #stuff that happens during calculations
-                if int(self.patrol_stat_cat.experience)>39:
-                    self.success=True
-=======
-                # stuff that happens during calculations
-                if self.patrol_stat_cat.experience > 39:
-                    self.success = True
->>>>>>> 503fdd38
+                if int(self.patrol_stat_cat.experience) > 39:
+                    self.success = True
+
                 return
             else:
                 # stuff that happens after the results
@@ -489,15 +485,15 @@
 
         if self.patrol_event[0] == 19:
             if self.before:
-<<<<<<< HEAD
+
                 #stuff that happens during calculations
-                if int(game.clan.deputy.experience)>39:
-                    self.success=True
-=======
+                if int(game.clan.deputy.experience) > 39:
+                    self.success = True
+
                 # stuff that happens during calculations
                 if game.clan.deputy.experience > 39:
                     self.success = True
->>>>>>> 503fdd38
+
                 return
             else:
                 # stuff that happens after the results
