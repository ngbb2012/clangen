import logging
import os
import subprocess
import sys
from importlib.util import find_spec
from configparser import ConfigParser
from platformdirs import user_data_dir
logger = logging.getLogger(__name__)

VERSION_NAME = "0.9.0"
# This is saved in the Clan save-file, and is used for save-file converstion.
SAVE_VERSION_NUMBER = 2


def get_version_info():
    if get_version_info.instance is None:
        is_source_build = False
        version_number = VERSION_NAME
        release_channel = False
        upstream = ""
        is_itch = False
        is_sandboxed = False
<<<<<<< HEAD
        git_installed = False
=======
        is_thonny = False
>>>>>>> 52547b76

        if not getattr(sys, 'frozen', False):
            is_source_build = True

        if find_spec("thonny") is not None:
            is_thonny = True

        if os.path.exists("version.ini"):
            version_ini = ConfigParser()
            version_ini.read("version.ini", encoding="utf-8")
            version_number = version_ini.get("DEFAULT", "version_number")
            release_channel = version_ini.get("DEFAULT", "release_channel")
            upstream = version_ini.get("DEFAULT", "upstream")
        else:
            try:
                version_number = subprocess.check_output(
                    ['git', 'rev-parse', 'HEAD']).decode('ascii').strip()
                git_installed = True
            except:
                logger.exception("Git CLI invocation failed")

        if "--launched-through-itch" in sys.argv or "LAUNCHED_THROUGH_ITCH" in os.environ:
            is_itch = True

        if "itch-player" in user_data_dir().lower():
            is_sandboxed = True

<<<<<<< HEAD
        get_version_info.instance = VersionInfo(
            is_source_build, release_channel, version_number, upstream, is_itch, is_sandboxed, git_installed)
=======
        get_version_info.instance = VersionInfo(is_source_build, release_channel, version_number, upstream, is_itch, is_sandboxed, is_thonny)
>>>>>>> 52547b76
    return get_version_info.instance


get_version_info.instance = None


class VersionInfo:
<<<<<<< HEAD
    def __init__(self, is_source_build: bool, release_channel: str, version_number: str, upstream: str, is_itch: bool, is_sandboxed: bool, git_installed: bool):
=======
    def __init__(self, is_source_build: bool, release_channel: str, version_number: str, upstream: str, is_itch: bool, is_sandboxed: bool, is_thonny: bool):
>>>>>>> 52547b76
        self.is_source_build = is_source_build
        self.release_channel = release_channel
        self.version_number = version_number
        self.upstream = upstream
        self.is_itch = is_itch
        self.is_sandboxed = is_sandboxed
<<<<<<< HEAD
        self.git_installed = git_installed
=======
        self.is_thony = is_thonny
>>>>>>> 52547b76

    def is_dev(self) -> bool:
        if self.release_channel != "stable":
            return True
        else:
            return False<|MERGE_RESOLUTION|>--- conflicted
+++ resolved
@@ -20,11 +20,8 @@
         upstream = ""
         is_itch = False
         is_sandboxed = False
-<<<<<<< HEAD
+        is_thonny = False
         git_installed = False
-=======
-        is_thonny = False
->>>>>>> 52547b76
 
         if not getattr(sys, 'frozen', False):
             is_source_build = True
@@ -52,12 +49,8 @@
         if "itch-player" in user_data_dir().lower():
             is_sandboxed = True
 
-<<<<<<< HEAD
         get_version_info.instance = VersionInfo(
-            is_source_build, release_channel, version_number, upstream, is_itch, is_sandboxed, git_installed)
-=======
-        get_version_info.instance = VersionInfo(is_source_build, release_channel, version_number, upstream, is_itch, is_sandboxed, is_thonny)
->>>>>>> 52547b76
+            is_source_build, release_channel, version_number, upstream, is_itch, is_sandboxed, git_installed, is_thonny)
     return get_version_info.instance
 
 
@@ -65,22 +58,15 @@
 
 
 class VersionInfo:
-<<<<<<< HEAD
-    def __init__(self, is_source_build: bool, release_channel: str, version_number: str, upstream: str, is_itch: bool, is_sandboxed: bool, git_installed: bool):
-=======
-    def __init__(self, is_source_build: bool, release_channel: str, version_number: str, upstream: str, is_itch: bool, is_sandboxed: bool, is_thonny: bool):
->>>>>>> 52547b76
+    def __init__(self, is_source_build: bool, release_channel: str, version_number: str, upstream: str, is_itch: bool, is_sandboxed: bool, git_installed: bool, is_thonny: bool):
         self.is_source_build = is_source_build
         self.release_channel = release_channel
         self.version_number = version_number
         self.upstream = upstream
         self.is_itch = is_itch
         self.is_sandboxed = is_sandboxed
-<<<<<<< HEAD
+        self.is_thony = is_thonny
         self.git_installed = git_installed
-=======
-        self.is_thony = is_thonny
->>>>>>> 52547b76
 
     def is_dev(self) -> bool:
         if self.release_channel != "stable":
