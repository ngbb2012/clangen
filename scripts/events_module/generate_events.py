#!/usr/bin/env python3
# -*- coding: ascii -*-
import random

import i18n
import ujson

from scripts.events_module.event_filters import (
    event_for_location,
    event_for_season,
    event_for_tags,
    event_for_reputation,
    event_for_cat,
    event_for_freshkill_supply,
    event_for_herb_supply,
    event_for_clan_relations,
)
from scripts.events_module.ongoing.ongoing_event import OngoingEvent
from scripts.events_module.short.short_event import ShortEvent
from scripts.game_structure.game_essentials import game
from scripts.utility import (
    get_living_clan_cat_count,
)
from scripts.game_structure.localization import load_lang_resource


def get_resource_directory(fallback=False):
    return f"resources/lang/{i18n.config.get('locale') if not fallback else i18n.config.get('fallback')}/events/"


# ---------------------------------------------------------------------------- #
#                Tagging Guidelines can be found at the bottom                 #
# ---------------------------------------------------------------------------- #


class GenerateEvents:
    loaded_events = {}

    INJURY_DISTRIBUTION = None
    with open(
<<<<<<< HEAD
        f"resources/dicts/conditions/event_injuries_distribution.json",
        "r",
        encoding="utf-8",
=======
            f"resources/dicts/conditions/event_injuries_distribution.json", "r"
>>>>>>> fb4d8166
    ) as read_file:
        INJURY_DISTRIBUTION = ujson.loads(read_file.read())

    INJURIES = None
    with open(
        f"resources/dicts/conditions/injuries.json", "r", encoding="utf-8"
    ) as read_file:
        INJURIES = ujson.loads(read_file.read())

    @staticmethod
    def get_short_event_dicts(file_path):
        try:
            with open(
<<<<<<< HEAD
                get_resource_directory() + file_path, "r", encoding="utf-8"
=======
                    file_path,
                    "r",
>>>>>>> fb4d8166
            ) as read_file:
                events = ujson.loads(read_file.read())
        except:
            try:
                with open(
                    get_resource_directory(fallback=True) + file_path,
                    "r",
                    encoding="utf-8",
                ) as read_file:
                    events = ujson.loads(read_file.read())
            except:
                print(f"ERROR: Unable to load {file_path}.")
                return None

        return events

    @staticmethod
    def get_ongoing_event_dicts(file_path):
        events = None
        try:
<<<<<<< HEAD
            with open(file_path, "r", encoding="utf-8") as read_file:
=======
            with open(
                    file_path,
                    "r",
            ) as read_file:
>>>>>>> fb4d8166
                events = ujson.loads(read_file.read())
        except:
            print(f"ERROR: Unable to load events from biome {file_path}.")

        return events

    @staticmethod
    def get_death_reaction_dicts(family_relation, rel_value):
<<<<<<< HEAD
        return load_lang_resource(
            f"events/death/death_reactions/{family_relation}/{family_relation}_{rel_value}.json"
        )
=======
        try:
            file_path = f"{resource_directory}/death/death_reactions/{family_relation}/{family_relation}_{rel_value}.json"
            with open(
                    file_path,
                    "r",
            ) as read_file:
                events = ujson.loads(read_file.read())
        except:
            events = None
            print(
                f"ERROR: Unable to load death reaction events for {family_relation}_{rel_value}."
            )
        return events
>>>>>>> fb4d8166

    @staticmethod
    def get_lead_den_event_dicts(event_type: str, success: bool):
        try:
            file_path = f"{get_resource_directory()}leader_den/{'success' if success else 'fail'}/{event_type}.json"
            with open(file_path, "r", encoding="utf-8") as read_file:
                events = ujson.loads(read_file.read())
        except:
            events = None
            print(
                f"ERROR: Unable to load lead den events for {event_type} {'success' if success else 'fail'}."
            )

        return events

    @staticmethod
    def clear_loaded_events():
        GenerateEvents.loaded_events = {}

    @staticmethod
    def generate_short_events(event_triggered, biome):
        file_path = f"{event_triggered}/{biome}.json"

        try:
            if file_path in GenerateEvents.loaded_events:
                return GenerateEvents.loaded_events[file_path]
            else:
                events_dict = GenerateEvents.get_short_event_dicts(file_path)

                event_list = []
                if not events_dict:
                    return event_list
                for event in events_dict:
                    event_text = event["event_text"] if "event_text" in event else None
                    if not event_text:
                        event_text = (
                            event["death_text"] if "death_text" in event else None
                        )

                    if not event_text:
                        print(
                            f"WARNING: some events resources which are used in generate_events have no 'event_text'."
                        )
                    event = ShortEvent(
                        event_id=event["event_id"] if "event_id" in event else "",
                        location=event["location"] if "location" in event else ["any"],
                        season=event["season"] if "season" in event else ["any"],
                        sub_type=event["sub_type"] if "sub_type" in event else [],
                        tags=event["tags"] if "tags" in event else [],
                        weight=event["weight"] if "weight" in event else 20,
                        text=event_text,
                        new_accessory=event["new_accessory"]
                        if "new_accessory" in event
                        else [],
                        m_c=event["m_c"] if "m_c" in event else {},
                        r_c=event["r_c"] if "r_c" in event else {},
                        new_cat=event["new_cat"] if "new_cat" in event else [],
                        injury=event["injury"] if "injury" in event else [],
                        history=event["history"] if "history" in event else [],
                        relationships=event["relationships"]
                        if "relationships" in event
                        else [],
                        outsider=event["outsider"] if "outsider" in event else {},
                        other_clan=event["other_clan"] if "other_clan" in event else {},
                        supplies=event["supplies"] if "supplies" in event else [],
                        new_gender=event["new_gender"] if "new_gender" in event else [],
                    )
                    event_list.append(event)

                # Add to loaded events.
                GenerateEvents.loaded_events[file_path] = event_list
                return event_list
        except:
            print(f"WARNING: {file_path} was not found, check short event generation")

    @staticmethod
    def generate_ongoing_events(event_type, biome, specific_event=None):
        file_path = f"{get_resource_directory()}/{event_type}/{biome}.json"

        if file_path in GenerateEvents.loaded_events:
            return GenerateEvents.loaded_events[file_path]
        else:
            events_dict = GenerateEvents.get_short_event_dicts(file_path)

            if not specific_event:
                event_list = []
                for event in events_dict:
                    event = OngoingEvent(
                        event=event["event"],
                        camp=event["camp"],
                        season=event["season"],
                        tags=event["tags"],
                        priority=event["priority"],
                        duration=event["duration"],
                        current_duration=0,
                        rarity=event["rarity"],
                        trigger_events=event["trigger_events"],
                        progress_events=event["progress_events"],
                        conclusion_events=event["conclusion_events"],
                        secondary_disasters=event["secondary_disasters"],
                        collateral_damage=event["collateral_damage"],
                    )
                    event_list.append(event)
                return event_list
            else:
                event = None
                for event in events_dict:
                    if event["event"] != specific_event:
                        continue
                    event = OngoingEvent(
                        event=event["event"],
                        camp=event["camp"],
                        season=event["season"],
                        tags=event["tags"],
                        priority=event["priority"],
                        duration=event["duration"],
                        current_duration=0,
                        progress_events=event["progress_events"],
                        conclusion_events=event["conclusion_events"],
                        collateral_damage=event["collateral_damage"],
                    )
                    break
                return event

    @staticmethod
    def possible_short_events(event_type=None):
        event_list = []

        # skip the rest of the loading if there is an unrecognised biome
        if game.clan.biome not in game.clan.BIOME_TYPES:
            print(
                f"WARNING: unrecognised biome {game.clan.biome} in generate_events. Have you added it to BIOME_TYPES "
                f"in clan.py?"
            )

        biome = game.clan.biome.lower()

        # biome specific events
        event_list.extend(GenerateEvents.generate_short_events(event_type, biome))

        # any biome events
        event_list.extend(GenerateEvents.generate_short_events(event_type, "general"))

        return event_list

    @staticmethod
    def filter_possible_short_events(
            Cat_class,
            possible_events,
            cat,
            random_cat,
            other_clan,
            freshkill_active,
            freshkill_trigger_factor,
            sub_types=None,
    ):
        final_events = []
        incorrect_format = []

        # Chance to bypass the skill or trait requirements.
        trait_skill_bypass = 15

        # check if generated event should be a war event
        if "war" in sub_types and random.randint(1, 10) == 1:
            sub_types.remove("war")

        for event in possible_events:
            if event.history:
                if (
                        not isinstance(event.history, list)
                        or "cats" not in event.history[0]
                ):
                    if (
                            f"{event.event_id} history formatted incorrectly"
                            not in incorrect_format
                    ):
                        incorrect_format.append(
                            f"{event.event_id} history formatted incorrectly"
                        )
            if event.injury:
                if not isinstance(event.injury, list) or "cats" not in event.injury[0]:
                    if (
                            f"{event.event_id} injury formatted incorrectly"
                            not in incorrect_format
                    ):
                        incorrect_format.append(
                            f"{event.event_id} injury formatted incorrectly"
                        )

            # check for event sub_type
            if set(event.sub_type) != set(sub_types):
                continue

            if not event_for_location(event.location):
                continue

            if not event_for_season(event.season):
                continue

            # check tags
            if not event_for_tags(event.tags, cat, random_cat):
                continue

            # TODO: just remove this tag man its not a useful feature
            prevent_bypass = "skill_trait_required" in event.tags

            # make complete leader death less likely until the leader is over 150 moons (or unless it's a murder)
            if cat.status == "leader":
                if "all_lives" in event.tags and "murder" not in event.sub_type:
                    if int(cat.moons) < 150 and int(random.random() * 5):
                        continue

            # check for old age
            if (
                    "old_age" in event.sub_type
                    and cat.moons < game.config["death_related"]["old_age_death_start"]
            ):
                continue
            # remove some non-old age events to encourage elders to die of old age more often
            if (
                    "old_age" not in event.sub_type
                    and cat.moons > game.config["death_related"]["old_age_death_start"]
                    and int(random.random() * 3)
            ):
                continue

            # check if already trans
<<<<<<< HEAD
            if "transition" in event.sub_type and cat.gender != cat.genderalign:
=======
            if (
                    "transition" in event.sub_type
                    and cat.gender != cat.genderalign
            ):
>>>>>>> fb4d8166
                continue

            if event.m_c:
                if not event_for_cat(
                        cat_info=event.m_c,
                        cat=cat,
                        cat_group=[cat, random_cat] if random_cat else None,
                        event_id=event.event_id
                ):
                    continue
<<<<<<< HEAD
                if event.m_c["relationship_status"]:
                    if not filter_relationship_type(
                        group=[cat, random_cat],
                        filter_types=event.m_c["relationship_status"],
                        event_id=event.event_id,
                    ):
                        continue

                # check cat trait and skill
                if (
                    int(random.random() * trait_skill_bypass) or prevent_bypass
                ):  # small chance to bypass
                    has_trait = False
                    if event.m_c["trait"]:
                        if cat.personality.trait in event.m_c["trait"]:
                            has_trait = True

                    has_skill = False
                    if event.m_c["skill"]:
                        for _skill in event.m_c["skill"]:
                            split = _skill.split(",")

                            if len(split) < 2:
                                print("Cat skill incorrectly formatted", _skill)
                                continue

                            if cat.skills.meets_skill_requirement(
                                split[0], int(split[1])
                            ):
                                has_skill = True
                                break

                    if event.m_c["trait"] and event.m_c["skill"]:
                        if not has_trait or has_skill:
                            continue
                    elif event.m_c["trait"]:
                        if not has_trait:
                            continue
                    elif event.m_c["skill"]:
                        if not has_skill:
                            continue

                    # check cat negate trait and skill
                    has_trait = False
                    if event.m_c["not_trait"]:
                        if cat.personality.trait in event.m_c["not_trait"]:
                            has_trait = True

                    has_skill = False
                    if event.m_c["not_skill"]:
                        for _skill in event.m_c["not_skill"]:
                            split = _skill.split(",")

                            if len(split) < 2:
                                print("Cat skill incorrectly formatted", _skill)
                                continue

                            if cat.skills.meets_skill_requirement(
                                split[0], int(split[1])
                            ):
                                has_skill = True
                                break

                    if has_trait or has_skill:
                        continue

                # check backstory
                if event.m_c["backstory"]:
                    if cat.backstory not in event.m_c["backstory"]:
                        continue

                # check gender for transition events
                if event.m_c["gender"]:
                    if (
                        cat.gender not in event.m_c["gender"]
                        and "any" not in event.m_c["gender"]
                    ):
                        continue

            # check that a random_cat is available to use for r_c
=======

>>>>>>> fb4d8166
            if event.r_c and random_cat:
                if not event_for_cat(
                        cat_info=event.r_c,
                        cat=random_cat,
                        cat_group=[random_cat, cat],
                        event_id=event.event_id
                ):
                    continue

            # check that injury is possible
            if event.injury:
                # determine which injury severity list will be used
                allowed_severity = None
                discard = False
                if cat.status in GenerateEvents.INJURY_DISTRIBUTION:
                    minor_chance = GenerateEvents.INJURY_DISTRIBUTION[cat.status][
                        "minor"
                    ]
                    major_chance = GenerateEvents.INJURY_DISTRIBUTION[cat.status][
                        "major"
                    ]
                    severe_chance = GenerateEvents.INJURY_DISTRIBUTION[cat.status][
                        "severe"
                    ]
                    severity_chosen = random.choices(
                        ["minor", "major", "severe"],
                        [minor_chance, major_chance, severe_chance],
                        k=1,
                    )
                    if severity_chosen[0] == "minor":
                        allowed_severity = "minor"
                    elif severity_chosen[0] == "major":
                        allowed_severity = "major"
                    else:
                        allowed_severity = "severe"

                for block in event.injury:
                    for injury in block["injuries"]:
                        if injury in GenerateEvents.INJURIES:
                            if (
                                    GenerateEvents.INJURIES[injury]["severity"]
                                    != allowed_severity
                            ):
                                discard = True
                                break

                            if "m_c" in block["cats"]:
                                if injury == "mangled tail" and (
                                        "NOTAIL" in cat.pelt.scars
                                        or "HALFTAIL" in cat.pelt.scars
                                ):
                                    continue

                                if injury == "torn ear" and "NOEAR" in cat.pelt.scars:
                                    continue
                            if "r_c" in block["cats"]:
                                if injury == "mangled tail" and (
                                        "NOTAIL" in random_cat.pelt.scars
                                        or "HALFTAIL" in random_cat.pelt.scars
                                ):
                                    continue

                                if (
                                        injury == "torn ear"
                                        and "NOEAR" in random_cat.pelt.scars
                                ):
                                    continue

                if discard:
                    continue

            # check if outsider event is allowed
            if event.outsider:
                if not event_for_reputation(event.outsider["current_rep"]):
                    continue

            # other Clan related checks
            if event.other_clan:
                if not other_clan:
                    continue

                if not event_for_clan_relations(event.other_clan["current_rep"], other_clan):
                    continue

                # during a war we want to encourage the clans to have positive events
                # when the overall war notice was positive
                if "war" in event.sub_type:
                    rel_change_type = game.switches["war_rel_change_type"]
                    if (
                            event.other_clan["changed"] < 0
                            and rel_change_type != "rel_down"
                    ):
                        continue

            # clans below a certain age can't have their supplies messed with
            if game.clan.age < 5 and event.supplies:
                continue

            elif event.supplies:
                clan_size = get_living_clan_cat_count(Cat_class)
                discard = False
                for supply in event.supplies:
                    trigger = supply["trigger"]
                    supply_type = supply["type"]
                    if supply_type == "freshkill":
                        if not freshkill_active:
                            continue

                        if not event_for_freshkill_supply(
                                game.clan.freshkill_pile,
                                trigger,
                                freshkill_trigger_factor,
                                clan_size
                        ):
                            discard = True
                            break
                        else:
                            discard = False

                    else:  # if supply type wasn't freshkill, then it must be a herb type
                        if not event_for_herb_supply(
                                trigger,
                                supply_type,
                                clan_size):
                            discard = True
                            break
                        else:
                            discard = False

                if discard:
                    continue

            final_events.extend([event] * event.weight)

        for notice in incorrect_format:
            print(notice)

        return final_events

    @staticmethod
    def possible_ongoing_events(event_type=None, specific_event=None):
        event_list = []

        if game.clan.biome not in game.clan.BIOME_TYPES:
            print(
                f"WARNING: unrecognised biome {game.clan.biome} in generate_events. Have you added it to BIOME_TYPES in clan.py?"
            )

        else:
            biome = game.clan.biome.lower()
            if not specific_event:
                event_list.extend(
                    GenerateEvents.generate_ongoing_events(event_type, biome)
                )
                """event_list.extend(
                    GenerateEvents.generate_ongoing_events(event_type, "general", specific_event)
                )"""
                return event_list
            else:
                event = GenerateEvents.generate_ongoing_events(
                    event_type, biome, specific_event
                )
                return event

    @staticmethod
    def possible_death_reactions(family_relation, rel_value, trait, body_status):
        possible_events = []
        # grab general events first, since they'll always exist
        events = GenerateEvents.get_death_reaction_dicts("general", rel_value)
        possible_events.extend(events["general"][body_status])
        if trait in events and body_status in events[trait]:
            possible_events.extend(events[trait][body_status])

        # grab family events if they're needed. Family events should not be romantic.
        if family_relation != "general" and rel_value != "romantic":
            events = GenerateEvents.get_death_reaction_dicts(family_relation, rel_value)
            possible_events.extend(events["general"][body_status])
            if trait in events and body_status in events[trait]:
                possible_events.extend(events[trait][body_status])

        return possible_events

    def possible_lead_den_events(
            self,
            cat,
            event_type: str,
            interaction_type: str,
            success: bool,
            other_clan_temper=None,
            player_clan_temper=None,
    ) -> list:
        """
        finds and generates a list of possible leader den events
        :param cat: the cat object of the cat attending the Gathering
        :param other_clan_temper: the temperament of the other clan
        :param player_clan_temper: the temperament of the player clan
        :param event_type: other_clan or outsider
        :param interaction_type: str retrieved from object_ID of selected interaction button
        :param success: True if the interaction was a success, False if it was a failure
        """
        possible_events = []

        events = GenerateEvents.get_lead_den_event_dicts(event_type, success)
        for event in events:
            if event["interaction_type"] != interaction_type:
                continue

            if "other_clan_temper" in event or "player_clan_temper" in event:
                if (
                        other_clan_temper not in event["other_clan_temper"]
                        and "any" not in event["other_clan_temper"]
                ):
                    continue
                if (
                        player_clan_temper not in event["player_clan_temper"]
                        and "any" not in event["player_clan_temper"]
                ):
                    continue

            elif "reputation" in event:
                if not event_for_reputation(event["reputation"]):
                    continue

            cat_info = event["m_c"]
<<<<<<< HEAD
            if "status" in cat_info:
                # special lost cat check
                if event_type == "outsider":
                    if cat.status not in [
                        "loner",
                        "rogue",
                        "kittypet",
                        "former Clancat",
                        "exiled",
                    ]:
                        if "lost" not in cat_info["status"]:
                            continue
                    elif (
                        cat.status.casefold()
                        not in [x.casefold() for x in cat_info["status"]]
                        and "any" not in cat_info["status"]
                    ):
                        continue
                elif (
                    cat.status not in cat_info["status"]
                    and "any" not in cat_info["status"]
                ):
                    continue
            if "age" in cat_info:
                if cat.age not in cat_info["age"]:
                    continue
            if "trait" in cat_info:
                if cat.personality.trait not in cat_info["trait"]:
                    continue
            if "skill" in cat_info:
                has_skill = False
                for _skill in cat_info["skill"]:
                    split = _skill.split(",")

                    if len(split) < 2:
                        print("Cat skill incorrectly formatted", _skill)
                        continue

                    if cat.skills.meets_skill_requirement(split[0], int(split[1])):
                        has_skill = True
                        break
                if not has_skill:
                    continue
=======
            if not event_for_cat(
                    cat_info=cat_info,
                    cat=cat
            ):
                continue
>>>>>>> fb4d8166

            possible_events.append(event)

        return possible_events


generate_events = GenerateEvents()<|MERGE_RESOLUTION|>--- conflicted
+++ resolved
@@ -38,13 +38,9 @@
 
     INJURY_DISTRIBUTION = None
     with open(
-<<<<<<< HEAD
         f"resources/dicts/conditions/event_injuries_distribution.json",
         "r",
         encoding="utf-8",
-=======
-            f"resources/dicts/conditions/event_injuries_distribution.json", "r"
->>>>>>> fb4d8166
     ) as read_file:
         INJURY_DISTRIBUTION = ujson.loads(read_file.read())
 
@@ -58,12 +54,7 @@
     def get_short_event_dicts(file_path):
         try:
             with open(
-<<<<<<< HEAD
-                get_resource_directory() + file_path, "r", encoding="utf-8"
-=======
-                    file_path,
-                    "r",
->>>>>>> fb4d8166
+                    get_resource_directory() + file_path, "r", encoding="utf-8"
             ) as read_file:
                 events = ujson.loads(read_file.read())
         except:
@@ -84,14 +75,7 @@
     def get_ongoing_event_dicts(file_path):
         events = None
         try:
-<<<<<<< HEAD
             with open(file_path, "r", encoding="utf-8") as read_file:
-=======
-            with open(
-                    file_path,
-                    "r",
-            ) as read_file:
->>>>>>> fb4d8166
                 events = ujson.loads(read_file.read())
         except:
             print(f"ERROR: Unable to load events from biome {file_path}.")
@@ -100,25 +84,9 @@
 
     @staticmethod
     def get_death_reaction_dicts(family_relation, rel_value):
-<<<<<<< HEAD
         return load_lang_resource(
             f"events/death/death_reactions/{family_relation}/{family_relation}_{rel_value}.json"
         )
-=======
-        try:
-            file_path = f"{resource_directory}/death/death_reactions/{family_relation}/{family_relation}_{rel_value}.json"
-            with open(
-                    file_path,
-                    "r",
-            ) as read_file:
-                events = ujson.loads(read_file.read())
-        except:
-            events = None
-            print(
-                f"ERROR: Unable to load death reaction events for {family_relation}_{rel_value}."
-            )
-        return events
->>>>>>> fb4d8166
 
     @staticmethod
     def get_lead_den_event_dicts(event_type: str, success: bool):
@@ -346,14 +314,7 @@
                 continue
 
             # check if already trans
-<<<<<<< HEAD
             if "transition" in event.sub_type and cat.gender != cat.genderalign:
-=======
-            if (
-                    "transition" in event.sub_type
-                    and cat.gender != cat.genderalign
-            ):
->>>>>>> fb4d8166
                 continue
 
             if event.m_c:
@@ -364,90 +325,7 @@
                         event_id=event.event_id
                 ):
                     continue
-<<<<<<< HEAD
-                if event.m_c["relationship_status"]:
-                    if not filter_relationship_type(
-                        group=[cat, random_cat],
-                        filter_types=event.m_c["relationship_status"],
-                        event_id=event.event_id,
-                    ):
-                        continue
-
-                # check cat trait and skill
-                if (
-                    int(random.random() * trait_skill_bypass) or prevent_bypass
-                ):  # small chance to bypass
-                    has_trait = False
-                    if event.m_c["trait"]:
-                        if cat.personality.trait in event.m_c["trait"]:
-                            has_trait = True
-
-                    has_skill = False
-                    if event.m_c["skill"]:
-                        for _skill in event.m_c["skill"]:
-                            split = _skill.split(",")
-
-                            if len(split) < 2:
-                                print("Cat skill incorrectly formatted", _skill)
-                                continue
-
-                            if cat.skills.meets_skill_requirement(
-                                split[0], int(split[1])
-                            ):
-                                has_skill = True
-                                break
-
-                    if event.m_c["trait"] and event.m_c["skill"]:
-                        if not has_trait or has_skill:
-                            continue
-                    elif event.m_c["trait"]:
-                        if not has_trait:
-                            continue
-                    elif event.m_c["skill"]:
-                        if not has_skill:
-                            continue
-
-                    # check cat negate trait and skill
-                    has_trait = False
-                    if event.m_c["not_trait"]:
-                        if cat.personality.trait in event.m_c["not_trait"]:
-                            has_trait = True
-
-                    has_skill = False
-                    if event.m_c["not_skill"]:
-                        for _skill in event.m_c["not_skill"]:
-                            split = _skill.split(",")
-
-                            if len(split) < 2:
-                                print("Cat skill incorrectly formatted", _skill)
-                                continue
-
-                            if cat.skills.meets_skill_requirement(
-                                split[0], int(split[1])
-                            ):
-                                has_skill = True
-                                break
-
-                    if has_trait or has_skill:
-                        continue
-
-                # check backstory
-                if event.m_c["backstory"]:
-                    if cat.backstory not in event.m_c["backstory"]:
-                        continue
-
-                # check gender for transition events
-                if event.m_c["gender"]:
-                    if (
-                        cat.gender not in event.m_c["gender"]
-                        and "any" not in event.m_c["gender"]
-                    ):
-                        continue
-
-            # check that a random_cat is available to use for r_c
-=======
-
->>>>>>> fb4d8166
+
             if event.r_c and random_cat:
                 if not event_for_cat(
                         cat_info=event.r_c,
@@ -672,57 +550,11 @@
                     continue
 
             cat_info = event["m_c"]
-<<<<<<< HEAD
-            if "status" in cat_info:
-                # special lost cat check
-                if event_type == "outsider":
-                    if cat.status not in [
-                        "loner",
-                        "rogue",
-                        "kittypet",
-                        "former Clancat",
-                        "exiled",
-                    ]:
-                        if "lost" not in cat_info["status"]:
-                            continue
-                    elif (
-                        cat.status.casefold()
-                        not in [x.casefold() for x in cat_info["status"]]
-                        and "any" not in cat_info["status"]
-                    ):
-                        continue
-                elif (
-                    cat.status not in cat_info["status"]
-                    and "any" not in cat_info["status"]
-                ):
-                    continue
-            if "age" in cat_info:
-                if cat.age not in cat_info["age"]:
-                    continue
-            if "trait" in cat_info:
-                if cat.personality.trait not in cat_info["trait"]:
-                    continue
-            if "skill" in cat_info:
-                has_skill = False
-                for _skill in cat_info["skill"]:
-                    split = _skill.split(",")
-
-                    if len(split) < 2:
-                        print("Cat skill incorrectly formatted", _skill)
-                        continue
-
-                    if cat.skills.meets_skill_requirement(split[0], int(split[1])):
-                        has_skill = True
-                        break
-                if not has_skill:
-                    continue
-=======
             if not event_for_cat(
                     cat_info=cat_info,
                     cat=cat
             ):
                 continue
->>>>>>> fb4d8166
 
             possible_events.append(event)
 
