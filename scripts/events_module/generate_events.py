--- conflicted
+++ resolved
@@ -98,7 +98,6 @@
             else:
                 events_dict = GenerateEvents.get_short_event_dicts(file_path)
 
-<<<<<<< HEAD
                 event_list = []
                 if not events_dict:
                     return event_list
@@ -129,58 +128,13 @@
                         other_clan=event["other_clan"] if "other_clan" in event else {}
                     )
                     event_list.append(event)
-=======
-            event_list = []
-            if not events_dict:
-                return event_list
-            for event in events_dict:
-                event_text = event["event_text"] if "event_text" in event else None
-                if not event_text:
-                    event_text = event["death_text"] if "death_text" in event else None
-
-                if not event_text:
-                    print(f"WARNING: some events resources which are used in generate_events. Have no 'event_text'.")
-                event = ShortEvent(
-                    camp=event["camp"] if "camp" in event else "any",
-                    tags=event["tags"],
-                    event_text=event_text,
-                    history_text=event["history_text"] if "history_text" in event else {},
-                    cat_trait=event["cat_trait"] if "cat_trait" in event else [],
-                    cat_skill=event["cat_skill"] if "cat_skill" in event else [],
-                    other_cat_trait=event["other_cat_trait"] if "other_cat_trait" in event else [],
-                    other_cat_skill=event["other_cat_skill"] if "other_cat_skill" in event else [],
-                    cat_negate_trait=event["cat_negate_trait"] if "cat_negate_trait" in event else [],
-                    cat_negate_skill=event["cat_negate_skill"] if "cat_negate_skill" in event else [],
-                    other_cat_negate_trait=event[
-                        "other_cat_negate_trait"] if "other_cat_negate_trait" in event else [],
-                    other_cat_negate_skill=event[
-                        "other_cat_negate_skill"] if "other_cat_negate_skill" in event else [],
-                    backstory_constraint=event["backstory_constraint"] if "backstory_constraint" in event else [],
-
-                    # injury event only
-                    injury=event["injury"] if "injury" in event else None,
-
-                    # new cat event only
-                    loner=event["loner"] if "loner" in event else False,
-                    kittypet=event["kittypet"] if "kittypet" in event else False,
-                    other_clan=event["other_clan"] if "other_clan" in event else False,
-                    kit=event["kit"] if "kit" in event else False,
-                    new_name=event["new_name"] if "new_name" in event else False,
-                    litter=event["litter"] if "litter" in event else False,
-                    backstory=event["backstory"] if "backstory" in event else None,
-                    reputation=event["reputation"] if "reputation" in event else None,
-
-                    # for misc events only
-                    accessories=event["accessories"] if "accessories" in event else None
-                )
-                event_list.append(event)
->>>>>>> f0a830dc
 
                 # Add to loaded events.
                 GenerateEvents.loaded_events[file_path] = event_list
                 return event_list
         except:
             print(f"WARNING: {file_path} was not found, check short event generation")
+
 
     @staticmethod
     def generate_ongoing_events(event_type, biome, specific_event=None):
@@ -257,22 +211,11 @@
         return event_list
 
     @staticmethod
-<<<<<<< HEAD
     def filter_possible_short_events(Cat_class, possible_events, cat, random_cat, other_clan, freshkill_active, freshkill_trigger_factor, sub_types=None, ):
-=======
-    def filter_possible_short_events(possible_events, cat, other_cat, war, enemy_clan, other_clan, alive_kits,
-                                     murder=False, murder_reveal=False):
->>>>>>> f0a830dc
+
         final_events = []
         incorrect_format = []
 
-<<<<<<< HEAD
-=======
-        minor = []
-        major = []
-        severe = []
-
->>>>>>> f0a830dc
         # Chance to bypass the skill or trait requirements. 
         trait_skill_bypass = 15
 
@@ -281,7 +224,6 @@
             sub_types.remove("war")
 
         for event in possible_events:
-<<<<<<< HEAD
             if event.history:
                 if not isinstance(event.history, list) or "cats" not in event.history[0]:
                     if f"{event.event_id} history formatted incorrectly" not in incorrect_format:
@@ -290,21 +232,6 @@
                 if not isinstance(event.injury, list) or "cats" not in event.injury[0]:
                     if f"{event.event_id} injury formatted incorrectly" not in incorrect_format:
                         incorrect_format.append(f"{event.event_id} injury formatted incorrectly")
-=======
-
-            # Normally, there is a chance to bypass skill and trait requirments. 
-            # the "skill_trait_required" tags turns this off. Lets grab this tag once, for simplicity. 
-            prevent_bypass = "skill_trait_required" in event.tags
-
-            if war_event and ("war" not in event.tags and "hostile" not in event.tags):
-                continue
-            if not war and "war" in event.tags:
-                continue
-
-            # some events are classic only
-            if game.clan.game_mode in ["expanded", "cruel season"] and "classic" in event.tags:
-                continue
->>>>>>> f0a830dc
 
             # check for event sub_type
             wrong_type = False
@@ -332,6 +259,7 @@
             # check tags
             prevent_bypass = "skill_trait_required" in event.tags
 
+
             # some events are classic only
             if game.clan.game_mode in ["expanded", "cruel season"] and "classic" in event.tags:
                 continue
@@ -373,13 +301,8 @@
             if "clan_newborns" in event.tags and not get_alive_status_cats(Cat_class, ["newborn"]):
                 continue
 
-<<<<<<< HEAD
             # If the cat or any of their mates have "no kits" toggled, forgo the adoption event.
             if "adoption" in event.sub_type:
-=======
-            if "adoption" in event.tags:
-                # If the cat or any of their mates have "no kits" toggled, forgo the adoption event.
->>>>>>> f0a830dc
                 if cat.no_kits:
                     continue
                 if any(cat.fetch_cat(i).no_kits for i in cat.mate):
@@ -404,7 +327,6 @@
                     continue
                 if cat.status not in event.m_c["status"] and "any" not in event.m_c["status"]:
                     continue
-<<<<<<< HEAD
                 if event.m_c["relationship_status"]:
                     if not filter_relationship_type(group=[cat, random_cat],
                                                     filter_types=event.m_c["relationship_status"],
@@ -412,10 +334,6 @@
                         continue
 
                 # check cat trait and skill
-=======
-
-                # check other cat trait and skill
->>>>>>> f0a830dc
                 has_trait = False
                 if event.m_c["trait"]:
                     if cat.personality.trait in event.m_c["trait"]:
@@ -430,20 +348,11 @@
                             print("Cat skill incorrectly formatted", _skill)
                             continue
 
-<<<<<<< HEAD
                         if cat.skills.meets_skill_requirement(split[0], int(split[1])):
                             has_skill = True
                             break
 
                 if event.m_c["trait"] and event.m_c["skill"]:
-=======
-                        if other_cat.skills.meets_skill_requirement(split[0], int(split[1])):
-                            has_skill = True
-                            break
-
-                # There is a small chance to bypass the skill or trait requirments.  
-                if event.other_cat_trait and event.other_cat_skill:
->>>>>>> f0a830dc
                     if not (has_trait or has_skill) and (prevent_bypass or int(random.random() * trait_skill_bypass)):
                         continue
                 elif event.m_c["trait"]:
@@ -468,21 +377,12 @@
                             print("Cat skill incorrectly formatted", _skill)
                             continue
 
-<<<<<<< HEAD
                         if cat.skills.meets_skill_requirement(split[0], int(split[1])):
                             has_skill = True
                             break
 
                 # There is a small chance to bypass the skill or trait requirements.
                 if (has_trait or has_skill) and (prevent_bypass or int(random.random() * trait_skill_bypass)):
-=======
-                        if other_cat.skills.meets_skill_requirement(split[0], int(split[1])):
-                            has_skill = True
-                            break
-
-                # There is a small chance to bypass the skill or trait requirments.  
-                if (has_trait or has_skill) and int(random.random() * trait_skill_bypass):
->>>>>>> f0a830dc
                     continue
 
                 # check backstory
@@ -508,7 +408,6 @@
                     if random_cat.personality.trait in event.r_c["trait"]:
                         has_trait = True
 
-<<<<<<< HEAD
                 has_skill = False
                 if event.r_c["skill"]:
                     for _skill in event.r_c["skill"]:
@@ -553,35 +452,6 @@
 
                 # There is a small chance to bypass the skill or trait requirements.
                 if (has_trait or has_skill) and (prevent_bypass or int(random.random() * trait_skill_bypass)):
-=======
-            # check cat trait and skill
-            has_trait = False
-            if event.cat_trait:
-                if cat.personality.trait in event.cat_trait:
-                    has_trait = True
-            else:
-                has_trait = None
-
-            has_skill = False
-            if event.cat_skill:
-                for _skill in event.cat_skill:
-                    split = _skill.split(",")
-
-                    if len(split) < 2:
-                        print("Cat skill incorrectly formatted", _skill)
-                        continue
-
-                    if cat.skills.meets_skill_requirement(split[0], int(split[1])):
-                        has_skill = True
-                        break
-
-            # There is a small chance to bypass the skill or trait requirments.  
-            if event.cat_trait and event.cat_skill:
-                if not (has_trait or has_skill) and (prevent_bypass or int(random.random() * trait_skill_bypass)):
-                    continue
-            elif event.cat_trait:
-                if not has_trait and (prevent_bypass or int(random.random() * trait_skill_bypass)):
->>>>>>> f0a830dc
                     continue
 
                 # check backstory
@@ -651,7 +521,6 @@
                 if not other_clan:
                     continue
 
-<<<<<<< HEAD
                 # during a war we want to encourage the clans to have positive events
                 # when the overall war notice was positive
                 if "war" in event.sub_type:
@@ -674,29 +543,6 @@
 
             # clans below a certain age can't have their supplies messed with
             if game.clan.age < 5 and event.supplies:
-=======
-            # check cat negate trait and skill
-            has_trait = False
-            if event.cat_negate_trait:
-                if cat.personality.trait in event.cat_negate_trait:
-                    has_trait = True
-
-            has_skill = False
-            if event.cat_negate_skill:
-                for _skill in event.cat_negate_skill:
-                    split = _skill.split(",")
-
-                    if len(split) < 2:
-                        print("Cat skill incorrectly formatted", _skill)
-                        continue
-
-                    if cat.skills.meets_skill_requirement(split[0], int(split[1])):
-                        has_skill = True
-                        break
-
-            # There is a small chance to bypass the skill or trait requirments.  
-            if (has_trait or has_skill) and int(random.random() * trait_skill_bypass):
->>>>>>> f0a830dc
                 continue
             elif event.supplies:
                 clan_size = get_living_clan_cat_count(Cat_class)
@@ -753,7 +599,6 @@
                         if discard:
                             continue
 
-<<<<<<< HEAD
                     else:  # if supply type wasn't freshkill, then it must be a herb type
                         herbs = game.clan.herbs
                         needed_amount = int(clan_size * 3)
@@ -829,25 +674,6 @@
 
         for notice in incorrect_format:
             print(notice)
-=======
-            else:
-                final_events.append(event)
-
-        # determine which injury severity list will be used
-        if minor or major or severe:
-            if cat.status in GenerateEvents.INJURY_DISTRIBUTION:
-                minor_chance = GenerateEvents.INJURY_DISTRIBUTION[cat.status]['minor']
-                major_chance = GenerateEvents.INJURY_DISTRIBUTION[cat.status]['major']
-                severe_chance = GenerateEvents.INJURY_DISTRIBUTION[cat.status]['severe']
-                severity_chosen = random.choices(["minor", "major", "severe"],
-                                                 [minor_chance, major_chance, severe_chance], k=1)
-                if severity_chosen[0] == 'minor':
-                    final_events = minor
-                elif severity_chosen[0] == 'major':
-                    final_events = major
-                else:
-                    final_events = severe
->>>>>>> f0a830dc
 
         return final_events
 
