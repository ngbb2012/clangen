#!/usr/bin/env python3
# -*- coding: ascii -*-
try:
    import ujson
except ImportError:
    import json as ujson
from scripts.game_structure.game_essentials import game

resource_directory = "resources/dicts/events/"


class GenerateEvents:
    @staticmethod
    def get_event_dicts(event_triggered, cat_type, biome):
        events = None
        try:
            with open(
                f"{resource_directory}{event_triggered}/{biome}/{cat_type}.json",
                "r",
            ) as read_file:
                events = ujson.loads(read_file.read())
        except:
            print(f"Error: Unable to load events for {cat_type} from biome {biome}.")

        return events

    def possible_injury_events(self, cat_type, age):

        event_list = []
        if cat_type in ["medicine cat", "medicine cat apprentice"]:
            cat_type = "medicine"

        event_list.extend(
            self.generate_injury_event(
                GenerateEvents.get_event_dicts("injury", cat_type, "general")
            )
        )

        # skip the rest of the loading if there is an unrecognised cat type
        if cat_type not in game.clan.CAT_TYPES:
            print(
                f"WARNING: unrecognised cat status {cat_type} in generate_events. Have you added it to CAT_TYPES in clan.py?"
            )

        elif game.clan.biome not in game.clan.BIOME_TYPES:
            print(
                f"WARNING: unrecognised biome {game.clan.biome} in generate_events. Have you added it to BIOME_TYPES in clan.py?"
            )

        else:
            event_list.extend(
                self.generate_injury_event(
                    GenerateEvents.get_event_dicts(
                        "injury", cat_type, game.clan.biome.lower()
                    )
                )
            )

            if cat_type in ["apprentice", "deputy", "leader"]:
                event_list.extend(
                    self.generate_injury_event(
                        GenerateEvents.get_event_dicts(
                            "injury", "warrior", game.clan.biome.lower()
                        )
                    )
                )

            if cat_type not in ["kitten", "leader"]:
                event_list.extend(
                    self.generate_injury_event(
                        GenerateEvents.get_event_dicts("injury", "general", "general")
                    )
                )
                event_list.extend(
                    self.generate_injury_event(
                        GenerateEvents.get_event_dicts(
                            "injury", "general", game.clan.biome.lower()
                        )
                    )
                )

        return event_list

    def generate_injury_event(self, events_dict):
        injury_list = []
        for event in events_dict:
            injury_event = InjuryEvent(
                injury=event["injury"],
                tags=event["tags"],
                event_text=event["event_text"],
                history_text=event["history_text"],
                cat_trait=event["cat_trait"],
                cat_skill=event["cat_skill"],
                other_cat_trait=event["other_cat_trait"],
                other_cat_skill=event["other_cat_skill"],
            )
            injury_list.append(injury_event)
        return injury_list

    def possible_death_events(self, cat_type, age):

        event_list = []
        if cat_type in ["medicine cat", "medicine cat apprentice"]:
            cat_type = "medicine"

        event_list.extend(
            self.generate_death_events(
                GenerateEvents.get_event_dicts("death", cat_type, "general")
            )
        )

        # skip the rest of the loading if there is an unrecognised cat type
        if cat_type not in game.clan.CAT_TYPES:
            print(
                f"WARNING: unrecognised cat status {cat_type} in generate_events. Have you added it to CAT_TYPES in clan.py?"
            )

        elif game.clan.biome not in game.clan.BIOME_TYPES:
            print(
                f"WARNING: unrecognised biome {game.clan.biome} in generate_events. Have you added it to BIOME_TYPES in clan.py?"
            )

        else:
            event_list.extend(
                self.generate_death_events(
                    GenerateEvents.get_event_dicts(
                        "death", cat_type, game.clan.biome.lower()
                    )
                )
            )

            if cat_type in ["apprentice", "deputy", "leader"]:
                event_list.extend(
                    self.generate_death_events(
                        GenerateEvents.get_event_dicts(
                            "death", "warrior", game.clan.biome.lower()
                        )
                    )
                )

            if cat_type not in ["kitten", "leader"]:
                event_list.extend(
                    self.generate_death_events(
                        GenerateEvents.get_event_dicts("death", "general", "general")
                    )
                )
                event_list.extend(
                    self.generate_death_events(
                        GenerateEvents.get_event_dicts(
                            "death", "general", game.clan.biome.lower()
                        )
                    )
                )

        return event_list

    def generate_death_events(self, events_dict):
        death_list = []
        for event in events_dict:
            death_event = DeathEvent(
                camp=event["camp"],
                tags=event["tags"],
                death_text=event["death_text"],
                history_text=event["history_text"],
                cat_trait=event["cat_trait"],
                cat_skill=event["cat_skill"],
                other_cat_trait=event["other_cat_trait"],
                other_cat_skill=event["other_cat_skill"],
            )
            death_list.append(death_event)

        return death_list


class InjuryEvent:
    def __init__(
        self,
        injury=None,
        camp="any",
        tags=None,
        event_text="",
        history_text=None,
        cat_trait=None,
        cat_skill=None,
        other_cat_trait=None,
        other_cat_skill=None,
    ):
        self.injury = injury
        self.camp = camp
        self.tags = tags
        self.event_text = event_text
        self.history_text = history_text
        self.cat_trait = cat_trait
        self.cat_skill = cat_skill
        self.other_cat_trait = other_cat_trait
        self.other_cat_skill = other_cat_skill


class DeathEvent:
    def __init__(
        self,
        camp,
        tags=None,
        death_text="",
        history_text=None,
        cat_trait=None,
        cat_skill=None,
        other_cat_trait=None,
        other_cat_skill=None,
    ):
        self.camp = camp
        self.tags = tags
        self.death_text = death_text
        self.history_text = history_text
        self.cat_trait = cat_trait
        self.cat_skill = cat_skill
        self.other_cat_trait = other_cat_trait
        self.other_cat_skill = other_cat_skill


"""
Tagging Guidelines: (if you add more tags, please add guidelines for them here) 
"Newleaf", "Greenleaf", "Leaf-fall", "Leaf-bare" < specify season.  If event happens in all seasons then include all of those tags.

"classic" < use for death events caused by illness.  This tag ensures that illness death events only happen in classic mode since illness deaths are caused differently in enhanced/cruel mode

"multi_death" < use to indicate that two cats have died.  Two cats is the limit here.  Any more than that is a disaster death and i haven't touched disasters yet (and might not touch at all bc the code is scary lol)

"old_age" < use to mark deaths caused by old age

"all_lives" < take all the lives from a leader
"some_lives" < take a random number, but not all, lives from a leader

"murder" < m_c was murdered by the other cat

"war" < event only happens during war and ensures o_c in event is warring clan
"other_clan" < mark event as including another clan
"rel_down" < event decreases relation with other clan
"rel_up" < event increases relation with other clan
"hostile" < event only happens with hostile clans
"neutral" < event only happens with neutral clans
"ally" < event only happens with allied clans

"medicine_cat", "medicine_cat_app" < ensure that m_c is one of these ranks.  All other ranks are separated into their own .jsons

"other_cat" < there is a second cat in this event

"other_cat_med", "other_cat_med_app", "other_cat_warrior", "other_cat_app", "other_cat_kit", "other_cat_lead", "other_cat_dep", "other_cat_elder" < mark the other cat as having to be a certain status, if none of these tags are used then other_cat can be anyone

"other_cat_mate" < mark the other cat as having to be the m_c's mate
"other_cat_child" < mark the other cat as having to be the m_c's kit
"other_cat_parent" < mark the other cat as having to be m_c's parent
"other_cat_adult" < mark the other cat as not being able to be a kit or elder

"other_cat_own_app", "other_cat_mentor" < mark the other cat has having to be the m_c's mentor or app respectively

"clan_kits" < clan must have kits for this event to appear

mc_to_rc < change mc's relationship values towards rc
rc_to_mc < change rc's relationship values towards mc
to_both < change both cat's relationship values

Tagged relationship parameters are: "romantic", "platonic", "comfort", "respect", "trust", "dislike", "jealousy", 
Add "neg_" in front of parameter to make it a negative value change (i.e. "neg_romantic", "neg_platonic", ect)

<<<<<<< HEAD
=======
"single_cat" < marks events that have one version that triggers for a list of cats, and this version that triggers for a single cat

"multi_cat" < marks events triggering for multiple cats e.g many apprentices being named at once

Use these to determine what corruption level the main cat should have, if relevant
"corruption_low" - main cat generally cares for the wellbeing of others and avoids hurting other cats, even if it benefits them to do so.
"corruption_mid" - main cat cares more for their own wellbeing.  Does not necessarily want to hurt others, but will not explicitly avoid it if it benefits them.
"corruption_high" - main cat doesn't care about the wellbeing of others and will happily hurt other cats if it benefits them.
You can mix and match corruption tags if you feel an event is on the line between two of them, the code will allow the event for a cat with either of the corruption levels tagged
>>>>>>> c013bd32

"""<|MERGE_RESOLUTION|>--- conflicted
+++ resolved
@@ -263,17 +263,5 @@
 Tagged relationship parameters are: "romantic", "platonic", "comfort", "respect", "trust", "dislike", "jealousy", 
 Add "neg_" in front of parameter to make it a negative value change (i.e. "neg_romantic", "neg_platonic", ect)
 
-<<<<<<< HEAD
-=======
-"single_cat" < marks events that have one version that triggers for a list of cats, and this version that triggers for a single cat
-
-"multi_cat" < marks events triggering for multiple cats e.g many apprentices being named at once
-
-Use these to determine what corruption level the main cat should have, if relevant
-"corruption_low" - main cat generally cares for the wellbeing of others and avoids hurting other cats, even if it benefits them to do so.
-"corruption_mid" - main cat cares more for their own wellbeing.  Does not necessarily want to hurt others, but will not explicitly avoid it if it benefits them.
-"corruption_high" - main cat doesn't care about the wellbeing of others and will happily hurt other cats if it benefits them.
-You can mix and match corruption tags if you feel an event is on the line between two of them, the code will allow the event for a cat with either of the corruption levels tagged
->>>>>>> c013bd32
 
 """