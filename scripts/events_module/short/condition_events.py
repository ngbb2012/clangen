import random
from copy import deepcopy
from typing import Dict, List

import i18n
import ujson

from scripts.cat.cats import Cat
from scripts.cat.enums import CatAgeEnum
from scripts.cat.history import History
from scripts.clan_resources.freshkill import (
    FRESHKILL_ACTIVE,
    MAL_PERCENTAGE,
    STARV_PERCENTAGE,
)
from scripts.conditions import (
    medical_cats_condition_fulfilled,
    get_amount_cat_for_one_medic,
)
from scripts.event_class import Single_Event
from scripts.events_module.short.handle_short_events import handle_short_events
from scripts.events_module.short.scar_events import Scar_Events
from scripts.game_structure.game_essentials import game
from scripts.utility import (
    event_text_adjust,
    get_alive_status_cats,
    get_leader_life_notice,
)
from scripts.game_structure.localization import load_lang_resource


# ---------------------------------------------------------------------------- #
#                             Condition Event Class                            #
# ---------------------------------------------------------------------------- #


class Condition_Events:
    """All events with a connection to conditions."""

    resource_directory = "resources/dicts/conditions/"
    current_loaded_lang = None

    with open(
        f"{resource_directory}illnesses.json", "r", encoding="utf-8"
    ) as read_file:
        ILLNESSES = ujson.loads(read_file.read())

    with open(f"{resource_directory}injuries.json", "r", encoding="utf-8") as read_file:
        INJURIES = ujson.loads(read_file.read())

    with open(
        "resources/dicts/conditions/permanent_conditions.json", "r", encoding="utf-8"
    ) as read_file:
        PERMANENT = ujson.loads(read_file.read())
    # ---------------------------------------------------------------------------- #
    #                                    CHANCE                                    #
    # ---------------------------------------------------------------------------- #

    with open(
        "resources/dicts/conditions/illnesses_seasons.json", "r", encoding="utf-8"
    ) as read_file:
        ILLNESSES_SEASON_LIST = ujson.loads(read_file.read())

    with open(
        "resources/dicts/conditions/event_injuries_distribution.json",
        "r",
        encoding="utf-8",
    ) as read_file:
        INJURY_DISTRIBUTION = ujson.loads(read_file.read())

    # ---------------------------------------------------------------------------- #
    #                                   STRINGS                                    #
    # ---------------------------------------------------------------------------- #

    PERM_CONDITION_RISK_STRINGS: Dict[str, Dict[str, List[str]]] = {}
    ILLNESS_RISK_STRINGS: Dict[str, Dict[str, List[str]]] = {}
    INJURY_RISK_STRINGS: Dict[str, Dict[str, List[str]]] = {}
    CONGENITAL_CONDITION_GOT_STRINGS: Dict[str, List[str]] = {}
    PERMANENT_CONDITION_GOT_STRINGS: Dict[str, List[str]] = {}
    ILLNESS_GOT_STRINGS: Dict[str, List[str]] = {}
    ILLNESS_HEALED_STRINGS: Dict[str, List[str]] = {}
    INJURY_HEALED_STRINGS: Dict[str, List[str]] = {}
    INJURY_DEATH_STRINGS: Dict[str, List[str]] = {}
    ILLNESS_DEATH_STRINGS: Dict[str, List[str]] = {}

    @classmethod
    def rebuild_strings(cls):
        if cls.current_loaded_lang == i18n.config.get("locale"):
            return

        resources = [
            (
                "PERM_CONDITION_RISK_STRINGS",
                "risk_strings/permanent_condition_risk_strings.json",
            ),
            ("ILLNESS_RISK_STRINGS", "risk_strings/illness_risk_strings.json"),
            ("INJURY_RISK_STRINGS", "risk_strings/injuries_risk_strings.json"),
            (
                "CONGENITAL_CONDITION_GOT_STRINGS",
                "condition_got_strings/gain_congenital_condition_strings.json",
            ),
            (
                "PERMANENT_CONDITION_GOT_STRINGS",
                "condition_got_strings/gain_permanent_condition_strings.json",
            ),
            ("ILLNESS_GOT_STRINGS", "condition_got_strings/gain_illness_strings.json"),
            (
                "ILLNESS_HEALED_STRINGS",
                "healed_and_death_strings/illness_healed_strings.json",
            ),
            (
                "INJURY_HEALED_STRINGS",
                "healed_and_death_strings/injury_healed_strings.json",
            ),
            (
                "INJURY_DEATH_STRINGS",
                "healed_and_death_strings/injury_death_strings.json",
            ),
            (
                "ILLNESS_DEATH_STRINGS",
                "healed_and_death_strings/illness_death_strings.json",
            ),
        ]

        for class_property, file in resources:
            setattr(cls, class_property, load_lang_resource(f"conditions/{file}"))

        cls.current_loaded_lang = i18n.config.get("locale")

    @staticmethod
    def handle_nutrient(cat: Cat, nutrition_info: dict) -> None:
        """
        Handles gaining conditions or death for cats with low nutrient.
        This function should only be called if the game is in 'expanded' or 'cruel season' mode.

        Starvation and malnutrtion must be handled separately from other illnesses due to their distinct death triggers.

            Parameters
            ----------
            cat : Cat
                the cat which has to be checked and updated
            nutrition_info : dict
                dictionary of all nutrition information (can be found in the freshkill pile)
        """
        if not FRESHKILL_ACTIVE:
            return

        if cat.ID not in nutrition_info.keys():
            print(
                f"WARNING: Could not find cat with ID {cat.ID}({cat.name}) in the nutrition information."
            )
            return

        # get all events for a certain status of a cat
        cat_nutrition = nutrition_info[cat.ID]

        event = None
        illness = None
        heal = False

        Condition_Events.rebuild_strings()

        # handle death first, if percentage is 0 or lower, the cat will die
        if cat_nutrition.percentage <= 0:
            text = ""
            if cat.status == "leader":
                game.clan.leader_lives -= 1
                # kill and retrieve leader life text
                text = get_leader_life_notice()

            possible_string_list = Condition_Events.ILLNESS_DEATH_STRINGS["starving"]
            event = random.choice(possible_string_list) + " " + text
            # first event in string lists is always appropriate for history formatting
            history_event = possible_string_list[0]

            event = event_text_adjust(Cat, event.strip(), main_cat=cat)

            if cat.status == "leader":
                history_event = history_event.replace("m_c ", "").replace(".", "")
                History.add_death(
                    cat, condition="starving", death_text=history_event.strip()
                )
            else:
                History.add_death(cat, condition="starving", death_text=history_event)

            cat.die()

            # if the cat is the leader and isn't full dead
            # make them malnourished and refill nutrition slightly
            if cat.status == "leader" and game.clan.leader_lives > 0:
                mal_score = (
                    nutrition_info[cat.ID].max_score / 100 * (MAL_PERCENTAGE + 1)
                )
                nutrition_info[cat.ID].current_score = round(mal_score, 2)
                cat.get_ill("malnourished")

            types = ["birth_death"]
            game.cur_events_list.append(
                Single_Event(event, types, cat_dict={"m_c": cat})
            )
            return

        # heal cat if percentage is high enough and cat is ill
        if (
            cat_nutrition.percentage > MAL_PERCENTAGE
            and cat.is_ill()
            and "malnourished" in cat.illnesses
        ):
            illness = "malnourished"
            event = random.choice(
                Condition_Events.ILLNESS_HEALED_STRINGS["malnourished"]
            )
            heal = True

        # heal cat if percentage is high enough and cat is ill
        elif (
            cat_nutrition.percentage > STARV_PERCENTAGE
            and cat.is_ill()
            and "starving" in cat.illnesses
        ):
            if cat_nutrition.percentage < MAL_PERCENTAGE:
                if "malnourished" not in cat.illnesses:
                    cat.get_ill("malnourished")
                illness = "starving"
                heal = True
            else:
                illness = "starving"
                heal = True

        elif MAL_PERCENTAGE >= cat_nutrition.percentage > STARV_PERCENTAGE:
            # because of the smaller 'nutrition buffer', kitten and elder should get the starving condition.
            if cat.status in ["kitten", "elder"]:
                illness = "starving"
            else:
                illness = "malnourished"

        elif cat_nutrition.percentage <= STARV_PERCENTAGE:
            illness = "starving"

        # handle the gaining/healing illness
        if heal:
            event = random.choice(Condition_Events.ILLNESS_HEALED_STRINGS[illness])
            cat.illnesses.pop(illness)
        elif not heal and illness:
            event = random.choice(Condition_Events.ILLNESS_GOT_STRINGS[illness])
            cat.get_ill(illness)

        if event:
            event_text = event_text_adjust(Cat, event, main_cat=cat)
            types = ["health"]
            game.cur_events_list.append(
                Single_Event(event_text, types, cat_dict={"m_c": cat})
            )

    @staticmethod
    def handle_illnesses(cat, season=None):
        """
        This function handles the illnesses overall by randomly making cat ill (or not).
        It will return a bool to indicate if the cat is dead.
        """
        # return immediately if they're already dead
        triggered = False
        if cat.dead:
            if cat.dead:
                triggered = True
            return triggered

        event_string = None

        if cat.is_ill():
            event_string = Condition_Events.handle_already_ill(cat)
        else:
            # ---------------------------------------------------------------------------- #
            #                              make cats sick                                  #
            # ---------------------------------------------------------------------------- #
            random_number = int(
                random.random()
                * game.get_config_value(
                    "condition_related", f"{game.clan.game_mode}_illness_chance"
                )
            )
            if (
                not cat.dead
                and not cat.is_ill()
                and random_number <= 10
                and not event_string
            ):
                # CLAN FOCUS!
                if game.clan.clan_settings.get("rest and recover"):
                    stopping_chance = game.config["focus"]["rest and recover"][
                        "illness_prevent"
                    ]
                    if not int(random.random() * stopping_chance):
                        return triggered

                season_dict = Condition_Events.ILLNESSES_SEASON_LIST[season]
                possible_illnesses = []

                # pick up possible illnesses from the season dict
                for illness_name in season_dict:
                    possible_illnesses += [illness_name] * season_dict[illness_name]

                # pick a random illness from those possible
                random_index = int(random.random() * len(possible_illnesses))
                chosen_illness = possible_illnesses[random_index]
                # if a non-kitten got kittencough, switch it to whitecough instead
                if chosen_illness == "kittencough" and cat.status != "kitten":
                    chosen_illness = "whitecough"
                # make em sick
                cat.get_ill(chosen_illness)

                # try to translate the illness
                illness = i18n.t(f"conditions.illnesses.{chosen_illness}")

                # create event text
                if i18n.config.get("locale") == "en" and chosen_illness in [
                    "running nose",
                    "stomachache",
                ]:
                    illness = f"a {chosen_illness}"
<<<<<<< HEAD
=======
                # try to translate the illness
                illness = i18n.t(f"conditions.illnesses.{chosen_illness}")
>>>>>>> 50bf6670
                illness.replace("conditions.illnesses.", "")
                event_string = i18n.t(
                    "defaults.illness_get_event",
                    illness=illness,
                )

        # if an event happened, then add event to cur_event_list and save death if it happened.
        if event_string:
            types = ["health"]
            if cat.dead:
                types.append("birth_death")
            game.cur_events_list.append(
                Single_Event(event_string, types, cat.ID, cat_dict={"m_c": cat})
            )

        # just double-checking that trigger is only returned True if the cat is dead
        if cat.dead:
            triggered = True
        else:
            triggered = False

        return triggered

    @staticmethod
    def handle_injuries(cat, random_cat=None):
        """
        This function handles injuries overall by randomly injuring cat (or not).
        Returns: boolean - if an event was triggered
        """
        triggered = False
        random_number = int(
            random.random()
            * game.get_config_value(
                "condition_related", f"{game.clan.game_mode}_injury_chance"
            )
        )

        if cat.dead:
            triggered = True
            return triggered

        # handle if the current cat is already injured
        if cat.is_injured():
            for injury in cat.injuries:
                if injury == "pregnant" and cat.ID not in game.clan.pregnancy_data:
                    print(
                        f"INFO: deleted pregnancy condition of {cat.ID} due no pregnancy data in the clan."
                    )
                    del cat.injuries[injury]
                    return triggered
                elif injury == "pregnant":
                    return triggered
            triggered = Condition_Events.handle_already_injured(cat)
        else:
            # EVENTS
            if (
                not triggered
                and cat.personality.trait
                in [
                    "adventurous",
                    "bold",
                    "daring",
                    "confident",
                    "ambitious",
                    "bloodthirsty",
                    "fierce",
                    "strict",
                    "troublesome",
                    "vengeful",
                    "impulsive",
                ]
                and random_number <= 15
            ):
                triggered = True
            elif not triggered and random_number <= 5:
                triggered = True

            if triggered:
                # CLAN FOCUS!
                if game.clan.clan_settings.get("rest and recover"):
                    stopping_chance = game.config["focus"]["rest and recover"][
                        "injury_prevent"
                    ]
                    if not int(random.random() * stopping_chance):
                        return False

                handle_short_events.handle_event(
                    event_type="health",
                    main_cat=cat,
                    random_cat=random_cat,
                    freshkill_pile=game.clan.freshkill_pile,
                )

        # just double-checking that trigger is only returned True if the cat is dead
        if cat.status != "leader":
            # only checks for non-leaders, as leaders will not be dead if they are just losing a life
            if cat.dead:
                triggered = True
            else:
                triggered = False

        return triggered

    @staticmethod
    def handle_permanent_conditions(
        cat, condition=None, injury_name=None, scar=None, born_with=False
    ):
        """
        this function handles overall the permanent conditions of a cat.
        returns boolean if event was triggered
        """

        # dict of possible physical conditions that can be acquired from relevant scars
        scar_to_condition = {
            "THREE": ["one bad eye", "failing eyesight"],
            "FOUR": ["weak leg"],
            "LEFTEAR": ["partial hearing loss"],
            "RIGHTEAR": ["partial hearing loss"],
            "NOLEFTEAR": ["partial hearing loss"],
            "NORIGHTEAR": ["partial hearing loss"],
            "NOEAR": ["partial hearing loss", "deaf"],
            "NOPAW": ["lost a leg"],
            "NOTAIL": ["lost their tail"],
            "HALFTAIL": ["lost their tail"],
            "BRIGHTHEART": ["one bad eye"],
            "LEFTBLIND": ["one bad eye", "failing eyesight"],
            "RIGHTBLIND": ["one bad eye", "failing eyesight"],
            "BOTHBLIND": ["failing eyesight", "blind"],
            "MANLEG": ["weak leg", "twisted leg"],
            "RATBITE": ["weak leg"],
            "LEGBITE": ["weak leg"],
            "TOETRAP": ["weak leg"],
            "HINDLEG": ["weak leg"],
        }

        scarless_conditions = [
            "weak leg",
            "paralyzed",
            "raspy lungs",
            "wasting disease",
            "blind",
            "failing eyesight",
            "one bad eye",
            "partial hearing loss",
            "deaf",
            "constant joint pain",
            "constantly dizzy",
            "recurring shock",
            "lasting grief",
            "persistent headaches",
        ]

        got_condition = False
        perm_condition = None
        possible_conditions = []

        if injury_name is not None:
            if scar is not None and scar in scar_to_condition:
                possible_conditions = scar_to_condition.get(scar)
                perm_condition = random.choice(possible_conditions)
            elif scar is None:
                try:
                    if Condition_Events.INJURIES[injury_name] is not None:
                        conditions = Condition_Events.INJURIES[injury_name][
                            "cause_permanent"
                        ]
                        for x in conditions:
                            if x in scarless_conditions:
                                possible_conditions.append(x)
                        if len(possible_conditions) > 0 and not int(
                            random.random()
                            * game.config["condition_related"][
                                "permanent_condition_chance"
                            ]
                        ):
                            perm_condition = random.choice(possible_conditions)
                        else:
                            return perm_condition
                except KeyError:
                    print(
                        f"WARNING: {injury_name} couldn't be found in injury dict! no permanent condition is possible."
                    )
                    return perm_condition
            else:
                print(
                    f"WARNING: {scar} for {injury_name} is either None or is not in scar_to_condition dict. This is "
                    f"not necessarily a bug.  Only report if you feel the scar should have "
                    f"resulted in a permanent condition."
                )

        elif condition is not None:
            perm_condition = condition

        if perm_condition is not None:
            got_condition = cat.get_permanent_condition(perm_condition, born_with)

        if got_condition is True:
            return perm_condition

    # ---------------------------------------------------------------------------- #
    #                               helper functions                               #
    # ---------------------------------------------------------------------------- #

    @staticmethod
    def handle_already_ill(cat):
        starting_life_count = game.clan.leader_lives
        cat.healed_condition = False
        event_list = []
        illness_progression = {
            "running nose": "whitecough",
            "kittencough": "whitecough",
            "whitecough": "greencough",
            "greencough": "yellowcough",
            "yellowcough": "redcough",
            "an infected wound": "a festering wound",
            "heat exhaustion": "heat stroke",
            "stomachache": "diarrhea",
            "grief stricken": "lasting grief",
        }
        Condition_Events.rebuild_strings()
        # ---------------------------------------------------------------------------- #
        #                         handle currently sick cats                           #
        # ---------------------------------------------------------------------------- #

        # making a copy, so we can iterate through copy and modify the real dict at the same time
        illnesses = deepcopy(cat.illnesses)
        for illness in illnesses:
            if illness in game.switches["skip_conditions"]:
                continue

            # use herbs
            Condition_Events.use_herbs(
                cat,
                illness,
                illnesses,
                Condition_Events.ILLNESSES,
                translated_name=i18n.t(f"conditions.illnesses.{illness}"),
            )

            # moon skip to try and kill or heal cat
            skipped = cat.moon_skip_illness(illness)

            # if event trigger was true, events should be skipped for this illness
            if skipped is True:
                continue

            # death event text and break bc any other illnesses no longer matter
            if cat.dead or (
                cat.status == "leader" and starting_life_count != game.clan.leader_lives
            ):
                try:
                    possible_string_list = Condition_Events.ILLNESS_DEATH_STRINGS[
                        illness
                    ]
                    event = random.choice(possible_string_list)
                    # first event in string lists is always appropriate for history formatting
                    history_event = possible_string_list[0]
                except KeyError:
                    print(
                        f"WARNING: {illness} does not have an injury death string, placeholder used."
                    )
                    event = i18n.t("defaults.illness_death_event")
                    history_event = (
                        i18n.t("defaults.illness_death_history")
                        if cat.status != "leader"
                        else i18n.t("defaults.illness_death_history_leader")
                    )

                event = event_text_adjust(Cat, event, main_cat=cat)

                if cat.status == "leader":
                    event = event + " " + get_leader_life_notice()
                    history_event = history_event.replace("m_c ", "").replace(".", "")
                    History.add_death(
                        cat, condition=illness, death_text=history_event.strip()
                    )
                else:
                    History.add_death(cat, condition=illness, death_text=history_event)

                # clear event list to get rid of any healed or risk event texts from other illnesses
                event_list.clear()
                event_list.append(event)
                game.herb_events_list.append(event)
                break

            # if the leader died, then break before handling other illnesses cus they'll be fully healed or dead-dead
            if cat.status == "leader" and starting_life_count != game.clan.leader_lives:
                break

            # heal the cat
            elif cat.healed_condition is True:
                History.remove_possible_history(cat, illness)
                game.switches["skip_conditions"].append(illness)
                # gather potential event strings for healed illness
                possible_string_list = Condition_Events.ILLNESS_HEALED_STRINGS[illness]

                # choose event string
                random_index = int(random.random() * len(possible_string_list))
                event = possible_string_list[random_index]
                event = event_text_adjust(Cat, event, main_cat=cat)
                event_list.append(event)
                game.herb_events_list.append(event)

                cat.illnesses.pop(illness)
                # make sure complications get reset if infection or fester were healed
                if illness in ["an infected wound", "a festering wound"]:
                    for injury in cat.injuries:
                        keys = cat.injuries[injury].keys()
                        if "complication" in keys:
                            cat.injuries[injury]["complication"] = None
                    for condition in cat.permanent_condition:
                        keys = cat.permanent_condition[condition].keys()
                        if "complication" in keys:
                            cat.permanent_condition[condition]["complication"] = None
                cat.healed_condition = False

                # move to next illness, the cat can't get a risk from an illness that has healed
                continue

            Condition_Events.give_risks(
                cat, event_list, illness, illness_progression, illnesses, cat.illnesses
            )

        # joining event list into one event string
        event_string = None
        if len(event_list) > 0:
            event_string = " ".join(event_list)
        return event_string

    @staticmethod
    def handle_already_injured(cat):
        """
        This function handles, when the cat is already injured
        Returns: True if an event was triggered, False if nothing happened
        """
        Condition_Events.rebuild_strings()

        triggered = False
        event_list = []

        injury_progression = {"poisoned": "redcough", "shock": "lingering shock"}

        # need to hold this number so that we can check if the leader has died
        starting_life_count = game.clan.leader_lives

        injuries = deepcopy(cat.injuries)
        for injury in injuries:
            if injury in game.switches["skip_conditions"]:
                continue

            Condition_Events.use_herbs(
                cat,
                injury,
                injuries,
                Condition_Events.INJURIES,
                translated_name=i18n.t(f"conditions.injuries.{injury}"),
            )

            skipped = cat.moon_skip_injury(injury)
            if skipped:
                continue

            if cat.dead or (
                cat.status == "leader" and starting_life_count != game.clan.leader_lives
            ):
                triggered = True

                try:
                    possible_string_list = Condition_Events.INJURY_DEATH_STRINGS[injury]
                    event = random.choice(possible_string_list)

                    # first string in the list is always appropriate for history text
                    history_text = possible_string_list[0]
                except KeyError:
                    print(
                        f"WARNING: {injury} does not have an injury death string, placeholder used"
                    )

                    event = i18n.t("defaults.injury_death_event")
                    history_text = (
                        i18n.t("defaults.injury_death_history")
                        if cat.status != "leader"
                        else i18n.t("injury_death_history_leader")
                    )

                event = event_text_adjust(Cat, event, main_cat=cat)

                if cat.status == "leader":
                    event = event + " " + get_leader_life_notice()
                    history_text = history_text.replace("m_c", " ").replace(".", "")
                    History.add_death(
                        cat, condition=injury, death_text=history_text.strip()
                    )

                else:
                    History.add_death(cat, condition=injury, death_text=history_text)

                # clear event list first to make sure any heal or risk events from other injuries are not shown
                event_list.clear()
                event_list.append(event)
                game.herb_events_list.append(event)
                break

            elif cat.healed_condition is True:
                game.switches["skip_conditions"].append(injury)
                triggered = True

                # Try to give a scar, and get the event text to be displayed
                event, scar_given = Scar_Events.handle_scars(cat, injury)
                # If a scar was not given, we need to grab a separate healed event
                if not scar_given:
                    try:
                        event = random.choice(
                            Condition_Events.INJURY_HEALED_STRINGS[injury]
                        )
                    except KeyError:
                        print(
                            f"WARNING: {injury} couldn't be found in the healed strings dict! "
                            f"placeholder string was used."
                        )
                        # try to translate the string
                        new_injury = i18n.t(f"conditions.injury.{injury}")
                        new_injury.replace("conditions.injury.", "")

                        event = i18n.t(
                            "defaults.injury_healed_event", injury=new_injury
                        )

                event = event_text_adjust(Cat, event, main_cat=cat)

                game.herb_events_list.append(event)

                History.remove_possible_history(cat, injury)
                cat.injuries.pop(injury)
                cat.healed_condition = False

                # try to give a permanent condition based on healed injury and new scar if any
                condition_got = Condition_Events.handle_permanent_conditions(
                    cat, injury_name=injury, scar=scar_given
                )

                if condition_got is not None:
                    # gather potential event strings for gotten condition

                    try:
                        possible_string_list = (
                            Condition_Events.PERMANENT_CONDITION_GOT_STRINGS[injury][
                                condition_got
                            ]
                        )
                    except KeyError:
                        print(
                            f"WARNING: No entry in gain_permanent_condition_strings for injury '{injury}' causing "
                            f"condition '{condition_got}'. Using default."
                        )

                        # try to translate the injury & condition
                        translated_injury = i18n.t(f"conditions.injury.{injury}")
                        translated_injury.replace("conditions.injury.", "")

                        translated_condition = i18n.t(
                            f"conditions.permanent_conditions.{condition_got}"
                        )
                        translated_condition.replace(
                            "conditions.permanent_conditions.", ""
                        )

                        possible_string_list = [
                            i18n.t(
                                "defaults.permanent_condition_from_injury_event",
                                injury=translated_injury,
                                condition=translated_condition,
                            )
                        ]
                        del translated_condition, translated_injury
                    # choose event string and ensure Clan's med cat number aligns with event text
                    random_index = random.randrange(0, len(possible_string_list))

                    med_list = get_alive_status_cats(
                        Cat, ["medicine cat", "medicine cat apprentice"], working=True
                    )
                    # If the cat is a med cat, don't consider them as one for the event.

                    if cat in med_list:
                        med_list.remove(cat)

                    # Choose med cat, if you can
                    if med_list:
                        med_cat = random.choice(med_list)
                    else:
                        med_cat = None

                    if (
                        not med_cat
                        and random_index < 2
                        and len(possible_string_list) >= 3
                    ):
                        random_index = 2

                    event = possible_string_list[random_index]
                    event = event_text_adjust(
                        Cat, event, main_cat=cat, random_cat=med_cat
                    )  # adjust the text

                if event is not None:
                    event_list.append(event)
                continue

            Condition_Events.give_risks(
                cat, event_list, injury, injury_progression, injuries, cat.injuries
            )

        if len(event_list) > 0:
            event_string = " ".join(event_list)
        else:
            event_string = None

        if event_string:
            types = ["health"]
            if cat.dead:
                types.append("birth_death")
            game.cur_events_list.append(Single_Event(event_string, types, cat.ID))

        return triggered

    @staticmethod
    def handle_already_disabled(cat):
        """
        this function handles what happens if the cat already has a permanent condition.
        Returns: boolean (if something happened) and the event_string
        """
        triggered = False
        event_types = ["health"]

        event_list = []

        Condition_Events.rebuild_strings()

        condition_progression = {
            "one bad eye": "failing eyesight",
            "failing eyesight": "blind",
            "partial hearing loss": "deaf",
        }

        cat_dict = {"m_c": cat}

        conditions = deepcopy(cat.permanent_condition)
        for condition in conditions:
            # checking if the cat has a congenital condition to reveal and handling duration and death
            prev_lives = game.clan.leader_lives
            status = cat.moon_skip_permanent_condition(condition)

            # if cat is dead, break
            if cat.dead or game.clan.leader_lives < prev_lives:
                triggered = True
                event_types.append("birth_death")
                translated_condition = i18n.t(
                    f"conditions.permanent_condition.{condition}"
                )
                event = i18n.t(
                    "defaults.complications_death_event", condition=translated_condition
                )
                if cat.status == "leader" and game.clan.leader_lives >= 1:
                    event = i18n.t(
                        "defaults.complications_death_event_leader",
                        condition=translated_condition,
                    )
                event_list.append(event)

                if cat.status != "leader":
                    History.add_death(
                        cat,
                        death_text=i18n.t("defaults.complications_death_history"),
                        condition=translated_condition,
                    )
                else:
                    History.add_death(
                        cat,
                        death_text=i18n.t(
                            "defaults.complications_death_history_leader"
                        ),
                        condition=translated_condition,
                    )

                game.herb_events_list.append(event)
                break

            # skipping for whatever reason
            if status == "skip":
                continue

            # revealing perm condition
            if status == "reveal":
                # gather potential event strings for gotten risk
                possible_string_list = (
                    Condition_Events.CONGENITAL_CONDITION_GOT_STRINGS[condition]
                )

                # choose event string and ensure Clan's med cat number aligns with event text
                random_index = int(random.random() * len(possible_string_list))
                med_list = get_alive_status_cats(
                    Cat,
                    ["medicine cat", "medicine cat apprentice"],
                    working=True,
                    sort=True,
                )
                med_cat = None
                has_parents = False
                if cat.parent1 is not None and cat.parent2 is not None:
                    # Check if the parent is in Cat.all_cats. If not, they are faded are dead.

                    # If they have a med parent, this will be flicked to True in the next couple lines.
                    med_parent = False
                    if cat.parent1 in Cat.all_cats:
                        parent1_dead = Cat.all_cats[cat.parent1].dead
                        if Cat.all_cats[cat.parent1].status == "medicine cat":
                            med_parent = True
                    else:
                        parent1_dead = True

                    if cat.parent2 in Cat.all_cats:
                        parent2_dead = Cat.all_cats[cat.parent2].dead
                        if Cat.all_cats[cat.parent2].status == "medicine cat":
                            med_parent = True
                    else:
                        parent2_dead = True

                    if not parent1_dead or not parent2_dead and not med_parent:
                        has_parents = True

                if len(med_list) == 0 or not has_parents:
                    if random_index == 0:
                        random_index = 1
                    else:
                        med_cat = None
                else:
                    med_cat = random.choice(med_list)
                    if med_cat == cat:
                        random_index = 1
                        med_cat = None
                event = possible_string_list[random_index]
                event = event_text_adjust(
                    Cat, event, main_cat=cat, random_cat=med_cat
                )  # adjust the text
                event_list.append(event)
                if med_cat:
                    cat_dict["r_c"] = med_cat
                continue

            # trying herbs
            chance = 0
            if conditions[condition]["severity"] == "minor":
                chance = 10
            elif conditions[condition]["severity"] == "major":
                chance = 6
            elif conditions[condition]["severity"] == "severe":
                chance = 3
            if not int(random.random() * chance):
                Condition_Events.use_herbs(
                    cat,
                    condition,
                    conditions,
                    Condition_Events.PERMANENT,
                    translated_name=i18n.t(
                        f"conditions.permanent_conditions.{condition}"
                    ),
                )

            # give risks
            Condition_Events.give_risks(
                cat,
                event_list,
                condition,
                condition_progression,
                conditions,
                cat.permanent_condition,
            )

        Condition_Events.determine_retirement(cat, triggered)

        if len(event_list) > 0:
            event_string = " ".join(event_list)
            game.cur_events_list.append(
                Single_Event(event_string, event_types, [cat.ID], cat_dict=cat_dict)
            )
        return

    @staticmethod
    def determine_retirement(cat, triggered):
        if game.clan.clan_settings["retirement"] or cat.no_retire:
            return

        if (
            not triggered
            and not cat.dead
            and cat.status
            not in [
                "leader",
                "medicine cat",
                "kitten",
                "newborn",
                "medicine cat apprentice",
                "mediator",
                "mediator apprentice",
                "elder",
            ]
        ):
            for condition in cat.permanent_condition:
                if cat.permanent_condition[condition]["severity"] not in [
                    "major",
                    "severe",
                ]:
                    continue

                if cat.permanent_condition[condition]["severity"] == "severe":
                    # Higher chances for "severe". These are meant to be nearly 100% without
                    # being 100%
                    retire_chances = {
                        CatAgeEnum.NEWBORN: 0,
                        CatAgeEnum.KITTEN: 0,
                        CatAgeEnum.ADOLESCENT: 50,  # This is high so instances where a cat retires the same moon they become an apprentice is rare
                        CatAgeEnum.YOUNG_ADULT: 10,
                        CatAgeEnum.ADULT: 5,
                        CatAgeEnum.SENIOR_ADULT: 5,
                        CatAgeEnum.SENIOR: 5,
                    }
                else:
                    retire_chances = {
                        CatAgeEnum.NEWBORN: 0,
                        CatAgeEnum.KITTEN: 0,
                        CatAgeEnum.ADOLESCENT: 100,
                        CatAgeEnum.YOUNG_ADULT: 80,
                        CatAgeEnum.ADULT: 70,
                        CatAgeEnum.SENIOR_ADULT: 50,
                        CatAgeEnum.SENIOR: 10,
                    }

                chance = int(retire_chances.get(cat.age))
                if not int(random.random() * chance):
                    retire_involved = [cat.ID]
                    cat_dict = {"m_c": cat}
                    if cat.age == CatAgeEnum.ADOLESCENT:
                        event = i18n.t(
                            "hardcoded.condition_retire_adolescent", name=cat.name
                        )
                    elif game.clan.leader is not None:
                        if (
                            not game.clan.leader.dead
                            and not game.clan.leader.exiled
                            and not game.clan.leader.outside
                            and cat.moons < 120
                        ):
                            retire_involved.append(game.clan.leader.ID)
                            event = i18n.t("hardcoded.condition_retire_normal")
                        else:
                            event = i18n.t("hardcoded.condition_retire_no_leader")
                    else:
                        event = i18n.t("hardcoded.condition_retire_no_leader")

                    if cat.age == CatAgeEnum.ADOLESCENT:
                        event += i18n.t(
                            "hardcoded.condition_retire_adolescent_ceremony",
                            clan=game.clan.name,
                            newname=cat.name.prefix + cat.name.suffix,
                        )

                    cat.retire_cat()
                    # Don't add this to the condition event list: instead make it its own event, a ceremony.
                    game.cur_events_list.append(
                        Single_Event(
                            event_text_adjust(Cat, event, main_cat=cat),
                            "ceremony",
                            retire_involved,
                            cat_dict=cat_dict,
                        )
                    )

    @staticmethod
    def give_risks(cat, event_list, condition, progression, conditions, dictionary):
        Condition_Events.rebuild_strings()

        event_triggered = False
        if dictionary == cat.permanent_condition:
            event_triggered = True
        for risk in conditions[condition]["risks"]:
            if risk["name"] in (cat.injuries or cat.illnesses):
                continue
            if (
                risk["name"] == "an infected wound"
                and "a festering wound" in cat.illnesses
            ):
                continue

            # adjust chance of risk gain if Clan has enough meds
            chance = risk["chance"]
            if medical_cats_condition_fulfilled(
                Cat.all_cats.values(), get_amount_cat_for_one_medic(game.clan)
            ):
                chance += 10  # lower risk if enough meds
            if game.clan.medicine_cat is None and chance != 0:
                chance = int(
                    chance * 0.75
                )  # higher risk if no meds and risk chance wasn't 0
                if chance <= 0:  # ensure that chance is never 0
                    chance = 1

            # if we hit the chance, then give the risk if the cat does not already have the risk
            if (
                chance != 0
                and not int(random.random() * chance)
                and risk["name"] not in dictionary
            ):
                # check if the new risk is a previous stage of a current illness
                skip = False
                if risk["name"] in progression:
                    if progression[risk["name"]] in dictionary:
                        skip = True
                # if it is, then break instead of giving the risk
                if skip is True:
                    break

                new_condition_name = risk["name"]

                # lower risk of getting it again if not a perm condition
                if dictionary != cat.permanent_condition:
                    saved_condition = dictionary[condition]["risks"]
                    for old_risk in saved_condition:
                        if old_risk["name"] == risk["name"]:
                            if new_condition_name in [
                                "an infected wound",
                                "a festering wound",
                            ]:
                                # if it's infection or festering, we're removing the chance completely
                                # this is both to prevent annoying infection loops
                                # and bc the illness/injury difference causes problems
                                old_risk["chance"] = 0
                            else:
                                old_risk["chance"] = risk["chance"] + 10

                med_cat = None
                removed_condition = False
                try:
                    # gather potential event strings for gotten condition
                    if dictionary == cat.illnesses:
                        possible_string_list = Condition_Events.ILLNESS_RISK_STRINGS[
                            condition
                        ][new_condition_name]
                    elif dictionary == cat.injuries:
                        possible_string_list = Condition_Events.INJURY_RISK_STRINGS[
                            condition
                        ][new_condition_name]
                    else:
                        possible_string_list = (
                            Condition_Events.PERM_CONDITION_RISK_STRINGS[condition][
                                new_condition_name
                            ]
                        )

                    # if it is a progressive condition, then remove the old condition and keep the new one
                    if (
                        condition in progression
                        and new_condition_name == progression.get(condition)
                    ):
                        removed_condition = True
                        dictionary.pop(condition)

                    # choose event string and ensure Clan's med cat number aligns with event text
                    random_index = int(random.random() * len(possible_string_list))
                    med_list = get_alive_status_cats(
                        Cat,
                        ["medicine cat", "medicine cat apprentice"],
                        working=True,
                        sort=True,
                    )
                    if len(med_list) == 0:
                        if random_index == 0:
                            random_index = 1
                        else:
                            med_cat = None
                    else:
                        med_cat = random.choice(med_list)
                        if med_cat == cat:
                            random_index = 1
                    event = possible_string_list[random_index]
                except KeyError:
                    print(
                        f"WARNING: {condition} couldn't be found in the risk strings! placeholder string was used"
                    )
                    event = i18n.t(
                        "conditions.permanent_conditions.unknown_condition_risk_given"
                    )

                event = event_text_adjust(
                    Cat, event, main_cat=cat, random_cat=med_cat
                )  # adjust the text

                event_list.append(event)

                # we add the condition to this game switch, this is so we can ensure it's skipped over for this moon
                game.switches["skip_conditions"].append(new_condition_name)
                # here we give the new condition
                if new_condition_name in Condition_Events.INJURIES:
                    cat.get_injured(new_condition_name, event_triggered=event_triggered)
                    break
                elif new_condition_name in Condition_Events.ILLNESSES:
                    cat.get_ill(new_condition_name, event_triggered=event_triggered)
                    if dictionary == cat.illnesses or removed_condition:
                        break
                    keys = dictionary[condition].keys()
                    complication = None
                    if new_condition_name == "an infected wound":
                        complication = "infected"
                    elif new_condition_name == "a festering wound":
                        complication = "festering"
                    if complication is not None:
                        if "complication" in keys:
                            dictionary[condition]["complication"] = complication
                        else:
                            dictionary[condition].update({"complication": complication})
                    break
                elif new_condition_name in Condition_Events.PERMANENT:
                    cat.get_permanent_condition(
                        new_condition_name, event_triggered=event_triggered
                    )
                    break

                # break out of risk giving loop cus we don't want to give multiple risks for one condition
                break

    @staticmethod
    def use_herbs(cat, condition, conditions, source, *, translated_name: str):
        # herbs that can be used for the condition and the Clan has available
        clan_herbs = set()
        needed_herbs = set()
        clan_herbs.update(game.clan.herbs.keys())
        try:
            needed_herbs.update(source[condition]["herbs"])
        except KeyError:
            print(
                f"WARNING: {condition} does not exist in its condition dict! if the condition is 'thorn in paw' or "
                "'splinter', disregard this! otherwise, check that your condition is in the correct dict or report "
                "this as a bug."
            )
            return
        if game.clan.game_mode == "classic":
            herb_set = needed_herbs
        else:
            herb_set = clan_herbs.intersection(needed_herbs)
        usable_herbs = list(herb_set)

        if not source[condition]["herbs"]:
            return

        if usable_herbs:
            keys = conditions[condition].keys()
            # determine the effect of the herb
            possible_effects = []
            if conditions[condition]["mortality"] != 0:
                possible_effects.append("mortality")
            if conditions[condition]["risks"]:
                possible_effects.append("risks")
            if "duration" in keys:
                if conditions[condition]["duration"] > 1:
                    possible_effects.append("duration")
            if not possible_effects:
                return

            effect = random.choice(possible_effects)

            herb_used = usable_herbs[0]
            # Failsafe, since I have no idea why we are getting 0-herb entries.

            # classic doesn't actually count herbs
            if game.clan.game_mode != "classic":
                while game.clan.herbs[herb_used] <= 0:
                    print(
                        f"Warning: {herb_used} was chosen to use, although you currently have "
                        f"{game.clan.herbs[herb_used]}. Removing {herb_used} from herb dict, finding a new herb..."
                    )
                    game.clan.herbs.pop(herb_used)
                    usable_herbs.pop(0)
                    if usable_herbs:
                        herb_used = usable_herbs[0]
                    else:
                        print("No herbs to use for this injury")
                        return

            # deplete the herb
            amount_used = 1
            if game.clan.game_mode != "classic":
                game.clan.herbs[herb_used] -= amount_used
                if game.clan.herbs[herb_used] <= 0:
                    game.clan.herbs.pop(herb_used)

            # applying a modifier for herb priority. herbs that are better for the condition will have stronger effects
            count = 0
            for herb in source[condition]["herbs"]:
                count += 1
                if herb == herb_used:
                    break
            modifier = count
            if cat.status in ["elder", "kitten"]:
                modifier = modifier * 2

            effect_message = "this should not show up"
            if effect == "mortality":
                effect_message = i18n.t("conditions.herbs.mortality_down")
                conditions[condition]["mortality"] += (
                    11 - modifier + int(amount_used * 1.5)
                )
                if conditions[condition]["mortality"] < 1:
                    conditions[condition]["mortality"] = 1
            elif effect == "duration":
                effect_message = i18n.t("conditions.herbs.duration_down")
                conditions[condition]["duration"] -= 1
            elif effect == "risks":
                effect_message = i18n.t("conditions.herbs.risks_down")
                for risk in conditions[condition]["risks"]:
                    risk["chance"] += 11 - modifier + int(amount_used * 1.5)
                    if risk["chance"] < 0:
                        risk["chance"] = 0

            text = i18n.t(
                "conditions.herbs.herb_used",
                herb=i18n.t(f"conditions.herbs.{herb_used}", count=2),
                condition=translated_name,
                effect=effect_message,
            )
            game.herb_events_list.append(text)
        else:
            # if they didn't get any herbs, make them more likely to die!! kill the kitties >:)
            if conditions[condition]["mortality"] > 2:
                conditions[condition]["mortality"] -= 1
            for risk in conditions[condition]["risks"]:
                if risk["chance"] > 2:
                    risk["chance"] -= 1


Condition_Events.rebuild_strings()<|MERGE_RESOLUTION|>--- conflicted
+++ resolved
@@ -318,11 +318,7 @@
                     "stomachache",
                 ]:
                     illness = f"a {chosen_illness}"
-<<<<<<< HEAD
-=======
-                # try to translate the illness
-                illness = i18n.t(f"conditions.illnesses.{chosen_illness}")
->>>>>>> 50bf6670
+                
                 illness.replace("conditions.illnesses.", "")
                 event_string = i18n.t(
                     "defaults.illness_get_event",
