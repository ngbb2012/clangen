--- conflicted
+++ resolved
@@ -1022,16 +1022,6 @@
                     # Higher chances for "severe". These are meant to be nearly 100% without
                     # being 100%
                     retire_chances = {
-<<<<<<< HEAD
-                        "newborn": 0,
-                        "kitten": 0,
-                        "adolescent": 50,  # This is high so instances where a cat retires the same moon they become
-                        # an apprentice is rare
-                        "young adult": 10,
-                        "adult": 5,
-                        "senior adult": 5,
-                        "senior": 5,
-=======
                         CatAgeEnum.NEWBORN: 0,
                         CatAgeEnum.KITTEN: 0,
                         CatAgeEnum.ADOLESCENT: 50,  # This is high so instances where a cat retires the same moon they become an apprentice is rare
@@ -1039,7 +1029,6 @@
                         CatAgeEnum.ADULT: 5,
                         CatAgeEnum.SENIOR_ADULT: 5,
                         CatAgeEnum.SENIOR: 5,
->>>>>>> e4e08d96
                     }
                 else:
                     retire_chances = {
@@ -1055,16 +1044,9 @@
                 chance = int(retire_chances.get(cat.age))
                 if not int(random.random() * chance):
                     retire_involved = [cat.ID]
-<<<<<<< HEAD
-                    if cat.age == "adolescent":
+                    if cat.age == CatAgeEnum.ADOLESCENT:
                         event = i18n.t(
                             "hardcoded.condition_retire_adolescent", name=cat.name
-=======
-                    if cat.age == CatAgeEnum.ADOLESCENT:
-                        event = (
-                            f"{cat.name} decides they'd rather spend their time helping around camp and entertaining the "
-                            f"kits, they're warmly welcomed into the elders' den."
->>>>>>> e4e08d96
                         )
                     elif game.clan.leader is not None:
                         if (
@@ -1080,18 +1062,11 @@
                     else:
                         event = i18n.t("hardcoded.condition_retire_no_leader")
 
-<<<<<<< HEAD
-                    if cat.age == "adolescent":
+                    if cat.age == CatAgeEnum.ADOLESCENT:
                         event += i18n.t(
                             "hardcoded.condition_retire_adolescent_ceremony",
                             clan=game.clan.name,
                             newname=cat.name.prefix + cat.name.suffix,
-=======
-                    if cat.age == CatAgeEnum.ADOLESCENT:
-                        event += (
-                            f" They are given the name {cat.name.prefix}{cat.name.suffix} in honor "
-                            f"of their contributions to {game.clan.name}Clan."
->>>>>>> e4e08d96
                         )
 
                     cat.retire_cat()
