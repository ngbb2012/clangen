from scripts.cat.names import names
from scripts.cat_relations.relationship import Relationship

import random

from scripts.cat.cats import Cat, INJURIES, PERMANENT, cat_class
from scripts.events_module.generate_events import GenerateEvents
from scripts.utility import event_text_adjust, change_clan_relations, change_relationship_values, create_new_cat
from scripts.game_structure.game_essentials import game
from scripts.event_class import Single_Event


# ---------------------------------------------------------------------------- #
#                               New Cat Event Class                              #
# ---------------------------------------------------------------------------- #

class NewCatEvents:
    """All events with a connection to new cats."""

    def __init__(self) -> None:
        self.event_sums = 0
        self.had_one_event = False
        self.generate_events = GenerateEvents()
        pass

    def handle_new_cats(self, cat: Cat, other_cat, war, enemy_clan, alive_kits):
        """ 
        This function handles the new cats
        """
        if war:
            other_clan = enemy_clan
        else:
            other_clan = random.choice(game.clan.all_clans)
        other_clan_name = f'{other_clan.name}Clan'

        if other_clan_name == 'None':
            other_clan = game.clan.all_clans[0]
            other_clan_name = f'{other_clan.name}Clan'

        
        #Determine
        if self.has_outside_cat():
            if random.randint(1, 3) == 1:
                outside_cat = self.select_outside_cat()
                backstory = outside_cat.status
                outside_cat = self.update_cat_properties(outside_cat)
                event_text = f"A {backstory} named {outside_cat.name} waits on the border, asking to join the Clan."
                name_change = random.choice([1, 2])
                if name_change == 1 or backstory == 'former Clancat':
                    event_text = event_text + f" They decide to keep their name."
                elif name_change == 2 and backstory != 'former Clancat':
                    outside_cat.name.prefix = random.choice(names.names_dict["normal_prefixes"])
                    outside_cat.name.suffix = random.choice(names.names_dict["normal_suffixes"])
                    event_text = event_text + f" They decide to take a new name, {outside_cat.name}."
                outside_cat.thought = "Is looking around the camp with wonder"
                involved_cats = [outside_cat.ID]
                game.cur_events_list.append(Single_Event(event_text, ["misc"], involved_cats))

                # add them 
                for the_cat in outside_cat.all_cats.values():
                    if the_cat.dead or the_cat.outside or the_cat.ID == outside_cat.ID:
                        continue
                    the_cat.relationships[outside_cat.ID] = Relationship(the_cat, outside_cat)
                    outside_cat.relationships[the_cat.ID] = Relationship(outside_cat, the_cat)
                # takes cat out of the outside cat list
                game.clan.add_to_clan(outside_cat)

                return [outside_cat]

        
        # ---------------------------------------------------------------------------- #
        #                                cat creation                                  #
        # ---------------------------------------------------------------------------- #
        possible_events = self.generate_events.possible_short_events(cat.status, cat.age, "new_cat")
        final_events = self.generate_events.filter_possible_short_events(possible_events, cat, other_cat, war,
                                                                        enemy_clan,
                                                                        other_clan, alive_kits)
        if not final_events:
            print('ERROR: no new cat moon events available')
            return
        else:
            new_cat_event = (random.choice(final_events))

        involved_cats = []
        created_cats = []
        if "m_c" in new_cat_event.tags:
            involved_cats = [cat.ID]

        if "other_cat" in new_cat_event.tags:
            involved_cats = [other_cat.ID]
        else:
            other_cat = None

        status = None
        if "new_warrior" in new_cat_event.tags:
            status = "warrior"
        elif "new_app" in new_cat_event.tags:
            status = "apprentice"
        elif "new_med_app" in new_cat_event.tags:
            status = "medicine cat apprentice"
        elif "new_med" in new_cat_event.tags:
            status = "medicine cat"


        
        created_cats = create_new_cat(Cat,
                                      Relationship,
                                      new_cat_event.new_name,
                                      new_cat_event.loner,
                                      new_cat_event.kittypet,
                                      new_cat_event.kit,
                                      new_cat_event.litter,
                                      new_cat_event.other_clan,
                                      new_cat_event.backstory,
                                      status
                                      )
        
        blood_parent = None
        if new_cat_event.litter:
            # If we have a litter joining, assign them a blood parent for
            # relation-tracking purposes
            thought = "Is happy their kits are safe"
            blood_parent = create_new_cat(Cat, Relationship,
                                          status=random.choice(["loner", "kittypet"]),
                                          alive=False,
                                          thought=thought,
                                          age=random.randint(15,120))[0]
            blood_parent.outside = True
            game.clan.add_to_unknown(blood_parent)
            
            
        for new_cat in created_cats:
            
            involved_cats.append(new_cat.ID)
            
            # Set the blood parent, if one was created.
<<<<<<< HEAD
            # Also set adoptive parents if needed.
            if blood_parent:
                new_cat.parent1 = blood_parent.ID
            if "adoption" in new_cat_event.tags:
=======
            # Also set adoptive parents if needed. 
            new_cat.parent1 = blood_parent.ID if blood_parent else None
            if "adoption" in new_cat_event.tags and cat.ID not in new_cat.adoptive_parents:
>>>>>>> 9e42d0fe
                new_cat.adoptive_parents.append(cat.ID)
                if len(cat.mate) > 0:
                    for mate_id in cat.mate:
                        if mate_id not in new_cat.adoptive_parents:
                            new_cat.adoptive_parents.extend(cat.mate)
            
            # All parents have been added now, we now create the inheritance. 
            new_cat.create_inheritance_new_cat()

            if "m_c" in new_cat_event.tags:
                # print('moon event new cat rel gain')
                cat.relationships[new_cat.ID] = Relationship(cat, new_cat)
                new_cat.relationships[cat.ID] = Relationship(new_cat, cat)
                new_to_clan_cat = game.config["new_cat"]["rel_buff"]["new_to_clan_cat"]
                clan_cat_to_new = game.config["new_cat"]["rel_buff"]["clan_cat_to_new"]
                change_relationship_values(
                    cats_to=[cat.ID],
                    cats_from=[new_cat],
                    romantic_love=new_to_clan_cat["romantic"],
                    platonic_like=new_to_clan_cat["platonic"],
                    dislike=new_to_clan_cat["dislike"],
                    admiration=new_to_clan_cat["admiration"],
                    comfortable=new_to_clan_cat["comfortable"],
                    jealousy=new_to_clan_cat["jealousy"],
                    trust=new_to_clan_cat["trust"]
                )
                change_relationship_values(
                    cats_to=[new_cat.ID],
                    cats_from=[cat],
                    romantic_love=clan_cat_to_new["romantic"],
                    platonic_like=clan_cat_to_new["platonic"],
                    dislike=clan_cat_to_new["dislike"],
                    admiration=clan_cat_to_new["admiration"],
                    comfortable=clan_cat_to_new["comfortable"],
                    jealousy=clan_cat_to_new["jealousy"],
                    trust=clan_cat_to_new["trust"]
                )

        if "adoption" in new_cat_event.tags:
            if new_cat_event.litter:
                for new_cat in created_cats:
                    # giving relationships for siblings
                    siblings = new_cat.get_siblings()
                    for sibling in siblings:
                        sibling = Cat.fetch_cat(sibling)
                        sibling.relationships[new_cat.ID] = Relationship(sibling, new_cat)
                        new_cat.relationships[sibling.ID] = Relationship(new_cat, sibling)
                        cat1_to_cat2 = game.config["new_cat"]["sib_buff"]["cat1_to_cat2"]
                        cat2_to_cat1 = game.config["new_cat"]["sib_buff"]["cat2_to_cat1"]
                        change_relationship_values(
                            cats_to=[sibling.ID],
                            cats_from=[new_cat],
                            romantic_love=cat1_to_cat2["romantic"],
                            platonic_like=cat1_to_cat2["platonic"],
                            dislike=cat1_to_cat2["dislike"],
                            admiration=cat1_to_cat2["admiration"],
                            comfortable=cat1_to_cat2["comfortable"],
                            jealousy=cat1_to_cat2["jealousy"],
                            trust=cat1_to_cat2["trust"]
                        )
                        change_relationship_values(
                            cats_to=[new_cat.ID],
                            cats_from=[sibling],
                            romantic_love=cat2_to_cat1["romantic"],
                            platonic_like=cat2_to_cat1["platonic"],
                            dislike=cat2_to_cat1["dislike"],
                            admiration=cat2_to_cat1["admiration"],
                            comfortable=cat2_to_cat1["comfortable"],
                            jealousy=cat2_to_cat1["jealousy"],
                            trust=cat2_to_cat1["trust"]
                        )

        # give injuries to other cat if tagged as such
        if "injured" in new_cat_event.tags and game.clan.game_mode != "classic":
            major_injuries = []
            if "major_injury" in new_cat_event.tags:
                for injury in INJURIES:
                    if INJURIES[injury]["severity"] == "major" and injury not in ["pregnant", "recovering from birth"]:
                        major_injuries.append(injury)
            for new_cat in created_cats:
                for tag in new_cat_event.tags:
                    if tag in INJURIES:
                        new_cat.get_injured(tag)
                    elif tag == "major_injury":
                        injury = random.choice(major_injuries)
                        new_cat.get_injured(injury)

        if "rel_down" in new_cat_event.tags:
            difference = -1
            change_clan_relations(other_clan, difference=difference)

        elif "rel_up" in new_cat_event.tags:
            difference = 1
            change_clan_relations(other_clan, difference=difference)

        event_text = event_text_adjust(Cat, new_cat_event.event_text, cat, other_cat, other_clan_name,
                                       new_cat=created_cats[0])

        types = ["misc"]
        if "other_clan" in new_cat_event.tags:
            types.append("other_clans")
        game.cur_events_list.append(Single_Event(event_text, types, involved_cats))

        return created_cats

    def has_outside_cat(self):
        outside_cats = (cat for id, cat in Cat.outside_cats.items() if
                        cat.status in ['kittypet', 'loner', 'rogue', 'former Clancat'] and not cat.dead)
        return any(outside_cats)

    def select_outside_cat(self):
        for cat_id, cat in Cat.outside_cats.items():
            if cat.status in ["kittypet", "loner", "rogue", "former Clancat"] and not cat.dead:
                return cat

    def update_cat_properties(self, cat):
        if cat.backstory in Cat.backstory_categories['healer_backstories']:
                cat.status = 'medicine cat'
        else:
            cat.status = "warrior"
        cat.outside = False
        return cat<|MERGE_RESOLUTION|>--- conflicted
+++ resolved
@@ -134,16 +134,9 @@
             involved_cats.append(new_cat.ID)
             
             # Set the blood parent, if one was created.
-<<<<<<< HEAD
-            # Also set adoptive parents if needed.
-            if blood_parent:
-                new_cat.parent1 = blood_parent.ID
-            if "adoption" in new_cat_event.tags:
-=======
             # Also set adoptive parents if needed. 
             new_cat.parent1 = blood_parent.ID if blood_parent else None
             if "adoption" in new_cat_event.tags and cat.ID not in new_cat.adoptive_parents:
->>>>>>> 9e42d0fe
                 new_cat.adoptive_parents.append(cat.ID)
                 if len(cat.mate) > 0:
                     for mate_id in cat.mate:
