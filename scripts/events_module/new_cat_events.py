from scripts.cat.names import names
from scripts.cat.pelts import collars
from scripts.cat_relations.relationship import Relationship

import random

from scripts.cat.cats import Cat, INJURIES, PERMANENT, cat_class
from scripts.events_module.generate_events import GenerateEvents
from scripts.utility import event_text_adjust, change_clan_relations, change_relationship_values, add_siblings_to_cat, \
    add_children_to_cat
from scripts.game_structure.game_essentials import game
from scripts.event_class import Single_Event


# ---------------------------------------------------------------------------- #
#                               New Cat Event Class                              #
# ---------------------------------------------------------------------------- #

class NewCatEvents:
    """All events with a connection to new cats."""

    def __init__(self) -> None:
        self.living_cats = len(list(filter(lambda r: not r.dead, Cat.all_cats.values())))
        self.event_sums = 0
        self.had_one_event = False
        self.generate_events = GenerateEvents()
        pass

    def handle_new_cats(self, cat, other_cat, war, enemy_clan, alive_kits):
        """ 
        This function handles the new cats
        """
        other_clan = random.choice(game.clan.all_clans)
        other_clan_name = f'{other_clan.name}Clan'

        if other_clan_name == 'None':
            other_clan = game.clan.all_clans[0]
            other_clan_name = f'{other_clan.name}Clan'

<<<<<<< HEAD
        possible_events = self.generate_events.possible_short_events(cat.status, cat.age, "new_cat")
        final_events = self.generate_events.filter_possible_short_events(possible_events, cat, other_cat, war, enemy_clan,
                                                                         other_clan, alive_kits)

=======
        possible_events = self.generate_events.possible_events(cat.status, cat.age, "new_cat")
        final_events = self.generate_events.filter_possible_events(possible_events, cat, other_cat, war, enemy_clan,
                                                                   other_clan, alive_kits)
        if self.has_outside_cat():
            if random.randint(1,3) == 1:
                outside_cat = self.select_outside_cat()
                backstory = outside_cat.status
                self.update_cat_properties(outside_cat)
                game.clan.add_cat(outside_cat)
                Cat.outside_cats.pop(outside_cat.ID)
                event_text = f"A {backstory} named {outside_cat.name} waits on the border, asking to join the Clan."
                name_change = random.choice([1,2])
                if name_change == 1:
                    event_text = event_text + f" They decide to keep their name."
                elif name_change == 2:
                    outside_cat.name.status = 'warrior'
                    outside_cat.name.prefix = random.choice(names.names_dict["normal_prefixes"])
                    outside_cat.name.suffix = random.choice(names.names_dict["normal_suffixes"])
                    event_text = event_text + f" They decide to take a new name, {outside_cat.name}."
                outside_cat.thought = "Is looking around the camp with wonder"
                involved_cats = [outside_cat.ID]
                game.cur_events_list.append(Single_Event(event_text, ["misc"], involved_cats))
                
                # add them 
                for the_cat in outside_cat.all_cats.values():
                    if the_cat.dead or the_cat.outside or the_cat.ID == outside_cat.ID:
                        continue
                    the_cat.relationships[outside_cat.ID] = Relationship(the_cat, outside_cat)
                    outside_cat.relationships[the_cat.ID] = Relationship(outside_cat, the_cat)

                return [outside_cat]
>>>>>>> 307b12c2
        # ---------------------------------------------------------------------------- #
        #                                cat creation                                  #
        # ---------------------------------------------------------------------------- #
        try:
            new_cat_event = (random.choice(final_events))
        except:
            print('ERROR: no new cat moon events available')
            return

        involved_cats = []
        if "m_c" in new_cat_event.tags:
            involved_cats = [cat.ID]

        if "other_cat" in new_cat_event.tags:
            involved_cats = [other_cat.ID]
        else:
            other_cat = None

        if "parent" in new_cat_event.tags:
            parent = True
        else:
            parent = False

        status = None
        if "new_warrior" in new_cat_event.tags:
            status = "warrior"
        elif "new_app" in new_cat_event.tags:
            status = "apprentice"
        elif "new_med_app" in new_cat_event.tags:
            status = "medicine cat apprentice"
        elif "new_med" in new_cat_event.tags:
            status = "medicine cat"

        created_cats = self.create_new_cat(new_cat_event.loner,
                                           new_cat_event.new_name,
                                           new_cat_event.kittypet,
                                           new_cat_event.kit,
                                           new_cat_event.litter,
                                           involved_cats[0] if involved_cats else None,
                                           new_cat_event.backstory,
                                           new_cat_event.other_clan,
                                           parent,
                                           status
                                           )

        for new_cat in created_cats:
            involved_cats.append(new_cat.ID)

        # give injuries to other cat if tagged as such
        if "injured" in new_cat_event.tags and game.clan.game_mode != "classic":
            major_injuries = []
            if "major_injury" in new_cat_event.tags:
                for injury in INJURIES:
                    if INJURIES[injury]["severity"] == "major":
                        major_injuries.append(injury)
            for new_cat in created_cats:
                for tag in new_cat_event.tags:
                    if tag in INJURIES:
                        new_cat.get_injured(tag)
                    elif tag == "major_injury":
                        injury = random.choice(major_injuries)
                        new_cat.get_injured(injury)

        # handle other clan shenanigans
        if "war" in new_cat_event.tags and other_clan is not None and enemy_clan is not None:
            other_clan = enemy_clan
            other_clan_name = other_clan.name + "clan"

        if "rel_down" in new_cat_event.tags:
            difference = -5
            change_clan_relations(other_clan, difference=difference)

        elif "rel_up" in new_cat_event.tags:
            difference = 5
            change_clan_relations(other_clan, difference=difference)

        event_text = event_text_adjust(Cat, new_cat_event.event_text, cat, other_cat, other_clan_name, new_cat=created_cats[0])

        types = ["misc"]
        if "other_clan" in new_cat_event.tags:
            types.append("other_clans")
        game.cur_events_list.append(Single_Event(event_text, types, involved_cats))

        return created_cats
        # game.birth_death_events_list.append(death_text)

    def create_new_cat(self,
                       loner=False,
                       new_name=False,
                       kittypet=False,
                       kit=False,
                       litter=False,
                       relevant_cat=None,
                       backstory=None,
                       other_clan=None,
                       parent=False,
                       status=None):
        accessory = None
        backstory = random.choice(backstory)
        relevant_cat = Cat.fetch_cat(relevant_cat)
        age = None

        created_cats = []

        if not litter:
            number_of_cats = 1
        else:
            number_of_cats = random.choices([1, 2, 3, 4, 5], [2, 5, 4, 1, 1], k=1)
            number_of_cats = number_of_cats[0]
            if parent:
                number_of_cats += 1
        # setting age
        if (litter or kit) and not parent:
            age = random.randint(0, 5)
        elif status == 'apprentice':
            age = random.randint(6, 11)
        elif status == 'warrior' or ((litter or kit) and parent):
            age = random.randint(16, 120)
        else:
            age = random.randint(6, 120)
        # setting status
        if not status:
            if age < 6:
                status = "kitten"
            elif 6 <= age <= 11:
                status = "apprentice"
            elif age >= 12:
                status = "warrior"

        for index in range(number_of_cats):
            # cat creation and naming time
            if other_clan or ((kit or litter) and not parent):
                new_cat = Cat(moons=age, status=status, gender=random.choice(['female', 'male']),
                              backstory=backstory)
                print('other clan')
            else:
                if kittypet:
                    print('kittypet')
                    name = random.choice(names.names_dict["loner_names"])
                    if random.choice([1, 2]) == 1:
                        accessory = random.choice(collars)
                elif loner and random.choice([1, 2]) == 1:
                    print('loner')
                    name = random.choice(names.names_dict["loner_names"])
                else:
                    name = random.choice(names.names_dict["normal_prefixes"])

                if new_name:
                    print('new name')
                    if random.choice([1, 2]) == 1:  # adding suffix to OG name
                        spaces = name.count(" ")
                        if spaces > 0:
                            # make a list of the words within the name, then add the OG name back in the list
                            words = name.split(" ")
                            words.append(name)
                            new_prefix = random.choice(words)  # pick new prefix from that list
                            name = new_prefix
                        new_cat = Cat(moons=age, prefix=name, status=status, gender=random.choice(['female', 'male']),
                                      backstory=backstory)
                    else:  # completely new name
                        new_cat = Cat(moons=age, status=status, gender=random.choice(['female', 'male']),
                                      backstory=backstory)
                else:  # keeping old name
                    print('old name')
                    new_cat = Cat(moons=age, prefix=name, suffix="", status=status,
                                  gender=random.choice(['female', 'male']),
                                  backstory=backstory)

            # give em a collar if they got one
            if accessory:
                new_cat.accessory = accessory

            # parents for the babies
            if (kit or litter) and relevant_cat and relevant_cat.ID in Cat.all_cats:
                new_cat.parent1 = relevant_cat.ID
                if relevant_cat.mate:
                    new_cat.parent2 = relevant_cat.mate

            # create and update relationships
            for the_cat in new_cat.all_cats.values():
                if the_cat.dead or the_cat.outside:
                    continue
                the_cat.relationships[new_cat.ID] = Relationship(the_cat, new_cat)
                new_cat.relationships[the_cat.ID] = Relationship(new_cat, the_cat)
            if relevant_cat:
                new_to_clan_cat = game.config["new_cat"]["rel_buff"]["new_to_clan_cat"]
                clan_cat_to_new = game.config["new_cat"]["rel_buff"]["clan_cat_to_new"]
                change_relationship_values(
                    cats_to=        [relevant_cat.ID], 
                    cats_from=      [new_cat],
                    romantic_love=  new_to_clan_cat["romantic"],
                    platonic_like=  new_to_clan_cat["platonic"],
                    dislike=        new_to_clan_cat["dislike"],
                    admiration=     new_to_clan_cat["admiration"],
                    comfortable=    new_to_clan_cat["comfortable"],
                    jealousy=       new_to_clan_cat["jealousy"],
                    trust=          new_to_clan_cat["trust"]
                )
                change_relationship_values(
                    cats_to=        [new_cat.ID], 
                    cats_from=      [relevant_cat],
                    romantic_love=  clan_cat_to_new["romantic"],
                    platonic_like=  clan_cat_to_new["platonic"],
                    dislike=        clan_cat_to_new["dislike"],
                    admiration=     clan_cat_to_new["admiration"],
                    comfortable=    clan_cat_to_new["comfortable"],
                    jealousy=       clan_cat_to_new["jealousy"],
                    trust=          clan_cat_to_new["trust"]
                )

            # newbie thought
            new_cat.thought = 'Is looking around the camp with wonder'

            # give apprentice aged cat a mentor
            if new_cat.age == 'adolescent':
                new_cat.update_mentor()

            # Remove disabling scars, if they generated.
            not_allowed = ['NOPAW', 'NOTAIL', 'HALFTAIL', 'NOEAR', 'BOTHBLIND', 'RIGHTBLIND', 'LEFTBLIND',
                           'BRIGHTHEART', 'NOLEFTEAR', 'NORIGHTEAR', 'MANLEG']
            for scar in new_cat.scars:
                if scar in not_allowed:
                    new_cat.scars.remove(scar)

            # chance to give the new cat a permanent condition, higher chance for found kits and litters
            if game.clan.game_mode != 'classic':
                if kit or litter:
                    chance = int(game.config["cat_generation"]["base_permanent_condition"] / 11.25)
                else:
                    chance = game.config["cat_generation"]["base_permanent_condition"] + 10
                if not int(random.random() * chance):
                    possible_conditions = []
                    for condition in PERMANENT:
                        possible_conditions.append(condition)
                    chosen_condition = random.choice(possible_conditions)
                    born_with = False
                    if PERMANENT[chosen_condition]['congenital'] in ['always', 'sometimes']:
                        born_with = True

                    new_cat.get_permanent_condition(chosen_condition, born_with)

                    # assign scars
                    if chosen_condition in ['lost a leg', 'born without a leg']:
                        new_cat.scars.append('NOPAW')
                    elif chosen_condition in ['lost their tail', 'born without a tail']:
                        new_cat.scars.append("NOTAIL")

            # set this as false to indicate that a parent has been created if they joined w their kits
            parent = False

            # and they exist now
            created_cats.append(new_cat)

        for new_cat in created_cats:
            add_siblings_to_cat(new_cat, cat_class)
            add_children_to_cat(new_cat, cat_class)
            game.clan.add_cat(new_cat)

        return created_cats

    def has_outside_cat(self):
        outside_cats = (cat for id, cat in Cat.outside_cats.items() if cat.status in ['kittypet', 'loner', 'rogue'] and not cat.dead)
        return any(outside_cats)
    
    def select_outside_cat(self):
        for cat_id, cat in Cat.outside_cats.items():
            if cat.status in ["kittypet", "loner", "rogue"] and not cat.dead:
                return cat

    def update_cat_properties(self, cat):
        cat.backstory = cat.status + str(random.choice([1, 2]))
        cat.status = "warrior"
        cat.outside = False<|MERGE_RESOLUTION|>--- conflicted
+++ resolved
@@ -37,12 +37,6 @@
             other_clan = game.clan.all_clans[0]
             other_clan_name = f'{other_clan.name}Clan'
 
-<<<<<<< HEAD
-        possible_events = self.generate_events.possible_short_events(cat.status, cat.age, "new_cat")
-        final_events = self.generate_events.filter_possible_short_events(possible_events, cat, other_cat, war, enemy_clan,
-                                                                         other_clan, alive_kits)
-
-=======
         possible_events = self.generate_events.possible_events(cat.status, cat.age, "new_cat")
         final_events = self.generate_events.filter_possible_events(possible_events, cat, other_cat, war, enemy_clan,
                                                                    other_clan, alive_kits)
@@ -74,7 +68,6 @@
                     outside_cat.relationships[the_cat.ID] = Relationship(outside_cat, the_cat)
 
                 return [outside_cat]
->>>>>>> 307b12c2
         # ---------------------------------------------------------------------------- #
         #                                cat creation                                  #
         # ---------------------------------------------------------------------------- #
