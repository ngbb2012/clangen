--- conflicted
+++ resolved
@@ -135,14 +135,8 @@
             
             # Set the blood parent, if one was created.
             # Also set adoptive parents if needed. 
-<<<<<<< HEAD
-            if blood_parent is not None:
-                new_cat.parent1 = blood_parent.ID
-            if "adoption" in new_cat_event.tags:
-=======
             new_cat.parent1 = blood_parent.ID if blood_parent else None
             if "adoption" in new_cat_event.tags and cat.ID not in new_cat.adoptive_parents:
->>>>>>> 6452718b
                 new_cat.adoptive_parents.append(cat.ID)
                 if len(cat.mate) > 0:
                     for mate_id in cat.mate:
