import copy
import itertools
import random
from random import choice

<<<<<<< HEAD
try:
    import ujson
except ImportError:
    import json as ujson
import random

=======
from scripts import events
>>>>>>> 6942501d
from scripts.game_structure.game_essentials import game
from scripts.events_module.condition_events import Condition_Events
from scripts.utility import (
    add_children_to_cat,
    add_siblings_to_cat,
    get_personality_compatibility,
    get_highest_romantic_relation,
    get_med_cats,
    )
from scripts.utility import event_text_adjust
from scripts.cat.cats import Cat, cat_class
from scripts.cat.names import names, Name
from scripts.event_class import Single_Event
from scripts.cat_relations.relationship import Relationship

class Relation_Events():
    """All relationship events."""

    MAX_ATTEMPTS = 1000

    def __init__(self) -> None:
        self.event_sums = 0
        self.had_one_event = False
        self.condition_events = Condition_Events()
        pass

    def handle_relationships(self, cat):
        """
        Check a certain amount of relationships and trigger events.
        :param cat: cat in question
        """
        if not cat.relationships:
            return
        self.had_one_event = False

        # this has to be handled at first
        if random.random() > 0.8:
            if self.big_love_check(cat):
                return

        cats_amount = len(Cat.all_cats)
        # cap the maximal checks
        if cats_amount >= 30:
            range_number = 20
        else:
            range_number = int(cats_amount / 1.5)  # int(1.9) rounds to 1

        # for i in range(0, range_number):
        for _ in itertools.repeat(None, range_number):
            # random_index = randint(0, len(cat.relationships)-1)
            random_index = int(random.random() * len(cat.relationships))
            current_relationship = list(cat.relationships.values())[random_index]
            # get some cats to make easier checks
            cat_from = current_relationship.cat_from
            cat_from_mate = None
            if cat_from.mate:
                if cat_from.mate not in Cat.all_cats:
                    print(f"WARNING: Cat #{cat_from} has a invalid mate. It will set to none.")
                    cat_from.mate = None
                    return
                cat_from_mate = Cat.all_cats.get(cat_from.mate)

            cat_to = current_relationship.cat_to
            cat_to_mate = None
            if cat_to.mate:
                if cat_to.mate not in Cat.all_cats:
                    print(f"WARNING: Cat #{cat_to} has a invalid mate. It will set to none.")
                    cat_to.mate = None
                    return
                cat_to_mate = Cat.all_cats.get(cat_to.mate)

            if not current_relationship.opposite_relationship:
                current_relationship.link_relationship()

            # overcome dead mates
            if cat_from_mate and cat_from_mate.dead and cat_from_mate.dead_for >= 4 and "grief stricken" not in cat_from.illnesses:
                # randint is a slow function, don't call it unless we have to.
                if random.random() > 0.96:  # Roughly 1/25
                    self.had_one_event = True
                    text = f'{cat_from.name} will always love {cat_from_mate.name} but has decided to move on.'
                    # game.relation_events_list.insert(0, text)
                    game.cur_events_list.append(Single_Event(text, "relation", [cat_from.ID, cat_from_mate.ID]))
                    current_relationship.mate = False
                    cat_from.mate = None
                    cat_from_mate.mate = None

            # new mates
            if not self.had_one_event and not cat_from_mate:
                if cat_to.is_potential_mate(cat_from):
                    self.handle_new_mates(current_relationship, cat_from, cat_to)

            # breakup and new mate
            if (not self.had_one_event and cat_from.mate and
                    cat_from.is_potential_mate(cat_to) and cat_to.is_potential_mate(cat_from)
            ):
                love_over_30 = current_relationship.romantic_love > 30 and current_relationship.opposite_relationship.romantic_love > 30

                normal_chance = int(random.random() * 10)

                # compare love value of current mates
                bigger_than_current = False
                bigger_love_chance = int(random.random() * 3)

                mate_relationship = None
                if cat_from.mate in cat_from.relationships:
                    mate_relationship = cat_from.relationships[cat_from.mate]
                    bigger_than_current = current_relationship.romantic_love > mate_relationship.romantic_love
                else:
                    if cat_from_mate:
                        cat_from_mate.relationships[cat_from.ID] = Relationship(cat_from_mate, cat_from, True)
                    bigger_than_current = True

                # check cat_to values
                if cat_to_mate:
                    if cat_from.ID in cat_to.relationships:
                        other_mate_relationship = cat_to.relationships[cat_to.mate]
                        bigger_than_current = (bigger_than_current and
                                               current_relationship.romantic_love
                                               > other_mate_relationship.romantic_love)
                    else:
                        cat_to_mate.relationships[cat_to.ID] = Relationship(cat_to_mate, cat_to, True)
                        other_mate_relationship = cat_to.relationships[cat_to.mate]

                if ((love_over_30 and not normal_chance) or (bigger_than_current and not bigger_love_chance)):
                    self.had_one_event = True
                    # break up the old relationships
                    cat_from_mate = Cat.all_cats.get(cat_from.mate)
                    self.handle_breakup(mate_relationship, mate_relationship.opposite_relationship, cat_from,
                                        cat_from_mate)

                    if cat_to_mate:
                        # relationship_from, relationship_to, cat_from, cat_to
                        self.handle_breakup(other_mate_relationship, other_mate_relationship.opposite_relationship,
                                            cat_to, cat_to_mate)

                    # new relationship
                    text = f"{cat_from.name} and {cat_to.name} can't ignore their feelings for each other."
                    # game.relation_events_list.insert(0, text)
                    game.cur_events_list.append(Single_Event(text, "relation", [cat_from.ID, cat_to.ID]))
                    self.handle_new_mates(current_relationship, cat_from, cat_to)

            # breakup
            if not self.had_one_event and current_relationship.mates and not cat_from.dead and not cat_to.dead:
                if self.check_if_breakup(current_relationship, current_relationship.opposite_relationship, cat_from,
                                         cat_to):
                    self.handle_breakup(current_relationship, current_relationship.opposite_relationship, cat_from,
                                        cat_to)

    def handle_pregnancy_age(self, clan):
        """Increase the moon for each pregnancy in the pregnancy dictionary"""
        for pregnancy_key in clan.pregnancy_data.keys():
            clan.pregnancy_data[pregnancy_key]["moons"] += 1

    def handle_having_kits(self, cat, clan):
        """Handles pregnancy of a cat."""

        if not clan:
            return

        #Handles if a cat is already pregnant
        if cat.ID in clan.pregnancy_data:
            moons = clan.pregnancy_data[cat.ID]["moons"]
            if moons == 1:
                self.handle_one_moon_pregnant(cat, clan)
                return
            if moons >= 2:
                self.handle_two_moon_pregnant(cat, clan)
                events.ceremony_accessory = True
                return

        # Check if they can have kits.
        can_have_kits = self.check_if_can_have_kits(cat, game.settings['no unknown fathers'])
        if not can_have_kits:
            return

        # Roll to see if the cat will have kits.
        if cat.mate:
            chance = game.config["pregnancy"]["primary_chance_mated"]
        else:
            chance = game.config["pregnancy"]["primary_chance_unmated"]

        # This is the first chance. Other checks will then be made that can "cancel" this roll.
        if not int(random.random() * chance):
            # print(f"primary kit roll triggered for {cat.name}")

            # DETERMINE THE SECOND PARENT
            mate = None
            if cat.mate:
                if cat.mate in Cat.all_cats:
                    mate = Cat.all_cats[cat.mate]
                else:
                    print(f"WARNING: {cat.name}  has an invalid mate # {cat.mate}. This has been unset.")
                    cat.mate = None

            # check if there is a cat in the clan for the second parent
            second_parent, affair = self.get_second_parent(cat, mate, game.settings['affair'])
            second_parent_relation = None
            if second_parent and second_parent.ID in cat.relationships:
                second_parent_relation = cat.relationships[second_parent.ID]
            elif second_parent:
                second_parent_relation = Relationship(cat, second_parent)
                cat.relationships[second_parent.ID] = second_parent_relation

            # check if the second_parent is not none, if they also can have kits
            if second_parent:
                # This is a special check that could be an affair partner.
                parent2_can_have_kits = self.check_second_parent(cat, second_parent)
                if not parent2_can_have_kits:
                    # print("chosen second parent can't have kits")
                    return
            else:
                if not game.settings['no unknown fathers']:
                    return

            # Now that the second parent is determined, and we have exited if that second parent cannot have kits,
            # we have some chances

            # If an affair was triggered, bypass the love check. They already had an affair - sometimes, there
            # is no love in an affair.
            living_cats = len(list(filter(lambda r: not r.dead, Cat.all_cats.values())))

            if not affair:
                if second_parent:
                    chance = 10
                    if second_parent_relation.romantic_love >= 35:
                        chance += 20
                    elif second_parent_relation.romantic_love >= 55:
                        chance += 30
                    elif second_parent_relation.romantic_love >= 85:
                        chance += 40

                    if second_parent_relation.comfortable >= 35:
                        chance += 20
                    elif second_parent_relation.comfortable >= 55:
                        chance += 30
                    elif second_parent_relation.comfortable >= 85:
                        chance += 40
                else:
                    chance = int(200/living_cats) + 2
                old_male = False
                if cat.gender == 'male' and cat.age == 'elder':
                    old_male = True
                if second_parent is not None and second_parent.gender == 'male' and second_parent.age == 'elder':
                    old_male = True

                if old_male:
                    chance = int(chance / 2)
            else:
                # Affairs never cancel - it makes setting affairs number easier.
                chance = 0

            # print("Kit cancel chance", chance)
            if int(random.random() * chance) == 1:
                # Cancel having kits.
                print("kits canceled")
                return

            # If you've reached here - congrats, kits!
            self.handle_zero_moon_pregnant(cat, second_parent, second_parent_relation, clan)

<<<<<<< HEAD
        # save old possible strings (will be overworked)
        name = cat.name
        loner_name = choice(names.loner_names)
        warrior_name = Name()
        warrior_name_two = Name()
        kits_amount = 0
        other_clan_name = "FILLER_CLAN"
        possible_strings = [
            f'{name} had a litter of {kits_amount} kit(s) with a ' + choice(
                ['loner', 'rogue', 'kittypet']) + ' named ' + str(loner_name),
            f'{name} had a secret litter of {kits_amount} kit(s) with a ' + choice(
                ['loner', 'rogue', 'kittypet']) + ' named ' + str(loner_name),
            f'{name} had a secret litter of {kits_amount} kit(s) with a ' + other_clan_name + f'Clan warrior named {warrior_name}',
            f'{name} had a secret litter of {kits_amount} kit(s) with {warrior_name} of ' + other_clan_name + 'Clan',
            f'{name} had a secret litter of {kits_amount} kit(s) with ' + other_clan_name + f'Clan\'s deputy {warrior_name}',
            f'{name} had a secret litter of {kits_amount} kit(s) with ' + other_clan_name + f'Clan\'s leader {names.prefix}star',
            f'{name} had a secret litter of {kits_amount} kit(s) with another Clan\'s warrior',
            f'{name} had a secret litter of {kits_amount} kit(s) with a warrior named {warrior_name_two}',
            f'{name} had a secret litter of {kits_amount} kit(s) with {warrior_name_two} from another Clan\'s',
            f'{name} had a secret litter of {kits_amount} kit(s) with {warrior_name}',
            f'{name} had a secret litter of {kits_amount} kit(s) with the medicine cat {warrior_name}',
            f'{name} had a litter of {kits_amount} kit(s) with {warrior_name_two}',
            f'{name} had a litter of {kits_amount} kit(s) with the medicine cat {warrior_name}',
            str(cat.name) + ' had a litter of ' + str(kits_amount) + ' kit(s) with ' + str(warrior_name),
            f'{name} had a litter of {kits_amount} kit(s)',
            f'{name} had a secret litter of {kits_amount} kit(s)',
            f'{name} had a litter of {kits_amount} kit(s) with an unknown partner',
            f'{name} had a litter of {kits_amount} kit(s) and refused to talk about their progenitor'
        ]

    def welcome_new_cats(self, new_cats = None):
        """This function will handle the welcome of new cats, if there are new cats in the clan."""
        if new_cats is None or len(new_cats) <= 0:
            return

        for new_cat in new_cats:
            print(new_cat.name)

        print("HERE")

=======
>>>>>>> 6942501d
    # ---------------------------------------------------------------------------- #
    #                                 handle events                                #
    # ---------------------------------------------------------------------------- #

    def handle_new_mates(self, relationship, cat_from, cat_to):
        """More in depth check if the cats will become mates."""
        relationship_to = relationship.opposite_relationship
        become_mates, mate_string = self.check_if_new_mate(relationship, relationship_to, cat_from, cat_to)

        if become_mates and mate_string:
            self.had_one_event = True
            cat_from.set_mate(cat_to)
            cat_to.set_mate(cat_from)
            game.cur_events_list.append(Single_Event(mate_string, "relation", [cat_from.ID, cat_to.ID]))

    def handle_breakup(self, relationship_from, relationship_to, cat_from, cat_to):
        from_mate_in_clan = False
        if cat_from.mate:
            if cat_from.mate not in Cat.all_cats.keys():
                print(f"WARNING: Cat #{cat_from} has a invalid mate. It will set to none.")
                cat_from.mate = None
                return
            cat_from_mate = Cat.all_cats.get(cat_from.mate)
            from_mate_in_clan = cat_from_mate.is_alive() and not cat_from_mate.outside

        if not self.had_one_event and relationship_from.mates and from_mate_in_clan:
            if self.check_if_breakup(relationship_from, relationship_to, cat_from, cat_to):
                # TODO: filter log to check if last interaction was a fight
                had_fight = False
                self.had_one_event = True
                cat_from.unset_mate(breakup=True, fight=had_fight)
                cat_to.unset_mate(breakup=True, fight=had_fight)
                text = f"{cat_from.name} and {cat_to.name} broke up"
                # game.relation_events_list.insert(0, text)
                game.cur_events_list.append(Single_Event(text, "relation", [cat_from.ID, cat_to.ID]))

    def big_love_check(self, cat, upper_threshold=40, lower_threshold=15):
        """
        Check if the cat has a high love for another and mate them if there are in the boundaries 
        :param cat: cat in question
        :upper_threshold integer:
        :lower_threshold integer:

        return: bool if event is triggered or not
        """
        # get the highest romantic love relationships and
        highest_romantic_relation = get_highest_romantic_relation(cat.relationships.values())
        max_love_value = 0
        if highest_romantic_relation is not None:
            max_love_value = highest_romantic_relation.romantic_love

        if max_love_value < upper_threshold:
            return False

        cat_to = highest_romantic_relation.cat_to
        if cat_to.is_potential_mate(cat) and cat.is_potential_mate(cat_to):
            if cat_to.mate is None and cat.mate is None:
                self.had_one_event = True
                cat.set_mate(cat_to)
                cat_to.set_mate(cat)
                first_name = cat.name
                second_name = cat_to.name

                if highest_romantic_relation.opposite_relationship is None:
                    highest_romantic_relation.link_relationship()

                if highest_romantic_relation.opposite_relationship.romantic_love > max_love_value:
                    first_name = cat_to.name
                    second_name = cat.name

                if highest_romantic_relation.opposite_relationship.romantic_love <= lower_threshold:
                    mate_string = choice(MATE_DICTS["rejected"])
                    mate_string = event_text_adjust(Cat, mate_string, cat, cat_to)
                    game.cur_events_list.append(Single_Event(mate_string, "relation", [cat.ID, cat_to.ID]))
                    return False
                else:
                    mate_string = choice(MATE_DICTS["high_romantic"])
                    mate_string = event_text_adjust(Cat, mate_string, cat, cat_to)
                    game.cur_events_list.append(Single_Event(mate_string, "relation", [cat.ID, cat_to.ID]))
                    return True
        return False

    def handle_zero_moon_pregnant(self, cat, other_cat=None, relation=None, clan=game.clan):
        """Handles if the cat is zero moons pregnant."""
        if other_cat and (other_cat.dead or other_cat.outside or other_cat.birth_cooldown > 0):
            return

        if cat.ID in clan.pregnancy_data:
            return

        if other_cat and other_cat.ID in clan.pregnancy_data:
            return

        # even with no_gendered_breeding on a male cat with no second parent should not be count as pregnant
        # instead, the cat should get the kit instantly
        if not other_cat and cat.gender == 'male':
            amount = self.get_amount_of_kits(cat)
            self.get_kits(amount, cat, None, clan)
            insert = 'this should not display'
            if amount == 1:
                insert = 'a single kitten'
            if amount > 1:
                insert = f'a litter of {amount} kits'
            print_event = f"{cat.name} brought {insert} back to camp, but refused to talk about their origin."
            # game.birth_death_events_list.append(print_event)
            game.cur_events_list.append(Single_Event(print_event, "birth_death", cat.ID))
            return

        # if the other cat is a female and the current cat is a male, make the female cat pregnant
        pregnant_cat = cat
        second_parent = other_cat
        if cat.gender == 'male' and other_cat is not None and other_cat.gender == 'female':
            pregnant_cat = other_cat
            second_parent = cat

        clan.pregnancy_data[pregnant_cat.ID] = {
            "second_parent": str(second_parent.ID) if second_parent else None,
            "moons": 0,
            "amount": 0
        }
        text = f"{pregnant_cat.name} announced that they are expecting kits."
        # game.birth_death_events_list.append(text)
        game.cur_events_list.append(Single_Event(text, "birth_death", pregnant_cat.ID))

    def handle_one_moon_pregnant(self, cat, clan=game.clan):
        """Handles if the cat is one moon pregnant."""
        if cat.ID not in clan.pregnancy_data.keys():
            return

        # if the pregnant cat is outside or killed meanwhile, delete it from the dictionary
        if cat.dead or cat.outside:
            del clan.pregnancy_data[cat.ID]
            return

        amount = self.get_amount_of_kits(cat)
        thinking_amount = choice([amount - 1, amount, amount + 1])
        if thinking_amount < 1:
            thinking_amount = 1

        # add the amount to the pregnancy dict
        clan.pregnancy_data[cat.ID]["amount"] = amount

        if thinking_amount == 1:
            text = f"{cat.name} thinks that they will have one kit."
            # game.birth_death_events_list.append(text)
            game.cur_events_list.append(Single_Event(text, "birth_death", cat.ID))
        else:
            text = f"{cat.name} thinks that they will have {thinking_amount} kits."
            # game.birth_death_events_list.append(text)
            game.cur_events_list.append(Single_Event(text, "birth_death", cat.ID))

    def handle_two_moon_pregnant(self, cat, clan=game.clan):
        """Handles if the cat is two moons pregnant."""
        # if the pregnant cat is outside or killed meanwhile, delete it from the dictionary
        if cat.ID not in clan.pregnancy_data.keys():
            return

        # if the pregnant cat is outside or killed meanwhile, delete it from the dictionary
        if cat.dead or cat.outside:
            del clan.pregnancy_data[cat.ID]
            return

        involved_cats = [cat.ID]

        kits_amount = clan.pregnancy_data[cat.ID]["amount"]
        other_cat_id = clan.pregnancy_data[cat.ID]["second_parent"]
        other_cat = Cat.all_cats.get(other_cat_id)

        kits_amount = self.get_kits(kits_amount, cat, other_cat, clan)
        kits_amount = len(kits_amount)

        # delete the cat out of the pregnancy dictionary
        del clan.pregnancy_data[cat.ID]

        insert = 'this should not display'
        if kits_amount == 1:
            insert = 'single kitten'
        if kits_amount > 1:
            insert = f'litter of {kits_amount} kits'

        # choose event string
        print_event = ""
        event_list = []
        possible_events = []
        if other_cat is None:
            possible_events = [f"{cat.name} had a {insert}, but refused to talk about their origin.",
                               f"{cat.name} secretly had a {insert}.",
                               f"{cat.name} had a {insert} with an unknown partner.",
                               f"{cat.name} had a {insert} and refused to talk about their progenitor.",
                               f"{cat.name} had a {insert} and is absolutely refusing to talk about it or acknowledge it at all.",
                               f"{cat.name} doesn't feel ready to be a parent of this {insert}. But they promise to the tiny flailing limbs by their side that they'll do their best, they swear on StarClan itself.",
                               f"No one knows who {cat.name} has had their {insert} with, but they seem very happy watching over their little offspring in the nursery.",
                               f"Whenever someone asks whether {cat.name} will be alright raising their {insert} alone, they just smile, and reply that everything is going to work out fine.",
                               f"A {insert}! {cat.name} welcomes them happily, and seems unperturbed by the lack of a partner in the nursery with them."
                               ]
        elif cat.mate == other_cat.ID and not other_cat.dead and not other_cat.outside:
            involved_cats.append(other_cat.ID)
            possible_events = [f"{cat.name} had a {insert} with {other_cat.name}.",
                               f"In the nursery, {cat.name} lies suckling a {insert}, {other_cat.name} watching over them and purring so hard their body vibrates.",
                               f"{cat.name} and {other_cat.name}'s eyes meet over their {insert}, full of love for their growing family.",
                               f"In the quiet of the nursery, in the nest they've spent so long preparing, {cat.name} and {other_cat.name} welcome a {insert}.",
                               f"With their {insert} mewling at their belly, {cat.name}'s long pregnancy has finally given them and {other_cat.name} the expansion to their family they've been hoping and waiting for.",
                               f"Even with {other_cat.name} by their side, {cat.name} doesn't feel ready to be a parent of this {insert}. But they promise to the tiny flailing limbs by their side that they'll do their best, they swear on StarClan itself.",
                               f"{other_cat.name} has been waiting eagerly to meet their offspring. At {cat.name}'s invitation, they crawl into the nursery, purring and joining {cat.name} in licking their {insert} clean.",
                               f"{other_cat.name} has been impatient for the end of {cat.name}'s pregnancy, and when they hear {cat.name} has gone into labor they drop what they're doing and sprint for the nursery, where {cat.name} is bringing a {insert} into the world.",
                               f"{cat.name} is so, so grateful that their adorable {insert} is here - both thrilled to meet them, and thrilled that {other_cat.name} can take a turn parenting while {cat.name} finally takes a little break from the stuffy air of the nursery.",
                               f"{cat.name} and {other_cat.name} were so busy worrying about and looking forward to the birth that it's only now that they look at their {insert}, and wonder what to name them.",
                               f"Purring with {other_cat.name} against their back, {cat.name} feels like they're going to explode with love, looking at their tiny new {insert}."
                               ]
        elif cat.mate == other_cat.ID and other_cat.dead or other_cat.outside:
            involved_cats.append(other_cat.ID)
            possible_events = [
                f"{cat.name} looks at their {insert}, choking on both a purr and a wail. How are they supposed to do this without {other_cat.name}?",
                f"{cat.name} sobs and pushes their new {insert} away from them. They look far too much like {other_cat.name} for {cat.name} to stand the sight of them.",
                f"{cat.name} purrs sadly over the tiny {insert} StarClan has blessed them with. They see {other_cat.name} in their little pawpads, in their ears and eyes and mews.",
                f"Cats call out, but {cat.name} can't be convinced to go back to the nursery. Not with the new {insert} made from them and {other_cat.name} there, taunting {cat.name} with what should have been.",
                f"Looking down at {other_cat.name}'s last gift to them, {cat.name} vows to protect their new {insert}.",
                f"It's so hard, so very, very, nearly insurmountably hard doing this without their mate, but {cat.name} wouldn't change it for the world. This {insert} is the last piece of {other_cat.name} they have."

            ]
        elif cat.mate != other_cat.ID and cat.mate is not None:
            involved_cats.append(other_cat.ID)
            possible_events = [f"{cat.name} secretly had a {insert} with {other_cat.name}.",
                               f"{cat.name} hopes that their {insert} doesn't look too much like "
                               f"{other_cat.name}, otherwise questions might follow.",
                               f"{other_cat.name} goes to visit {cat.name} in the nursery with their "
                               f"new {insert}, on a completely innocent mission to deliver food to the new parent.",
                               f"The newly arrived {insert} that {cat.name} has just given birth to looks "
                               f"suspiciously like {other_cat.name}. "
                               ]
        else:
            possible_events = [f"{cat.name} had a {insert}, but refused to talk about their origin.",
                               f"{cat.name} had a {insert} and refused to talk about their progenitor.",
                               f"{cat.name} doesn't feel ready to be a parent of this {insert}. But they promise to the tiny flailing limbs by their side that they'll do their best, they swear on StarClan itself.",
                               f"Whenever someone asks whether {cat.name} will be alright raising their {insert} alone, they just smile, and reply that everything is going to work out fine.",
                               f"A {insert}! {cat.name} welcomes them happily, and seems unperturbed by the lack of a partner in the nursery with them."
                               ]


        event_list.append(choice(possible_events))

        if not int(random.random() * 40):  # 1/40 chance for a cat to die during childbirth
            possible_events = [
                f"Later, as the medicine cat wails with {cat.name}'s blood streaked through their pelt, and a "
                f"warrior comes to move the body for its vigil, no one knows what to do with the {insert}.",

                f"As the sun tracks across the sky, {cat.name}'s bleeding gets worse and worse. It was still "
                f"worth it, {cat.name} decides, even as the medicine cat fights an impossible battle to keep "
                f"them out of StarClan. Still so worth it.",

                f"The birth was stressful, and {cat.name} is exhausted and still bleeding and really just wants "
                f"to sleep. Unfortunately, they don't ever wake up again.",

                f"{cat.name} wasn't expecting their birth to be so incredibly painful, and as the day wears on "
                f"their condition deteriorates, leaving their {insert} mewling and trying to suckle a cooling body.",

                f"It breaks their heart that they won't get to be with their {insert} as they grow. {cat.name}"
                f" pants out instructions and pleads to their friends around them, as the blood loss from birth "
                f"slowly takes their life.",

                f"However, {cat.name} is too far gone for the herbs they're given to choke down to fix this "
                f"blood loss, and the cats are helpless as {cat.name} slowly slips to StarClan.",

                f"Later, hours later, eons later, the {insert} mews. Outside, {cat.name}'s body cools, the toll "
                f"of birth too much for it.",

                f"Though all looks fine, the Clan will wake to discover {cat.name}'s body cold in the nursery, "
                f"their {insert} mewing in vain for their parent.",

                f"Though birth is always considered a difficult and risky event, no one thought they'd lose "
                f"{cat.name} to it, not after the {insert} was all born and seemed fine. "
                f"They thought the blood loss was under control."
            ]
            if len(get_med_cats(Cat)) == 0 or (len(get_med_cats(Cat)) == 1 and cat.status == 'medicine cat'):  # check number of med cats in the clan
                event_list.append(choice(possible_events[2:]))  # limit possible events to those not mentioned med cats
            else:
                event_list.append(choice(possible_events))
            if cat.status == 'leader':
                game.clan.leader_lives -= 1
                cat.die()
                cat.died_by.append(f" died shortly after kitting")
            else:
                cat.die()
                cat.died_by.append(f"{cat.name} died while kitting.")
        elif game.clan.game_mode != 'classic':  # if cat doesn't die, give recovering from birth
            cat.get_injured("recovering from birth", event_triggered=True)
            if 'blood loss' in cat.injuries:
                possible_events = [f"The birth was stressful and {cat.name} lost a lot of blood.",

                                   f"{cat.name} pants, looking at their wonderful {insert} and deciding that the "
                                   f"pain and blood loss was all worth it.",

                                   f"Weak with blood loss, {cat.name} nevertheless purrs at the sight of "
                                   f"their {insert}.",

                                   f"Though the blood loss did not make the birth any easier for {cat.name}.",

                                   f"Though {cat.name} seems overly exhausted and weak from the birth.",

                                   f"{cat.name} wasn't expecting this birth to be so intensely painful.",

                                   f"Everyone says giving birth is difficult, but {cat.name} feels like this one "
                                   f"has been worse than most.",

                                   f"This will all be worth it, {cat.name} groans, promising themselves that as "
                                   f"the pains of afterbirth rock their exhausted and bleeding body.",

                                   f"{cat.name} chokes down the herbs given to them, retching at the taste but "
                                   f"knowing they need them to stop the blood loss. "
                                   ]

                event_list.append(choice(possible_events))

        print_event = " ".join(event_list)
        # display event
        # game.health_events_list.append(print_event)
        # game.birth_death_events_list.append(print_event)
        game.cur_events_list.append(Single_Event(print_event, ["health", "birth_death"], involved_cats))

    # ---------------------------------------------------------------------------- #
    #                          check if event is triggered                         #
    # ---------------------------------------------------------------------------- #

    def check_if_breakup(self, relationship_from, relationship_to, cat_from, cat_to):
        """ More in depth check if the cats will break up.
            Returns:
                bool (True or False)
        """
        will_break_up = False
        # TODO: Check log for had fight check
        had_fight = False

        chance_number = self.get_breakup_chance(relationship_from, relationship_to, cat_from, cat_to)

        # chance = randint(1, chance_number)
        chance = int(random.random() * chance_number)
        if not chance:
            if relationship_from.dislike > 30:
                will_break_up = True
                relationship_to.romantic_love -= 10
                relationship_from.romantic_love -= 10
            elif relationship_from.romantic_love < 50:
                will_break_up = True
                relationship_to.romantic_love -= 10
                relationship_from.romantic_love -= 10
            elif had_fight:
                text = f"{cat_from.name} and {cat_to.name} had a fight and nearly broke up."
                # game.relation_events_list.insert(0, text)
                game.cur_events_list.append(Single_Event(text, "relation", [cat_from.ID, cat_to.ID]))
            else:
                text = f"{cat_from.name} and {cat_to.name} have somewhat different views about their relationship."
                # game.relation_events_list.insert(0, text)
                game.cur_events_list.append(Single_Event(text, "relation", [cat_from.ID, cat_to.ID]))
                relationship_from.romantic_love -= 10
                relationship_to.romantic_love -= 10
                relationship_from.comfortable -= 20
                relationship_to.comfortable -= 20
                relationship_from.platonic_like -= 20
                relationship_to.platonic_like -= 20
                relationship_from.admiration -= 10
                relationship_to.admiration -= 10

        return will_break_up

    def check_if_can_have_kits(self, cat, unknown_parent_setting):

        if cat.birth_cooldown > 0:
            cat.birth_cooldown -= 1
            return False

        if 'recovering from birth' in cat.injuries:
            return False

        # decide chances of having kits, and if it's possible at all.
        # Including - age, dead statis, having kits turned off.
        not_correct_age = cat.age in ['kitten', 'adolescent'] or cat.moons < 15
        if not_correct_age or cat.no_kits or cat.dead:
            return False

        # check for mate
        mate = None
        if cat.mate:
            if cat.mate not in cat.all_cats:
                print(f"WARNING: {cat.name}  has an invalid mate # {cat.mate}. This has been unset.")
                cat.mate = None

        # If the "no unknown fathers setting in on, we should only allow cats that have mates to have kits.
        if not unknown_parent_setting and not cat.mate:
            return False

        # if function reaches this point, having kits is possible
        can_have_kits = True
        return can_have_kits

    def check_second_parent(self, cat: Cat, second_parent: Cat):
        """ This checks to see if the chosen second parent and CAT can have kits. It assumes CAT can have kits. """

        # Checks for second parent alone:
        if second_parent.birth_cooldown > 0:
            return False

        if 'recovering from birth' in second_parent.injuries:
            return False

        # decide chances of having kits, and if it's possible at all.
        # Including - age, dead statis, having kits turned off.
        not_correct_age = second_parent.age in ['kitten', 'adolescent'] or second_parent.moons < 15
        if not_correct_age or second_parent.no_kits or second_parent.dead or second_parent.outside:
            return False

        # Check to see if the pair can have kits.
        if not game.settings["no gendered breeding"]:
            if cat.gender == second_parent.gender:
                return False

        return True

    def check_if_new_mate(self, relationship_from, relationship_to, cat_from, cat_to):
        """Checks if the two cats can become mates, or not. Returns: boolean and event_string"""
        become_mates = False
        young_age = ['kitten', 'adolescent']
        if cat_from.age in young_age or cat_to.age in young_age:
            return become_mates

        mate_string = None
        mate_chance = 5
        hit = int(random.random() * mate_chance)

        # has to be high because every moon this will be checked for each relationship in the came
        random_mate_chance = 300
        random_hit = int(random.random() * random_mate_chance)

        low_dislike = relationship_from.dislike < 15 and relationship_to.dislike < 15
        high_like = relationship_from.platonic_like > 30 and relationship_to.platonic_like > 30
        semi_high_like = relationship_from.platonic_like > 20 and relationship_to.platonic_like > 20
        high_comfort = relationship_from.comfortable > 25 and relationship_to.comfortable > 25

        if not hit and relationship_from.romantic_love > 20 and relationship_to.romantic_love > 20 and semi_high_like:
            mate_string = choice(MATE_DICTS["low_romantic"])
            mate_string = event_text_adjust(Cat, mate_string, cat_from, cat_to)
            become_mates = True
        elif not random_hit and low_dislike and (high_like or high_comfort):
            mate_string = choice(MATE_DICTS["platonic_to_romantic"])
            mate_string = event_text_adjust(Cat, mate_string, cat_from, cat_to)
            become_mates = True

        return become_mates, mate_string

    # ---------------------------------------------------------------------------- #
    #                             get/calculate chances                            #
    # ---------------------------------------------------------------------------- #

    def get_breakup_chance(self, relationship_from, relationship_to, cat_from, cat_to):
        """ Looks into the current values and calculate the chance of breaking up. The lower, the more likely they will break up.
            Returns:
                integer (number)
        """
        chance_number = 80

        # change the chance based on the current relationship
        if relationship_from.romantic_love > 80:
            chance_number += 15
        elif relationship_from.romantic_love > 60:
            chance_number += 10
        if relationship_to.romantic_love > 80:
            chance_number += 15
        elif relationship_to.romantic_love > 60:
            chance_number += 10

        if relationship_from.platonic_like > 80:
            chance_number += 15
        elif relationship_from.platonic_like > 60:
            chance_number += 10
        if relationship_from.platonic_like > 80:
            chance_number += 15
        elif relationship_from.platonic_like > 60:
            chance_number += 10

        chance_number -= int(relationship_from.dislike / 2)
        chance_number -= int(relationship_from.jealousy / 4)
        chance_number -= int(relationship_to.dislike / 2)
        chance_number -= int(relationship_to.jealousy / 4)

        # change the change based on the personality
        get_along = get_personality_compatibility(cat_from, cat_to)
        if get_along is not None and get_along:
            chance_number += 5
        if get_along is not None and not get_along:
            chance_number -= 10

        # change the chance based on the last interactions
        if len(relationship_from.log) > 0:
            # check last interaction
            last_log = relationship_from.log[len(relationship_from.log) - 1]

            if 'negative' in last_log:
                chance_number -= 30
                if 'fight' in last_log:
                    chance_number -= 20

            # check all interactions - the logs are still buggy
            # negative_interactions = list(filter(lambda inter: 'negative' in inter, relationship_from.log))
            # chance_number -= len(negative_interactions)
            # positive_interactions = list(filter(lambda inter: 'positive' in inter, relationship_from.log))
            # chance_number += len(positive_interactions)

            # if len(negative_interactions) > len(positive_interactions) and len(relationship_from.log) > 5 :
            #    chance_number -= 20

        # this should be nearly impossible, that chance is lower than 0
        if chance_number <= 0:
            chance_number = 1

        return chance_number

    def get_love_affair_chance(self, mate_relation, affair_relation):
        """ Looks into the current values and calculate the chance of having kits with the affair cat.
            The lower, the more likely they will have affairs. This function should only be called when mate 
            and affair_cat are not the same.

            Returns:
                integer (number)
        """
        affair_chance = 10

        if mate_relation is None:
            if affair_relation.romantic_love > 10:
                affair_chance -= 1
            elif affair_relation.platonic_like > 20:
                affair_chance -= 2
            elif affair_relation.comfortable > 20:
                affair_chance -= 3
            elif affair_relation.trust > 20:
                affair_chance -= 4

        else:
            love_diff_mate_other = mate_relation.romantic_love - affair_relation.romantic_love
            if love_diff_mate_other < 0:
                affair_chance = 8
                if abs(love_diff_mate_other) > 10:
                    affair_chance -= 2
                elif abs(love_diff_mate_other) > 15:
                    affair_chance -= 4
                elif abs(love_diff_mate_other) > 25:
                    affair_chance -= 6
            else:
                # This chance should never be used.
                affair_chance = 100

        if affair_chance < 0:
            affair_chance = 0

        print("Love Affair Chance", affair_chance)
        return affair_chance

    def get_second_parent(self, cat, mate=None, affair=game.settings['affair']):
        """ Return the second parent of a cat, which will have kits. Also returns a bool
         that is true if an affair was triggered"""

        is_affair = False

        second_parent = mate
        if game.settings['no gendered breeding'] is True:
            samesex = True
        else:
            samesex = False

        if not affair:
            # if affairs setting is OFF, second parent will be returned always.
            return second_parent, is_affair

        mate_relation = None
        if mate and mate.ID in cat.relationships:
            mate_relation = cat.relationships[mate.ID]
        elif mate:
            mate_relation = Relationship(cat, mate, True)
            cat.relationships[mate.ID] = mate_relation


        # Handle love affair chance.
        highest_romantic_relation = get_highest_romantic_relation(cat.relationships.values())
        if mate and highest_romantic_relation:
            if highest_romantic_relation.cat_to.ID != mate.ID:
                chance_love_affair = self.get_love_affair_chance(mate_relation, highest_romantic_relation)
                if not chance_love_affair or not int(random.random() * chance_love_affair):
                    print("love affair?")
                    if highest_romantic_relation.cat_to.is_potential_mate(cat, for_love_interest=True):
                        if samesex or cat.gender != highest_romantic_relation.cat_to.gender:
                            print("love affair", str(cat.name), str(highest_romantic_relation.cat_to.name))
                            is_affair = True
                            return highest_romantic_relation.cat_to, is_affair

        # If the love affair chance did not trigger, this code will be reached.
        chance_random_affair = game.config["pregnancy"]["random_affair_chance"]
        if not int(random.random() * chance_random_affair):
            possible_affair_partners = list(filter(lambda x: x.is_potential_mate(cat, for_love_interest=True) and
                                                             (samesex or cat.gender != x.gender) and
                                                              cat.mate != x.ID, Cat.all_cats_list))
            if possible_affair_partners:
                chosen_affair = choice(possible_affair_partners)
                print("random affair", str(cat.name), str(chosen_affair.name))
                is_affair = True
                return chosen_affair, is_affair

        is_affair = False
        return second_parent, is_affair

    def get_kits(self, kits_amount, cat, other_cat=None, clan=game.clan):
        # create amount of kits
        all_kitten = []
        backstory_choice_1 = choice(['halfclan1', 'outsider_roots1'])
        backstory_choice_2 = choice(['halfclan2', 'outsider_roots2'])
        for kit in range(kits_amount):
            kit = None
            if other_cat is not None:
                if cat.gender == 'female':
                    kit = Cat(parent1=cat.ID, parent2=other_cat.ID, moons=0)
                    kit.thought = f"Snuggles up to the belly of {cat.name}"
                elif cat.gender == 'male' and other_cat.gender == 'male':
                    kit = Cat(parent1=cat.ID, parent2=other_cat.ID, moons=0)
                    kit.thought = f"Snuggles up to the belly of {cat.name}"
                else:
                    kit = Cat(parent1=other_cat.ID, parent2=cat.ID, moons=0)
                    kit.thought = f"Snuggles up to the belly of {other_cat.name}"
                cat.birth_cooldown = 6
                other_cat.birth_cooldown = 6
            else:
                if cat.gender == 'female':
                    backstory = backstory_choice_1
                else:
                    backstory = backstory_choice_2
                kit = Cat(parent1=cat.ID, moons=0, backstory=backstory)
                cat.birth_cooldown = 6
                kit.thought = f"Snuggles up to the belly of {cat.name}"
            all_kitten.append(kit)

            # remove scars
            kit.scars.clear()

            # try to give them a permanent condition. 1/90 chance
            # don't delete the game.clan condition, this is needed for a test
            if game.clan and not int(random.random() * game.config["cat_generation"]["base_permanent_condition"]) \
                    and game.clan.game_mode != 'classic':
                kit.congenital_condition(kit)
                for condition in kit.permanent_condition:
                    if kit.permanent_condition[condition] == 'born without a leg':
                        kit.scars.append('NOPAW')
                    elif kit.permanent_condition[condition] == 'born without a tail':
                        kit.scars.append('NOTAIL')
                self.condition_events.handle_already_disabled(kit)

            # create and update relationships
            for cat_id in clan.clan_cats:
                if cat_id == kit.ID:
                    continue
                the_cat = Cat.all_cats.get(cat_id)
                if the_cat.dead or the_cat.outside:
                    continue
                if the_cat.ID in kit.get_parents():
                    y = random.randrange(0, 20)
                    start_relation = Relationship(the_cat, kit, False, True)
                    start_relation.platonic_like += 30 + y
                    start_relation.comfortable = 10 + y
                    start_relation.admiration = 15 + y
                    start_relation.trust = 10 + y
                    the_cat.relationships[kit.ID] = start_relation
                    y = random.randrange(0, 20)
                    start_relation = Relationship(kit, the_cat, False, True)
                    start_relation.platonic_like += 30 + y
                    start_relation.comfortable = 10 + y
                    start_relation.admiration = 15 + y
                    start_relation.trust = 10 + y
                    kit.relationships[the_cat.ID] = start_relation
                else:
                    the_cat.relationships[kit.ID] = Relationship(the_cat, kit)
                    kit.relationships[the_cat.ID] = Relationship(kit, the_cat)
            # remove accessory
            kit.accessory = None
            clan.add_cat(kit)

        # check other cats of clan for siblings
        for kitten in all_kitten:
            add_siblings_to_cat(kitten, cat_class)
            add_children_to_cat(kitten, cat_class)
            # update/buff the relationship towards the siblings
            for second_kitten in all_kitten:
                y = random.randrange(0, 10)
                if second_kitten.ID == kitten.ID:
                    continue
                kitten.relationships[second_kitten.ID].platonic_like += 20 + y
                kitten.relationships[second_kitten.ID].comfortable += 10 + y
                kitten.relationships[second_kitten.ID].trust += 10 + y

        return all_kitten

    def get_amount_of_kits(self, cat):
        """Get the amount of kits which will be born."""
        one_kit_possibility = {"young adult": 8, "adult": 9, "senior adult": 10, "elder": 4}
        two_kit_possibility = {"young adult": 10, "adult": 13, "senior adult": 15, "elder": 3}
        three_kit_possibility = {"young adult": 17, "adult": 15, "senior adult": 5, "elder": 1}
        four_kit_possibility = {"young adult": 12, "adult": 8, "senior adult": 2, "elder": 0}
        five_kit_possibility = {"young adult": 6, "adult": 2, "senior adult": 0, "elder": 0}
        six_kit_possibility = {"young adult": 2, "adult": 0, "senior adult": 0, "elder": 0}
        one_kit = [1] * one_kit_possibility[cat.age]
        two_kits = [2] * two_kit_possibility[cat.age]
        three_kits = [3] * three_kit_possibility[cat.age]
        four_kits = [4] * four_kit_possibility[cat.age]
        five_kits = [5] * five_kit_possibility[cat.age]
        six_kits = [6] * six_kit_possibility[cat.age]
        amount = choice(one_kit + two_kits + three_kits + four_kits + five_kits + six_kits)

        return amount


# ---------------------------------------------------------------------------- #
#                                LOAD RESOURCES                                #
# ---------------------------------------------------------------------------- #

resource_directory = "resources/dicts/relationship_events/"

MATE_DICTS = None

with open(f"{resource_directory}mating.json", 'r') as read_file:
    MATE_DICTS = ujson.loads(read_file.read())<|MERGE_RESOLUTION|>--- conflicted
+++ resolved
@@ -3,16 +3,13 @@
 import random
 from random import choice
 
-<<<<<<< HEAD
 try:
     import ujson
 except ImportError:
     import json as ujson
 import random
 
-=======
 from scripts import events
->>>>>>> 6942501d
 from scripts.game_structure.game_essentials import game
 from scripts.events_module.condition_events import Condition_Events
 from scripts.utility import (
@@ -24,7 +21,6 @@
     )
 from scripts.utility import event_text_adjust
 from scripts.cat.cats import Cat, cat_class
-from scripts.cat.names import names, Name
 from scripts.event_class import Single_Event
 from scripts.cat_relations.relationship import Relationship
 
@@ -273,37 +269,6 @@
             # If you've reached here - congrats, kits!
             self.handle_zero_moon_pregnant(cat, second_parent, second_parent_relation, clan)
 
-<<<<<<< HEAD
-        # save old possible strings (will be overworked)
-        name = cat.name
-        loner_name = choice(names.loner_names)
-        warrior_name = Name()
-        warrior_name_two = Name()
-        kits_amount = 0
-        other_clan_name = "FILLER_CLAN"
-        possible_strings = [
-            f'{name} had a litter of {kits_amount} kit(s) with a ' + choice(
-                ['loner', 'rogue', 'kittypet']) + ' named ' + str(loner_name),
-            f'{name} had a secret litter of {kits_amount} kit(s) with a ' + choice(
-                ['loner', 'rogue', 'kittypet']) + ' named ' + str(loner_name),
-            f'{name} had a secret litter of {kits_amount} kit(s) with a ' + other_clan_name + f'Clan warrior named {warrior_name}',
-            f'{name} had a secret litter of {kits_amount} kit(s) with {warrior_name} of ' + other_clan_name + 'Clan',
-            f'{name} had a secret litter of {kits_amount} kit(s) with ' + other_clan_name + f'Clan\'s deputy {warrior_name}',
-            f'{name} had a secret litter of {kits_amount} kit(s) with ' + other_clan_name + f'Clan\'s leader {names.prefix}star',
-            f'{name} had a secret litter of {kits_amount} kit(s) with another Clan\'s warrior',
-            f'{name} had a secret litter of {kits_amount} kit(s) with a warrior named {warrior_name_two}',
-            f'{name} had a secret litter of {kits_amount} kit(s) with {warrior_name_two} from another Clan\'s',
-            f'{name} had a secret litter of {kits_amount} kit(s) with {warrior_name}',
-            f'{name} had a secret litter of {kits_amount} kit(s) with the medicine cat {warrior_name}',
-            f'{name} had a litter of {kits_amount} kit(s) with {warrior_name_two}',
-            f'{name} had a litter of {kits_amount} kit(s) with the medicine cat {warrior_name}',
-            str(cat.name) + ' had a litter of ' + str(kits_amount) + ' kit(s) with ' + str(warrior_name),
-            f'{name} had a litter of {kits_amount} kit(s)',
-            f'{name} had a secret litter of {kits_amount} kit(s)',
-            f'{name} had a litter of {kits_amount} kit(s) with an unknown partner',
-            f'{name} had a litter of {kits_amount} kit(s) and refused to talk about their progenitor'
-        ]
-
     def welcome_new_cats(self, new_cats = None):
         """This function will handle the welcome of new cats, if there are new cats in the clan."""
         if new_cats is None or len(new_cats) <= 0:
@@ -314,8 +279,6 @@
 
         print("HERE")
 
-=======
->>>>>>> 6942501d
     # ---------------------------------------------------------------------------- #
     #                                 handle events                                #
     # ---------------------------------------------------------------------------- #
