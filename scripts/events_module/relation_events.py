--- conflicted
+++ resolved
@@ -313,10 +313,6 @@
         no_hit = int(random.random() * chance)
         if no_hit:
             return
-<<<<<<< HEAD
-=======
-        # print("A KIT IS BORN")
->>>>>>> e493f392
 
         # even with no_gendered_breeding on a male cat with no second parent should not be count as pregnant
         # instead, the cat should get the kit instantly
@@ -771,10 +767,6 @@
         if chance > 20 > living_cats:
             chance -= 10
 
-<<<<<<< HEAD
-=======
-        # print("CHANCE", chance)
->>>>>>> e493f392
         return chance
 
     def get_affair_chance(self, mate_relation, affair_relation):
