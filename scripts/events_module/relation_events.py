import itertools
import random
from random import choice, randint
<<<<<<< HEAD
import os
try:
    import ujson
except ImportError:
    import json as ujson
from copy import deepcopy
=======

import random
>>>>>>> 3e254cbc

from scripts.game_structure.game_essentials import game
from scripts.events_module.condition_events import Condition_Events
from scripts.cat.cats import Cat
from scripts.utility import get_cats_same_age
from scripts.event_class import Single_Event
from scripts.cat_relations.relationship import Relationship
from scripts.events_module.relationship.mate_events import Mate_Events
from scripts.events_module.relationship.welcoming_events import Welcoming_Events
from scripts.events_module.relationship.group_events import Group_Events

class Relation_Events():
    """All relationship events."""
    def __init__(self) -> None:
        self.had_one_event = False
        self.condition_events = Condition_Events()
        self.mate_events_class = Mate_Events()
        self.welcome_events_class = Welcoming_Events()
        self.group_events_class = Group_Events()
        self.cats_triggered_events = {}
        pass

    def handle_relationships(self, cat: Cat):
        """Checks the relationships of the cat and trigger events if possible.

            Parameters
            ----------
            cat : Cat
                the cat where the relationships should be checked

            Returns
            -------
        """
        if not cat.relationships:
            return
        self.had_one_event = False

        # currently try to trigger every moon, because there are not many group events
        # TODO: maybe change in future
        self.group_events(cat)

        # 1/3 for an additional event
        if not randint(0,2):
            self.same_age_events(cat)

        # this has to be handled at first
        if random.random() > 0.8:
            if self.mate_events_class.big_love_check(cat):
                return

        cats_amount = len(Cat.all_cats)
        # cap the maximal checks
        if cats_amount >= 30:
            range_number = 20
        else:
            range_number = int(cats_amount / 1.5)  # int(1.9) rounds to 1

        # for i in range(0, range_number):
        for _ in itertools.repeat(None, range_number):
            # random_index = randint(0, len(cat.relationships)-1)
            random_index = int(random.random() * len(cat.relationships))
            current_relationship = list(cat.relationships.values())[random_index]
            # get some cats to make easier checks
            cat_from = current_relationship.cat_from
            cat_from_mate = None
            if cat_from.mate:
                if cat_from.mate not in Cat.all_cats:
                    print(f"WARNING: Cat #{cat_from} has a invalid mate. It will set to none.")
                    cat_from.mate = None
                    return
                cat_from_mate = Cat.all_cats.get(cat_from.mate)

            cat_to = current_relationship.cat_to
            cat_to_mate = None
            if cat_to.mate:
                if cat_to.mate not in Cat.all_cats:
                    print(f"WARNING: Cat #{cat_to} has a invalid mate. It will set to none.")
                    cat_to.mate = None
                    return
                cat_to_mate = Cat.all_cats.get(cat_to.mate)

            if not current_relationship.opposite_relationship:
                current_relationship.link_relationship()

            # overcome dead mates
            if cat_from_mate and cat_from_mate.dead and cat_from_mate.dead_for >= 4 and "grief stricken" not in cat_from.illnesses:
                # randint is a slow function, don't call it unless we have to.
                if random.random() > 0.96:  # Roughly 1/25
                    self.had_one_event = True
                    text = f'{cat_from.name} will always love {cat_from_mate.name} but has decided to move on.'
                    # game.relation_events_list.insert(0, text)
                    game.cur_events_list.append(Single_Event(text, "relation", [cat_from.ID, cat_from_mate.ID]))
                    current_relationship.mate = False
                    cat_from.mate = None
                    cat_from_mate.mate = None

            # new mates
            if not self.had_one_event and not cat_from_mate:
                if cat_to.is_potential_mate(cat_from):
                    self.mate_events_class.handle_new_mates(current_relationship, cat_from, cat_to)

            # breakup and new mate
            if (not self.had_one_event and cat_from.mate and
                    cat_from.is_potential_mate(cat_to) and cat_to.is_potential_mate(cat_from)
            ):
                love_over_30 = current_relationship.romantic_love > 30 and current_relationship.opposite_relationship.romantic_love > 30

                normal_chance = int(random.random() * 10)

                # compare love value of current mates
                bigger_than_current = False
                bigger_love_chance = int(random.random() * 3)

                mate_relationship = None
                if cat_from.mate in cat_from.relationships:
                    mate_relationship = cat_from.relationships[cat_from.mate]
                    bigger_than_current = current_relationship.romantic_love > mate_relationship.romantic_love
                else:
                    if cat_from_mate:
                        cat_from_mate.relationships[cat_from.ID] = Relationship(cat_from_mate, cat_from, True)
                    bigger_than_current = True

                # check cat_to values
                if cat_to_mate:
                    if cat_from.ID in cat_to.relationships:
                        other_mate_relationship = cat_to.relationships[cat_to.mate]
                        bigger_than_current = (bigger_than_current and
                                               current_relationship.romantic_love
                                               > other_mate_relationship.romantic_love)
                    else:
                        cat_to_mate.relationships[cat_to.ID] = Relationship(cat_to_mate, cat_to, True)
                        other_mate_relationship = cat_to.relationships[cat_to.mate]

                if ((love_over_30 and not normal_chance) or (bigger_than_current and not bigger_love_chance)):
                    self.had_one_event = True
                    # break up the old relationships
                    cat_from_mate = Cat.all_cats.get(cat_from.mate)
                    self.mate_events_class.handle_breakup(mate_relationship, mate_relationship.opposite_relationship, cat_from,
                                        cat_from_mate)

                    if cat_to_mate:
                        # relationship_from, relationship_to, cat_from, cat_to
                        self.mate_events_class.handle_breakup(other_mate_relationship, other_mate_relationship.opposite_relationship,
                                            cat_to, cat_to_mate)

                    # new relationship
                    text = f"{cat_from.name} and {cat_to.name} can't ignore their feelings for each other."
                    # game.relation_events_list.insert(0, text)
                    game.cur_events_list.append(Single_Event(text, "relation", [cat_from.ID, cat_to.ID]))
                    self.mate_events_class.handle_new_mates(current_relationship, cat_from, cat_to)

            # breakup
            if not self.had_one_event and current_relationship.mates and not cat_from.dead and not cat_to.dead:
                if self.mate_events_class.check_if_breakup(current_relationship, current_relationship.opposite_relationship, cat_from,
                                         cat_to):
                    self.mate_events_class.handle_breakup(current_relationship, current_relationship.opposite_relationship, cat_from,
                                        cat_to)

    # ---------------------------------------------------------------------------- #
    #                                new event types                               #
    # ---------------------------------------------------------------------------- #

    def mate_events(self):
        """Description will follow."""
        """
        > events unique to mates
        """
        print("TODO")

    def same_age_events(self, cat):
        """Description will follow."""
        if not self.can_trigger_events(cat):
            return

        range = 15 + randint(0, 10)
        same_age_cats = get_cats_same_age(cat, range)
        if len(same_age_cats) > 0:
            random_cat = choice(same_age_cats)
            if self.can_trigger_events(random_cat) and random_cat.ID in cat.relationships:
                cat.relationships[random_cat.ID].start_interaction()
                self.trigger_event(cat)
                self.trigger_event(random_cat)

    def group_events(self, cat):
        """Description will follow."""
        if not self.can_trigger_events(cat):
            return

        chosen_type = "all"
        if len(GROUP_TYPES) > 0 and randint(0,game.config["relationship"]["chance_of_special_group"]):
            types_to_choose = []
            for group, value in GROUP_TYPES.items():
                types_to_choose.extend([group] * value["frequency"])
                chosen_type = choice(list(GROUP_TYPES.keys()))

        possible_interaction_cats = list(
            filter(
                lambda cat:
                (not cat.dead and not cat.outside and not cat.exiled),
                Cat.all_cats.values())
        )
        possible_interaction_cats.remove(cat)
        if chosen_type != "all":
            possible_interaction_cats = self.cats_with_relationship_constraints(cat, GROUP_TYPES[chosen_type]["constraint"])

        interacted_cat_ids = self.group_events_class.start_interaction(cat, possible_interaction_cats)
        for id in interacted_cat_ids:
            inter_cat = Cat.all_cats[id]
            self.trigger_event(inter_cat)

    def family_events(self):
        """Description will follow."""
        """
        - parent + child
        - siblings
        - grand parents/children
        """
        print("TODO")

    def outsider_events(self):
        """Description will follow."""
        print("TODO")

    def welcome_new_cats(self, new_cats = None):
        """This function will handle the welcome of new cats, if there are new cats in the clan."""
        if new_cats is None or len(new_cats) <= 0:
            return

        for new_cat in new_cats:
            same_age_cats = get_cats_same_age(new_cat)
            alive_cats = list(filter(lambda c: not c.dead and not c.outside and not c.exiled , list(new_cat.all_cats.values())))
            number = game.config["new_cat"]["cat_amount_welcoming"]

            if len(alive_cats) == 0:
                return
            elif len(same_age_cats) < number and len(same_age_cats) > 0:
                for age_cat in same_age_cats:
                    self.welcome_events_class.welcome_cat(age_cat, new_cat)
                
                rest_number = number - len(same_age_cats)
                chosen_rest = random.choices(population=alive_cats, k=len(alive_cats))
                if rest_number >= len(alive_cats):
                    chosen_rest = random.choices(population=alive_cats, k=rest_number)
                for inter_cat in chosen_rest:
                    self.welcome_events_class.welcome_cat(inter_cat, new_cat)
            elif len(same_age_cats) >= number:
                chosen = random.choices(population=alive_cats, k=number)
                for chosen_cat in chosen:
                    self.welcome_events_class.welcome_cat(chosen_cat, new_cat)
            elif len(alive_cats) <= number:
                for alive_cat in alive_cats:
                    self.welcome_events_class.welcome_cat(alive_cat, new_cat)

    # ---------------------------------------------------------------------------- #
    #                                helper function                               #
    # ---------------------------------------------------------------------------- #

    def cats_with_relationship_constraints(self, main_cat, constraint):
        """Returns a list of cats, where the relationship from main_cat towards the cat fulfill the given constraints."""
        cat_list = list(
            filter(
                lambda cat:
                (not cat.dead and not cat.outside and not cat.exiled),
                Cat.all_cats.values())
        )
        cat_list.remove(main_cat)
        filtered_cat_list = []
        
        for inter_cat in cat_list:
            cat_from = main_cat
            cat_to = inter_cat

            if inter_cat.ID == main_cat.ID:
                continue
            if cat_to.ID not in cat_from.relationships:
                print(f"ERROR: there is no relationship from {cat_from.name} to {cat_to.name}")
                continue

            relationship = cat_from.relationships[cat_to.ID]

            if "siblings" in constraint and not cat_from.is_sibling(cat_to):
                continue

            if "mates" in constraint and not relationship.mates:
                continue

            if "not_mates" in constraint and relationship.mates:
                continue

            if "parent/child" in constraint and not cat_from.is_parent(cat_to):
                continue

            if "child/parent" in constraint and not cat_to.is_parent(cat_from):
                continue

            value_types = ["romantic", "platonic", "dislike", "admiration", "comfortable", "jealousy", "trust"]
            fulfilled = True
            for v_type in value_types:
                tags = list(filter(lambda constr: v_type in constr, constraint))
                if len(tags) < 1:
                    continue
                threshold = 0
                lower_than = False
                # try to extract the value/threshold from the text
                try:
                    splitted = tags[0].split('_')
                    threshold = int(splitted[1])
                    if len(splitted) > 3:
                        lower_than = True
                except:
                    print(f"ERROR: while creating a cat group, the relationship constraint for the value {v_type} follows not the formatting guidelines.")
                    break

                if threshold > 100:
                    print(f"ERROR: while creating a cat group, the relationship constraints for the value {v_type}, which is higher than the max value of a relationship.")
                    break

                if threshold <= 0:
                    print(f"ERROR: while creating a cat group, the relationship constraints for the value {v_type}, which is lower than the min value of a relationship or 0.")
                    break

                threshold_fulfilled = False
                if v_type == "romantic":
                    if not lower_than and relationship.romantic_love >= threshold:
                        threshold_fulfilled = True
                    elif lower_than and relationship.romantic_love <= threshold:
                        threshold_fulfilled = True
                if v_type == "platonic":
                    if not lower_than and relationship.platonic_like >= threshold:
                        threshold_fulfilled = True
                    elif lower_than and relationship.platonic_like <= threshold:
                        threshold_fulfilled = True
                if v_type == "dislike":
                    if not lower_than and relationship.dislike >= threshold:
                        threshold_fulfilled = True
                    elif lower_than and relationship.dislike <= threshold:
                        threshold_fulfilled = True
                if v_type == "comfortable":
                    if not lower_than and relationship.comfortable >= threshold:
                        threshold_fulfilled = True
                    elif lower_than and relationship.comfortable <= threshold:
                        threshold_fulfilled = True
                if v_type == "jealousy":
                    if not lower_than and relationship.jealousy >= threshold:
                        threshold_fulfilled = True
                    elif lower_than and relationship.jealousy <= threshold:
                        threshold_fulfilled = True
                if v_type == "trust":
                    if not lower_than and relationship.trust >= threshold:
                        threshold_fulfilled = True
                    elif lower_than and relationship.trust <= threshold:
                        threshold_fulfilled = True

                if not threshold_fulfilled:
                    fulfilled = False
                    continue

            if not fulfilled:
                continue

            filtered_cat_list.append(inter_cat)
        return filtered_cat_list

    def trigger_event(self, cat):
        if cat.ID in self.cats_triggered_events:
            self.cats_triggered_events[cat.ID] += 1
        else:
            self.cats_triggered_events[cat.ID] = 1

    def can_trigger_events(self, cat):
        """Returns if the given cat can still trigger events."""
        MAX_NORMAL = 4
        MAX_SPECIAL = 6
        special_status = ["leader", "deputy", "medicine cat", "mediator"]
        
        # set the threshold correctly
        threshold = MAX_NORMAL
        if cat.status in special_status:
            threshold = MAX_SPECIAL
        
        if cat.ID not in self.cats_triggered_events:
            return True

        return self.cats_triggered_events[cat.ID] < threshold
 
    def clear_trigger_dict(self):
        """Cleans the trigger dictionary, this function should be called every new moon."""
        self.cats_triggered_events = {}


# ---------------------------------------------------------------------------- #
#                                load resources                                #
# ---------------------------------------------------------------------------- #

base_path = os.path.join(
    "resources",
    "dicts",
    "relationship_events"
)

GROUP_TYPES = {}
types_path = os.path.join(base_path,"group_interactions" ,"group_types.json")
with open(types_path, 'r') as read_file:
    GROUP_TYPES = ujson.load(read_file)<|MERGE_RESOLUTION|>--- conflicted
+++ resolved
@@ -1,17 +1,11 @@
 import itertools
 import random
 from random import choice, randint
-<<<<<<< HEAD
 import os
 try:
     import ujson
 except ImportError:
     import json as ujson
-from copy import deepcopy
-=======
-
-import random
->>>>>>> 3e254cbc
 
 from scripts.game_structure.game_essentials import game
 from scripts.events_module.condition_events import Condition_Events
