--- conflicted
+++ resolved
@@ -209,12 +209,7 @@
         # check if amount of the freshkill pile is too big and a event will be triggered
         needed_amount = freshkill_pile.amount_food_needed()
         trigger_value = round(trigger_factor * needed_amount, 2)
-<<<<<<< HEAD
-        print(
-            f" -- FRESHKILL: trigger amount {trigger_value}. current amount (after feed, before moon gathering) {freshkill_pile.total_amount}"
-        )
-=======
->>>>>>> c65fc05c
+
         if freshkill_pile.total_amount < trigger_value:
             return
 
@@ -222,12 +217,8 @@
         chance = 10 - factor
         if chance <= 0:
             chance = 1
-<<<<<<< HEAD
-        print(f" -- FRESHKILL: trigger chance of 1/{chance}")
+
         choice = random.randint(1, chance)
-=======
-        choice = random.randint(1,chance)
->>>>>>> c65fc05c
         if choice != 1:
             return
 
