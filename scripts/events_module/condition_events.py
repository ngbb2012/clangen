import ujson
import random
from copy import deepcopy

from scripts.cat.cats import Cat
from scripts.cat.history import History
from scripts.clan_resources.freshkill import FRESHKILL_ACTIVE, MAL_PERCENTAGE, STARV_PERCENTAGE
from scripts.conditions import medical_cats_condition_fulfilled, get_amount_cat_for_one_medic
from scripts.events_module.handle_short_events import handle_short_events
from scripts.utility import event_text_adjust, get_leader_life_notice, get_alive_status_cats
from scripts.game_structure.game_essentials import game
from scripts.events_module.scar_events import Scar_Events
from scripts.event_class import Single_Event


# ---------------------------------------------------------------------------- #
#                             Condition Event Class                            #
# ---------------------------------------------------------------------------- #

class Condition_Events():
    """All events with a connection to conditions."""

    resource_directory = "resources/dicts/conditions/"

    ILLNESSES = None
    with open(f"{resource_directory}illnesses.json", 'r') as read_file:
        ILLNESSES = ujson.loads(read_file.read())

    INJURIES = None
    with open(f"{resource_directory}injuries.json", 'r') as read_file:
        INJURIES = ujson.loads(read_file.read())

    PERMANENT = None
    with open(f"resources/dicts/conditions/permanent_conditions.json", 'r') as read_file:
        PERMANENT = ujson.loads(read_file.read())
    # ---------------------------------------------------------------------------- #
    #                                    CHANCE                                    #
    # ---------------------------------------------------------------------------- #

    ILLNESSES_SEASON_LIST = None
    with open(f"resources/dicts/conditions/illnesses_seasons.json", 'r') as read_file:
        ILLNESSES_SEASON_LIST = ujson.loads(read_file.read())

    INJURY_DISTRIBUTION = None
    with open(f"resources/dicts/conditions/event_injuries_distribution.json", 'r') as read_file:
        INJURY_DISTRIBUTION = ujson.loads(read_file.read())

    # ---------------------------------------------------------------------------- #
    #                                   STRINGS                                    #
    # ---------------------------------------------------------------------------- #

    PERM_CONDITION_RISK_STRINGS = None
    with open(f"resources/dicts/conditions/risk_strings/permanent_condition_risk_strings.json", 'r') as read_file:
        PERM_CONDITION_RISK_STRINGS = ujson.loads(read_file.read())

    ILLNESS_RISK_STRINGS = None
    with open(f"resources/dicts/conditions/risk_strings/illness_risk_strings.json", 'r') as read_file:
        ILLNESS_RISK_STRINGS = ujson.loads(read_file.read())

    INJURY_RISK_STRINGS = None
    with open(f"resources/dicts/conditions/risk_strings/injuries_risk_strings.json", 'r') as read_file:
        INJURY_RISK_STRINGS = ujson.loads(read_file.read())

    CONGENITAL_CONDITION_GOT_STRINGS = None
    with open(f"resources/dicts/conditions/condition_got_strings/gain_congenital_condition_strings.json",
              'r') as read_file:
        CONGENITAL_CONDITION_GOT_STRINGS = ujson.loads(read_file.read())

    PERMANENT_CONDITION_GOT_STRINGS = None
    with open(f"resources/dicts/conditions/condition_got_strings/gain_permanent_condition_strings.json",
              'r') as read_file:
        PERMANENT_CONDITION_GOT_STRINGS = ujson.loads(read_file.read())

    ILLNESS_GOT_STRINGS = None
    with open(f"resources/dicts/conditions/condition_got_strings/gain_illness_strings.json",
              'r') as read_file:
        ILLNESS_GOT_STRINGS = ujson.loads(read_file.read())

    ILLNESS_HEALED_STRINGS = None
    with open(f"resources/dicts/conditions/healed_and_death_strings/illness_healed_strings.json", 'r') as read_file:
        ILLNESS_HEALED_STRINGS = ujson.loads(read_file.read())

    INJURY_HEALED_STRINGS = None
    with open(f"resources/dicts/conditions/healed_and_death_strings/injury_healed_strings.json", 'r') as read_file:
        INJURY_HEALED_STRINGS = ujson.loads(read_file.read())

    INJURY_DEATH_STRINGS = None
    with open(f"resources/dicts/conditions/healed_and_death_strings/injury_death_strings.json", 'r') as read_file:
        INJURY_DEATH_STRINGS = ujson.loads(read_file.read())

    ILLNESS_DEATH_STRINGS = None
    with open(f"resources/dicts/conditions/healed_and_death_strings/illness_death_strings.json", 'r') as read_file:
        ILLNESS_DEATH_STRINGS = ujson.loads(read_file.read())

    @staticmethod
    def handle_nutrient(cat: Cat, nutrition_info: dict) -> None:
        """
        Handles gaining conditions or death for cats with low nutrient.
        This function should only be called if the game is in 'expanded' or 'cruel season' mode.

        Starvation and malnutrtion must be handled separately from other illnesses due to their distinct death triggers.

            Parameters
            ----------
            cat : Cat
                the cat which has to be checked and updated
            nutrition_info : dict
                dictionary of all nutrition information (can be found in the freshkill pile)
        """
        if not FRESHKILL_ACTIVE:
            return

        if cat.ID not in nutrition_info.keys():
            print(f"WARNING: Could not find cat with ID {cat.ID}({cat.name}) in the nutrition information.")
            return

        # get all events for a certain status of a cat
        cat_nutrition = nutrition_info[cat.ID]

        event = None
        illness = None
        heal = False

        # handle death first, if percentage is 0 or lower, the cat will die
        if cat_nutrition.percentage <= 0:
            text = ""
            if cat.status == "leader":
                game.clan.leader_lives -= 1
                # kill and retrieve leader life text
                text = get_leader_life_notice()

            possible_string_list = Condition_Events.ILLNESS_DEATH_STRINGS["starving"]
            event = random.choice(possible_string_list) + " " + text
            # first event in string lists is always appropriate for history formatting
            history_event = possible_string_list[0]

            event = event_text_adjust(Cat, event.strip(), main_cat=cat)

            if cat.status == 'leader':
                history_event = history_event.replace("m_c ", "")
                History.add_death(cat, condition="starving", death_text=history_event.strip())
            else:
                History.add_death(cat, condition="starving", death_text=history_event)

            cat.die()

            # if the cat is the leader and isn't full dead
            # make them malnourished and refill nutrition slightly
            if cat.status == "leader" and game.clan.leader_lives > 0:
                mal_score = nutrition_info[cat.ID].max_score / 100 * (MAL_PERCENTAGE + 1)
                nutrition_info[cat.ID].current_score = round(mal_score, 2)
                cat.get_ill("malnourished")

            types = ["birth_death"]
            game.cur_events_list.append(Single_Event(event, types, [cat.ID]))
            return

        # heal cat if percentage is high enough and cat is ill
        elif cat_nutrition.percentage > MAL_PERCENTAGE and cat.is_ill() and "malnourished" in cat.illnesses:
            illness = "malnourished"
            event = random.choice(Condition_Events.ILLNESS_HEALED_STRINGS["malnourished"])
            heal = True

        # heal cat if percentage is high enough and cat is ill
        elif cat_nutrition.percentage > STARV_PERCENTAGE and cat.is_ill() and "starving" in cat.illnesses:
            if cat_nutrition.percentage < MAL_PERCENTAGE:
                if "malnourished" not in cat.illnesses:
                    cat.get_ill("malnourished")
                illness = "starving"
                heal = True
            else:
                illness = "starving"
                heal = True

        elif MAL_PERCENTAGE >= cat_nutrition.percentage > STARV_PERCENTAGE:
            # because of the smaller 'nutrition buffer', kitten and elder should get the starving condition.
            if cat.status in ["kitten", "elder"]:
                illness = "starving"
            else:
                illness = "malnourished"

        elif cat_nutrition.percentage <= STARV_PERCENTAGE:
            illness = "starving"

        # handle the gaining/healing illness
        if heal:
            event = random.choice(Condition_Events.ILLNESS_HEALED_STRINGS[illness])
            cat.illnesses.pop(illness)
        elif not heal and illness:
            event = random.choice(Condition_Events.ILLNESS_GOT_STRINGS[illness])
            cat.get_ill(illness)

        if event:
            event_text = event_text_adjust(Cat, event, main_cat=cat)
            types = ["health"]
            game.cur_events_list.append(Single_Event(event_text, types, [cat.ID]))


    @staticmethod
    def handle_illnesses(cat, season=None):
        """ 
        This function handles overall the illnesses in 'expanded' (or 'cruel season') game mode.
        It will return a bool to indicate if the cat is dead.
        """
        # return immediately if they're already dead or in the wrong game-mode
        triggered = False
        if cat.dead or game.clan.game_mode == "classic":
            if cat.dead:
                triggered = True
            return triggered

        event_string = None

        if cat.is_ill():
            event_string = Condition_Events.handle_already_ill(cat)
        else:
            # ---------------------------------------------------------------------------- #
            #                              make cats sick                                  #
            # ---------------------------------------------------------------------------- #
            random_number = int(
                random.random() * game.get_config_value("condition_related", f"{game.clan.game_mode}_illness_chance"))
            if not cat.dead and not cat.is_ill() and random_number <= 10 and not event_string:

                # CLAN FOCUS!
                if game.clan.clan_settings.get("rest and recover"):
                    stopping_chance = game.config["focus"]["rest and recover"]["illness_prevent"]
                    if not int(random.random() * stopping_chance):
                        return triggered

                season_dict = Condition_Events.ILLNESSES_SEASON_LIST[season]
                possible_illnesses = []

                # pick up possible illnesses from the season dict
                for illness_name in season_dict:
                    possible_illnesses += [illness_name] * season_dict[illness_name]

                # pick a random illness from those possible
                random_index = int(random.random() * len(possible_illnesses))
                chosen_illness = possible_illnesses[random_index]
                # if a non-kitten got kittencough, switch it to whitecough instead
                if chosen_illness == 'kittencough' and cat.status != 'kitten':
                    chosen_illness = 'whitecough'
                # make em sick
                cat.get_ill(chosen_illness)

                # create event text
                if chosen_illness in ["running nose", "stomachache"]:
                    event_string = f"{cat.name} has gotten a {chosen_illness}."
                else:
                    event_string = f"{cat.name} has gotten {chosen_illness}."

        # if an event happened, then add event to cur_event_list and save death if it happened.
        if event_string:
            types = ["health"]
            if cat.dead:
                types.append("birth_death")
            game.cur_events_list.append(Single_Event(event_string, types, cat.ID))

        # just double-checking that trigger is only returned True if the cat is dead
        if cat.dead:
            triggered = True
        else:
            triggered = False

        return triggered

    @staticmethod
    def handle_injuries(cat, random_cat=None):
        """ 
        This function handles overall the injuries in 'expanded' (or 'cruel season') game mode.
        Returns: boolean - if an event was triggered
        """
        triggered = False
        random_number = int(
            random.random() * game.get_config_value("condition_related", f"{game.clan.game_mode}_injury_chance"))

        if cat.dead:
            triggered = True
            return triggered

        # handle if the current cat is already injured
        if cat.is_injured() and game.clan.game_mode != 'classic':
            for injury in cat.injuries:
                if injury == "pregnant" and cat.ID not in game.clan.pregnancy_data:
                    print(f"INFO: deleted pregnancy condition of {cat.ID} due no pregnancy data in the clan.")
                    del cat.injuries[injury]
                    return triggered
                elif injury == 'pregnant':
                    return triggered
            triggered = Condition_Events.handle_already_injured(cat)
        else:
            # EVENTS
            if not triggered and \
                    cat.personality.trait in ["adventurous",
                                              "bold",
                                              "daring",
                                              "confident",
                                              "ambitious",
                                              "bloodthirsty",
                                              "fierce",
                                              "strict",
                                              "troublesome",
                                              "vengeful",
                                              "impulsive"] and \
                    random_number <= 15:
                triggered = True
            elif not triggered and random_number <= 5:
                triggered = True

            if triggered:
                # CLAN FOCUS!
                if game.clan.clan_settings.get("rest and recover"):
                    stopping_chance = game.config["focus"]["rest and recover"]["injury_prevent"]
                    if not int(random.random() * stopping_chance):
                        return False

<<<<<<< HEAD
                handle_short_events.handle_event(event_type="health",
                                                 main_cat=cat,
                                                 random_cat=random_cat,
                                                 freshkill_pile=game.clan.freshkill_pile)
=======
                if war:
                    other_clan = enemy_clan
                else:
                    other_clan = random.choice(game.clan.all_clans)
                if other_clan:
                    other_clan_name = f'{other_clan.name}Clan'

                if other_clan_name == 'None':
                    other_clan = game.clan.all_clans[0]
                    other_clan_name = f'{other_clan.name}Clan'

                possible_events = GenerateEvents.possible_short_events(cat.status, cat.age, "injury")
                final_events = GenerateEvents.filter_possible_short_events(possible_events, cat, other_cat, war,
                                                                           enemy_clan, other_clan, alive_kits)

                if len(final_events) > 0:
                    injury_event = random.choice(final_events)

                    if "other_clan" in injury_event.tags or "war" in injury_event.tags:
                        has_other_clan = True

                    if "rel_up" in injury_event.tags:
                        change_clan_relations(other_clan, difference=1)
                    elif "rel_down" in injury_event.tags:
                        change_clan_relations(other_clan, difference=-1)

                    # let's change some relationship values \o/ check if another cat is mentioned
                    if "other_cat" in injury_event.tags:
                        involved_cats.append(other_cat.ID)
                        Condition_Events.handle_relationship_changes(cat, injury_event, other_cat)

                    text = event_text_adjust(Cat, injury_event.event_text, cat, other_cat, other_clan_name)

                    if game.clan.game_mode == "classic":
                        if "scar" in injury_event.tags and len(cat.pelt.scars) < 4:
                            # add tagged scar
                            for scar in Pelt.scars1 + Pelt.scars2 + Pelt.scars3:
                                if scar in injury_event.tags:
                                    cat.pelt.scars.append(scar)

                            # add scar history
                            if injury_event.history_text:
                                if "scar" in injury_event.history_text:
                                    history_text = history_text_adjust(injury_event.history_text['scar'],
                                                                              other_clan_name, game.clan)
                                    History.add_scar(cat, history_text, other_cat=other_cat)
                    else:
                        # record proper history text possibilities
                        if injury_event.history_text:
                            possible_scar = None
                            possible_death = None
                            if "scar" in injury_event.history_text:
                                possible_scar = history_text_adjust(injury_event.history_text['scar'],
                                                                   other_clan_name, game.clan, other_cat_rc = other_cat)
                            if cat.status == 'leader' and 'lead_death' in injury_event.history_text:
                                possible_death = history_text_adjust(injury_event.history_text['lead_death'],
                                                                    other_clan_name, game.clan, other_cat_rc = other_cat)
                            elif cat.status != 'leader' and 'reg_death' in injury_event.history_text:
                                possible_death = history_text_adjust(injury_event.history_text['reg_death'],
                                                                    other_clan_name, game.clan, other_cat_rc = other_cat)

                            if possible_scar or possible_death:
                                History.add_possible_history(cat, injury_event.injury, scar_text=possible_scar, 
                                                             death_text=possible_death, other_cat=other_cat)
                            
                        cat.get_injured(injury_event.injury)
>>>>>>> c65fc05c

        # just double-checking that trigger is only returned True if the cat is dead
        if cat.status != "leader":
            # only checks for non-leaders, as leaders will not be dead if they are just losing a life
            if cat.dead:
                triggered = True
            else:
                triggered = False

        return triggered

    @staticmethod
    def handle_permanent_conditions(cat,
                                    condition=None,
                                    injury_name=None,
                                    scar=None,
                                    born_with=False):
        """
        this function handles overall the permanent conditions of a cat.
        returns boolean if event was triggered
        """

        # dict of possible physical conditions that can be acquired from relevant scars
        scar_to_condition = {
            "LEGBITE": ["weak leg"],
            "THREE": ["one bad eye", "failing eyesight"],
            "NOPAW": ["lost a leg"],
            "TOETRAP": ["weak leg"],
            "NOTAIL": ["lost their tail"],
            "HALFTAIL": ["lost their tail"],
            "LEFTEAR": ["partial hearing loss"],
            "RIGHTEAR": ["partial hearing loss"],
            "MANLEG": ["weak leg", "twisted leg"],
            "BRIGHTHEART": ["one bad eye"],
            "NOLEFTEAR": ["partial hearing loss"],
            "NORIGHTEAR": ["partial hearing loss"],
            "NOEAR": ["partial hearing loss", "deaf"],
            "LEFTBLIND": ["one bad eye", "failing eyesight"],
            "RIGHTBLIND": ["one bad eye", "failing eyesight"],
            "BOTHBLIND": ["blind"],
            "RATBITE": ["weak leg"]
        }

        scarless_conditions = [
            "weak leg", "paralyzed", "raspy lungs", "wasting disease", "blind", "failing eyesight", "one bad eye",
            "partial hearing loss", "deaf", "constant joint pain", "constantly dizzy", "recurring shock",
            "lasting grief", "persistent headaches"
        ]

        got_condition = False
        perm_condition = None
        possible_conditions = []

        if injury_name is not None:
            if scar is not None and scar in scar_to_condition:
                possible_conditions = scar_to_condition.get(scar)
                perm_condition = random.choice(possible_conditions)
            elif scar is None:
                try:
                    if Condition_Events.INJURIES[injury_name] is not None:
                        conditions = Condition_Events.INJURIES[injury_name]["cause_permanent"]
                        for x in conditions:
                            if x in scarless_conditions:
                                possible_conditions.append(x)
                        if len(possible_conditions) > 0 and not int(
                                random.random() * game.config["condition_related"]["permanent_condition_chance"]):
                            perm_condition = random.choice(possible_conditions)
                        else:
                            return perm_condition
                except KeyError:
                    print(f"WARNING: {injury_name} couldn't be found in injury dict! no permanent condition was given")
                    return perm_condition
            else:
                print(f"WARNING: {scar} for {injury_name} is either None or is not in scar_to_condition dict.")

        elif condition is not None:
            perm_condition = condition

        if perm_condition is not None:
            got_condition = cat.get_permanent_condition(perm_condition, born_with)

        if got_condition is True:
            return perm_condition

    # ---------------------------------------------------------------------------- #
    #                               helper functions                               #
    # ---------------------------------------------------------------------------- #

    @staticmethod
    def handle_already_ill(cat):

        starting_life_count = game.clan.leader_lives
        cat.healed_condition = False
        event_list = []
        illness_progression = {
            "running nose": "whitecough",
            "kittencough": "whitecough",
            "whitecough": "greencough",
            "greencough": "yellowcough",
            "yellowcough": "redcough",
            "an infected wound": "a festering wound",
            "heat exhaustion": "heat stroke",
            "stomachache": "diarrhea",
            "grief stricken": "lasting grief"
        }
        # ---------------------------------------------------------------------------- #
        #                         handle currently sick cats                           #
        # ---------------------------------------------------------------------------- #

        # making a copy, so we can iterate through copy and modify the real dict at the same time
        illnesses = deepcopy(cat.illnesses)
        for illness in illnesses:
            if illness in game.switches['skip_conditions']:
                continue

            # use herbs
            Condition_Events.use_herbs(cat, illness, illnesses, Condition_Events.ILLNESSES)

            # moon skip to try and kill or heal cat
            skipped = cat.moon_skip_illness(illness)

            # if event trigger was true, events should be skipped for this illness
            if skipped is True:
                continue

            # death event text and break bc any other illnesses no longer matter
            if cat.dead or (cat.status == 'leader' and starting_life_count != game.clan.leader_lives):
                try:
                    possible_string_list = Condition_Events.ILLNESS_DEATH_STRINGS[illness]
                    event = random.choice(possible_string_list)
                    # first event in string lists is always appropriate for history formatting
                    history_event = possible_string_list[0]
                except KeyError:
                    print(f"WARNING: {illness} does not have an injury death string, placeholder used.")
                    event = "m_c was killed by their illness."
                    history_event = "m_c died to an illness."

                event = event_text_adjust(Cat, event, main_cat=cat)

                if cat.status == 'leader':
                    event = event + " " + get_leader_life_notice()
                    history_event = history_event.replace("m_c ", "")
                    History.add_death(cat, condition=illness, death_text=history_event.strip())
                else:
                    History.add_death(cat, condition=illness, death_text=history_event)

                # clear event list to get rid of any healed or risk event texts from other illnesses
                event_list.clear()
                event_list.append(event)
                game.herb_events_list.append(event)
                break

            # if the leader died, then break before handling other illnesses cus they'll be fully healed or dead dead
            if cat.status == 'leader' and starting_life_count != game.clan.leader_lives:
                break

            # heal the cat
            elif cat.healed_condition is True:
                History.remove_possible_history(cat, illness)
                game.switches['skip_conditions'].append(illness)
                # gather potential event strings for healed illness
                possible_string_list = Condition_Events.ILLNESS_HEALED_STRINGS[illness]

                # choose event string
                random_index = int(random.random() * len(possible_string_list))
                event = possible_string_list[random_index]
                event = event_text_adjust(Cat, event, main_cat=cat, random_cat=None)
                event_list.append(event)
                game.herb_events_list.append(event)

                cat.illnesses.pop(illness)
                # make sure complications get reset if infection or fester were healed
                if illness in ['an infected wound', 'a festering wound']:
                    for injury in cat.injuries:
                        keys = cat.injuries[injury].keys()
                        if 'complication' in keys:
                            cat.injuries[injury]['complication'] = None
                    for condition in cat.permanent_condition:
                        keys = cat.permanent_condition[condition].keys()
                        if 'complication' in keys:
                            cat.permanent_condition[condition]['complication'] = None
                cat.healed_condition = False

                # move to next illness, the cat can't get a risk from an illness that has healed
                continue

            Condition_Events.give_risks(cat, event_list, illness, illness_progression, illnesses, cat.illnesses)

        # joining event list into one event string
        event_string = None
        if len(event_list) > 0:
            event_string = ' '.join(event_list)
        return event_string

    @staticmethod
    def handle_already_injured(cat):
        """
        This function handles, when the cat is already injured
        Returns: True if an event was triggered, False if nothing happened
        """
        triggered = False
        event_list = []

        injury_progression = {
            "poisoned": "redcough",
            "shock": "lingering shock"
        }

        # need to hold this number so that we can check if the leader has died
        starting_life_count = game.clan.leader_lives

        if game.clan.game_mode == "classic":
            return triggered

        injuries = deepcopy(cat.injuries)
        for injury in injuries:
            if injury in game.switches['skip_conditions']:
                continue

            Condition_Events.use_herbs(cat, injury, injuries, Condition_Events.INJURIES)

            skipped = cat.moon_skip_injury(injury)
            if skipped:
                continue

            if cat.dead or (cat.status == 'leader' and starting_life_count != game.clan.leader_lives):
                triggered = True

                try:
                    possible_string_list = Condition_Events.INJURY_DEATH_STRINGS[injury]
                    event = random.choice(possible_string_list)

                    # first string in the list is always appropriate for history text
                    history_text = possible_string_list[0]
                except KeyError:
                    print(f'WARNING: {injury} does not have an injury death string, placeholder used')
                    event = "m_c was killed by their injuries."
                    history_text = "m_c died to an injury."

                event = event_text_adjust(Cat, event, main_cat=cat)

                if cat.status == 'leader':
                    event = event + " " + get_leader_life_notice()
                    history_text = history_text.replace("m_c", " ")
                    History.add_death(cat, condition=injury, death_text=history_text.strip())
                else:
                    History.add_death(cat, condition=injury, death_text=history_text)

                # clear event list first to make sure any heal or risk events from other injuries are not shown
                event_list.clear()
                event_list.append(event)
                game.herb_events_list.append(event)
                break

            elif cat.healed_condition is True:
                game.switches['skip_conditions'].append(injury)
                triggered = True

                # Try to give a scar, and get the event text to be displayed
                event, scar_given = Scar_Events.handle_scars(cat, injury)
                # If a scar was not given, we need to grab a separate healed event
                if not scar_given:
                    try:
                        event = random.choice(Condition_Events.INJURY_HEALED_STRINGS[injury])
                    except KeyError:
                        print(
                            f"WARNING: {injury} couldn't be found in the healed strings dict! placeholder string was used.")
                        event = f"m_c's injury {injury} has healed"

                event = event_text_adjust(Cat, event, main_cat=cat, random_cat=None)

                game.herb_events_list.append(event)

                History.remove_possible_history(cat, injury)
                cat.injuries.pop(injury)
                cat.healed_condition = False

                # try to give a permanent condition based on healed injury and new scar if any
                condition_got = Condition_Events.handle_permanent_conditions(cat, injury_name=injury, scar=scar_given)

                if condition_got is not None:
                    # gather potential event strings for gotten condition
                    possible_string_list = Condition_Events.PERMANENT_CONDITION_GOT_STRINGS[injury][condition_got]

                    # choose event string and ensure Clan's med cat number aligns with event text
                    random_index = random.randrange(0, len(possible_string_list))

                    med_list = get_alive_status_cats(Cat, ["medicine cat", "medicine cat apprentice"], working=True)
                    # If the cat is a med cat, don't consider them as one for the event.
                    if cat in med_list:
                        med_list.remove(cat)

                    # Choose med cat, if you can
                    if med_list:
                        med_cat = random.choice(med_list)
                    else:
                        med_cat = None

                    if not med_cat and random_index < 2 and len(possible_string_list) >= 3:
                        random_index = 2

                    event = possible_string_list[random_index]
                    event = event_text_adjust(Cat, event, main_cat=cat, random_cat=med_cat)  # adjust the text

                if event is not None:
                    event_list.append(event)
                continue

            Condition_Events.give_risks(cat, event_list, injury, injury_progression, injuries, cat.injuries)
        if len(event_list) > 0:
            event_string = ' '.join(event_list)
        else:
            event_string = None

        if event_string:
            types = ["health"]
            if cat.dead:
                types.append("birth_death")
            game.cur_events_list.append(Single_Event(event_string, types, cat.ID))

        return triggered
    @staticmethod
    def handle_already_disabled(cat):
        """
        this function handles what happens if the cat already has a permanent condition.
        Returns: boolean (if something happened) and the event_string
        """
        triggered = False
        event_types = ["health"]

        if game.clan.game_mode == "classic":
            return triggered

        event_list = []

        condition_progression = {
            "one bad eye": "failing eyesight",
            "failing eyesight": "blind",
            "partial hearing loss": "deaf"
        }

        conditions = deepcopy(cat.permanent_condition)
        for condition in conditions:

            # checking if the cat has a congenital condition to reveal and handling duration and death
            prev_lives = game.clan.leader_lives
            status = cat.moon_skip_permanent_condition(condition)

            # if cat is dead, break
            if cat.dead or game.clan.leader_lives < prev_lives:
                triggered = True
                event_types.append("birth_death")
                event = f"{cat.name} died from complications caused by {condition}."
                if cat.status == "leader" and game.clan.leader_lives >= 1:
                    event = f"{cat.name} lost a life to {condition}."
                event_list.append(event)

                if cat.status != 'leader':
                    History.add_death(cat, death_text=event)
                else:
                    History.add_death(cat, death_text=f"died to {condition}")

                game.herb_events_list.append(event)
                break

            # skipping for whatever reason
            if status == 'skip':
                continue

            # revealing perm condition
            if status == 'reveal':
                # gather potential event strings for gotten risk
                possible_string_list = Condition_Events.CONGENITAL_CONDITION_GOT_STRINGS[condition]

                # choose event string and ensure Clan's med cat number aligns with event text
                random_index = int(random.random() * len(possible_string_list))
                med_list = get_alive_status_cats(Cat, ["medicine cat", "medicine cat apprentice"], working=True, sort=True)
                med_cat = None
                has_parents = False
                if cat.parent1 is not None and cat.parent2 is not None:
                    # Check if the parent is in Cat.all_cats. If not, they are faded are dead.

                    med_parent = False  # If they have a med parent, this will be flicked to True in the next couple lines.
                    if cat.parent1 in Cat.all_cats:
                        parent1_dead = Cat.all_cats[cat.parent1].dead
                        if Cat.all_cats[cat.parent1].status == "medicine cat":
                            med_parent = True
                    else:
                        parent1_dead = True

                    if cat.parent2 in Cat.all_cats:
                        parent2_dead = Cat.all_cats[cat.parent2].dead
                        if Cat.all_cats[cat.parent2].status == "medicine cat":
                            med_parent = True
                    else:
                        parent2_dead = True

                    if not parent1_dead or not parent2_dead and not med_parent:
                        has_parents = True

                if len(med_list) == 0 or not has_parents:
                    if random_index == 0:
                        random_index = 1
                    else:
                        med_cat = None
                else:
                    med_cat = random.choice(med_list)
                    if med_cat == cat:
                        random_index = 1
                event = possible_string_list[random_index]
                event = event_text_adjust(Cat, event, main_cat=cat, random_cat=med_cat)  # adjust the text
                event_list.append(event)
                continue

            # trying herbs
            chance = 0
            if conditions[condition]["severity"] == 'minor':
                chance = 10
            elif conditions[condition]["severity"] == 'major':
                chance = 6
            elif conditions[condition]["severity"] == 'severe':
                chance = 3
            if not int(random.random() * chance):
                Condition_Events.use_herbs(cat, condition, conditions, Condition_Events.PERMANENT)

            # give risks
            Condition_Events.give_risks(cat, event_list, condition, condition_progression, conditions,
                                        cat.permanent_condition)

        Condition_Events.determine_retirement(cat, triggered)

        if len(event_list) > 0:
            event_string = ' '.join(event_list)
            game.cur_events_list.append(Single_Event(event_string, event_types, cat.ID))
        return

    @staticmethod
    def determine_retirement(cat, triggered):

        if game.clan.clan_settings['retirement'] or cat.no_retire:
            return

        if not triggered and not cat.dead and cat.status not in \
                ['leader', 'medicine cat', 'kitten', 'newborn', 'medicine cat apprentice', 'mediator',
                 'mediator apprentice', 'elder']:
            for condition in cat.permanent_condition:
                if cat.permanent_condition[condition]['severity'] not in ['major', 'severe']:
                    continue

                if cat.permanent_condition[condition]['severity'] == "severe":
                    # Higher changes for "severe". These are meant to be nearly 100% without
                    # being 100%
                    retire_chances = {
                        'newborn': 0,
                        'kitten': 0,
                        'adolescent': 50,
                        # This is high so instances where an cat retires the same moon they become an apprentice is rare
                        'young adult': 10,
                        'adult': 5,
                        'senior adult': 5,
                        'senior': 5
                    }
                else:
                    retire_chances = {
                        'newborn': 0,
                        'kitten': 0,
                        'adolescent': 100,
                        'young adult': 80,
                        'adult': 70,
                        'senior adult': 50,
                        'senior': 10
                    }

                chance = int(retire_chances.get(cat.age))
                if not int(random.random() * chance):
                    retire_involved = [cat.ID]
                    if cat.age == 'adolescent':
                        event = f"{cat.name} decides they'd rather spend their time helping around camp and entertaining the " \
                                f"kits, they're warmly welcomed into the elder's den."
                    elif game.clan.leader is not None:
                        if not game.clan.leader.dead and not game.clan.leader.exiled and \
                                not game.clan.leader.outside and cat.moons < 120:
                            retire_involved.append(game.clan.leader.ID)
                            event = f"{game.clan.leader.name}, seeing {cat.name} struggling the last few moons " \
                                    f"approaches them and promises them that no one would think less of them for " \
                                    f"retiring early and that they would still be a valuable member of the Clan " \
                                    f"as an elder. {cat.name} agrees and later that day their elder ceremony " \
                                    f"is held."
                        else:
                            event = f'{cat.name} has decided to retire from normal Clan duty.'
                    else:
                        event = f'{cat.name} has decided to retire from normal Clan duty.'

                    if cat.age == 'adolescent':
                        event += f" They are given the name {cat.name.prefix}{cat.name.suffix} in honor " \
                                 f"of their contributions to {game.clan.name}Clan."

                    cat.retire_cat()
                    # Don't add this to the condition event list: instead make it it's own event, a ceremony. 
                    game.cur_events_list.append(
                        Single_Event(event, "ceremony", retire_involved))

    @staticmethod
    def give_risks(cat, event_list, condition, progression, conditions, dictionary):
        event_triggered = False
        if dictionary == cat.permanent_condition:
            event_triggered = True
        for risk in conditions[condition]["risks"]:
            if risk["name"] in (cat.injuries or cat.illnesses):
                continue
            if risk["name"] == 'an infected wound' and 'a festering wound' in cat.illnesses:
                continue

            # adjust chance of risk gain if Clan has enough meds
            chance = risk["chance"]
            if medical_cats_condition_fulfilled(Cat.all_cats.values(),
                                                get_amount_cat_for_one_medic(game.clan)):
                chance += 10  # lower risk if enough meds
            if game.clan.medicine_cat is None and chance != 0:
                chance = int(chance * .75)  # higher risk if no meds and risk chance wasn't 0
                if chance <= 0:  # ensure that chance is never 0
                    chance = 1

            # if we hit the chance, then give the risk if the cat does not already have the risk
            if chance != 0 and not int(random.random() * chance) and risk['name'] not in dictionary:
                # check if the new risk is a previous stage of a current illness
                skip = False
                if risk['name'] in progression:
                    if progression[risk['name']] in dictionary:
                        skip = True
                # if it is, then break instead of giving the risk
                if skip is True:
                    break

                new_condition_name = risk['name']

                # lower risk of getting it again if not a perm condition
                if dictionary != cat.permanent_condition:
                    saved_condition = dictionary[condition]["risks"]
                    for old_risk in saved_condition:
                        if old_risk['name'] == risk['name']:
                            if new_condition_name in ['an infected wound', 'a festering wound']:
                                # if it's infection or festering, we're removing the chance completely
                                # this is both to prevent annoying infection loops
                                # and bc the illness/injury difference causes problems
                                old_risk["chance"] = 0
                            else:
                                old_risk['chance'] = risk["chance"] + 10

                med_cat = None
                removed_condition = False
                try:
                    # gather potential event strings for gotten condition
                    if dictionary == cat.illnesses:
                        possible_string_list = Condition_Events.ILLNESS_RISK_STRINGS[condition][new_condition_name]
                    elif dictionary == cat.injuries:
                        possible_string_list = Condition_Events.INJURY_RISK_STRINGS[condition][new_condition_name]
                    else:
                        possible_string_list = Condition_Events.PERM_CONDITION_RISK_STRINGS[condition][
                            new_condition_name]

                    # if it is a progressive condition, then remove the old condition and keep the new one
                    if condition in progression and new_condition_name == progression.get(condition):
                        removed_condition = True
                        dictionary.pop(condition)

                    # choose event string and ensure Clan's med cat number aligns with event text
                    random_index = int(random.random() * len(possible_string_list))
                    med_list = get_alive_status_cats(Cat, ["medicine cat", "medicine cat apprentice"], working=True, sort=True)
                    if len(med_list) == 0:
                        if random_index == 0:
                            random_index = 1
                        else:
                            med_cat = None
                    else:
                        med_cat = random.choice(med_list)
                        if med_cat == cat:
                            random_index = 1
                    event = possible_string_list[random_index]
                except KeyError:
                    print(f"WARNING: {condition} couldn't be found in the risk strings! placeholder string was used")
                    event = "m_c's condition has gotten worse."

                event = event_text_adjust(Cat, event, main_cat=cat, random_cat=med_cat)  # adjust the text
                event_list.append(event)

                # we add the condition to this game switch, this is so we can ensure it's skipped over for this moon
                game.switches['skip_conditions'].append(new_condition_name)
                # here we give the new condition
                if new_condition_name in Condition_Events.INJURIES:
                    cat.get_injured(new_condition_name, event_triggered=event_triggered)
                    break
                elif new_condition_name in Condition_Events.ILLNESSES:
                    cat.get_ill(new_condition_name, event_triggered=event_triggered)
                    if dictionary == cat.illnesses or removed_condition:
                        break
                    keys = dictionary[condition].keys()
                    complication = None
                    if new_condition_name == 'an infected wound':
                        complication = 'infected'
                    elif new_condition_name == 'a festering wound':
                        complication = 'festering'
                    if complication is not None:
                        if 'complication' in keys:
                            dictionary[condition]['complication'] = complication
                        else:
                            dictionary[condition].update({'complication': complication})
                    break
                elif new_condition_name in Condition_Events.PERMANENT:
                    cat.get_permanent_condition(new_condition_name, event_triggered=event_triggered)
                    break

                # break out of risk giving loop cus we don't want to give multiple risks for one condition
                break

    @staticmethod
    def use_herbs(cat, condition, conditions, source):
        # herbs that can be used for the condition and the Clan has available
        clan_herbs = set()
        needed_herbs = set()
        clan_herbs.update(game.clan.herbs.keys())
        try:
            needed_herbs.update(source[condition]["herbs"])
        except KeyError:
            print(f"WARNING: {condition} does not exist in it's condition dict! if the condition is 'thorn in paw' or "
                  "'splinter', disregard this! otherwise, check that your condition is in the correct dict or report "
                  "this as a bug.")
            return
        herb_set = clan_herbs.intersection(needed_herbs)
        usable_herbs = list(herb_set)

        if not source[condition]["herbs"]:
            return

        if usable_herbs:
            keys = conditions[condition].keys()
            # determine the effect of the herb
            possible_effects = []
            if conditions[condition]['mortality'] != 0:
                possible_effects.append('mortality')
            if conditions[condition]["risks"]:
                possible_effects.append('risks')
            if 'duration' in keys:
                if conditions[condition]['duration'] > 1:
                    possible_effects.append('duration')
            if not possible_effects:
                return

            effect = random.choice(possible_effects)

            herb_used = usable_herbs[0]
            # Failsafe, since I have no idea why we are getting 0-herb entries.
            while game.clan.herbs[herb_used] <= 0:
                print(f"Warning: {herb_used} was chosen to use, although you currently have "
                      f"{game.clan.herbs[herb_used]}. Removing {herb_used} from herb dict, finding a new herb...")
                game.clan.herbs.pop(herb_used)
                usable_herbs.pop(0)
                if usable_herbs:
                    herb_used = usable_herbs[0]
                else:
                    print("No herbs to use for this injury")
                    return

            # deplete the herb
            amount_used = 1
            game.clan.herbs[herb_used] -= amount_used
            if game.clan.herbs[herb_used] <= 0:
                game.clan.herbs.pop(herb_used)

            # applying a modifier for herb priority. herbs that are better for the condition will have stronger effects
            count = 0
            for herb in source[condition]['herbs']:
                count += 1
                if herb == herb_used:
                    break
            modifier = count
            if cat.status in ['elder', 'kitten']:
                modifier = modifier * 2

            effect_message = 'this should not show up'
            if effect == 'mortality':
                effect_message = 'They will be less likely to die.'
                conditions[condition]["mortality"] += 11 - modifier + int(amount_used * 1.5)
                if conditions[condition]["mortality"] < 1:
                    conditions[condition]["mortality"] = 1
            elif effect == 'duration':
                effect_message = 'They will heal sooner.'
                conditions[condition]["duration"] -= 1
            elif effect == 'risks':
                effect_message = 'The risks associated with their condition are lowered.'
                for risk in conditions[condition]["risks"]:
                    risk["chance"] += 11 - modifier + int(amount_used * 1.5)
                    if risk["chance"] < 0:
                        risk["chance"] = 0

            text = f"{cat.name} was given {herb_used.replace('_', ' ')} as treatment for {condition}. {effect_message}"
            game.herb_events_list.append(text)
        else:
            # if they didn't get any herbs, make them more likely to die!! kill the kitties >:)
            if conditions[condition]["mortality"] > 2:
                conditions[condition]["mortality"] -= 1
            for risk in conditions[condition]["risks"]:
                if risk['chance'] > 2:
                    risk['chance'] -= 1
<|MERGE_RESOLUTION|>--- conflicted
+++ resolved
@@ -314,79 +314,11 @@
                     if not int(random.random() * stopping_chance):
                         return False
 
-<<<<<<< HEAD
                 handle_short_events.handle_event(event_type="health",
                                                  main_cat=cat,
                                                  random_cat=random_cat,
                                                  freshkill_pile=game.clan.freshkill_pile)
-=======
-                if war:
-                    other_clan = enemy_clan
-                else:
-                    other_clan = random.choice(game.clan.all_clans)
-                if other_clan:
-                    other_clan_name = f'{other_clan.name}Clan'
-
-                if other_clan_name == 'None':
-                    other_clan = game.clan.all_clans[0]
-                    other_clan_name = f'{other_clan.name}Clan'
-
-                possible_events = GenerateEvents.possible_short_events(cat.status, cat.age, "injury")
-                final_events = GenerateEvents.filter_possible_short_events(possible_events, cat, other_cat, war,
-                                                                           enemy_clan, other_clan, alive_kits)
-
-                if len(final_events) > 0:
-                    injury_event = random.choice(final_events)
-
-                    if "other_clan" in injury_event.tags or "war" in injury_event.tags:
-                        has_other_clan = True
-
-                    if "rel_up" in injury_event.tags:
-                        change_clan_relations(other_clan, difference=1)
-                    elif "rel_down" in injury_event.tags:
-                        change_clan_relations(other_clan, difference=-1)
-
-                    # let's change some relationship values \o/ check if another cat is mentioned
-                    if "other_cat" in injury_event.tags:
-                        involved_cats.append(other_cat.ID)
-                        Condition_Events.handle_relationship_changes(cat, injury_event, other_cat)
-
-                    text = event_text_adjust(Cat, injury_event.event_text, cat, other_cat, other_clan_name)
-
-                    if game.clan.game_mode == "classic":
-                        if "scar" in injury_event.tags and len(cat.pelt.scars) < 4:
-                            # add tagged scar
-                            for scar in Pelt.scars1 + Pelt.scars2 + Pelt.scars3:
-                                if scar in injury_event.tags:
-                                    cat.pelt.scars.append(scar)
-
-                            # add scar history
-                            if injury_event.history_text:
-                                if "scar" in injury_event.history_text:
-                                    history_text = history_text_adjust(injury_event.history_text['scar'],
-                                                                              other_clan_name, game.clan)
-                                    History.add_scar(cat, history_text, other_cat=other_cat)
-                    else:
-                        # record proper history text possibilities
-                        if injury_event.history_text:
-                            possible_scar = None
-                            possible_death = None
-                            if "scar" in injury_event.history_text:
-                                possible_scar = history_text_adjust(injury_event.history_text['scar'],
-                                                                   other_clan_name, game.clan, other_cat_rc = other_cat)
-                            if cat.status == 'leader' and 'lead_death' in injury_event.history_text:
-                                possible_death = history_text_adjust(injury_event.history_text['lead_death'],
-                                                                    other_clan_name, game.clan, other_cat_rc = other_cat)
-                            elif cat.status != 'leader' and 'reg_death' in injury_event.history_text:
-                                possible_death = history_text_adjust(injury_event.history_text['reg_death'],
-                                                                    other_clan_name, game.clan, other_cat_rc = other_cat)
-
-                            if possible_scar or possible_death:
-                                History.add_possible_history(cat, injury_event.injury, scar_text=possible_scar, 
-                                                             death_text=possible_death, other_cat=other_cat)
-                            
-                        cat.get_injured(injury_event.injury)
->>>>>>> c65fc05c
+
 
         # just double-checking that trigger is only returned True if the cat is dead
         if cat.status != "leader":
