--- conflicted
+++ resolved
@@ -74,14 +74,8 @@
                 # if event trigger was true, events should be skipped for this illness
                 if skipped is True:
                     continue
-<<<<<<< HEAD
-                print(illness, cat.name, cat.healed_condition)
-
-                # kill
-=======
 
                 # death event text and break bc any other illnesses no longer matter
->>>>>>> f4a17d27
                 if cat.dead and cat.status != 'leader':
                     event = f"{cat.name} has died of {illness}."
                     # clear event list to get rid of any healed or risk event texts from other illnesses
@@ -93,15 +87,7 @@
                 elif cat.dead and cat.status == 'leader':
                     break
 
-<<<<<<< HEAD
-                # heal the leader completely if they lost a life
-                elif cat.leader_death_heal is True:
-                    continue
-
-                # heal
-=======
                 # heal the cat
->>>>>>> f4a17d27
                 elif cat.healed_condition is True:
                     # gather potential event strings for healed illness
                     possible_string_list = ILLNESS_HEALED_STRINGS[illness]
@@ -119,41 +105,6 @@
                     # move to next illness, the cat can't get a risk from an illness that has healed
                     continue
 
-<<<<<<< HEAD
-                else:
-                    # if not dead or healed try to assign new illness from current illness risks
-                    for risk in cat.illnesses[illness]["risks"]:
-                        # adjust chance of risk gain if clan has enough meds
-                        amount_per_med = get_amount_cat_for_one_medic(game.clan)
-                        chance = risk["chance"]
-                        if medical_cats_condition_fulfilled(Cat.all_cats.values(), amount_per_med):
-                            chance = risk["chance"] + 10
-                        if game.clan.medicine_cat is None:
-                            chance = chance / 2
-                            if chance <= 0:
-                                chance = 1
-                        if not int(random.random() * chance) and risk['name'] not in cat.illnesses:
-                            # check if the new risk is a previous stage of a current illness
-                            skip = False
-                            if risk['name'] in illness_progression:
-                                if illness_progression[risk['name']] in cat.illnesses:
-                                    skip = True
-                            if skip is True:
-                                break
-                            new_illness_name = risk['name']
-                            risk["chance"] = 0
-                            if new_illness_name == 'torn pelt':
-                                cat.get_injured(new_illness_name)
-                            if new_illness_name in PERMANENT:
-                                old_illness.append(illness)
-                                new_illness.append(new_illness_name)
-                                cat.get_permanent_condition(new_illness_name)
-                            else:
-                                new_illness.append(new_illness_name)
-                                old_illness.append(illness)
-                            # gather potential event strings for gotten illness
-                            possible_string_list = ILLNESS_RISK_STRINGS[illness][new_illness_name]
-=======
                 # if not dead or healed try to assign new illness from current illness risks
                 for risk in cat.illnesses[illness]["risks"]:
 
@@ -176,7 +127,6 @@
                         # if it is, then break instead of giving the risk
                         if skip is True:
                             break
->>>>>>> f4a17d27
 
                         new_condition_name = risk['name']
                         risk["chance"] += 10  # lower risk of getting it again
@@ -219,18 +169,6 @@
                 for y in range(len(new_illness)):
                     # check against progression dict
                     for x in illness_progression:
-<<<<<<< HEAD
-                        if x == old_illness[y]:
-                            if new_illness[y] == illness_progression.get(x) and old_illness[y] in cat.illnesses:
-                                cat.illnesses.pop(old_illness[y])
-                            else:
-                                continue
-                    if new_illness[y] in ILLNESSES:
-                        severity = 'default'
-                        if new_illness[y] == 'grief stricken':
-                            severity = 'minor'
-                        cat.get_ill(new_illness[y], severity=severity)
-=======
                         if old_illness[y] == x and \
                                 new_illness[y] == illness_progression.get(x) and \
                                 old_illness[y] in cat.illnesses:
@@ -238,7 +176,6 @@
                             cat.illnesses.pop(old_illness[y])
                     # make the cat ill with new illness regardless of how progression check went
                     cat.get_ill(new_illness[y])
->>>>>>> f4a17d27
 
             # if the cat healed from illnesses, then remove those illnesses
             if len(healed_illnesses) != 0:
@@ -268,30 +205,12 @@
         if len(event_list) > 0:
             event_string = ' '.join(event_list)
 
-<<<<<<< HEAD
-        # if the cat was a leader who lost a life, remove all conditions except permanent ones
-        if cat.leader_death_heal is True:
-            cat.illnesses.clear()
-            cat.injuries.clear()
-
-        # if the cat healed from illnesses, then remove those illnesses
-        if len(healed_illnesses) != 0:
-            for y in healed_illnesses:
-                if y in cat.illnesses:
-                    cat.illnesses.pop(y)
-
-        # handle if the cat is not sick
-        # SEASON
-        if not triggered and random_number <= 10:
-            triggered = True
-=======
         # ---------------------------------------------------------------------------- #
         #                              make cats sick                                  #
         # ---------------------------------------------------------------------------- #
         chance_number = number_of_conditions * ratio
         random_number = int(random.random() * chance_number)
         if not cat.dead and not cat.is_ill() and random_number <= 10:
->>>>>>> f4a17d27
             season_dict = ILLNESSES_SEASON_LIST[season]
             possible_illnesses = []
 
