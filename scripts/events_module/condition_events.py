import random
from copy import deepcopy

import ujson

from scripts.cat.cats import Cat
from scripts.cat.history import History
from scripts.cat.pelts import Pelt
from scripts.conditions import (
    medical_cats_condition_fulfilled,
    get_amount_cat_for_one_medic,
)
from scripts.event_class import Single_Event
from scripts.events_module.generate_events import GenerateEvents
from scripts.events_module.scar_events import Scar_Events
from scripts.game_structure.game_essentials import game
from scripts.utility import (
    event_text_adjust,
    get_med_cats,
    change_relationship_values,
    change_clan_relations,
    history_text_adjust,
)


# ---------------------------------------------------------------------------- #
#                             Condition Event Class                            #
# ---------------------------------------------------------------------------- #


class Condition_Events:
    """All events with a connection to conditions."""

    resource_directory = "resources/dicts/conditions/"

    ILLNESSES = None
    with open(f"{resource_directory}illnesses.json", "r") as read_file:
        ILLNESSES = ujson.loads(read_file.read())

    INJURIES = None
    with open(f"{resource_directory}injuries.json", "r") as read_file:
        INJURIES = ujson.loads(read_file.read())

    PERMANENT = None
    with open(
        f"resources/dicts/conditions/permanent_conditions.json", "r"
    ) as read_file:
        PERMANENT = ujson.loads(read_file.read())
    # ---------------------------------------------------------------------------- #
    #                                    CHANCE                                    #
    # ---------------------------------------------------------------------------- #

    ILLNESSES_SEASON_LIST = None
    with open(f"resources/dicts/conditions/illnesses_seasons.json", "r") as read_file:
        ILLNESSES_SEASON_LIST = ujson.loads(read_file.read())

    INJURY_DISTRIBUTION = None
    with open(
        f"resources/dicts/conditions/event_injuries_distribution.json", "r"
    ) as read_file:
        INJURY_DISTRIBUTION = ujson.loads(read_file.read())

    # ---------------------------------------------------------------------------- #
    #                                   STRINGS                                    #
    # ---------------------------------------------------------------------------- #

    PERM_CONDITION_RISK_STRINGS = None
    with open(
        f"resources/dicts/conditions/risk_strings/permanent_condition_risk_strings.json",
        "r",
    ) as read_file:
        PERM_CONDITION_RISK_STRINGS = ujson.loads(read_file.read())

    ILLNESS_RISK_STRINGS = None
    with open(
        f"resources/dicts/conditions/risk_strings/illness_risk_strings.json", "r"
    ) as read_file:
        ILLNESS_RISK_STRINGS = ujson.loads(read_file.read())

    INJURY_RISK_STRINGS = None
    with open(
        f"resources/dicts/conditions/risk_strings/injuries_risk_strings.json", "r"
    ) as read_file:
        INJURY_RISK_STRINGS = ujson.loads(read_file.read())

    CONGENITAL_CONDITION_GOT_STRINGS = None
    with open(
        f"resources/dicts/conditions/condition_got_strings/gain_congenital_condition_strings.json",
        "r",
    ) as read_file:
        CONGENITAL_CONDITION_GOT_STRINGS = ujson.loads(read_file.read())

    PERMANENT_CONDITION_GOT_STRINGS = None
    with open(
        f"resources/dicts/conditions/condition_got_strings/gain_permanent_condition_strings.json",
        "r",
    ) as read_file:
        PERMANENT_CONDITION_GOT_STRINGS = ujson.loads(read_file.read())

    ILLNESS_HEALED_STRINGS = None
    with open(
        f"resources/dicts/conditions/healed_and_death_strings/illness_healed_strings.json",
        "r",
    ) as read_file:
        ILLNESS_HEALED_STRINGS = ujson.loads(read_file.read())

    INJURY_HEALED_STRINGS = None
    with open(
        f"resources/dicts/conditions/healed_and_death_strings/injury_healed_strings.json",
        "r",
    ) as read_file:
        INJURY_HEALED_STRINGS = ujson.loads(read_file.read())

    INJURY_DEATH_STRINGS = None
    with open(
        f"resources/dicts/conditions/healed_and_death_strings/injury_death_strings.json",
        "r",
    ) as read_file:
        INJURY_DEATH_STRINGS = ujson.loads(read_file.read())

    @staticmethod
    def handle_illnesses(cat, season=None):
        """
        This function handles overall the illnesses in 'expanded' (or 'cruel season') game mode.
        It will return a bool to indicate if the cat is dead.
        """
        # return immediately if they're already dead or in the wrong game-mode
        triggered = False
        if cat.dead or game.clan.game_mode == "classic":
            if cat.dead:
                triggered = True
            return triggered

        event_string = None

        if cat.is_ill():
            event_string = Condition_Events.handle_already_ill(cat)
        else:
            # ---------------------------------------------------------------------------- #
            #                              make cats sick                                  #
            # ---------------------------------------------------------------------------- #
            random_number = int(
                random.random()
                * game.get_config_value(
                    "condition_related", f"{game.clan.game_mode}_illness_chance"
                )
            )
            if (
                not cat.dead
                and not cat.is_ill()
                and random_number <= 10
                and not event_string
            ):

                # CLAN FOCUS!
                if game.clan.clan_settings.get("rest and recover"):
                    stopping_chance = game.config["focus"]["rest and recover"][
                        "illness_prevent"
                    ]
                    if not int(random.random() * stopping_chance):
                        return triggered

                season_dict = Condition_Events.ILLNESSES_SEASON_LIST[season]
                possible_illnesses = []

                # pick up possible illnesses from the season dict
                for illness_name in season_dict:
                    possible_illnesses += [illness_name] * season_dict[illness_name]

                # pick a random illness from those possible
                random_index = int(random.random() * len(possible_illnesses))
                chosen_illness = possible_illnesses[random_index]
                # if a non-kitten got kittencough, switch it to whitecough instead
                if chosen_illness == "kittencough" and cat.status != "kitten":
                    chosen_illness = "whitecough"
                # make em sick
                cat.get_ill(chosen_illness)

                # create event text
                if chosen_illness in ["running nose", "stomachache"]:
                    event_string = f"{cat.name} has gotten a {chosen_illness}."
                else:
                    event_string = f"{cat.name} has gotten {chosen_illness}."

        # if an event happened, then add event to cur_event_list and save death if it happened.
        if event_string:
            types = ["health"]
            if cat.dead:
                types.append("birth_death")
            game.cur_events_list.append(Single_Event(event_string, types, cat.ID))
            # game.health_events_list.append(event_string)

        # just double-checking that trigger is only returned True if the cat is dead
        if cat.dead:
            triggered = True
        else:
            triggered = False

        return triggered

    @staticmethod
    def handle_injuries(
        cat, other_cat=None, alive_kits=None, war=None, enemy_clan=None, season=None
    ):
        """
        This function handles overall the injuries in 'expanded' (or 'cruel season') game mode.
        Returns: boolean - if an event was triggered
        """
        has_other_clan = False
        triggered = False
        text = None
        random_number = int(
            random.random()
            * game.get_config_value(
                "condition_related", f"{game.clan.game_mode}_injury_chance"
            )
        )

        if cat.dead:
            triggered = True
            return triggered

        involved_cats = [cat.ID]

        # handle if the current cat is already injured
        if cat.is_injured() and game.clan.game_mode != "classic":
            for injury in cat.injuries:
                if injury == "pregnant" and cat.ID not in game.clan.pregnancy_data:
                    print(
                        f"INFO: deleted pregnancy condition of {cat.ID} due no pregnancy data in the clan."
                    )
                    del cat.injuries[injury]
                    return triggered
                elif injury == "pregnant":
                    return triggered
            triggered, event_string = Condition_Events.handle_already_injured(cat)
            text = event_string
        else:
            # EVENTS
            if (
                not triggered
                and cat.personality.trait
                in [
                    "adventurous",
                    "bold",
                    "daring",
                    "confident",
                    "ambitious",
                    "bloodthirsty",
                    "fierce",
                    "strict",
                    "troublesome",
                    "vengeful",
                    "impulsive",
                ]
                and random_number <= 15
            ):
                triggered = True
            elif not triggered and random_number <= 5:
                triggered = True

            if triggered:
                # CLAN FOCUS!
                if game.clan.clan_settings.get("rest and recover"):
                    stopping_chance = game.config["focus"]["rest and recover"][
                        "injury_prevent"
                    ]
                    if not int(random.random() * stopping_chance):
                        return False

                if war:
                    other_clan = enemy_clan
                else:
                    other_clan = random.choice(game.clan.all_clans)
                if other_clan:
                    other_clan_name = f"{other_clan.name}Clan"

                if other_clan_name == "None":
                    other_clan = game.clan.all_clans[0]
                    other_clan_name = f"{other_clan.name}Clan"

                possible_events = GenerateEvents.possible_short_events(
                    cat.status, cat.age, "injury"
                )
                final_events = GenerateEvents.filter_possible_short_events(
                    possible_events,
                    cat,
                    other_cat,
                    war,
                    enemy_clan,
                    other_clan,
                    alive_kits,
                )

                if len(final_events) > 0:
                    injury_event = random.choice(final_events)

                    if "other_clan" in injury_event.tags or "war" in injury_event.tags:
                        has_other_clan = True

                    if "rel_up" in injury_event.tags:
                        change_clan_relations(other_clan, difference=1)
                    elif "rel_down" in injury_event.tags:
                        change_clan_relations(other_clan, difference=-1)

                    # let's change some relationship values \o/ check if another cat is mentioned
                    if "other_cat" in injury_event.tags:
                        involved_cats.append(other_cat.ID)
                        Condition_Events.handle_relationship_changes(
                            cat, injury_event, other_cat
                        )

<<<<<<< HEAD
                    # print(injury_event.event_text)
                    text = event_text_adjust(
                        Cat, injury_event.event_text, cat, other_cat, other_clan_name
                    )
=======
                    text = event_text_adjust(Cat, injury_event.event_text, cat, other_cat, other_clan_name)
>>>>>>> c65fc05c

                    if game.clan.game_mode == "classic":
                        if "scar" in injury_event.tags and len(cat.pelt.scars) < 4:
                            # add tagged scar
                            for scar in Pelt.scars1 + Pelt.scars2 + Pelt.scars3:
                                if scar in injury_event.tags:
                                    cat.pelt.scars.append(scar)

                            # add scar history
                            if injury_event.history_text:
                                if "scar" in injury_event.history_text:
                                    history_text = history_text_adjust(
                                        injury_event.history_text["scar"],
                                        other_clan_name,
                                        game.clan,
                                    )
                                    History.add_scar(
                                        cat, history_text, other_cat=other_cat
                                    )
                    else:
                        # record proper history text possibilities
                        if injury_event.history_text:
                            possible_scar = None
                            possible_death = None
                            if "scar" in injury_event.history_text:
                                possible_scar = history_text_adjust(
                                    injury_event.history_text["scar"],
                                    other_clan_name,
                                    game.clan,
                                    other_cat_rc=other_cat,
                                )
                            if (
                                cat.status == "leader"
                                and "lead_death" in injury_event.history_text
                            ):
                                possible_death = history_text_adjust(
                                    injury_event.history_text["lead_death"],
                                    other_clan_name,
                                    game.clan,
                                    other_cat_rc=other_cat,
                                )
                            elif (
                                cat.status != "leader"
                                and "reg_death" in injury_event.history_text
                            ):
                                possible_death = history_text_adjust(
                                    injury_event.history_text["reg_death"],
                                    other_clan_name,
                                    game.clan,
                                    other_cat_rc=other_cat,
                                )

                            if possible_scar or possible_death:
                                History.add_possible_history(
                                    cat,
                                    injury_event.injury,
                                    scar_text=possible_scar,
                                    death_text=possible_death,
                                    other_cat=other_cat,
                                )

                        cat.get_injured(injury_event.injury)

        # just double-checking that trigger is only returned True if the cat is dead
        if cat.status != "leader":
            # only checks for non-leaders, as leaders will not be dead if they are just losing a life
            if cat.dead:
                triggered = True
            else:
                triggered = False

        if text is not None:
            types = ["health"]
            if cat.dead:
                types.append("birth_death")
            if has_other_clan:
                types.append("other_clans")
            # Add event text to the relationship log if two cats are involved
            if other_cat:
                pos_rel_event = [
                    "romantic",
                    "platonic",
                    "neg_dislike",
                    "respect",
                    "comfort",
                    "neg_jealousy",
                    "trust",
                ]
                neg_rel_event = [
                    "neg_romantic",
                    "neg_platonic",
                    "dislike",
                    "neg_respect",
                    "neg_comfort",
                    "jealousy",
                    "neg_trust",
                ]
                effect = ""
                if any(tag in injury_event.tags for tag in pos_rel_event):
                    effect = " (positive effect)"
                elif any(tag in injury_event.tags for tag in neg_rel_event):
                    effect = " (negative effect)"

                log_text = text + effect

                if cat.moons == 1:
                    cat.relationships[other_cat.ID].log.append(
                        log_text + f" - {cat.name} was {cat.moons} moon old"
                    )
                else:
                    cat.relationships[other_cat.ID].log.append(
                        log_text + f" - {cat.name} was {cat.moons} moons old"
                    )
            game.cur_events_list.append(Single_Event(text, types, involved_cats))

        return triggered

    @staticmethod
    def handle_relationship_changes(cat, injury_event, other_cat):
        cat_to = None
        cat_from = None
        n = game.config["relationship"]["influence_condition_events"]
        romantic = 0
        platonic = 0
        dislike = 0
        admiration = 0
        comfortable = 0
        jealousy = 0
        trust = 0
        if "rc_to_mc" in injury_event.tags:
            cat_to = [cat.ID]
            cat_from = [other_cat]
        elif "mc_to_rc" in injury_event.tags:
            cat_to = [other_cat.ID]
            cat_from = [cat]
        elif "to_both" in injury_event.tags:
            cat_to = [cat.ID, other_cat.ID]
            cat_from = [other_cat, cat]
        if "romantic" in injury_event.tags:
            romantic = n
        elif "neg_romantic" in injury_event.tags:
            romantic = -n
        if "platonic" in injury_event.tags:
            platonic = n
        elif "neg_platonic" in injury_event.tags:
            platonic = -n
        if "dislike" in injury_event.tags:
            dislike = n
        elif "neg_dislike" in injury_event.tags:
            dislike = -n
        if "respect" in injury_event.tags:
            admiration = n
        elif "neg_respect" in injury_event.tags:
            admiration = -n
        if "comfort" in injury_event.tags:
            comfortable = n
        elif "neg_comfort" in injury_event.tags:
            comfortable = -n
        if "jealousy" in injury_event.tags:
            jealousy = n
        elif "neg_jealousy" in injury_event.tags:
            jealousy = -n
        if "trust" in injury_event.tags:
            trust = n
        elif "neg_trust" in injury_event.tags:
            trust = -n
        change_relationship_values(
            cat_to,
            cat_from,
            romantic,
            platonic,
            dislike,
            admiration,
            comfortable,
            jealousy,
            trust,
        )

    @staticmethod
    def handle_permanent_conditions(
        cat, condition=None, injury_name=None, scar=None, born_with=False
    ):
        """
        this function handles overall the permanent conditions of a cat.
        returns boolean if event was triggered
        """

        # dict of possible physical conditions that can be acquired from relevant scars
        scar_to_condition = {
            "LEGBITE": ["weak leg"],
            "THREE": ["one bad eye", "failing eyesight"],
            "NOPAW": ["lost a leg"],
            "TOETRAP": ["weak leg"],
            "NOTAIL": ["lost their tail"],
            "HALFTAIL": ["lost their tail"],
            "LEFTEAR": ["partial hearing loss"],
            "RIGHTEAR": ["partial hearing loss"],
            "MANLEG": ["weak leg", "twisted leg"],
            "BRIGHTHEART": ["one bad eye"],
            "NOLEFTEAR": ["partial hearing loss"],
            "NORIGHTEAR": ["partial hearing loss"],
            "NOEAR": ["partial hearing loss", "deaf"],
            "LEFTBLIND": ["one bad eye", "failing eyesight"],
            "RIGHTBLIND": ["one bad eye", "failing eyesight"],
            "BOTHBLIND": ["blind"],
            "RATBITE": ["weak leg"],
        }

        scarless_conditions = [
            "weak leg",
            "paralyzed",
            "raspy lungs",
            "wasting disease",
            "blind",
            "failing eyesight",
            "one bad eye",
            "partial hearing loss",
            "deaf",
            "constant joint pain",
            "constantly dizzy",
            "recurring shock",
            "lasting grief",
            "persistent headaches",
        ]

        got_condition = False
        perm_condition = None
        possible_conditions = []

        if injury_name is not None:
            if scar is not None and scar in scar_to_condition:
                possible_conditions = scar_to_condition.get(scar)
                perm_condition = random.choice(possible_conditions)
            elif scar is None:
                try:
                    if Condition_Events.INJURIES[injury_name] is not None:
                        conditions = Condition_Events.INJURIES[injury_name][
                            "cause_permanent"
                        ]
                        for x in conditions:
                            if x in scarless_conditions:
                                possible_conditions.append(x)
                        if len(possible_conditions) > 0 and not int(
                            random.random()
                            * game.config["condition_related"][
                                "permanent_condition_chance"
                            ]
                        ):
                            perm_condition = random.choice(possible_conditions)
                        else:
                            return perm_condition
                except KeyError:
                    print(
                        f"WARNING: {injury_name} couldn't be found in injury dict! no permanent condition was given"
                    )
                    return perm_condition
            else:
                print(
                    f"WARNING: {scar} for {injury_name} is either None or is not in scar_to_condition dict."
                )

        elif condition is not None:
            perm_condition = condition

        if perm_condition is not None:
            got_condition = cat.get_permanent_condition(perm_condition, born_with)

        if got_condition is True:
            return perm_condition

    # ---------------------------------------------------------------------------- #
    #                               helper functions                               #
    # ---------------------------------------------------------------------------- #

    @staticmethod
    def handle_already_ill(cat):

        starting_life_count = game.clan.leader_lives
        cat.healed_condition = False
        event_list = []
        illness_progression = {
            "running nose": "whitecough",
            "kittencough": "whitecough",
            "whitecough": "greencough",
            "greencough": "yellowcough",
            "yellowcough": "redcough",
            "an infected wound": "a festering wound",
            "heat exhaustion": "heat stroke",
            "stomachache": "diarrhea",
            "grief stricken": "lasting grief",
        }
        # ---------------------------------------------------------------------------- #
        #                         handle currently sick cats                           #
        # ---------------------------------------------------------------------------- #

        # making a copy, so we can iterate through copy and modify the real dict at the same time
        illnesses = deepcopy(cat.illnesses)
        for illness in illnesses:
            if illness in game.switches["skip_conditions"]:
                continue

            # use herbs
            Condition_Events.use_herbs(
                cat, illness, illnesses, Condition_Events.ILLNESSES
            )

            # moon skip to try and kill or heal cat
            skipped = cat.moon_skip_illness(illness)

            # if event trigger was true, events should be skipped for this illness
            if skipped is True:
                continue

            # death event text and break bc any other illnesses no longer matter
            if cat.dead and cat.status != "leader":
                event = f"{cat.name} died of {illness}."
                # clear event list to get rid of any healed or risk event texts from other illnesses
                event_list.clear()
                event_list.append(event)
                History.add_death(cat, event)
                game.herb_events_list.append(event)
                break

            # if the leader died, then break before handling other illnesses cus they'll be fully healed or dead dead
            elif (
                cat.status == "leader" and starting_life_count != game.clan.leader_lives
            ):
                History.add_death(cat, f"died to {illness}")
                break

            # heal the cat
            elif cat.healed_condition is True:
                History.remove_possible_history(cat, illness)
                game.switches["skip_conditions"].append(illness)
                # gather potential event strings for healed illness
                possible_string_list = Condition_Events.ILLNESS_HEALED_STRINGS[illness]

                # choose event string
                random_index = int(random.random() * len(possible_string_list))
                event = possible_string_list[random_index]
                event = event_text_adjust(Cat, event, cat, other_cat=None)
                event_list.append(event)
                game.herb_events_list.append(event)

                cat.illnesses.pop(illness)
                # make sure complications get reset if infection or fester were healed
                if illness in ["an infected wound", "a festering wound"]:
                    for injury in cat.injuries:
                        keys = cat.injuries[injury].keys()
                        if "complication" in keys:
                            cat.injuries[injury]["complication"] = None
                    for condition in cat.permanent_condition:
                        keys = cat.permanent_condition[condition].keys()
                        if "complication" in keys:
                            cat.permanent_condition[condition]["complication"] = None
                cat.healed_condition = False

                # move to next illness, the cat can't get a risk from an illness that has healed
                continue

            Condition_Events.give_risks(
                cat, event_list, illness, illness_progression, illnesses, cat.illnesses
            )

        # joining event list into one event string
        event_string = None
        if len(event_list) > 0:
            event_string = " ".join(event_list)
        return event_string

    @staticmethod
    def handle_already_injured(cat):
        """
        This function handles, when the cat is already injured
        Returns: boolean (if something happened) and the event_string
        """
        triggered = False
        event_list = []

        injury_progression = {"poisoned": "redcough", "shock": "lingering shock"}

        # need to hold this number so that we can check if the leader has died
        starting_life_count = game.clan.leader_lives

        if game.clan.game_mode == "classic":
            return triggered

        injuries = deepcopy(cat.injuries)
        for injury in injuries:
            if injury in game.switches["skip_conditions"]:
                continue

            Condition_Events.use_herbs(cat, injury, injuries, Condition_Events.INJURIES)

            skipped = cat.moon_skip_injury(injury)
            if skipped:
                continue

            if cat.dead or (
                cat.status == "leader" and starting_life_count != game.clan.leader_lives
            ):
                triggered = True

                try:
                    possible_string_list = Condition_Events.INJURY_DEATH_STRINGS[injury]
                    event = random.choice(possible_string_list)
                except:
                    print(
                        f"WARNING: {injury} does not have an injury death string, placeholder used"
                    )
                    event = "m_c was killed by their injuries."

                event = event_text_adjust(Cat, event, cat)

                if cat.status == "leader":
                    history_text = event.replace(str(cat.name), " ")
                    History.add_death(
                        cat, condition=injury, death_text=history_text.strip()
                    )
                    if not cat.dead:
                        event = event.replace(".", ", losing a life.")
                else:
                    History.add_death(cat, condition=injury, death_text=event)

                # clear event list first to make sure any heal or risk events from other injuries are not shown
                event_list.clear()
                event_list.append(event)
                game.herb_events_list.append(event)
                break
            elif cat.healed_condition is True:
                game.switches["skip_conditions"].append(injury)
                triggered = True
                scar_given = None

                # Try to give a scar, and get the event text to be displayed
                event, scar_given = Scar_Events.handle_scars(cat, injury)
                # If a scar was not given, we need to grab a seperate healed event
                if not scar_given:
                    try:
                        event = random.choice(
                            Condition_Events.INJURY_HEALED_STRINGS[injury]
                        )
                    except KeyError:
                        print(
                            f"WARNING: {injury} couldn't be found in the healed strings dict! placeholder string was used."
                        )
                        event = f"m_c's injury {injury} has healed"
                event = event_text_adjust(Cat, event, cat, other_cat=None)

                game.herb_events_list.append(event)

                History.remove_possible_history(cat, injury)
                cat.injuries.pop(injury)
                cat.healed_condition = False

                # try to give a permanent condition based on healed injury and new scar if any
                condition_got = Condition_Events.handle_permanent_conditions(
                    cat, injury_name=injury, scar=scar_given
                )

                if condition_got is not None:
                    # gather potential event strings for gotten condition
                    possible_string_list = (
                        Condition_Events.PERMANENT_CONDITION_GOT_STRINGS[injury][
                            condition_got
                        ]
                    )

                    # choose event string and ensure Clan's med cat number aligns with event text
                    random_index = random.randrange(0, len(possible_string_list))

                    med_list = get_med_cats(Cat)
                    # If the cat is a med cat, don't conister them as one for the event.
                    if cat in med_list:
                        med_list.remove(cat)

                    # Choose med cat, if you can
                    if med_list:
                        med_cat = random.choice(med_list)
                    else:
                        med_cat = None

                    if (
                        not med_cat
                        and random_index < 2
                        and len(possible_string_list) >= 3
                    ):
                        random_index = 2

                    event = possible_string_list[random_index]
                    event = event_text_adjust(
                        Cat, event, cat, other_cat=med_cat
                    )  # adjust the text
                if event is not None:
                    event_list.append(event)
                continue

            Condition_Events.give_risks(
                cat, event_list, injury, injury_progression, injuries, cat.injuries
            )

        if len(event_list) > 0:
            event_string = " ".join(event_list)
        else:
            event_string = None
        return triggered, event_string

    @staticmethod
    def handle_already_disabled(cat):
        """
        this function handles what happens if the cat already has a permanent condition.
        Returns: boolean (if something happened) and the event_string
        """
        triggered = False
        event_types = ["health"]

        if game.clan.game_mode == "classic":
            return triggered

        event_list = []

        condition_progression = {
            "one bad eye": "failing eyesight",
            "failing eyesight": "blind",
            "partial hearing loss": "deaf",
        }

        conditions = deepcopy(cat.permanent_condition)
        for condition in conditions:

            # checking if the cat has a congenital condition to reveal and handling duration and death
            prev_lives = game.clan.leader_lives
            status = cat.moon_skip_permanent_condition(condition)

            # if cat is dead, break
            if cat.dead or game.clan.leader_lives < prev_lives:
                triggered = True
                event_types.append("birth_death")
                event = f"{cat.name} died from complications caused by {condition}."
                if cat.status == "leader" and game.clan.leader_lives >= 1:
                    event = f"{cat.name} lost a life to {condition}."
                event_list.append(event)

                if cat.status != "leader":
                    History.add_death(cat, death_text=event)
                else:
                    History.add_death(cat, death_text=f"died to {condition}")

                game.herb_events_list.append(event)
                break

            # skipping for whatever reason
            if status == "skip":
                continue

            # revealing perm condition
            if status == "reveal":
                # gather potential event strings for gotten risk
                possible_string_list = (
                    Condition_Events.CONGENITAL_CONDITION_GOT_STRINGS[condition]
                )

                # choose event string and ensure Clan's med cat number aligns with event text
                random_index = int(random.random() * len(possible_string_list))
                med_list = get_med_cats(Cat)
                med_cat = None
                has_parents = False
                if cat.parent1 is not None and cat.parent2 is not None:
                    # Check if the parent is in Cat.all_cats. If not, they are faded are dead.

                    med_parent = False  # If they have a med parent, this will be flicked to True in the next couple lines.
                    if cat.parent1 in Cat.all_cats:
                        parent1_dead = Cat.all_cats[cat.parent1].dead
                        if Cat.all_cats[cat.parent1].status == "medicine cat":
                            med_parent = True
                    else:
                        parent1_dead = True

                    if cat.parent2 in Cat.all_cats:
                        parent2_dead = Cat.all_cats[cat.parent2].dead
                        if Cat.all_cats[cat.parent2].status == "medicine cat":
                            med_parent = True
                    else:
                        parent2_dead = True

                    if not parent1_dead or not parent2_dead and not med_parent:
                        has_parents = True

                if len(med_list) == 0 or not has_parents:
                    if random_index == 0:
                        random_index = 1
                    else:
                        med_cat = None
                else:
                    med_cat = random.choice(med_list)
                    if med_cat == cat:
                        random_index = 1
                event = possible_string_list[random_index]
                event = event_text_adjust(
                    Cat, event, cat, other_cat=med_cat
                )  # adjust the text
                event_list.append(event)
                continue

            # trying herbs
            chance = 0
            if conditions[condition]["severity"] == "minor":
                chance = 10
            elif conditions[condition]["severity"] == "major":
                chance = 6
            elif conditions[condition]["severity"] == "severe":
                chance = 3
            if not int(random.random() * chance):
                Condition_Events.use_herbs(
                    cat, condition, conditions, Condition_Events.PERMANENT
                )

            # give risks
            Condition_Events.give_risks(
                cat,
                event_list,
                condition,
                condition_progression,
                conditions,
                cat.permanent_condition,
            )

        Condition_Events.determine_retirement(cat, triggered)

        if len(event_list) > 0:
            event_string = " ".join(event_list)
            game.cur_events_list.append(Single_Event(event_string, event_types, cat.ID))
        return

    @staticmethod
    def determine_retirement(cat, triggered):

        if game.clan.clan_settings["retirement"] or cat.no_retire:
            return

        if (
            not triggered
            and not cat.dead
            and cat.status
            not in [
                "leader",
                "medicine cat",
                "kitten",
                "newborn",
                "medicine cat apprentice",
                "mediator",
                "mediator apprentice",
                "elder",
            ]
        ):
            for condition in cat.permanent_condition:
                if cat.permanent_condition[condition]["severity"] not in [
                    "major",
                    "severe",
                ]:
                    continue

                if cat.permanent_condition[condition]["severity"] == "severe":
                    # Higher changes for "severe". These are meant to be nearly 100% without
                    # being 100%
                    retire_chances = {
                        "newborn": 0,
                        "kitten": 0,
                        "adolescent": 50,  # This is high so instances where an cat retires the same moon they become an apprentice is rare
                        "young adult": 10,
                        "adult": 5,
                        "senior adult": 5,
                        "senior": 5,
                    }
                else:
                    retire_chances = {
                        "newborn": 0,
                        "kitten": 0,
                        "adolescent": 100,
                        "young adult": 80,
                        "adult": 70,
                        "senior adult": 50,
                        "senior": 10,
                    }

                chance = int(retire_chances.get(cat.age))
                if not int(random.random() * chance):
                    retire_involved = [cat.ID]
                    if cat.age == "adolescent":
                        event = (
                            f"{cat.name} decides they'd rather spend their time helping around camp and entertaining the "
                            f"kits, they're warmly welcomed into the elder's den."
                        )
                    elif game.clan.leader is not None:
                        if (
                            not game.clan.leader.dead
                            and not game.clan.leader.exiled
                            and not game.clan.leader.outside
                            and cat.moons < 120
                        ):
                            retire_involved.append(game.clan.leader.ID)
                            event = (
                                f"{game.clan.leader.name}, seeing {cat.name} struggling the last few moons "
                                f"approaches them and promises them that no one would think less of them for "
                                f"retiring early and that they would still be a valuable member of the Clan "
                                f"as an elder. {cat.name} agrees and later that day their elder ceremony "
                                f"is held."
                            )
                        else:
                            event = f"{cat.name} has decided to retire from normal Clan duty."
                    else:
                        event = (
                            f"{cat.name} has decided to retire from normal Clan duty."
                        )

                    if cat.age == "adolescent":
                        event += (
                            f" They are given the name {cat.name.prefix}{cat.name.suffix} in honor "
                            f"of their contributions to {game.clan.name}Clan."
                        )

                    cat.retire_cat()
                    # Don't add this to the condition event list: instead make it it's own event, a ceremony.
                    game.cur_events_list.append(
                        Single_Event(event, "ceremony", retire_involved)
                    )

    @staticmethod
    def give_risks(cat, event_list, condition, progression, conditions, dictionary):
        event_triggered = False
        if dictionary == cat.permanent_condition:
            event_triggered = True
        for risk in conditions[condition]["risks"]:
            if risk["name"] in (cat.injuries or cat.illnesses):
                continue
            if (
                risk["name"] == "an infected wound"
                and "a festering wound" in cat.illnesses
            ):
                continue

            # adjust chance of risk gain if Clan has enough meds
            chance = risk["chance"]
            if medical_cats_condition_fulfilled(
                Cat.all_cats.values(), get_amount_cat_for_one_medic(game.clan)
            ):
                chance += 10  # lower risk if enough meds
            if game.clan.medicine_cat is None and chance != 0:
                chance = int(
                    chance * 0.75
                )  # higher risk if no meds and risk chance wasn't 0
                if chance <= 0:  # ensure that chance is never 0
                    chance = 1

            # if we hit the chance, then give the risk if the cat does not already have the risk
            if (
                chance != 0
                and not int(random.random() * chance)
                and risk["name"] not in dictionary
            ):
                # check if the new risk is a previous stage of a current illness
                skip = False
                if risk["name"] in progression:
                    if progression[risk["name"]] in dictionary:
                        skip = True
                # if it is, then break instead of giving the risk
                if skip is True:
                    break

                new_condition_name = risk["name"]

                # lower risk of getting it again if not a perm condition
                if dictionary != cat.permanent_condition:
                    saved_condition = dictionary[condition]["risks"]
                    for old_risk in saved_condition:
                        if old_risk["name"] == risk["name"]:
                            if new_condition_name in [
                                "an infected wound",
                                "a festering wound",
                            ]:
                                # if it's infection or festering, we're removing the chance completely
                                # this is both to prevent annoying infection loops
                                # and bc the illness/injury difference causes problems
                                old_risk["chance"] = 0
                            else:
                                old_risk["chance"] = risk["chance"] + 10

                med_cat = None
                removed_condition = False
                try:
                    # gather potential event strings for gotten condition
                    if dictionary == cat.illnesses:
                        possible_string_list = Condition_Events.ILLNESS_RISK_STRINGS[
                            condition
                        ][new_condition_name]
                    elif dictionary == cat.injuries:
                        possible_string_list = Condition_Events.INJURY_RISK_STRINGS[
                            condition
                        ][new_condition_name]
                    else:
                        possible_string_list = (
                            Condition_Events.PERM_CONDITION_RISK_STRINGS[condition][
                                new_condition_name
                            ]
                        )

                    # if it is a progressive condition, then remove the old condition and keep the new one
                    if (
                        condition in progression
                        and new_condition_name == progression.get(condition)
                    ):
                        removed_condition = True
                        dictionary.pop(condition)

                    # choose event string and ensure Clan's med cat number aligns with event text
                    random_index = int(random.random() * len(possible_string_list))
                    med_list = get_med_cats(Cat)
                    if len(med_list) == 0:
                        if random_index == 0:
                            random_index = 1
                        else:
                            med_cat = None
                    else:
                        med_cat = random.choice(med_list)
                        if med_cat == cat:
                            random_index = 1
                    event = possible_string_list[random_index]
                except KeyError:
                    print(
                        f"WARNING: {condition} couldn't be found in the risk strings! placeholder string was used"
                    )
                    event = "m_c's condition has gotten worse."

                event = event_text_adjust(
                    Cat, event, cat, other_cat=med_cat
                )  # adjust the text
                event_list.append(event)

                # we add the condition to this game switch, this is so we can ensure it's skipped over for this moon
                game.switches["skip_conditions"].append(new_condition_name)
                # here we give the new condition
                if new_condition_name in Condition_Events.INJURIES:
                    cat.get_injured(new_condition_name, event_triggered=event_triggered)
                    break
                elif new_condition_name in Condition_Events.ILLNESSES:
                    cat.get_ill(new_condition_name, event_triggered=event_triggered)
                    if dictionary == cat.illnesses or removed_condition:
                        break
                    keys = dictionary[condition].keys()
                    complication = None
                    if new_condition_name == "an infected wound":
                        complication = "infected"
                    elif new_condition_name == "a festering wound":
                        complication = "festering"
                    if complication is not None:
                        if "complication" in keys:
                            dictionary[condition]["complication"] = complication
                        else:
                            dictionary[condition].update({"complication": complication})
                    break
                elif new_condition_name in Condition_Events.PERMANENT:
                    cat.get_permanent_condition(
                        new_condition_name, event_triggered=event_triggered
                    )
                    break

                # break out of risk giving loop cus we don't want to give multiple risks for one condition
                break

    @staticmethod
    def use_herbs(cat, condition, conditions, source):
        # herbs that can be used for the condition and the Clan has available
        clan_herbs = set()
        needed_herbs = set()
        clan_herbs.update(game.clan.herbs.keys())
        try:
            needed_herbs.update(source[condition]["herbs"])
        except KeyError:
            print(
                f"WARNING: {condition} does not exist in it's condition dict! if the condition is 'thorn in paw' or "
                "'splinter', disregard this! otherwise, check that your condition is in the correct dict or report "
                "this as a bug."
            )
            return
        herb_set = clan_herbs.intersection(needed_herbs)
        usable_herbs = list(herb_set)

        if not source[condition]["herbs"]:
            return

        if usable_herbs:
            keys = conditions[condition].keys()
            # determine the effect of the herb
            possible_effects = []
            if conditions[condition]["mortality"] != 0:
                possible_effects.append("mortality")
            if conditions[condition]["risks"]:
                possible_effects.append("risks")
            if "duration" in keys:
                if conditions[condition]["duration"] > 1:
                    possible_effects.append("duration")
            if not possible_effects:
                return

            effect = random.choice(possible_effects)

            herb_used = usable_herbs[0]
            # Failsafe, since I have no idea why we are getting 0-herb entries.
            while game.clan.herbs[herb_used] <= 0:
                print(
                    f"Warning: {herb_used} was chosen to use, although you currently have "
                    f"{game.clan.herbs[herb_used]}. Removing {herb_used} from herb dict, finding a new herb..."
                )
                game.clan.herbs.pop(herb_used)
                usable_herbs.pop(0)
                if usable_herbs:
                    herb_used = usable_herbs[0]
                else:
                    print("No herbs to use for this injury")
                    return

            # deplete the herb
            amount_used = 1
            game.clan.herbs[herb_used] -= amount_used
            if game.clan.herbs[herb_used] <= 0:
                game.clan.herbs.pop(herb_used)

            # applying a modifier for herb priority. herbs that are better for the condition will have stronger effects
            count = 0
            for herb in source[condition]["herbs"]:
                count += 1
                if herb == herb_used:
                    break
            modifier = count
            if cat.status in ["elder", "kitten"]:
                modifier = modifier * 2

            effect_message = "this should not show up"
            if effect == "mortality":
                effect_message = "They will be less likely to die."
                conditions[condition]["mortality"] += (
                    11 - modifier + int(amount_used * 1.5)
                )
                if conditions[condition]["mortality"] < 1:
                    conditions[condition]["mortality"] = 1
            elif effect == "duration":
                effect_message = "They will heal sooner."
                conditions[condition]["duration"] -= 1
            elif effect == "risks":
                effect_message = (
                    "The risks associated with their condition are lowered."
                )
                for risk in conditions[condition]["risks"]:
                    risk["chance"] += 11 - modifier + int(amount_used * 1.5)
                    if risk["chance"] < 0:
                        risk["chance"] = 0

            text = f"{cat.name} was given {herb_used.replace('_', ' ')} as treatment for {condition}. {effect_message}"
            game.herb_events_list.append(text)
        else:
            # if they didn't get any herbs, make them more likely to die!! kill the kitties >:)
            if conditions[condition]["mortality"] > 2:
                conditions[condition]["mortality"] -= 1
            for risk in conditions[condition]["risks"]:
                if risk["chance"] > 2:
                    risk["chance"] -= 1


# ---------------------------------------------------------------------------- #
#                                LOAD RESOURCES                                #
# ---------------------------------------------------------------------------- #<|MERGE_RESOLUTION|>--- conflicted
+++ resolved
@@ -310,14 +310,9 @@
                             cat, injury_event, other_cat
                         )
 
-<<<<<<< HEAD
-                    # print(injury_event.event_text)
                     text = event_text_adjust(
                         Cat, injury_event.event_text, cat, other_cat, other_clan_name
                     )
-=======
-                    text = event_text_adjust(Cat, injury_event.event_text, cat, other_cat, other_clan_name)
->>>>>>> c65fc05c
 
                     if game.clan.game_mode == "classic":
                         if "scar" in injury_event.tags and len(cat.pelt.scars) < 4:
