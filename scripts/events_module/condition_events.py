--- conflicted
+++ resolved
@@ -5,30 +5,19 @@
 
 from scripts.cat.cats import Cat
 from scripts.cat.history import History
-<<<<<<< HEAD
-from scripts.clan_resources.freshkill import FRESHKILL_ACTIVE, MAL_PERCENTAGE, STARV_PERCENTAGE
-from scripts.conditions import medical_cats_condition_fulfilled, get_amount_cat_for_one_medic
-from scripts.events_module.handle_short_events import handle_short_events
-from scripts.utility import event_text_adjust, get_leader_life_notice, get_alive_status_cats
-from scripts.game_structure.game_essentials import game
-from scripts.events_module.scar_events import Scar_Events
-=======
-from scripts.cat.pelts import Pelt
 from scripts.conditions import (
     medical_cats_condition_fulfilled,
     get_amount_cat_for_one_medic,
 )
->>>>>>> 85dd9197
+from scripts.clan_resources.freshkill import FRESHKILL_ACTIVE, MAL_PERCENTAGE, STARV_PERCENTAGE
 from scripts.event_class import Single_Event
-from scripts.events_module.generate_events import GenerateEvents
+from scripts.events_module.handle_short_events import handle_short_events
 from scripts.events_module.scar_events import Scar_Events
 from scripts.game_structure.game_essentials import game
 from scripts.utility import (
     event_text_adjust,
-    get_med_cats,
-    change_relationship_values,
-    change_clan_relations,
-    history_text_adjust,
+    get_alive_status_cats,
+    get_leader_life_notice
 )
 
 
@@ -93,15 +82,6 @@
         INJURY_RISK_STRINGS = ujson.loads(read_file.read())
 
     CONGENITAL_CONDITION_GOT_STRINGS = None
-<<<<<<< HEAD
-    with open(f"resources/dicts/conditions/condition_got_strings/gain_congenital_condition_strings.json",
-              'r') as read_file:
-        CONGENITAL_CONDITION_GOT_STRINGS = ujson.loads(read_file.read())
-
-    PERMANENT_CONDITION_GOT_STRINGS = None
-    with open(f"resources/dicts/conditions/condition_got_strings/gain_permanent_condition_strings.json",
-              'r') as read_file:
-=======
     with open(
         f"resources/dicts/conditions/condition_got_strings/gain_congenital_condition_strings.json",
         "r",
@@ -113,7 +93,6 @@
         f"resources/dicts/conditions/condition_got_strings/gain_permanent_condition_strings.json",
         "r",
     ) as read_file:
->>>>>>> 85dd9197
         PERMANENT_CONDITION_GOT_STRINGS = ujson.loads(read_file.read())
 
     ILLNESS_GOT_STRINGS = None
@@ -330,23 +309,12 @@
         return triggered
 
     @staticmethod
-<<<<<<< HEAD
     def handle_injuries(cat, random_cat=None):
         """ 
-=======
-    def handle_injuries(
-        cat, other_cat=None, alive_kits=None, war=None, enemy_clan=None, season=None
-    ):
-        """
->>>>>>> 85dd9197
         This function handles overall the injuries in 'expanded' (or 'cruel season') game mode.
         Returns: boolean - if an event was triggered
         """
         triggered = False
-<<<<<<< HEAD
-        random_number = int(
-            random.random() * game.get_config_value("condition_related", f"{game.clan.game_mode}_injury_chance"))
-=======
         text = None
         random_number = int(
             random.random()
@@ -354,7 +322,6 @@
                 "condition_related", f"{game.clan.game_mode}_injury_chance"
             )
         )
->>>>>>> 85dd9197
 
         if cat.dead:
             triggered = True
@@ -374,21 +341,6 @@
             triggered = Condition_Events.handle_already_injured(cat)
         else:
             # EVENTS
-<<<<<<< HEAD
-            if not triggered and \
-                    cat.personality.trait in ["adventurous",
-                                              "bold",
-                                              "daring",
-                                              "confident",
-                                              "ambitious",
-                                              "bloodthirsty",
-                                              "fierce",
-                                              "strict",
-                                              "troublesome",
-                                              "vengeful",
-                                              "impulsive"] and \
-                    random_number <= 15:
-=======
             if (
                 not triggered
                 and cat.personality.trait
@@ -407,7 +359,6 @@
                 ]
                 and random_number <= 15
             ):
->>>>>>> 85dd9197
                 triggered = True
             elif not triggered and random_number <= 5:
                 triggered = True
@@ -421,121 +372,11 @@
                     if not int(random.random() * stopping_chance):
                         return False
 
-<<<<<<< HEAD
                 handle_short_events.handle_event(event_type="health",
                                                  main_cat=cat,
                                                  random_cat=random_cat,
                                                  freshkill_pile=game.clan.freshkill_pile)
 
-=======
-                if war:
-                    other_clan = enemy_clan
-                else:
-                    other_clan = random.choice(game.clan.all_clans)
-                if other_clan:
-                    other_clan_name = f"{other_clan.name}Clan"
-
-                if other_clan_name == "None":
-                    other_clan = game.clan.all_clans[0]
-                    other_clan_name = f"{other_clan.name}Clan"
-
-                possible_events = GenerateEvents.possible_short_events(
-                    cat.status, cat.age, "injury"
-                )
-                final_events = GenerateEvents.filter_possible_short_events(
-                    possible_events,
-                    cat,
-                    other_cat,
-                    war,
-                    enemy_clan,
-                    other_clan,
-                    alive_kits,
-                )
-
-                if len(final_events) > 0:
-                    injury_event = random.choice(final_events)
-
-                    if "other_clan" in injury_event.tags or "war" in injury_event.tags:
-                        has_other_clan = True
-
-                    if "rel_up" in injury_event.tags:
-                        change_clan_relations(other_clan, difference=1)
-                    elif "rel_down" in injury_event.tags:
-                        change_clan_relations(other_clan, difference=-1)
-
-                    # let's change some relationship values \o/ check if another cat is mentioned
-                    if "other_cat" in injury_event.tags:
-                        involved_cats.append(other_cat.ID)
-                        Condition_Events.handle_relationship_changes(
-                            cat, injury_event, other_cat
-                        )
-
-                    text = event_text_adjust(
-                        Cat, injury_event.event_text, cat, other_cat, other_clan_name
-                    )
-
-                    if game.clan.game_mode == "classic":
-                        if "scar" in injury_event.tags and len(cat.pelt.scars) < 4:
-                            # add tagged scar
-                            for scar in Pelt.scars1 + Pelt.scars2 + Pelt.scars3:
-                                if scar in injury_event.tags:
-                                    cat.pelt.scars.append(scar)
-
-                            # add scar history
-                            if injury_event.history_text:
-                                if "scar" in injury_event.history_text:
-                                    history_text = history_text_adjust(
-                                        injury_event.history_text["scar"],
-                                        other_clan_name,
-                                        game.clan,
-                                    )
-                                    History.add_scar(
-                                        cat, history_text, other_cat=other_cat
-                                    )
-                    else:
-                        # record proper history text possibilities
-                        if injury_event.history_text:
-                            possible_scar = None
-                            possible_death = None
-                            if "scar" in injury_event.history_text:
-                                possible_scar = history_text_adjust(
-                                    injury_event.history_text["scar"],
-                                    other_clan_name,
-                                    game.clan,
-                                    other_cat_rc=other_cat,
-                                )
-                            if (
-                                cat.status == "leader"
-                                and "lead_death" in injury_event.history_text
-                            ):
-                                possible_death = history_text_adjust(
-                                    injury_event.history_text["lead_death"],
-                                    other_clan_name,
-                                    game.clan,
-                                    other_cat_rc=other_cat,
-                                )
-                            elif (
-                                cat.status != "leader"
-                                and "reg_death" in injury_event.history_text
-                            ):
-                                possible_death = history_text_adjust(
-                                    injury_event.history_text["reg_death"],
-                                    other_clan_name,
-                                    game.clan,
-                                    other_cat_rc=other_cat,
-                                )
-
-                            if possible_scar or possible_death:
-                                History.add_possible_history(
-                                    cat,
-                                    injury_event.injury,
-                                    scar_text=possible_scar,
-                                    death_text=possible_death,
-                                    other_cat=other_cat,
-                                )
-
-                        cat.get_injured(injury_event.injury)
->>>>>>> 85dd9197
 
         # just double-checking that trigger is only returned True if the cat is dead
         if cat.status != "leader":
@@ -545,7 +386,6 @@
             else:
                 triggered = False
 
-<<<<<<< HEAD
         return triggered
 
     @staticmethod
@@ -554,119 +394,6 @@
                                     injury_name=None,
                                     scar=None,
                                     born_with=False):
-=======
-        if text is not None:
-            types = ["health"]
-            if cat.dead:
-                types.append("birth_death")
-            if has_other_clan:
-                types.append("other_clans")
-            # Add event text to the relationship log if two cats are involved
-            if other_cat:
-                pos_rel_event = [
-                    "romantic",
-                    "platonic",
-                    "neg_dislike",
-                    "respect",
-                    "comfort",
-                    "neg_jealousy",
-                    "trust",
-                ]
-                neg_rel_event = [
-                    "neg_romantic",
-                    "neg_platonic",
-                    "dislike",
-                    "neg_respect",
-                    "neg_comfort",
-                    "jealousy",
-                    "neg_trust",
-                ]
-                effect = ""
-                if any(tag in injury_event.tags for tag in pos_rel_event):
-                    effect = " (positive effect)"
-                elif any(tag in injury_event.tags for tag in neg_rel_event):
-                    effect = " (negative effect)"
-
-                log_text = text + effect
-
-                if cat.moons == 1:
-                    cat.relationships[other_cat.ID].log.append(
-                        log_text + f" - {cat.name} was {cat.moons} moon old"
-                    )
-                else:
-                    cat.relationships[other_cat.ID].log.append(
-                        log_text + f" - {cat.name} was {cat.moons} moons old"
-                    )
-            game.cur_events_list.append(Single_Event(text, types, involved_cats))
-
-        return triggered
-
-    @staticmethod
-    def handle_relationship_changes(cat, injury_event, other_cat):
-        cat_to = None
-        cat_from = None
-        n = game.config["relationship"]["influence_condition_events"]
-        romantic = 0
-        platonic = 0
-        dislike = 0
-        admiration = 0
-        comfortable = 0
-        jealousy = 0
-        trust = 0
-        if "rc_to_mc" in injury_event.tags:
-            cat_to = [cat.ID]
-            cat_from = [other_cat]
-        elif "mc_to_rc" in injury_event.tags:
-            cat_to = [other_cat.ID]
-            cat_from = [cat]
-        elif "to_both" in injury_event.tags:
-            cat_to = [cat.ID, other_cat.ID]
-            cat_from = [other_cat, cat]
-        if "romantic" in injury_event.tags:
-            romantic = n
-        elif "neg_romantic" in injury_event.tags:
-            romantic = -n
-        if "platonic" in injury_event.tags:
-            platonic = n
-        elif "neg_platonic" in injury_event.tags:
-            platonic = -n
-        if "dislike" in injury_event.tags:
-            dislike = n
-        elif "neg_dislike" in injury_event.tags:
-            dislike = -n
-        if "respect" in injury_event.tags:
-            admiration = n
-        elif "neg_respect" in injury_event.tags:
-            admiration = -n
-        if "comfort" in injury_event.tags:
-            comfortable = n
-        elif "neg_comfort" in injury_event.tags:
-            comfortable = -n
-        if "jealousy" in injury_event.tags:
-            jealousy = n
-        elif "neg_jealousy" in injury_event.tags:
-            jealousy = -n
-        if "trust" in injury_event.tags:
-            trust = n
-        elif "neg_trust" in injury_event.tags:
-            trust = -n
-        change_relationship_values(
-            cat_to,
-            cat_from,
-            romantic,
-            platonic,
-            dislike,
-            admiration,
-            comfortable,
-            jealousy,
-            trust,
-        )
-
-    @staticmethod
-    def handle_permanent_conditions(
-        cat, condition=None, injury_name=None, scar=None, born_with=False
-    ):
->>>>>>> 85dd9197
         """
         this function handles overall the permanent conditions of a cat.
         returns boolean if event was triggered
@@ -728,15 +455,11 @@
                             if x in scarless_conditions:
                                 possible_conditions.append(x)
                         if len(possible_conditions) > 0 and not int(
-<<<<<<< HEAD
-                                random.random() * game.config["condition_related"]["permanent_condition_chance"]):
-=======
                             random.random()
                             * game.config["condition_related"][
                                 "permanent_condition_chance"
                             ]
                         ):
->>>>>>> 85dd9197
                             perm_condition = random.choice(possible_conditions)
                         else:
                             return perm_condition
@@ -803,7 +526,6 @@
                 continue
 
             # death event text and break bc any other illnesses no longer matter
-<<<<<<< HEAD
             if cat.dead or (cat.status == 'leader' and starting_life_count != game.clan.leader_lives):
                 try:
                     possible_string_list = Condition_Events.ILLNESS_DEATH_STRINGS[illness]
@@ -824,10 +546,6 @@
                 else:
                     History.add_death(cat, condition=illness, death_text=history_event)
 
-=======
-            if cat.dead and cat.status != "leader":
-                event = f"{cat.name} died of {illness}."
->>>>>>> 85dd9197
                 # clear event list to get rid of any healed or risk event texts from other illnesses
                 event_list.clear()
                 event_list.append(event)
@@ -835,14 +553,7 @@
                 break
 
             # if the leader died, then break before handling other illnesses cus they'll be fully healed or dead dead
-<<<<<<< HEAD
             if cat.status == 'leader' and starting_life_count != game.clan.leader_lives:
-=======
-            elif (
-                cat.status == "leader" and starting_life_count != game.clan.leader_lives
-            ):
-                History.add_death(cat, f"died to {illness}")
->>>>>>> 85dd9197
                 break
 
             # heal the cat
@@ -921,37 +632,22 @@
                 try:
                     possible_string_list = Condition_Events.INJURY_DEATH_STRINGS[injury]
                     event = random.choice(possible_string_list)
-<<<<<<< HEAD
 
                     # first string in the list is always appropriate for history text
                     history_text = possible_string_list[0]
                 except KeyError:
                     print(f'WARNING: {injury} does not have an injury death string, placeholder used')
-=======
-                except:
-                    print(
-                        f"WARNING: {injury} does not have an injury death string, placeholder used"
-                    )
->>>>>>> 85dd9197
+
                     event = "m_c was killed by their injuries."
                     history_text = "m_c died to an injury."
 
                 event = event_text_adjust(Cat, event, main_cat=cat)
 
-<<<<<<< HEAD
                 if cat.status == 'leader':
                     event = event + " " + get_leader_life_notice()
                     history_text = history_text.replace("m_c", " ")
                     History.add_death(cat, condition=injury, death_text=history_text.strip())
-=======
-                if cat.status == "leader":
-                    history_text = event.replace(str(cat.name), " ")
-                    History.add_death(
-                        cat, condition=injury, death_text=history_text.strip()
-                    )
-                    if not cat.dead:
-                        event = event.replace(".", ", losing a life.")
->>>>>>> 85dd9197
+
                 else:
                     History.add_death(cat, condition=injury, death_text=history_text)
 
@@ -975,17 +671,11 @@
                         )
                     except KeyError:
                         print(
-<<<<<<< HEAD
                             f"WARNING: {injury} couldn't be found in the healed strings dict! placeholder string was used.")
                         event = f"m_c's injury {injury} has healed"
 
                 event = event_text_adjust(Cat, event, main_cat=cat, random_cat=None)
-=======
-                            f"WARNING: {injury} couldn't be found in the healed strings dict! placeholder string was used."
-                        )
-                        event = f"m_c's injury {injury} has healed"
-                event = event_text_adjust(Cat, event, cat, other_cat=None)
->>>>>>> 85dd9197
+
 
                 game.herb_events_list.append(event)
 
@@ -1009,13 +699,9 @@
                     # choose event string and ensure Clan's med cat number aligns with event text
                     random_index = random.randrange(0, len(possible_string_list))
 
-<<<<<<< HEAD
                     med_list = get_alive_status_cats(Cat, ["medicine cat", "medicine cat apprentice"], working=True)
                     # If the cat is a med cat, don't consider them as one for the event.
-=======
-                    med_list = get_med_cats(Cat)
-                    # If the cat is a med cat, don't conister them as one for the event.
->>>>>>> 85dd9197
+
                     if cat in med_list:
                         med_list.remove(cat)
 
@@ -1025,38 +711,20 @@
                     else:
                         med_cat = None
 
-<<<<<<< HEAD
                     if not med_cat and random_index < 2 and len(possible_string_list) >= 3:
                         random_index = 2
 
                     event = possible_string_list[random_index]
                     event = event_text_adjust(Cat, event, main_cat=cat, random_cat=med_cat)  # adjust the text
 
-=======
-                    if (
-                        not med_cat
-                        and random_index < 2
-                        and len(possible_string_list) >= 3
-                    ):
-                        random_index = 2
-
-                    event = possible_string_list[random_index]
-                    event = event_text_adjust(
-                        Cat, event, cat, other_cat=med_cat
-                    )  # adjust the text
->>>>>>> 85dd9197
                 if event is not None:
                     event_list.append(event)
                 continue
 
-<<<<<<< HEAD
-            Condition_Events.give_risks(cat, event_list, injury, injury_progression, injuries, cat.injuries)
-=======
             Condition_Events.give_risks(
                 cat, event_list, injury, injury_progression, injuries, cat.injuries
             )
 
->>>>>>> 85dd9197
         if len(event_list) > 0:
             event_string = " ".join(event_list)
         else:
@@ -1160,13 +828,7 @@
                     if med_cat == cat:
                         random_index = 1
                 event = possible_string_list[random_index]
-<<<<<<< HEAD
                 event = event_text_adjust(Cat, event, main_cat=cat, random_cat=med_cat)  # adjust the text
-=======
-                event = event_text_adjust(
-                    Cat, event, cat, other_cat=med_cat
-                )  # adjust the text
->>>>>>> 85dd9197
                 event_list.append(event)
                 continue
 
@@ -1184,10 +846,6 @@
                 )
 
             # give risks
-<<<<<<< HEAD
-            Condition_Events.give_risks(cat, event_list, condition, condition_progression, conditions,
-                                        cat.permanent_condition)
-=======
             Condition_Events.give_risks(
                 cat,
                 event_list,
@@ -1196,7 +854,6 @@
                 conditions,
                 cat.permanent_condition,
             )
->>>>>>> 85dd9197
 
         Condition_Events.determine_retirement(cat, triggered)
 
@@ -1208,11 +865,7 @@
     @staticmethod
     def determine_retirement(cat, triggered):
 
-<<<<<<< HEAD
-        if game.clan.clan_settings['retirement'] or cat.no_retire:
-=======
         if game.clan.clan_settings["retirement"] or cat.no_retire:
->>>>>>> 85dd9197
             return
 
         if (
@@ -1237,20 +890,6 @@
                 ]:
                     continue
 
-<<<<<<< HEAD
-                if cat.permanent_condition[condition]['severity'] == "severe":
-                    # Higher changes for "severe". These are meant to be nearly 100% without
-                    # being 100%
-                    retire_chances = {
-                        'newborn': 0,
-                        'kitten': 0,
-                        'adolescent': 50,
-                        # This is high so instances where an cat retires the same moon they become an apprentice is rare
-                        'young adult': 10,
-                        'adult': 5,
-                        'senior adult': 5,
-                        'senior': 5
-=======
                 if cat.permanent_condition[condition]["severity"] == "severe":
                     # Higher changes for "severe". These are meant to be nearly 100% without
                     # being 100%
@@ -1262,7 +901,6 @@
                         "adult": 5,
                         "senior adult": 5,
                         "senior": 5,
->>>>>>> 85dd9197
                     }
                 else:
                     retire_chances = {
@@ -1305,27 +943,17 @@
                             f"{cat.name} has decided to retire from normal Clan duty."
                         )
 
-<<<<<<< HEAD
-                    if cat.age == 'adolescent':
-                        event += f" They are given the name {cat.name.prefix}{cat.name.suffix} in honor " \
-                                 f"of their contributions to {game.clan.name}Clan."
-=======
                     if cat.age == "adolescent":
                         event += (
                             f" They are given the name {cat.name.prefix}{cat.name.suffix} in honor "
                             f"of their contributions to {game.clan.name}Clan."
                         )
->>>>>>> 85dd9197
 
                     cat.retire_cat()
                     # Don't add this to the condition event list: instead make it it's own event, a ceremony.
                     game.cur_events_list.append(
-<<<<<<< HEAD
-                        Single_Event(event, "ceremony", retire_involved))
-=======
                         Single_Event(event, "ceremony", retire_involved)
                     )
->>>>>>> 85dd9197
 
     @staticmethod
     def give_risks(cat, event_list, condition, progression, conditions, dictionary):
@@ -1400,16 +1028,11 @@
                             condition
                         ][new_condition_name]
                     else:
-<<<<<<< HEAD
-                        possible_string_list = Condition_Events.PERM_CONDITION_RISK_STRINGS[condition][
-                            new_condition_name]
-=======
                         possible_string_list = (
                             Condition_Events.PERM_CONDITION_RISK_STRINGS[condition][
                                 new_condition_name
                             ]
                         )
->>>>>>> 85dd9197
 
                     # if it is a progressive condition, then remove the old condition and keep the new one
                     if (
@@ -1438,13 +1061,8 @@
                     )
                     event = "m_c's condition has gotten worse."
 
-<<<<<<< HEAD
                 event = event_text_adjust(Cat, event, main_cat=cat, random_cat=med_cat)  # adjust the text
-=======
-                event = event_text_adjust(
-                    Cat, event, cat, other_cat=med_cat
-                )  # adjust the text
->>>>>>> 85dd9197
+
                 event_list.append(event)
 
                 # we add the condition to this game switch, this is so we can ensure it's skipped over for this moon
@@ -1573,15 +1191,6 @@
             if conditions[condition]["mortality"] > 2:
                 conditions[condition]["mortality"] -= 1
             for risk in conditions[condition]["risks"]:
-<<<<<<< HEAD
-                if risk['chance'] > 2:
-                    risk['chance'] -= 1
-=======
                 if risk["chance"] > 2:
                     risk["chance"] -= 1
 
-
-# ---------------------------------------------------------------------------- #
-#                                LOAD RESOURCES                                #
-# ---------------------------------------------------------------------------- #
->>>>>>> 85dd9197
