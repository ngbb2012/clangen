--- conflicted
+++ resolved
@@ -15,20 +15,12 @@
     get_highest_romantic_relation,
     event_text_adjust,
     get_personality_compatibility,
-<<<<<<< HEAD
-    change_relationship_values, get_alive_status_cats
-=======
     change_relationship_values,
->>>>>>> 85dd9197
+    get_alive_status_cats
 )
 
 
-<<<<<<< HEAD
-
-class Pregnancy_Events():
-=======
 class Pregnancy_Events:
->>>>>>> 85dd9197
     """All events which are related to pregnancy such as kitting and defining who are the parents."""
 
     biggest_family = {}
@@ -54,13 +46,10 @@
     @staticmethod
     def biggest_family_is_big():
         """Returns if the current biggest family is big enough to 'activates' additional inbreeding counters."""
-<<<<<<< HEAD
-        living_cats = len([i for i in Cat.all_cats.values() if not (i.dead or i.outside or i.exiled)])
-=======
+
         living_cats = len(
             [i for i in Cat.all_cats.values() if not (i.dead or i.outside or i.exiled)]
         )
->>>>>>> 85dd9197
         return len(Pregnancy_Events.biggest_family) > (living_cats / 10)
 
     @staticmethod
@@ -98,14 +87,9 @@
             cat.birth_cooldown -= 1
 
         # Check if they can have kits.
-<<<<<<< HEAD
-        can_have_kits = Pregnancy_Events.check_if_can_have_kits(cat, clan.clan_settings['single parentage'],
-                                                                clan.clan_settings['affair'])
-=======
         can_have_kits = Pregnancy_Events.check_if_can_have_kits(
             cat, clan.clan_settings["single parentage"], clan.clan_settings["affair"]
         )
->>>>>>> 85dd9197
         if not can_have_kits:
             return
 
@@ -158,13 +142,8 @@
         if other_cat and other_cat.ID in clan.pregnancy_data:
             return
 
-<<<<<<< HEAD
-        # Gather adoptive parents, to feed into the 
-        # get kits function. 
-=======
         # Gather adoptive parents, to feed into the
         # get kits function.
->>>>>>> 85dd9197
         adoptive_parents = [cat.ID]
         if other_cat:
             adoptive_parents.append(other_cat.ID)
@@ -179,19 +158,12 @@
                     adoptive_parents.append(_m)
 
         amount = Pregnancy_Events.get_amount_of_kits(cat)
-<<<<<<< HEAD
-        kits = Pregnancy_Events.get_kits(amount, None, None, clan, adoptive_parents=adoptive_parents)
-
-        insert = 'this should not display'
-        insert2 = 'this should not display'
-=======
         kits = Pregnancy_Events.get_kits(
             amount, None, None, clan, adoptive_parents=adoptive_parents
         )
 
         insert = "this should not display"
         insert2 = "this should not display"
->>>>>>> 85dd9197
         if amount == 1:
             insert = "a single kitten"
             insert2 = "it"
@@ -270,15 +242,9 @@
             if clan.game_mode != "classic":
                 severity = random.choices(["minor", "major"], [3, 1], k=1)
                 cat.get_injured("pregnant", severity=severity[0])
-<<<<<<< HEAD
                 text += choice(Pregnancy_Events.PREGNANT_STRINGS[f"{severity[0]}_severity"])
             text = event_text_adjust(Cat, text, main_cat=cat, clan=game.clan)
-=======
-                text += choice(
-                    Pregnancy_Events.PREGNANT_STRINGS[f"{severity[0]}_severity"]
-                )
-            text = event_text_adjust(Cat, text, cat, clan=clan)
->>>>>>> 85dd9197
+
             game.cur_events_list.append(Single_Event(text, "birth_death", cat.ID))
         else:
             if not other_cat and cat.gender == "male":
@@ -319,19 +285,10 @@
             if clan.game_mode != "classic":
                 severity = random.choices(["minor", "major"], [3, 1], k=1)
                 pregnant_cat.get_injured("pregnant", severity=severity[0])
-<<<<<<< HEAD
                 text += choice(Pregnancy_Events.PREGNANT_STRINGS[f"{severity[0]}_severity"])
             text = event_text_adjust(Cat, text, main_cat=pregnant_cat, clan=game.clan)
             game.cur_events_list.append(Single_Event(text, "birth_death", pregnant_cat.ID))
-=======
-                text += choice(
-                    Pregnancy_Events.PREGNANT_STRINGS[f"{severity[0]}_severity"]
-                )
-            text = event_text_adjust(Cat, text, pregnant_cat, clan=clan)
-            game.cur_events_list.append(
-                Single_Event(text, "birth_death", pregnant_cat.ID)
-            )
->>>>>>> 85dd9197
+
 
     @staticmethod
     def handle_one_moon_pregnant(cat: Cat, clan=game.clan):
@@ -457,10 +414,6 @@
         elif len(cat.mate) < 1 and len(other_cat.mate) < 1 and not other_cat.dead:
             involved_cats.append(other_cat.ID)
             event_list.append(choice(events["birth"]["both_unmated"]))
-<<<<<<< HEAD
-        elif (len(cat.mate) > 0 and other_cat.ID not in cat.mate and not other_cat.dead) or \
-                (len(other_cat.mate) > 0 and cat.ID not in other_cat.mate and not other_cat.dead):
-=======
         elif (
             len(cat.mate) > 0 and other_cat.ID not in cat.mate and not other_cat.dead
         ) or (
@@ -468,7 +421,6 @@
             and cat.ID not in other_cat.mate
             and not other_cat.dead
         ):
->>>>>>> 85dd9197
             involved_cats.append(other_cat.ID)
             event_list.append(choice(events["birth"]["affair"]))
         else:
@@ -527,11 +479,8 @@
                             possible_events.remove(event)
 
                 event_list.append(choice(possible_events))
-<<<<<<< HEAD
-        if clan.game_mode != 'classic' and not cat.dead:
-=======
+
         if clan.game_mode != "classic" and not cat.dead:
->>>>>>> 85dd9197
             # If they are dead in childbirth above, all condition are cleared anyway.
             try:
                 cat.injuries.pop("pregnant")
@@ -542,11 +491,8 @@
         print_event = " ".join(event_list)
         print_event = print_event.replace("{insert}", insert)
 
-<<<<<<< HEAD
         print_event = event_text_adjust(Cat, print_event, main_cat=cat, random_cat=other_cat, clan=game.clan)
-=======
-        print_event = event_text_adjust(Cat, print_event, cat, other_cat, clan=clan)
->>>>>>> 85dd9197
+
         # display event
         game.cur_events_list.append(
             Single_Event(print_event, ["health", "birth_death"], involved_cats)
@@ -593,14 +539,6 @@
         return True
 
     @staticmethod
-<<<<<<< HEAD
-    def check_second_parent(cat: Cat,
-                            second_parent: Cat,
-                            single_parentage: bool,
-                            allow_affair: bool,
-                            same_sex_birth: bool,
-                            same_sex_adoption: bool):
-=======
     def check_second_parent(
         cat: Cat,
         second_parent: Cat,
@@ -609,7 +547,6 @@
         same_sex_birth: bool,
         same_sex_adoption: bool,
     ):
->>>>>>> 85dd9197
         """
         This checks to see if the chosen second parent and CAT can have kits. It assumes CAT can have kits.
         returns:
@@ -654,16 +591,11 @@
 
         # if the sex does matter, choose the best solution to allow kits
         if not samesex and mate and mate.gender == cat.gender:
-<<<<<<< HEAD
-            opposite_mate = [cat.fetch_cat(mate_id) for mate_id in cat.mate if
-                             cat.fetch_cat(mate_id).gender != cat.gender]
-=======
             opposite_mate = [
                 cat.fetch_cat(mate_id)
                 for mate_id in cat.mate
                 if cat.fetch_cat(mate_id).gender != cat.gender
             ]
->>>>>>> 85dd9197
             if len(opposite_mate) > 0:
                 mate = choice(opposite_mate)
 
@@ -699,26 +631,14 @@
         if not Pregnancy_Events.biggest_family:
             Pregnancy_Events.set_biggest_family()
 
-<<<<<<< HEAD
-        if Pregnancy_Events.biggest_family_is_big() and cat.ID not in Pregnancy_Events.biggest_family:
-=======
         if (
             Pregnancy_Events.biggest_family_is_big()
             and cat.ID not in Pregnancy_Events.biggest_family
         ):
->>>>>>> 85dd9197
             chance = int(chance * 0.8)
 
             # "regular" random affair
         if not int(random.random() * chance):
-<<<<<<< HEAD
-            possible_affair_partners = [i for i in Cat.all_cats_list if
-                                        i.is_potential_mate(cat, for_love_interest=True)
-                                        and (samesex or i.gender != cat.gender)
-                                        and i.ID not in cat.mate]
-            if special_affair:
-                possible_affair_partners = [c for c in possible_affair_partners if len(c.mate) < 1]
-=======
             possible_affair_partners = [
                 i
                 for i in Cat.all_cats_list
@@ -730,7 +650,6 @@
                 possible_affair_partners = [
                     c for c in possible_affair_partners if len(c.mate) < 1
                 ]
->>>>>>> 85dd9197
 
             # even it is a random affair, the cats should not hate each other or something like that
             p_affairs = []
@@ -786,15 +705,9 @@
         kits_amount, cat=None, other_cat=None, clan=game.clan, adoptive_parents=None
     ):
         """Create some amount of kits
-<<<<<<< HEAD
-           No parents are specified, it will create a blood parents for all the
-           kits to be related to. They may be dead or alive, but will always be outside 
-           the clan. """
-=======
-        No parents are specifed, it will create a blood parents for all the
+        No parents are specified, it will create a blood parents for all the
         kits to be related to. They may be dead or alive, but will always be outside
         the clan."""
->>>>>>> 85dd9197
         all_kitten = []
         if not adoptive_parents:
             adoptive_parents = []
@@ -814,15 +727,9 @@
         if cat and cat.gender == "female":
             backstory = choice(["halfclan1", "outsider_roots1"])
         elif cat:
-<<<<<<< HEAD
-            backstory = choice(['halfclan2', 'outsider_roots2'])
-        else:  # cat is adopted
-            backstory = choice(['abandoned1', 'abandoned2', 'abandoned3', 'abandoned4'])
-=======
             backstory = choice(["halfclan2", "outsider_roots2"])
         else:  # cat is adopted
             backstory = choice(["abandoned1", "abandoned2", "abandoned3", "abandoned4"])
->>>>>>> 85dd9197
         ###########################
 
         ##### ADOPTIVE PARENTS #####
@@ -849,19 +756,13 @@
         for kit in range(kits_amount):
             kit = None
             if not cat:
-
-<<<<<<< HEAD
-                # No parents provided, give a blood parent - this is an adoption. 
-=======
                 # No parents provided, give a blood parent - this is an adoption.
->>>>>>> 85dd9197
                 if not blood_parent:
                     # Generate a blood parent if we haven't already.
                     insert = "their kits are"
                     if kits_amount == 1:
                         insert = "their kit is"
                     thought = f"Is glad that {insert} safe"
-<<<<<<< HEAD
                     blood_parent = create_new_cat(Cat,
                                                   status=random.choice(["loner", "kittypet"]),
                                                   alive=False,
@@ -870,26 +771,12 @@
                                                   outside=True)[0]
                     blood_parent.thought = thought
 
-                kit = Cat(parent1=blood_parent.ID, moons=0, backstory=backstory, status='newborn')
-=======
-                    blood_parent = create_new_cat(
-                        Cat,
-                        Relationship,
-                        status=random.choice(["loner", "kittypet"]),
-                        alive=False,
-                        thought=thought,
-                        age=randint(15, 120),
-                        outside=True,
-                    )[0]
-                    blood_parent.thought = thought
-
                 kit = Cat(
                     parent1=blood_parent.ID,
                     moons=0,
                     backstory=backstory,
-                    status="newborn",
-                )
->>>>>>> 85dd9197
+                    status='newborn')
+
             elif cat and other_cat:
                 # Two parents provided
                 # The cat that gave birth is always parent1 so there is no need to check gender
@@ -1255,13 +1142,9 @@
             inverse_chance = int(inverse_chance * 1.7)
 
         # - decrease inverse chance if the current family is small
-<<<<<<< HEAD
-        if len(first_parent.get_relatives(clan.clan_settings["first cousin mates"])) < (living_cats / 15):
-=======
         if len(first_parent.get_relatives(clan.clan_settings["first cousin mates"])) < (
             living_cats / 15
         ):
->>>>>>> 85dd9197
             inverse_chance = int(inverse_chance * 0.7)
 
         # - decrease inverse chance single parents if settings allow an biggest family is huge
