from random import choice
import random

from scripts.utility import (
    get_highest_romantic_relation,
    get_med_cats,
    add_children_to_cat,
    add_siblings_to_cat, event_text_adjust
)
from scripts.game_structure.game_essentials import game
from scripts.cat.cats import Cat, cat_class
from scripts.event_class import Single_Event
from scripts.cat_relations.relationship import Relationship
from scripts.events_module.condition_events import Condition_Events
try:
    import ujson
except ImportError:
    import json as ujson

class Pregnancy_Events():
    """All events which are related to pregnancy such as kitting and defining who are the parents."""
    
    def __init__(self) -> None:
        self.condition_events = Condition_Events()
        pass


    def handle_pregnancy_age(self, clan):
        """Increase the moon for each pregnancy in the pregnancy dictionary"""
        for pregnancy_key in clan.pregnancy_data.keys():
            clan.pregnancy_data[pregnancy_key]["moons"] += 1

    def handle_having_kits(self, cat, clan):
        """Handles pregnancy of a cat."""

        if not clan:
            return

        #Handles if a cat is already pregnant
        if cat.ID in clan.pregnancy_data:
            moons = clan.pregnancy_data[cat.ID]["moons"]
            if moons == 1:
                self.handle_one_moon_pregnant(cat, clan)
                return
            if moons >= 2:
                self.handle_two_moon_pregnant(cat, clan)
                #events.ceremony_accessory = True
                return

        # Check if they can have kits.
        can_have_kits = self.check_if_can_have_kits(cat, game.settings['no unknown fathers'])
        if not can_have_kits:
            return

        # Roll to see if the cat will have kits.
        if cat.mate:
            chance = game.config["pregnancy"]["primary_chance_mated"]
        else:
            chance = game.config["pregnancy"]["primary_chance_unmated"]

        # This is the first chance. Other checks will then be made that can "cancel" this roll.
        if not int(random.random() * chance):
            # print(f"primary kit roll triggered for {cat.name}")

            # DETERMINE THE SECOND PARENT
            mate = None
            if cat.mate:
                if cat.mate in Cat.all_cats:
                    mate = Cat.all_cats[cat.mate]
                else:
                    print(f"WARNING: {cat.name}  has an invalid mate # {cat.mate}. This has been unset.")
                    cat.mate = None

            # check if there is a cat in the clan for the second parent
            second_parent, affair = self.get_second_parent(cat, mate, game.settings['affair'])
            second_parent_relation = None
            if second_parent and second_parent.ID in cat.relationships:
                second_parent_relation = cat.relationships[second_parent.ID]
            elif second_parent:
                second_parent_relation = Relationship(cat, second_parent)
                cat.relationships[second_parent.ID] = second_parent_relation

            # check if the second_parent is not none, if they also can have kits
            if second_parent:
                # This is a special check that could be an affair partner.
                parent2_can_have_kits = self.check_second_parent(cat, second_parent)
                if not parent2_can_have_kits:
                    # print("chosen second parent can't have kits")
                    return
            else:
                if not game.settings['no unknown fathers']:
                    return

            # Now that the second parent is determined, and we have exited if that second parent cannot have kits,
            # we have some chances

            # If an affair was triggered, bypass the love check. They already had an affair - sometimes, there
            # is no love in an affair.
            living_cats = len(list(filter(lambda r: not r.dead, Cat.all_cats.values())))

            if not affair:
                if second_parent:
                    if not second_parent_relation.opposite_relationship:
                        second_parent_relation.link_relationship()

                    average_romantic_love = (second_parent_relation.romantic_love +
                                             second_parent_relation.opposite_relationship.romantic_love) / 2
                    average_comfort = (second_parent_relation.comfortable +
                                       second_parent_relation.opposite_relationship.comfortable) / 2
                    average_trust = (second_parent_relation.trust +
                                     second_parent_relation.opposite_relationship.trust) / 2

                    chance = 8
                    if average_romantic_love >= 85:
                        chance += 26
                    elif average_romantic_love >= 55:
                        chance += 20
                    elif average_romantic_love >= 35:
                        chance += 13

                    if average_comfort >= 85:
                        chance += 26
                    elif average_comfort >= 55:
                        chance += 20
                    elif average_comfort >= 35:
                        chance += 13

                    if average_trust >= 85:
                        chance += 26
                    elif average_trust >= 55:
                        chance += 20
                    elif average_trust >= 35:
                        chance += 13
                else:
                    chance = int(200/living_cats) + 2

                old_male = False
                if cat.gender == 'male' and cat.age == 'elder':
                    chance = int(chance / 2)
                elif second_parent is not None and second_parent.gender == 'male' and second_parent.age == 'elder':
                    chance = int(chance / 2)

            else:
                # Affairs never cancel - it makes setting affairs number easier.
                chance = 0

            # print("Kit cancel chance", chance)
            if int(random.random() * chance) == 1:
                # Cancel having kits.
                print("kits canceled")
                return

            # If you've reached here - congrats, kits!
            self.handle_zero_moon_pregnant(cat, second_parent, second_parent_relation, clan)

    # ---------------------------------------------------------------------------- #
    #                                 handle events                                #
    # ---------------------------------------------------------------------------- #

    def handle_zero_moon_pregnant(self, cat, other_cat=None, relation=None, clan=game.clan):
        """Handles if the cat is zero moons pregnant."""
        if other_cat and (other_cat.dead or other_cat.outside or other_cat.birth_cooldown > 0):
            return

        if cat.ID in clan.pregnancy_data:
            return

        if other_cat and other_cat.ID in clan.pregnancy_data:
            return

        # even with no_gendered_breeding on a male cat with no second parent should not be count as pregnant
        # instead, the cat should get the kit instantly
        if not other_cat and cat.gender == 'male':
            amount = self.get_amount_of_kits(cat)
            self.get_kits(amount, cat, None, clan)
            insert = 'this should not display'
            if amount == 1:
                insert = 'a single kitten'
            if amount > 1:
                insert = f'a litter of {amount} kits'
            print_event = f"{cat.name} brought {insert} back to camp, but refused to talk about their origin."
            # game.birth_death_events_list.append(print_event)
            game.cur_events_list.append(Single_Event(print_event, "birth_death", cat.ID))
            return

        # if the other cat is a female and the current cat is a male, make the female cat pregnant
        pregnant_cat = cat
        second_parent = other_cat
        if cat.gender == 'male' and other_cat is not None and other_cat.gender == 'female':
            pregnant_cat = other_cat
            second_parent = cat

        clan.pregnancy_data[pregnant_cat.ID] = {
            "second_parent": str(second_parent.ID) if second_parent else None,
            "moons": 0,
            "amount": 0
        }

        text = choice(PREGNANT_STRINGS["announcement"])
        if game.clan.game_mode != 'classic':
            severity = random.choices(["minor", "major"], [3, 1], k=1)
            pregnant_cat.get_injured("pregnant", severity=severity[0])
            text += choice(PREGNANT_STRINGS[f"{severity[0]}_severity"])
        text = event_text_adjust(Cat, text, pregnant_cat)
        game.cur_events_list.append(Single_Event(text, "birth_death", pregnant_cat.ID))

    def handle_one_moon_pregnant(self, cat, clan=game.clan):
        """Handles if the cat is one moon pregnant."""
        if cat.ID not in clan.pregnancy_data.keys():
            return

        # if the pregnant cat is outside or killed meanwhile, delete it from the dictionary
        if cat.dead or cat.outside:
            del clan.pregnancy_data[cat.ID]
            return

        amount = self.get_amount_of_kits(cat)
        text = 'This should not appear (pregnancy_events.py)'

        # add the amount to the pregnancy dict
        clan.pregnancy_data[cat.ID]["amount"] = amount
        thinking_amount = random.choices(["correct", "incorrect", "unsure"], [4, 1, 1], k=1)
        if amount <= 3:
            correct_guess = "small"
        else:
            correct_guess = "large"

        if thinking_amount[0] == "correct":
            if correct_guess == "small":
                text = PREGNANT_STRINGS["litter_guess"][0]
            else:
                text = PREGNANT_STRINGS["litter_guess"][1]
        elif thinking_amount[0] == 'incorrect':
            if correct_guess == "small":
                text = PREGNANT_STRINGS["litter_guess"][1]
            else:
                text = PREGNANT_STRINGS["litter_guess"][0]
        else:
            text = PREGNANT_STRINGS["litter_guess"][2]

        if game.clan.game_mode != 'classic':
            if cat.injuries["pregnant"]["severity"] == "minor":
                cat.injuries["pregnant"]["severity"] = "major"
                text += choice(PREGNANT_STRINGS["major_severity"])
            cat.injuries["pregnant"]["duration"] -= 1
            cat.injuries["pregnant"]["moons_with"] += 1

        text = event_text_adjust(Cat, text, cat)
        game.cur_events_list.append(Single_Event(text, "birth_death", cat.ID))


    def handle_two_moon_pregnant(self, cat, clan=game.clan):
        """Handles if the cat is two moons pregnant."""
        # if the pregnant cat is outside or killed meanwhile, delete it from the dictionary
        if cat.ID not in clan.pregnancy_data.keys():
            return

        # if the pregnant cat is outside or killed meanwhile, delete it from the dictionary
        if cat.dead or cat.outside:
            del clan.pregnancy_data[cat.ID]
            return

        involved_cats = [cat.ID]

        kits_amount = clan.pregnancy_data[cat.ID]["amount"]
        other_cat_id = clan.pregnancy_data[cat.ID]["second_parent"]
        other_cat = Cat.all_cats.get(other_cat_id)

        kits_amount = self.get_kits(kits_amount, cat, other_cat, clan)
        kits_amount = len(kits_amount)

        # delete the cat out of the pregnancy dictionary
        del clan.pregnancy_data[cat.ID]

        if kits_amount == 1:
            insert = 'single kitten'
        else:
            insert = f'litter of {kits_amount} kits'



        # choose event string
        events = PREGNANT_STRINGS
        event_list = []
        if other_cat is None:
            event_list.append(choice(events["birth"]["unmated_parent"]))
        elif cat.mate == other_cat.ID and not other_cat.dead and not other_cat.outside:
            involved_cats.append(other_cat.ID)
            event_list.append(choice(events["birth"]["two_parents"]))
        elif cat.mate == other_cat.ID and other_cat.dead or other_cat.outside:
            involved_cats.append(other_cat.ID)
<<<<<<< HEAD
            possible_events = [
                f"{cat.name} looks at their {insert}, choking on both a purr and a wail. How are they supposed to do this without {other_cat.name}?",
                f"{cat.name} sobs and pushes their new {insert} away from them. They look far too much like {other_cat.name} for {cat.name} to stand the sight of them.",
                f"{cat.name} purrs sadly over the tiny {insert} StarClan has blessed them with. They see {other_cat.name} in their little pawpads, in their ears and eyes and mews.",
                f"Cats call out, but {cat.name} can't be convinced to go back to the nursery. Not with the new {insert} made from them and {other_cat.name} there, taunting {cat.name} with what should have been.",
                f"Looking down at {other_cat.name}'s last gift to them, {cat.name} vows to protect their new {insert}.",
                f"It's so hard, so very, very, nearly insurmountably hard doing this without their mate, but {cat.name} wouldn't change it for the world. This {insert} is the last piece of {other_cat.name} they have."

            ]
        elif (cat.mate and cat.mate != other_cat.ID) or (other_cat.mate and other_cat.mate != cat.ID):
            # Affair where either cat is mated or other_cat is.
            involved_cats.append(other_cat.ID)
            possible_events = [f"{cat.name} secretly had a {insert} with {other_cat.name}.",
                               f"{cat.name} hopes that their {insert} doesn't look too much like "
                               f"{other_cat.name}, otherwise questions might follow.",
                               f"{other_cat.name} goes to visit {cat.name} in the nursery with their "
                               f"new {insert}, on a completely innocent mission to deliver food to the new parent.",
                               f"The newly arrived {insert} that {cat.name} has just given birth to looks "
                               f"suspiciously like {other_cat.name}. "
                               ]
        elif not cat.mate and not other_cat.mate:
            # Neither cats have mates
            involved_cats.append(other_cat.ID)
            possible_events = [f"{cat.name} gave birth to a {insert} with {other_cat.name}, and is looking forward to "
                               f"co-parenting."]

=======
            event_list.append(choice(events["birth"]["dead_mate"]))
        elif cat.mate != other_cat.ID and cat.mate is not None:
            involved_cats.append(other_cat.ID)
            event_list.append(choice(events["birth"]["affair"]))
>>>>>>> 307b12c2
        else:
            event_list.append(choice(events["birth"]["unmated_parent"]))

        if game.clan.game_mode != 'classic':
            death_chance = cat.injuries["pregnant"]["mortality"]
        else:
            death_chance = 40
        if not int(random.random() * death_chance):  # chance for a cat to die during childbirth
            possible_events = events["birth"]["death"]
            # just makin sure meds aren't mentioned if they aren't around or if they are a parent
            meds = get_med_cats(Cat, working=False)
            if not meds or (cat or cat.mate) in meds:
                for event in possible_events:
                    if "medicine cat" in event:
                        possible_events.remove(event)

            event_list.append(choice(possible_events))

            if cat.status == 'leader':
                game.clan.leader_lives -= 1
                cat.die()
                cat.died_by.append(f" died shortly after kitting")
            else:
                cat.die()
                cat.died_by.append(f"{cat.name} died while kitting.")
        elif game.clan.game_mode != 'classic':  # if cat doesn't die, give recovering from birth
            cat.get_injured("recovering from birth", event_triggered=True)
            if 'blood loss' in cat.injuries:
                possible_events = events["birth"]["difficult_birth"]
                # just makin sure meds aren't mentioned if they aren't around or if they are a parent
                meds = get_med_cats(Cat, working=False)
                if not meds or (cat or cat.mate) in meds:
                    for event in possible_events:
                        if "medicine cat" in event:
                            possible_events.remove(event)

                event_list.append(choice(possible_events))
        if game.clan.game_mode != 'classic':
            cat.injuries.pop("pregnant")
        print_event = " ".join(event_list)
        print_event = print_event.replace("{insert}", insert)
        print_event = event_text_adjust(Cat, print_event, cat, other_cat)
        # display event
        game.cur_events_list.append(Single_Event(print_event, ["health", "birth_death"], involved_cats))


    # ---------------------------------------------------------------------------- #
    #                          check if event is triggered                         #
    # ---------------------------------------------------------------------------- #

    def check_if_can_have_kits(self, cat, unknown_parent_setting):

        if cat.birth_cooldown > 0:
            cat.birth_cooldown -= 1
            return False

        if 'recovering from birth' in cat.injuries:
            return False

        # decide chances of having kits, and if it's possible at all.
        # Including - age, dead statis, having kits turned off.
        not_correct_age = cat.age in ['kitten', 'adolescent'] or cat.moons < 15
        if not_correct_age or cat.no_kits or cat.dead:
            return False

        # check for mate
        mate = None
        if cat.mate:
            if cat.mate not in cat.all_cats:
                print(f"WARNING: {cat.name}  has an invalid mate # {cat.mate}. This has been unset.")
                cat.mate = None

        # If the "no unknown fathers setting in on, we should only allow cats that have mates to have kits.
        if not unknown_parent_setting and not cat.mate:
            return False

        # if function reaches this point, having kits is possible
        can_have_kits = True
        return can_have_kits

    def check_second_parent(self, cat: Cat, second_parent: Cat):
        """ This checks to see if the chosen second parent and CAT can have kits. It assumes CAT can have kits. """

        # Checks for second parent alone:
        if second_parent.birth_cooldown > 0:
            return False

        if 'recovering from birth' in second_parent.injuries:
            return False

        # decide chances of having kits, and if it's possible at all.
        # Including - age, dead statis, having kits turned off.
        not_correct_age = second_parent.age in ['kitten', 'adolescent'] or second_parent.moons < 15
        if not_correct_age or second_parent.no_kits or second_parent.dead or second_parent.outside:
            return False

        # Check to see if the pair can have kits.
        if not game.settings["no gendered breeding"]:
            if cat.gender == second_parent.gender:
                return False

        return True

    # ---------------------------------------------------------------------------- #
    #                             get/calculate chances                            #
    # ---------------------------------------------------------------------------- #

    def get_love_affair_chance(self, mate_relation: Relationship, affair_relation: Relationship):
        """ Looks into the current values and calculate the chance of having kits with the affair cat.
            The lower, the more likely they will have affairs. This function should only be called when mate 
            and affair_cat are not the same.

            Returns:
                integer (number)
        """
        if not mate_relation.opposite_relationship:
            mate_relation.link_relationship()

        if not affair_relation.opposite_relationship:
            affair_relation.link_relationship()

        average_mate_love = (mate_relation.romantic_love + mate_relation.opposite_relationship.romantic_love) / 2
        average_affair_love = (affair_relation.romantic_love + affair_relation.opposite_relationship.romantic_love) / 2

        difference = average_mate_love - average_affair_love

        if difference < 0:
            # If the average love between affair partner is greater than the average love between the mate
            affair_chance = 10
            difference = -difference

            if difference > 30:
                affair_chance -= 8
            elif difference > 20:
                affair_chance -= 5
            elif difference > 15:
                affair_chance -= 3
            elif difference > 10:
                affair_chance -= 2

        elif difference > 0:
            # If the average love between the mate is greater than the average relationship between the affair
            affair_chance = 30

            if difference > 30:
                affair_chance += 8
            elif difference > 20:
                affair_chance += 5
            elif difference > 15:
                affair_chance += 3
            elif difference > 10:
                affair_chance += 2

        else:
            # For difference = 0 or some other weird stuff
            affair_chance = 15

        print("Love Affair Chance", affair_chance)
        return affair_chance

    def get_unmated_love_affair_chance(self, relation: Relationship):
        """ Get the "love affair" change when neither the cat nor the highest romantic relation have a mate"""

        if not relation.opposite_relationship:
            relation.link_relationship()

        affair_chance = 15
        average_romantic_love = (relation.romantic_love + relation.opposite_relationship.romantic_love) / 2

        if average_romantic_love > 50:
            affair_chance -= 12
        elif average_romantic_love > 40:
            affair_chance -= 6
        elif average_romantic_love > 30:
            affair_chance -= 3
        elif average_romantic_love > 10:
            affair_chance -= 2

        return affair_chance

    def _determine_love_affair(self, cat, mate, mate_relation, samesex):
        """ Function to handle everything around love affairs. Will return a second parent if a love
         affair is triggerd, and none otherwise. """

        highest_romantic_relation = get_highest_romantic_relation(cat.relationships.values(), exclude_mate=True,
                                                                  potential_mate=True)
        print(str(highest_romantic_relation.cat_to.name))
        if mate and highest_romantic_relation:
            # Love affair calculation when the cat has a mate
            chance_love_affair = self.get_love_affair_chance(mate_relation, highest_romantic_relation)
            if not chance_love_affair or not int(random.random() * chance_love_affair):
                print("love affair?")
                if samesex or cat.gender != highest_romantic_relation.cat_to.gender:
                    print("love affair", str(cat.name), str(highest_romantic_relation.cat_to.name))
                    return highest_romantic_relation.cat_to
        elif highest_romantic_relation and highest_romantic_relation.cat_to.mate:
            # Love affair calculation when the highest romantic relation has a mate, but the cat doesn't
            other_mate = Cat.fetch_cat(highest_romantic_relation.cat_to.mate)
            cat_to = highest_romantic_relation.cat_to
            if other_mate.ID in cat_to.relationships:
                other_mate_relation = cat_to.relationships[other_mate.ID]
            else:
                other_mate_relation = Relationship(cat_to, other_mate, True)
                cat_to.relationships[other_mate.ID] = other_mate_relation

            chance_love_affair = self.get_love_affair_chance(other_mate_relation, highest_romantic_relation)
            if not chance_love_affair or not int(random.random() * chance_love_affair):
                print("love affair?")
                if samesex or cat.gender != highest_romantic_relation.cat_to.gender:
                    print("love affair", str(cat.name), str(highest_romantic_relation.cat_to.name))
                    return highest_romantic_relation.cat_to
        elif highest_romantic_relation:
            # Love affair change if neither the cat nor the highest romantic relation has a mate:
            chance_love_affair = self.get_unmated_love_affair_chance(highest_romantic_relation)
            print("chance unmated love affair")
            if not chance_love_affair or not int(random.random() * chance_love_affair):
                print("unmated love affair?")
                if samesex or cat.gender != highest_romantic_relation.cat_to.gender:
                    print("love affair", str(cat.name), str(highest_romantic_relation.cat_to.name))
                    return highest_romantic_relation.cat_to

        return None
    def get_second_parent(self, cat, mate=None, affair=game.settings['affair']):
        """ Return the second parent of a cat, which will have kits. Also returns a bool
         that is true if an affair was triggered"""

        second_parent = mate
        if game.settings['no gendered breeding'] is True:
            samesex = True
        else:
            samesex = False

        if not affair:
            # if affairs setting is OFF, second parent will be returned always.
            return second_parent, False

        mate_relation = None
        if mate and mate.ID in cat.relationships:
            mate_relation = cat.relationships[mate.ID]
        elif mate:
            mate_relation = Relationship(cat, mate, True)
            cat.relationships[mate.ID] = mate_relation


        # Handle love affair chance.
        second_parent = self._determine_love_affair(cat, mate, mate_relation, samesex)
        if second_parent:
            return second_parent, True

        # If the love affair chance did not trigger, this code will be reached.
        if cat.mate:
            chance_random_affair = game.config["pregnancy"]["random_affair_chance"]
        else:
            chance_random_affair = game.config["pregnancy"]["unmated_random_affair_chance"]
        print("random_affair_chance", chance_random_affair)
        if not int(random.random() * chance_random_affair):
            print("triggered")
            possible_affair_partners = list(filter(lambda x: x.is_potential_mate(cat, for_love_interest=True) and
                                                             (samesex or cat.gender != x.gender) and
                                                              cat.mate != x.ID, Cat.all_cats_list))
            print(possible_affair_partners)
            if possible_affair_partners:
                chosen_affair = choice(possible_affair_partners)
                print("random affair", str(cat.name), str(chosen_affair.name))
                return chosen_affair, True

        return second_parent, False

    def get_kits(self, kits_amount, cat, other_cat=None, clan=game.clan):
        # create amount of kits
        all_kitten = []
        backstory_choice_1 = choice(['halfclan1', 'outsider_roots1'])
        backstory_choice_2 = choice(['halfclan2', 'outsider_roots2'])
        for kit in range(kits_amount):
            kit = None
            if other_cat is not None:
                if cat.gender == 'female':
                    kit = Cat(parent1=cat.ID, parent2=other_cat.ID, moons=0)
                    kit.thought = f"Snuggles up to the belly of {cat.name}"
                elif cat.gender == 'male' and other_cat.gender == 'male':
                    kit = Cat(parent1=cat.ID, parent2=other_cat.ID, moons=0)
                    kit.thought = f"Snuggles up to the belly of {cat.name}"
                else:
                    kit = Cat(parent1=other_cat.ID, parent2=cat.ID, moons=0)
                    kit.thought = f"Snuggles up to the belly of {other_cat.name}"
                cat.birth_cooldown = 6
                other_cat.birth_cooldown = 6
            else:
                if cat.gender == 'female':
                    backstory = backstory_choice_1
                else:
                    backstory = backstory_choice_2
                kit = Cat(parent1=cat.ID, moons=0, backstory=backstory)
                cat.birth_cooldown = 6
                kit.thought = f"Snuggles up to the belly of {cat.name}"
            all_kitten.append(kit)

            # remove scars
            kit.scars.clear()

            # try to give them a permanent condition. 1/90 chance
            # don't delete the game.clan condition, this is needed for a test
            if game.clan and not int(random.random() * game.config["cat_generation"]["base_permanent_condition"]) \
                    and game.clan.game_mode != 'classic':
                kit.congenital_condition(kit)
                for condition in kit.permanent_condition:
                    if kit.permanent_condition[condition] == 'born without a leg':
                        kit.scars.append('NOPAW')
                    elif kit.permanent_condition[condition] == 'born without a tail':
                        kit.scars.append('NOTAIL')
                self.condition_events.handle_already_disabled(kit)

            # create and update relationships
            for cat_id in clan.clan_cats:
                if cat_id == kit.ID:
                    continue
                the_cat = Cat.all_cats.get(cat_id)
                if the_cat.dead or the_cat.outside:
                    continue
                if the_cat.ID in kit.get_parents():
                    y = random.randrange(0, 20)
                    start_relation = Relationship(the_cat, kit, False, True)
                    start_relation.platonic_like += 30 + y
                    start_relation.comfortable = 10 + y
                    start_relation.admiration = 15 + y
                    start_relation.trust = 10 + y
                    the_cat.relationships[kit.ID] = start_relation
                    y = random.randrange(0, 20)
                    start_relation = Relationship(kit, the_cat, False, True)
                    start_relation.platonic_like += 30 + y
                    start_relation.comfortable = 10 + y
                    start_relation.admiration = 15 + y
                    start_relation.trust = 10 + y
                    kit.relationships[the_cat.ID] = start_relation
                else:
                    the_cat.relationships[kit.ID] = Relationship(the_cat, kit)
                    kit.relationships[the_cat.ID] = Relationship(kit, the_cat)
            # remove accessory
            kit.accessory = None
            clan.add_cat(kit)

        # check other cats of clan for siblings
        for kitten in all_kitten:
            add_siblings_to_cat(kitten, cat_class)
            add_children_to_cat(kitten, cat_class)
            # update/buff the relationship towards the siblings
            for second_kitten in all_kitten:
                y = random.randrange(0, 10)
                if second_kitten.ID == kitten.ID:
                    continue
                kitten.relationships[second_kitten.ID].platonic_like += 20 + y
                kitten.relationships[second_kitten.ID].comfortable += 10 + y
                kitten.relationships[second_kitten.ID].trust += 10 + y

        return all_kitten

    def get_amount_of_kits(self, cat):
        """Get the amount of kits which will be born."""
        one_kit_possibility = {"young adult": 8, "adult": 9, "senior adult": 10, "elder": 4}
        two_kit_possibility = {"young adult": 10, "adult": 13, "senior adult": 15, "elder": 3}
        three_kit_possibility = {"young adult": 17, "adult": 15, "senior adult": 5, "elder": 1}
        four_kit_possibility = {"young adult": 12, "adult": 8, "senior adult": 2, "elder": 0}
        five_kit_possibility = {"young adult": 6, "adult": 2, "senior adult": 0, "elder": 0}
        six_kit_possibility = {"young adult": 2, "adult": 0, "senior adult": 0, "elder": 0}
        one_kit = [1] * one_kit_possibility[cat.age]
        two_kits = [2] * two_kit_possibility[cat.age]
        three_kits = [3] * three_kit_possibility[cat.age]
        four_kits = [4] * four_kit_possibility[cat.age]
        five_kits = [5] * five_kit_possibility[cat.age]
        six_kits = [6] * six_kit_possibility[cat.age]
        amount = choice(one_kit + two_kits + three_kits + four_kits + five_kits + six_kits)

        return amount


PREGNANT_STRINGS = None
with open(f"resources/dicts/conditions/pregnancy.json", 'r') as read_file:
    PREGNANT_STRINGS = ujson.loads(read_file.read())<|MERGE_RESOLUTION|>--- conflicted
+++ resolved
@@ -289,39 +289,10 @@
             event_list.append(choice(events["birth"]["two_parents"]))
         elif cat.mate == other_cat.ID and other_cat.dead or other_cat.outside:
             involved_cats.append(other_cat.ID)
-<<<<<<< HEAD
-            possible_events = [
-                f"{cat.name} looks at their {insert}, choking on both a purr and a wail. How are they supposed to do this without {other_cat.name}?",
-                f"{cat.name} sobs and pushes their new {insert} away from them. They look far too much like {other_cat.name} for {cat.name} to stand the sight of them.",
-                f"{cat.name} purrs sadly over the tiny {insert} StarClan has blessed them with. They see {other_cat.name} in their little pawpads, in their ears and eyes and mews.",
-                f"Cats call out, but {cat.name} can't be convinced to go back to the nursery. Not with the new {insert} made from them and {other_cat.name} there, taunting {cat.name} with what should have been.",
-                f"Looking down at {other_cat.name}'s last gift to them, {cat.name} vows to protect their new {insert}.",
-                f"It's so hard, so very, very, nearly insurmountably hard doing this without their mate, but {cat.name} wouldn't change it for the world. This {insert} is the last piece of {other_cat.name} they have."
-
-            ]
-        elif (cat.mate and cat.mate != other_cat.ID) or (other_cat.mate and other_cat.mate != cat.ID):
-            # Affair where either cat is mated or other_cat is.
-            involved_cats.append(other_cat.ID)
-            possible_events = [f"{cat.name} secretly had a {insert} with {other_cat.name}.",
-                               f"{cat.name} hopes that their {insert} doesn't look too much like "
-                               f"{other_cat.name}, otherwise questions might follow.",
-                               f"{other_cat.name} goes to visit {cat.name} in the nursery with their "
-                               f"new {insert}, on a completely innocent mission to deliver food to the new parent.",
-                               f"The newly arrived {insert} that {cat.name} has just given birth to looks "
-                               f"suspiciously like {other_cat.name}. "
-                               ]
-        elif not cat.mate and not other_cat.mate:
-            # Neither cats have mates
-            involved_cats.append(other_cat.ID)
-            possible_events = [f"{cat.name} gave birth to a {insert} with {other_cat.name}, and is looking forward to "
-                               f"co-parenting."]
-
-=======
             event_list.append(choice(events["birth"]["dead_mate"]))
         elif cat.mate != other_cat.ID and cat.mate is not None:
             involved_cats.append(other_cat.ID)
             event_list.append(choice(events["birth"]["affair"]))
->>>>>>> 307b12c2
         else:
             event_list.append(choice(events["birth"]["unmated_parent"]))
 
