--- conflicted
+++ resolved
@@ -25,8 +25,6 @@
     def __init__(self) -> None:
         self.history = History()
         self.condition_events = Condition_Events()
-<<<<<<< HEAD
-=======
         self.biggest_family = None
         self.set_biggest_family()
         pass
@@ -48,7 +46,6 @@
         """Returns if the current biggest family is big enough to 'activates' additional inbreeding counters."""
         living_cats = len([i for i in Cat.all_cats.values() if not (i.dead or i.outside or i.exiled)])
         return len(self.biggest_family) > (living_cats/10)
->>>>>>> 9f871730
 
     def handle_pregnancy_age(self, clan):
         """Increase the moon for each pregnancy in the pregnancy dictionary"""
