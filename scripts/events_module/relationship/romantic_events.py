import random
from copy import deepcopy
from random import choice

import ujson

from scripts.cat.cats import Cat
from scripts.cat.history import History
from scripts.cat_relations.relationship import (
    INTERACTION_MASTER_DICT,
    rel_fulfill_rel_constraints,
    cats_fulfill_single_interaction_constraints,
)
from scripts.event_class import Single_Event
from scripts.game_structure.game_essentials import game
from scripts.utility import (
    get_highest_romantic_relation,
    event_text_adjust,
    get_personality_compatibility,
    process_text,
)


class Romantic_Events:
    """All events which are related to mate's such as becoming mates and breakups, but also for possible mates and romantic interactions."""

    # ---------------------------------------------------------------------------- #
    #                                LOAD RESOURCES                                #
    # ---------------------------------------------------------------------------- #

    resource_directory = "resources/dicts/relationship_events/"

    MATE_DICTS = None
    with open(f"{resource_directory}become_mates.json", "r") as read_file:
        MATE_DICTS = ujson.loads(read_file.read())

    POLY_MATE_DICTS = None
    with open(f"{resource_directory}become_mates_poly.json", "r") as read_file:
        POLY_MATE_DICTS = ujson.loads(read_file.read())

    # ---------------------------------------------------------------------------- #
    #            build up dictionaries which can be used for moon events           #
    #         because there may be less romantic/mate relevant interactions,       #
    #        the dictionary will be ordered in only 'positive' and 'negative'      #
    # ---------------------------------------------------------------------------- #

    # ---------------------------------------------------------------------------- #
    #                                     MATE                                     #
    # ---------------------------------------------------------------------------- #

    # Use the overall master interaction dictionary and filter for mate tag
    MATE_RELEVANT_INTERACTIONS = {}
    for val_type, dictionary in INTERACTION_MASTER_DICT.items():
        MATE_RELEVANT_INTERACTIONS[val_type] = {}
        MATE_RELEVANT_INTERACTIONS[val_type]["increase"] = list(
            filter(
                lambda inter: "mates" in inter.relationship_constraint
                and "not_mates" not in inter.relationship_constraint,
                dictionary["increase"],
            )
        )
        MATE_RELEVANT_INTERACTIONS[val_type]["decrease"] = list(
            filter(
                lambda inter: "mates" in inter.relationship_constraint
                and "not_mates" not in inter.relationship_constraint,
                dictionary["decrease"],
            )
        )

    # resort the first generated overview dictionary to only "positive" and "negative" interactions
    MATE_INTERACTIONS = {"positive": [], "negative": []}
    for val_type, dictionary in MATE_RELEVANT_INTERACTIONS.items():
        if val_type in ["jealousy", "dislike"]:
            MATE_INTERACTIONS["positive"].extend(dictionary["decrease"])
            MATE_INTERACTIONS["negative"].extend(dictionary["increase"])
        else:
            MATE_INTERACTIONS["positive"].extend(dictionary["increase"])
            MATE_INTERACTIONS["negative"].extend(dictionary["decrease"])

    # ---------------------------------------------------------------------------- #
    #                                   ROMANTIC                                   #
    # ---------------------------------------------------------------------------- #

    # Use the overall master interaction dictionary and filter for any interactions, which requires a certain amount of romantic
    ROMANTIC_RELEVANT_INTERACTIONS = {}
    for val_type, dictionary in INTERACTION_MASTER_DICT.items():
        ROMANTIC_RELEVANT_INTERACTIONS[val_type] = {}

        # if it's the romantic interaction type add all interactions
        if val_type == "romantic":
            ROMANTIC_RELEVANT_INTERACTIONS[val_type]["increase"] = dictionary[
                "increase"
            ]
            ROMANTIC_RELEVANT_INTERACTIONS[val_type]["decrease"] = dictionary[
                "decrease"
            ]
        else:
            increase = []
            for interaction in dictionary["increase"]:
                romantic = [
                    "romantic" in tag for tag in interaction.relationship_constraint
                ]
                if any(romantic):
                    increase.append(interaction)
            ROMANTIC_RELEVANT_INTERACTIONS[val_type]["increase"] = increase

            decrease = []
            for interaction in dictionary["decrease"]:
                romantic = [
                    "romantic" in tag for tag in interaction.relationship_constraint
                ]
                if any(romantic):
                    decrease.append(interaction)
            ROMANTIC_RELEVANT_INTERACTIONS[val_type]["decrease"] = decrease

    # resort the first generated overview dictionary to only "positive" and "negative" interactions
    ROMANTIC_INTERACTIONS = {"positive": [], "negative": []}
    for val_type, dictionary in ROMANTIC_RELEVANT_INTERACTIONS.items():
        if val_type in ["jealousy", "dislike"]:
            ROMANTIC_INTERACTIONS["positive"].extend(dictionary["decrease"])
            ROMANTIC_INTERACTIONS["negative"].extend(dictionary["increase"])
        else:
            ROMANTIC_INTERACTIONS["positive"].extend(dictionary["increase"])
            ROMANTIC_INTERACTIONS["negative"].extend(dictionary["decrease"])

    @staticmethod
    def start_interaction(cat_from, cat_to):
        """
        Filters and triggers events which are connected to romance between these two cats.

        Returns
        -------
        bool : if an event is triggered or not
        """
        if cat_from.ID == cat_to.ID:
            return False

        relevant_dict = deepcopy(Romantic_Events.ROMANTIC_INTERACTIONS)
        if cat_to.ID in cat_from.mate and not cat_to.dead:
            relevant_dict = deepcopy(Romantic_Events.MATE_INTERACTIONS)

        # check if it should be a positive or negative interaction
        relationship = cat_from.relationships[cat_to.ID]
        positive = Romantic_Events.check_if_positive_interaction(relationship)

        # get the possible interaction list and filter them
        possible_interactions = (
            relevant_dict["positive"] if positive else relevant_dict["negative"]
        )
        filtered_interactions = []
        _season = [str(game.clan.current_season).casefold(), "Any", "any"]
        _biome = [str(game.clan.biome).casefold(), "Any", "any"]
        for interaction in possible_interactions:
            in_tags = [i for i in interaction.biome if i not in _biome]
            if len(in_tags) > 0:
                continue

            in_tags = [i for i in interaction.season if i not in _season]
            if len(in_tags) > 0:
                continue

            rel_fulfilled = rel_fulfill_rel_constraints(
                relationship, interaction.relationship_constraint, interaction.id
            )
            if not rel_fulfilled:
                continue

            cat_fulfill = cats_fulfill_single_interaction_constraints(
                cat_from, cat_to, interaction, game.clan.game_mode
            )
            if not cat_fulfill:
                continue

            filtered_interactions.append(interaction)

        if len(filtered_interactions) < 1:
            print(
                f"There were no romantic interactions for: {cat_from.name} to {cat_to.name}"
            )
            return False

        # chose interaction
        chosen_interaction = choice(filtered_interactions)
        # check if the current interaction id is already used and us another if so
        chosen_interaction = choice(possible_interactions)
        while (
            chosen_interaction.id in relationship.used_interaction_ids
            and len(possible_interactions) > 2
        ):
            possible_interactions.remove(chosen_interaction)
            chosen_interaction = choice(possible_interactions)

        # if the chosen_interaction is still in the TRIGGERED_SINGLE_INTERACTIONS, clean the list
        if chosen_interaction in relationship.used_interaction_ids:
            relationship.used_interaction_ids = []
        relationship.used_interaction_ids.append(chosen_interaction.id)

        # affect relationship - it should always be in a romantic way
        in_de_crease = "increase" if positive else "decrease"
        rel_type = "romantic"
        relationship.chosen_interaction = chosen_interaction
        relationship.interaction_affect_relationships(
            in_de_crease, chosen_interaction.intensity, rel_type
        )

        # give cats injuries if the game mode is not classic
        if (
            len(chosen_interaction.get_injuries) > 0
            and game.clan.game_mode != "classic"
        ):
            for abbreviations, injury_dict in chosen_interaction.get_injuries.items():
                if "injury_names" not in injury_dict:
                    print(
                        f"ERROR: there are no injury names in the chosen interaction {chosen_interaction.id}."
                    )
                    continue

                injured_cat = cat_from
                if abbreviations != "m_c":
                    injured_cat = cat_to

                injuries = []
                for inj in injury_dict["injury_names"]:
                    injured_cat.get_injured(inj, True)
                    injuries.append(inj)

                possible_scar = (
                    injury_dict["scar_text"] if "scar_text" in injury_dict else None
                )
                possible_death = (
                    injury_dict["death_text"] if "death_text" in injury_dict else None
                )
                if injured_cat.status == "leader":
                    possible_death = (
                        injury_dict["death_leader_text"]
                        if "death_leader_text" in injury_dict
                        else None
                    )

                if possible_scar or possible_death:
                    for condition in injuries:
                        History.add_possible_history(
                            injured_cat,
                            condition,
                            death_text=possible_death,
                            scar_text=possible_scar,
                        )

        # get any possible interaction string out of this interaction
        interaction_str = choice(chosen_interaction.interactions)

        # prepare string for display
        cat_dict = {
            "m_c": (str(cat_from.name), choice(cat_from.pronouns)),
            "r_c": (str(cat_to.name), choice(cat_to.pronouns)),
        }
        interaction_str = process_text(interaction_str, cat_dict)

        # extract intensity from the interaction
        intensity = getattr(chosen_interaction, "intensity", "neutral")

        effect = " (neutral effect)"
        if in_de_crease != "neutral" and positive:
            effect = f" ({intensity} positive effect)"
        if in_de_crease != "neutral" and not positive:
            effect = f" ({intensity} negative effect)"

        interaction_str = interaction_str + effect

        # send string to current moon relationship events before adding age of cats
        relevant_event_tabs = ["relation", "interaction"]
        if len(chosen_interaction.get_injuries) > 0:
            relevant_event_tabs.append("health")
        game.cur_events_list.append(
            Single_Event(interaction_str, relevant_event_tabs, [cat_to.ID, cat_from.ID])
        )

        # now add the age of the cats before the string is sent to the cats' relationship logs
        relationship.log.append(
            interaction_str + f" - {cat_from.name} was {cat_from.moons} moons old"
        )

        if not relationship.opposite_relationship and cat_from.ID != cat_to.ID:
            relationship.link_relationship()
            relationship.opposite_relationship.log.append(
                interaction_str + f" - {cat_to.name} was {cat_to.moons} moons old"
            )

<<<<<<< HEAD
        # print(f"ROMANTIC! {cat_from.name} to {cat_to.name}")
=======
>>>>>>> c65fc05c
        return True

    @staticmethod
    def handle_mating_and_breakup(cat):
        """Handle events related to making new mates, and breaking up."""

        if cat.no_mates:
            return

        Romantic_Events.handle_moving_on(cat)
        Romantic_Events.handle_breakup_events(cat)
        Romantic_Events.handle_new_mate_events(cat)

    @staticmethod
    def handle_new_mate_events(cat):
        """Triggers and handles any events that result in a new mate"""

        # First, check high love confession
        flag = Romantic_Events.handle_confession(cat)
        if flag:
            return

        # Then, handle more random mating
        # Choose some subset of cats that they have relationships with
        if not cat.relationships:
            return
        subset = [
            Cat.fetch_cat(x)
            for x in cat.relationships
            if isinstance(Cat.fetch_cat(x), Cat)
            and not (Cat.fetch_cat(x).dead or Cat.fetch_cat(x).outside)
        ]
        if not subset:
            return

        subset = random.sample(subset, max(int(len(subset) / 3), 1))

        for other_cat in subset:
            relationship = cat.relationships.get(other_cat.ID)
            flag = Romantic_Events.handle_new_mates(cat, other_cat)
            if flag:
                return

    @staticmethod
    def handle_breakup_events(cat: Cat):
        """Triggers and handles any events that results in a breakup"""

        for x in cat.mate:
            mate_ob = Cat.fetch_cat(x)
            if not isinstance(mate_ob, Cat):
                continue

            flag = Romantic_Events.handle_breakup(cat, mate_ob)
            if flag:
                return

    @staticmethod
    def handle_moving_on(cat):
        """Handles moving on from dead or outside mates"""
        for mate_id in cat.mate:
            if mate_id not in Cat.all_cats:
                print(f"WARNING: Cat #{cat} has a invalid mate. It will be removed.")
                cat.mate.remove(mate_id)
                continue

            cat_mate = Cat.fetch_cat(mate_id)
            if cat_mate.no_mates:
                return

            # Move on from dead mates
            if (
                cat_mate
                and "grief stricken" not in cat.illnesses
                and ((cat_mate.dead and cat_mate.dead_for >= 4) or cat_mate.outside)
            ):
                # randint is a slow function, don't call it unless we have to.
                if not cat_mate.no_mates and random.random() > 0.5:
                    text = f"{cat.name} will always love {cat_mate.name} but has decided to move on."
                    game.cur_events_list.append(
                        Single_Event(text, "relation", [cat.ID, cat_mate.ID])
                    )
                    cat.unset_mate(cat_mate)

    @staticmethod
    def handle_new_mates(cat_from, cat_to) -> bool:
        """More in depth check if the cats will become mates."""

        become_mates, mate_string = Romantic_Events.check_if_new_mate(cat_from, cat_to)

        if become_mates and mate_string:
            cat_from.set_mate(cat_to)
            game.cur_events_list.append(
                Single_Event(
                    mate_string, ["relation", "misc"], [cat_from.ID, cat_to.ID]
                )
            )
            return True

        return False

    @staticmethod
    def handle_breakup(cat_from: Cat, cat_to: Cat) -> bool:
        """Handles cats breaking up their relationship"""

        if cat_from.ID not in cat_to.mate:
            return False

        if cat_from.no_mates or cat_to.no_mates:
            return False

        if cat_to.no_mates or cat_from.no_mates:
            return False

        if not Romantic_Events.check_if_breakup(cat_from, cat_to):
            return False

        # Determine if this is a nice breakup or a fight breakup
        # TODO - make this better
        had_fight = not int(random.random() * 3)

        # TODO : more varied breakup text.
        cat_from.unset_mate(cat_to, breakup=False)

        if cat_to.ID in cat_from.relationships:
            relationship_from = cat_from.relationships[cat_to.ID]
        else:
            relationship_from = cat_from.create_one_relationship(cat_to)

        if cat_from.ID in cat_to.relationships:
            relationship_to = cat_to.relationships[cat_from.ID]
        else:
            relationship_to = cat_to.create_one_relationship(cat_from)

        # These are large decreases - they are to prevent becoming mates again on the same moon.
        relationship_to.romantic_love -= 15
        relationship_from.romantic_love -= 15
        relationship_to.comfortable -= 10
        relationship_from.comfortable -= 10
        if had_fight:
            relationship_to.romantic_love -= 5
            relationship_from.romantic_love -= 5
            relationship_from.platonic_like -= 10
            relationship_to.platonic_like -= 10
            relationship_from.trust -= 10
            relationship_to.trust -= 10
            relationship_to.dislike += 10
            relationship_from.dislike += 10

        if had_fight:
            text = f"{cat_from.name} and {cat_to.name} had a huge fight and broke up."
        else:
            text = f"{cat_from.name} and {cat_to.name} broke up."
        game.cur_events_list.append(
            Single_Event(text, ["relation", "misc"], [cat_from.ID, cat_to.ID])
        )
        return True

    @staticmethod
    def handle_confession(cat_from) -> bool:
        """
        Check if the cat has a high love for another and mate them if there are in the boundaries
        :param cat: cat in question

        return: bool if event is triggered or not
        """
        # get the highest romantic love relationships and
        rel_list = cat_from.relationships.values()
        highest_romantic_relation = get_highest_romantic_relation(
            rel_list, exclude_mate=True
        )
        if not highest_romantic_relation:
            return False

        condition = game.config["mates"]["confession"]["make_confession"]
        if not Romantic_Events.relationship_fulfill_condition(
            highest_romantic_relation, condition
        ):
            return False

        cat_to = highest_romantic_relation.cat_to
        if not cat_to.is_potential_mate(cat_from) or not cat_from.is_potential_mate(
            cat_to
        ):
            return False

        alive_inclan_from_mates = [
            mate
            for mate in cat_from.mate
            if not cat_from.fetch_cat(mate).dead
            and not cat_from.fetch_cat(mate).outside
        ]
        alive_inclan_to_mates = [
            mate
            for mate in cat_to.mate
            if not cat_to.fetch_cat(mate).dead and not cat_to.fetch_cat(mate).outside
        ]
        poly = len(alive_inclan_from_mates) > 0 or len(alive_inclan_to_mates) > 0

        if poly and not Romantic_Events.current_mates_allow_new_mate(cat_from, cat_to):
            return False

        become_mate = False
        condition = game.config["mates"]["confession"]["accept_confession"]
        rel_to_check = highest_romantic_relation.opposite_relationship
        if not rel_to_check:
            highest_romantic_relation.link_relationship()
            rel_to_check = highest_romantic_relation.opposite_relationship

        if Romantic_Events.relationship_fulfill_condition(rel_to_check, condition):
            become_mate = True
            mate_string = Romantic_Events.get_mate_string(
                "high_romantic", poly, cat_from, cat_to
            )
        # second acceptance chance if the romantic is high enough
        elif (
            "romantic" in condition
            and condition["romantic"] != 0
            and condition["romantic"] > 0
            and rel_to_check.romantic_love >= condition["romantic"] * 1.5
        ):
            become_mate = True
            mate_string = Romantic_Events.get_mate_string(
                "high_romantic", poly, cat_from, cat_to
            )
        else:
            mate_string = Romantic_Events.get_mate_string(
                "rejected", poly, cat_from, cat_to
            )
            cat_from.relationships[cat_to.ID].romantic_love -= 10
            cat_to.relationships[cat_from.ID].comfortable -= 10

        mate_string = Romantic_Events.prepare_relationship_string(
            mate_string, cat_from, cat_to
        )
        game.cur_events_list.append(
            Single_Event(mate_string, ["relation", "misc"], [cat_from.ID, cat_to.ID])
        )

        if become_mate:
            cat_from.set_mate(cat_to)

        return True

    # ---------------------------------------------------------------------------- #
    #                          check if event is triggered                         #
    # ---------------------------------------------------------------------------- #

    @staticmethod
    def check_if_positive_interaction(relationship) -> bool:
        """Returns if the interaction should be a positive interaction or not."""
        # base for non-existing platonic like / dislike
        list_to_choice = [True, False]

        # take personality in count
        comp = get_personality_compatibility(relationship.cat_from, relationship.cat_to)
        if comp is not None:
            list_to_choice.append(comp)

        # further influence the partition based on the relationship
        list_to_choice += [True] * int(relationship.platonic_like / 15)
        list_to_choice += [True] * int(relationship.romantic_love / 15)
        list_to_choice += [False] * int(relationship.dislike / 10)

        return choice(list_to_choice)

    @staticmethod
    def check_if_breakup(cat_from, cat_to):
        """More in depth check if the cats will break up.
        Returns:
            bool (True or False)
        """
        if cat_from.ID not in cat_to.mate:
            return False

        # Moving on, not breakups, occur when one mate is dead or outside.
        if cat_from.dead or cat_from.outside or cat_to.dead or cat_to.outside:
            return False

        chance_number = Romantic_Events.get_breakup_chance(cat_from, cat_to)
        if chance_number == 0:
            return False

        return not int(random.random() * chance_number)

    @staticmethod
    def check_if_new_mate(cat_from, cat_to):
        """Checks if the two cats can become mates, or not. Returns: boolean and event_string"""
        become_mates = False
        young_age = ["newborn", "kitten", "adolescent"]
        if not cat_from.is_potential_mate(cat_to):
            return False, None

        if cat_from.ID in cat_to.mate:
            return False, None

        # Gather relationships
        if cat_to.ID in cat_from.relationships:
            relationship_from = cat_from.relationships[cat_to.ID]
        else:
            relationship_from = cat_from.create_one_relationship(cat_to)

        if cat_from.ID in cat_to.relationships:
            relationship_to = cat_to.relationships[cat_from.ID]
        else:
            relationship_to = cat_to.create_one_relationship(cat_from)

        mate_string = None
        mate_chance = game.config["mates"]["chance_fulfilled_condition"]
        hit = int(random.random() * mate_chance)

        # has to be high because every moon this will be checked for each relationship in the game
        friends_to_lovers = game.config["mates"]["chance_friends_to_lovers"]
        random_hit = int(random.random() * friends_to_lovers)

        # already return if there is 'no' hit (everything above 0), other checks are not necessary
        if hit > 0 and random_hit > 0:
            return False, None

        alive_inclan_from_mates = [
            mate
            for mate in cat_from.mate
            if not cat_from.fetch_cat(mate).dead
            and not cat_from.fetch_cat(mate).outside
        ]
        alive_inclan_to_mates = [
            mate
            for mate in cat_to.mate
            if not cat_to.fetch_cat(mate).dead and not cat_to.fetch_cat(mate).outside
        ]
        poly = len(alive_inclan_from_mates) > 0 or len(alive_inclan_to_mates) > 0

        if poly and not Romantic_Events.current_mates_allow_new_mate(cat_from, cat_to):
            return False, None

        if (
            not hit
            and Romantic_Events.relationship_fulfill_condition(
                relationship_from, game.config["mates"]["mate_condition"]
            )
            and Romantic_Events.relationship_fulfill_condition(
                relationship_to, game.config["mates"]["mate_condition"]
            )
        ):
            become_mates = True
            mate_string = Romantic_Events.get_mate_string(
                "low_romantic", poly, cat_from, cat_to
            )
        if (
            not random_hit
            and Romantic_Events.relationship_fulfill_condition(
                relationship_from, game.config["mates"]["platonic_to_romantic"]
            )
            and Romantic_Events.relationship_fulfill_condition(
                relationship_to, game.config["mates"]["platonic_to_romantic"]
            )
        ):
            become_mates = True
            mate_string = Romantic_Events.get_mate_string(
                "platonic_to_romantic", poly, cat_from, cat_to
            )

        if not become_mates:
            return False, None

        if poly:
            print("----- POLY-POLY-POLY", cat_from.name, cat_to.name)
            print(cat_from.mate)
            print(cat_to.mate)

        mate_string = Romantic_Events.prepare_relationship_string(
            mate_string, cat_from, cat_to
        )

        return become_mates, mate_string

    @staticmethod
    def relationship_fulfill_condition(relationship, condition):
        """
        Check if the relationship can fulfill the condition.
        Example condition:
            {
            "romantic": 20,
            "platonic": 30,
            "dislike": -10,
            "admiration": 0,
            "comfortable": 20,
            "jealousy": 0,
            "trust": 0
            }

        VALUES:
            - 0: no condition
            - positive number: value has to be higher than number
            - negative number: value has to be lower than number

        """
        if not relationship:
            return False
        if "romantic" in condition and condition["romantic"] != 0:
            if (
                condition["romantic"] > 0
                and relationship.romantic_love < condition["romantic"]
            ):
                return False
            if condition["romantic"] < 0 and relationship.romantic_love > abs(
                condition["romantic"]
            ):
                return False
        if "platonic" in condition and condition["platonic"] != 0:
            if (
                condition["platonic"] > 0
                and relationship.platonic_like < condition["platonic"]
            ):
                return False
            if condition["platonic"] < 0 and relationship.platonic_like > abs(
                condition["platonic"]
            ):
                return False
        if "dislike" in condition and condition["dislike"] != 0:
            if condition["dislike"] > 0 and relationship.dislike < condition["dislike"]:
                return False
            if condition["dislike"] < 0 and relationship.dislike > abs(
                condition["dislike"]
            ):
                return False
        if "admiration" in condition and condition["admiration"] != 0:
            if (
                condition["admiration"] > 0
                and relationship.admiration < condition["admiration"]
            ):
                return False
            if condition["admiration"] < 0 and relationship.admiration > abs(
                condition["admiration"]
            ):
                return False
        if "comfortable" in condition and condition["comfortable"] != 0:
            if (
                condition["comfortable"] > 0
                and relationship.comfortable < condition["comfortable"]
            ):
                return False
            if condition["comfortable"] < 0 and relationship.comfortable > abs(
                condition["comfortable"]
            ):
                return False
        if "jealousy" in condition and condition["jealousy"] != 0:
            if (
                condition["jealousy"] > 0
                and relationship.jealousy < condition["jealousy"]
            ):
                return False
            if condition["jealousy"] < 0 and relationship.jealousy > abs(
                condition["jealousy"]
            ):
                return False
        if "trust" in condition and condition["trust"] != 0:
            if condition["trust"] > 0 and relationship.trust < condition["trust"]:
                return False
            if condition["trust"] < 0 and relationship.trust > abs(condition["trust"]):
                return False
        return True

    @staticmethod
    def current_mates_allow_new_mate(cat_from, cat_to) -> bool:
        """Check if all current mates are fulfill the given conditions."""
        current_mate_condition = game.config["mates"]["poly"]["current_mate_condition"]
        current_to_new_condition = game.config["mates"]["poly"]["mates_to_each_other"]

        # check relationship from current mates from cat_from
        all_mates_fulfill_current_mate_condition = True
        all_mates_fulfill_current_to_new = True
        alive_inclan_from_mates = [
            mate
            for mate in cat_from.mate
            if not cat_from.fetch_cat(mate).dead
            and not cat_from.fetch_cat(mate).outside
        ]
        if len(alive_inclan_from_mates) > 0:
            for mate_id in alive_inclan_from_mates:
                mate_cat = cat_from.fetch_cat(mate_id)
                if mate_cat.dead:
                    continue
                if (
                    mate_id in cat_from.relationships
                    and cat_from.ID in mate_cat.relationships
                ):
                    if not Romantic_Events.relationship_fulfill_condition(
                        cat_from.relationships[mate_id], current_mate_condition
                    ) or not Romantic_Events.relationship_fulfill_condition(
                        mate_cat.relationships[cat_from.ID], current_mate_condition
                    ):
                        all_mates_fulfill_current_mate_condition = False

                if (
                    mate_id in cat_to.relationships
                    and cat_to.ID in mate_cat.relationships
                ):
                    if not Romantic_Events.relationship_fulfill_condition(
                        cat_to.relationships[mate_id], current_to_new_condition
                    ) or not Romantic_Events.relationship_fulfill_condition(
                        mate_cat.relationships[cat_to.ID], current_to_new_condition
                    ):
                        all_mates_fulfill_current_to_new = False
        if (
            not all_mates_fulfill_current_mate_condition
            or not all_mates_fulfill_current_to_new
        ):
            return False

        # check relationship from current mates from cat_to
        all_mates_fulfill_current_mate_condition = True
        all_mates_fulfill_current_to_new = True
        alive_inclan_to_mates = [
            mate
            for mate in cat_to.mate
            if not cat_to.fetch_cat(mate).dead and not cat_to.fetch_cat(mate).outside
        ]
        if len(alive_inclan_to_mates) > 0:
            for mate_id in alive_inclan_to_mates:
                mate_cat = cat_to.fetch_cat(mate_id)
                if mate_cat.dead:
                    continue
                if (
                    mate_id in cat_to.relationships
                    and cat_to.ID in mate_cat.relationships
                ):
                    if not Romantic_Events.relationship_fulfill_condition(
                        cat_to.relationships[mate_id], current_mate_condition
                    ) or not Romantic_Events.relationship_fulfill_condition(
                        mate_cat.relationships[cat_to.ID], current_mate_condition
                    ):
                        all_mates_fulfill_current_mate_condition = False

                if (
                    mate_id in cat_from.relationships
                    and cat_from.ID in mate_cat.relationships
                ):
                    if not Romantic_Events.relationship_fulfill_condition(
                        cat_from.relationships[mate_id], current_to_new_condition
                    ) or not Romantic_Events.relationship_fulfill_condition(
                        mate_cat.relationships[cat_from.ID], current_to_new_condition
                    ):
                        all_mates_fulfill_current_to_new = False
        if (
            not all_mates_fulfill_current_mate_condition
            or not all_mates_fulfill_current_to_new
        ):
            return False

        return True

    @staticmethod
    def prepare_relationship_string(mate_string, cat_from, cat_to):
        """Prepares the relationship event string for display"""
        # replace mates with their names
        if "[m_c_mates]" in mate_string:
            mate_names = [
                str(cat_from.fetch_cat(mate_id).name)
                for mate_id in cat_from.mate
                if cat_from.fetch_cat(mate_id) is not None
                and not cat_from.fetch_cat(mate_id).dead
                and not cat_from.fetch_cat(mate_id).outside
            ]
            mate_name_string = mate_names[0]
            if len(mate_names) == 2:
                mate_name_string = mate_names[0] + " and " + mate_names[1]
            if len(mate_names) > 2:
                mate_name_string = (
                    ", ".join(mate_names[:-1]) + ", and " + mate_names[-1]
                )
            mate_string = mate_string.replace("[m_c_mates]", mate_name_string)

        if "[r_c_mates]" in mate_string:
            mate_names = [
                str(cat_from.fetch_cat(mate_id).name)
                for mate_id in cat_from.mate
                if cat_from.fetch_cat(mate_id) is not None
                and not cat_from.fetch_cat(mate_id).dead
                and not cat_from.fetch_cat(mate_id).outside
            ]
            mate_name_string = mate_names[0]
            if len(mate_names) == 2:
                mate_name_string = mate_names[0] + " and " + mate_names[1]
            if len(mate_names) > 2:
                mate_name_string = (
                    ", ".join(mate_names[:-1]) + ", and " + mate_names[-1]
                )
            mate_string = mate_string.replace("[r_c_mates]", mate_name_string)

        if "(m_c_mate/mates)" in mate_string:
            insert = "mate"
            if len(cat_from.mate) > 1:
                insert = "mates"
            mate_string = mate_string.replace("(m_c_mate/mates)", insert)

        if "(r_c_mate/mates)" in mate_string:
            insert = "mate"
            if len(cat_to.mate) > 1:
                insert = "mates"
            mate_string = mate_string.replace("(r_c_mate/mates)", insert)

        mate_string = event_text_adjust(Cat, mate_string, cat_from, cat_to)
        return mate_string

    @staticmethod
    def get_mate_string(key, poly, cat_from, cat_to):
        """Returns the mate string with the certain key, cats and poly."""
        if not poly:
            return choice(Romantic_Events.MATE_DICTS[key])
        else:
            poly_key = ""
            alive_inclan_from_mates = [
                mate
                for mate in cat_from.mate
                if not cat_from.fetch_cat(mate).dead
                and not cat_from.fetch_cat(mate).outside
            ]
            alive_inclan_to_mates = [
                mate
                for mate in cat_to.mate
                if not cat_to.fetch_cat(mate).dead
                and not cat_to.fetch_cat(mate).outside
            ]
            if len(alive_inclan_from_mates) > 0 and len(alive_inclan_to_mates) > 0:
                poly_key = "both_mates"
            elif len(alive_inclan_from_mates) > 0 and len(alive_inclan_to_mates) <= 0:
                poly_key = "m_c_mates"
            elif len(alive_inclan_from_mates) <= 0 and len(alive_inclan_to_mates) > 0:
                poly_key = "r_c_mates"
            return choice(Romantic_Events.POLY_MATE_DICTS[key][poly_key])

    # ---------------------------------------------------------------------------- #
    #                             get/calculate chances                            #
    # ---------------------------------------------------------------------------- #

    @staticmethod
    def get_breakup_chance(cat_from: Cat, cat_to: Cat) -> int:
        """Looks into the current values and calculate the chance of breaking up. The lower, the more likely they will break up.
        Returns:
            integer (number)
        """
        # Gather relationships
        if cat_to.ID in cat_from.relationships:
            relationship_from = cat_from.relationships[cat_to.ID]
        else:
            relationship_from = cat_from.create_one_relationship(cat_to)

        if cat_from.ID in cat_to.relationships:
            relationship_to = cat_to.relationships[cat_from.ID]
        else:
            relationship_to = cat_to.create_one_relationship(cat_from)

        # No breakup chance if the cat is a good deal above the make-confession requirments.
        condition = game.config["mates"]["confession"]["make_confession"].copy()
        for x in condition:
            if condition[x] > 0:
                condition[x] += 16
        if Romantic_Events.relationship_fulfill_condition(relationship_from, condition):
            return 0
        if Romantic_Events.relationship_fulfill_condition(relationship_to, condition):
            return 0

        chance_number = 30
        chance_number += int(relationship_from.romantic_love / 20)
        chance_number += int(relationship_from.romantic_love / 20)
        chance_number += int(relationship_from.platonic_like / 20)
        chance_number += int(relationship_to.platonic_like / 20)
        chance_number -= int(relationship_from.dislike / 15)
        chance_number -= int(relationship_from.jealousy / 15)
        chance_number -= int(relationship_to.dislike / 15)
        chance_number -= int(relationship_to.jealousy / 15)

        # change the change based on the personality
        get_along = get_personality_compatibility(cat_from, cat_to)
        if get_along is not None and get_along:
            chance_number += 5
        if get_along is not None and not get_along:
            chance_number -= 10

        # Then, at least a 1/5 chance
        chance_number = max(chance_number, 5)

<<<<<<< HEAD
        # print(f"BREAKUP CHANCE - {cat_to.name}, {cat_from.name}: {chance_number}")
=======
>>>>>>> c65fc05c
        return chance_number<|MERGE_RESOLUTION|>--- conflicted
+++ resolved
@@ -286,10 +286,6 @@
                 interaction_str + f" - {cat_to.name} was {cat_to.moons} moons old"
             )
 
-<<<<<<< HEAD
-        # print(f"ROMANTIC! {cat_from.name} to {cat_to.name}")
-=======
->>>>>>> c65fc05c
         return True
 
     @staticmethod
@@ -972,8 +968,4 @@
         # Then, at least a 1/5 chance
         chance_number = max(chance_number, 5)
 
-<<<<<<< HEAD
-        # print(f"BREAKUP CHANCE - {cat_to.name}, {cat_from.name}: {chance_number}")
-=======
->>>>>>> c65fc05c
         return chance_number