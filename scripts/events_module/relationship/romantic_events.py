--- conflicted
+++ resolved
@@ -40,11 +40,7 @@
             return False
 
         relevant_dict = deepcopy(ROMANTIC_INTERACTIONS)
-<<<<<<< HEAD
-        if cat_to.ID in cat_from.mate:
-=======
-        if cat_from.mate == cat_to.ID and not cat_to.dead:
->>>>>>> 0920ad22
+        if cat_to.ID in cat_from.mate and not cat_to.dead:
             relevant_dict = deepcopy(MATE_INTERACTIONS)
 
         # check if it should be a positive or negative interaction
