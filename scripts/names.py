--- conflicted
+++ resolved
@@ -61,33 +61,6 @@
                     'DARKBLUE': ['Blue', 'Sky', 'Lake', 'Berry', 'Dark', 'Water', 'Deep'], 'BLUEYELLOW': ['Yellow', 'Blue', 'Odd', 'One', 'Moon'],
                     'BLUEGREEN': ['Green', 'Blue', 'Odd', 'One', 'Clover']}
 
-<<<<<<< HEAD
-    loner_names = ["Haku", "Pichi", "Poki", "Nagi", "Jubie", "Bonbon", "Beans", "Aurora", "Maleficent", "Luna", "Eclipse", "Sol", "Star", "George", "Nightmare", "Bagel", "Monster",
-                   "Gargoyle", "Missile Launcher", "Rolo", "Rocket", "Void", "Abyss", "Vox", "Princess", "Noodle", "Duchess", "Cheesecake", "Callie", "Randy", "Ace", "Queeny",
-                   "Freddy", "Stella", "Rooster", "Sophie", "Maverick", "Seamus", "Pickles", "Lacy", "Lucy", "Knox", "Lugnut", "Bailey", "Azula", "Lucky", "Sunny", "Sadie", "Sox",
-                   "Bandit", "Onyx", "Quinn", "Grace", "Fang", "Ike", "Flower", "Whiskers", "Gust", "Peony", "Minnie", "Buddy", "Mollie", "Jaxon", "Dunnock", "Firefly", "Cheese",
-                   "Sandwich", "Spam", "Prickle", "Insect", "Grasshopper", "Coral", "Windy", "Sofa", "McChicken", "Katy Purry", "Fishtail", "Roman", "Wishbone", "Nova", "Quimby",
-                   "Quest", "Nessie", "Niles", "Neil", "Nutella", "Nakeena", "Nuka", "Hughie", "Harvey", "Herc", "French", "Finch", "Frannie", "Flutie", "Free", "Glory", "Ginger",
-                   "Indi", "Igor", "Jupiter", "Juniper", "Jesse", "James", "Jethro", "Joker", "Jinx", "Chaos", "Havoc", "Trouble", "Kingston", "King", "Kip", "Kong", "Ken",
-                   "Kendra", "Kisha", "Kermit", "Kelloggs", "Kodiak", "Klondike", "Ketchup", "KD", "Lupo", "Luigi", "Lily", "Lora", "Lee", "Lex", "Lester", "Makwa", "Madi",
-                   "Minna", "Moxie", "Mucha", "Manda", "Monte", "Monzi", "Nisha", "Nemo", "Nitro", "Oops", "O'Leary", "Ophelia", "Olga", "Oscar", "Owen", "Porsche", "Ping", "Pong",
-                   "Quinzee", "Quickie", "Quagmire", "Quake", "Quinoa", "Roomba", "Riot", "Peanut Wigglebutt", "Ramble", "Rudolph", "Rum", "Reese", "Scotch", "Sneakers", "Schmidt",
-                   "Espresso", "Cocoa Puff", "Sonic", "Teufel", "Toni", "Toque", "Tempest", "Turbo", "Tetris", "Triscuit", "Tumble", "Voltage", "Vinnie", "Vaxx", "Venture", "Vida",
-                   "Guinness", "Polly", "Piper", "Pepper", "Lakota", "Dakota", "Bently", "Chinook", "Tiny", "Ula", "Union", "Uriel", "Orion", "Oakley", "Roselies", "Belle",
-                   "Benny", "Bumblebee", "Bluebell", "Chip", "Chocolate", "Cracker", "Dave", "Dolly", "Egg", "Frito", "Frank", "Gibby", "Jack", "Jenny", "Juliet", "Joob", "John",
-                   "Jimmy", "Jude", "Kenny", "Tom", "Oreo", "Mocha", "Ninja", "Rock", "Pip", "Pipsqueak", "Milque", "Toast", "Molly Murder Mittens", "Flabby", "Crunchy", "Sorbet",
-                   "Vanilla", "Mint", "Niki", "Nikki", "Pocket", "Tabbytha", "Gravy", "Potato", "Chewy", "Pumpernickel", "Pecan", "Old Man Sam", "Icecube", "Queso Ruby", "Pearl",
-                   "Jasper", "Stan", "Rose", "Mojo", "Kate", "Carmen", "Mange", "Chase", "Socks", "Tabby", "Jay", "Charlie", "L", "Poopy", "Crunchwrap", "Meow-meow", "Bede",
-                   "Smores", "Evilface", "Nick", "Mitski", "Ash", "Ah", "Violet", "Alcina", "Worm", "Monika", "Rat", "Bongo", "Bunny", "Viktor", "Steve", "Jewels", "Blu", "Rue",
-                   "Stinky", "Garnet", "Anita", "Sloane", "Emi", "Vivienne", "Amber", "Moon", "Twilight", "River", "Glass", "Goose", "Hunter", "Amity", "Stripes", "Cowbell",
-                   "Rory", "Lobster", "Slug", "Starfish", "Salmon", "Judy", "Johnny", "Kerry", "Evelyn", "Holly", "Bolt", "Millie", "Jessica", "Laku", "Dragonfly", "X’ek", "Silva",
-                   "Dreamy", "Decay", "Twister", "Shay", "Louis", "Oleander", "Spots", "Cream", "Omlet", "Gizmo", "Feather", "Twix", "Silver", "Ghost", "Wisp", "Obi Wan", "Mango",
-                   "Via", "Olivia", "Mr. Whiskers", "Fluffy", "Shimmer", "Mimi", "Melody", "Leon", "Punk", "Mew", "Fern", "Marceline", "Whisper", "Skrunkly", "Stolas", "Rio",
-                   "Steven", "Pear", "Sekhmet", "Mellon", "Ember", "Loona", "Saki", "Tiny", "Sandy", "Miles", "Mini", "Judas", "Zim", "Vinyl", "Rarity", "Trixie", "Sunset",
-                   "Anubis", "Armin", "Amy", "Alice", "Alec", "Baphomet", "Bean", "Bastet", "Birb", "Burm", "Chrissy", "Cherry", "Chief", "Crow", "Carrie", "Calvin", "Cookie",
-                   "Catie", "Charm", "Crab", "Charles", "Caroline", "Conan", "Cloud", "Charlie", "Cowboy", "Dune", "Dan", "Delilah", "Emerald", "Emy", "Erica", " Eddie", "Eda",
-                   "Ferret", "Fawn", "Fallow", "Ferry", "Gamble", "Grain", "Gir", "Hop", "Hot Sauce", "Habanero", "Taco Bell", "Cheetoman"]
-=======
     loner_names = ["Haku", "Pichi", "Poki", "Nagi", "Jubie", "Bonbon", "Beans", "Aurora", "Maleficent", "Luna",
                    "Eclipse", "Sol", "Star", "George", "Nightmare", "Bagel", "Monster", "Gargoyle", "Missile Launcher",
                    "Rolo", "Rocket", "Void", "Abyss", "Vox", "Princess", "Noodle", "Duchess", "Cheesecake", "Callie",
@@ -130,7 +103,6 @@
                    "Dune", "Dan", "Delilah", "Emerald", "Emy", "Erica", " Eddie", "Eda", "Ferret", "Fawn", "Fiver",
                    "Fallow", "Ferry", "Gamble", "Grain", "Gir", "Hop", "Hot Sauce", "Habanero", "Taco Bell", "Cheetoman"]
         
->>>>>>> 1a55c2e5
     if os.path.exists('saves/prefixlist.txt'):
         with open('saves/prefixlist.txt', 'r') as read_file:
             name_list = read_file.read()
