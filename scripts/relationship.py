from random import choice, randint

from scripts.utility import get_personality_compatibility
from .game_essentials import *
import copy
import ujson

# if another cat is involved
THIRD_RELATIONSHIP_INCLUDED = {
    "charismatic": ['Is convincing (cat 1) that (cat 2) isn\'t so bad once you get to know them'],
    "troublesome": ['Made (cat) and (cat) start an argument'],
    "sneaky": ['Is gossiping about (cat) and (cat)'],
    "like": '(cat) confesses to (cat) that they think they like (cat)',
    "trick": 'Has successfully tricked (cat) into believing a crazy tale about the clan leader'
}

EXILED_CATS = {
    "cat_to": ['Bumped into (cat) at the clan border', 'Caught a glimpse of (cat) from the distance'],
    "cat_from": ['Was wandering near the clan territory and met (cat)'],
    "both":['Ran into (cat) by chance']
}

# IN increase or decrease
<<<<<<< HEAD
NOT_AGE_SPECIFIC = {
    "unfriendly": ['Doesn\'t think that (cat) has been completely honest lately',
                   'Is mocking (cat)', 'Ignores (cat)', 'Is telling jokes about (cat)',
                   'Is spreading a rumour about (cat)'],
    "neutral": ['Complains about (cat)', 'Is telling a story to (cat)', 'Is talking with (cat)',
                'Is sharing prey with (cat)', 'Had a huge argument with (cat)', 'Had a fight with (cat)'],
    "friendly": ['Is sharing tongues with (cat)', 'Has been spending time with (cat) lately'],
    "close": ['Tells (cat) a secret']
}


KITTEN_TO_OTHER = {
    "kitten": {
        "unfriendly": ['Tries to scare (cat)', 'Constantly pulling pranks on (cat)'],
        "neutral": ['Has a mock battle with (cat)', 
                    'Is jealous that (cat) is getting more attention than them',
                    'Plays mossball with (cat)', 'Sticks their tongue out at (cat)',
                    'Is pretending to be (cat)'],
        "friendly": ['Chomps on (cat)\'s ear',
                     'Pretends to be a warrior with (cat)',
                     'Is pretending to ward off foxes with (cat)',
                     'Is pretending to fight off badgers with (cat)',
                     'Is racing (cat) back and forth across the camp clearing'],
        "close": [  'Comes up with a plan to sneak out of camp with (cat)',
                    'Wants to snuggle with (cat)']
    },
    "apprentice": {
        "unfriendly": ['Constantly pulling pranks on (cat)'],
        "neutral": ['Sticks their tongue out at (cat)',
                    'Is hiding under a bush from (cat), but they can\'t stop giggling',
                    'Is pretending to be (cat)', 'Is asking (cat) how babies are made'],
        "friendly": ['Ask (cat) what it\'s like to be a apprentice'],
        "close": ['Wants to snuggle with (cat)']
    },
    "warrior": {
        "unfriendly": ['Constantly pulling pranks on (cat)'],
        "neutral": ['Is biting (cat)\'s tail',
                    'Sticks their tongue out at (cat)', 'Is asking (cat) how babies are made',
                    'Is demanding (cat)\'s attention', 'Is pretending to be (cat)',
                    'Is hiding under a bush from (cat), but they can\'t stop giggling',
                    ],
        "friendly": ['Tells (cat) that they would like to be like them when they grows up'],
        "close": ['Wants to snuggle with (cat)']
    },
    "elder": {
        "unfriendly": ['Constantly pulling pranks on (cat)'],
        "neutral": ['Sticks their tongue out at (cat)', 
                    'Is hiding under a bush from (cat), but they can\'t stop giggling',
                    'Is asking (cat) how babies are made'],
        "friendly": [],
        "close": []
    }
}

APPRENTICE_TO_OTHER = {
    "kitten": {
        "unfriendly": [],
        "neutral": ['Trips over (cat)','Is watching over (cat)'],
        "friendly": ['Train playfully with (cat)','Gave (cat) a trinket they found while out on patrol today'],
        "close": []
    },
    "apprentice": {
        "unfriendly": [],
        "neutral": ['Is frustrated that (cat) won\'t take their duties more seriously',
                    'Has a mock battle with (cat)'],
        "friendly": [],
        "close": []
    },
    "warrior": {
        "unfriendly": [],
        "neutral": ['Is frustrated that (cat) won\'t take their duties more seriously'],
        "friendly": [],
        "close": []
    },
    "elder": {
        "unfriendly": [],
        "neutral": [],
        "friendly": [],
        "close": []
    }
}

WARRIOR_TO_OTHER = {
    "kitten": {
        "unfriendly":['Is scolding (cat)'],
        "neutral": ['Trips over (cat)', 'Had to nip (cat) on the rump because they were being naughty',
                    'Is watching (cat) perform an almost-decent hunting crouch', 
                    'Is watching over (cat)'],
        "friendly": ['Is giving (cat) a badger ride on their back!', 'Hopes that their own kits are as cute as (cat) someday',
                     'Is promising to take (cat) outside of camp if they behave', 'Gave (cat) a trinket they found while out on patrol today',
                     'Is feeling proud of (cat)'],
        "close":['Train playfully with (cat)'],
    },
    "apprentice": {
        "unfriendly": ['Is scolding (cat)'],
        "neutral": ['Is giving advice to (cat)', 'Is watching (cat) perform an almost-decent hunting crouch',
                    'Is telling (cat) about a hunting technique', 'Is giving (cat) a task',
                    'Wishes (cat) would take things more seriously'],
        "friendly": ['Is telling (cat) about their own days as an apprentice', 'Is feeling proud of (cat)'],
        "close": []
    },
    "warrior": {
        "unfriendly": [],
        "neutral": ['Is telling (cat) about a hunting technique',
                    'Is giving (cat) a task','Is frustrated that (cat) won\'t take their duties more seriously',
                    'Sparring with (cat)'],
        "friendly": [],
        "close": ['Just told (cat) a hilarious joke']
    },
    "elder": {
        "unfriendly": [],
        "neutral": [],
        "friendly": [],
        "close": []
    }
}

ELDER_TO_OTHER = {
    "kitten": {
        "unfriendly": ['Is scolding (cat)'],
        "neutral": [],
        "friendly": [],
        "close": []
    },
    "apprentice": {
        "unfriendly": ['Is scolding (cat)', 'Is bossing (cat) around'],
        "neutral": ['Is frustrated that (cat) won\'t take their duties more seriously',
                    'Bestowing wisdom onto (cat)', 'Is asking (cat) to check them for ticks'],
        "friendly": [],
        "close": []
    },
    "warrior": {
        "unfriendly": ['Is scolding (cat)', 'Is bossing (cat) around'],
        "neutral": ['Is frustrated that (cat) won\'t take their duties more seriously',
                    'Bestowing wisdom onto (cat)'],
        "friendly": [],
        "close": []
    },
    "elder": {
        "unfriendly": [],
        "neutral": [],
        "friendly": [],
        "close": []
    }
}

LOVE = {
    "love_interest_only": ['Is developing a crush on (cat)', 'Is admiring (cat) from afar...', 'Is spending a lot of time with (cat)',
                            'Gave a pretty flower they found to (cat)', 'Laughs at bad jokes from (cat)', 
                            'Enjoys the time with (cat) and feels secure', 'Made (cat) laugh again and again',
                            'Ensnares (cat) with a charming smile', 'Go for a nice long walk with (cat)',
                            'Wants to spend the entire day with (cat)'],
    "love_interest": [  'Can\'t seem to stop talking about (cat)', 'Would spend the entire day with (cat) if they could', 
                        'Keeps shyly glancing over at (cat) as the clan talks about kits', 
                        'Is thinking of the best ways to impress (cat)', 'Doesn\'t want (cat) to overwork themselves', 
                        'Is rolling around a little too playfully with (cat)...', 
                        'Is wondering what it would be like to grow old with (cat)', 'Thinks that (cat) is really funny',
                        'Thinks that (cat) is really charming', 'Wants to confess their love to (cat)'],
    "mates": ['Was caught enjoying a moonlit stroll with (cat) last night...']
}

LEADER = {
    "from":{
        "unfriendly": ['Punishes (cat) with extra work'],
        "neutral": [],
        "friendly": [],
        "close": ['Talks with (cat) about difficult decisions', 'Tells (cat) about their last encounter with StarClan']
    },
    "to":{
        "unfriendly": ['Accuses (cat) of being a bad leader'],
        "neutral": [],
        "friendly": [],
        "close": []
    }
}

DEPUTY = {
    "from":{
        "unfriendly": ['Punishes (cat) with extra work', 'Divides (cat) into extra patrols'],
        "neutral": [],
        "friendly": [],
        "close": []
    },
    "to":{
        "unfriendly": ['Thinks they should be deputy instead of (cat)', 'Accuses (cat) of being a bad deputy'],
        "neutral": ['Is tired from (cat) putting them on so many patrols'],
        "friendly": [],
        "close": []
    }
}

MEDICINE = {
    "from":{
        "unfriendly": ['Treats (cat)\'s splinter wound more roughly', 'Gives (cat) bitter herbs on purpose'],
        "neutral": [],
        "friendly": [],
        "close": ['Tells (cat) about their last encounter with StarClan']
    },
    "to":{
        "unfriendly": [],
        "neutral": ['Thought of (cat) on the last patrol and took a rare herb with them'],
        "friendly": ['Escorted (cat) so they could gather herbs'],
        "close": []
    }
}

SPECIAL_CHARACTER = {
    "strange": ['Is following (cat) around', 'Tells (cat) that their pelt looks like a different colour today'],
    "bloodthirsty": ['Talks to (cat) how best to kill prey, very enthusiastic', 'Started a fight with (cat)'],
    "righteous": ['Makes sure (cat) is following the warrior code', 'Has a fight with (cat) about what\'s right'],
    "fierce": [ 'Is not backing down in an argument with (cat)', 
                'Is telling (cat) in great detail how they would protect them from any danger'],
    "nervous": ['Is stuttering while speaking to (cat)'],
    "strict":['Scorns (apprentice) for not catching enough prey'],
    "charismatic": ['Charms (cat)', 'Smiles at (cat) whenever they meet', 'Knows what to say to make (cat) feel better', 
                    'Compliments (cat) for their good disposition'],
    "calm": ['Relaxing with (cat)','Is soothing (cat)\'s irrational thoughts', 'Is helping (cat) calm down'],
    "daring": ['Challenges (cat) to a race'],
    "loving": [ 'Is making sure (cat) knows that they are loved','Is telling (cat) how much they cherish them', 
                'Is purring loudly to comfort (cat)'],
    "playful": ['Is playing tag with (cat)'],
    "cold": ['Hissed at (cat)', 'Tells (cat) to leave them alone', 'Glaring at (cat) from across the camp'],
    "vengeful": ['Thinking about how (cat) wronged them', 'Is watching (cat) scornfully', 'Is glaring daggers at (cat)'],
    "shameless": ['Is asking (cat) to tell them about how good they look'],
    "troublesome": ['Pulled a prank on (cat)', 'Blamed (cat) for their own mistake', 'Won\'t stop bothering (cat)',
                    'Feels bad that they caused a problem for (cat)'],
    "empathetic": [ 'Listening to (elder)\'s woes', 'Is listening to (cat)\'s troubles',
                    'Noticed (apprentice) was struggling, and offered to help them'],
    "adventurous": ['Wants to explore Twoleg place with (cat)', 'Wants to sneak along the border with (cat)', 
                    'Tells (cat) that there\'s so much to see in the world!'],
    "thoughful": [  'Gave (cat) their favorite piece of prey', 'Is being quite considerate with (cat)', 
                    'Took the time to help (apprentice) work through a technique they are struggling with'],
    "compassionate": [  'Curled around (cat) to share warmth', 'Lets (cat) have the last piece of fresh kill', 
                        'Listening to (cat)\'s problems', 'Gives (cat) an item they may like', 
                        'Helps (elder) get around camp'],
    "childish": ['Is hiding behind a bush ready to pounce on (cat)'],
    "confident": ['Is building up (cat)\'s confidence', 'Stands tall when (cat) walks by'],
    "careful": ['Tells (cat) to get their ailment treated as soon as possible', 'Chiding (cat) for being so reckless',
                'Apologized to (cat) for possibly hurting their feelings'],
    "altruistic": ['Let (cat) lean on their shoulder after a recent injury', 'Is poised to help train (apprentice)'],
    "bold": ['Challenged (cat) to spar with them'],
    "patient": ['Watching the shooting stars with (cat)', 
                'Calmly explains hunting techniques to (cat) again for the fourth time today'],
    "sneaky": [ 'Is gossiping about (cat)', 'Is teaching (cat) how to walk without making a sound', 
                'Is showing (cat) how to sneak up on their enemies'],
    "wise": ['Is giving (cat) advice'],
    "cowardly": ['Is hiding from (cat)'],
    "impulsive": [  'Crashes into (cat) while eager for patrol', 'Rejects (cat)\'s advice without letting them finish', 
                    'Interrupts (cat) during a conversation'],
    "tidy": [   'Is annoyed by the mess (cat) made', 'Grooms the grime off (cat)\'s pelt', 
                'Is cross with (cat) for getting dirt all over the fresh-kill pile'],
    "dreamy": ['Talks about dreams with (cat)', 'Gets distracted from conversation with (cat)']
}
=======
resource_directory = "scripts/resources/relationship_events/"

NOT_AGE_SPECIFIC = None
try:
    with open(f"{resource_directory}not_age_specific.json", 'r') as read_file:
        NOT_AGE_SPECIFIC = ujson.loads(read_file.read())
except:
    game.switches['error_message'] = 'There was an error loading the 1 json file of relationship_events!'

KITTEN_TO_OTHER = None
try:
    with open(f"{resource_directory}kitten_to_other.json", 'r') as read_file:
        KITTEN_TO_OTHER = ujson.loads(read_file.read())
except:
    game.switches['error_message'] = 'There was an error loading the 2 json file of relationship_events!'

APPRENTICE_TO_OTHER = None
try:
    with open(f"{resource_directory}apprentice_to_other.json", 'r') as read_file:
        APPRENTICE_TO_OTHER = ujson.loads(read_file.read())
except:
    game.switches['error_message'] = 'There was an error loading the 3 json file of relationship_events!'

WARRIOR_TO_OTHER = None
try:
    with open(f"{resource_directory}warrior_to_other.json", 'r') as read_file:
        WARRIOR_TO_OTHER = ujson.loads(read_file.read())
except:
    game.switches['error_message'] = 'There was an error loading the 4 json file of relationship_events!'

ELDER_TO_OTHER = None
try:
    with open(f"{resource_directory}elder_to_other.json", 'r') as read_file:
        ELDER_TO_OTHER = ujson.loads(read_file.read())
except:
    game.switches['error_message'] = 'There was an error loading the 5 json file of relationship_events!'


LOVE = None
try:
    with open(f"{resource_directory}love.json", 'r') as read_file:
        LOVE = ujson.loads(read_file.read())
except:
    game.switches['error_message'] = 'There was an error loading the 6 json file of relationship_events!'


LEADER = None
try:
    with open(f"{resource_directory}leader.json", 'r') as read_file:
        LEADER = ujson.loads(read_file.read())
except:
    game.switches['error_message'] = 'There was an error loading the 7 json file of relationship_events!'

DEPUTY = None
try:
    with open(f"{resource_directory}deputy.json", 'r') as read_file:
        DEPUTY = ujson.loads(read_file.read())
except:
    game.switches['error_message'] = 'There was an error loading the 8 json file of relationship_events!'

MEDICINE = None
try:
    with open(f"{resource_directory}medicine.json", 'r') as read_file:
        MEDICINE = ujson.loads(read_file.read())
except:
    game.switches['error_message'] = 'There was an error loading the 9 json file of relationship_events!'


SPECIAL_CHARACTER = None
try:
    with open(f"{resource_directory}special_character.json", 'r') as read_file:
        SPECIAL_CHARACTER = ujson.loads(read_file.read())
except:
    game.switches['error_message'] = 'There was an error loading the 10 json file of relationship_events!'
>>>>>>> 41d2ea26

# How increasing one state influences another directly: (an increase of one state doesn't trigger a chain reaction)
# increase romantic_love -> decreases: dislike | increases: like, comfortable
# increase like -> decreases: dislike | increases: comfortable
# increase dislike -> decreases: romantic_love, like | increases: -
# increase admiration -> decreases: - | increases: -
# increase comfortable -> decreases: jealousy, dislike | increases: trust, like
# increase jealousy -> decreases: - | increases: dislike
# increase trust -> decreases: dislike | increases: -

# !! DECREASING ONE STATE DOES'T INFLUENCE OTHERS !!

# This defines effect the action has, not every action has to have a effect
<<<<<<< HEAD
INCREASE_HIGH = {
    "from": {
        "romantic_love": ['Is developing a crush on (cat)', 'Is admiring (cat) from afar...', 
                          'Is spending a lot of time with (cat)', 'Gave a pretty flower they found to (cat)',
                          'Can\'t seem to stop talking about (cat)', 'Would spend the entire day with (cat) if they could',
                          'Laughs at bad jokes from (cat)', 'Wants to confess their love to (cat)',
                          'Is rolling around a little too playfully with (cat)...', 'Enjoys the time with (cat) and feels secure',
                          'Was caught enjoying a moonlit stroll with (cat) last night...', 'Wants to spend the entire day with (cat)',
                          'Is wondering what it would be like to grow old with (cat)','Go for a nice long walk with (cat)'
                          ],
        "like": ['Is telling a story to (cat)','Is talking with (cat)','Pretends to be a warrior with (cat)',
                'Is sharing tongues with (cat)', 'Is playing tag with (cat)',
                'Has been spending time with (cat) lately','Just told (cat) a hilarious joke', 'Relaxing with (cat)',
                'Tells (cat) a secret', 'Wants to snuggle with (cat)', 'Curled around (cat) to share warmth',
                'Is making sure (cat) knows that they are loved', 'Is telling (cat) how much they cherish them',
                'Noticed (apprentice) was struggling, and offered to help them','Gave (cat) their favorite piece of prey',
                'Took the time to help (apprentice) work through a technique they are struggling with',
                'Watching the shooting stars with (cat)'],
        "dislike": ['Is mocking (cat)', 'Ignores (cat)', 'Sticks their tongue out at (cat)','Had a huge argument with (cat)',
                    'Had a fight with (cat)', 'Is jealous that (cat) is getting more attention than them',
                    'Constantly pulling pranks on (cat)', 'Started a fight with (cat)', 'Hissed at (cat)',
                    'Tells (cat) to leave them alone', 'Accuses (cat) of being a bad leader', 'Accuses (cat) of being a bad deputy'],
        "admiration": ['Tells (cat) that they would like to be like them when they grows up', 'Train playfully with (cat)',
                        'Sparring with (cat)', 'Is feeling proud of (cat)', 'Compliments (cat) for their good disposition'],
        "comfortable": ['Is telling a story to (cat)','Is sharing prey with (cat)','Tells (cat) a secret',
                        'Is sharing tongues with (cat)', 'Talks with (cat) about difficult decisions',
                        'Just told (cat) a hilarious joke', 'Thinks that (cat) is really funny',
                        'Escorted (cat) so they could gather herbs', 'Is helping (cat) calm down',
                        'Curled around (cat) to share warmth', 'Watching the shooting stars with (cat)',
                        'Talks about dreams with (cat)'],
        "jealousy": ['Is jealous that (cat) is getting more attention than them', 'Thinking about how (cat) wronged them'],
        "trust":['Is talking with (cat)','Tells (cat) a secret','Comes up with a plan to sneak out of camp with (cat)',
                 'Escorted (cat) so they could gather herbs','Let (cat) lean on their shoulder after a recent injury',
                 'Ask (cat) to collect herbs on the next patrol', 'Tells (cat) about their last encounter with StarClan']
    },
    "to": {
        "romantic_love": ['Is spending a lot of time with (cat)', 'Gave a pretty flower they found to (cat)',
                          'Is rolling around a little too playfully with (cat)...', 'Ensnares (cat) with a charming smile',
                          'Was caught enjoying a moonlit stroll with (cat) last night...', 'Makes (cat) laugh again and again',
                          'Go for a nice long walk with (cat)', 'Wants to spend the entire day with (cat)', 'Charms (cat)'],
        "like": ['Is telling a story to (cat)','Is talking with (cat)','Is sharing tongues with (cat)',
                'Is giving (cat) a badger ride on their back!', 'Is promising to take (cat) outside of camp if they behave',
                'Is telling (cat) about a hunting technique',
                'Is sharing tongues with (cat)','Has been spending time with (cat) lately', 'Relaxing with (cat)', 
                'Just told (cat) a hilarious joke', 'Plays mossball with (cat)','Pretends to be a warrior with (cat)',
                'Comes up with a plan to sneak out of camp with (cat)', 'Tells (cat) a secret', 'Laughs at bad jokes from (cat)',
                'Knows what to say to make (cat) feel better', 'Is making sure (cat) knows that they are loved',
                'Is telling (cat) how much they cherish them', 'Is playing tag with (cat)', 'Curled around (cat) to share warmth',
                'Noticed (apprentice) was struggling, and offered to help them', 'Gave (cat) their favorite piece of prey',
                'Took the time to help (apprentice) work through a technique they are struggling with',
                'Lets (cat) have the last piece of fresh kill', 'Gives (cat) an item they may like',
                'Apologized to (cat) for possibly hurting their feelings', 'Watching the shooting stars with (cat)',
                'Calmly explains hunting techniques to (cat) again for the fourth time today'],
        "dislike": ['Is mocking (cat)','Is telling jokes about (cat)','Sticks their tongue out at (cat)',
                    'Is spreading a rumour about (cat)','Tries to scare (cat)','Had a huge argument with (cat)',
                    'Had a fight with (cat)', 'Constantly pulling pranks on (cat)', 'Started a fight with (cat)',
                    'Hissed at (cat)', 'Tells (cat) to leave them alone', 'Accuses (cat) of being a bad leader',
                    'Accuses (cat) of being a bad deputy', 'Punishes (cat) with extra work',
                    'Treats (cat)\'s splinter wound more roughly','Gives (cat) bitter herbs on purpose'],
        "admiration": ['Is promising to take (cat) outside of camp if they behave', 'Is telling (cat) about a hunting technique',
                        'Is giving advice to (cat)','Sparring with (cat)', 'Is showing (cat) how to sneak up on their enemies',
                        'Noticed (apprentice) was struggling, and offered to help them', 'Is giving (cat) advice',
                        'Took the time to help (apprentice) work through a technique they are struggling with',
                        'Calmly explains hunting techniques to (cat) again for the fourth time today',
                        'Is teaching (cat) how to walk without making a sound', 'Thought of (cat) on the last patrol and took a rare herb with them',
                        'Is poised to help train (apprentice)'],
        "comfortable": ['Is telling a story to (cat)','Is sharing prey with (cat)','Tells (cat) a secret', 
                        'Is sharing tongues with (cat)','Is telling (cat) about their own days as an apprentice',
                        'Comes up with a plan to sneak out of camp with (cat)', 'Escorted (cat) so they could gather herbs',
                        'Compliments (cat) for their good disposition', 'Is helping (cat) calm down',
                        'Is listening to (cat)\'s troubles',
                        'Curled around (cat) to share warmth', 'Listening to (cat)\'s problems',
                        'Is building up (cat)\'s confidence', 'Apologized to (cat) for possibly hurting their feelings',
                        'Watching the shooting stars with (cat)','Is giving (cat) advice', 'Grooms the grime off (cat)\'s pelt',
                        'Is soothing (cat)\'s irrational thoughts'],
        "jealousy": [],
        "trust":['Is talking with (cat)','Tells (cat) a secret', 'Escorted (cat) so they could gather herbs',
                'Comes up with a plan to sneak out of camp with (cat)', 'Let (cat) lean on their shoulder after a recent injury',
                'Talks with (cat) about difficult decisions', 'Thought of (cat) on the last patrol and took a rare herb with them',
                'Tells (cat) about their last encounter with StarClan']
    }
}

INCREASE_LOW = {
    "from": {
        "romantic_love": ['Keeps shyly glancing over at (cat) as the clan talks about kits', 'Thinks that (cat) is really charming',
                          'Is thinking of the best ways to impress (cat)'],
        "like": ['Is pretending to ward off foxes with (cat)', 'Is pretending to fight off badgers with (cat)',
                 'Is racing (cat) back and forth across the camp clearing', 'Has a mock battle with (cat)',
                 'Hopes that their own kits are as cute as (cat) someday', 'Is asking (cat) to check them for ticks',
                 'Is hiding behind a bush ready to pounce on (cat)', 'Tells (cat) to get their ailment treated as soon as possible',
                 'Plays mossball with (cat)', 'Is giving (cat) a badger ride on their back!',
                 'Calmly explains hunting techniques to (cat) again for the fourth time today'],
        "dislike": ['Divides (cat) into extra patrols', 'Chiding (cat) for being so reckless'],
        "admiration": ['Is watching (cat) perform an almost-decent hunting crouch', 'Ask (cat) what it\'s like to be a apprentice',
                        'Is admiring (cat) from afar...'],
        "comfortable": ['Is hiding under a bush from (cat), but they can\'t stop giggling', 'Is watching over (cat)',
                        'Bestowing wisdom onto (cat)', 'Is telling (cat) in great detail how they would protect them from any danger',
                        'Is purring loudly to comfort (cat)'],
        "jealousy": [],
        "trust": ['Is asking (cat) how babies are made', 'Wants to explore Twoleg place with (cat)', 'Wants to sneak along the border with (cat)']
    },
    "to": {
        "romantic_love": ['Doesn\'t want (cat) to overwork themselves'],
        "like": ['Is pretending to ward off foxes with (cat)', 'Is pretending to fight off badgers with (cat)',
                 'Is racing (cat) back and forth across the camp clearing', 'Has a mock battle with (cat)', 
                 'Is hiding under a bush from (cat), but they can\'t stop giggling', 'Helps (elder) get around camp',
                 'Gave (cat) a trinket they found while out on patrol today', 'Listening to (elder)\'s woes'],
        "dislike": ['Divides (cat) into extra patrols', 'Chiding (cat) for being so reckless'],
        "admiration": ['Bestowing wisdom onto (cat)'],
        "comfortable": ['Hopes that their own kits are as cute as (cat) someday', 'Smiles at (cat) whenever they meet',
                        'Is purring loudly to comfort (cat)', 'Listening to (elder)\'s woes', 'Is being quite considerate with (cat)'],
        "jealousy": [],
        "trust": ['Wants to explore Twoleg place with (cat)', 'Wants to sneak along the border with (cat)',
                  'Tells (cat) to get their ailment treated as soon as possible']
    }
}


DECREASE_HIGH  = {
    "from": {
        "romantic_love": [],
        "like": ['Is telling jokes about (cat)', 'Whines about (cat)', 'Is tired from (cat) putting them on so many patrols',
                 'Is bossing (cat) around', 'Started a fight with (cat)', 'Has a fight with (cat) about what\'s right',
                 'Hissed at (cat)', 'Tells (cat) to leave them alone', 'Blamed (cat) for their own mistake',
                 'Is cross with (cat) for getting dirt all over the fresh-kill pile'],
        "dislike": [],
        "admiration": ['Is frustrated that (cat) won\'t take their duties more seriously', 'Is annoyed by the mess (cat) made',
                        'Wishes (cat) would take things more seriously', 'Thinks they should be deputy instead of (cat)'],
        "comfortable": ['Is stuttering while speaking to (cat)','Glaring at (cat) from across the camp'],
        "jealousy": [],
        "trust": ['Doesn\'t think that (cat) has been completely honest lately', 'Accuses (cat) of being a bad leader',
                  'Accuses (cat) of being a bad deputy']
    },
    "to": {
        "romantic_love": ['Started a fight with (cat)'],
        "like": ['Is telling jokes about (cat)', 'Started a fight with (cat)', 'Has a fight with (cat) about what\'s right',
                 'Is not backing down in an argument with (cat)', 'Scorns (apprentice) for not catching enough prey',
                 'Hissed at (cat)', 'Tells (cat) to leave them alone', 'Blamed (cat) for their own mistake',
                 'Rejects (cat)\'s advice without letting them finish', 'Is cross with (cat) for getting dirt all over the fresh-kill pile',
                 'Punishes (cat) with extra work'],
        "dislike": [],
        "admiration": ['Is scolding (cat)', 'Rejects (cat)\'s advice without letting them finish'],
        "comfortable": ['Tells (cat) that they\'re pelt looks like a different colour today', 'Is following (cat) around',
                        'Glaring at (cat) from across the camp',
                        'Pulled a prank on (cat)', 'Won\'t stop bothering (cat)','Interrupts (cat) during a conversation',
                        'Gets distracted from conversation with (cat)', 'Is glaring daggers at (cat)',
                        'Gives (cat) bitter herbs on purpose'],
        "jealousy": [],
        "trust": ['Is spreading a rumour about (cat)','Tries to scare (cat)', 'Pulled a prank on (cat)',
                'Has successfully tricked (cat) into believing a crazy tale about the clan leader',
                'Blamed (cat) for their own mistake', 'Is gossiping about (cat)', 'Treats (cat)\'s splinter wound more roughly']
    }
}

DECREASE_LOW = {
    "from": {
        "romantic_love": [],
        "like": ['Is hiding from (cat)', 'Complains about (cat)'],
        "dislike": [],
        "admiration": [],
        "comfortable": ['Chomps on (cat)\'s ear'],
        "jealousy": [],
        "trust": ['Chiding (cat) for being so reckless']
    },
    "to": {
        "romantic_love": [],
        "like": ['Trips over (cat)', 'Divides (cat) into extra patrols', 'Is watching (cat) scornfully'],
        "dislike": ['Feels bad that they caused a problem for (cat)'],
        "admiration": ['Is asking (cat) to tell them about how good they look'],
        "comfortable": ['Is biting (cat)\'s tail', 'Tells (cat) that their pelt looks like a different colour today',
                        'Talks to (cat) how best to kill prey, very enthusiastic',
                        'Makes sure (cat) is following the warrior code',
                        'Crashes into (cat) while eager for patrol'],
        "jealousy": [],
        "trust": ['Trips over (cat)']
    }
}

# weigths of the stat change
=======
INCREASE_HIGH = None
try:
    with open(f"{resource_directory}1_INCREASE_HIGH.json", 'r') as read_file:
        INCREASE_HIGH = ujson.loads(read_file.read())
except:
    game.switches['error_message'] = 'There was an error loading the 11 json file of relationship_events!'

INCREASE_LOW = None
try:
    with open(f"{resource_directory}1_INCREASE_LOW.json", 'r') as read_file:
        INCREASE_LOW = ujson.loads(read_file.read())
except:
    game.switches['error_message'] = 'There was an error loading the 12 json file of relationship_events!'

DECREASE_HIGH  = None
try:
    with open(f"{resource_directory}1_DECREASE_HIGH.json", 'r') as read_file:
        DECREASE_HIGH = ujson.loads(read_file.read())
except:
    game.switches['error_message'] = 'There was an error loading the 13 json file of relationship_events!'


DECREASE_LOW = None
try:
    with open(f"{resource_directory}1_DECREASE_LOW.json", 'r') as read_file:
        DECREASE_LOW = ujson.loads(read_file.read())
except:
    game.switches['error_message'] = 'There was an error loading the 14 json file of relationship_events!'


# weights of the stat change
>>>>>>> 41d2ea26
DIRECT_INCREASE_HIGH = 12
DIRECT_DECREASE_HIGH = 9
DIRECT_INCREASE_LOW = 7
DIRECT_DECREASE_LOW = 4
INDIRECT_INCREASE = 6
INDIRECT_DECREASE = 3

# add/decrease weight of personality based compatibility
COMPATIBILITY_WEIGHT = 3

class Relationship(object):
    def __init__(self, cat_from, cat_to, mates=False, family=False, romantic_love=0, platonic_like=0, dislike=0, admiration=0, comfortable=0, jealousy=0, trust=0, log = []) -> None:        
        self.cat_from = cat_from
        self.cat_to = cat_to
        self.mates = mates
        self.family = family
        self.opposite_relationship = None #link to opposite relationship will be created later
        self.current_action_str = ''
        self.triggered_event = False
        self.log = log

        if self.cat_from.is_parent(self.cat_to) or self.cat_to.is_parent(self.cat_from):
            self.family = True
            if platonic_like == 0:
                platonic_like = 30
                comfortable = 15

        if self.cat_from.is_sibling(self.cat_to):
            self.family = True
            if platonic_like == 0:
                platonic_like = 20
                comfortable = 10

        if self.cat_from.mate != None and self.cat_from.mate == self.cat_to.ID:
            self.mates = True
            if romantic_love == 0:
                romantic_love = 20
                comfortable = 20
                trust = 10

        # each stat can go from 0 to 100
        self.romantic_love = romantic_love
        self.platonic_like = platonic_like
        self.dislike = dislike
        self.admiration = admiration
        self.comfortable = comfortable
        self.jealousy = jealousy
        self.trust = trust

    def link_relationship(self):
        """Add the other relationship object to this easily access and change the other side."""
        opposite_relationship = list(filter(lambda r: r.cat_to.ID == self.cat_from.ID , self.cat_to.relationships))
        if opposite_relationship is not None and len(opposite_relationship) > 0:
            self.opposite_relationship = opposite_relationship[0]
        else:
            # create relationship
            relation = Relationship(self.cat_to,self.cat_from)
            self.cat_to.relationships.append(relation)
            self.opposite_relationship =relation
            
    def start_action(self):
        """This function checks current state of relationship and decides which actions can happen."""
        # update relationship
        if self.cat_from.mate == self.cat_to.ID:
            self.mates = True

        if self.opposite_relationship is None:
            self.link_relationship()

        # quick fix for exiled cat relationships
        if self.cat_to.exiled and not self.cat_from.exiled:
            action = choice(EXILED_CATS['cat_to'])
            string_to_replace = '(' + action[action.find("(")+1:action.find(")")] + ')'
            self.current_action_str = action.replace(string_to_replace, str(self.cat_to.name)) 
            game.relation_events_list.append(f"{str(self.cat_from.name)} - {self.current_action_str} (neutral effect)")
            return
        elif self.cat_from.exiled and not self.cat_to.exiled:
            action = choice(EXILED_CATS['cat_from'])
            string_to_replace = '(' + action[action.find("(")+1:action.find(")")] + ')'
            self.current_action_str = action.replace(string_to_replace, str(self.cat_to.name)) 
            game.relation_events_list.append(f"{str(self.cat_from.name)} - {self.current_action_str} (neutral effect)")
            return
        elif self.cat_from.exiled and self.cat_to.exiled:
            action = choice(EXILED_CATS['both'])
            string_to_replace = '(' + action[action.find("(")+1:action.find(")")] + ')'
            self.current_action_str = action.replace(string_to_replace, str(self.cat_to.name)) 
            game.relation_events_list.append(f"{str(self.cat_from.name)} - {self.current_action_str} (neutral effect)")
            return

        # get action possibilities
        action_possibilities = self.get_action_possibilities()

        # check if the action is relevant (action of characters include age in the replacement string)
        action_relevant = False
        action = None
        while not action_relevant:
            action = choice(action_possibilities)
            relevant_ages = action[action.find("(")+1:action.find(")")]
            relevant_ages = relevant_ages.split(',')
            relevant_ages = [age.strip() for age in relevant_ages]

            if len(relevant_ages) == 1 and relevant_ages[0] == 'cat':
                action_relevant = True
            if self.cat_to.age in relevant_ages:
                action_relevant = True
                    
        # change the stats of the relationships
        self_relation_effect = self.affect_relationship(action)
        other_relation_effect = self.opposite_relationship.affect_relationship(action, other=True)

        # broadcast action
        string_to_replace = '(' + action[action.find("(")+1:action.find(")")] + ')'
        self.current_action_str = action.replace(string_to_replace, str(self.cat_to.name))

        action_string_all = f"{str(self.cat_from.name)} - {self.current_action_str} "
        if self_relation_effect == 'neutral effect':
            self_relation_effect = other_relation_effect
        effect_string =  f"({self_relation_effect})"
        both = action_string_all+effect_string
        self.log.append(both)
        if len(both) < 100:
            game.relation_events_list.append(both)
        else:
            game.relation_events_list.append(action_string_all)
            game.relation_events_list.append(effect_string)

    def get_action_possibilities(self):
        """Creates a list of possibles actions of this relationship"""
        # check if opposite_relationship is here, otherwise creates it       
        action_possibilities = copy.deepcopy(NOT_AGE_SPECIFIC['neutral'])

        key = self.cat_to.status
        if key == "senior warrior" or key == "deputy" or\
                key == "leader" or key == "medicine cat":
            key = "warrior"
        
        if key == "medicine cat apprentice":
            key = "apprentice"

        # NORMAL INTERACTIONS
        # check how the relationship is
        relation_keys = ['neutral']
        if self.dislike > 20 or self.jealousy > 20:
            action_possibilities += NOT_AGE_SPECIFIC['unfriendly']
            relation_keys.append('unfriendly')
            # increase the chance for unfriendly behavior
            if self.dislike > 30:
                relation_keys.append('unfriendly')
        if self.platonic_like > 40 or self.comfortable > 30:
            action_possibilities += NOT_AGE_SPECIFIC['friendly']
            relation_keys.append('friendly')
        if self.platonic_like > 50 and self.comfortable > 40 and self.trust > 30:
            action_possibilities += NOT_AGE_SPECIFIC['close']
            relation_keys.append('close')

        # add the interactions to the possible ones
        if self.cat_from.status == "kitten":
            for relation_key in relation_keys:
                action_possibilities += KITTEN_TO_OTHER[key][relation_key]
        if self.cat_from.status == "apprentice":
            for relation_key in relation_keys:
                action_possibilities += APPRENTICE_TO_OTHER[key][relation_key]
        if (self.cat_from.status == "warrior" or self.cat_from.status == "senior warrior"):
            for relation_key in relation_keys:
                action_possibilities += WARRIOR_TO_OTHER[key][relation_key]
        if self.cat_from.status == "elder":
            for relation_key in relation_keys:
                action_possibilities += ELDER_TO_OTHER[key][relation_key]

        # STATUS INTERACTIONS
        if self.cat_from.age != 'kitten' and self.cat_to.age != 'kitten':
            if self.cat_from.status == 'leader':
                for relation_key in relation_keys:
                    action_possibilities += LEADER['from'][relation_key]
            if self.cat_to.status == 'leader':
                for relation_key in relation_keys:
                    action_possibilities += LEADER['to'][relation_key]

            if self.cat_from.status == 'deputy':
                for relation_key in relation_keys:
                    action_possibilities += DEPUTY['from'][relation_key]
            if self.cat_to.status == 'deputy':
                for relation_key in relation_keys:
                    action_possibilities += DEPUTY['to'][relation_key]

            if self.cat_from.status == 'medicine cat':
                for relation_key in relation_keys:
                    action_possibilities += MEDICINE['from'][relation_key]
            if self.cat_to.status == 'medicine cat':
                for relation_key in relation_keys:
                    action_possibilities += MEDICINE['to'][relation_key]

        # CHARACTERISTIC INTERACTION
        character_keys = SPECIAL_CHARACTER.keys()
        if self.cat_from.trait in character_keys:
            action_possibilities += SPECIAL_CHARACTER[self.cat_from.trait]

        # LOVE
        if not self.cat_from.is_potential_mate(self.cat_to, for_love_interest = True):
            return action_possibilities

        # chance to fall in love with some the character is not close to:
        love_p = randint(0,30)
        if self.platonic_like > 30 or love_p == 1 or self.romantic_love > 5:
            # increase the chance of an love event for two un-mated cats
            action_possibilities = action_possibilities + LOVE['love_interest_only']
            if self.cat_from.mate == None and self.cat_to.mate == None:
                action_possibilities = action_possibilities + LOVE['love_interest_only']

        if self.opposite_relationship.romantic_love > 20:
            action_possibilities = action_possibilities + LOVE['love_interest_only']

        if self.romantic_love > 25 and self.opposite_relationship.romantic_love > 15:
            action_possibilities = action_possibilities + LOVE['love_interest']

        if self.mates and self.romantic_love > 30 and self.opposite_relationship.romantic_love > 25 :
            action_possibilities = action_possibilities + LOVE['mates']

        return action_possibilities

    def affect_relationship(self, action, other = False):
        """Affect the relationship according to the action."""
        key = 'from'
        if other:
            key = 'to'

        # for easier value change
        number_increase = self.get_high_increase_value()
        number_decrease = self.get_high_decrease_value()
        effect = 'neutral effect'

        # increases
        if action in INCREASE_HIGH[key]['romantic_love']:
            self.romantic_love += number_increase
            effect = 'positive effect'
            # indirect influences
            self.dislike -= INDIRECT_DECREASE
            self.platonic_like += INDIRECT_INCREASE
            self.comfortable += INDIRECT_INCREASE
        if action in INCREASE_HIGH[key]['like']:
            self.platonic_like += number_increase
            effect = 'positive effect'
            # indirect influences
            self.dislike -= INDIRECT_DECREASE
            self.comfortable += INDIRECT_INCREASE
        if action in INCREASE_HIGH[key]['dislike']:
            self.dislike += number_increase
            effect = 'negative effect'
            # indirect influences
            self.platonic_like -= INDIRECT_DECREASE
            self.romantic_love -= INDIRECT_DECREASE
            # if dislike reached a certain point, and is increased, like will get decrease more
            if self.dislike > 24:
                self.platonic_like -= INDIRECT_DECREASE
                self.romantic_love -= INDIRECT_DECREASE
                self.comfortable -= INDIRECT_DECREASE
                self.trust -= INDIRECT_DECREASE
        if action in INCREASE_HIGH[key]['admiration']:
            self.admiration += number_increase
            effect = 'positive effect'
        if action in INCREASE_HIGH[key]['comfortable']:
            self.comfortable += number_increase
            effect = 'positive effect'
            # indirect influences
            self.dislike -= INDIRECT_DECREASE
            self.jealousy -= INDIRECT_DECREASE
            self.platonic_like += INDIRECT_INCREASE
            self.trust += INDIRECT_INCREASE
        if action in INCREASE_HIGH[key]['jealousy']:
            self.jealousy += number_increase
            effect = 'negative effect'
        if action in INCREASE_HIGH[key]['trust']:
            self.trust += number_increase
            effect = 'positive effect'
            # indirect influences
            self.dislike -= INDIRECT_DECREASE

        number_increase = self.get_low_increase_value()
        if action in INCREASE_LOW[key]['romantic_love']:
            self.romantic_love += number_increase
            if effect == 'neutral effect':
                effect = 'small positive effect'
        if action in INCREASE_LOW[key]['like']:
            self.platonic_like += number_increase
            if effect == 'neutral effect':
                effect = 'small positive effect'
        if action in INCREASE_LOW[key]['dislike']:
            self.dislike += number_increase
            if effect == 'neutral effect':
                effect = 'small negative effect'
            # if dislike reached a certain point, and is increased, like will get decrease more
            if self.dislike > 24:
                self.platonic_like -= INDIRECT_DECREASE
                self.romantic_love -= INDIRECT_DECREASE
                self.comfortable -= INDIRECT_DECREASE
                self.trust -= INDIRECT_DECREASE
        if action in INCREASE_LOW[key]['admiration']:
            self.admiration += number_increase
            if effect == 'neutral effect':
                effect = 'small positive effect'
        if action in INCREASE_LOW[key]['comfortable']:
            self.comfortable += number_increase
            if effect == 'neutral effect':
                effect = 'small positive effect'
        if action in INCREASE_LOW[key]['jealousy']:
            self.jealousy += number_increase
            if effect == 'neutral effect':
                effect = 'small negative effect'
        if action in INCREASE_LOW[key]['trust']:
            self.trust += number_increase
            if effect == 'neutral effect':
                effect = 'small positive effect'

        # decreases
        if action in DECREASE_HIGH[key]['romantic_love']:
            self.romantic_love -= number_decrease
            effect = 'negative effect'
        if action in DECREASE_HIGH[key]['like']:
            self.platonic_like -= number_decrease
            effect = 'negative effect'
        if action in DECREASE_HIGH[key]['dislike']:
            self.dislike -= number_decrease
            effect = 'positive effect'
        if action in DECREASE_HIGH[key]['admiration']:
            self.admiration -= number_decrease
            effect = 'negative effect'
        if action in DECREASE_HIGH[key]['comfortable']:
            self.comfortable -= number_decrease
            effect = 'negative effect'
        if action in DECREASE_HIGH[key]['trust']:
            self.trust -= number_decrease
            effect = 'negative effect'
        if action in DECREASE_HIGH[key]['jealousy']:
            self.jealousy -= number_decrease
            effect = 'positive effect'

        number_decrease = self.get_low_decrease_value()
        if action in DECREASE_LOW[key]['romantic_love']:
            self.romantic_love -= number_decrease
            if effect == 'neutral effect':
                effect = 'small negative effect'
        if action in DECREASE_LOW[key]['like']:
            self.platonic_like -= number_decrease
            if effect == 'neutral effect':
                effect = 'small negative effect'
        if action in DECREASE_LOW[key]['dislike']:
            self.dislike -= number_decrease
            if effect == 'neutral effect':
                effect = 'small positive effect'
        if action in DECREASE_LOW[key]['admiration']:
            self.admiration -= number_decrease
            if effect == 'neutral effect':
                effect = 'small negative effect'
        if action in DECREASE_LOW[key]['comfortable']:
            self.comfortable -= number_decrease
            if effect == 'neutral effect':
                effect = 'small negative effect'
        if action in DECREASE_LOW[key]['jealousy']:
            self.jealousy -= number_decrease
            if effect == 'neutral effect':
                effect = 'small positive effect'
        if action in DECREASE_LOW[key]['trust']:
            self.trust -= number_decrease
            if effect == 'neutral effect':
                effect = 'small negative effect'

        self.cut_boundaries()
        return effect

    def get_high_increase_value(self):
        compatibility = get_personality_compatibility(self.cat_from,self.cat_to)
        if compatibility == None:
            return DIRECT_INCREASE_HIGH
        if compatibility:
            return DIRECT_INCREASE_HIGH + COMPATIBILITY_WEIGHT
        else:
            return DIRECT_INCREASE_HIGH - COMPATIBILITY_WEIGHT

    def get_high_decrease_value(self):
        compatibility = get_personality_compatibility(self.cat_from,self.cat_to)
        if compatibility == None:
            return DIRECT_DECREASE_HIGH
        if compatibility:
            return DIRECT_DECREASE_HIGH + COMPATIBILITY_WEIGHT
        else:
            return DIRECT_DECREASE_HIGH - COMPATIBILITY_WEIGHT

    def get_low_increase_value(self):
        compatibility = get_personality_compatibility(self.cat_from,self.cat_to)
        if compatibility == None:
            return DIRECT_INCREASE_LOW
        if compatibility:
            return DIRECT_INCREASE_LOW + COMPATIBILITY_WEIGHT
        else:
            return DIRECT_INCREASE_LOW - COMPATIBILITY_WEIGHT

    def get_low_decrease_value(self):
        compatibility = get_personality_compatibility(self.cat_from,self.cat_to)
        if compatibility == None:
            return DIRECT_DECREASE_LOW
        if compatibility:
            return DIRECT_DECREASE_LOW + COMPATIBILITY_WEIGHT
        else:
            return DIRECT_DECREASE_LOW - COMPATIBILITY_WEIGHT

    def cut_boundaries(self):
        """Cut the stats of involved relationships."""
        upper_bound = 100
        lower_bound = 0

        # current_relationship
        self.romantic_love = upper_bound if self.romantic_love > upper_bound else self.romantic_love
        self.romantic_love = lower_bound if self.romantic_love < lower_bound else self.romantic_love
        self.platonic_like = upper_bound if self.platonic_like > upper_bound else self.platonic_like
        self.platonic_like = lower_bound if self.platonic_like < lower_bound else self.platonic_like
        self.dislike = upper_bound if self.dislike > upper_bound else self.dislike
        self.dislike = lower_bound if self.dislike < lower_bound else self.dislike
        self.admiration = upper_bound if self.admiration > upper_bound else self.admiration
        self.admiration = lower_bound if self.admiration < lower_bound else self.admiration
        self.comfortable = upper_bound if self.comfortable > upper_bound else self.comfortable
        self.comfortable = lower_bound if self.comfortable < lower_bound else self.comfortable
        self.trust = upper_bound if self.trust > upper_bound else self.trust
        self.trust = lower_bound if self.trust < lower_bound else self.trust
        self.jealousy = upper_bound if self.jealousy > upper_bound else self.jealousy
        self.jealousy = lower_bound if self.jealousy < lower_bound else self.jealousy

    def special_interactions(self):
        actions_possibilities = []

        # more in dept relationship actions

        return actions_possibilities<|MERGE_RESOLUTION|>--- conflicted
+++ resolved
@@ -21,261 +21,6 @@
 }
 
 # IN increase or decrease
-<<<<<<< HEAD
-NOT_AGE_SPECIFIC = {
-    "unfriendly": ['Doesn\'t think that (cat) has been completely honest lately',
-                   'Is mocking (cat)', 'Ignores (cat)', 'Is telling jokes about (cat)',
-                   'Is spreading a rumour about (cat)'],
-    "neutral": ['Complains about (cat)', 'Is telling a story to (cat)', 'Is talking with (cat)',
-                'Is sharing prey with (cat)', 'Had a huge argument with (cat)', 'Had a fight with (cat)'],
-    "friendly": ['Is sharing tongues with (cat)', 'Has been spending time with (cat) lately'],
-    "close": ['Tells (cat) a secret']
-}
-
-
-KITTEN_TO_OTHER = {
-    "kitten": {
-        "unfriendly": ['Tries to scare (cat)', 'Constantly pulling pranks on (cat)'],
-        "neutral": ['Has a mock battle with (cat)', 
-                    'Is jealous that (cat) is getting more attention than them',
-                    'Plays mossball with (cat)', 'Sticks their tongue out at (cat)',
-                    'Is pretending to be (cat)'],
-        "friendly": ['Chomps on (cat)\'s ear',
-                     'Pretends to be a warrior with (cat)',
-                     'Is pretending to ward off foxes with (cat)',
-                     'Is pretending to fight off badgers with (cat)',
-                     'Is racing (cat) back and forth across the camp clearing'],
-        "close": [  'Comes up with a plan to sneak out of camp with (cat)',
-                    'Wants to snuggle with (cat)']
-    },
-    "apprentice": {
-        "unfriendly": ['Constantly pulling pranks on (cat)'],
-        "neutral": ['Sticks their tongue out at (cat)',
-                    'Is hiding under a bush from (cat), but they can\'t stop giggling',
-                    'Is pretending to be (cat)', 'Is asking (cat) how babies are made'],
-        "friendly": ['Ask (cat) what it\'s like to be a apprentice'],
-        "close": ['Wants to snuggle with (cat)']
-    },
-    "warrior": {
-        "unfriendly": ['Constantly pulling pranks on (cat)'],
-        "neutral": ['Is biting (cat)\'s tail',
-                    'Sticks their tongue out at (cat)', 'Is asking (cat) how babies are made',
-                    'Is demanding (cat)\'s attention', 'Is pretending to be (cat)',
-                    'Is hiding under a bush from (cat), but they can\'t stop giggling',
-                    ],
-        "friendly": ['Tells (cat) that they would like to be like them when they grows up'],
-        "close": ['Wants to snuggle with (cat)']
-    },
-    "elder": {
-        "unfriendly": ['Constantly pulling pranks on (cat)'],
-        "neutral": ['Sticks their tongue out at (cat)', 
-                    'Is hiding under a bush from (cat), but they can\'t stop giggling',
-                    'Is asking (cat) how babies are made'],
-        "friendly": [],
-        "close": []
-    }
-}
-
-APPRENTICE_TO_OTHER = {
-    "kitten": {
-        "unfriendly": [],
-        "neutral": ['Trips over (cat)','Is watching over (cat)'],
-        "friendly": ['Train playfully with (cat)','Gave (cat) a trinket they found while out on patrol today'],
-        "close": []
-    },
-    "apprentice": {
-        "unfriendly": [],
-        "neutral": ['Is frustrated that (cat) won\'t take their duties more seriously',
-                    'Has a mock battle with (cat)'],
-        "friendly": [],
-        "close": []
-    },
-    "warrior": {
-        "unfriendly": [],
-        "neutral": ['Is frustrated that (cat) won\'t take their duties more seriously'],
-        "friendly": [],
-        "close": []
-    },
-    "elder": {
-        "unfriendly": [],
-        "neutral": [],
-        "friendly": [],
-        "close": []
-    }
-}
-
-WARRIOR_TO_OTHER = {
-    "kitten": {
-        "unfriendly":['Is scolding (cat)'],
-        "neutral": ['Trips over (cat)', 'Had to nip (cat) on the rump because they were being naughty',
-                    'Is watching (cat) perform an almost-decent hunting crouch', 
-                    'Is watching over (cat)'],
-        "friendly": ['Is giving (cat) a badger ride on their back!', 'Hopes that their own kits are as cute as (cat) someday',
-                     'Is promising to take (cat) outside of camp if they behave', 'Gave (cat) a trinket they found while out on patrol today',
-                     'Is feeling proud of (cat)'],
-        "close":['Train playfully with (cat)'],
-    },
-    "apprentice": {
-        "unfriendly": ['Is scolding (cat)'],
-        "neutral": ['Is giving advice to (cat)', 'Is watching (cat) perform an almost-decent hunting crouch',
-                    'Is telling (cat) about a hunting technique', 'Is giving (cat) a task',
-                    'Wishes (cat) would take things more seriously'],
-        "friendly": ['Is telling (cat) about their own days as an apprentice', 'Is feeling proud of (cat)'],
-        "close": []
-    },
-    "warrior": {
-        "unfriendly": [],
-        "neutral": ['Is telling (cat) about a hunting technique',
-                    'Is giving (cat) a task','Is frustrated that (cat) won\'t take their duties more seriously',
-                    'Sparring with (cat)'],
-        "friendly": [],
-        "close": ['Just told (cat) a hilarious joke']
-    },
-    "elder": {
-        "unfriendly": [],
-        "neutral": [],
-        "friendly": [],
-        "close": []
-    }
-}
-
-ELDER_TO_OTHER = {
-    "kitten": {
-        "unfriendly": ['Is scolding (cat)'],
-        "neutral": [],
-        "friendly": [],
-        "close": []
-    },
-    "apprentice": {
-        "unfriendly": ['Is scolding (cat)', 'Is bossing (cat) around'],
-        "neutral": ['Is frustrated that (cat) won\'t take their duties more seriously',
-                    'Bestowing wisdom onto (cat)', 'Is asking (cat) to check them for ticks'],
-        "friendly": [],
-        "close": []
-    },
-    "warrior": {
-        "unfriendly": ['Is scolding (cat)', 'Is bossing (cat) around'],
-        "neutral": ['Is frustrated that (cat) won\'t take their duties more seriously',
-                    'Bestowing wisdom onto (cat)'],
-        "friendly": [],
-        "close": []
-    },
-    "elder": {
-        "unfriendly": [],
-        "neutral": [],
-        "friendly": [],
-        "close": []
-    }
-}
-
-LOVE = {
-    "love_interest_only": ['Is developing a crush on (cat)', 'Is admiring (cat) from afar...', 'Is spending a lot of time with (cat)',
-                            'Gave a pretty flower they found to (cat)', 'Laughs at bad jokes from (cat)', 
-                            'Enjoys the time with (cat) and feels secure', 'Made (cat) laugh again and again',
-                            'Ensnares (cat) with a charming smile', 'Go for a nice long walk with (cat)',
-                            'Wants to spend the entire day with (cat)'],
-    "love_interest": [  'Can\'t seem to stop talking about (cat)', 'Would spend the entire day with (cat) if they could', 
-                        'Keeps shyly glancing over at (cat) as the clan talks about kits', 
-                        'Is thinking of the best ways to impress (cat)', 'Doesn\'t want (cat) to overwork themselves', 
-                        'Is rolling around a little too playfully with (cat)...', 
-                        'Is wondering what it would be like to grow old with (cat)', 'Thinks that (cat) is really funny',
-                        'Thinks that (cat) is really charming', 'Wants to confess their love to (cat)'],
-    "mates": ['Was caught enjoying a moonlit stroll with (cat) last night...']
-}
-
-LEADER = {
-    "from":{
-        "unfriendly": ['Punishes (cat) with extra work'],
-        "neutral": [],
-        "friendly": [],
-        "close": ['Talks with (cat) about difficult decisions', 'Tells (cat) about their last encounter with StarClan']
-    },
-    "to":{
-        "unfriendly": ['Accuses (cat) of being a bad leader'],
-        "neutral": [],
-        "friendly": [],
-        "close": []
-    }
-}
-
-DEPUTY = {
-    "from":{
-        "unfriendly": ['Punishes (cat) with extra work', 'Divides (cat) into extra patrols'],
-        "neutral": [],
-        "friendly": [],
-        "close": []
-    },
-    "to":{
-        "unfriendly": ['Thinks they should be deputy instead of (cat)', 'Accuses (cat) of being a bad deputy'],
-        "neutral": ['Is tired from (cat) putting them on so many patrols'],
-        "friendly": [],
-        "close": []
-    }
-}
-
-MEDICINE = {
-    "from":{
-        "unfriendly": ['Treats (cat)\'s splinter wound more roughly', 'Gives (cat) bitter herbs on purpose'],
-        "neutral": [],
-        "friendly": [],
-        "close": ['Tells (cat) about their last encounter with StarClan']
-    },
-    "to":{
-        "unfriendly": [],
-        "neutral": ['Thought of (cat) on the last patrol and took a rare herb with them'],
-        "friendly": ['Escorted (cat) so they could gather herbs'],
-        "close": []
-    }
-}
-
-SPECIAL_CHARACTER = {
-    "strange": ['Is following (cat) around', 'Tells (cat) that their pelt looks like a different colour today'],
-    "bloodthirsty": ['Talks to (cat) how best to kill prey, very enthusiastic', 'Started a fight with (cat)'],
-    "righteous": ['Makes sure (cat) is following the warrior code', 'Has a fight with (cat) about what\'s right'],
-    "fierce": [ 'Is not backing down in an argument with (cat)', 
-                'Is telling (cat) in great detail how they would protect them from any danger'],
-    "nervous": ['Is stuttering while speaking to (cat)'],
-    "strict":['Scorns (apprentice) for not catching enough prey'],
-    "charismatic": ['Charms (cat)', 'Smiles at (cat) whenever they meet', 'Knows what to say to make (cat) feel better', 
-                    'Compliments (cat) for their good disposition'],
-    "calm": ['Relaxing with (cat)','Is soothing (cat)\'s irrational thoughts', 'Is helping (cat) calm down'],
-    "daring": ['Challenges (cat) to a race'],
-    "loving": [ 'Is making sure (cat) knows that they are loved','Is telling (cat) how much they cherish them', 
-                'Is purring loudly to comfort (cat)'],
-    "playful": ['Is playing tag with (cat)'],
-    "cold": ['Hissed at (cat)', 'Tells (cat) to leave them alone', 'Glaring at (cat) from across the camp'],
-    "vengeful": ['Thinking about how (cat) wronged them', 'Is watching (cat) scornfully', 'Is glaring daggers at (cat)'],
-    "shameless": ['Is asking (cat) to tell them about how good they look'],
-    "troublesome": ['Pulled a prank on (cat)', 'Blamed (cat) for their own mistake', 'Won\'t stop bothering (cat)',
-                    'Feels bad that they caused a problem for (cat)'],
-    "empathetic": [ 'Listening to (elder)\'s woes', 'Is listening to (cat)\'s troubles',
-                    'Noticed (apprentice) was struggling, and offered to help them'],
-    "adventurous": ['Wants to explore Twoleg place with (cat)', 'Wants to sneak along the border with (cat)', 
-                    'Tells (cat) that there\'s so much to see in the world!'],
-    "thoughful": [  'Gave (cat) their favorite piece of prey', 'Is being quite considerate with (cat)', 
-                    'Took the time to help (apprentice) work through a technique they are struggling with'],
-    "compassionate": [  'Curled around (cat) to share warmth', 'Lets (cat) have the last piece of fresh kill', 
-                        'Listening to (cat)\'s problems', 'Gives (cat) an item they may like', 
-                        'Helps (elder) get around camp'],
-    "childish": ['Is hiding behind a bush ready to pounce on (cat)'],
-    "confident": ['Is building up (cat)\'s confidence', 'Stands tall when (cat) walks by'],
-    "careful": ['Tells (cat) to get their ailment treated as soon as possible', 'Chiding (cat) for being so reckless',
-                'Apologized to (cat) for possibly hurting their feelings'],
-    "altruistic": ['Let (cat) lean on their shoulder after a recent injury', 'Is poised to help train (apprentice)'],
-    "bold": ['Challenged (cat) to spar with them'],
-    "patient": ['Watching the shooting stars with (cat)', 
-                'Calmly explains hunting techniques to (cat) again for the fourth time today'],
-    "sneaky": [ 'Is gossiping about (cat)', 'Is teaching (cat) how to walk without making a sound', 
-                'Is showing (cat) how to sneak up on their enemies'],
-    "wise": ['Is giving (cat) advice'],
-    "cowardly": ['Is hiding from (cat)'],
-    "impulsive": [  'Crashes into (cat) while eager for patrol', 'Rejects (cat)\'s advice without letting them finish', 
-                    'Interrupts (cat) during a conversation'],
-    "tidy": [   'Is annoyed by the mess (cat) made', 'Grooms the grime off (cat)\'s pelt', 
-                'Is cross with (cat) for getting dirt all over the fresh-kill pile'],
-    "dreamy": ['Talks about dreams with (cat)', 'Gets distracted from conversation with (cat)']
-}
-=======
 resource_directory = "scripts/resources/relationship_events/"
 
 NOT_AGE_SPECIFIC = None
@@ -350,7 +95,6 @@
         SPECIAL_CHARACTER = ujson.loads(read_file.read())
 except:
     game.switches['error_message'] = 'There was an error loading the 10 json file of relationship_events!'
->>>>>>> 41d2ea26
 
 # How increasing one state influences another directly: (an increase of one state doesn't trigger a chain reaction)
 # increase romantic_love -> decreases: dislike | increases: like, comfortable
@@ -364,188 +108,6 @@
 # !! DECREASING ONE STATE DOES'T INFLUENCE OTHERS !!
 
 # This defines effect the action has, not every action has to have a effect
-<<<<<<< HEAD
-INCREASE_HIGH = {
-    "from": {
-        "romantic_love": ['Is developing a crush on (cat)', 'Is admiring (cat) from afar...', 
-                          'Is spending a lot of time with (cat)', 'Gave a pretty flower they found to (cat)',
-                          'Can\'t seem to stop talking about (cat)', 'Would spend the entire day with (cat) if they could',
-                          'Laughs at bad jokes from (cat)', 'Wants to confess their love to (cat)',
-                          'Is rolling around a little too playfully with (cat)...', 'Enjoys the time with (cat) and feels secure',
-                          'Was caught enjoying a moonlit stroll with (cat) last night...', 'Wants to spend the entire day with (cat)',
-                          'Is wondering what it would be like to grow old with (cat)','Go for a nice long walk with (cat)'
-                          ],
-        "like": ['Is telling a story to (cat)','Is talking with (cat)','Pretends to be a warrior with (cat)',
-                'Is sharing tongues with (cat)', 'Is playing tag with (cat)',
-                'Has been spending time with (cat) lately','Just told (cat) a hilarious joke', 'Relaxing with (cat)',
-                'Tells (cat) a secret', 'Wants to snuggle with (cat)', 'Curled around (cat) to share warmth',
-                'Is making sure (cat) knows that they are loved', 'Is telling (cat) how much they cherish them',
-                'Noticed (apprentice) was struggling, and offered to help them','Gave (cat) their favorite piece of prey',
-                'Took the time to help (apprentice) work through a technique they are struggling with',
-                'Watching the shooting stars with (cat)'],
-        "dislike": ['Is mocking (cat)', 'Ignores (cat)', 'Sticks their tongue out at (cat)','Had a huge argument with (cat)',
-                    'Had a fight with (cat)', 'Is jealous that (cat) is getting more attention than them',
-                    'Constantly pulling pranks on (cat)', 'Started a fight with (cat)', 'Hissed at (cat)',
-                    'Tells (cat) to leave them alone', 'Accuses (cat) of being a bad leader', 'Accuses (cat) of being a bad deputy'],
-        "admiration": ['Tells (cat) that they would like to be like them when they grows up', 'Train playfully with (cat)',
-                        'Sparring with (cat)', 'Is feeling proud of (cat)', 'Compliments (cat) for their good disposition'],
-        "comfortable": ['Is telling a story to (cat)','Is sharing prey with (cat)','Tells (cat) a secret',
-                        'Is sharing tongues with (cat)', 'Talks with (cat) about difficult decisions',
-                        'Just told (cat) a hilarious joke', 'Thinks that (cat) is really funny',
-                        'Escorted (cat) so they could gather herbs', 'Is helping (cat) calm down',
-                        'Curled around (cat) to share warmth', 'Watching the shooting stars with (cat)',
-                        'Talks about dreams with (cat)'],
-        "jealousy": ['Is jealous that (cat) is getting more attention than them', 'Thinking about how (cat) wronged them'],
-        "trust":['Is talking with (cat)','Tells (cat) a secret','Comes up with a plan to sneak out of camp with (cat)',
-                 'Escorted (cat) so they could gather herbs','Let (cat) lean on their shoulder after a recent injury',
-                 'Ask (cat) to collect herbs on the next patrol', 'Tells (cat) about their last encounter with StarClan']
-    },
-    "to": {
-        "romantic_love": ['Is spending a lot of time with (cat)', 'Gave a pretty flower they found to (cat)',
-                          'Is rolling around a little too playfully with (cat)...', 'Ensnares (cat) with a charming smile',
-                          'Was caught enjoying a moonlit stroll with (cat) last night...', 'Makes (cat) laugh again and again',
-                          'Go for a nice long walk with (cat)', 'Wants to spend the entire day with (cat)', 'Charms (cat)'],
-        "like": ['Is telling a story to (cat)','Is talking with (cat)','Is sharing tongues with (cat)',
-                'Is giving (cat) a badger ride on their back!', 'Is promising to take (cat) outside of camp if they behave',
-                'Is telling (cat) about a hunting technique',
-                'Is sharing tongues with (cat)','Has been spending time with (cat) lately', 'Relaxing with (cat)', 
-                'Just told (cat) a hilarious joke', 'Plays mossball with (cat)','Pretends to be a warrior with (cat)',
-                'Comes up with a plan to sneak out of camp with (cat)', 'Tells (cat) a secret', 'Laughs at bad jokes from (cat)',
-                'Knows what to say to make (cat) feel better', 'Is making sure (cat) knows that they are loved',
-                'Is telling (cat) how much they cherish them', 'Is playing tag with (cat)', 'Curled around (cat) to share warmth',
-                'Noticed (apprentice) was struggling, and offered to help them', 'Gave (cat) their favorite piece of prey',
-                'Took the time to help (apprentice) work through a technique they are struggling with',
-                'Lets (cat) have the last piece of fresh kill', 'Gives (cat) an item they may like',
-                'Apologized to (cat) for possibly hurting their feelings', 'Watching the shooting stars with (cat)',
-                'Calmly explains hunting techniques to (cat) again for the fourth time today'],
-        "dislike": ['Is mocking (cat)','Is telling jokes about (cat)','Sticks their tongue out at (cat)',
-                    'Is spreading a rumour about (cat)','Tries to scare (cat)','Had a huge argument with (cat)',
-                    'Had a fight with (cat)', 'Constantly pulling pranks on (cat)', 'Started a fight with (cat)',
-                    'Hissed at (cat)', 'Tells (cat) to leave them alone', 'Accuses (cat) of being a bad leader',
-                    'Accuses (cat) of being a bad deputy', 'Punishes (cat) with extra work',
-                    'Treats (cat)\'s splinter wound more roughly','Gives (cat) bitter herbs on purpose'],
-        "admiration": ['Is promising to take (cat) outside of camp if they behave', 'Is telling (cat) about a hunting technique',
-                        'Is giving advice to (cat)','Sparring with (cat)', 'Is showing (cat) how to sneak up on their enemies',
-                        'Noticed (apprentice) was struggling, and offered to help them', 'Is giving (cat) advice',
-                        'Took the time to help (apprentice) work through a technique they are struggling with',
-                        'Calmly explains hunting techniques to (cat) again for the fourth time today',
-                        'Is teaching (cat) how to walk without making a sound', 'Thought of (cat) on the last patrol and took a rare herb with them',
-                        'Is poised to help train (apprentice)'],
-        "comfortable": ['Is telling a story to (cat)','Is sharing prey with (cat)','Tells (cat) a secret', 
-                        'Is sharing tongues with (cat)','Is telling (cat) about their own days as an apprentice',
-                        'Comes up with a plan to sneak out of camp with (cat)', 'Escorted (cat) so they could gather herbs',
-                        'Compliments (cat) for their good disposition', 'Is helping (cat) calm down',
-                        'Is listening to (cat)\'s troubles',
-                        'Curled around (cat) to share warmth', 'Listening to (cat)\'s problems',
-                        'Is building up (cat)\'s confidence', 'Apologized to (cat) for possibly hurting their feelings',
-                        'Watching the shooting stars with (cat)','Is giving (cat) advice', 'Grooms the grime off (cat)\'s pelt',
-                        'Is soothing (cat)\'s irrational thoughts'],
-        "jealousy": [],
-        "trust":['Is talking with (cat)','Tells (cat) a secret', 'Escorted (cat) so they could gather herbs',
-                'Comes up with a plan to sneak out of camp with (cat)', 'Let (cat) lean on their shoulder after a recent injury',
-                'Talks with (cat) about difficult decisions', 'Thought of (cat) on the last patrol and took a rare herb with them',
-                'Tells (cat) about their last encounter with StarClan']
-    }
-}
-
-INCREASE_LOW = {
-    "from": {
-        "romantic_love": ['Keeps shyly glancing over at (cat) as the clan talks about kits', 'Thinks that (cat) is really charming',
-                          'Is thinking of the best ways to impress (cat)'],
-        "like": ['Is pretending to ward off foxes with (cat)', 'Is pretending to fight off badgers with (cat)',
-                 'Is racing (cat) back and forth across the camp clearing', 'Has a mock battle with (cat)',
-                 'Hopes that their own kits are as cute as (cat) someday', 'Is asking (cat) to check them for ticks',
-                 'Is hiding behind a bush ready to pounce on (cat)', 'Tells (cat) to get their ailment treated as soon as possible',
-                 'Plays mossball with (cat)', 'Is giving (cat) a badger ride on their back!',
-                 'Calmly explains hunting techniques to (cat) again for the fourth time today'],
-        "dislike": ['Divides (cat) into extra patrols', 'Chiding (cat) for being so reckless'],
-        "admiration": ['Is watching (cat) perform an almost-decent hunting crouch', 'Ask (cat) what it\'s like to be a apprentice',
-                        'Is admiring (cat) from afar...'],
-        "comfortable": ['Is hiding under a bush from (cat), but they can\'t stop giggling', 'Is watching over (cat)',
-                        'Bestowing wisdom onto (cat)', 'Is telling (cat) in great detail how they would protect them from any danger',
-                        'Is purring loudly to comfort (cat)'],
-        "jealousy": [],
-        "trust": ['Is asking (cat) how babies are made', 'Wants to explore Twoleg place with (cat)', 'Wants to sneak along the border with (cat)']
-    },
-    "to": {
-        "romantic_love": ['Doesn\'t want (cat) to overwork themselves'],
-        "like": ['Is pretending to ward off foxes with (cat)', 'Is pretending to fight off badgers with (cat)',
-                 'Is racing (cat) back and forth across the camp clearing', 'Has a mock battle with (cat)', 
-                 'Is hiding under a bush from (cat), but they can\'t stop giggling', 'Helps (elder) get around camp',
-                 'Gave (cat) a trinket they found while out on patrol today', 'Listening to (elder)\'s woes'],
-        "dislike": ['Divides (cat) into extra patrols', 'Chiding (cat) for being so reckless'],
-        "admiration": ['Bestowing wisdom onto (cat)'],
-        "comfortable": ['Hopes that their own kits are as cute as (cat) someday', 'Smiles at (cat) whenever they meet',
-                        'Is purring loudly to comfort (cat)', 'Listening to (elder)\'s woes', 'Is being quite considerate with (cat)'],
-        "jealousy": [],
-        "trust": ['Wants to explore Twoleg place with (cat)', 'Wants to sneak along the border with (cat)',
-                  'Tells (cat) to get their ailment treated as soon as possible']
-    }
-}
-
-
-DECREASE_HIGH  = {
-    "from": {
-        "romantic_love": [],
-        "like": ['Is telling jokes about (cat)', 'Whines about (cat)', 'Is tired from (cat) putting them on so many patrols',
-                 'Is bossing (cat) around', 'Started a fight with (cat)', 'Has a fight with (cat) about what\'s right',
-                 'Hissed at (cat)', 'Tells (cat) to leave them alone', 'Blamed (cat) for their own mistake',
-                 'Is cross with (cat) for getting dirt all over the fresh-kill pile'],
-        "dislike": [],
-        "admiration": ['Is frustrated that (cat) won\'t take their duties more seriously', 'Is annoyed by the mess (cat) made',
-                        'Wishes (cat) would take things more seriously', 'Thinks they should be deputy instead of (cat)'],
-        "comfortable": ['Is stuttering while speaking to (cat)','Glaring at (cat) from across the camp'],
-        "jealousy": [],
-        "trust": ['Doesn\'t think that (cat) has been completely honest lately', 'Accuses (cat) of being a bad leader',
-                  'Accuses (cat) of being a bad deputy']
-    },
-    "to": {
-        "romantic_love": ['Started a fight with (cat)'],
-        "like": ['Is telling jokes about (cat)', 'Started a fight with (cat)', 'Has a fight with (cat) about what\'s right',
-                 'Is not backing down in an argument with (cat)', 'Scorns (apprentice) for not catching enough prey',
-                 'Hissed at (cat)', 'Tells (cat) to leave them alone', 'Blamed (cat) for their own mistake',
-                 'Rejects (cat)\'s advice without letting them finish', 'Is cross with (cat) for getting dirt all over the fresh-kill pile',
-                 'Punishes (cat) with extra work'],
-        "dislike": [],
-        "admiration": ['Is scolding (cat)', 'Rejects (cat)\'s advice without letting them finish'],
-        "comfortable": ['Tells (cat) that they\'re pelt looks like a different colour today', 'Is following (cat) around',
-                        'Glaring at (cat) from across the camp',
-                        'Pulled a prank on (cat)', 'Won\'t stop bothering (cat)','Interrupts (cat) during a conversation',
-                        'Gets distracted from conversation with (cat)', 'Is glaring daggers at (cat)',
-                        'Gives (cat) bitter herbs on purpose'],
-        "jealousy": [],
-        "trust": ['Is spreading a rumour about (cat)','Tries to scare (cat)', 'Pulled a prank on (cat)',
-                'Has successfully tricked (cat) into believing a crazy tale about the clan leader',
-                'Blamed (cat) for their own mistake', 'Is gossiping about (cat)', 'Treats (cat)\'s splinter wound more roughly']
-    }
-}
-
-DECREASE_LOW = {
-    "from": {
-        "romantic_love": [],
-        "like": ['Is hiding from (cat)', 'Complains about (cat)'],
-        "dislike": [],
-        "admiration": [],
-        "comfortable": ['Chomps on (cat)\'s ear'],
-        "jealousy": [],
-        "trust": ['Chiding (cat) for being so reckless']
-    },
-    "to": {
-        "romantic_love": [],
-        "like": ['Trips over (cat)', 'Divides (cat) into extra patrols', 'Is watching (cat) scornfully'],
-        "dislike": ['Feels bad that they caused a problem for (cat)'],
-        "admiration": ['Is asking (cat) to tell them about how good they look'],
-        "comfortable": ['Is biting (cat)\'s tail', 'Tells (cat) that their pelt looks like a different colour today',
-                        'Talks to (cat) how best to kill prey, very enthusiastic',
-                        'Makes sure (cat) is following the warrior code',
-                        'Crashes into (cat) while eager for patrol'],
-        "jealousy": [],
-        "trust": ['Trips over (cat)']
-    }
-}
-
-# weigths of the stat change
-=======
 INCREASE_HIGH = None
 try:
     with open(f"{resource_directory}1_INCREASE_HIGH.json", 'r') as read_file:
@@ -577,7 +139,7 @@
 
 
 # weights of the stat change
->>>>>>> 41d2ea26
+
 DIRECT_INCREASE_HIGH = 12
 DIRECT_DECREASE_HIGH = 9
 DIRECT_INCREASE_LOW = 7
