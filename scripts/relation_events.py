--- conflicted
+++ resolved
@@ -87,7 +87,6 @@
             if cat_from.mate != None or cat_from.mate != '':
                 cat_from_mate = cat_class.all_cats.get(cat_from.mate)
 
-<<<<<<< HEAD
             cat_to = relationship.cat_to
             cat_to_mate = None
             if cat_to.mate != None or cat_to.mate != '':
@@ -95,30 +94,6 @@
 
             if relationship.opposit_relationship == None:
                 relationship.link_relationship()
-=======
-        hit = randint(1, mate_chance)
-        if hit == 1:
-            if cat.mate == None:
-                for i in range(5): # Try assigning a random mate 5 times
-                    other_cat = choice(list(cat_class.all_cats.values()))
-                    if cat.is_potential_mate(other_cat) == False or other_cat.is_potential_mate(cat) == False:
-                        continue
-                    else:
-                        cat.mate = other_cat.ID
-                        other_cat.mate = cat.ID
-                        game.cur_events_list.append(
-                            f'{str(cat.name)} and {str(other_cat.name)} have become mates')
-                        
-        elif randint(1, 50) == 1:
-            other_cat = choice(list(cat_class.all_cats.values()))
-            if cat.mate == other_cat.ID and other_cat.dead == True:
-                game.cur_events_list.append(
-                    f'{str(cat.name)} will always love {str(other_cat.name)} but has decided to move on'
-                )
-                cat.mate = None
-                other_cat.mate = None
-        elif randint(1, 100) == 1:
->>>>>>> e6087a50
 
             # overcome dead mates
             if cat_from_mate != None and cat_from_mate.dead and randint(1, 10):
@@ -127,7 +102,6 @@
                 game.cur_events_list.append(
                     f'{str(cat_from.name)} will always love {str(cat_from_mate.name)} but has decided to move on'
                 )
-<<<<<<< HEAD
                 cat_from.mate = None
                 cat_from_mate.mate = None
 
@@ -149,74 +123,6 @@
                 # check cat from value
                 if mate_relationship is not None and len(mate_relationship) > 0:
                     bigger_than_current = relationship.romantic_love > mate_relationship[
-=======
-                cat.mate = None
-                other_cat.mate = None
-
-    def relationship_outcome(self, relationship):
-        """Things that can happen, after relationship changes."""
-        cat_from = relationship.cat_from
-        cat_from_mate = None
-        if cat_from.mate != None or cat_from.mate != '':
-            cat_from_mate = cat_class.all_cats.get(cat_from.mate)
-
-        cat_to = relationship.cat_to
-        cat_to_mate = None
-        if cat_to.mate != None or cat_to.mate != '':
-            cat_to_mate = cat_class.all_cats.get(cat_to.mate)
-
-        if relationship.opposit_relationship == None:
-            relationship.link_relationship()
-
-        # overcome dead mates
-        if cat_from_mate != None and cat_from_mate.dead and randint(1, 30) == 1:
-            game.cur_events_list.append(
-                f'{str(cat_from.name)} will always love {str(cat_from_mate.name)} but has decided to move on'
-            )
-            cat_from.mate = None
-            cat_from_mate.mate = None
-        if cat_to_mate != None and cat_to_mate.dead and randint(1, 30) == 1:
-            game.cur_events_list.append(
-                f'{str(cat_to.name)} will always love {str(cat_to_mate.name)} but has decided to move on'
-            )
-            cat_to.mate = None
-            cat_to_mate.mate = None
-
-        # new mates
-        if relationship.romantic_love > 20 and relationship.opposit_relationship.romantic_love > 20 and\
-            cat_from.is_potential_mate(cat_to):
-            self.new_mates(cat_from, cat_to)
-
-        # breakup and new mate
-        if cat_from.is_potential_mate(cat_to) and cat_from.mate is not None and cat_to.mate is not None:
-            love_over_30 = relationship.romantic_love > 30 and relationship.opposit_relationship.romantic_love > 30
-            normal_chance = randint(1, 20)
-            # compare love value of current mates
-            bigger_than_current = False
-            bigger_love_chance = randint(1, 3)
-            mate_relationship = list(
-                filter(lambda r: r.cat_to.ID == cat_from.mate,
-                       cat_from.relationships))
-
-            # check cat from value
-            if mate_relationship is not None and len(mate_relationship) > 0:
-                bigger_than_current = relationship.romantic_love > mate_relationship[
-                    0].romantic_love
-            else:
-                if cat_from_mate != None:
-                    cat_from_mate.relationships.append(
-                        Relationship(cat_from, cat_from_mate, True))
-                bigger_than_current = True
-
-            # check cat to value
-            if cat_to_mate != None:
-                opposite_mate_relationship = list(
-                    filter(lambda r: r.cat_to.ID == cat_from.ID,
-                           cat_to.relationships))
-                if opposite_mate_relationship is not None and len(
-                        opposite_mate_relationship) > 0:
-                    bigger_than_current = bigger_than_current and relationship.romantic_love > opposite_mate_relationship[
->>>>>>> e6087a50
                         0].romantic_love
                 else:
                     if cat_from_mate != None:
