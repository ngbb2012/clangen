from .clan import *
from .events import *
from .patrol import *


# SCREENS PARENT CLASS
class Screens(object):
    game_screen = screen
    game_x = screen_x
    game_y = screen_y
    all_screens = {}
    last_screen = ''

    def __init__(self, name=None):
        self.name = name
        if name is not None:
            self.all_screens[name] = self
            game.all_screens[name] = self

    def on_use(self):
        pass

    def screen_switches(self):
        pass


# SCREEN CHILD CLASSES
class StartScreen(Screens):
    def on_use(self):
        # background
        bg = pygame.image.load("resources/menu.png")
        screen.blit(bg, (0, 0))

        # buttons
        if game.clan is not None and game.switches['error_message'] == '':
            buttons.draw_image_button((70, 310), path='continue', text='Continue >', cur_screen='clan screen')
            buttons.draw_image_button((70, 355), path='switch_clan', text='Switch Clan >', cur_screen='switch clan screen')
        elif game.clan is not None and game.switches['error_message']:
            buttons.draw_image_button((70, 310), path='continue', text='Continue >', available=False)
            buttons.draw_image_button((70, 355), path='switch_clan', text='Switch Clan >', cur_screen='switch clan screen')
        else:
            buttons.draw_image_button((70, 310), path='continue', text='Continue >', available=False)
            buttons.draw_image_button((70, 355), path='switch_clan', text='Switch Clan >', available=False)
        buttons.draw_image_button((70, 400), path='new_clan', text='Make New >', cur_screen='make clan screen')
        buttons.draw_image_button((70, 445), path='settings', text='Settings & Info >', cur_screen='settings screen')

        if game.switches['error_message']:
            buttons.draw_button((50, 50), text='There was an error loading the game:', available=False)
            buttons.draw_button((50, 80), text=game.switches['error_message'], available=False)

    def screen_switches(self):
        if game.clan is not None:
            key_copy = tuple(cat_class.all_cats.keys())
            for x in key_copy:
                if x not in game.clan.clan_cats:
                    game.clan.remove_cat(x)

        # SAVE cats
        if game.clan is not None:
            cat_class.save_cats()
            game.clan.save_clan()

        # LOAD settings
        game.load_settings()


class SwitchClanScreen(Screens):
    def on_use(self):
        verdana_big.text('Switch Clan:', ('center', 100))
        verdana.text('Note: this will close the game. When you open it next, it should have the new clan.', ('center', 150))
        game.switches['read_clans'] = True

        y_pos = 200

        for i in range(len(game.switches['clan_list'])):
            if len(game.switches['clan_list'][i]) > 1 and i < 9:
                buttons.draw_button(('center', 50 * i + y_pos), text=game.switches['clan_list'][i] + 'clan', switch_clan=game.switches['clan_list'][i])

        buttons.draw_button((50, 50), text='<< Back to Main Menu', cur_screen='start screen')


class SettingsScreen(Screens):
    text_size = {'0': 'small', '1': 'medium', '2': 'big'}  # How text sizes will show up on the screen
    bool = {True: 'Yes', False: 'No', None: 'None'}

    def on_use(self):
        # layout
        buttons.draw_button((310, 100), text='Settings', available=False)
        buttons.draw_button((-360, 100), text='Info', cur_screen='info screen')
        buttons.draw_button((-255, 100), text='Language', cur_screen='language screen')
        verdana.text("Change the setting of your game here.", ('center', 130))

        # Setting names
        verdana.text("Dark mode:", (100, 200))
        verdana.text("Allow couples to have kittens despite same-sex status:", (100, 230))
        verdana.text("Allow unmated cats to have offspring:", (100, 260))
        verdana.text("Enable clan page background:", (100, 290))
        verdana.text("Automatically save every five moons", (100, 320))
        verdana.text("Allow mass extinction events", (100, 350))
        verdana.text("Force cats to retire after severe injury", (100, 380))
        verdana.text("Enable shaders", (100, 410))


        # Setting values
        verdana.text(self.bool[game.settings['dark mode']], (-170, 200))
        buttons.draw_button((-80, 200), text='SWITCH', setting='dark mode')
        verdana.text(self.bool[game.settings['no gendered breeding']], (-170, 230))
        buttons.draw_button((-80, 230), text='SWITCH', setting='no gendered breeding')
        verdana.text(self.bool[game.settings['no unknown fathers']], (-170, 260))
        buttons.draw_button((-80, 260), text='SWITCH', setting='no unknown fathers')
        verdana.text(self.bool[game.settings['backgrounds']], (-170, 290))
        buttons.draw_button((-80, 290), text='SWITCH', setting='backgrounds')
        verdana.text(self.bool[game.settings['autosave']], (-170, 320))
        buttons.draw_button((-80, 320), text='SWITCH', setting='autosave')
        verdana.text(self.bool[game.settings['disasters']], (-170, 350))
        buttons.draw_button((-80, 350), text='SWITCH', setting='disasters')
        verdana.text(self.bool[game.settings['retirement']], (-170, 380))
        buttons.draw_button((-80, 380), text='SWITCH', setting='retirement')
        verdana.text(self.bool[game.settings['shaders']], (-170, 410))
        buttons.draw_button((-80, 410), text='SWITCH', setting='shaders')

        # other buttons
        buttons.draw_button((50, 50), text='<< Back to Main Menu', cur_screen='start screen')
        if game.settings_changed:
            buttons.draw_button(('center', -150), text='Save Settings', save_settings=True)
        else:
            buttons.draw_button(('center', -150), text='Save Settings', available=False)


class InfoScreen(Screens):
    def on_use(self):
        # layout
        buttons.draw_button((310, 100), text='Settings', cur_screen='settings screen')
        buttons.draw_button((-360, 100), text='Info', available=False)
        buttons.draw_button((-255, 100), text='Language', cur_screen='language screen')

        verdana.text("Welcome to Warrior Cats clan generator!", ('center', 140))
        verdana.text("This is fan-made generator for the Warrior Cats -book series by Erin Hunter.", ('center', 175))
        verdana.text("Create a new clan in the 'Make New' section. That clan is saved and can be", ('center', 195))
        verdana.text("revisited until you decide the overwrite it with a new one.", ('center', 215))
        verdana.text("You're free to use the characters and sprites generated in this program", ('center', 235))
        verdana.text("as you like, as long as you don't claim the sprites as your own creations.", ('center', 255))
        verdana.text("Original creator: just-some-cat.tumblr.com", ('center', 275))
        verdana.text("Fan edit made by: SableSteel", ('center', 295))

        verdana.text("Thank you for playing!!", ('center', 550))

        # other buttons
        buttons.draw_button((50, 50), text='<< Back to Main Menu', cur_screen='start screen')


class LanguageScreen(Screens):

    def on_use(self):
        # layout
        buttons.draw_button((310, 100), text='Settings', cur_screen='settings screen')
        buttons.draw_button((-360, 100), text='Info', cur_screen='info screen')
        buttons.draw_button((-255, 100), text='Language', available='false')
        verdana.text("Choose the language of your game here:", ('center', 130))

        # Language options
        a = 200
        for language_name in game.language_list:
            buttons.draw_button(('center', a), text=language_name, language=language_name, available=language_name != game.switches['language'])
            a += 30

        if game.switches['language'] != game.settings['language']:
            game.settings['language'] = game.switches['language']
            game.settings_changed = True
            if game.settings['language'] != 'english':
                game.switch_language()

        # other buttons
        buttons.draw_button((50, 50), text='<< Back to Main Menu', cur_screen='start screen')
        if game.settings_changed:
            buttons.draw_button(('center', -150), text='Save Settings', save_settings=True)
        else:
            buttons.draw_button(('center', -150), text='Save Settings', available=False)


class ClanScreen(Screens):
    def on_use(self):
        if game.settings['backgrounds']:
            if game.clan.current_season == 'Newleaf':
                screen.blit(self.newleaf_bg, (0, 0))
            elif game.clan.current_season == 'Greenleaf':
                screen.blit(self.greenleaf_bg, (0, 0))
            elif game.clan.current_season == 'Leaf-bare':
                screen.blit(self.leafbare_bg, (0, 0))
            elif game.clan.current_season == 'Leaf-fall':
                screen.blit(self.leaffall_bg, (0, 0))
        verdana_big.text(f'{game.clan.name}Clan', ('center', 30))
        verdana.text("Leader\'s Den", game.clan.cur_layout['leader den'])
        verdana.text('Medicine Cat Den', game.clan.cur_layout['medicine den'])
        verdana.text('Nursery', game.clan.cur_layout['nursery'])
        verdana.text('Clearing', game.clan.cur_layout['clearing'])
        verdana.text("Apprentices\' Den", game.clan.cur_layout['apprentice den'])
        verdana.text("Warriors\' Den", game.clan.cur_layout['warrior den'])
        verdana.text("Elders\' Den", game.clan.cur_layout['elder den'])
        for x in game.clan.clan_cats:
            if not cat_class.all_cats[x].dead and cat_class.all_cats[x].in_camp and not cat_class.all_cats[x].exiled:
                buttons.draw_button(cat_class.all_cats[x].placement, image=cat_class.all_cats[x].sprite, cat=x, cur_screen='profile screen')
        draw_menu_buttons()
        buttons.draw_button(('center', -50), text='Save Clan', save_clan=True)
        pygame.draw.rect(screen, color='gray', rect=pygame.Rect(320, 660, 160, 20))
        if game.switches['save_clan']:
            verdana_green.text('Saved!', ('center', -20))
        else:
            verdana_red.text('Remember to save!', ('center', -20))

    def screen_switches(self):
        cat_profiles()
        self.change_brightness()
        game.switches['cat'] = None
        p = game.clan.cur_layout
        game.clan.leader.placement = choice(p['leader place'])
        game.clan.medicine_cat.placement = choice(p['medicine place'])
        for x in game.clan.clan_cats:
            i = randint(0, 20)
            if cat_class.all_cats[x].status == 'apprentice':
                if i < 13:
                    cat_class.all_cats[x].placement = choice([choice(p['apprentice place']), choice(p['clearing place'])])

                elif i >= 19:
                    cat_class.all_cats[x].placement = choice(p['leader place'])
                else:
                    cat_class.all_cats[x].placement = choice([choice(p['nursery place']), choice(p['warrior place']), choice(p['elder place']), choice(p['medicine place'])])

            elif cat_class.all_cats[x].status == 'deputy':
                if i < 17:
                    cat_class.all_cats[x].placement = choice([choice(p['warrior place']), choice(p['leader place']), choice(p['clearing place'])])

                else:
                    cat_class.all_cats[x].placement = choice(
                        [choice(p['nursery place']), choice(p['leader place']), choice(p['elder place']), choice(p['medicine place']), choice(p['apprentice place'])])

            elif cat_class.all_cats[x].status == 'elder':
                cat_class.all_cats[x].placement = choice(p['elder place'])
            elif cat_class.all_cats[x].status == 'kitten':
                if i < 13:
                    cat_class.all_cats[x].placement = choice(p['nursery place'])
                elif i == 19:
                    cat_class.all_cats[x].placement = choice(p['leader place'])
                else:
                    cat_class.all_cats[x].placement = choice(
                        [choice(p['clearing place']), choice(p['warrior place']), choice(p['elder place']), choice(p['medicine place']), choice(p['apprentice place'])])

            elif cat_class.all_cats[x].status in ['medicine cat apprentice', 'medicine cat']:
                cat_class.all_cats[x].placement = choice(p['medicine place'])
            elif cat_class.all_cats[x].status == 'warrior':
                if i < 15:
                    cat_class.all_cats[x].placement = choice([choice(p['warrior place']), choice(p['clearing place'])])

                else:
                    cat_class.all_cats[x].placement = choice(
                        [choice(p['nursery place']), choice(p['leader place']), choice(p['elder place']), choice(p['medicine place']), choice(p['apprentice place'])])

    def change_brightness(self):
        if game.settings['dark mode']:
            self._extracted_from_change_brightness_3('resources/greenleafcamp_dark.png', 'resources/newleafcamp_dark.png', 'resources/leafbarecamp_dark.png',
                                                     'resources/leaffallcamp_dark.png')

        else:
            self._extracted_from_change_brightness_3('resources/greenleafcamp.png', 'resources/newleafcamp.png', 'resources/leafbarecamp.png', 'resources/leaffallcamp.png')

    # TODO Rename this here and in `change_brightness`
    def _extracted_from_change_brightness_3(self, arg0, arg1, arg2, arg3):
        self.greenleaf_bg = pygame.transform.scale(pygame.image.load(arg0), (800, 700))
        self.newleaf_bg = pygame.transform.scale(pygame.image.load(arg1), (800, 700))
        self.leafbare_bg = pygame.transform.scale(pygame.image.load(arg2), (800, 700))
        self.leaffall_bg = pygame.transform.scale(pygame.image.load(arg3), (800, 700))


class StarClanScreen(Screens):
    def on_use(self):
        verdana_big.text(f'{game.clan.name}Clan', ('center', 30))
        verdana.text('StarClan Cat List', ('center', 100))
        dead_cats = [game.clan.instructor]
        for x in range(len(cat_class.all_cats.values())):
            the_cat = list(cat_class.all_cats.values())[x]
            if the_cat.dead and the_cat.ID != game.clan.instructor.ID:
                dead_cats.append(the_cat)

        search_text = game.switches['search_text']
        pygame.draw.rect(screen, 'lightgray', pygame.Rect((170, 130), (150, 20)))
        verdana.text('Search: ', (100, 130))
        verdana_black.text(game.switches['search_text'], (180, 130))
        search_cats = []
        if search_text.strip() != '':
            for cat in dead_cats:
                if search_text.lower() in str(cat.name).lower():
                    search_cats.append(cat)
        else:
            search_cats = dead_cats.copy()
        all_pages = int(ceil(len(search_cats) / 24.0)) if len(search_cats) > 24 else 1
        pos_x = 0
        pos_y = 0
        cats_on_page = 0
        for x in range(len(search_cats)):
            if x + (game.switches['list_page'] - 1) * 24 > len(search_cats):
                game.switches['list_page'] = 1
            the_cat = search_cats[x + (game.switches['list_page'] - 1) * 24]
            if the_cat.dead and not the_cat.exiled:
                buttons.draw_button((130 + pos_x, 180 + pos_y), image=the_cat.sprite, cat=the_cat.ID, cur_screen='profile screen')

                name_len = verdana.text(str(the_cat.name))
                verdana.text(str(the_cat.name), (155 + pos_x - name_len / 2, 240 + pos_y))
                cats_on_page += 1
                pos_x += 100
                if pos_x >= 600:
                    pos_x = 0
                    pos_y += 100
                if cats_on_page >= 24 or x + (game.switches['list_page'] - 1) * 24 == len(search_cats) - 1:
                    break
        verdana.text('page ' + str(game.switches['list_page']) + ' / ' + str(all_pages), ('center', 600))

        if game.switches['list_page'] > 1:
            buttons.draw_button((300, 600), text='<', list_page=game.switches['list_page'] - 1)

        if game.switches['list_page'] < all_pages:
            buttons.draw_button((-300, 600), text='>', list_page=game.switches['list_page'] + 1)

        draw_menu_buttons()

    def screen_switches(self):
        cat_profiles()


class MakeClanScreen(Screens):
    def first_phase(self):
        # layout
        if game.settings['dark mode']:
            name_clan_img = pygame.image.load('resources/name_clan.png')
        else:
            name_clan_img = pygame.image.load('resources/name_clan_light.png')
        screen.blit(name_clan_img, (0, 0))

        self.game_screen.blit(game.naming_box, (150, 620))
        if game.settings['dark mode']:
            verdana_black.text(game.switches['naming_text'], (155, 620))
        else:
            verdana.text(game.switches['naming_text'], (155, 620))
        verdana.text('-Clan', (290, 620))
        buttons.draw_button((350, 620), text='Randomize', naming_text=choice(names.normal_prefixes))
        buttons.draw_button((450, 620), text='Reset Name', naming_text='')

        # buttons
        verdana_small.text('Note: going back to main menu resets the generated cats.', (50, 25))
        buttons.draw_button((50, 50), text='<< Back to Main Menu', cur_screen='start screen', naming_text='')
        buttons.draw_button((570, 620), text='Name Clan', clan_name=game.switches['naming_text'])

    def second_phase(self):
        game.switches['naming_text'] = ''
        verdana.text(game.switches['clan_name'] + 'Clan', ('center', 90))
        if game.settings['dark mode']:
            leader_img = pygame.image.load('resources/leader.png')
        else:
            leader_img = pygame.image.load('resources/leader_light.png')
        screen.blit(leader_img, (0, 400))
        for u in range(6):
            buttons.draw_button((50, 150 + 50 * u), image=game.choose_cats[u].sprite, cat=u)
        for u in range(6, 12):
            buttons.draw_button((100, 150 + 50 * (u - 6)), image=game.choose_cats[u].sprite, cat=u)

        if game.switches['cat'] is not None and 12 > game.switches['cat'] >= 0:
            game.choose_cats[game.switches['cat']].draw_large((250, 200))
            if game.choose_cats[game.switches['cat']].age in ['kitten', 'adolescent']:
                verdana.text(str(game.choose_cats[game.switches['cat']].name), (420, 200))
            else:
                verdana.text(str(game.choose_cats[game.switches['cat']].name) + ' --> ' + game.choose_cats[game.switches['cat']].name.prefix + 'star', (420, 200))
            verdana_small.text(str(game.choose_cats[game.switches['cat']].gender), (420, 230))
            verdana_small.text(str(game.choose_cats[game.switches['cat']].age), (420, 245))
            verdana_small.text(str(game.choose_cats[game.switches['cat']].trait), (420, 260))
            if game.choose_cats[game.switches['cat']].age in ['kitten', 'adolescent']:
                verdana_red.text('Too young to become leader.', (420, 300))
            else:
                buttons.draw_button((420, 300), text='Grant this cat their nine lives', leader=game.switches['cat'])
        buttons.draw_button((50, 50), text='<< Back to Main Menu', cur_screen='start screen', naming_text='')

        buttons.draw_button((-50, 50), text='< Last step', clan_name='', cat=None)

    def third_phase(self):
        verdana.text(game.switches['clan_name'] + 'Clan', ('center', 90))
        if game.settings['dark mode']:
            deputy_img = pygame.image.load('resources/deputy.png')
        else:
            deputy_img = pygame.image.load('resources/deputy_light.png')
        screen.blit(deputy_img, (0, 400))

        for u in range(6):
            if game.switches['leader'] == u:
                game.choose_cats[u].draw((650, 200))
            else:
                buttons.draw_button((50, 150 + 50 * u), image=game.choose_cats[u].sprite, cat=u)
        for u in range(6, 12):
            if game.switches['leader'] == u:
                game.choose_cats[u].draw((650, 200))
            else:
                buttons.draw_button((100, 150 + 50 * (u - 6)), image=game.choose_cats[u].sprite, cat=u)

        if game.switches['cat'] is not None and 12 > game.switches['cat'] >= 0 and game.switches['cat'] != game.switches['leader']:
            game.choose_cats[game.switches['cat']].draw_large((250, 200))
            verdana.text(str(game.choose_cats[game.switches['cat']].name), (420, 200))
            verdana_small.text(str(game.choose_cats[game.switches['cat']].gender), (420, 230))
            verdana_small.text(str(game.choose_cats[game.switches['cat']].age), (420, 245))
            verdana_small.text(str(game.choose_cats[game.switches['cat']].trait), (420, 260))
            if game.choose_cats[game.switches['cat']].age in ['kitten', 'adolescent']:
                verdana_red.text('Too young to become deputy.', (420, 300))
            else:
                buttons.draw_button((420, 300), text='This cat will support the leader', deputy=game.switches['cat'])
        verdana_small.text('Note: going back to main menu resets the generated cats.', (50, 25))

        buttons.draw_button((50, 50), text='<< Back to Main Menu', cur_screen='start screen', naming_text='')
        buttons.draw_button((-50, 50), text='< Last Step', leader=None, cat=None)

    def fourth_phase(self):
        verdana.text(game.switches['clan_name'] + 'Clan', ('center', 90))
        if game.settings['dark mode']:
            medic_img = pygame.image.load('resources/medic.png')
        else:
            medic_img = pygame.image.load('resources/med_light.png')
        screen.blit(medic_img, (0, 400))

        for u in range(6):
            if game.switches['leader'] == u:
                game.choose_cats[u].draw((650, 200))
            elif game.switches['deputy'] == u:
                game.choose_cats[u].draw((650, 250))
            else:
                buttons.draw_button((50, 150 + 50 * u), image=game.choose_cats[u].sprite, cat=u)

        for u in range(6, 12):
            if game.switches['leader'] == u:
                game.choose_cats[u].draw((650, 200))
            elif game.switches['deputy'] == u:
                game.choose_cats[u].draw((650, 250))
            else:
                buttons.draw_button((100, 150 + 50 * (u - 6)), image=game.choose_cats[u].sprite, cat=u)

        if game.switches['cat'] is not None and 12 > game.switches['cat'] >= 0 and game.switches['cat'] != game.switches['leader'] and game.switches['cat'] != game.switches[
            'deputy']:
            game.choose_cats[game.switches['cat']].draw_large((250, 200))
            verdana.text(str(game.choose_cats[game.switches['cat']].name), (420, 200))
            verdana_small.text(str(game.choose_cats[game.switches['cat']].gender), (420, 230))
            verdana_small.text(str(game.choose_cats[game.switches['cat']].age), (420, 245))
            verdana_small.text(str(game.choose_cats[game.switches['cat']].trait), (420, 260))
            if game.choose_cats[game.switches['cat']].age in ['kitten', 'adolescent']:
                verdana_red.text('Too young to become medicine cat.', (420, 300))
            else:
                buttons.draw_button((420, 300), text='This cat will aid the clan', medicine_cat=game.switches['cat'])
        verdana_small.text('Note: going back to main menu resets the generated cats.', (50, 25))
        buttons.draw_button((50, 50), text='<< Back to Main Menu', cur_screen='start screen', naming_text='')
        buttons.draw_button((-50, 50), text='< Last step', deputy=None, cat=None)

    def fifth_phase(self):
        verdana.text(game.switches['clan_name'] + 'Clan', ('center', 90))
        if game.settings['dark mode']:
            clan_img = pygame.image.load('resources/clan.png')
        else:
            clan_img = pygame.image.load('resources/clan_light.png')
        screen.blit(clan_img, (0, 400))
        for u in range(6):
            if game.switches['leader'] == u:
                game.choose_cats[u].draw((650, 200))
            elif game.switches['deputy'] == u:
                game.choose_cats[u].draw((650, 250))
            elif game.switches['medicine_cat'] == u:
                game.choose_cats[u].draw((650, 300))
            elif u not in game.switches['members']:
                buttons.draw_button((50, 150 + 50 * u), image=game.choose_cats[u].sprite, cat=u)
            try:
                if u == game.switches['members'][0]:
                    game.choose_cats[u].draw((700, 100))
                elif u == game.switches['members'][1]:
                    game.choose_cats[u].draw((700, 150))
                elif u == game.switches['members'][2]:
                    game.choose_cats[u].draw((700, 200))
                elif u == game.switches['members'][3]:
                    game.choose_cats[u].draw((700, 250))
                elif u == game.switches['members'][4]:
                    game.choose_cats[u].draw((700, 300))
                elif u == game.switches['members'][5]:
                    game.choose_cats[u].draw((700, 350))
                elif u == game.switches['members'][6]:
                    game.choose_cats[u].draw((700, 400))
            except IndexError:
                pass

        for u in range(6, 12):
            if game.switches['leader'] == u:
                game.choose_cats[u].draw((650, 200))
            elif game.switches['deputy'] == u:
                game.choose_cats[u].draw((650, 250))
            elif game.switches['medicine_cat'] == u:
                game.choose_cats[u].draw((650, 300))
            elif u not in game.switches['members']:
                buttons.draw_button((100, 150 + 50 * (u - 6)), image=game.choose_cats[u].sprite, cat=u)
            try:
                if u == game.switches['members'][0]:
                    game.choose_cats[u].draw((700, 100))
                elif u == game.switches['members'][1]:
                    game.choose_cats[u].draw((700, 150))
                elif u == game.switches['members'][2]:
                    game.choose_cats[u].draw((700, 200))
                elif u == game.switches['members'][3]:
                    game.choose_cats[u].draw((700, 250))
                elif u == game.switches['members'][4]:
                    game.choose_cats[u].draw((700, 300))
                elif u == game.switches['members'][5]:
                    game.choose_cats[u].draw((700, 350))
                elif u == game.switches['members'][6]:
                    game.choose_cats[u].draw((700, 400))
            except IndexError:
                pass

        if 12 > game.switches['cat'] >= 0 and game.switches['cat'] not in [game.switches['leader'], game.switches['deputy'], game.switches['medicine_cat']] and game.switches[
            'cat'] not in game.switches['members']:
            game.choose_cats[game.switches['cat']].draw_large((250, 200))
            verdana.text(str(game.choose_cats[game.switches['cat']].name), (420, 200))
            verdana_small.text(str(game.choose_cats[game.switches['cat']].gender), (420, 230))
            verdana_small.text(str(game.choose_cats[game.switches['cat']].age), (420, 245))
            verdana_small.text(str(game.choose_cats[game.switches['cat']].trait), (420, 260))
            if len(game.switches['members']) < 7:
                buttons.draw_button((420, 300), text='Recruit', members=game.switches['cat'], add=True)

        verdana_small.text('Note: going back to main menu resets the generated cats.', (50, 25))

        buttons.draw_button((50, 50), text='<< Back to Main Menu', cur_screen='start screen', naming_text='')

        buttons.draw_button((-50, 50), text='< Last step', medicine_cat=None, members=[], cat=None)

        if 3 < len(game.switches['members']) < 8:
            buttons.draw_button(('center', 350), text='Done', cur_screen='clan created screen')
        else:
            buttons.draw_button(('center', 350), text='Done', available=False)

    def on_use(self):
        if len(game.switches['clan_name']) == 0:
            self.first_phase()
        elif len(game.switches['clan_name']) > 0 and game.switches['leader'] is None:
            self.second_phase()
        elif game.switches['leader'] is not None and game.switches['deputy'] is None:
            self.third_phase()
        elif game.switches['leader'] is not None and game.switches['medicine_cat'] is None:
            self.fourth_phase()
        else:
            self.fifth_phase()

        buttons.draw_button((250, 50), text='Forest', biome='Forest', available=game.switches['biome'] != 'Forest')
        buttons.draw_button((325, 50), text='Mountainous', biome='Mountainous', available=game.switches['biome'] != 'Mountainous')
        buttons.draw_button((450, 50), text='Plains', biome='Plains', available=game.switches['biome'] != 'Plains')
        buttons.draw_button((525, 50), text='Beach', biome='Beach', available=game.switches['biome'] != 'Beach')

    def screen_switches(self):
        game.switches['clan_name'] = ''
        game.switches['leader'] = None
        game.switches['cat'] = None
        game.switches['medicine_cat'] = None
        game.switches['deputy'] = None
        game.switches['members'] = []
        create_example_cats()


class ClanCreatedScreen(Screens):
    def on_use(self):
        # LAYOUT
        verdana.text('Your clan has been created and saved!', ('center', 50))
        game.clan.leader.draw_big((screen_x / 2 - 50, 100))

        # buttons
        buttons.draw_button(('center', 250), text='Continue', cur_screen='clan screen')

    def screen_switches(self):
        game.clan = Clan(game.switches['clan_name'], game.choose_cats[game.switches['leader']], game.choose_cats[game.switches['deputy']],
                         game.choose_cats[game.switches['medicine_cat']], game.switches['biome'])
        game.clan.create_clan()
<<<<<<< HEAD
        if mapavailable:
            territory_claim = str(game.clan.name) + 'Clan Territory'
            otherclan_campsite = {}
            for clan in game.clan.all_clans:
                x = random.randrange(40)
                y = random.randrange(44)
                clan_camp = self.choose_other_clan_territory(x,y)
                territory_biome = str(game.map_info[clan_camp][2])
                territory_twolegs = str(game.map_info[clan_camp][4])
                territory_thunderpath = str(game.map_info[clan_camp][5])
                territory_prey = str(game.map_info[clan_camp][6])
                territory_plants = str(game.map_info[clan_camp][7])
                game.map_info[clan_camp] = [clan_camp[0],clan_camp[1],territory_biome, str(clan) + " Camp",territory_twolegs,territory_thunderpath,territory_prey,territory_plants]
                otherclan_campsite[str(clan)] = clan_camp
            for y in range(44):
                for x in range(40):
                    if (x,y) == (game.switches['camp_site'][0] - 1, game.switches['camp_site'][1]):
                        territory_biome = str(game.map_info[(x,y)][2])
                        territory_twolegs = str(game.map_info[(x,y)][4])
                        territory_thunderpath = str(game.map_info[(x,y)][5])
                        territory_prey = str(game.map_info[(x,y)][6])
                        territory_plants = str(game.map_info[(x,y)][7])
                        if str(game.map_info[(x,y)][3]) != 'Unclaimable':
                            game.map_info[(x,y)] = [x,y,territory_biome, territory_claim,territory_twolegs,territory_thunderpath,territory_prey,territory_plants]
                    elif (x,y) == (game.switches['camp_site'][0], game.switches['camp_site'][1] - 1):
                        territory_biome = str(game.map_info[(x,y)][2])
                        territory_twolegs = str(game.map_info[(x,y)][4])
                        territory_thunderpath = str(game.map_info[(x,y)][5])
                        territory_prey = str(game.map_info[(x,y)][6])
                        territory_plants = str(game.map_info[(x,y)][7])
                        if str(game.map_info[(x,y)][3]) != 'Unclaimable':
                            game.map_info[(x,y)] = [x,y,territory_biome, territory_claim,territory_twolegs,territory_thunderpath,territory_prey,territory_plants]
                    elif (x,y) == (game.switches['camp_site'][0] + 1, game.switches['camp_site'][1]):
                        territory_biome = str(game.map_info[(x,y)][2])
                        territory_twolegs = str(game.map_info[(x,y)][4])
                        territory_thunderpath = str(game.map_info[(x,y)][5])
                        territory_prey = str(game.map_info[(x,y)][6])
                        territory_plants = str(game.map_info[(x,y)][7])
                        if str(game.map_info[(x,y)][3]) != 'Unclaimable':
                            game.map_info[(x,y)] = [x,y,territory_biome, territory_claim,territory_twolegs,territory_thunderpath,territory_prey,territory_plants]
                    elif (x,y) == (game.switches['camp_site'][0], game.switches['camp_site'][1] + 1):
                        territory_biome = str(game.map_info[(x,y)][2])
                        territory_twolegs = str(game.map_info[(x,y)][4])
                        territory_thunderpath = str(game.map_info[(x,y)][5])
                        territory_prey = str(game.map_info[(x,y)][6])
                        territory_plants = str(game.map_info[(x,y)][7])
                        if str(game.map_info[(x,y)][3]) != 'Unclaimable':
                            game.map_info[(x,y)] = [x,y,territory_biome, territory_claim,territory_twolegs,territory_thunderpath,territory_prey,territory_plants]
                    for clan in game.clan.all_clans:
                        if (x,y) == (otherclan_campsite[str(clan)][0] - 1, otherclan_campsite[str(clan)][1]):
                            territory_biome = str(game.map_info[(x,y)][2])
                            territory_twolegs = str(game.map_info[(x,y)][4])
                            territory_thunderpath = str(game.map_info[(x,y)][5])
                            territory_prey = str(game.map_info[(x,y)][6])
                            territory_plants = str(game.map_info[(x,y)][7])
                            if str(game.map_info[(x,y)][3]) != 'Unclaimable':
                                game.map_info[(x,y)] = [x,y,territory_biome, str(clan) + ' Territory',territory_twolegs,territory_thunderpath,territory_prey,territory_plants]
                        elif (x,y) == (otherclan_campsite[str(clan)][0], otherclan_campsite[str(clan)][1] - 1):
                            territory_biome = str(game.map_info[(x,y)][2])
                            territory_twolegs = str(game.map_info[(x,y)][4])
                            territory_thunderpath = str(game.map_info[(x,y)][5])
                            territory_prey = str(game.map_info[(x,y)][6])
                            territory_plants = str(game.map_info[(x,y)][7])
                            if str(game.map_info[(x,y)][3]) != 'Unclaimable':
                                game.map_info[(x,y)] = [x,y,territory_biome, str(clan) + ' Territory',territory_twolegs,territory_thunderpath,territory_prey,territory_plants]
                        elif (x,y) == (otherclan_campsite[str(clan)][0] + 1, otherclan_campsite[str(clan)][1]):
                            territory_biome = str(game.map_info[(x,y)][2])
                            territory_twolegs = str(game.map_info[(x,y)][4])
                            territory_thunderpath = str(game.map_info[(x,y)][5])
                            territory_prey = str(game.map_info[(x,y)][6])
                            territory_plants = str(game.map_info[(x,y)][7])
                            if str(game.map_info[(x,y)][3]) != 'Unclaimable':
                                game.map_info[(x,y)] = [x,y,territory_biome, str(clan) + ' Territory',territory_twolegs,territory_thunderpath,territory_prey,territory_plants]
                        elif (x,y) == (otherclan_campsite[str(clan)][0], otherclan_campsite[str(clan)][1] + 1):
                            territory_biome = str(game.map_info[(x,y)][2])
                            territory_twolegs = str(game.map_info[(x,y)][4])
                            territory_thunderpath = str(game.map_info[(x,y)][5])
                            territory_prey = str(game.map_info[(x,y)][6])
                            territory_plants = str(game.map_info[(x,y)][7])
                            if str(game.map_info[(x,y)][3]) != 'Unclaimable':
                                game.map_info[(x,y)] = [x,y,territory_biome, str(clan) + ' Territory',territory_twolegs,territory_thunderpath,territory_prey,territory_plants]
            save_map(game.map_info, game.switches['clan_name'])

    def choose_other_clan_territory(self,x,y):
        self.x = x
        self.y = y
        if game.map_info[(self.x,self.y)][3] != "Unclaimed":
            self.x = random.randrange(40)
            self.y = random.randrange(44)
            if game.map_info[(self.x,self.y)][3] == "Unclaimed":
                return self.x,self.y
            else:
                self.x = random.randrange(40)
                self.y = random.randrange(44)
                return self.x,self.y
        else:
            return self.x,self.y


class EventsScreen(Screens):
=======
>>>>>>> a27326c6


class EventsScreen(Screens):
    def on_use(self):
        verdana_big.text(f'{game.clan.name}Clan', ('center', 30))
        verdana.text('Check this page to see which events are currently happening at the clan.', ('center', 100))

        verdana.text(f'Current season: {str(game.clan.current_season)}', ('center', 130))

        verdana.text(f'Clan age: {str(game.clan.age)} moons', ('center', 160))
        if game.switches['events_left'] == 0:
<<<<<<< HEAD
            buttons.draw_button((200, 220),
                                text='TIMESKIP ONE MOON',
                                timeskip=True)
=======
            buttons.draw_button(('center', 220), text='TIMESKIP ONE MOON', timeskip=True)
>>>>>>> a27326c6
            if game.switches['timeskip']:
                game.cur_events_list = []
                game.relation_events_list = []
        else:
<<<<<<< HEAD
            buttons.draw_button((200, 220),
                                text='TIMESKIP ONE MOON',
                                available=False)        
=======
            buttons.draw_button(('center', 220), text='TIMESKIP ONE MOON', available=False)
>>>>>>> a27326c6
        events_class.one_moon()

        # show the Relationshipevents
        buttons.draw_button((-200, 220), text='RELEATIONSHIP EVENTS', cur_screen='relationship event screen')

        a = 0
        if game.cur_events_list is not None and game.cur_events_list != []:
            for x in range(min(len(game.cur_events_list), game.max_events_displayed)):
                if game.cur_events_list[x] is None:
                    continue
                if "Clan has no " in game.cur_events_list[x]:
                    verdana_red.text(game.cur_events_list[x], ('center', 260 + a * 30))
                else:
                    verdana.text(game.cur_events_list[x], ('center', 260 + a * 30))
                a += 1
        else:
            verdana.text("Nothing significant happened this moon.", ('center', 260 + a * 30))

        draw_menu_buttons()
        if len(game.cur_events_list) > game.max_events_displayed:
            buttons.draw_button((720, 250), image=game.up, arrow="UP")
            buttons.draw_button((700, 550), image=game.down, arrow="DOWN")


class ProfileScreen(Screens):
    def on_use(self):
        # use this variable to point to the cat object in question
        the_cat = cat_class.all_cats.get(game.switches['cat'], game.clan.instructor)
        # use these attributes to create differing profiles for starclan cats etc.
        is_instructor = False
        if the_cat.dead and game.clan.instructor.ID == the_cat.ID:
            is_instructor = True

        # back and next buttons on the profile page
        previous_cat = 0
        next_cat = 0

        if the_cat.dead and not is_instructor:
            previous_cat = game.clan.instructor.ID
        if is_instructor:
            next_cat = 1
        for check_cat in cat_class.all_cats:
            if cat_class.all_cats[check_cat].ID == the_cat.ID:
                next_cat = 1
            if next_cat == 0 and cat_class.all_cats[check_cat].ID != the_cat.ID and cat_class.all_cats[check_cat].dead == the_cat.dead and cat_class.all_cats[
                check_cat].ID != game.clan.instructor.ID:
                previous_cat = cat_class.all_cats[check_cat].ID
            elif next_cat == 1 and cat_class.all_cats[check_cat].ID != the_cat.ID and cat_class.all_cats[check_cat].dead == the_cat.dead and cat_class.all_cats[
                check_cat].ID != game.clan.instructor.ID:
                next_cat = cat_class.all_cats[check_cat].ID
            elif int(next_cat) > 1:
                break
        if next_cat == 1:
            next_cat = 0
        if next_cat != 0:
            buttons.draw_button((-40, 40), text='Next Cat', cat=next_cat)
        if previous_cat != 0:
            buttons.draw_button((40, 40), text='Previous Cat', cat=previous_cat)
            
            
        # Info in string
        cat_name = str(the_cat.name)  # name
        cat_thought = the_cat.thought  # thought
        if the_cat.dead:
            cat_name += " (dead)"  # A dead cat will have the (dead) sign next to their name
        if is_instructor:
            cat_thought = "Hello. I am here to guide the dead cats of " + game.clan.name + "Clan into StarClan."

        # LAYOUT
        count = 0
        count2 = 0
        verdana_big.text(cat_name, ('center', 150))  # NAME
        the_cat.draw_large((100, 200))  # IMAGE
        verdana.text(cat_thought, ('center', 180))  # THOUGHT / ACTION
        verdana_small.text(the_cat.gender, (300, 230 + count * 15))
        count += 1  # SEX / GENDER
        verdana_small.text(the_cat.status, (490, 230 + count2 * 15))
        count2 += 1  # STATUS
        if 'apprentice' in the_cat.status:
            if the_cat.mentor is None:
                the_cat.update_mentor()
            if the_cat.mentor is not None:
                verdana_small.text('mentor: ' + str(the_cat.mentor.name), (490, 230 + count2 * 15))
                count2 += 1
        if len(the_cat.apprentice) != 0:
            if len(the_cat.apprentice) == 1:
                apps = 'apprentice: ' + str(the_cat.apprentice[0].name)
            else:
                apps = 'apprentices: '
                num = 1
                for cat in the_cat.apprentice:
                    if num % 2 == 0:
                        apps += str(cat.name) + ', '
                    else:
                        apps += str(cat.name) + ', '
                    num += 1
                apps = apps[:len(apps) - 2]
            verdana_small.text(apps, (490, 230 + count2 * 15))
            count2 += 1
        if len(the_cat.former_apprentices) != 0 and the_cat.former_apprentices[0] is not None:
            if len(the_cat.former_apprentices) == 1:
                former_apps = 'former apprentice: ' + str(the_cat.former_apprentices[0].name)
                verdana_small.text(former_apps, (490, 230 + count2 * 15))
                count2 += 1
            elif len(the_cat.former_apprentices) == 2:
                former_apps = 'former apprentices: ' + str(the_cat.former_apprentices[0].name) + ', ' + str(the_cat.former_apprentices[1].name)
                verdana_small.text(former_apps, (490, 230 + count2 * 15))
                count2 += 1
            else:
                num = 1
                rows = []
                name = ''
                for cat in the_cat.former_apprentices:
                    name = name + str(cat.name) + ', '
                    if num == 2:
                        rows.append(name)
                        name = ''
                        num += 1
                    if num % 3 == 0 and name != '':
                        rows.append(name)
                        name = ''
                    num += 1
                for ind in range(len(rows)):
                    if ind == 0:
                        verdana_small.text('former apprentices: ' + rows[ind], (490, 230 + count2 * 15))
                    elif ind == len(rows) - 1:
                        verdana_small.text(rows[ind][:-2], (490, 230 + count2 * 15))
                    else:
                        verdana_small.text(rows[ind], (490, 230 + count2 * 15))
                    count2 += 1
        if the_cat.age == 'kitten':
            verdana_small.text('young', (300, 230 + count * 15))
        elif the_cat.age == 'elder':
            verdana_small.text('senior', (300, 230 + count * 15))
        else:
            verdana_small.text(the_cat.age, (300, 230 + count * 15))
        count += 1  # AGE
        verdana_small.text(the_cat.trait, (490, 230 + count2 * 15))
        count2 += 1  # CHARACTER TRAIT
        verdana_small.text(the_cat.skill, (490, 230 + count2 * 15))
        count2 += 1  # SPECIAL SKILL
        verdana_small.text('eyes: ' + the_cat.eye_colour.lower(), (300, 230 + count * 15))
        count += 1  # EYE COLOR
        verdana_small.text('pelt: ' + the_cat.pelt.name.lower(), (300, 230 + count * 15))
        count += 1  # PELT TYPE
        verdana_small.text('fur length: ' + the_cat.pelt.length, (300, 230 + count * 15))
        count += 1  # PELT LENGTH

        # PARENTS
        if the_cat.parent1 is None:
            verdana_small.text('parents: unknown', (300, 230 + count * 15))
            count += 1
        elif the_cat.parent2 is None and the_cat.parent1 in the_cat.all_cats:
            par1 = str(the_cat.all_cats[the_cat.parent1].name)
            verdana_small.text('parents: ' + par1 + ', unknown', (300, 230 + count * 15))
            count += 1
        elif the_cat.parent2 is None:
            par2 = "unknown"
            par1 = "Error: Cat#" + the_cat.parent1 + " not found"
            verdana_small.text('parents: ' + par1 + ', unknown', (300, 230 + count * 15))
            count += 1
        else:
            if the_cat.parent1 in the_cat.all_cats and the_cat.parent2 in the_cat.all_cats:
                par1 = str(the_cat.all_cats[the_cat.parent1].name)
                par2 = str(the_cat.all_cats[the_cat.parent2].name)
            elif the_cat.parent1 in the_cat.all_cats:
                par2 = "Error: Cat#" + the_cat.parent2 + " not found"
                par1 = str(the_cat.all_cats[the_cat.parent1].name)
            elif the_cat.parent2 in the_cat.all_cats:
                par1 = "Error: Cat#" + the_cat.parent1 + " not found"
                par2 = str(the_cat.all_cats[the_cat.parent2].name)
            else:
                par1 = "Error: Cat#" + the_cat.parent1 + " not found"
                par2 = "Error: Cat#" + the_cat.parent2 + " not found"

            verdana_small.text('parents: ' + par1 + ' and ' + par2, (300, 230 + count * 15))
            count += 1

        # MOONS
        if the_cat.dead:
            verdana_small.text(str(the_cat.moons) + ' moons (in life)', (300, 230 + count * 15))
            count += 1
            verdana_small.text(str(the_cat.dead_for) + ' moons (in death)', (300, 230 + count * 15))
            count += 1
        else:
            verdana_small.text(str(the_cat.moons) + ' moons', (300, 230 + count * 15))
            count += 1

        # MATE
        if the_cat.mate is not None and not the_cat.dead:
            if the_cat.mate in cat_class.all_cats:
                if cat_class.all_cats.get(the_cat.mate).dead:  # TODO: fix when mate dies mate becomes none
                    verdana_small.text('former mate: ' + str(cat_class.all_cats[the_cat.mate].name), (300, 230 + count * 15))
                else:
                    verdana_small.text('mate: ' + str(cat_class.all_cats[the_cat.mate].name), (300, 230 + count * 15))
                count += 1
            else:
                verdana_small.text('Error: mate: ' + str(the_cat.mate) + " not found", ('center', 495))

        # experience
        if not the_cat.dead:
            verdana_small.text('experience: ' + str(the_cat.experience_level), (490, 230 + count2 * 15))
            count2 += 1
        else:
            verdana_small.text('experience: ' + str(the_cat.experience_level), (490, 230 + count2 * 15))
            count2 += 1

        # buttons
        buttons.draw_button((400, 400), text='Options', cur_screen='options screen')

        buttons.draw_button((325, 400), text='Back', cur_screen=game.switches['last_screen'])

    def screen_switches(self):
        cat_profiles()


class SingleEventScreen(Screens):
    def on_use(self):
        # LAYOUT
        if game.switches['event'] is not None:
            events_class.all_events[game.switches['event']].page()

        # buttons
        buttons.draw_button(('center', -150), text='Continue', cur_screen='events screen')

    def screen_switches(self):
        pass


class ViewChildrenScreen(Screens):
    def on_use(self):
        the_cat = cat_class.all_cats[game.switches['cat']]
        verdana_big.text(f'Family of {str(the_cat.name)}', ('center', 50))
        verdana.text('Parents:', ('center', 85))
        if the_cat.parent1 is None:
            verdana_small.text('Unknown', (342, 165))
        elif the_cat.parent1 in cat_class.all_cats:
            buttons.draw_button((350, 120), image=cat_class.all_cats[the_cat.parent1].sprite, cat=the_cat.parent1, cur_screen='profile screen')

            name_len = verdana.text(str(cat_class.all_cats[the_cat.parent1].name))
            verdana_small.text(str(cat_class.all_cats[the_cat.parent1].name), (375 - name_len / 2, 185))

        else:
            verdana_small.text(f'Error: cat {str(the_cat.parent1)} not found', (342, 165))
        if the_cat.parent2 is None:
            verdana_small.text('Unknown', (422, 165))
        elif the_cat.parent2 in cat_class.all_cats:
            buttons.draw_button((430, 120), image=cat_class.all_cats[the_cat.parent2].sprite, cat=the_cat.parent2, cur_screen='profile screen')

            name_len = verdana.text(str(cat_class.all_cats[the_cat.parent2].name))
            verdana_small.text(str(cat_class.all_cats[the_cat.parent2].name), (455 - name_len / 2, 185))

        else:
            verdana_small.text('Error: cat ' + str(the_cat.parent2) + ' not found', (342, 165))

        pos_x = 0
        pos_y = 20
        siblings = False
        for x in game.clan.clan_cats:
            if (cat_class.all_cats[x].parent1 in (the_cat.parent1, the_cat.parent2) or cat_class.all_cats[x].parent2 in (
                    the_cat.parent1, the_cat.parent2) and the_cat.parent2 is not None) and the_cat.ID != cat_class.all_cats[x].ID and the_cat.parent1 is not None and \
                    cat_class.all_cats[x].parent1 is not None:
                buttons.draw_button((40 + pos_x, 220 + pos_y), image=cat_class.all_cats[x].sprite, cat=cat_class.all_cats[x].ID, cur_screen='profile screen')

                name_len = verdana.text(str(cat_class.all_cats[x].name))
                verdana_small.text(str(cat_class.all_cats[x].name), (65 + pos_x - name_len / 2, 280 + pos_y))

                siblings = True
                pos_x += 80
                if pos_x > 640:
                    pos_y += 70
                    pos_x = 0
        if siblings:
            verdana.text('Siblings:', ('center', 210))
        else:
            verdana.text('This cat has no siblings.', ('center', 210))
        buttons.draw_button(('center', -100), text='Back', cur_screen='profile screen')
        pos_x = 0
        pos_y = 60
        kittens = False
        for x in game.clan.clan_cats:
            if the_cat.ID in [cat_class.all_cats[x].parent1, cat_class.all_cats[x].parent2]:
                buttons.draw_button((40 + pos_x, 370 + pos_y), image=cat_class.all_cats[x].sprite, cat=cat_class.all_cats[x].ID, cur_screen='profile screen')

                name_len = verdana.text(str(cat_class.all_cats[x].name))
                verdana_small.text(str(cat_class.all_cats[x].name), (65 + pos_x - name_len / 2, 430 + pos_y))

                kittens = True
                pos_x += 80
                if pos_x > 640:
                    pos_y += 70
                    pos_x = 0
        if kittens:
            verdana.text('Offspring:', ('center', 400))
        else:
            verdana.text('This cat has never had offspring.', ('center', 400))
        buttons.draw_button(('center', -100), text='Back', cur_screen='profile screen')

    def screen_switches(self):
        cat_profiles()


class ChooseMateScreen(Screens):
    def on_use(self):
        the_cat = cat_class.all_cats[game.switches['cat']]
        verdana_big.text(f'Choose mate for {str(the_cat.name)}', ('center', 50))
        verdana_small.text('If the cat has chosen a mate, they will stay loyal and not have kittens with anyone else,', ('center', 80))
        verdana_small.text('even if having kittens in said relationship is impossible.', ('center', 95))
        verdana_small.text('Chances of having kittens when possible is heightened though.', ('center', 110))

        the_cat.draw_large((200, 130))
        self._extracted_from_on_use_29(the_cat, 70)
        mate = None
        if game.switches['mate'] is not None and the_cat.mate is None:
            mate = cat_class.all_cats[game.switches['mate']]
        elif the_cat.mate is not None:
            if the_cat.mate in cat_class.all_cats:
                mate = cat_class.all_cats[the_cat.mate]
            else:
                the_cat.mate = None
        if mate is not None:
            mate.draw_large((450, 130))
            verdana.text(str(mate.name), ('center', 300))
            self._extracted_from_on_use_29(mate, -100)
            if the_cat.gender == mate.gender and not game.settings['no gendered breeding']:
                verdana_small.text('(this pair will not be able to have kittens)', ('center', 320))

        valid_mates = []
        pos_x = 0
        pos_y = 20
        if the_cat.mate is None:
            self._extracted_from_on_use_42(the_cat, valid_mates, pos_x, pos_y)
        else:
            verdana.text('Already in a relationship.', ('center', 340))
            kittens = False
            for x in game.clan.clan_cats:
                if the_cat.ID in [cat_class.all_cats[x].parent1, cat_class.all_cats[x].parent2] and mate.ID in [cat_class.all_cats[x].parent1, cat_class.all_cats[x].parent2]:
                    buttons.draw_button((200 + pos_x, 370 + pos_y), image=cat_class.all_cats[x].sprite, cat=cat_class.all_cats[x].ID, cur_screen='profile screen')
                    kittens = True
                    pos_x += 50
                    if pos_x > 400:
                        pos_y += 50
                        pos_x = 0
            if kittens:
                verdana.text('Their offspring:', ('center', 360))
            else:
                verdana.text('This pair has never had offspring.', ('center', 360))
        if mate is not None and the_cat.mate is None:
            buttons.draw_button(('center', -130), text="It\'s official!", cat_value=the_cat, mate=mate)

        elif the_cat.mate is not None:
            buttons.draw_button(('center', -130), text="Break it up...", cat_value=the_cat, mate=None)

        buttons.draw_button(('center', -100), text='Back', cur_screen='profile screen')

    # TODO Rename this here and in `on_use`
    def _extracted_from_on_use_42(self, the_cat, valid_mates, pos_x, pos_y):
        for x in game.clan.clan_cats:
            pos_mate = cat_class.all_cats[x]
            if not pos_mate.dead and pos_mate.age in ['young adult', 'adult', 'senior adult', 'elder'] and the_cat != pos_mate and the_cat.ID not in [pos_mate.parent1,
                                                                                                                                                      pos_mate.parent2] and \
                    pos_mate.ID not in [
                the_cat.parent1, the_cat.parent2] and pos_mate.mate is None and (pos_mate.parent1 is None or pos_mate.parent1 not in [the_cat.parent1, the_cat.parent2]) and (
                    pos_mate.parent2 is None or pos_mate.parent2 not in [the_cat.parent1, the_cat.parent2]) and (
                    the_cat.age in ['senior adult', 'elder'] and cat_class.all_cats[x].age in ['senior adult', 'elder'] or cat_class.all_cats[x].age != 'elder' and
                    cat_class.all_cats[x].age != 'adolescent' and the_cat.age != 'elder' and the_cat.age != 'adolescent') and not the_cat.exiled:
                valid_mates.append(cat_class.all_cats[x])
        all_pages = int(ceil(len(valid_mates) / 27.0)) if len(valid_mates) > 27 else 1
        cats_on_page = 0
        for x in range(len(valid_mates)):
            if x + (game.switches['list_page'] - 1) * 27 > len(valid_mates):
                game.switches['list_page'] = 1
            pot_mate = valid_mates[x + (game.switches['list_page'] - 1) * 27]
            buttons.draw_button((100 + pos_x, 320 + pos_y), image=pot_mate.sprite, mate=pot_mate.ID)

            pos_x += 50
            cats_on_page += 1
            if pos_x > 400:
                pos_y += 50
                pos_x = 0
            if cats_on_page >= 27 or x + (game.switches['list_page'] - 1) * 27 == len(valid_mates) - 1:
                break
        verdana.text('page ' + str(game.switches['list_page']) + ' / ' + str(all_pages), ('center', 600))

        if game.switches['list_page'] > 1:
            buttons.draw_button((300, 600), text='<', list_page=game.switches['list_page'] - 1)

        if game.switches['list_page'] < all_pages:
            buttons.draw_button((-300, 600), text='>', list_page=game.switches['list_page'] + 1)

    # TODO Rename this here and in `on_use`
    def _extracted_from_on_use_29(self, arg0, arg1):
        verdana_small.text(arg0.age, (arg1, 200))
        verdana_small.text(arg0.gender, (arg1, 215))
        verdana_small.text(arg0.trait, (arg1, 230))

    def screen_switches(self):
        game.switches['mate'] = None
        cat_profiles()


class ListScreen(Screens):
    # page can be found in game.switches['list_page']
    # the amount of cats a page can hold is 20, so the amount of pages is cats/20

    def on_use(self):
        verdana_big.text(game.clan.name + 'Clan', ('center', 30))
        verdana.text('ALL CATS LIST', ('center', 100))
        living_cats = []
        for x in range(len(cat_class.all_cats.values())):
            the_cat = list(cat_class.all_cats.values())[x]
            if not the_cat.dead and not the_cat.exiled:
                living_cats.append(the_cat)

        search_text = game.switches['search_text']
        pygame.draw.rect(screen, 'lightgray', pygame.Rect((170, 130), (150, 20)))
        verdana.text('Search: ', (100, 130))
        verdana_black.text(game.switches['search_text'], (180, 130))
        search_cats = []
        if search_text.strip() != '':
            for cat in living_cats:
                if search_text.lower() in str(cat.name).lower():
                    search_cats.append(cat)
        else:
            search_cats = living_cats.copy()
        all_pages = int(ceil(len(search_cats) / 24.0)) if len(search_cats) > 24 else 1
        pos_x = 0
        pos_y = 0
        cats_on_page = 0
        for x in range(len(search_cats)):
            if x + (game.switches['list_page'] - 1) * 24 >= len(search_cats):
                game.switches['list_page'] -= 1
            the_cat = search_cats[x + (game.switches['list_page'] - 1) * 24]
            if not the_cat.dead and not the_cat.exiled:
                buttons.draw_button((130 + pos_x, 180 + pos_y), image=the_cat.sprite, cat=the_cat.ID, cur_screen='profile screen')

                name_len = verdana.text(str(the_cat.name))
                verdana.text(str(the_cat.name), (155 + pos_x - name_len / 2, 240 + pos_y))
                cats_on_page += 1
                pos_x += 100
                if pos_x >= 600:
                    pos_x = 0
                    pos_y += 100
                if cats_on_page >= 24 or x + (game.switches['list_page'] - 1) * 24 == len(search_cats) - 1:
                    break
        verdana.text('page ' + str(game.switches['list_page']) + ' / ' + str(all_pages), ('center', 600))

        if game.switches['list_page'] > 1:
            buttons.draw_button((300, 600), text='<', list_page=game.switches['list_page'] - 1)

        if game.switches['list_page'] < all_pages:
            buttons.draw_button((-300, 600), text='>', list_page=game.switches['list_page'] + 1)
        buttons.draw_button((-70, 130), text='Cats Outside Clans', cur_screen='other screen')

        draw_menu_buttons()

    def screen_switches(self):
        cat_profiles()
        
class OtherScreen(Screens):
    def on_use(self):
        verdana_big.text('Cats Outside The Clan', ('center', 30))
        verdana.text('ALL CATS LIST', ('center', 100))
        living_cats = []
        for x in range(len(cat_class.all_cats.values())):
            the_cat = list(cat_class.all_cats.values())[x]
            if not the_cat.dead and the_cat.exiled:
                living_cats.append(the_cat)

        search_text = game.switches['search_text']
        pygame.draw.rect(screen, 'lightgray', pygame.Rect((170, 130), (150, 20)))
        verdana.text('Search: ', (100, 130))
        verdana_black.text(game.switches['search_text'], (180, 130))
        search_cats = []
        if search_text.strip() != '':
            for cat in living_cats:
                if search_text.lower() in str(cat.name).lower():
                    search_cats.append(cat)
        else:
            search_cats = living_cats.copy()
        all_pages = int(ceil(len(search_cats) / 24.0)) if len(search_cats) > 24 else 1
        pos_x = 0
        pos_y = 0
        cats_on_page = 0
        for x in range(len(search_cats)):
            if x + (game.switches['list_page'] - 1) * 24 >= len(search_cats):
                game.switches['list_page'] -= 1
            the_cat = search_cats[x + (game.switches['list_page'] - 1) * 24]
            if not the_cat.dead:
                buttons.draw_button((130 + pos_x, 180 + pos_y), image=the_cat.sprite, cat=the_cat.ID)

                name_len = verdana.text(str(the_cat.name))
                verdana_red.text(str(the_cat.name), (155 + pos_x - name_len / 2, 240 + pos_y))
                cats_on_page += 1
                pos_x += 100
                if pos_x >= 600:
                    pos_x = 0
                    pos_y += 100
                if cats_on_page >= 24 or x + (game.switches['list_page'] - 1) * 24 == len(search_cats) - 1:
                    break
        verdana.text('page ' + str(game.switches['list_page']) + ' / ' + str(all_pages), ('center', 600))

        if game.switches['list_page'] > 1:
            buttons.draw_button((300, 600), text='<', list_page=game.switches['list_page'] - 1)

        if game.switches['list_page'] < all_pages:
            buttons.draw_button((-300, 600), text='>', list_page=game.switches['list_page'] + 1)
        
        buttons.draw_button((-70, 130), text='Cats in ' + str(game.clan.name) + 'Clan', cur_screen = 'list screen')
        draw_menu_buttons()


# def choose_banner():
# if game.clan is not None:
#     # if game.clan.current_season == 'Leaf-fall':
#     fall = pygame.image.load('resources/seasonbanners/fall/fall banner.png')
#     fall_fog = pygame.image.load('resources/seasonbanners/fall/fall banner fog.png')
#     fall_night = pygame.image.load('resources/seasonbanners/fall/fall banner night.png')
#     fall_night_fog = pygame.image.load('resources/seasonbanners/fall/fall banner night fog.png')
#     fall_night_overcast = pygame.image.load('resources/seasonbanners/fall/fall banner night overcast.png')
#     fall_night_rain = pygame.image.load('resources/seasonbanners/fall/fall banner night rain.png')
#     fall_overcast = pygame.image.load('resources/seasonbanners/fall/fall banner overcast.png')
#     fall_rain = pygame.image.load('resources/seasonbanners/fall/fall banner rain.png')
#     leaffall = [fall, fall_fog, fall_night, fall_night_fog, fall_night_overcast, fall_night_rain, fall_overcast,
#                 fall_rain]
#     return choice(leaffall)


class PatrolScreen(Screens):
    def on_use(self):
        verdana_big.text(f'{game.clan.name}Clan', ('center', 30))
        verdana.text('These cats are currently in the camp, ready for a patrol.', ('center', 115))
        verdana.text('Choose up to six to take on patrol.', ('center', 135))
        verdana.text('Smaller patrols help cats gain more experience, but larger patrols are safer.', ('center', 155))

        draw_menu_buttons()
        able_cats = []
        for x in range(len(cat_class.all_cats.values())):
            the_cat = list(cat_class.all_cats.values())[x]
            if not the_cat.dead and the_cat.in_camp and the_cat not in game.patrolled and the_cat.status in ['leader', 'deputy', 'warrior', 'apprentice'] and not the_cat.exiled:
                able_cats.append(the_cat)
        if not game.patrol_cats:
            i_max = min(len(able_cats), 12)
            for i in range(i_max):
                test_cat = random.choice(able_cats)
                able_cats.remove(test_cat)
                game.patrol_cats[i] = test_cat
        else:
            i_max = len(game.patrol_cats)
        random_options = []
        for u in range(6):
            if u < i_max:
                if game.patrol_cats[u] in game.switches['current_patrol']:
                    game.patrol_cats[u].draw((screen_x / 2 - 50 * (u + 2), 550))
                else:
                    buttons.draw_button((50, 150 + 50 * u), image=game.patrol_cats[u].sprite, cat=u)
                    random_options.append(game.patrol_cats[u])
        for u in range(6, 12):
            if u < i_max:
                if game.patrol_cats[u] in game.switches['current_patrol']:
                    game.patrol_cats[u].draw((screen_x / 2 + 50 * (u - 5), 550))
                else:
                    buttons.draw_button((screen_x - 100, 150 + 50 * (u - 6)), image=game.patrol_cats[u].sprite, cat=u)
                    random_options.append(game.patrol_cats[u])
        if random_options and len(game.switches['current_patrol']) < 6:
            random_patrol = choice(random_options)
            buttons.draw_button(('center', 530), text='Add Random', current_patrol=random_patrol, add=True)

        else:
            buttons.draw_button(('center', 530), text='Add Random', available=False)
        if game.switches['cat'] is not None and 12 > game.switches['cat'] >= 0 and game.patrol_cats[game.switches['cat']] not in game.switches['current_patrol']:
            self._extracted_from_on_use_58()
        if len(game.switches['current_patrol']) > 0:
            buttons.draw_button(('center', 630), text='Start Patrol', cur_screen='patrol event screen')

        else:
            buttons.draw_button(('center', 630), text='Start Patrol', available=False)

    # TODO Rename this here and in `on_use`
    def _extracted_from_on_use_58(self):
        game.patrol_cats[game.switches['cat']].draw_large((320, 200))
        verdana.text(str(game.patrol_cats[game.switches['cat']].name), ('center', 360))
        verdana_small.text(str(game.patrol_cats[game.switches['cat']].status), ('center', 385))

        verdana_small.text(str(game.patrol_cats[game.switches['cat']].trait), ('center', 405))

        verdana_small.text(str(game.patrol_cats[game.switches['cat']].skill), ('center', 425))

        verdana_small.text('experience: ' + str(game.patrol_cats[game.switches['cat']].experience_level), ('center', 445))

        if game.patrol_cats[game.switches['cat']].status == 'apprentice':
            verdana_small.text('mentor: ' + str(game.patrol_cats[game.switches['cat']].mentor.name), ('center', 465))

        if len(game.switches['current_patrol']) < 6:
            buttons.draw_button(('center', 500), text='Add to Patrol', current_patrol=game.patrol_cats[game.switches['cat']], add=True)

    def screen_switches(self):
        game.switches['current_patrol'] = []
        game.switches['cat'] = None
        game.patrol_cats = {}
        game.switches['event'] = 0
        cat_profiles()


class PatrolEventScreen(Screens):
    def on_use(self):
        verdana_big.text(f'{game.clan.name}Clan', ('center', 30))
        if game.switches['event'] == 0:
            patrol.add_patrol_cats()
            patrol.add_possible_patrols()
            game.switches['event'] = -1
        if game.switches['event'] == -1:
            intro_text = patrol.patrol_event.intro_text
            intro_text = intro_text.replace('r_c', str(patrol.patrol_random_cat.name))
            intro_text = intro_text.replace('p_l', str(patrol.patrol_leader.name))
            verdana.blit_text(intro_text, (150, 200))
            buttons.draw_button((290, 320), text='Proceed', event=-2)
            buttons.draw_button((150, 320), text='Do Not Proceed', event=2)
        if game.switches['event'] == -2:
            patrol.calculate_success()
            game.switches['event'] = 1
        if game.switches['event'] > 0:
            if game.switches['event'] == 1:
                if patrol.success:
                    success_text = patrol.patrol_event.success_text
                    success_text = success_text.replace('r_c', str(patrol.patrol_random_cat.name))
                    success_text = success_text.replace('p_l', str(patrol.patrol_leader.name))
                    verdana.blit_text(success_text, (150, 200))
                else:
                    fail_text = patrol.patrol_event.fail_text
                    fail_text = fail_text.replace('r_c', str(patrol.patrol_random_cat.name))
                    fail_text = fail_text.replace('p_l', str(patrol.patrol_leader.name))
                    verdana.blit_text(fail_text, (150, 200))
            elif game.switches['event'] == 2:
                decline_text = patrol.patrol_event.decline_text
<<<<<<< HEAD
                decline_text = decline_text.replace(
                    'r_c', str(patrol.patrol_random_cat.name))
                decline_text = decline_text.replace(
                    'p_l', str(patrol.patrol_leader.name))
                verdana.text(decline_text, ('center', 200))
            buttons.draw_button(('center', 320),
                                text='Return to Clan',
                                cur_screen='clan screen')
        for u in range(6):
            if u < len(patrol.patrol_cats):
                patrol.patrol_cats[u].draw((screen_x / 2 - 50 * (u + 2), 550))
        verdana_small.text('season: ' + str(game.clan.current_season),
                           ('center', 400))
        verdana_small.text('patrol leader: ' + str(patrol.patrol_leader.name),
                           ('center', 420))
        verdana_small.text('patrol skills: ' + str(patrol.patrol_skills),
                           ('center', 440))
        verdana_small.text('patrol traits: ' + str(patrol.patrol_traits),
                           ('center', 460))
=======
                decline_text = decline_text.replace('r_c', str(patrol.patrol_random_cat.name))
                decline_text = decline_text.replace('p_l', str(patrol.patrol_leader.name))
                verdana.blit_text(decline_text, (150, 200))
            buttons.draw_button((150, 350), text='Return to Clan', cur_screen='clan screen')
            buttons.draw_button((280, 350), text='Patrol Again', cur_screen='patrol screen')

>>>>>>> a27326c6

        for u in range(6):
            if u < len(patrol.patrol_cats):
                patrol.patrol_cats[u].draw((50, 200 + 50*(u)))
        verdana_small.blit_text('season: ' + str(game.clan.current_season), (150, 400))
        verdana_small.blit_text('patrol leader: ' + str(patrol.patrol_leader.name), (150, 430))
        verdana_small.blit_text('patrol skills: ' + str(set(patrol.patrol_skills)), (150, 460))
        verdana_small.blit_text('patrol traits: ' + str(set(patrol.patrol_traits)), (150, 510))
        draw_menu_buttons()

    def screen_switches(self):
        game.switches['event'] = 0
        cat_profiles()

class AllegiancesScreen(Screens):
    def on_use(self):
        verdana_big.text(f'{game.clan.name}Clan', ('center', 30))

        verdana_big.text(f'{game.clan.name}Clan Allegiances', (30, 110))
        a = 0
        if game.allegiance_list is not None and game.allegiance_list != []:
            for x in range(min(len(game.allegiance_list), game.max_allegiance_displayed)):
                if game.allegiance_list[x] is None:
                    continue
                verdana.text(game.allegiance_list[x][0], (30, 140 + a * 30))
                verdana.text(game.allegiance_list[x][1], (170, 140 + a * 30))
                a += 1
        if len(game.allegiance_list) > game.max_allegiance_displayed:
            buttons.draw_button((720, 250), image=game.up, arrow="UP")
            buttons.draw_button((700, 550), image=game.down, arrow="DOWN")
        draw_menu_buttons()

    def screen_switches(self):
        living_cats = []
        game.allegiance_scroll_ct = 0
        game.allegiance_list = []
        for x in range(len(cat_class.all_cats.values())):
            the_cat = list(cat_class.all_cats.values())[x]
            if not the_cat.dead and not the_cat.exiled:
                living_cats.append(the_cat)
        if not game.clan.leader.dead:
            game.allegiance_list.append(['LEADER:', f"{str(game.clan.leader.name)} - a {game.clan.leader.describe_cat()}"])
            if len(game.clan.leader.apprentice) > 0:
                if len(game.clan.leader.apprentice) == 1:
                    game.allegiance_list.append(['', '      Apprentice: ' + str(game.clan.leader.apprentice[0].name)])
                else:
                    app_names = ''
                    for app in game.clan.leader.apprentice:
                        app_names += str(app.name) + ', '
                    game.allegiance_list.append(['', '      Apprentices: ' + app_names[:-2]])
        if game.clan.deputy != 0 and game.clan.deputy is not None and not game.clan.deputy.dead:
            game.allegiance_list.append(['DEPUTY:', f"{str(game.clan.deputy.name)} - a {game.clan.deputy.describe_cat()}"])
            if len(game.clan.deputy.apprentice) > 0:
                if len(game.clan.deputy.apprentice) == 1:
                    game.allegiance_list.append(['', '      Apprentice: ' + str(game.clan.deputy.apprentice[0].name)])
                else:
                    app_names = ''
                    for app in game.clan.deputy.apprentice:
                        app_names += str(app.name) + ', '
                    game.allegiance_list.append(['', '      Apprentices: ' + app_names[:-2]])
        cat_count = self._extracted_from_screen_switches_24(living_cats, 'medicine cat', 'MEDICINE CAT:')
        queens = []
        for living_cat_ in living_cats:
            if str(living_cat_.status) == 'kitten' and living_cat_.parent1 is not None:
                if cat_class.all_cats[living_cat_.parent1].gender == 'male':
                    if living_cat_.parent2 is None or cat_class.all_cats[living_cat_.parent2].gender == 'male':
                        queens.append(living_cat_.parent1)
                else:
                    queens.append(living_cat_.parent1)
        cat_count = 0
        for living_cat__ in living_cats:
            if str(living_cat__.status) == 'warrior' and living_cat__.ID not in queens:
                if not cat_count:
                    game.allegiance_list.append(['WARRIORS:', f"{str(living_cat__.name)} - a {living_cat__.describe_cat()}"])
                else:
                    game.allegiance_list.append(['', f"{str(living_cat__.name)} - a {living_cat__.describe_cat()}"])
                if len(living_cat__.apprentice) > 0:
                    if len(living_cat__.apprentice) == 1:
                        game.allegiance_list.append(['', '      Apprentice: ' + str(living_cat__.apprentice[0].name)])
                    else:
                        app_names = ''
                        for app in living_cat__.apprentice:
                            app_names += str(app.name) + ', '
                        game.allegiance_list.append(['', '      Apprentices: ' + app_names[:-2]])
                cat_count += 1
        if not cat_count:
            game.allegiance_list.append(['WARRIORS:', ''])
        cat_count = 0
        for living_cat___ in living_cats:
            if str(living_cat___.status) in ['apprentice', 'medicine cat apprentice']:
                if cat_count == 0:
                    game.allegiance_list.append(['APPRENTICES:', f"{str(living_cat___.name)} - a {living_cat___.describe_cat()}"])
                else:
                    game.allegiance_list.append(['', f"{str(living_cat___.name)} - a {living_cat___.describe_cat()}"])
                cat_count += 1
        if not cat_count:
            game.allegiance_list.append(['APPRENTICES:', ''])
        cat_count = 0
        for living_cat____ in living_cats:
            if living_cat____.ID in queens:
                if cat_count == 0:
                    game.allegiance_list.append(['QUEENS:', f"{str(living_cat____.name)} - a {living_cat____.describe_cat()}"])
                else:
                    game.allegiance_list.append(['', f"{str(living_cat____.name)} - a {living_cat____.describe_cat()}"])
                cat_count += 1
                if len(living_cat____.apprentice) > 0:
                    if len(living_cat____.apprentice) == 1:
                        game.allegiance_list.append(['', '      Apprentice: ' + str(living_cat____.apprentice[0].name)])
                    else:
                        app_names = ''
                        for app in living_cat____.apprentice:
                            app_names += str(app.name) + ', '
                        game.allegiance_list.append(['', '      Apprentices: ' + app_names[:-2]])
        if not cat_count:
            game.allegiance_list.append(['QUEENS:', ''])
        cat_count = self._extracted_from_screen_switches_24(living_cats, 'elder', 'ELDERS:')
        cat_count = self._extracted_from_screen_switches_24(living_cats, 'kitten', 'KITS:')

        draw_menu_buttons()

    # TODO Rename this here and in `screen_switches`
    def _extracted_from_screen_switches_24(self, living_cats, arg1, arg2):
        result = 0
        for living_cat in living_cats:
            if str(living_cat.status) == arg1:
                if result == 0:
                    game.allegiance_list.append([arg2, f"{str(living_cat.name)} - a {living_cat.describe_cat()}"])
                else:
                    game.allegiance_list.append(["", f"{str(living_cat.name)} - a {living_cat.describe_cat()}"])
                result += 1
                if len(living_cat.apprentice) > 0:
                    if len(living_cat.apprentice) == 1:
                        game.allegiance_list.append(['', '      Apprentice: ' + str(living_cat.apprentice[0].name)])
                    else:
                        app_names = ''
                        for app in living_cat.apprentice:
                            app_names += str(app.name) + ', '
                        game.allegiance_list.append(['', '      Apprentices: ' + app_names[:-2]])
        if not result:
            game.allegiance_list.append([arg2, ''])
        return result


class ChooseMentorScreen(Screens):
    def on_use(self):
        verdana_big.text('Choose Mentor', ('center', 30))
        living_cats = []
        for cat in cat_class.all_cats.values():
            if not cat.dead and cat != game.switches['apprentice'].mentor and cat.status in ['warrior', 'deputy', 'leader'] and not cat.exiled:
                living_cats.append(cat)
        all_pages = 1
        if len(living_cats) > 24:
            all_pages = int(ceil(len(living_cats) / 24.0))
        pos_x = 0
        pos_y = 0
        cats_on_page = 0
        for x in range(len(living_cats)):
            if x + (game.switches['list_page'] - 1) * 24 > len(living_cats):
                game.switches['list_page'] = 1
            the_cat = living_cats[x + (game.switches['list_page'] - 1) * 24]
            if not the_cat.dead:
                buttons.draw_button((130 + pos_x, 180 + pos_y), image=the_cat.sprite, cat=the_cat.ID, cur_screen='choose mentor screen2')

                name_len = verdana.text(str(the_cat.name))
                verdana.text(str(the_cat.name), (155 + pos_x - name_len / 2, 240 + pos_y))
                cats_on_page += 1
                pos_x += 100
                if pos_x >= 600:
                    pos_x = 0
                    pos_y += 100
                if cats_on_page >= 24 or x + (game.switches['list_page'] - 1) * 24 == len(living_cats) - 1:
                    break
        verdana.text('page ' + str(game.switches['list_page']) + ' / ' + str(all_pages), ('center', 600))

        if game.switches['list_page'] > 1:
            buttons.draw_button((300, 600), text='<', list_page=game.switches['list_page'] - 1)

        if game.switches['list_page'] < all_pages:
            buttons.draw_button((-300, 600), text='>', list_page=game.switches['list_page'] + 1)

        draw_menu_buttons()


class ChooseMentorScreen2(Screens):
    def on_use(self):
        # use this variable to point to the cat object in question
        the_cat = cat_class.all_cats.get(game.switches['cat'])

        # back and next buttons on the profile page
        previous_cat = 0
        next_cat = 0

        for check_cat in cat_class.all_cats:
            if cat_class.all_cats[check_cat].ID == the_cat.ID:
                next_cat = 1

            if next_cat == 0 and cat_class.all_cats[check_cat].ID != the_cat.ID and not cat_class.all_cats[check_cat].dead and cat_class.all_cats[check_cat].status in ['warrior',
                                                                                                                                                                        'deputy',
                                                                                                                                                                        'leader']\
                    and \
                    cat_class.all_cats[check_cat] != game.switches['apprentice'].mentor and not the_cat.exiled:
                previous_cat = cat_class.all_cats[check_cat].ID
            elif next_cat == 1 and cat_class.all_cats[check_cat].ID != the_cat.ID and not cat_class.all_cats[check_cat].dead and cat_class.all_cats[check_cat].status in ['warrior',
                                                                                                                                                                          'deputy',
                                                                                                                                                                          'leader'] and \
                    cat_class.all_cats[check_cat] != game.switches['apprentice'].mentor and not the_cat.exiled:
                next_cat = cat_class.all_cats[check_cat].ID
            elif int(next_cat) > 1:
                break

        if next_cat == 1:
            next_cat = 0

        if next_cat != 0:
            buttons.draw_button((-40, 40), text='Next Cat', cat=next_cat)
        if previous_cat != 0:
            buttons.draw_button((40, 40), text='Previous Cat', cat=previous_cat)

        # Info in string
        cat_name = str(the_cat.name)  # name
        cat_thought = the_cat.thought  # thought

        # LAYOUT
        count = 0
        count2 = 0
        verdana_big.text(cat_name, ('center', 70))  # NAME
        the_cat.draw_large(('center', 100))  # IMAGE
        verdana_small.text(the_cat.gender, (250, 330 + count * 15))
        count += 1  # SEX / GENDER
        verdana_small.text(the_cat.status, (450, 330 + count2 * 15))
        count2 += 1  # STATUS
        if 'apprentice' in the_cat.status:
            if the_cat.mentor is not None:
                verdana_small.text('mentor: ' + str(the_cat.mentor.name), (450, 330 + count2 * 15))
                count2 += 1
        if len(the_cat.apprentice) != 0:
            if len(the_cat.apprentice) == 1:
                apps = 'apprentice: ' + str(the_cat.apprentice[0].name)
            else:
                apps = 'apprentices: '
                for cat in the_cat.apprentice:
                    apps += str(cat.name) + ', '
                apps = apps[:len(apps) - 2]
            verdana_small.text(apps, (450, 330 + count2 * 15))
            count2 += 1
        if len(the_cat.former_apprentices) != 0 and the_cat.former_apprentices[0] is not None:
            if len(the_cat.former_apprentices) == 1:
                former_apps = 'former apprentice: ' + str(the_cat.former_apprentices[0].name)
            else:
                former_apps = 'former apprentices: '
                for cat in the_cat.former_apprentices:
                    former_apps += str(cat.name) + ', '
                former_apps = former_apps[:len(former_apps) - 2]
            verdana_small.text(former_apps, (450, 330 + count2 * 15))
            count2 += 1
        if the_cat.age == 'kitten':
            verdana_small.text('young', (250, 330 + count * 15))
        elif the_cat.age == 'elder':
            verdana_small.text('senior', (250, 330 + count * 15))
        else:
            verdana_small.text(the_cat.age, (250, 330 + count * 15))
        count += 1  # AGE
        verdana_small.text(the_cat.trait, (450, 330 + count2 * 15))
        count2 += 1  # CHARACTER TRAIT
        verdana_small.text(the_cat.skill, (450, 330 + count2 * 15))
        count2 += 1  # SPECIAL SKILL
        verdana_small.text('eyes: ' + the_cat.eye_colour.lower(), (250, 330 + count * 15))
        count += 1  # EYE COLOR
        verdana_small.text('pelt: ' + the_cat.pelt.name.lower(), (250, 330 + count * 15))
        count += 1  # PELT TYPE
        verdana_small.text('fur length: ' + the_cat.pelt.length, (250, 330 + count * 15))
        count += 1  # PELT LENGTH

        # PARENTS
        if the_cat.parent1 is None:
            verdana_small.text('parents: unknown', (250, 330 + count * 15))
            count += 1
        elif the_cat.parent2 is None:
            par1 = str(the_cat.all_cats[the_cat.parent1].name)
            verdana_small.text('parents: ' + par1 + ', unknown', (250, 330 + count * 15))
            count += 1
        else:
            if the_cat.parent1 in the_cat.all_cats and the_cat.parent2 in the_cat.all_cats:
                par1 = str(the_cat.all_cats[the_cat.parent1].name)
                par2 = str(the_cat.all_cats[the_cat.parent2].name)
            elif the_cat.parent1 in the_cat.all_cats:
                par2 = "Error: Cat#" + the_cat.parent2 + " not found"
                par1 = str(the_cat.all_cats[the_cat.parent1].name)
            elif the_cat.parent2 in the_cat.all_cats:
                par1 = "Error: Cat#" + the_cat.parent1 + " not found"
                par2 = str(the_cat.all_cats[the_cat.parent2].name)
            else:
                par1 = "Error: Cat#" + the_cat.parent1 + " not found"
                par2 = "Error: Cat#" + the_cat.parent2 + " not found"

            verdana_small.text('parents: ' + par1 + ' and ' + par2, (250, 330 + count * 15))
            count += 1

        # MOONS
        if the_cat.dead:
            verdana_small.text(str(the_cat.moons) + ' moons (in life)', (250, 330 + count * 15))
            count += 1
            verdana_small.text(str(the_cat.dead_for) + ' moons (in death)', (250, 330 + count * 15))
            count += 1
        else:
            verdana_small.text(str(the_cat.moons) + ' moons', (250, 330 + count * 15))
            count += 1

        # MATE
        if the_cat.mate is not None and not the_cat.dead:
            if the_cat.mate in cat_class.all_cats:
                if cat_class.all_cats.get(the_cat.mate).dead:  # TODO: fix when mate dies mate becomes none
                    verdana_small.text('former mate: ' + str(cat_class.all_cats[the_cat.mate].name), (250, 330 + count * 15))
                else:
                    verdana_small.text('mate: ' + str(cat_class.all_cats[the_cat.mate].name), (250, 330 + count * 15))
                count += 1
            else:
                verdana_small.text('Error: mate: ' + str(the_cat.mate) + " not found", ('center', 495))

        # experience
        if not the_cat.dead:
            verdana_small.text('experience: ' + str(the_cat.experience_level), (450, 330 + count2 * 15))
            count2 += 1
        else:
            verdana_small.text('experience: ' + str(the_cat.experience_level), (450, 330 + count2 * 15))
            count2 += 1

        # buttons

        buttons.draw_button(('center', -100), text='Choose as ' + str(game.switches['apprentice'].name) + '\'s mentor', cur_screen=game.switches['last_screen'], cat_value=the_cat,
                            apprentice=game.switches['apprentice'])
        buttons.draw_button(('center', -50), text='Back', cur_screen='clan screen')


class ChangeNameScreen(Screens):
    def on_use(self):
        if game.settings['dark mode']:
            pygame.draw.rect(screen, 'white', pygame.Rect((300, 200), (200, 20)))
            verdana_black.text(game.switches['naming_text'], (315, 200))
        else:
            pygame.draw.rect(screen, 'gray', pygame.Rect((300, 200), (200, 20)))
            verdana.text(game.switches['naming_text'], (315, 200))
        verdana.text('Change Name', ('center', 50))
        verdana.text('Add a space between the new prefix and suffix', ('center', 70))
        verdana.text('i.e. Fire heart', ('center', 90))
        buttons.draw_button(('center', -100), text=' Change Name ', cur_screen='change name screen', cat_value=game.switches['name_cat'])
        buttons.draw_button(('center', -50), text='Back', cur_screen='profile screen')


class OptionsScreen(Screens):
    def on_use(self):
        the_cat = cat_class.all_cats.get(game.switches['cat'])
        verdana_big.text('Options - ' + str(the_cat.name), ('center', 80))
        button_count = 0
        x_value = 'center'
        y_value = 150
        y_change = 50
        buttons.draw_button((x_value, y_value + button_count * y_change), text='Change Name', cur_screen='change name screen')
        button_count += 1
        game.switches['name_cat'] = the_cat.ID
        buttons.draw_button((x_value, y_value + button_count * y_change), text='See Family', cur_screen='see kits screen')
        button_count += 1

        if the_cat.status == 'apprentice' and not the_cat.dead:
            game.switches['apprentice'] = the_cat
            buttons.draw_button((x_value, y_value + button_count * y_change), text='Change Mentor', cur_screen='choose mentor screen')
            button_count += 1

        buttons.draw_button((x_value, y_value + button_count * y_change), text='Family Tree')
        button_count += 1

<<<<<<< HEAD
        buttons.draw_button((x_value, y_value + button_count * y_change), text='See Relaionships', cur_screen='relationship screen')
        button_count += 1

        if the_cat.age in ['young adult', 'adult', 'senior adult', 'elder'
                           ] and not the_cat.dead:
            buttons.draw_button((x_value, y_value + button_count * y_change),
                                text='Pick mate for ' + str(the_cat.name),
                                cur_screen='choose mate screen')
=======
        if the_cat.age in ['young adult', 'adult', 'senior adult', 'elder'] and not the_cat.dead:
            buttons.draw_button((x_value, y_value + button_count * y_change), text='Pick mate for ' + str(the_cat.name), cur_screen='choose mate screen')
>>>>>>> a27326c6
            button_count += 1

            if the_cat.age in ['young adult', 'adult', 'senior adult'] and not the_cat.no_kits:
                buttons.draw_button((x_value, y_value + button_count * y_change), text='Prevent kits', no_kits=True, cat_value=the_cat)
                button_count += 1

            elif the_cat.age in ['young adult', 'adult', 'senior adult'] and the_cat.no_kits:
                buttons.draw_button((x_value, y_value + button_count * y_change), text='Allow kits', no_kits=False, cat_value=the_cat)
                button_count += 1

        if game.switches['new_leader'] is not False and game.switches['new_leader'] is not None:
            game.clan.new_leader(game.switches['new_leader'])
        if the_cat.status in ['warrior'] and not the_cat.dead and game.clan.leader.dead:
            buttons.draw_button((x_value, y_value + button_count * y_change), text='Promote to Leader', new_leader=the_cat)
            button_count += 1

        elif the_cat.status in ['warrior'] and not the_cat.dead and game.clan.deputy is None:
            buttons.draw_button((x_value, y_value + button_count * y_change), text='Promote to Deputy', deputy_switch=the_cat)
            button_count += 1

        elif the_cat.status in ['deputy'] and not the_cat.dead:
            buttons.draw_button((x_value, y_value + button_count * y_change), text='Demote from Deputy', deputy_switch=the_cat)
            button_count += 1

        elif the_cat.status in ['warrior'] and not the_cat.dead and game.clan.deputy:
            if game.clan.deputy.dead:
                buttons.draw_button((x_value, y_value + button_count * y_change), text='Promote to Deputy', deputy_switch=the_cat)
                button_count += 1

        if not the_cat.dead:
            buttons.draw_button((x_value, 650), text='Kill Cat', kill_cat=the_cat)

        buttons.draw_button((x_value, 600), text='Exile Cat', cat_value = game.switches['cat'])

        if game.switches['deputy_switch'] is not False and game.switches['deputy_switch'] is not None and game.switches['deputy_switch'].status == 'warrior':
            game.clan.deputy = game.switches['deputy_switch']
            game.switches['deputy_switch'].status_change('deputy')
            game.switches['deputy_switch'] = False
        elif game.switches['deputy_switch'] is not False and game.switches['deputy_switch'] is not None and game.switches['deputy_switch'].status == 'deputy':
            game.clan.deputy = None
            game.switches['deputy_switch'].status_change('warrior')
            game.switches['deputy_switch'] = False

        if game.switches['apprentice_switch'] is not False and game.switches['apprentice_switch'] is not None and game.switches['apprentice_switch'].status == 'apprentice':
            game.switches['apprentice_switch'].status_change('medicine cat apprentice')
            game.switches['apprentice_switch'] = False

        if game.switches['apprentice_switch'] is not False and game.switches['apprentice_switch'] is not None and game.switches[
            'apprentice_switch'].status == 'medicine cat apprentice':
            game.switches['apprentice_switch'].status_change('apprentice')
            game.switches['apprentice_switch'] = False

        if game.switches['apprentice_switch'] is not False and game.switches['apprentice_switch'] is not None and game.switches['apprentice_switch'].status == 'warrior':
            game.switches['apprentice_switch'].status_change('medicine cat')
            game.switches['apprentice_switch'] = False

        if game.switches['apprentice_switch'] is not False and game.switches['apprentice_switch'] is not None and game.switches['apprentice_switch'].status == 'medicine cat':
            game.switches['apprentice_switch'].status_change('warrior')
            game.switches['apprentice_switch'] = False

        if game.switches['kill_cat'] is not False and game.switches['kill_cat'] is not None:
            events_class.dies(game.switches['kill_cat'])
            game.switches['kill_cat'] = False

        if the_cat.status in ['apprentice'] and not the_cat.dead:
            buttons.draw_button((x_value, y_value + button_count * y_change), text='Switch to medicine cat apprentice', apprentice_switch=the_cat)
            button_count += 1
        elif the_cat.status in ['medicine cat apprentice'] and not the_cat.dead:
            buttons.draw_button((x_value, y_value + button_count * y_change), text='Switch to warrior apprentice', apprentice_switch=the_cat)
            button_count += 1
        elif the_cat.status == 'warrior' and not the_cat.dead:
            buttons.draw_button((x_value, y_value + button_count * y_change), text='Switch to medicine cat', apprentice_switch=the_cat)
            button_count += 1
        elif the_cat.status == 'medicine cat' and not the_cat.dead:
            buttons.draw_button((x_value, y_value + button_count * y_change), text='Switch to warrior', apprentice_switch=the_cat)
            button_count += 1
        buttons.draw_button((x_value, y_value + button_count * y_change + 30), text='Back', cur_screen='profile screen')


class StatsScreen(Screens):
    def on_use(self):
        verdana_big.text(f'{game.clan.name}Clan', ('center', 30))
        living_num = 0
        warriors_num = 0
        app_num = 0
        kit_num = 0
        elder_num = 0
        starclan_num = 0
        exiled_num = 0
        for cat in cat_class.all_cats.values():
            if not cat.dead:
                living_num += 1
                if cat.exiled:
                    exiled_num += 1
                    continue
                if cat.status == 'warrior':
                    warriors_num += 1
                elif cat.status in ['apprentice', 'medicine cat apprentice']:
                    app_num += 1
                elif cat.status == 'kitten':
                    kit_num += 1
                elif cat.status == 'elder':
                    elder_num += 1
                
            else:
                starclan_num += 1

        verdana.text('Number of Living Cats: ' + str(living_num), (100, 150))
        verdana.text('Number of Warriors: ' + str(warriors_num), (100, 200))
        verdana.text('Number of Apprentices: ' + str(app_num), (100, 250))
        verdana.text('Number of Kits: ' + str(kit_num), (100, 300))
        verdana.text('Number of Elders: ' + str(elder_num), (100, 350))
        verdana.text('Number of Exiled Cats: ' + str(exiled_num), (100, 400))
        verdana.text('Number of StarClan Cats: ' + str(starclan_num), (100, 450))
        draw_menu_buttons()
<<<<<<< HEAD


class MapScreen(Screens):
    def on_use(self):
        hunting_claim = str(game.clan.name) + 'Clan Hunting Grounds'
        territory_claim = str(game.clan.name) + 'Clan Territory'
        training_claim = str(game.clan.name) + 'Clan Training Grounds'
        for y in range(44):
            for x in range(40):
                biome = game.map_info[(x,y)][2]
                if biome == 'Desert':
                    buttons.draw_button((x*16,y*16),image=pygame.transform.scale(tiles.sprites['terrain1'], (16,16)), map_selection=(x,y))
                elif biome == 'Forest':
                    buttons.draw_button((x*16,y*16),image=pygame.transform.scale(tiles.sprites['terrain3'], (16,16)), map_selection=(x,y))
                elif biome == 'Plains':
                    buttons.draw_button((x*16,y*16),image=pygame.transform.scale(tiles.sprites['terrain0'], (16,16)), map_selection=(x,y))
                elif biome == 'Ocean':
                    buttons.draw_button((x*16,y*16),image=pygame.transform.scale(tiles.sprites['terrain2'], (16,16)), map_selection=(x,y))
                elif biome == 'Mountainous':
                    buttons.draw_button((x*16,y*16),image=pygame.transform.scale(tiles.sprites['terrain5'], (16,16)), map_selection=(x,y))
                elif biome == 'Beach':
                    buttons.draw_button((x*16,y*16),image=pygame.transform.scale(tiles.sprites['terrain6'], (16,16)), map_selection=(x,y))
                if (x,y) == game.clan.camp_site:
                    buttons.draw_button((x*16,y*16),image=pygame.transform.scale(tiles.sprites['terraintwo0'], (16,16)), map_selection=(x,y))
                    game.map_info[(x,y)] = [x,y,str(biome), game.clan.name + 'Clan Camp',"Twoleg Activity: none","Thunderpath Traffic: none","Prey Levels: low",str(game.map_info[(x,y)][7])]
                if (x,y) == game.switches['map_selection']:
                    if str(game.map_info[(x,y)][3]) == territory_claim:
                        buttons.draw_button((-16, 450), text='Hunting Grounds',hunting_territory=(x,y))
                        buttons.draw_button((-16, 500), text='Training Grounds',training_territory=(x,y))
                if (x,y) == game.switches['hunting_territory']:
                    territory_biome = str(game.map_info[(x,y)][2])
                    territory_twolegs = str(game.map_info[(x,y)][4])
                    territory_thunderpath = str(game.map_info[(x,y)][5])
                    territory_prey = str(game.map_info[(x,y)][6])
                    territory_plants = str(game.map_info[(x,y)][7])
                    if str(game.map_info[(x,y)][3]) != 'Unclaimable':
                        game.map_info[(x,y)] = [x,y,territory_biome, hunting_claim,territory_twolegs,territory_thunderpath,territory_prey,territory_plants]
                elif (x,y) == game.switches['training_territory']:
                    territory_biome = str(game.map_info[(x,y)][2])
                    territory_twolegs = str(game.map_info[(x,y)][4])
                    territory_thunderpath = str(game.map_info[(x,y)][5])
                    territory_prey = str(game.map_info[(x,y)][6])
                    territory_plants = str(game.map_info[(x,y)][7])
                    if str(game.map_info[(x,y)][3]) != 'Unclaimable':
                        game.map_info[(x,y)] = [x,y,territory_biome, training_claim,territory_twolegs,territory_thunderpath,territory_prey,territory_plants]
                if game.map_info[(x,y)][3] == hunting_claim:
                    buttons.draw_button((x*16,y*16),image=pygame.transform.scale(tiles.sprites['terraintwo1'], (16,16)))
                    game.switches['hunting_territory'] = (x,y)
                elif game.map_info[(x,y)][3] == territory_claim:
                    buttons.draw_button((x*16,y*16),image=pygame.transform.scale(tiles.sprites['terraintwo2'], (16,16)))
                elif game.map_info[(x,y)][3] == training_claim:
                    buttons.draw_button((x*16,y*16),image=pygame.transform.scale(tiles.sprites['terraintwo3'], (16,16)))
                for clan in game.clan.all_clans:
                    camp_claim = str(clan) + " Camp"
                    other_territory = str(clan) + " Territory"
                    if game.map_info[(x,y)][3] == camp_claim:
                        if game.map_info[(x,y)][2] == "Ocean":
                            game.map_info[(x,y)] = [x,y,game.map_info[(x,y)][2],"Unclaimable",game.map_info[(x,y)][4],game.map_info[(x,y)][5],game.map_info[(x,y)][6],game.map_info[(x,y)][7]]
                        buttons.draw_button((x*16,y*16),image=pygame.transform.scale(tiles.sprites['terraintwo4'], (16,16)))
                    elif game.map_info[(x,y)][3] == other_territory:
                        buttons.draw_button((x*16,y*16),image=pygame.transform.scale(tiles.sprites['terraintwo4'], (16,16)))
        verdana_big.text('Map', (-16, 50))
        verdana.text(str(game.map_info[game.switches['map_selection']][0])+", "+str(game.map_info[game.switches['map_selection']][1]), (-16, 100))
        verdana.text(str(game.map_info[game.switches['map_selection']][2]), (-16, 150))
        verdana.text(str(game.map_info[game.switches['map_selection']][3]), (-16, 200))
        verdana.text(str(game.map_info[game.switches['map_selection']][4]), (-16, 250))
        verdana.text(str(game.map_info[game.switches['map_selection']][5]), (-16, 300))
        verdana.text(str(game.map_info[game.switches['map_selection']][6]), (-16, 350))
        verdana.text(str(game.map_info[game.switches['map_selection']][7]), (-16, 400))
        
        buttons.draw_button((-16, -56), text='<< Back', cur_screen=game.switches['last_screen'])
    def screen_switches(self):
        try:
            game.map_info = load_map('saves/'+game.clan.name)
            print("Map loaded.")
        except:
            game.map_info = load_map("Fallback")
            print("Default map loaded.")
=======
>>>>>>> a27326c6


class RelationshipScreen(Screens):
    def on_use(self):
        # get the relevant cat
        the_cat = cat_class.all_cats.get(game.switches['cat'])

        # layout
        verdana_big.text(str(the_cat.name) + ' Relationships', ('center', 30))
        verdana_small.text(str(the_cat.gender) + ' - ' +
                           str(the_cat.age), ('center', 50))
        verdana.text('CATS LIST', ('center', 100))

        # make a list of the relationships
        relationships = the_cat.relationships

        # pages
        all_pages = 1  # amount of pages
        if len(relationships) > 10:
            all_pages = int(ceil(len(relationships) / 10))

        pos_x = 0
        pos_y = 0
        cats_on_page = 0  # how many are on page already
        for x in range(len(relationships)):
            if (x + (game.switches['list_page'] - 1) * 10) > len(relationships):
                game.switches['list_page'] = 1

            the_relationship = relationships[x + (game.switches['list_page'] - 1) * 10]
            the_relationship.cat_to.update_sprite()
            buttons.draw_button((100 + pos_x, 180 + pos_y), image=the_relationship.cat_to.sprite, cat=the_relationship.cat_to.ID, cur_screen='profile screen')
            # name length
            longest_string_len = verdana.text(str('romantic love: ' + str(the_relationship.romantic_love)))
            verdana.text(str(the_relationship.cat_to.name), (155 + pos_x - longest_string_len / 1.5, 240 + pos_y))
                
            verdana_small.text(f"{str(the_relationship.cat_to.gender)} - {str(the_relationship.cat_to.age)}", (155 + pos_x - longest_string_len / 1.5, 255 + pos_y))
            
            # there is no way the mate is dead
            if the_cat.mate is not None and the_relationship.cat_to.ID == the_cat.mate.ID:
                verdana_small.text('mate', (155 + pos_x - longest_string_len / 1.5, 265 + pos_y))
            elif the_relationship.cat_to.mate != None:
                verdana_small.text('has a mate', (155 + pos_x - longest_string_len / 1.5, 265 + pos_y))
            if the_relationship.cat_to.dead:
                verdana_small.text('(dead)', (155 + pos_x - longest_string_len / 1.5, 265 + pos_y))
            
            count = 12
            verdana_small.text('romantic love:  ' + str(the_relationship.romantic_love), (155 + pos_x - longest_string_len / 1.5, 265 + pos_y + count))
            count += 10
            verdana_small.text('like:                ' + str(the_relationship.like), (155 + pos_x - longest_string_len / 1.5, 265 + pos_y + count))
            count += 10
            verdana_small.text('dislike:            ' + str(the_relationship.dislike), (155 + pos_x - longest_string_len / 1.5, 265 + pos_y + count))
            count += 10
            verdana_small.text('admiration:      ' + str(the_relationship.admiration), (155 + pos_x - longest_string_len / 1.5, 265 + pos_y + count))
            count += 10
            verdana_small.text('comfortable:    ' + str(the_relationship.comfortable), (155 + pos_x - longest_string_len / 1.5, 265 + pos_y + count))
            count += 10
            verdana_small.text('jealousy:         ' + str(the_relationship.jealousy), (155 + pos_x - longest_string_len / 1.5, 265 + pos_y + count))
            count += 10
            verdana_small.text('trust:               ' + str(the_relationship.trust), (155 + pos_x - longest_string_len / 1.5, 265 + pos_y + count))

            cats_on_page += 1
            pos_x += 130
            if pos_x >= 600:
                pos_x = 0
                pos_y += 100 + count

            if cats_on_page >= 10 or x + (game.switches['list_page'] - 1) * 10 == len(relationships) - 1:
                break

        # page buttons
        verdana.text(
            'page ' + str(game.switches['list_page']) + ' / ' + str(all_pages), ('center', 600))
        if game.switches['list_page'] > 1:
            buttons.draw_button((300, 600), text='<',
                                list_page=game.switches['list_page'] - 1)
        if game.switches['list_page'] < all_pages:
            buttons.draw_button((-300, 600), text='>',
                                list_page=game.switches['list_page'] + 1)
        buttons.draw_button(('center', -100), text='Back',
                            cur_screen='profile screen')

    def screen_switches(self):
        cat_profiles()


class RelationshipEventScreen(Screens):
    def on_use(self):
        max_events = 14
        a = 0

        if game.relation_events_list is not None and game.relation_events_list != []:
            for x in range(min(len(game.relation_events_list), max_events)):
                if game.relation_events_list[x] == None:
                    continue
                if "Clan has no " in game.relation_events_list[x]:
                    verdana_red.text(
                        game.relation_events_list[x], ('center', 160 + a * 30))
                else:
                    verdana.text(
                        game.relation_events_list[x], ('center', 160 + a * 30))
                a += 1
        else:
            verdana.text("Nothing significant happened this moon.",
                         ('center', 160 + a * 30))
        # buttons
        draw_menu_buttons()

        if len(game.relation_events_list) > max_events:
            buttons.draw_button((720, 150), image=game.up, arrow="UP")
            buttons.draw_button((700, 550), image=game.down, arrow="DOWN")

    def screen_switches(self):
        cat_profiles


# SCREENS
screens = Screens()

start_screen = StartScreen('start screen')
settings_screen = SettingsScreen('settings screen')
info_screen = InfoScreen('info screen')
clan_screen = ClanScreen('clan screen')
patrol_screen = PatrolScreen('patrol screen')  # for picking cats to go on patrol
patrol_event_screen = PatrolEventScreen('patrol event screen')  # for seeing the events of the patrol
starclan_screen = StarClanScreen('starclan screen')
make_clan_screen = MakeClanScreen('make clan screen')
clan_created_screen = ClanCreatedScreen('clan created screen')
events_screen = EventsScreen('events screen')
profile_screen = ProfileScreen('profile screen')
single_event_screen = SingleEventScreen('single event screen')
choose_mate_screen = ChooseMateScreen('choose mate screen')
view_children_screen = ViewChildrenScreen('see kits screen')
list_screen = ListScreen('list screen')
switch_clan_screen = SwitchClanScreen('switch clan screen')
allegiances_screen = AllegiancesScreen('allegiances screen')
choose_mentor_screen = ChooseMentorScreen('choose mentor screen')
choose_mentor_screen2 = ChooseMentorScreen2('choose mentor screen2')
change_name_screen = ChangeNameScreen('change name screen')
option_screen = OptionsScreen('options screen')
language_screen = LanguageScreen('language screen')
stats_screen = StatsScreen('stats screen')
other_screen = OtherScreen('other screen')
<<<<<<< HEAD
map_screen = MapScreen('map screen')
relationship_screen = RelationshipScreen('relationship screen')
relationship_event_screen = RelationshipEventScreen('relationship event screen')
=======
>>>>>>> a27326c6


# CAT PROFILES
def cat_profiles():
    game.choose_cats.clear()
    game.cat_buttons.clear()
    for x in game.clan.clan_cats:
        game.choose_cats[x] = cat_class.all_cats[x]
        game.choose_cats[x].update_sprite()


def draw_menu_buttons():
    buttons.draw_button((260, 70), text='EVENTS', cur_screen='events screen')
    buttons.draw_button((340, 70), text='CLAN', cur_screen='clan screen')
    buttons.draw_button((400, 70), text='STARCLAN', cur_screen='starclan screen')
    buttons.draw_button((500, 70), text='PATROL', cur_screen='patrol screen')
    buttons.draw_button((50, 50), text='< Back to Main Menu', cur_screen='start screen')
    buttons.draw_button((-70, 50), text='List Cats', cur_screen='list screen')
    buttons.draw_button((-70, 80), text='Allegiances', cur_screen='allegiances screen')
    buttons.draw_button((50, 80), text='Stats', cur_screen='stats screen')<|MERGE_RESOLUTION|>--- conflicted
+++ resolved
@@ -574,110 +574,6 @@
         game.clan = Clan(game.switches['clan_name'], game.choose_cats[game.switches['leader']], game.choose_cats[game.switches['deputy']],
                          game.choose_cats[game.switches['medicine_cat']], game.switches['biome'])
         game.clan.create_clan()
-<<<<<<< HEAD
-        if mapavailable:
-            territory_claim = str(game.clan.name) + 'Clan Territory'
-            otherclan_campsite = {}
-            for clan in game.clan.all_clans:
-                x = random.randrange(40)
-                y = random.randrange(44)
-                clan_camp = self.choose_other_clan_territory(x,y)
-                territory_biome = str(game.map_info[clan_camp][2])
-                territory_twolegs = str(game.map_info[clan_camp][4])
-                territory_thunderpath = str(game.map_info[clan_camp][5])
-                territory_prey = str(game.map_info[clan_camp][6])
-                territory_plants = str(game.map_info[clan_camp][7])
-                game.map_info[clan_camp] = [clan_camp[0],clan_camp[1],territory_biome, str(clan) + " Camp",territory_twolegs,territory_thunderpath,territory_prey,territory_plants]
-                otherclan_campsite[str(clan)] = clan_camp
-            for y in range(44):
-                for x in range(40):
-                    if (x,y) == (game.switches['camp_site'][0] - 1, game.switches['camp_site'][1]):
-                        territory_biome = str(game.map_info[(x,y)][2])
-                        territory_twolegs = str(game.map_info[(x,y)][4])
-                        territory_thunderpath = str(game.map_info[(x,y)][5])
-                        territory_prey = str(game.map_info[(x,y)][6])
-                        territory_plants = str(game.map_info[(x,y)][7])
-                        if str(game.map_info[(x,y)][3]) != 'Unclaimable':
-                            game.map_info[(x,y)] = [x,y,territory_biome, territory_claim,territory_twolegs,territory_thunderpath,territory_prey,territory_plants]
-                    elif (x,y) == (game.switches['camp_site'][0], game.switches['camp_site'][1] - 1):
-                        territory_biome = str(game.map_info[(x,y)][2])
-                        territory_twolegs = str(game.map_info[(x,y)][4])
-                        territory_thunderpath = str(game.map_info[(x,y)][5])
-                        territory_prey = str(game.map_info[(x,y)][6])
-                        territory_plants = str(game.map_info[(x,y)][7])
-                        if str(game.map_info[(x,y)][3]) != 'Unclaimable':
-                            game.map_info[(x,y)] = [x,y,territory_biome, territory_claim,territory_twolegs,territory_thunderpath,territory_prey,territory_plants]
-                    elif (x,y) == (game.switches['camp_site'][0] + 1, game.switches['camp_site'][1]):
-                        territory_biome = str(game.map_info[(x,y)][2])
-                        territory_twolegs = str(game.map_info[(x,y)][4])
-                        territory_thunderpath = str(game.map_info[(x,y)][5])
-                        territory_prey = str(game.map_info[(x,y)][6])
-                        territory_plants = str(game.map_info[(x,y)][7])
-                        if str(game.map_info[(x,y)][3]) != 'Unclaimable':
-                            game.map_info[(x,y)] = [x,y,territory_biome, territory_claim,territory_twolegs,territory_thunderpath,territory_prey,territory_plants]
-                    elif (x,y) == (game.switches['camp_site'][0], game.switches['camp_site'][1] + 1):
-                        territory_biome = str(game.map_info[(x,y)][2])
-                        territory_twolegs = str(game.map_info[(x,y)][4])
-                        territory_thunderpath = str(game.map_info[(x,y)][5])
-                        territory_prey = str(game.map_info[(x,y)][6])
-                        territory_plants = str(game.map_info[(x,y)][7])
-                        if str(game.map_info[(x,y)][3]) != 'Unclaimable':
-                            game.map_info[(x,y)] = [x,y,territory_biome, territory_claim,territory_twolegs,territory_thunderpath,territory_prey,territory_plants]
-                    for clan in game.clan.all_clans:
-                        if (x,y) == (otherclan_campsite[str(clan)][0] - 1, otherclan_campsite[str(clan)][1]):
-                            territory_biome = str(game.map_info[(x,y)][2])
-                            territory_twolegs = str(game.map_info[(x,y)][4])
-                            territory_thunderpath = str(game.map_info[(x,y)][5])
-                            territory_prey = str(game.map_info[(x,y)][6])
-                            territory_plants = str(game.map_info[(x,y)][7])
-                            if str(game.map_info[(x,y)][3]) != 'Unclaimable':
-                                game.map_info[(x,y)] = [x,y,territory_biome, str(clan) + ' Territory',territory_twolegs,territory_thunderpath,territory_prey,territory_plants]
-                        elif (x,y) == (otherclan_campsite[str(clan)][0], otherclan_campsite[str(clan)][1] - 1):
-                            territory_biome = str(game.map_info[(x,y)][2])
-                            territory_twolegs = str(game.map_info[(x,y)][4])
-                            territory_thunderpath = str(game.map_info[(x,y)][5])
-                            territory_prey = str(game.map_info[(x,y)][6])
-                            territory_plants = str(game.map_info[(x,y)][7])
-                            if str(game.map_info[(x,y)][3]) != 'Unclaimable':
-                                game.map_info[(x,y)] = [x,y,territory_biome, str(clan) + ' Territory',territory_twolegs,territory_thunderpath,territory_prey,territory_plants]
-                        elif (x,y) == (otherclan_campsite[str(clan)][0] + 1, otherclan_campsite[str(clan)][1]):
-                            territory_biome = str(game.map_info[(x,y)][2])
-                            territory_twolegs = str(game.map_info[(x,y)][4])
-                            territory_thunderpath = str(game.map_info[(x,y)][5])
-                            territory_prey = str(game.map_info[(x,y)][6])
-                            territory_plants = str(game.map_info[(x,y)][7])
-                            if str(game.map_info[(x,y)][3]) != 'Unclaimable':
-                                game.map_info[(x,y)] = [x,y,territory_biome, str(clan) + ' Territory',territory_twolegs,territory_thunderpath,territory_prey,territory_plants]
-                        elif (x,y) == (otherclan_campsite[str(clan)][0], otherclan_campsite[str(clan)][1] + 1):
-                            territory_biome = str(game.map_info[(x,y)][2])
-                            territory_twolegs = str(game.map_info[(x,y)][4])
-                            territory_thunderpath = str(game.map_info[(x,y)][5])
-                            territory_prey = str(game.map_info[(x,y)][6])
-                            territory_plants = str(game.map_info[(x,y)][7])
-                            if str(game.map_info[(x,y)][3]) != 'Unclaimable':
-                                game.map_info[(x,y)] = [x,y,territory_biome, str(clan) + ' Territory',territory_twolegs,territory_thunderpath,territory_prey,territory_plants]
-            save_map(game.map_info, game.switches['clan_name'])
-
-    def choose_other_clan_territory(self,x,y):
-        self.x = x
-        self.y = y
-        if game.map_info[(self.x,self.y)][3] != "Unclaimed":
-            self.x = random.randrange(40)
-            self.y = random.randrange(44)
-            if game.map_info[(self.x,self.y)][3] == "Unclaimed":
-                return self.x,self.y
-            else:
-                self.x = random.randrange(40)
-                self.y = random.randrange(44)
-                return self.x,self.y
-        else:
-            return self.x,self.y
-
-
-class EventsScreen(Screens):
-=======
->>>>>>> a27326c6
-
 
 class EventsScreen(Screens):
     def on_use(self):
@@ -688,24 +584,18 @@
 
         verdana.text(f'Clan age: {str(game.clan.age)} moons', ('center', 160))
         if game.switches['events_left'] == 0:
-<<<<<<< HEAD
             buttons.draw_button((200, 220),
                                 text='TIMESKIP ONE MOON',
                                 timeskip=True)
-=======
-            buttons.draw_button(('center', 220), text='TIMESKIP ONE MOON', timeskip=True)
->>>>>>> a27326c6
+
             if game.switches['timeskip']:
                 game.cur_events_list = []
                 game.relation_events_list = []
         else:
-<<<<<<< HEAD
             buttons.draw_button((200, 220),
                                 text='TIMESKIP ONE MOON',
                                 available=False)        
-=======
-            buttons.draw_button(('center', 220), text='TIMESKIP ONE MOON', available=False)
->>>>>>> a27326c6
+
         events_class.one_moon()
 
         # show the Relationshipevents
@@ -1341,34 +1231,12 @@
                     verdana.blit_text(fail_text, (150, 200))
             elif game.switches['event'] == 2:
                 decline_text = patrol.patrol_event.decline_text
-<<<<<<< HEAD
-                decline_text = decline_text.replace(
-                    'r_c', str(patrol.patrol_random_cat.name))
-                decline_text = decline_text.replace(
-                    'p_l', str(patrol.patrol_leader.name))
-                verdana.text(decline_text, ('center', 200))
-            buttons.draw_button(('center', 320),
-                                text='Return to Clan',
-                                cur_screen='clan screen')
-        for u in range(6):
-            if u < len(patrol.patrol_cats):
-                patrol.patrol_cats[u].draw((screen_x / 2 - 50 * (u + 2), 550))
-        verdana_small.text('season: ' + str(game.clan.current_season),
-                           ('center', 400))
-        verdana_small.text('patrol leader: ' + str(patrol.patrol_leader.name),
-                           ('center', 420))
-        verdana_small.text('patrol skills: ' + str(patrol.patrol_skills),
-                           ('center', 440))
-        verdana_small.text('patrol traits: ' + str(patrol.patrol_traits),
-                           ('center', 460))
-=======
                 decline_text = decline_text.replace('r_c', str(patrol.patrol_random_cat.name))
                 decline_text = decline_text.replace('p_l', str(patrol.patrol_leader.name))
                 verdana.blit_text(decline_text, (150, 200))
             buttons.draw_button((150, 350), text='Return to Clan', cur_screen='clan screen')
             buttons.draw_button((280, 350), text='Patrol Again', cur_screen='patrol screen')
 
->>>>>>> a27326c6
 
         for u in range(6):
             if u < len(patrol.patrol_cats):
@@ -1740,7 +1608,6 @@
         buttons.draw_button((x_value, y_value + button_count * y_change), text='Family Tree')
         button_count += 1
 
-<<<<<<< HEAD
         buttons.draw_button((x_value, y_value + button_count * y_change), text='See Relaionships', cur_screen='relationship screen')
         button_count += 1
 
@@ -1749,10 +1616,7 @@
             buttons.draw_button((x_value, y_value + button_count * y_change),
                                 text='Pick mate for ' + str(the_cat.name),
                                 cur_screen='choose mate screen')
-=======
-        if the_cat.age in ['young adult', 'adult', 'senior adult', 'elder'] and not the_cat.dead:
-            buttons.draw_button((x_value, y_value + button_count * y_change), text='Pick mate for ' + str(the_cat.name), cur_screen='choose mate screen')
->>>>>>> a27326c6
+
             button_count += 1
 
             if the_cat.age in ['young adult', 'adult', 'senior adult'] and not the_cat.no_kits:
@@ -1868,87 +1732,6 @@
         verdana.text('Number of Exiled Cats: ' + str(exiled_num), (100, 400))
         verdana.text('Number of StarClan Cats: ' + str(starclan_num), (100, 450))
         draw_menu_buttons()
-<<<<<<< HEAD
-
-
-class MapScreen(Screens):
-    def on_use(self):
-        hunting_claim = str(game.clan.name) + 'Clan Hunting Grounds'
-        territory_claim = str(game.clan.name) + 'Clan Territory'
-        training_claim = str(game.clan.name) + 'Clan Training Grounds'
-        for y in range(44):
-            for x in range(40):
-                biome = game.map_info[(x,y)][2]
-                if biome == 'Desert':
-                    buttons.draw_button((x*16,y*16),image=pygame.transform.scale(tiles.sprites['terrain1'], (16,16)), map_selection=(x,y))
-                elif biome == 'Forest':
-                    buttons.draw_button((x*16,y*16),image=pygame.transform.scale(tiles.sprites['terrain3'], (16,16)), map_selection=(x,y))
-                elif biome == 'Plains':
-                    buttons.draw_button((x*16,y*16),image=pygame.transform.scale(tiles.sprites['terrain0'], (16,16)), map_selection=(x,y))
-                elif biome == 'Ocean':
-                    buttons.draw_button((x*16,y*16),image=pygame.transform.scale(tiles.sprites['terrain2'], (16,16)), map_selection=(x,y))
-                elif biome == 'Mountainous':
-                    buttons.draw_button((x*16,y*16),image=pygame.transform.scale(tiles.sprites['terrain5'], (16,16)), map_selection=(x,y))
-                elif biome == 'Beach':
-                    buttons.draw_button((x*16,y*16),image=pygame.transform.scale(tiles.sprites['terrain6'], (16,16)), map_selection=(x,y))
-                if (x,y) == game.clan.camp_site:
-                    buttons.draw_button((x*16,y*16),image=pygame.transform.scale(tiles.sprites['terraintwo0'], (16,16)), map_selection=(x,y))
-                    game.map_info[(x,y)] = [x,y,str(biome), game.clan.name + 'Clan Camp',"Twoleg Activity: none","Thunderpath Traffic: none","Prey Levels: low",str(game.map_info[(x,y)][7])]
-                if (x,y) == game.switches['map_selection']:
-                    if str(game.map_info[(x,y)][3]) == territory_claim:
-                        buttons.draw_button((-16, 450), text='Hunting Grounds',hunting_territory=(x,y))
-                        buttons.draw_button((-16, 500), text='Training Grounds',training_territory=(x,y))
-                if (x,y) == game.switches['hunting_territory']:
-                    territory_biome = str(game.map_info[(x,y)][2])
-                    territory_twolegs = str(game.map_info[(x,y)][4])
-                    territory_thunderpath = str(game.map_info[(x,y)][5])
-                    territory_prey = str(game.map_info[(x,y)][6])
-                    territory_plants = str(game.map_info[(x,y)][7])
-                    if str(game.map_info[(x,y)][3]) != 'Unclaimable':
-                        game.map_info[(x,y)] = [x,y,territory_biome, hunting_claim,territory_twolegs,territory_thunderpath,territory_prey,territory_plants]
-                elif (x,y) == game.switches['training_territory']:
-                    territory_biome = str(game.map_info[(x,y)][2])
-                    territory_twolegs = str(game.map_info[(x,y)][4])
-                    territory_thunderpath = str(game.map_info[(x,y)][5])
-                    territory_prey = str(game.map_info[(x,y)][6])
-                    territory_plants = str(game.map_info[(x,y)][7])
-                    if str(game.map_info[(x,y)][3]) != 'Unclaimable':
-                        game.map_info[(x,y)] = [x,y,territory_biome, training_claim,territory_twolegs,territory_thunderpath,territory_prey,territory_plants]
-                if game.map_info[(x,y)][3] == hunting_claim:
-                    buttons.draw_button((x*16,y*16),image=pygame.transform.scale(tiles.sprites['terraintwo1'], (16,16)))
-                    game.switches['hunting_territory'] = (x,y)
-                elif game.map_info[(x,y)][3] == territory_claim:
-                    buttons.draw_button((x*16,y*16),image=pygame.transform.scale(tiles.sprites['terraintwo2'], (16,16)))
-                elif game.map_info[(x,y)][3] == training_claim:
-                    buttons.draw_button((x*16,y*16),image=pygame.transform.scale(tiles.sprites['terraintwo3'], (16,16)))
-                for clan in game.clan.all_clans:
-                    camp_claim = str(clan) + " Camp"
-                    other_territory = str(clan) + " Territory"
-                    if game.map_info[(x,y)][3] == camp_claim:
-                        if game.map_info[(x,y)][2] == "Ocean":
-                            game.map_info[(x,y)] = [x,y,game.map_info[(x,y)][2],"Unclaimable",game.map_info[(x,y)][4],game.map_info[(x,y)][5],game.map_info[(x,y)][6],game.map_info[(x,y)][7]]
-                        buttons.draw_button((x*16,y*16),image=pygame.transform.scale(tiles.sprites['terraintwo4'], (16,16)))
-                    elif game.map_info[(x,y)][3] == other_territory:
-                        buttons.draw_button((x*16,y*16),image=pygame.transform.scale(tiles.sprites['terraintwo4'], (16,16)))
-        verdana_big.text('Map', (-16, 50))
-        verdana.text(str(game.map_info[game.switches['map_selection']][0])+", "+str(game.map_info[game.switches['map_selection']][1]), (-16, 100))
-        verdana.text(str(game.map_info[game.switches['map_selection']][2]), (-16, 150))
-        verdana.text(str(game.map_info[game.switches['map_selection']][3]), (-16, 200))
-        verdana.text(str(game.map_info[game.switches['map_selection']][4]), (-16, 250))
-        verdana.text(str(game.map_info[game.switches['map_selection']][5]), (-16, 300))
-        verdana.text(str(game.map_info[game.switches['map_selection']][6]), (-16, 350))
-        verdana.text(str(game.map_info[game.switches['map_selection']][7]), (-16, 400))
-        
-        buttons.draw_button((-16, -56), text='<< Back', cur_screen=game.switches['last_screen'])
-    def screen_switches(self):
-        try:
-            game.map_info = load_map('saves/'+game.clan.name)
-            print("Map loaded.")
-        except:
-            game.map_info = load_map("Fallback")
-            print("Default map loaded.")
-=======
->>>>>>> a27326c6
 
 
 class RelationshipScreen(Screens):
@@ -2091,12 +1874,8 @@
 language_screen = LanguageScreen('language screen')
 stats_screen = StatsScreen('stats screen')
 other_screen = OtherScreen('other screen')
-<<<<<<< HEAD
-map_screen = MapScreen('map screen')
 relationship_screen = RelationshipScreen('relationship screen')
 relationship_event_screen = RelationshipEventScreen('relationship event screen')
-=======
->>>>>>> a27326c6
 
 
 # CAT PROFILES
