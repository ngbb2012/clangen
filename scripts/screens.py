from .clan import *
from .events import *
from .patrols import *


# SCREENS PARENT CLASS
class Screens(object):
    game_screen = screen
    game_x = screen_x
    game_y = screen_y
    all_screens = {}
    last_screen = ''  # store the screen that the user will go back to after clicking 'back' button

    def __init__(self, name=None):
        self.name = name
        if name is not None:
            self.all_screens[name] = self
            game.all_screens[name] = self

    def on_use(self):
        pass

    def screen_switches(self):
        pass


# SCREEN CHILD CLASSES
class StartScreen(Screens):
    def on_use(self):
        # background
        bg = pygame.image.load("resources/menu.png")
        screen.blit(bg, (0, 0))
        # example_cat.draw_big((350, 150))

        # buttons
        if game.clan is not None:
            buttons.draw_button((70, 310), image='continue', text='Continue >', cur_screen='clan screen')
            buttons.draw_button((70, 355), image='switch_clan', text='Switch Clan >', cur_screen='switch clan screen')
        else:
            buttons.draw_button((70, 310), image='continue', text='Continue >', available=False)
            buttons.draw_button((70, 355), image='switch_clan', text='Switch Clan >', available=False)
        buttons.draw_button((70, 400), image='new_clan', text='Make New >', cur_screen='make clan screen')
        buttons.draw_button((70, 445), image='settings', text='Settings & Info >', cur_screen='settings screen')

    def screen_switches(self):
        if game.clan is not None:
            key_copy = tuple(cat_class.all_cats.keys())
            for x in key_copy:
                if x not in game.clan.clan_cats:
                    game.clan.remove_cat(x)

        # SAVE cats
        if game.clan is not None:
            cat_class.save_cats()
            game.clan.save_clan()

        # LOAD settings
        game.load_settings()


class SwitchClanScreen(Screens):
    def on_use(self):
        verdana_big.text('Switch Clan:', ('center', 100))
        verdana.text('Note: this will close the game. When you open it next, it should have the new clan.',
                     ('center', 150))
        game.switches['read_clans'] = True

        y_pos = 200

        for i in range(len(game.switches['clan_list'])):
            if len(game.switches['clan_list'][i]) > 1 and i < 9:
                buttons.draw_button(('center', 50 * i + y_pos), text=game.switches['clan_list'][i] + 'clan',
                                    switch_clan=game.switches['clan_list'][i])

        buttons.draw_button((50, 50), text='<< Back to Main Menu', cur_screen='start screen')


class SettingsScreen(Screens):
    text_size = {'0': 'small', '1': 'medium', '2': 'big'}  # How text sizes will show up on the screen
    bool = {True: 'Yes', False: 'No', None: 'None'}

    def on_use(self):
        # layout
        buttons.draw_button((330, 100), text='Settings', available=False)
        buttons.draw_button((-340, 100), text='Info', cur_screen='info screen')
        verdana.text("Change the setting of your game here.", ('center', 130))

        # Setting names
        verdana.text("Dark mode:", (100, 200))
        verdana.text("Allow couples to have kittens despite same-sex status:", (100, 230))

        verdana.text("Allow unmated cats to have offspring:", (100, 260))

        # Setting values
        verdana.text(self.bool[game.settings['dark mode']], (-170, 200))
        buttons.draw_button((-80, 200), text='SWITCH', setting='dark mode')
        verdana.text(self.bool[game.settings['no gendered breeding']], (-170, 230))
        buttons.draw_button((-80, 230), text='SWITCH', setting='no gendered breeding')
        verdana.text(self.bool[game.settings['no unknown fathers']], (-170, 260))
        buttons.draw_button((-80, 260), text='SWITCH', setting='no unknown fathers')

        # other buttons
        buttons.draw_button((50, 50), text='<< Back to Main Menu', cur_screen='start screen')
        if game.settings_changed:
            buttons.draw_button(('center', -150), text='Save Settings', save_settings=True)
        else:
            buttons.draw_button(('center', -150), text='Save Settings', available=False)


class InfoScreen(Screens):
    def on_use(self):
        # layout
        buttons.draw_button((330, 100), text='Settings', cur_screen='settings screen')
        buttons.draw_button((-340, 100), text='Info', available=False)
        verdana.text("Welcome to Warrior Cats clan generator!", ('center', 140))
        verdana.text("This is fan-made generator for the Warrior Cats -book series by Erin Hunter.", ('center', 175))
        verdana.text("Create a new clan in the 'Make New' section. That clan is saved and can be", ('center', 195))
        verdana.text("revisited until you decide the overwrite it with a new one.", ('center', 215))
        verdana.text("You're free to use the characters and sprites generated in this program", ('center', 235))
        verdana.text("as you like, as long as you don't claim the sprites as your own creations.", ('center', 255))
        verdana.text("Original creator: just-some-cat.tumblr.com", ('center', 275))
        verdana.text("Fan edit made by: SableSteel", ('center', 295))

        verdana.text("Thank you for playing!!", ('center', 550))

        # other buttons
        buttons.draw_button((50, 50), text='<< Back to Main Menu', cur_screen='start screen')


class ClanScreen(Screens):
    def on_use(self):
        # layout
        verdana_big.text(game.clan.name + 'Clan', ('center', 30))
        verdana.text('Leader\'s Den', game.clan.cur_layout['leader den'])
        verdana.text('Medicine Cat Den', game.clan.cur_layout['medicine den'])
        verdana.text('Nursery', game.clan.cur_layout['nursery'])
        verdana.text('Clearing', game.clan.cur_layout['clearing'])
        verdana.text('Apprentices\' Den', game.clan.cur_layout['apprentice den'])
        verdana.text('Warriors\' Den', game.clan.cur_layout['warrior den'])
        verdana.text('Elders\' Den', game.clan.cur_layout['elder den'])

        for x in game.clan.clan_cats:
            if not cat_class.all_cats[x].dead and cat_class.all_cats[x].in_camp:
                buttons.draw_button(cat_class.all_cats[x].placement, image=cat_class.all_cats[x].sprite, cat=x,
                                    cur_screen='profile screen')

        # buttons
        draw_menu_buttons()
        buttons.draw_button(('center', -50), text='Save Clan', save_clan=True)
        verdana.text('Remember to save!', ('center', -20))

    def screen_switches(self):
        cat_profiles()
        game.switches['cat'] = None

        p = game.clan.cur_layout
        game.clan.leader.placement = choice(p['leader place'])
        game.clan.medicine_cat.placement = choice(p['medicine place'])

        for x in game.clan.clan_cats:
            i = randint(0, 20)
            if cat_class.all_cats[x].status == 'warrior':
                if i < 15:  # higher chance for warriors to end up in warriors den or the clearing
                    cat_class.all_cats[x].placement = choice([choice(p['warrior place']), choice(p['clearing place'])])
                else:
                    cat_class.all_cats[x].placement = choice([choice(p['nursery place']), choice(p['leader place']),
                                                              choice(p['elder place']), choice(p['medicine place']),
                                                              choice(p['apprentice place'])])
            elif cat_class.all_cats[x].status == 'deputy':
                if i < 17:  # higher chance for deputies to end up in warrior den, clearing OR leader den
                    cat_class.all_cats[x].placement = choice(
                        [choice(p['warrior place']), choice(p['leader place']), choice(p['clearing place'])])
                else:
                    cat_class.all_cats[x].placement = choice([choice(p['nursery place']), choice(p['leader place']),
                                                              choice(p['elder place']), choice(p['medicine place']),
                                                              choice(p['apprentice place'])])
            elif cat_class.all_cats[x].status == 'kitten':
                if i < 13:
                    cat_class.all_cats[x].placement = choice(p['nursery place'])
                elif i == 19:
                    cat_class.all_cats[x].placement = choice(p['leader place'])
                else:
                    cat_class.all_cats[x].placement = choice([choice(p['clearing place']), choice(p['warrior place']),
                                                              choice(p['elder place']), choice(p['medicine place']),
                                                              choice(p['apprentice place'])])
            elif cat_class.all_cats[x].status == 'elder':
                cat_class.all_cats[x].placement = choice(p['elder place'])
            elif cat_class.all_cats[x].status == 'apprentice':
                if i < 13:
                    cat_class.all_cats[x].placement = choice([choice(p['apprentice place']),
                                                              choice(p['clearing place'])])
                elif i >= 19:
                    cat_class.all_cats[x].placement = choice(p['leader place'])
                else:
                    cat_class.all_cats[x].placement = choice([choice(p['nursery place']), choice(p['warrior place']),
                                                              choice(p['elder place']), choice(p['medicine place'])])
            elif cat_class.all_cats[x].status == 'medicine cat apprentice':
                cat_class.all_cats[x].placement = choice(p['medicine place'])
            elif cat_class.all_cats[x].status == 'medicine cat':
                cat_class.all_cats[x].placement = choice(p['medicine place'])


class StarClanScreen(Screens):
    def on_use(self):
        # layout
        verdana_big.text(game.clan.name + 'Clan', ('center', 30))
        verdana.text('StarClan Cat List', ('center', 100))

        # make a list of just dead cats
        dead_cats = [game.clan.instructor]
        for x in range(len(cat_class.all_cats.values())):
            the_cat = list(cat_class.all_cats.values())[x]
            if the_cat.dead and the_cat.ID != game.clan.instructor.ID:
                dead_cats.append(the_cat)

        # pages
        all_pages = 1  # amount of pages
        if len(dead_cats) > 24:
            all_pages = int(ceil(len(dead_cats) / 24.0))

        # dead cats
        pos_x = 0
        pos_y = 0
        cats_on_page = 0  # how many are on page already
        for x in range(len(dead_cats)):
            if (x + (game.switches['list_page'] - 1) * 24) > len(dead_cats):
                game.switches['list_page'] = 1

            the_cat = dead_cats[x + (game.switches['list_page'] - 1) * 24]
            if the_cat.dead:
                buttons.draw_button((130 + pos_x, 180 + pos_y), image=the_cat.sprite, cat=the_cat.ID,
                                    cur_screen='profile screen')
                # name length
                name_len = verdana.text(str(the_cat.name))
                verdana.text(str(the_cat.name), (155 + pos_x - name_len / 2, 240 + pos_y))
                cats_on_page += 1
                pos_x += 100
                if pos_x >= 600:
                    pos_x = 0
                    pos_y += 100

                if cats_on_page >= 24 or x + (game.switches['list_page'] - 1) * 24 == len(dead_cats) - 1:
                    break

        # page buttons
        verdana.text('page ' + str(game.switches['list_page']) + ' / ' + str(all_pages), ('center', 600))
        if game.switches['list_page'] > 1:
            buttons.draw_button((300, 600), text='<', list_page=game.switches['list_page'] - 1)
        if game.switches['list_page'] < all_pages:
            buttons.draw_button((-300, 600), text='>', list_page=game.switches['list_page'] + 1)

        # def on_use(self):

        #     # layout
        #     verdana_big.text(game.clan.name + 'Clan', ('center', 30))
        #     verdana.text('You are visiting StarClan.', ('center', 100))

        #     # instructor cat
        #     buttons.draw_button(('center', 120), image=game.clan.instructor.sprite, cat=game.clan.instructor.ID,
        #                         cur_screen='profile screen')
        #     verdana.text(str(game.clan.instructor.name), ('center', 170))

        #     # dead cats
        #     pos_x = 0
        #     pos_y = 0
        #     for x in game.clan.starclan_cats:
        #         if x != game.clan.instructor.ID:  # Instructor has their own spot in starclan
        #             buttons.draw_button((100 + pos_x, 250 + pos_y), image=cat_class.all_cats[x].sprite, cat=x,
        #                                 cur_screen='profile screen')
        #             verdana.text(str(cat_class.all_cats[x].name), (90 + pos_x, 310 + pos_y))
        #             pos_x += 100
        #             if pos_x >= 500:
        #                 pos_x = 0
        #                 pos_y += 100

        # buttons
        draw_menu_buttons()

    def screen_switches(self):
        cat_profiles()


class MakeClanScreen(Screens):
    def first_phase(self):
        # layout
        verdana_big.text('NAME YOUR CLAN!', ('center', 150))
        self.game_screen.blit(game.naming_box, (310, 200))
        if game.settings['dark mode']:
            verdana_black.text(game.switches['naming_text'], (315, 200))
        else:
            verdana.text(game.switches['naming_text'], (315, 200))
        verdana.text('-Clan', (455, 200))
        verdana.text('Max ten letters long. Don\'t include "Clan" in it.', ('center', 250))
        buttons.draw_button(('center', 300), text='Randomize', naming_text=choice(names.normal_prefixes))
        buttons.draw_button(('center', 350), text='Reset Name', naming_text='')

        # buttons
        verdana_small.text('Note: going back to main menu resets the generated cats.', (50, 25))
        buttons.draw_button((50, 50), text='<< Back to Main Menu', cur_screen='start screen', naming_text='')
        # writer.draw((290, 300))

        buttons.draw_button(('center', 500), text='Name Clan', clan_name=game.switches['naming_text'])

    def second_phase(self):
        # LAYOUT
        verdana.text(game.switches['clan_name'] + 'Clan', ('center', 90))
        verdana.text('These twelve cats are your potential clan members.', ('center', 115))
        verdana.text('Some of them will be left behind.', ('center', 135))
        verdana.text('First, pick a leader to lead ' + game.switches['clan_name'] + 'Clan through any difficulties.',
                     ('center', 160))

        # cat buttons / small sprites
        for u in range(6):
            buttons.draw_button((50, 150 + 50 * u), image=game.choose_cats[u].sprite,
                                cat=u)
        for u in range(6, 12):
            buttons.draw_button((screen_x - 100, 150 + 50 * (u - 6)), image=game.choose_cats[u].sprite,
                                cat=u)

        # cat profiles
        if game.switches['cat'] is not None and 12 > game.switches['cat'] >= 0:
            game.choose_cats[game.switches['cat']].draw_large((320, 200))
            verdana.text(str(game.choose_cats[game.switches['cat']].name) + ' --> ' +
                         game.choose_cats[game.switches['cat']].name.prefix + 'star', ('center', 360))
            verdana_small.text(str(game.choose_cats[game.switches['cat']].gender), (330, 385))
            verdana_small.text(str(game.choose_cats[game.switches['cat']].age), (330, 405))
            if game.choose_cats[game.switches['cat']].age == 'kitten':
                verdana_baby.text(str(game.choose_cats[game.switches['cat']].trait), (330, 425))
            else:
                verdana_small.text(str(game.choose_cats[game.switches['cat']].trait), (330, 425))

            if game.choose_cats[game.switches['cat']].age in ['kitten', 'adolescent']:
                verdana_red.text('Too young to become leader.', ('center', 490))
            else:
                buttons.draw_button(('center', 490), text='Grant this cat their nine lives',
                                    leader=game.switches['cat'])

        # buttons
        verdana_small.text('Note: going back to main menu resets the generated cats.', (50, 25))
        buttons.draw_button((50, 50), text='<< Back to Main Menu', cur_screen='start screen', naming_text='')
        buttons.draw_button((-50, 50), text='< Last step', clan_name='', cat=None)

    def third_phase(self):
        verdana.text(game.switches['clan_name'] + 'Clan', ('center', 90))
        verdana.text('Second, choose your deputy. This cat will support their leader and take over if things go awry.',
                     ('center', 120))

        # cat buttons / small sprites
        for u in range(6):
            if game.switches['leader'] == u:
                game.choose_cats[u].draw((screen_x / 2 - 25, 550))
            else:
                buttons.draw_button((50, 150 + 50 * u), image=game.choose_cats[u].sprite,
                                    cat=u)
        for u in range(6, 12):
            if game.switches['leader'] == u:
                game.choose_cats[u].draw((screen_x / 2 - 25, 550))
            else:
                buttons.draw_button((screen_x - 100, 150 + 50 * (u - 6)), image=game.choose_cats[u].sprite,
                                    cat=u)

        # cat profiles
        if game.switches['cat'] is not None and 12 > game.switches['cat'] >= 0 and game.switches['cat'] != \
                game.switches['leader']:
            game.choose_cats[game.switches['cat']].draw_large((320, 200))
            verdana.text(str(game.choose_cats[game.switches['cat']].name), ('center', 360))
            verdana_small.text(str(game.choose_cats[game.switches['cat']].gender), (330, 385))
            verdana_small.text(str(game.choose_cats[game.switches['cat']].age), (330, 405))
            verdana_small.text(str(game.choose_cats[game.switches['cat']].trait), (330, 425))

            if game.choose_cats[game.switches['cat']].age == 'kitten':
                verdana_red.text('Too young to become deputy.', ('center', 490))
            else:
                buttons.draw_button(('center', 490), text='This cat will support the leader',
                                    deputy=game.switches['cat'])

        # buttons
        verdana_small.text('Note: going back to main menu resets the generated cats.', (50, 25))
        buttons.draw_button((50, 50), text='<< Back to Main Menu', cur_screen='start screen', naming_text='')
        buttons.draw_button((-50, 50), text='< Last Step', leader=None, cat=None)

    def fourth_phase(self):
        # LAYOUT
        verdana.text(game.switches['clan_name'] + 'Clan', ('center', 90))
        verdana.text('Third, pick your medicine cat. They will aid the sick and wounded and communicate with StarClan.',
                     ('center', 120))

        # cat buttons / small sprites
        for u in range(6):
            if game.switches['leader'] == u:
                game.choose_cats[u].draw((screen_x / 2 - 25, 550))
            elif game.switches['deputy'] == u:
                game.choose_cats[u].draw((screen_x / 2 - 50 * (u + 2), 550))
            else:
                buttons.draw_button((50, 150 + 50 * u), image=game.choose_cats[u].sprite,
                                    cat=u)
        for u in range(6, 12):
            if game.switches['leader'] == u:
                game.choose_cats[u].draw((screen_x / 2 - 25, 550))
            elif game.switches['deputy'] == u:
                game.choose_cats[u].draw((screen_x / 2 + 50 * (u - 5), 550))
            else:
                buttons.draw_button((screen_x - 100, 150 + 50 * (u - 6)), image=game.choose_cats[u].sprite,
                                    cat=u)

        # cat profiles
        if game.switches['cat'] is not None and 12 > game.switches['cat'] >= 0 and game.switches['cat'] != \
                game.switches['leader'] and game.switches['cat'] != game.switches['deputy']:
            game.choose_cats[game.switches['cat']].draw_large((320, 200))
            verdana.text(str(game.choose_cats[game.switches['cat']].name), ('center', 360))
            verdana_small.text(str(game.choose_cats[game.switches['cat']].gender), (330, 385))
            verdana_small.text(str(game.choose_cats[game.switches['cat']].age), (330, 405))
            verdana_small.text(str(game.choose_cats[game.switches['cat']].trait), (330, 425))

            if game.choose_cats[game.switches['cat']].age == 'kitten':
                verdana_red.text('Too young to become medicine cat.', ('center', 490))
            else:
                buttons.draw_button(('center', 490), text='This cat will take care of the clan',
                                    medicine_cat=game.switches['cat'])

        # buttons
        verdana_small.text('Note: going back to main menu resets the generated cats.', (50, 25))
        buttons.draw_button((50, 50), text='<< Back to Main Menu', cur_screen='start screen', naming_text='')
        buttons.draw_button((-50, 50), text='< Last step', deputy=None, cat=None)

    def fifth_phase(self):
        # LAYOUT
        verdana.text(game.switches['clan_name'] + 'Clan', ('center', 90))
        verdana.text('Finally, recruit from 4 to 7 more members to your clan.', ('center', 120))
        verdana.text('Choose wisely...', ('center', 150))

        # cat buttons / small sprites
        for u in range(6):
            if game.switches['leader'] == u:
                game.choose_cats[u].draw((screen_x / 2 - 25, 550))
            elif game.switches['deputy'] == u or game.switches['medicine_cat'] == u:
                game.choose_cats[u].draw((screen_x / 2 - 50 * (u + 2), 550))
            elif u in game.switches['members']:
                game.choose_cats[u].draw((screen_x / 2 - 50 * (u + 2), 550))
            else:
                buttons.draw_button((50, 150 + 50 * u), image=game.choose_cats[u].sprite,
                                    cat=u)
        for u in range(6, 12):
            if game.switches['leader'] == u:
                game.choose_cats[u].draw((screen_x / 2 - 25, 550))
            elif game.switches['deputy'] == u or game.switches['medicine_cat'] == u:
                game.choose_cats[u].draw((screen_x / 2 + 50 * (u - 5), 550))
            elif u in game.switches['members']:
                game.choose_cats[u].draw((screen_x / 2 + 50 * (u - 5), 550))
            else:
                buttons.draw_button((screen_x - 100, 150 + 50 * (u - 6)), image=game.choose_cats[u].sprite,
                                    cat=u)

        # cat profiles
        if 12 > game.switches['cat'] >= 0 and \
                game.switches['cat'] not in [game.switches['leader'], game.switches['deputy'],
                                             game.switches['medicine_cat']] \
                and game.switches['cat'] not in game.switches['members']:
            game.choose_cats[game.switches['cat']].draw_large((320, 200))
            verdana.text(str(game.choose_cats[game.switches['cat']].name), ('center', 360))
            verdana_small.text(str(game.choose_cats[game.switches['cat']].gender), (330, 385))
            verdana_small.text(str(game.choose_cats[game.switches['cat']].age), (330, 405))
            verdana_small.text(str(game.choose_cats[game.switches['cat']].trait), (330, 425))

            if len(game.switches['members']) < 7:
                buttons.draw_button(('center', 490), text='Recruit', members=game.switches['cat'], add=True)

        verdana_small.text('Note: if you have more than 8 clans, clicking done deletes the least recently used clan.',
                           ('center', 660))

        # buttons
        verdana_small.text('Note: going back to main menu resets the generated cats.', (50, 25))
        buttons.draw_button((50, 50), text='<< Back to Main Menu', cur_screen='start screen', naming_text='')
        buttons.draw_button((-50, 50), text='< Last step', medicine_cat=None, members=[], cat=None)
        if len(game.switches['members']) > 3:
            buttons.draw_button(('center', 630), text='Done', cur_screen='clan created screen')
        else:
            buttons.draw_button(('center', 630), text='Done', available=False)

    def on_use(self):
        if len(game.switches['clan_name']) == 0:
            self.first_phase()
        elif len(game.switches['clan_name']) > 0 and game.switches['leader'] is None:
            self.second_phase()
        elif game.switches['leader'] is not None and game.switches['deputy'] is None:
            self.third_phase()
        elif game.switches['leader'] is not None and game.switches['deputy'] is not None and game.switches[
            'medicine_cat'] is None:
            self.fourth_phase()
        else:
            self.fifth_phase()

    def screen_switches(self):
        game.switches['clan_name'] = ''
        writer.upper = True
        game.switches['leader'] = None
        game.switches['cat'] = None
        game.switches['medicine_cat'] = None
        game.switches['deputy'] = None
        game.switches['members'] = []
        example_cats()


class ClanCreatedScreen(Screens):
    def on_use(self):
        # LAYOUT
        verdana.text('Your clan has been created and saved!', ('center', 50))
        game.clan.leader.draw_big((screen_x / 2 - 50, 100))

        # buttons
        buttons.draw_button(('center', 250), text='Continue', cur_screen='clan screen')

    def screen_switches(self):
        game.clan = Clan(game.switches['clan_name'], game.choose_cats[game.switches['leader']],
                         game.choose_cats[game.switches['deputy']],
                         game.choose_cats[game.switches['medicine_cat']])
        game.clan.create_clan()


class EventsScreen(Screens):
    def on_use(self):
        # LAYOUT
        verdana_big.text(game.clan.name + 'Clan', ('center', 30))
        verdana.text('Check this page to see which events are currently happening at the clan.', ('center', 100))
        verdana.text('Current season: ' + str(game.clan.current_season), ('center', 130))
        verdana.text('Clan age: ' + str(game.clan.age) + ' moons', ('center', 160))

        if game.switches['events_left'] == 0:
            buttons.draw_button(('center', 220), text='TIMESKIP ONE MOON', timeskip=True)
            if game.switches['timeskip']:
                game.cur_events_list = []
        else:
            buttons.draw_button(('center', 220), text='TIMESKIP ONE MOON', available=False)
        cat_class.one_moon()

        # Maximum events on the screen is 12
        a = 0

        if game.cur_events_list is not None and game.cur_events_list != []:
            for x in range(min(len(game.cur_events_list), game.max_events_displayed)):
                if game.cur_events_list[x] == None:
                    continue
                if "Clan has no " in game.cur_events_list[x]:
                    verdana_red.text(game.cur_events_list[x], ('center', 260 + a * 30))
                else:
                    verdana.text(game.cur_events_list[x], ('center', 260 + a * 30))
                a += 1
        else:
            verdana.text("Nothing significant happened this moon.", ('center', 260 + a * 30))
        # buttons
        draw_menu_buttons()

        if len(game.cur_events_list) > game.max_events_displayed:
            buttons.draw_button((720, 250), image=game.up, arrow="UP")
            buttons.draw_button((700, 550), image=game.down, arrow="DOWN")


class ProfileScreen(Screens):
    def on_use(self):
        # use this variable to point to the cat object in question
        the_cat = cat_class.all_cats.get(game.switches['cat'], game.clan.instructor)
        # use these attributes to create differing profiles for starclan cats etc.
        is_instructor = False
        if the_cat.dead and game.clan.instructor.ID == the_cat.ID:
                is_instructor = True

        # back and next buttons on the profile page
        previous_cat = 0
        next_cat = 0

        if the_cat.dead and not is_instructor:
            previous_cat = game.clan.instructor.ID

        if is_instructor:
            next_cat = 1

        for check_cat in cat_class.all_cats:
            if cat_class.all_cats[check_cat].ID == the_cat.ID:
                next_cat = 1

            if next_cat == 0 and cat_class.all_cats[check_cat].ID != the_cat.ID and cat_class.all_cats[
                check_cat].dead == the_cat.dead and cat_class.all_cats[check_cat].ID != game.clan.instructor.ID:
                previous_cat = cat_class.all_cats[check_cat].ID
            elif next_cat == 1 and cat_class.all_cats[check_cat].ID != the_cat.ID and cat_class.all_cats[
                check_cat].dead == the_cat.dead and cat_class.all_cats[check_cat].ID != game.clan.instructor.ID:
                next_cat = cat_class.all_cats[check_cat].ID
            elif int(next_cat) > 1:
                break

        if next_cat == 1:
            next_cat = 0

        if next_cat != 0:
            buttons.draw_button((-40, 40), text='Next Cat', cat=next_cat)

        if previous_cat != 0:
            buttons.draw_button((40, 40), text='Previous Cat', cat=previous_cat)

        # Info in string
        cat_name = str(the_cat.name)  # name
        cat_thought = the_cat.thought  # thought
        if the_cat.dead:
            cat_name += " (dead)"  # A dead cat will have the (dead) sign next to their name
        if is_instructor:
            cat_thought = "Hello. I am here to guide the dead cats of " + game.clan.name + "Clan into StarClan."

        # LAYOUT
        count = 0
        count2 = 0
        verdana_big.text(cat_name, ('center', 70))  # NAME
        the_cat.draw_large(('center', 100))  # IMAGE
        verdana.text(cat_thought, ('center', 300))  # THOUGHT / ACTION
        verdana_small.text(the_cat.gender, (300, 330 + count * 15));
        count += 1  # SEX / GENDER
        verdana_small.text(the_cat.status, (450, 330 + count2 * 15));
        count2 += 1  # STATUS
        if the_cat.status == 'apprentice':
            if the_cat.mentor is not None:
                verdana_small.text('mentor: ' + str(the_cat.mentor.name), (450, 330 + count2 * 15))
                count2 += 1
            else:
                mentor = choice(game.clan.clan_cats)
                while cat_class.all_cats.get(mentor).status != 'warrior' and cat_class.all_cats.get(
                        mentor).status != 'deputy' and cat_class.all_cats.get(
                    mentor).status != 'leader' or cat_class.all_cats.get(mentor).dead:
                    mentor = choice(game.clan.clan_cats)
                the_cat.mentor = cat_class.all_cats.get(mentor)
                cat_class.all_cats.get(mentor).apprentice.append(the_cat)
        if len(the_cat.apprentice) != 0:
<<<<<<< HEAD
            app_text = ''
            if len(the_cat.apprentice) == 1:
                app_text = 'apprentice: ' + str(the_cat.apprentice[0].name)
            else:
                app_text = 'apprentices: '
                for cat in the_cat.apprentice:
                    app_text += str(cat.name) + ', '
                app_text = app_text[:len(app_text)-2]
            verdana_small.text(app_text, (450, 330 + count2 * 15))
            count2 += 1
        if len(the_cat.former_apprentices) != 0:
            former_apps = ''
            if len(the_cat.former_apprentices) == 1:
                former_apps = 'former apprentice: ' + str(the_cat.former_apprentices[0].name)
            else:
                former_apps = 'former apprentices: '
                for cat in the_cat.former_apprentices:
                    former_apps += str(cat.name) + ', '
                former_apps = former_apps[:len(former_apps)-2]
            verdana_small.text(former_apps, (450, 330 + count2 * 15))
=======
            apps = ''
            if len(the_cat.apprentice) == 1:
                apps = str(the_cat.apprentice[0].name)
            else:
                for cat in the_cat.apprentice:
                    apps = apps + str(cat.name) + ', '
                apps = apps[:len(apps) - 2]
            verdana_small.text('apprentice: ' + apps, (450, 330 + count2 * 15))
            count2 += 1
        if len(the_cat.former_apprentices) != 0:
            former_apps = ''
            for cat in the_cat.former_apprentices:
                former_apps = former_apps + str(cat.name) + ', '
            former_apps = former_apps[:len(former_apps)-2]
            verdana_small.text('former apprentice(s): ' + former_apps, (450, 330 + count2 * 15))
>>>>>>> 8330f4ec
            count2 += 1
        if the_cat.age == 'kitten':
            verdana_small.text('young', (300, 330 + count * 15))
        elif the_cat.age == 'elder':
            verdana_small.text('senior', (300, 330 + count * 15))
        else:
            verdana_small.text(the_cat.age, (300, 330 + count * 15))
        count += 1  # AGE
        verdana_small.text(the_cat.trait, (450, 330 + count2 * 15))
        count2 += 1  # CHARACTER TRAIT
        verdana_small.text(the_cat.skill, (450, 330 + count2 * 15))
        count2 += 1  # SPECIAL SKILL
        verdana_small.text('eyes: ' + the_cat.eye_colour.lower(), (300, 330 + count * 15));
        count += 1  # EYE COLOR
        verdana_small.text('pelt: ' + the_cat.pelt.name.lower(), (300, 330 + count * 15));
        count += 1  # PELT TYPE
        verdana_small.text('fur length: ' + the_cat.pelt.length, (300, 330 + count * 15));
        count += 1  # PELT LENGTH

        # PARENTS
        if the_cat.parent1 is None:
            verdana_small.text('parents: unknown', (300, 330 + count * 15));
            count += 1
        elif the_cat.parent2 is None:
            par1 = str(the_cat.all_cats[the_cat.parent1].name)
            verdana_small.text('parents: ' + par1 + ', unknown', (300, 330 + count * 15));
            count += 1
        else:
            if the_cat.parent1 in the_cat.all_cats and the_cat.parent2 in the_cat.all_cats:
                par1 = str(the_cat.all_cats[the_cat.parent1].name)
                par2 = str(the_cat.all_cats[the_cat.parent2].name)
            elif the_cat.parent1 in the_cat.all_cats:
                par2 = "Error: Cat#" + the_cat.parent2 + " not found"
                par1 = str(the_cat.all_cats[the_cat.parent1].name)
            elif the_cat.parent2 in the_cat.all_cats:
                par1 = "Error: Cat#" + the_cat.parent1 + " not found"
                par2 = str(the_cat.all_cats[the_cat.parent2].name)
            else:
                par1 = "Error: Cat#" + the_cat.parent1 + " not found"
                par2 = "Error: Cat#" + the_cat.parent2 + " not found"

            verdana_small.text('parents: ' + par1 + ' and ' + par2, (300, 330 + count * 15));
            count += 1

        # MOONS
        if the_cat.dead:
            verdana_small.text(str(the_cat.moons) + ' moons (in life)', (300, 330 + count * 15));
            count += 1
            verdana_small.text(str(the_cat.dead_for) + ' moons (in death)', (300, 330 + count * 15));
            count += 1
        else:
            verdana_small.text(str(the_cat.moons) + ' moons', (300, 330 + count * 15));
            count += 1

        # MATE
        if the_cat.mate is not None and not the_cat.dead:
            if the_cat.mate in cat_class.all_cats:
                verdana_small.text('mate: ' + str(cat_class.all_cats[the_cat.mate].name), (300, 330 + count * 15))
                count += 1
            else:
                verdana_small.text('Error: mate: ' + str(the_cat.mate) + " not found", ('center', 495))

        # experience
        if not the_cat.dead:
            verdana_small.text('experience: ' + str(the_cat.experience_level), (450, 330 + count2 * 15));
            count2 += 1
        else:
            verdana_small.text('experience: ' + str(the_cat.experience_level), (450, 330 + count2 * 15));
            count2 += 1

        # buttons

        buttons.draw_button((300, -160), text='See Family', cur_screen='see kits screen')
        if not the_cat.dead:
            buttons.draw_button((-300, -160), text='Kill Cat', kill_cat=the_cat)
        if the_cat.status == 'apprentice':
            buttons.draw_button(('center', -130), text='Change Mentor')

        if the_cat.age in ['young adult', 'adult', 'senior adult', 'elder'] and not the_cat.dead:
            buttons.draw_button(('center', -130), text='Pick mate for ' + str(the_cat.name),
                                cur_screen='choose mate screen')

        if game.switches['new_leader'] is not False and game.switches['new_leader'] is not None:
            game.clan.new_leader(game.switches['new_leader'])

        if the_cat.status in ['warrior'] and not the_cat.dead and game.clan.leader.dead:
            buttons.draw_button(('center', -70), text='Promote to Leader', new_leader=the_cat)
        elif the_cat.status in ['warrior'] and not the_cat.dead and game.clan.deputy is None:
            buttons.draw_button(('center', -70), text='Promote to Deputy', deputy_switch=the_cat)
        elif the_cat.status in ['deputy'] and not the_cat.dead:
            buttons.draw_button(('center', -70), text='Demote from Deputy', deputy_switch=the_cat)
        elif the_cat.status in ['warrior'] and not the_cat.dead and game.clan.deputy:
            if game.clan.deputy.dead:
                buttons.draw_button(('center', -70), text='Promote to Deputy', deputy_switch=the_cat)

        if game.switches['deputy_switch'] is not False and game.switches['deputy_switch'] is not None and game.switches[
            'deputy_switch'].status == 'warrior':
            game.clan.deputy = game.switches['deputy_switch']
            game.switches['deputy_switch'].status_change('deputy')
            game.switches['deputy_switch'] = False
        elif game.switches['deputy_switch'] is not False and game.switches['deputy_switch'] is not None and \
                game.switches[
                    'deputy_switch'].status == 'deputy':
            game.clan.deputy = None
            game.switches['deputy_switch'].status_change('warrior')
            game.switches['deputy_switch'] = False

        if game.switches['apprentice_switch'] is not False and game.switches['apprentice_switch'] is not None and \
                game.switches['apprentice_switch'].status == 'apprentice':
            game.switches['apprentice_switch'].status_change('medicine cat apprentice')
            game.switches['apprentice_switch'] = False

        if game.switches['apprentice_switch'] is not False and game.switches['apprentice_switch'] is not None and \
                game.switches['apprentice_switch'].status == 'medicine cat apprentice':
            game.switches['apprentice_switch'].status_change('apprentice')
            game.switches['apprentice_switch'] = False

        if game.switches['kill_cat'] is not False and game.switches['kill_cat'] is not None:
            game.switches['kill_cat'].dies()
            game.switches['kill_cat'] = False

        if the_cat.status in ['apprentice'] and not the_cat.dead:
            buttons.draw_button(('center', -70), text='Switch to medicine cat apprentice', apprentice_switch=the_cat)

        if the_cat.status in ['medicine cat apprentice'] and not the_cat.dead:
            buttons.draw_button(('center', -70), text='Switch to warrior apprentice', apprentice_switch=the_cat)

        buttons.draw_button(('center', -100), text='Back', cur_screen=game.switches['last_screen'])

    def screen_switches(self):
        cat_profiles()


class SingleEventScreen(Screens):
    def on_use(self):
        # LAYOUT
        if game.switches['event'] is not None:
            events_class.all_events[game.switches['event']].page()

        # buttons
        buttons.draw_button(('center', -150), text='Continue', cur_screen='events screen')

    def screen_switches(self):
        pass


class ViewChildrenScreen(Screens):
    def on_use(self):
        the_cat = cat_class.all_cats[game.switches['cat']]

        verdana_big.text('Family of ' + str(the_cat.name), ('center', 50))

        verdana.text('Parents:', ('center', 85))
        # the_cat.all_cats[the_cat.parent1].name
        if the_cat.parent1 is None:
            verdana_small.text('Unknown', (342, 165))
        elif the_cat.parent1 in cat_class.all_cats:
            buttons.draw_button((350, 120), image=cat_class.all_cats[the_cat.parent1].sprite, cat=the_cat.parent1,
                                cur_screen='profile screen')
            name_len = verdana.text(str(cat_class.all_cats[the_cat.parent1].name))
            verdana_small.text(str(cat_class.all_cats[the_cat.parent1].name), (375 - name_len / 2, 185))
        else:
            verdana_small.text('Error: cat ' + str(the_cat.parent1) + ' not found', (342, 165))

        if the_cat.parent2 is None:
            verdana_small.text('Unknown', (422, 165))
        elif the_cat.parent2 in cat_class.all_cats:
            buttons.draw_button((430, 120), image=cat_class.all_cats[the_cat.parent2].sprite, cat=the_cat.parent2,
                                cur_screen='profile screen')
            name_len = verdana.text(str(cat_class.all_cats[the_cat.parent2].name))
            verdana_small.text(str(cat_class.all_cats[the_cat.parent2].name), (455 - name_len / 2, 185))
        else:
            verdana_small.text('Error: cat ' + str(the_cat.parent2) + ' not found', (342, 165))

        pos_x = 0
        pos_y = 20

        siblings = False
        for x in game.clan.clan_cats:
            if (cat_class.all_cats[x].parent1 in (the_cat.parent1, the_cat.parent2) or (
                    cat_class.all_cats[x].parent2 in (
                    the_cat.parent1, the_cat.parent2) and the_cat.parent2 is not None)) and the_cat.ID != \
                    cat_class.all_cats[
                        x].ID and the_cat.parent1 is not None and cat_class.all_cats[x].parent1 is not None:
                buttons.draw_button((40 + pos_x, 220 + pos_y), image=cat_class.all_cats[x].sprite,
                                    cat=cat_class.all_cats[x].ID,
                                    cur_screen='profile screen')
                name_len = verdana.text(str(cat_class.all_cats[x].name))
                verdana_small.text(str(cat_class.all_cats[x].name), (65 + pos_x - name_len / 2, 280 + pos_y))
                siblings = True
                pos_x += 80
                if pos_x > 640:
                    pos_y += 70
                    pos_x = 0
        if siblings:
            verdana.text('Siblings:', ('center', 210))
        else:
            verdana.text('This cat has no siblings.', ('center', 210))

        buttons.draw_button(('center', -100), text='Back', cur_screen='profile screen')

        pos_x = 0
        pos_y = 60

        kittens = False
        for x in game.clan.clan_cats:
            if the_cat.ID in [cat_class.all_cats[x].parent1, cat_class.all_cats[x].parent2]:
                buttons.draw_button((40 + pos_x, 370 + pos_y), image=cat_class.all_cats[x].sprite,
                                    cat=cat_class.all_cats[x].ID,
                                    cur_screen='profile screen')
                name_len = verdana.text(str(cat_class.all_cats[x].name))
                verdana_small.text(str(cat_class.all_cats[x].name), (65 + pos_x - name_len / 2, 430 + pos_y))
                kittens = True
                pos_x += 80
                if pos_x > 640:
                    pos_y += 70
                    pos_x = 0
        if kittens:
            verdana.text('Offspring:', ('center', 400))
        else:
            verdana.text('This cat has never had offspring.', ('center', 400))

        buttons.draw_button(('center', -100), text='Back', cur_screen='profile screen')

    def screen_switches(self):
        cat_profiles()


class ChooseMateScreen(Screens):
    def on_use(self):
        # use this variable to point to the cat object in question
        the_cat = cat_class.all_cats[game.switches['cat']]

        # LAYOUT
        # cat's info
        verdana_big.text('Choose mate for ' + str(the_cat.name), ('center', 50))
        verdana_small.text('If the cat has chosen a mate, they will stay loyal and not have kittens with anyone else,',
                           ('center', 80))
        verdana_small.text('even if having kittens in said relationship is impossible.', ('center', 95))
        verdana_small.text('Chances of having kittens when possible is heightened though.', ('center', 110))
        the_cat.draw_large((200, 130))
        verdana_small.text(the_cat.age, (70, 200))
        verdana_small.text(the_cat.gender, (70, 215))
        verdana_small.text(the_cat.trait, (70, 230))

        # mate's/potential mate's info
        mate = None
        if game.switches['mate'] is not None and the_cat.mate is None:
            mate = cat_class.all_cats[game.switches['mate']]
        elif the_cat.mate is not None:
            if the_cat.mate in cat_class.all_cats:
                mate = cat_class.all_cats[the_cat.mate]
            else:
                the_cat.mate = None

        if mate is not None:
            mate.draw_large((450, 130))
            verdana.text(str(mate.name), ('center', 300))
            verdana_small.text(mate.age, (-100, 200))
            verdana_small.text(mate.gender, (-100, 215))
            verdana_small.text(mate.trait, (-100, 230))

            if the_cat.gender == mate.gender or 'elder' in [the_cat.age, mate.age]:
                if the_cat.gender == mate.gender and not game.settings['no gendered breeding']:
                    verdana_small.text('(this pair will not be able to have kittens)', ('center', 320))

        valid_mates = []
        pos_x = 0
        pos_y = 20
        if the_cat.mate is None:  # if the cat doesn't already have a mate

            for x in game.clan.clan_cats:
                # possible mate as a Cat object
                pos_mate = cat_class.all_cats[x]

                # makign sure the pairing is possible and appropriate
                if not pos_mate.dead and pos_mate.age in ['young adult', 'adult', 'senior adult', 'elder'] and \
                        the_cat != pos_mate and the_cat.ID not in [pos_mate.parent1, pos_mate.parent2] and \
                        pos_mate.ID not in [the_cat.parent1, the_cat.parent2] and pos_mate.mate is None and \
                        (pos_mate.parent1 is None or pos_mate.parent1 not in [the_cat.parent1, the_cat.parent2]) and \
                        (pos_mate.parent2 is None or pos_mate.parent2 not in [the_cat.parent1, the_cat.parent2]):

                    # Making sure the ages are appropriate
                    if (the_cat.age in ['senior adult', 'elder'] and cat_class.all_cats[x].age in ['senior adult',
                                                                                                  'elder']) or (cat_class.all_cats[x].age != 'elder' and cat_class.all_cats[x].age != 'adolescent' and the_cat.age != 'elder' and the_cat.age != 'adolescent'):
                        valid_mates.append(cat_class.all_cats[x])

            all_pages = 1  # amount of pages
            if len(valid_mates) > 27:
                all_pages = int(ceil(len(valid_mates) / 27.0))

                # dead cats

            cats_on_page = 0  # how many are on page already
            for x in range(len(valid_mates)):
                if (x + (game.switches['list_page'] - 1) * 27) > len(valid_mates):
                    game.switches['list_page'] = 1
                pot_mate = valid_mates[x + (game.switches['list_page'] - 1) * 27]
                ## draw mates
                buttons.draw_button((100 + pos_x, 320 + pos_y), image=pot_mate.sprite, mate=pot_mate.ID)
                pos_x += 50
                cats_on_page += 1
                if pos_x > 400:
                    pos_y += 50
                    pos_x = 0
                if cats_on_page >= 27 or x + (game.switches['list_page'] - 1) * 27 == len(valid_mates) - 1:
                    break

            # page buttons
            verdana.text('page ' + str(game.switches['list_page']) + ' / ' + str(all_pages), ('center', 600))
            if game.switches['list_page'] > 1:
                buttons.draw_button((300, 600), text='<', list_page=game.switches['list_page'] - 1)
            if game.switches['list_page'] < all_pages:
                buttons.draw_button((-300, 600), text='>', list_page=game.switches['list_page'] + 1)





        else:
            verdana.text('Already in a relationship.', ('center', 340))
            # draw kittens, if any
            kittens = False
            for x in game.clan.clan_cats:
                if the_cat.ID in [cat_class.all_cats[x].parent1, cat_class.all_cats[x].parent2] and \
                        mate.ID in [cat_class.all_cats[x].parent1, cat_class.all_cats[x].parent2]:
                    buttons.draw_button((200 + pos_x, 370 + pos_y), image=cat_class.all_cats[x].sprite,
                                        cat=cat_class.all_cats[x].ID,
                                        cur_screen='profile screen')
                    kittens = True
                    pos_x += 50
                    if pos_x > 400:
                        pos_y += 50
                        pos_x = 0
            if kittens:
                verdana.text('Their offspring:', ('center', 360))
            else:
                verdana.text('This pair has never had offspring.', ('center', 360))

        # buttons
        if mate is not None and the_cat.mate is None:
            buttons.draw_button(('center', -130), text="It\'s official!", cat_value=the_cat, mate=mate)
        elif the_cat.mate is not None:
            buttons.draw_button(('center', -130), text="Break it up...", cat_value=the_cat, mate=None)
        buttons.draw_button(('center', -100), text='Back', cur_screen='profile screen')

    def screen_switches(self):
        game.switches['mate'] = None
        cat_profiles()


class ListScreen(Screens):
    # page can be found in game.switches['list_page']
    # the amount of cats a page can hold is 20, so the amount of pages is cats/20

    def on_use(self):
        # layout
        verdana_big.text(game.clan.name + 'Clan', ('center', 30))
        verdana.text('ALL CATS LIST', ('center', 100))

        # make a list of just living cats
        living_cats = []
        for x in range(len(cat_class.all_cats.values())):
            the_cat = list(cat_class.all_cats.values())[x]
            if not the_cat.dead:
                living_cats.append(the_cat)

        # pages
        all_pages = 1  # amount of pages
        if len(living_cats) > 24:
            all_pages = int(ceil(len(living_cats) / 24.0))

        # dead cats
        pos_x = 0
        pos_y = 0
        cats_on_page = 0  # how many are on page already
        for x in range(len(living_cats)):
            if (x + (game.switches['list_page'] - 1) * 24) > len(living_cats):
                game.switches['list_page'] = 1

            the_cat = living_cats[x + (game.switches['list_page'] - 1) * 24]
            if not the_cat.dead:
                buttons.draw_button((130 + pos_x, 180 + pos_y), image=the_cat.sprite, cat=the_cat.ID,
                                    cur_screen='profile screen')
                # name length
                name_len = verdana.text(str(the_cat.name))
                verdana.text(str(the_cat.name), (155 + pos_x - name_len / 2, 240 + pos_y))
                cats_on_page += 1
                pos_x += 100
                if pos_x >= 600:
                    pos_x = 0
                    pos_y += 100

                if cats_on_page >= 24 or x + (game.switches['list_page'] - 1) * 24 == len(living_cats) - 1:
                    break

        # page buttons
        verdana.text('page ' + str(game.switches['list_page']) + ' / ' + str(all_pages), ('center', 600))
        if game.switches['list_page'] > 1:
            buttons.draw_button((300, 600), text='<', list_page=game.switches['list_page'] - 1)
        if game.switches['list_page'] < all_pages:
            buttons.draw_button((-300, 600), text='>', list_page=game.switches['list_page'] + 1)

        # buttons
        draw_menu_buttons()

    def screen_switches(self):
        cat_profiles()


class PatrolScreen(Screens):
    def on_use(self):

        verdana_big.text(game.clan.name + 'Clan', ('center', 30))
        verdana.text('These cats are currently in the camp, ready for a patrol.', ('center', 115))
        verdana.text('Choose up to six to take on patrol.', ('center', 135))
        verdana.text('Smaller patrols help cats gain more experience, but larger patrols are safer.', ('center', 155))
        # verdana.text('Leader\'s Den', game.clan.cur_layout['leader den'])

        # buttons
        draw_menu_buttons()

        # make a list of patrol eligible cats
        able_cats = []
        for x in range(len(cat_class.all_cats.values())):
            the_cat = list(cat_class.all_cats.values())[x]
            if not the_cat.dead and the_cat.in_camp:
                if the_cat.status in ['leader', 'deputy', 'warrior', 'apprentice']:
                    able_cats.append(the_cat)

        # pick up to 12 random cats (warriors/leader/deputy/apprentice) from the clan
        if not game.patrol_cats:
            if len(able_cats) < 12:
                i_max = len(able_cats)
            else:
                i_max = 12

            for i in range(i_max):
                test_cat = random.choice(able_cats)
                able_cats.remove(test_cat)
                game.patrol_cats[i] = test_cat
        else:
            i_max = len(game.patrol_cats)

        random_options = []
        # cat buttons / small sprites
        for u in range(6):
            if u < i_max:
                if game.patrol_cats[u] in game.switches['current_patrol']:
                    game.patrol_cats[u].draw((screen_x / 2 - 50 * (u + 2), 550))
                else:
                    buttons.draw_button((50, 150 + 50 * u), image=game.patrol_cats[u].sprite,
                                        cat=u)
                    random_options.append(game.patrol_cats[u])

        for u in range(6, 12):
            if u < i_max:
                if game.patrol_cats[u] in game.switches['current_patrol']:
                    game.patrol_cats[u].draw((screen_x / 2 + 50 * (u - 5), 550))
                else:
                    buttons.draw_button((screen_x - 100, 150 + 50 * (u - 6)), image=game.patrol_cats[u].sprite,
                                        cat=u)
                    random_options.append(game.patrol_cats[u])

        if len(random_options)>0 and len(game.switches['current_patrol']) < 6:
            random_patrol = choice(random_options)
            buttons.draw_button(('center', 530), text='Add Random', current_patrol=random_patrol, add=True)
        else:
            buttons.draw_button(('center', 530), text='Add Random', available=False)

        # display cat profile
        if game.switches['cat'] is not None and 12 > game.switches['cat'] >= 0 and \
                game.patrol_cats[game.switches['cat']] not in game.switches['current_patrol']:
            game.patrol_cats[game.switches['cat']].draw_large((320, 200))
            verdana.text(str(game.patrol_cats[game.switches['cat']].name), ('center', 360))
            verdana_small.text(str(game.patrol_cats[game.switches['cat']].status), (330, 385))
            verdana_small.text(str(game.patrol_cats[game.switches['cat']].trait), (330, 405))
            verdana_small.text(str(game.patrol_cats[game.switches['cat']].skill), (330, 425))
            verdana_small.text('experience: ' + str(game.patrol_cats[game.switches['cat']].experience_level),
                               (330, 445))

            if len(game.switches['current_patrol']) < 6:
                buttons.draw_button(('center', 490), text='Add to Patrol',
                                    current_patrol=game.patrol_cats[game.switches['cat']], add=True)

        if len(game.switches['current_patrol']) > 0:
            buttons.draw_button(('center', 630), text='Start Patrol', cur_screen='patrol event screen')
        else:
            buttons.draw_button(('center', 630), text='Start Patrol', available=False)

    def screen_switches(self):
        game.switches['current_patrol'] = []
        game.switches['cat'] = None
        game.patrol_cats = {}
        game.switches['event'] = 0
        cat_profiles()


class PatrolEventScreen(Screens):
    def on_use(self):
        # LAYOUT

        verdana_big.text(game.clan.name + 'Clan', ('center', 30))
        if game.switches['event'] == 0:
            verdana.text(str(patrol.patrol_event[1]), ('center', 200))

            buttons.draw_button(('center', 300), text='Proceed', event=1)
            buttons.draw_button(('center', 340), text='Do Not Proceed', event=2)

        if game.switches['event'] > 0:
            if game.switches['event'] < 3:
                patrol.calculate()
            verdana.text(str(patrol.patrol_result_text), ('center', 200))
            buttons.draw_button(('center', 320), text='Return to Clan', cur_screen='clan screen')

        # cat buttons / small sprites
        for u in range(6):
            if u < patrol.patrol_size:
                patrol.patrol_cats[u].draw((screen_x / 2 - 50 * (u + 2), 550))
        verdana_small.text('season: ' + str(game.clan.current_season), ('center', 400))
        verdana_small.text('patrol leader: ' + str(patrol.patrol_leader.name), ('center', 420))
        verdana_small.text('patrol skills: ' + str(patrol.patrol_skills), ('center', 440))
        verdana_small.text('patrol traits: ' + str(patrol.patrol_traits), ('center', 460))

        # buttons
        draw_menu_buttons()

    def screen_switches(self):
        patrol.new_patrol()
        game.switches['event'] = 0
        cat_profiles()


class Color:
    BOLD = '\033[1m'
    END = '\033[0m'


class AllegiancesScreen(Screens):
    def on_use(self):
        # layout
        verdana_big.text(game.clan.name + 'Clan Allegiances', (30, 110))

        a = 0
        if game.allegiance_list is not None and game.allegiance_list != []:
            for x in range(min(len(game.allegiance_list), game.max_allegiance_displayed)):
                if game.allegiance_list[x] == None:
                    continue
                else:
                    verdana.text(game.allegiance_list[x][0], (30, 140 + a * 30))
                    verdana.text(game.allegiance_list[x][1], (170, 140 + a * 30))
                a += 1

        if len(game.allegiance_list) > game.max_allegiance_displayed:
            buttons.draw_button((720, 250), image=game.up, arrow="UP")
            buttons.draw_button((700, 550), image=game.down, arrow="DOWN")

        buttons.draw_button((260, 70), text='EVENTS', cur_screen='events screen')
        buttons.draw_button((340, 70), text='CLAN', cur_screen='clan screen')
        buttons.draw_button((400, 70), text='STARCLAN', cur_screen='starclan screen')
        buttons.draw_button((500, 70), text='PATROL', cur_screen='patrol screen')
        buttons.draw_button((50, 50), text='< Back to Main Menu', cur_screen='start screen')
        buttons.draw_button((-70, 50), text='List Cats', cur_screen='list screen')
        buttons.draw_button((-70, 80), text='Allegiances', available=False)

    def screen_switches(self):
        # make a list of just living cats
        living_cats = []
        game.allegiance_scroll_ct = 0
        game.allegiance_list = []
        dep = None
        for x in range(len(cat_class.all_cats.values())):
            the_cat = list(cat_class.all_cats.values())[x]
            if the_cat.status == 'deputy':
                dep = the_cat
            elif not the_cat.dead:
                living_cats.append(the_cat)

        if not game.clan.leader.dead:
            game.allegiance_list.append(['LEADER:', str(game.clan.leader.name) + " - a " + game.clan.leader.describe_cat()])
        else:
            game.allegiance_list.append(['LEADER:', ''])

        if game.clan.deputy != 0 and game.clan.deputy is not None and not game.clan.deputy.dead:
            game.allegiance_list.append(['DEPUTY:', str(game.clan.deputy.name) + " - a " + dep.describe_cat()])
        else:
            game.allegiance_list.append(['DEPUTY:', ''])

        cat_count = 0
        for j in range(len(living_cats)):
            if str(living_cats[j].status) == 'medicine cat':
                if not cat_count:
                    game.allegiance_list.append(['MEDICINE CAT:', str(living_cats[j].name) + " - a " + living_cats[j].describe_cat()])
                else:
                    game.allegiance_list.append(['', str(living_cats[j].name) + " - a " + living_cats[j].describe_cat()])
                
                cat_count += 1
        if not cat_count:
            game.allegiance_list.append(['MEDICINE CAT:', ''])

        queens = []
        for j in range(len(living_cats)):
            if str(living_cats[j].status) == 'kitten':
                if cat_class.all_cats[living_cats[j].parent1].gender == 'male':
                    if living_cats[j].parent2 is None or cat_class.all_cats[living_cats[j].parent2].gender == 'male':
                        queens.append(living_cats[j].parent1)
                    elif cat_class.all_cats[living_cats[j].parent2].gender == 'male':
                        queens.append(living_cats[j].parent2)
                else:
                    queens.append(living_cats[j].parent1)

        cat_count = 0
        for j in range(len(living_cats)):
            if str(living_cats[j].status) == 'warrior' and living_cats[j].ID not in queens:
                if not cat_count:
                    game.allegiance_list.append(['WARRIORS:', str(living_cats[j].name) + " - a " + living_cats[j].describe_cat()])
                else: 
                    game.allegiance_list.append(['', str(living_cats[j].name) + " - a " + living_cats[j].describe_cat()])
                cat_count += 1
        if not cat_count:
            game.allegiance_list.append(['WARRIORS:', ''])

        cat_count = 0
        for j in range(len(living_cats)):
            if str(living_cats[j].status) == 'apprentice' or str(living_cats[j].status) == 'medicine cat apprentice':
                if not cat_count:
                    game.allegiance_list.append(['APPRENTICES:', str(living_cats[j].name) + " - a " + living_cats[j].describe_cat()])
                else: 
                    game.allegiance_list.append(['', str(living_cats[j].name) + " - a " + living_cats[j].describe_cat()])
                cat_count += 1
        if not cat_count:
            game.allegiance_list.append(['APPRENTICES:', ''])

        cat_count = 0
        for j in range(len(living_cats)):
            if living_cats[j].ID in queens:
                if not cat_count:
                    game.allegiance_list.append(['QUEENS:', str(living_cats[j].name) + " - a " + living_cats[j].describe_cat()])
                else: 
                    game.allegiance_list.append(['', str(living_cats[j].name) + " - a " + living_cats[j].describe_cat()])
                cat_count += 1
        if not cat_count:
            game.allegiance_list.append(['QUEENS:', ''])

        cat_count = 0
        for j in range(len(living_cats)):
            if str(living_cats[j].status) == 'elder':
                if not cat_count:
                    game.allegiance_list.append(['ELDERS:', str(living_cats[j].name) + " - a " + living_cats[j].describe_cat()])
                else: 
                    game.allegiance_list.append(['', str(living_cats[j].name) + " - a " + living_cats[j].describe_cat()])
                cat_count += 1
        if not cat_count:
            game.allegiance_list.append(['ELDERS:', ''])

        

        # verdana.text("WARRIORS:", (30, 260 + 30 * cat_count))
        # for j in range(len(living_cats)):
        #     if str(living_cats[j].status) == 'warrior':
        #         verdana.text(
        #             str(living_cats[j].name) + " - a " + living_cats[j].describe_cat(),
        #             (170, 260 + 30 * cat_count))
        #         cat_count += 1

        # verdana.text("APPRENTICES:", (30, 300 + 30 * cat_count))
        # for j in range(len(living_cats)):
        #     if str(living_cats[j].status) == 'apprentice' or str(living_cats[j].status) == 'medicine cat apprentice':
        #         verdana.text(
        #             str(living_cats[j].name) + " - a " + living_cats[j].describe_cat(),
        #             (170, 300 + 30 * cat_count))
        #         cat_count += 1

        # verdana.text("QUEENS:", (30, 340 + 30 * cat_count))

        # verdana.text("ELDERS:", (30, 380 + 30 * cat_count))
        # for j in range(len(living_cats)):
        #     if str(living_cats[j].status) == 'elder':
        #         verdana.text(
        #             str(living_cats[j].name) + " - a " + living_cats[j].describe_cat(),
        #             (170, 380 + 30 * cat_count))
        #         cat_count += 1

        # buttons
<<<<<<< HEAD
        draw_menu_buttons()
=======
        
>>>>>>> 8330f4ec


class ChooseMentorScreen(Screens):
    def on_use(self):
        # layout
        verdana_big.text('Choose Mentor', ('center', 30))
        # make a list of just living cats
        living_cats = []
        for x in range(len(cat_class.all_cats.values())):
            the_cat = list(cat_class.all_cats.values())[x]
            if not the_cat.dead:
                living_cats.append(the_cat)

        # pages
        all_pages = 1  # amount of pages
        if len(living_cats) > 24:
            all_pages = int(ceil(len(living_cats) / 24.0))

        # dead cats
        pos_x = 0
        pos_y = 0
        cats_on_page = 0  # how many are on page already
        for x in range(len(living_cats)):
            if (x + (game.switches['list_page'] - 1) * 24) > len(living_cats):
                game.switches['list_page'] = 1

            the_cat = living_cats[x + (game.switches['list_page'] - 1) * 24]
            if not the_cat.dead:
                buttons.draw_button((130 + pos_x, 180 + pos_y), image=the_cat.sprite, cat=the_cat.ID,
                                    cur_screen='profile screen')
                # name length
                name_len = verdana.text(str(the_cat.name))
                verdana.text(str(the_cat.name), (155 + pos_x - name_len / 2, 240 + pos_y))
                cats_on_page += 1
                pos_x += 100
                if pos_x >= 600:
                    pos_x = 0
                    pos_y += 100

                if cats_on_page >= 24 or x + (game.switches['list_page'] - 1) * 24 == len(living_cats) - 1:
                    break

        # page buttons
        verdana.text('page ' + str(game.switches['list_page']) + ' / ' + str(all_pages), ('center', 600))
        if game.switches['list_page'] > 1:
            buttons.draw_button((300, 600), text='<', list_page=game.switches['list_page'] - 1)
        if game.switches['list_page'] < all_pages:
            buttons.draw_button((-300, 600), text='>', list_page=game.switches['list_page'] + 1)

        # buttons
        draw_menu_buttons()


# SCREENS
screens = Screens()

start_screen = StartScreen('start screen')
settings_screen = SettingsScreen('settings screen')
info_screen = InfoScreen('info screen')
clan_screen = ClanScreen('clan screen')
patrol_screen = PatrolScreen('patrol screen')  # for picking cats to go on patrol
patrol_event_screen = PatrolEventScreen('patrol event screen')  # for seeing the events of the patrol
starclan_screen = StarClanScreen('starclan screen')
make_clan_screen = MakeClanScreen('make clan screen')
clan_created_screen = ClanCreatedScreen('clan created screen')
events_screen = EventsScreen('events screen')
profile_screen = ProfileScreen('profile screen')
single_event_screen = SingleEventScreen('single event screen')
choose_mate_screen = ChooseMateScreen('choose mate screen')
choose_mate_screen = ViewChildrenScreen('see kits screen')
list_screen = ListScreen('list screen')
switch_clan_screen = SwitchClanScreen('switch clan screen')
allegiances_screen = AllegiancesScreen('allegiances screen')
choose_mentor_screen = ChooseMentorScreen('choose mentor screen')


# CAT PROFILES
def cat_profiles():
    game.choose_cats.clear()
    game.cat_buttons.clear()
    for x in game.clan.clan_cats:
        game.choose_cats[x] = cat_class.all_cats[x]
        game.choose_cats[x].update_sprite()


def draw_menu_buttons():
    buttons.draw_button((260, 70), text='EVENTS', cur_screen='events screen')
    buttons.draw_button((340, 70), text='CLAN', cur_screen='clan screen')
    buttons.draw_button((400, 70), text='STARCLAN', cur_screen='starclan screen')
    buttons.draw_button((500, 70), text='PATROL', cur_screen='patrol screen')
    buttons.draw_button((50, 50), text='< Back to Main Menu', cur_screen='start screen')
    buttons.draw_button((-70, 50), text='List Cats', cur_screen='list screen')
    buttons.draw_button((-70, 80), text='Allegiances', cur_screen='allegiances screen')<|MERGE_RESOLUTION|>--- conflicted
+++ resolved
@@ -627,16 +627,15 @@
                 the_cat.mentor = cat_class.all_cats.get(mentor)
                 cat_class.all_cats.get(mentor).apprentice.append(the_cat)
         if len(the_cat.apprentice) != 0:
-<<<<<<< HEAD
-            app_text = ''
+            apps = ''
             if len(the_cat.apprentice) == 1:
-                app_text = 'apprentice: ' + str(the_cat.apprentice[0].name)
-            else:
-                app_text = 'apprentices: '
+                apps = 'apprentice: ' + str(the_cat.apprentice[0].name)
+            else:
+                apps = 'apprentices: '
                 for cat in the_cat.apprentice:
-                    app_text += str(cat.name) + ', '
-                app_text = app_text[:len(app_text)-2]
-            verdana_small.text(app_text, (450, 330 + count2 * 15))
+                    apps += str(cat.name) + ', '
+                apps = apps[:len(apps)-2]
+            verdana_small.text(apps, (450, 330 + count2 * 15))
             count2 += 1
         if len(the_cat.former_apprentices) != 0:
             former_apps = ''
@@ -648,23 +647,6 @@
                     former_apps += str(cat.name) + ', '
                 former_apps = former_apps[:len(former_apps)-2]
             verdana_small.text(former_apps, (450, 330 + count2 * 15))
-=======
-            apps = ''
-            if len(the_cat.apprentice) == 1:
-                apps = str(the_cat.apprentice[0].name)
-            else:
-                for cat in the_cat.apprentice:
-                    apps = apps + str(cat.name) + ', '
-                apps = apps[:len(apps) - 2]
-            verdana_small.text('apprentice: ' + apps, (450, 330 + count2 * 15))
-            count2 += 1
-        if len(the_cat.former_apprentices) != 0:
-            former_apps = ''
-            for cat in the_cat.former_apprentices:
-                former_apps = former_apps + str(cat.name) + ', '
-            former_apps = former_apps[:len(former_apps)-2]
-            verdana_small.text('former apprentice(s): ' + former_apps, (450, 330 + count2 * 15))
->>>>>>> 8330f4ec
             count2 += 1
         if the_cat.age == 'kitten':
             verdana_small.text('young', (300, 330 + count * 15))
@@ -1349,11 +1331,7 @@
         #         cat_count += 1
 
         # buttons
-<<<<<<< HEAD
         draw_menu_buttons()
-=======
-        
->>>>>>> 8330f4ec
 
 
 class ChooseMentorScreen(Screens):
