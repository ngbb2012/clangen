from .clan import *
from .events import *
from .patrol import *
if mapavailable:
    from .world import *

import random

random.seed()

# SCREENS PARENT CLASS
class Screens(object):
    game_screen = screen
    game_x = screen_x
    game_y = screen_y
    all_screens = {}
    last_screen = ''

    def __init__(self, name=None):
        self.name = name
        if name is not None:
            self.all_screens[name] = self
            game.all_screens[name] = self

    def on_use(self):
        pass

    def screen_switches(self):
        pass


# SCREEN CHILD CLASSES
class StartScreen(Screens):

    def on_use(self):
        # background
        bg = pygame.image.load("resources/menu.png")
        screen.blit(bg, (0, 0))

        # buttons
        if game.clan is not None and game.switches['error_message'] == '':
            buttons.draw_image_button((70, 310),
                                      path='continue',
                                      text='Continue >',
                                      cur_screen='clan screen')
            buttons.draw_image_button((70, 355),
                                      path='switch_clan',
                                      text='Switch Clan >',
                                      cur_screen='switch clan screen')
        elif game.clan is not None and game.switches['error_message']:
            buttons.draw_image_button((70, 310),
                                      path='continue',
                                      text='Continue >',
                                      available=False)
            buttons.draw_image_button((70, 355),
                                      path='switch_clan',
                                      text='Switch Clan >',
                                      cur_screen='switch clan screen')
        else:
            buttons.draw_image_button((70, 310),
                                      path='continue',
                                      text='Continue >',
                                      available=False)
            buttons.draw_image_button((70, 355),
                                      path='switch_clan',
                                      text='Switch Clan >',
                                      available=False)
        buttons.draw_image_button((70, 400),
                                  path='new_clan',
                                  text='Make New >',
                                  cur_screen='make clan screen')
        buttons.draw_image_button((70, 445),
                                  path='settings',
                                  text='Settings & Info >',
                                  cur_screen='settings screen')

        if game.switches['error_message']:
            buttons.draw_button((50, 50),
                                text='There was an error loading the game:',
                                available=False)
            buttons.draw_button((50, 80),
                                text=game.switches['error_message'],
                                available=False)


    def screen_switches(self):
        if game.clan is not None:
            key_copy = tuple(cat_class.all_cats.keys())
            for x in key_copy:
                if x not in game.clan.clan_cats:
                    game.clan.remove_cat(x)

        # SAVE cats
        if game.clan is not None:
            cat_class.save_cats()
            game.clan.save_clan()
            if mapavailable:
                save_map(game.map_info, game.clan.name)

        # LOAD settings
        game.load_settings()


class SwitchClanScreen(Screens):

    def on_use(self):
        verdana_big.text('Switch Clan:', ('center', 100))
        verdana.text(
            'Note: this will close the game. When you open it next, it should have the new clan.',
            ('center', 150))
        game.switches['read_clans'] = True

        y_pos = 200

        for i in range(len(game.switches['clan_list'])):
            if len(game.switches['clan_list'][i]) > 1 and i < 9:
                buttons.draw_button(
                    ('center', 50 * i + y_pos),
                    text=game.switches['clan_list'][i] + 'clan',
                    switch_clan=game.switches['clan_list'][i])

        buttons.draw_button((50, 50),
                            text='<< Back to Main Menu',
                            cur_screen='start screen')


class SettingsScreen(Screens):
    text_size = {
        '0': 'small',
        '1': 'medium',
        '2': 'big'
    }  # How text sizes will show up on the screen
    bool = {True: 'Yes', False: 'No', None: 'None'}

    def on_use(self):
        # layout
        buttons.draw_button((310, 100), text='Settings', available=False)
        buttons.draw_button((-360, 100), text='Info', cur_screen='info screen')
        buttons.draw_button((-255, 100), text='Language', cur_screen='language screen')
        verdana.text("Change the setting of your game here.", ('center', 130))

        # Setting names
        verdana.text("Dark mode:", (100, 200))
        verdana.text("Allow couples to have kittens despite same-sex status:",
                     (100, 230))
        verdana.text("Allow unmated cats to have offspring:", (100, 260))
        verdana.text("Enable clan page background:", (100, 290))
        verdana.text("Automatically save every five moons", (100, 320))
        verdana.text("Allow mass extinction events", (100, 350))
        verdana.text("Force cats to retire after severe injury", (100, 380))
        verdana.text("Allow affairs and mate switches based on relationships", (100, 410))

        # Setting values
        verdana.text(self.bool[game.settings['dark mode']], (-170, 200))
        buttons.draw_button((-80, 200), text='SWITCH', setting='dark mode')
        verdana.text(self.bool[game.settings['no gendered breeding']], (-170, 230))
        buttons.draw_button((-80, 230), text='SWITCH', setting='no gendered breeding')
        verdana.text(self.bool[game.settings['no unknown fathers']], (-170, 260))
        buttons.draw_button((-80, 260), text='SWITCH', setting='no unknown fathers')
        verdana.text(self.bool[game.settings['backgrounds']], (-170, 290))
        buttons.draw_button((-80, 290), text='SWITCH', setting='backgrounds')
        verdana.text(self.bool[game.settings['autosave']], (-170, 320))
        buttons.draw_button((-80, 320), text='SWITCH', setting='autosave')
        verdana.text(self.bool[game.settings['disasters']], (-170, 350))
        buttons.draw_button((-80, 350), text='SWITCH', setting='disasters')
        verdana.text(self.bool[game.settings['retirement']], (-170, 380))
        buttons.draw_button((-80, 380), text='SWITCH', setting='retirement')
        verdana.text(self.bool[game.settings['affair']], (-170, 410))
        buttons.draw_button((-80, 410), text='SWITCH', setting='affair')

        # other buttons
        buttons.draw_button((50, 50),
                            text='<< Back to Main Menu',
                            cur_screen='start screen')
        if game.settings_changed:
            buttons.draw_button(('center', -150),
                                text='Save Settings',
                                save_settings=True)
        else:
            buttons.draw_button(('center', -150),
                                text='Save Settings',
                                available=False)


class InfoScreen(Screens):

    def on_use(self):
        # layout
        buttons.draw_button((310, 100),
                            text='Settings',
                            cur_screen='settings screen')
        buttons.draw_button((-360, 100), text='Info', available=False)
        buttons.draw_button((-255, 100),
                            text='Language',
                            cur_screen='language screen')

        verdana.text("Welcome to Warrior Cats clan generator!",
                     ('center', 140))
        verdana.text(
            "This is fan-made generator for the Warrior Cats -book series by Erin Hunter.",
            ('center', 175))
        verdana.text(
            "Create a new clan in the 'Make New' section. That clan is saved and can be",
            ('center', 195))
        verdana.text(
            "revisited until you decide the overwrite it with a new one.",
            ('center', 215))
        verdana.text(
            "You're free to use the characters and sprites generated in this program",
            ('center', 235))
        verdana.text(
            "as you like, as long as you don't claim the sprites as your own creations.",
            ('center', 255))
        verdana.text("Original creator: just-some-cat.tumblr.com",
                     ('center', 275))
        verdana.text("Fan edit made by: SableSteel", ('center', 295))

        verdana.text("Thank you for playing!!", ('center', 550))

        # other buttons
        buttons.draw_button((50, 50),
                            text='<< Back to Main Menu',
                            cur_screen='start screen')


class LanguageScreen(Screens):

    def on_use(self):
        # layout
        buttons.draw_button((310, 100),
                            text='Settings',
                            cur_screen='settings screen')
        buttons.draw_button((-360, 100), text='Info', cur_screen='info screen')
        buttons.draw_button((-255, 100), text='Language', available='false')
        verdana.text("Choose the language of your game here:", ('center', 130))

        # Language options
        a = 200
        for language_name in game.language_list:
            buttons.draw_button(
                ('center', a),
                text=language_name,
                language=language_name,
                available=language_name != game.switches['language'])
            a += 30

        if game.switches['language'] != game.settings['language']:
            game.settings['language'] = game.switches['language']
            game.settings_changed = True
            if game.settings['language'] != 'english':
                game.switch_language()

        # other buttons
        buttons.draw_button((50, 50),
                            text='<< Back to Main Menu',
                            cur_screen='start screen')
        if game.settings_changed:
            buttons.draw_button(('center', -150),
                                text='Save Settings',
                                save_settings=True)
        else:
            buttons.draw_button(('center', -150),
                                text='Save Settings',
                                available=False)


class ClanScreen(Screens):

    def on_use(self):
        if game.settings['backgrounds']:
            if game.clan.current_season == 'Newleaf':
                screen.blit(self.newleaf_bg, (0, 0))
            elif game.clan.current_season == 'Greenleaf':
                screen.blit(self.greenleaf_bg, (0, 0))
            elif game.clan.current_season == 'Leaf-bare':
                screen.blit(self.leafbare_bg, (0, 0))
            elif game.clan.current_season == 'Leaf-fall':
                screen.blit(self.leaffall_bg, (0, 0))
        verdana_big.text(f'{game.clan.name}Clan', ('center', 30))
        verdana.text("Leader\'s Den", game.clan.cur_layout['leader den'])
        verdana.text('Medicine Cat Den', game.clan.cur_layout['medicine den'])
        verdana.text('Nursery', game.clan.cur_layout['nursery'])
        verdana.text('Clearing', game.clan.cur_layout['clearing'])
        verdana.text("Apprentices\' Den",
                     game.clan.cur_layout['apprentice den'])
        verdana.text("Warriors\' Den", game.clan.cur_layout['warrior den'])
        verdana.text("Elders\' Den", game.clan.cur_layout['elder den'])
        for x in game.clan.clan_cats:
            if not cat_class.all_cats[x].dead and cat_class.all_cats[
                    x].in_camp and not cat_class.all_cats[x].exiled:
                buttons.draw_button(cat_class.all_cats[x].placement,
                                    image=cat_class.all_cats[x].sprite,
                                    cat=x,
                                    cur_screen='profile screen')
        draw_menu_buttons()
        buttons.draw_button(('center', -50), text='Save Clan', save_clan=True)
        pygame.draw.rect(screen,
                         color='gray',
                         rect=pygame.Rect(320, 660, 160, 20))
        if game.switches['save_clan']:
            verdana_green.text('Saved!', ('center', -20))
        else:
            verdana_red.text('Remember to save!', ('center', -20))

    def screen_switches(self):
        cat_profiles()
        self.change_brightness()
        game.switches['cat'] = None
        p = game.clan.cur_layout
        game.clan.leader.placement = choice(p['leader place'])
        game.clan.medicine_cat.placement = choice(p['medicine place'])
        for x in game.clan.clan_cats:
            i = randint(0, 20)
            if cat_class.all_cats[x].status == 'apprentice':
                if i < 13:
                    cat_class.all_cats[x].placement = choice([
                        choice(p['apprentice place']),
                        choice(p['clearing place'])
                    ])

                elif i >= 19:
                    cat_class.all_cats[x].placement = choice(p['leader place'])
                else:
                    cat_class.all_cats[x].placement = choice([
                        choice(p['nursery place']),
                        choice(p['warrior place']),
                        choice(p['elder place']),
                        choice(p['medicine place'])
                    ])

            elif cat_class.all_cats[x].status == 'deputy':
                if i < 17:
                    cat_class.all_cats[x].placement = choice([
                        choice(p['warrior place']),
                        choice(p['leader place']),
                        choice(p['clearing place'])
                    ])

                else:
                    cat_class.all_cats[x].placement = choice([
                        choice(p['nursery place']),
                        choice(p['leader place']),
                        choice(p['elder place']),
                        choice(p['medicine place']),
                        choice(p['apprentice place'])
                    ])

            elif cat_class.all_cats[x].status == 'elder':
                cat_class.all_cats[x].placement = choice(p['elder place'])
            elif cat_class.all_cats[x].status == 'kitten':
                if i < 13:
                    cat_class.all_cats[x].placement = choice(
                        p['nursery place'])
                elif i == 19:
                    cat_class.all_cats[x].placement = choice(p['leader place'])
                else:
                    cat_class.all_cats[x].placement = choice([
                        choice(p['clearing place']),
                        choice(p['warrior place']),
                        choice(p['elder place']),
                        choice(p['medicine place']),
                        choice(p['apprentice place'])
                    ])

            elif cat_class.all_cats[x].status in [
                    'medicine cat apprentice', 'medicine cat'
            ]:
                cat_class.all_cats[x].placement = choice(p['medicine place'])
            elif cat_class.all_cats[x].status == 'warrior':
                if i < 15:
                    cat_class.all_cats[x].placement = choice([
                        choice(p['warrior place']),
                        choice(p['clearing place'])
                    ])

                else:
                    cat_class.all_cats[x].placement = choice([
                        choice(p['nursery place']),
                        choice(p['leader place']),
                        choice(p['elder place']),
                        choice(p['medicine place']),
                        choice(p['apprentice place'])
                    ])

    def change_brightness(self):
        if game.settings['dark mode']:
            self._extracted_from_change_brightness_3(
                'resources/greenleafcamp_dark.png',
                'resources/newleafcamp_dark.png',
                'resources/leafbarecamp_dark.png',
                'resources/leaffallcamp_dark.png')

        else:
            self._extracted_from_change_brightness_3(
                'resources/greenleafcamp.png', 'resources/newleafcamp.png',
                'resources/leafbarecamp.png', 'resources/leaffallcamp.png')

    # TODO Rename this here and in `change_brightness`
    def _extracted_from_change_brightness_3(self, arg0, arg1, arg2, arg3):
        self.greenleaf_bg = pygame.transform.scale(pygame.image.load(arg0),
                                                   (800, 700))
        self.newleaf_bg = pygame.transform.scale(pygame.image.load(arg1),
                                                 (800, 700))
        self.leafbare_bg = pygame.transform.scale(pygame.image.load(arg2),
                                                  (800, 700))
        self.leaffall_bg = pygame.transform.scale(pygame.image.load(arg3),
                                                  (800, 700))


class StarClanScreen(Screens):

    def on_use(self):
        verdana_big.text(f'{game.clan.name}Clan', ('center', 30))
        verdana.text('StarClan Cat List', ('center', 100))
        dead_cats = [game.clan.instructor]
        for x in range(len(cat_class.all_cats.values())):
            the_cat = list(cat_class.all_cats.values())[x]
            if the_cat.dead and the_cat.ID != game.clan.instructor.ID and not the_cat.exiled:
                dead_cats.append(the_cat)

        search_text = game.switches['search_text']
        pygame.draw.rect(screen, 'lightgray', pygame.Rect((170, 130),
                                                          (150, 20)))
        verdana.text('Search: ', (100, 130))
        verdana_black.text(game.switches['search_text'], (180, 130))
        search_cats = []
        if search_text.strip() != '':
            for cat in dead_cats:
                if search_text.lower() in str(cat.name).lower():
                    search_cats.append(cat)
        else:
            search_cats = dead_cats.copy()
        all_pages = int(ceil(len(search_cats) /
                             24.0)) if len(search_cats) > 24 else 1
        pos_x = 0
        pos_y = 0
        cats_on_page = 0
        for x in range(len(search_cats)):
            if x + (game.switches['list_page'] - 1) * 24 > len(search_cats):
                game.switches['list_page'] = 1
            the_cat = search_cats[x + (game.switches['list_page'] - 1) * 24]
            if the_cat.dead:
                buttons.draw_button((130 + pos_x, 180 + pos_y),
                                    image=the_cat.sprite,
                                    cat=the_cat.ID,
                                    cur_screen='profile screen')

                name_len = verdana.text(str(the_cat.name))
                verdana.text(str(the_cat.name),
                             (130 + pos_x - name_len / 2, 240 + pos_y))
                cats_on_page += 1
                pos_x += 100
                if pos_x >= 600:
                    pos_x = 0
                    pos_y += 100
                if cats_on_page >= 24 or x + (game.switches['list_page'] -
                                              1) * 24 == len(search_cats) - 1:
                    break
        verdana.text(
            'page ' + str(game.switches['list_page']) + ' / ' + str(all_pages),
            ('center', 600))

        if game.switches['list_page'] > 1:
            buttons.draw_button((300, 600),
                                text='<',
                                list_page=game.switches['list_page'] - 1)

        if game.switches['list_page'] < all_pages:
            buttons.draw_button((-300, 600),
                                text='>',
                                list_page=game.switches['list_page'] + 1)

        draw_menu_buttons()

    def screen_switches(self):
        cat_profiles()


class MakeClanScreen(Screens):

    def first_phase(self):
        # layout
        if game.settings['dark mode']:
            name_clan_img = pygame.image.load('resources/name_clan.png')
        else:
            name_clan_img = pygame.image.load('resources/name_clan_light.png')
        screen.blit(name_clan_img, (0, 0))

        self.game_screen.blit(game.naming_box, (150, 620))
        if game.settings['dark mode']:
            verdana_black.text(game.switches['naming_text'], (155, 620))
        else:
            verdana.text(game.switches['naming_text'], (155, 620))
        verdana.text('-Clan', (290, 620))
        buttons.draw_button((350, 620),
                            text='Randomize',
                            naming_text=choice(names.normal_prefixes))
        buttons.draw_button((450, 620), text='Reset Name', naming_text='')

        # buttons
        verdana_small.text(
            'Note: going back to main menu resets the generated cats.',
            (50, 25))
        buttons.draw_button((50, 50),
                            text='<< Back to Main Menu',
                            cur_screen='start screen',
                            naming_text='')
        buttons.draw_button((570, 620),
                            text='Name Clan',
                            clan_name=game.switches['naming_text'])

    def second_phase(self):
        game.switches['naming_text'] = ''
        verdana.text(game.switches['clan_name'] + 'Clan', ('center', 90))
        if game.settings['dark mode']:
            leader_img = pygame.image.load('resources/leader.png')
        else:
            leader_img = pygame.image.load('resources/leader_light.png')
        screen.blit(leader_img, (0, 400))
        for u in range(6):
            buttons.draw_button((50, 150 + 50 * u),
                                image=game.choose_cats[u].sprite,
                                cat=u)
        for u in range(6, 12):
            buttons.draw_button((100, 150 + 50 * (u - 6)),
                                image=game.choose_cats[u].sprite,
                                cat=u)

        if game.switches['cat'] is not None and 12 > game.switches['cat'] >= 0:
            game.choose_cats[game.switches['cat']].draw_large((250, 200))
            verdana.text(
                str(game.choose_cats[game.switches['cat']].name) + ' --> ' +
                game.choose_cats[game.switches['cat']].name.prefix + 'star',
                (420, 200))
            verdana_small.text(
                str(game.choose_cats[game.switches['cat']].gender), (420, 230))
            verdana_small.text(str(game.choose_cats[game.switches['cat']].age),
                               (420, 245))
            verdana_small.text(
                str(game.choose_cats[game.switches['cat']].trait), (420, 260))
            if game.choose_cats[game.switches['cat']].age in [
                    'kitten', 'adolescent'
            ]:
                verdana_red.text('Too young to become leader.', (420, 300))
            else:
                buttons.draw_button((420, 300),
                                    text='Grant this cat their nine lives',
                                    leader=game.switches['cat'])
        buttons.draw_button((50, 50),
                            text='<< Back to Main Menu',
                            cur_screen='start screen',
                            naming_text='')

        buttons.draw_button((-50, 50),
                            text='< Last step',
                            clan_name='',
                            cat=None)

    def third_phase(self):
        verdana.text(game.switches['clan_name'] + 'Clan', ('center', 90))
        if game.settings['dark mode']:
            deputy_img = pygame.image.load('resources/deputy.png')
        else:
            deputy_img = pygame.image.load('resources/deputy_light.png')
        screen.blit(deputy_img, (0, 400))

        for u in range(6):
            if game.switches['leader'] == u:
                game.choose_cats[u].draw((650, 200))
            else:
                buttons.draw_button((50, 150 + 50 * u),
                                    image=game.choose_cats[u].sprite,
                                    cat=u)
        for u in range(6, 12):
            if game.switches['leader'] == u:
                game.choose_cats[u].draw((650, 200))
            else:
                buttons.draw_button((100, 150 + 50 * (u - 6)),
                                    image=game.choose_cats[u].sprite,
                                    cat=u)

        if game.switches['cat'] is not None and 12 > game.switches[
                'cat'] >= 0 and game.switches['cat'] != game.switches['leader']:
            game.choose_cats[game.switches['cat']].draw_large((250, 200))
            verdana.text(str(game.choose_cats[game.switches['cat']].name),
                         (420, 200))
            verdana_small.text(
                str(game.choose_cats[game.switches['cat']].gender), (420, 230))
            verdana_small.text(str(game.choose_cats[game.switches['cat']].age),
                               (420, 245))
            verdana_small.text(
                str(game.choose_cats[game.switches['cat']].trait), (420, 260))
            if game.choose_cats[game.switches['cat']].age in [
                    'kitten', 'adolescent'
            ]:
                verdana_red.text('Too young to become deputy.', (420, 300))
            else:
                buttons.draw_button((420, 300),
                                    text='This cat will support the leader',
                                    deputy=game.switches['cat'])
        verdana_small.text(
            'Note: going back to main menu resets the generated cats.',
            (50, 25))

        buttons.draw_button((50, 50),
                            text='<< Back to Main Menu',
                            cur_screen='start screen',
                            naming_text='')
        buttons.draw_button((-50, 50),
                            text='< Last Step',
                            leader=None,
                            cat=None)

    def fourth_phase(self):
        verdana.text(game.switches['clan_name'] + 'Clan', ('center', 90))
        if game.settings['dark mode']:
            medic_img = pygame.image.load('resources/medic.png')
        else:
            medic_img = pygame.image.load('resources/med_light.png')
        screen.blit(medic_img, (0, 400))

        for u in range(6):
            if game.switches['leader'] == u:
                game.choose_cats[u].draw((650, 200))
            elif game.switches['deputy'] == u:
                game.choose_cats[u].draw((650, 250))
            else:
                buttons.draw_button((50, 150 + 50 * u),
                                    image=game.choose_cats[u].sprite,
                                    cat=u)

        for u in range(6, 12):
            if game.switches['leader'] == u:
                game.choose_cats[u].draw((650, 200))
            elif game.switches['deputy'] == u:
                game.choose_cats[u].draw((650, 250))
            else:
                buttons.draw_button((100, 150 + 50 * (u - 6)),
                                    image=game.choose_cats[u].sprite,
                                    cat=u)

        if game.switches['cat'] is not None and 12 > game.switches[
                'cat'] >= 0 and game.switches['cat'] != game.switches[
                    'leader'] and game.switches['cat'] != game.switches[
                        'deputy']:
            game.choose_cats[game.switches['cat']].draw_large((250, 200))
            verdana.text(str(game.choose_cats[game.switches['cat']].name),
                         (420, 200))
            verdana_small.text(
                str(game.choose_cats[game.switches['cat']].gender), (420, 230))
            verdana_small.text(str(game.choose_cats[game.switches['cat']].age),
                               (420, 245))
            verdana_small.text(
                str(game.choose_cats[game.switches['cat']].trait), (420, 260))
            if game.choose_cats[game.switches['cat']].age in [
                    'kitten', 'adolescent'
            ]:
                verdana_red.text('Too young to become medicine cat.',
                                 (420, 300))
            else:
                buttons.draw_button((420, 300),
                                    text='This cat will aid the clan',
                                    medicine_cat=game.switches['cat'])
        verdana_small.text(
            'Note: going back to main menu resets the generated cats.',
            (50, 25))
        buttons.draw_button((50, 50),
                            text='<< Back to Main Menu',
                            cur_screen='start screen',
                            naming_text='')
        buttons.draw_button((-50, 50),
                            text='< Last step',
                            deputy=None,
                            cat=None)

    def fifth_phase(self):
        verdana.text(game.switches['clan_name'] + 'Clan', ('center', 90))
        if game.settings['dark mode']:
            clan_img = pygame.image.load('resources/clan.png')
        else:
            clan_img = pygame.image.load('resources/clan_light.png')
        screen.blit(clan_img, (0, 400))
        for u in range(6):
            if game.switches['leader'] == u:
                game.choose_cats[u].draw((650, 200))
            elif game.switches['deputy'] == u:
                game.choose_cats[u].draw((650, 250))
            elif game.switches['medicine_cat'] == u:
                game.choose_cats[u].draw((650, 300))
            elif u not in game.switches['members']:
                buttons.draw_button((50, 150 + 50 * u),
                                    image=game.choose_cats[u].sprite,
                                    cat=u)
            try:
                if u == game.switches['members'][0]:
                    game.choose_cats[u].draw((700, 100))
                elif u == game.switches['members'][1]:
                    game.choose_cats[u].draw((700, 150))
                elif u == game.switches['members'][2]:
                    game.choose_cats[u].draw((700, 200))
                elif u == game.switches['members'][3]:
                    game.choose_cats[u].draw((700, 250))
                elif u == game.switches['members'][4]:
                    game.choose_cats[u].draw((700, 300))
                elif u == game.switches['members'][5]:
                    game.choose_cats[u].draw((700, 350))
                elif u == game.switches['members'][6]:
                    game.choose_cats[u].draw((700, 400))
            except IndexError:
                pass

        for u in range(6, 12):
            if game.switches['leader'] == u:
                game.choose_cats[u].draw((650, 200))
            elif game.switches['deputy'] == u:
                game.choose_cats[u].draw((650, 250))
            elif game.switches['medicine_cat'] == u:
                game.choose_cats[u].draw((650, 300))
            elif u not in game.switches['members']:
                buttons.draw_button((100, 150 + 50 * (u - 6)),
                                    image=game.choose_cats[u].sprite,
                                    cat=u)
            try:
                if u == game.switches['members'][0]:
                    game.choose_cats[u].draw((700, 100))
                elif u == game.switches['members'][1]:
                    game.choose_cats[u].draw((700, 150))
                elif u == game.switches['members'][2]:
                    game.choose_cats[u].draw((700, 200))
                elif u == game.switches['members'][3]:
                    game.choose_cats[u].draw((700, 250))
                elif u == game.switches['members'][4]:
                    game.choose_cats[u].draw((700, 300))
                elif u == game.switches['members'][5]:
                    game.choose_cats[u].draw((700, 350))
                elif u == game.switches['members'][6]:
                    game.choose_cats[u].draw((700, 400))
            except IndexError:
                pass

        if 12 > game.switches['cat'] >= 0 and game.switches['cat'] not in [
                game.switches['leader'], game.switches['deputy'],
                game.switches['medicine_cat']
        ] and game.switches['cat'] not in game.switches['members']:
            game.choose_cats[game.switches['cat']].draw_large((250, 200))
            verdana.text(str(game.choose_cats[game.switches['cat']].name),
                         (420, 200))
            verdana_small.text(
                str(game.choose_cats[game.switches['cat']].gender), (420, 230))
            verdana_small.text(str(game.choose_cats[game.switches['cat']].age),
                               (420, 245))
            verdana_small.text(
                str(game.choose_cats[game.switches['cat']].trait), (420, 260))
            if len(game.switches['members']) < 7:
                buttons.draw_button((420, 300),
                                    text='Recruit',
                                    members=game.switches['cat'],
                                    add=True)

        verdana_small.text(
            'Note: going back to main menu resets the generated cats.',
            (50, 25))

        buttons.draw_button((50, 50),
                            text='<< Back to Main Menu',
                            cur_screen='start screen',
                            naming_text='')

        buttons.draw_button((-50, 50),
                            text='< Last step',
                            medicine_cat=None,
                            members=[],
                            cat=None)

        if 3 < len(game.switches['members']) < 8:
            buttons.draw_button(('center', 350), text='Done', choosing_camp=True)
        else:
            buttons.draw_button(('center', 350), text='Done', available=False)
    def sixth_phase(self):
        if mapavailable:
            for y in range(44):
                for x in range(40):
                    noisevalue = self.world.check_noisetile(x,y)
                    if noisevalue > 0.1:
                        #buttons.draw_maptile_button((x*TILESIZE,y*TILESIZE),image=(pygame.transform.scale(terrain.images[1],(TILESIZE,TILESIZE))))
                        buttons.draw_button((x*16,y*16),image=pygame.transform.scale(tiles.sprites['terrain1'], (16,16)), map_selection=(x,y))
                        game.map_info[(x,y)] = [x,y,"Desert", "Unclaimed", 'Twoleg Activity: ' + random.choice(['none','low','low','medium','medium','high']), 'Thunderpath Traffic: ' + random.choice(['none','low','medium','high']), 'Prey Levels: ' + random.choice(['none','low','medium']), 'Plant Cover: ' + random.choice(['none','low','medium'])]
                    elif noisevalue < -0.015:
                        buttons.draw_button((x*16,y*16),image=pygame.transform.scale(tiles.sprites['terrain3'], (16,16)), map_selection=(x,y))
                        game.map_info[(x,y)] = [x,y,"Forest", "Unclaimed", 'Twoleg Activity: ' + random.choice(['none','low','low','medium','high']), 'Thunderpath Traffic: ' + random.choice(['none','low','medium']), 'Prey Levels: ' + random.choice(['low','medium', 'high']), 'Plant Cover: ' + random.choice(['low','medium','high'])]
                    else:
                        buttons.draw_button((x*16,y*16),image=pygame.transform.scale(tiles.sprites['terrain0'], (16,16)), map_selection=(x,y))
                        game.map_info[(x,y)] = [x,y,"Plains", "Unclaimed", 'Twoleg Activity: ' + random.choice(['none','low','medium','medium','high','high']), 'Thunderpath Traffic: ' + random.choice(['none','low','medium','high']), 'Prey Levels: ' + random.choice(['low','medium','high']), 'Plant Cover: ' + random.choice(['low','medium','high'])]
            for y in range(44):
                for x in range(40):
                    height = self.world.check_heighttile(x,y)
                    if height < 0:
                        buttons.draw_button((x*16,y*16),image=pygame.transform.scale(tiles.sprites['terrain2'], (16,16)), map_selection=(x,y))
                        game.map_info[(x,y)] = [x,y,"Ocean", "Unclaimable", 'Twoleg Activity: ' + random.choice(['none']), 'Thunderpath Traffic: ' + random.choice(['none']), 'Prey Levels: ' + random.choice(['none']), 'Plant Cover: ' + random.choice(['none'])]
                    elif x == 0:
                        buttons.draw_button((x*16,y*16),image=pygame.transform.scale(tiles.sprites['terrain2'], (16,16)), map_selection=(x,y))
                        game.map_info[(x,y)] = [x,y,"Ocean", "Unclaimable", 'Twoleg Activity: ' + random.choice(['none']), 'Thunderpath Traffic: ' + random.choice(['none']), 'Prey Levels: ' + random.choice(['none']), 'Plant Cover: ' + random.choice(['none'])]
                    elif x == 39:
                        buttons.draw_button((x*16,y*16),image=pygame.transform.scale(tiles.sprites['terrain2'], (16,16)), map_selection=(x,y))
                        game.map_info[(x,y)] = [x,y,"Ocean", "Unclaimable", 'Twoleg Activity: ' + random.choice(['none']), 'Thunderpath Traffic: ' + random.choice(['none']), 'Prey Levels: ' + random.choice(['none']), 'Plant Cover: ' + random.choice(['none'])]
                    elif y == 0:
                        buttons.draw_button((x*16,y*16),image=pygame.transform.scale(tiles.sprites['terrain2'], (16,16)), map_selection=(x,y))
                        game.map_info[(x,y)] = [x,y,"Ocean", "Unclaimable", 'Twoleg Activity: ' + random.choice(['none']), 'Thunderpath Traffic: ' + random.choice(['none']), 'Prey Levels: ' + random.choice(['none']), 'Plant Cover: ' + random.choice(['none'])]
                    elif y == 43:
                        buttons.draw_button((x*16,y*16),image=pygame.transform.scale(tiles.sprites['terrain2'], (16,16)), map_selection=(x,y))
                        game.map_info[(x,y)] = [x,y,"Ocean", "Unclaimable", 'Twoleg Activity: ' + random.choice(['none']), 'Thunderpath Traffic: ' + random.choice(['none']), 'Prey Levels: ' + random.choice(['none']), 'Plant Cover: ' + random.choice(['none'])]
                    elif height < 0.03:
                        buttons.draw_button((x*16,y*16),image=pygame.transform.scale(tiles.sprites['terrain6'], (16,16)), map_selection=(x,y))
                        game.map_info[(x,y)] = [x,y,"Beach", "Unclaimed", 'Twoleg Activity: ' + random.choice(['none','low','medium','medium','high','high']), 'Thunderpath Traffic: ' + random.choice(['none','low','medium']), 'Prey Levels: ' + random.choice(['low','medium','high']), 'Plant Cover: ' + random.choice(['none','low','medium'])]
                    elif height > 0.35:
                        buttons.draw_button((x*16,y*16),image=pygame.transform.scale(tiles.sprites['terrain5'], (16,16)), map_selection=(x,y))
                        game.map_info[(x,y)] = [x,y,"Mountainous", "Unclaimed", 'Twoleg Activity: ' + random.choice(['none','none','low','low','medium','high']), 'Thunderpath Traffic: ' + random.choice(['none','none','low','low','medium','medium','high']), 'Prey Levels: ' + random.choice(['none','low','medium','high']), 'Plant Cover: ' + random.choice(['none','low','medium','high'])]
                    if (x,y) == game.switches['map_selection']:
                        buttons.draw_button((x*16,y*16),image=pygame.transform.scale(tiles.sprites['terraintwo0'], (16,16)), camp_site=(x,y))
            verdana_big.text('Map', (-16, 50))
            verdana.text(str(game.map_info[game.switches['map_selection']][0])+", "+str(game.map_info[game.switches['map_selection']][1]), (-16, 100))
            verdana.text(str(game.map_info[game.switches['map_selection']][2]), (-16, 150))
            verdana.text(str(game.map_info[game.switches['map_selection']][3]), (-16, 200))
            verdana.text(str(game.switches['camp_site']), (-16, 250))
            
            if game.map_info[game.switches['map_selection']][3] == 'Unclaimed':
                buttons.draw_button((-16, 300), text='Done', choosing_camp=False, biome=game.map_info[game.switches['map_selection']][2], world_seed=self.worldseed, cur_screen='clan created screen')
            else:
                buttons.draw_button((-16, 300), text='Done', available=False)
        else:
            buttons.draw_button(('center', 350), text='Done', cur_screen='clan created screen')


            buttons.draw_button((250, 50), text='Forest', biome='Forest', available=game.switches['biome'] != 'Forest')
            buttons.draw_button((325, 50), text='Mountainous', biome='Mountainous', available=game.switches['biome'] != 'Mountainous')
            buttons.draw_button((450, 50), text='Plains', biome='Plains', available=game.switches['biome'] != 'Plains')
            buttons.draw_button((525, 50), text='Beach', biome='Beach', available=game.switches['biome'] != 'Beach')    

    def on_use(self):
        if len(game.switches['clan_name']) == 0:
            self.first_phase()
        elif len(game.switches['clan_name']
                 ) > 0 and game.switches['leader'] is None:
            self.second_phase()
        elif game.switches[
                'leader'] is not None and game.switches['deputy'] is None:
            self.third_phase()
        elif game.switches['leader'] is not None and game.switches[
                'medicine_cat'] is None:
            self.fourth_phase()
        elif game.switches['medicine_cat'] is not None and game.switches['choosing_camp'] is False:
            self.fifth_phase()
        else:
            self.sixth_phase()
            
    def screen_switches(self):
        game.switches['clan_name'] = ''
        game.switches['leader'] = None
        game.switches['cat'] = None
        game.switches['medicine_cat'] = None
        game.switches['deputy'] = None
        game.switches['members'] = []
        game.switches['choosing_camp'] = False
        create_example_cats()
        self.worldseed = random.randrange(10000)
        if mapavailable:
            self.world = World((44,44),self.worldseed)


class ClanCreatedScreen(Screens):

    def on_use(self):
        # LAYOUT
        verdana.text('Your clan has been created and saved!', ('center', 50))
        game.clan.leader.draw_big((screen_x / 2 - 50, 100))

        # buttons
        buttons.draw_button(('center', 250),
                            text='Continue',
                            cur_screen='clan screen')

    def screen_switches(self):
        game.clan = Clan(game.switches['clan_name'], game.choose_cats[game.switches['leader']], game.choose_cats[game.switches['deputy']],game.choose_cats[game.switches['medicine_cat']], game.switches['biome'], game.switches['world_seed'], game.switches['camp_site'])
        game.clan.create_clan()
        if mapavailable:
            territory_claim = str(game.clan.name) + 'Clan Territory'
            otherclan_campsite = {}
            for clan in game.clan.all_clans:
                x = random.randrange(40)
                y = random.randrange(44)
                clan_camp = self.choose_other_clan_territory(x,y)
                territory_biome = str(game.map_info[clan_camp][2])
                territory_twolegs = str(game.map_info[clan_camp][4])
                territory_thunderpath = str(game.map_info[clan_camp][5])
                territory_prey = str(game.map_info[clan_camp][6])
                territory_plants = str(game.map_info[clan_camp][7])
                game.map_info[clan_camp] = [clan_camp[0],clan_camp[1],territory_biome, str(clan) + " Camp",territory_twolegs,territory_thunderpath,territory_prey,territory_plants]
                otherclan_campsite[str(clan)] = clan_camp
            for y in range(44):
                for x in range(40):
                    if (x,y) == (game.switches['camp_site'][0] - 1, game.switches['camp_site'][1]):
                        territory_biome = str(game.map_info[(x,y)][2])
                        territory_twolegs = str(game.map_info[(x,y)][4])
                        territory_thunderpath = str(game.map_info[(x,y)][5])
                        territory_prey = str(game.map_info[(x,y)][6])
                        territory_plants = str(game.map_info[(x,y)][7])
                        if str(game.map_info[(x,y)][3]) != 'Unclaimable':
                            game.map_info[(x,y)] = [x,y,territory_biome, territory_claim,territory_twolegs,territory_thunderpath,territory_prey,territory_plants]
                    elif (x,y) == (game.switches['camp_site'][0], game.switches['camp_site'][1] - 1):
                        territory_biome = str(game.map_info[(x,y)][2])
                        territory_twolegs = str(game.map_info[(x,y)][4])
                        territory_thunderpath = str(game.map_info[(x,y)][5])
                        territory_prey = str(game.map_info[(x,y)][6])
                        territory_plants = str(game.map_info[(x,y)][7])
                        if str(game.map_info[(x,y)][3]) != 'Unclaimable':
                            game.map_info[(x,y)] = [x,y,territory_biome, territory_claim,territory_twolegs,territory_thunderpath,territory_prey,territory_plants]
                    elif (x,y) == (game.switches['camp_site'][0] + 1, game.switches['camp_site'][1]):
                        territory_biome = str(game.map_info[(x,y)][2])
                        territory_twolegs = str(game.map_info[(x,y)][4])
                        territory_thunderpath = str(game.map_info[(x,y)][5])
                        territory_prey = str(game.map_info[(x,y)][6])
                        territory_plants = str(game.map_info[(x,y)][7])
                        if str(game.map_info[(x,y)][3]) != 'Unclaimable':
                            game.map_info[(x,y)] = [x,y,territory_biome, territory_claim,territory_twolegs,territory_thunderpath,territory_prey,territory_plants]
                    elif (x,y) == (game.switches['camp_site'][0], game.switches['camp_site'][1] + 1):
                        territory_biome = str(game.map_info[(x,y)][2])
                        territory_twolegs = str(game.map_info[(x,y)][4])
                        territory_thunderpath = str(game.map_info[(x,y)][5])
                        territory_prey = str(game.map_info[(x,y)][6])
                        territory_plants = str(game.map_info[(x,y)][7])
                        if str(game.map_info[(x,y)][3]) != 'Unclaimable':
                            game.map_info[(x,y)] = [x,y,territory_biome, territory_claim,territory_twolegs,territory_thunderpath,territory_prey,territory_plants]
                    for clan in game.clan.all_clans:
                        if (x,y) == (otherclan_campsite[str(clan)][0] - 1, otherclan_campsite[str(clan)][1]):
                            territory_biome = str(game.map_info[(x,y)][2])
                            territory_twolegs = str(game.map_info[(x,y)][4])
                            territory_thunderpath = str(game.map_info[(x,y)][5])
                            territory_prey = str(game.map_info[(x,y)][6])
                            territory_plants = str(game.map_info[(x,y)][7])
                            if str(game.map_info[(x,y)][3]) != 'Unclaimable':
                                game.map_info[(x,y)] = [x,y,territory_biome, str(clan) + ' Territory',territory_twolegs,territory_thunderpath,territory_prey,territory_plants]
                        elif (x,y) == (otherclan_campsite[str(clan)][0], otherclan_campsite[str(clan)][1] - 1):
                            territory_biome = str(game.map_info[(x,y)][2])
                            territory_twolegs = str(game.map_info[(x,y)][4])
                            territory_thunderpath = str(game.map_info[(x,y)][5])
                            territory_prey = str(game.map_info[(x,y)][6])
                            territory_plants = str(game.map_info[(x,y)][7])
                            if str(game.map_info[(x,y)][3]) != 'Unclaimable':
                                game.map_info[(x,y)] = [x,y,territory_biome, str(clan) + ' Territory',territory_twolegs,territory_thunderpath,territory_prey,territory_plants]
                        elif (x,y) == (otherclan_campsite[str(clan)][0] + 1, otherclan_campsite[str(clan)][1]):
                            territory_biome = str(game.map_info[(x,y)][2])
                            territory_twolegs = str(game.map_info[(x,y)][4])
                            territory_thunderpath = str(game.map_info[(x,y)][5])
                            territory_prey = str(game.map_info[(x,y)][6])
                            territory_plants = str(game.map_info[(x,y)][7])
                            if str(game.map_info[(x,y)][3]) != 'Unclaimable':
                                game.map_info[(x,y)] = [x,y,territory_biome, str(clan) + ' Territory',territory_twolegs,territory_thunderpath,territory_prey,territory_plants]
                        elif (x,y) == (otherclan_campsite[str(clan)][0], otherclan_campsite[str(clan)][1] + 1):
                            territory_biome = str(game.map_info[(x,y)][2])
                            territory_twolegs = str(game.map_info[(x,y)][4])
                            territory_thunderpath = str(game.map_info[(x,y)][5])
                            territory_prey = str(game.map_info[(x,y)][6])
                            territory_plants = str(game.map_info[(x,y)][7])
                            if str(game.map_info[(x,y)][3]) != 'Unclaimable':
                                game.map_info[(x,y)] = [x,y,territory_biome, str(clan) + ' Territory',territory_twolegs,territory_thunderpath,territory_prey,territory_plants]
            save_map(game.map_info, game.switches['clan_name'])

    def choose_other_clan_territory(self,x,y):
        self.x = x
        self.y = y
        if game.map_info[(self.x,self.y)][3] != "Unclaimed":
            self.x = random.randrange(40)
            self.y = random.randrange(44)
            if game.map_info[(self.x,self.y)][3] == "Unclaimed":
                return self.x,self.y
            else:
                self.x = random.randrange(40)
                self.y = random.randrange(44)
                return self.x,self.y
        else:
            return self.x,self.y


class EventsScreen(Screens):

    def on_use(self):
        verdana_big.text(f'{game.clan.name}Clan', ('center', 30))
        verdana.text(
            'Check this page to see which events are currently happening at the clan.',
            ('center', 100))

        verdana.text(f'Current season: {str(game.clan.current_season)}',
                     ('center', 130))

        verdana.text(f'Clan age: {str(game.clan.age)} moons', ('center', 160))
        if game.switches['events_left'] == 0:
            buttons.draw_button((200, 220),
                                text='TIMESKIP ONE MOON',
                                timeskip=True)
            if game.switches['timeskip']:
                game.cur_events_list = []
                game.relation_events_list = []
        else:
            buttons.draw_button((200, 220),
                                text='TIMESKIP ONE MOON',
                                available=False)        
        events_class.one_moon()

        # show the Relationshipevents
        buttons.draw_button((-200, 220), text='RELATIONSHIP EVENTS', cur_screen='relationship event screen')

        a = 0
        if game.cur_events_list is not None and game.cur_events_list != []:
            for x in range(min(len(game.cur_events_list), game.max_events_displayed)):
                if game.cur_events_list[x] is None:
                    continue
                if "Clan has no " in game.cur_events_list[x]:
                    verdana_red.text(game.cur_events_list[x],
                                     ('center', 260 + a * 30))
                else:
                    verdana.text(game.cur_events_list[x],
                                 ('center', 260 + a * 30))
                a += 1
        else:
            verdana.text("Nothing significant happened this moon.",
                         ('center', 260 + a * 30))

        draw_menu_buttons()
        if len(game.cur_events_list) > game.max_events_displayed:
            buttons.draw_button((720, 250), image=game.up, arrow="UP")
            buttons.draw_button((700, 550), image=game.down, arrow="DOWN")


class ProfileScreen(Screens):

    def on_use(self):
        # use this variable to point to the cat object in question
        the_cat = cat_class.all_cats.get(game.switches['cat'],
                                         game.clan.instructor)
        # use these attributes to create differing profiles for starclan cats etc.
        is_instructor = False
        if the_cat.dead and game.clan.instructor.ID == the_cat.ID:
            is_instructor = True

        # back and next buttons on the profile page
        previous_cat = 0
        next_cat = 0

        if the_cat.dead and not is_instructor:
            previous_cat = game.clan.instructor.ID
        if is_instructor:
            next_cat = 1
        for check_cat in cat_class.all_cats:
            if cat_class.all_cats[check_cat].ID == the_cat.ID:
                next_cat = 1
            if next_cat == 0 and cat_class.all_cats[
                    check_cat].ID != the_cat.ID and cat_class.all_cats[
                        check_cat].dead == the_cat.dead and cat_class.all_cats[
                            check_cat].ID != game.clan.instructor.ID and not cat_class.all_cats[
                            check_cat].exiled:
                previous_cat = cat_class.all_cats[check_cat].ID
            elif next_cat == 1 and cat_class.all_cats[
                    check_cat].ID != the_cat.ID and cat_class.all_cats[
                        check_cat].dead == the_cat.dead and cat_class.all_cats[
                            check_cat].ID != game.clan.instructor.ID and not cat_class.all_cats[
                            check_cat].exiled:
                next_cat = cat_class.all_cats[check_cat].ID
            elif int(next_cat) > 1:
                break
        if next_cat == 1:
            next_cat = 0
        if next_cat != 0:
            buttons.draw_button((-40, 40), text='Next Cat', cat=next_cat)
        if previous_cat != 0:
            buttons.draw_button((40, 40),
                                text='Previous Cat',
                                cat=previous_cat)

        # Info in string
        cat_name = str(the_cat.name)  # name
        if the_cat.dead:
            cat_name += " (dead)"  # A dead cat will have the (dead) sign next to their name
        if is_instructor:
            cat_thought = "Hello. I am here to guide the dead cats of " + game.clan.name + "Clan into StarClan."

        # LAYOUT
        count = 0
        count2 = 0
        verdana_big.text(cat_name, ('center', 150))  # NAME
        the_cat.draw_large((100, 200))  # IMAGE
<<<<<<< HEAD
        verdana.text(the_cat.thought, ('center', 180))  # THOUGHT / ACTION
        verdana_small.text(the_cat.gender, (300, 230 + count * 15))
=======
        verdana.text(cat_thought, ('center', 180))  # THOUGHT / ACTION
        verdana_small.text(the_cat.genderalign, (300, 230 + count * 15))
>>>>>>> 20347920
        count += 1  # SEX / GENDER
        verdana_small.text(the_cat.status, (490, 230 + count2 * 15))
        count2 += 1  # STATUS
        if 'apprentice' in the_cat.status:
            if the_cat.mentor is None:
                the_cat.update_mentor()
            if the_cat.mentor is not None:
                verdana_small.text('mentor: ' + str(the_cat.mentor.name),
                                   (490, 230 + count2 * 15))
                count2 += 1
        if len(the_cat.apprentice) != 0:
            if len(the_cat.apprentice) == 1:
                apps = 'apprentice: ' + str(the_cat.apprentice[0].name)
            else:
                apps = 'apprentices: '
                num = 1
                for cat in the_cat.apprentice:
                    if num % 2 == 0:
                        apps += str(cat.name) + ', '
                    else:
                        apps += str(cat.name) + ', '
                    num += 1
                apps = apps[:len(apps) - 2]
            verdana_small.text(apps, (490, 230 + count2 * 15))
            count2 += 1
        if len(the_cat.former_apprentices) != 0 and the_cat.former_apprentices[0] is not None:
            if len(the_cat.former_apprentices) == 1:
                former_apps = 'former apprentice: ' + str(
                    the_cat.former_apprentices[0].name)
                verdana_small.text(former_apps, (490, 230 + count2 * 15))
                count2 += 1
            elif len(the_cat.former_apprentices) == 2:
                former_apps = 'former apprentices: ' + str(
                    the_cat.former_apprentices[0].name) + ', ' + str(
                        the_cat.former_apprentices[1].name)
                verdana_small.text(former_apps, (490, 230 + count2 * 15))
                count2 += 1
            else:
                num = 1
                rows = []
                name = ''
                for cat in the_cat.former_apprentices:
                    name = name + str(cat.name) + ', '
                    if num == 2:
                        rows.append(name)
                        name = ''
                        num += 1
                    if num % 3 == 0 and name != '':
                        rows.append(name)
                        name = ''
                    num += 1
                for ind in range(len(rows)):
                    if ind == 0:
                        verdana_small.text('former apprentices: ' + rows[ind],
                                           (490, 230 + count2 * 15))
                    elif ind == len(rows) - 1:
                        verdana_small.text(rows[ind][:-2],
                                           (490, 230 + count2 * 15))
                    else:
                        verdana_small.text(rows[ind], (490, 230 + count2 * 15))
                    count2 += 1
        if the_cat.age == 'kitten':
            verdana_small.text('young', (300, 230 + count * 15))
        elif the_cat.age == 'elder':
            verdana_small.text('senior', (300, 230 + count * 15))
        else:
            verdana_small.text(the_cat.age, (300, 230 + count * 15))
        count += 1  # AGE
        verdana_small.text(the_cat.trait, (490, 230 + count2 * 15))
        count2 += 1  # CHARACTER TRAIT
        verdana_small.text(the_cat.skill, (490, 230 + count2 * 15))
        count2 += 1  # SPECIAL SKILL
        verdana_small.text('eyes: ' + the_cat.eye_colour.lower(),
                           (300, 230 + count * 15))
        count += 1  # EYE COLOR
        verdana_small.text('pelt: ' + the_cat.pelt.name.lower(),
                           (300, 230 + count * 15))
        count += 1  # PELT TYPE
        verdana_small.text('fur length: ' + the_cat.pelt.length,
                           (300, 230 + count * 15))
        count += 1  # PELT LENGTH

        # PARENTS
        if the_cat.parent1 is None:
            verdana_small.text('parents: unknown', (300, 230 + count * 15))
            count += 1
        elif the_cat.parent2 is None and the_cat.parent1 in the_cat.all_cats:
            par1 = str(the_cat.all_cats[the_cat.parent1].name)
            verdana_small.text('parents: ' + par1 + ', unknown',
                               (300, 230 + count * 15))
            count += 1
        elif the_cat.parent2 is None:
            par2 = "unknown"
            par1 = "Error: Cat#" + the_cat.parent1 + " not found"
            verdana_small.text('parents: ' + par1 + ', unknown',
                               (300, 230 + count * 15))
            count += 1
        else:
            if the_cat.parent1 in the_cat.all_cats and the_cat.parent2 in the_cat.all_cats:
                par1 = str(the_cat.all_cats[the_cat.parent1].name)
                par2 = str(the_cat.all_cats[the_cat.parent2].name)
            elif the_cat.parent1 in the_cat.all_cats:
                par2 = "Error: Cat#" + the_cat.parent2 + " not found"
                par1 = str(the_cat.all_cats[the_cat.parent1].name)
            elif the_cat.parent2 in the_cat.all_cats:
                par1 = "Error: Cat#" + the_cat.parent1 + " not found"
                par2 = str(the_cat.all_cats[the_cat.parent2].name)
            else:
                par1 = "Error: Cat#" + the_cat.parent1 + " not found"
                par2 = "Error: Cat#" + the_cat.parent2 + " not found"

            verdana_small.text('parents: ' + par1 + ' and ' + par2,
                               (300, 230 + count * 15))
            count += 1

        # MOONS
        if the_cat.dead:
            verdana_small.text(
                str(the_cat.moons) + ' moons (in life)',
                (300, 230 + count * 15))
            count += 1
            verdana_small.text(
                str(the_cat.dead_for) + ' moons (in death)',
                (300, 230 + count * 15))
            count += 1
        else:
            verdana_small.text(
                str(the_cat.moons) + ' moons', (300, 230 + count * 15))
            count += 1

        # MATE
        if the_cat.mate is not None and not the_cat.dead:
            if the_cat.mate in cat_class.all_cats:
                if cat_class.all_cats.get(the_cat.mate).dead:  # TODO: fix when mate dies mate becomes none
                    verdana_small.text(
                        'former mate: ' +
                        str(cat_class.all_cats[the_cat.mate].name),
                        (300, 230 + count * 15))
                else:
                    verdana_small.text(
                        'mate: ' + str(cat_class.all_cats[the_cat.mate].name),
                        (300, 230 + count * 15))
                count += 1
            else:
                verdana_small.text(
                    'Error: mate: ' + str(the_cat.mate) + " not found",
                    ('center', 495))

        # experience
        if not the_cat.dead:
            verdana_small.text('experience: ' + str(the_cat.experience_level),
                               (490, 230 + count2 * 15))
            count2 += 1
        else:
            verdana_small.text('experience: ' + str(the_cat.experience_level),
                               (490, 230 + count2 * 15))
            count2 += 1

        # buttons
        buttons.draw_button((400, 400),
                            text='Options',
                            cur_screen='options screen')

        buttons.draw_button((325, 400),
                            text='Back',
                            cur_screen=game.switches['last_screen'])

    def screen_switches(self):
        cat_profiles()


class SingleEventScreen(Screens):

    def on_use(self):
        # LAYOUT
        if game.switches['event'] is not None:
            events_class.all_events[game.switches['event']].page()

        # buttons
        buttons.draw_button(('center', -150),
                            text='Continue',
                            cur_screen='events screen')

    def screen_switches(self):
        pass


class ViewChildrenScreen(Screens):

    def on_use(self):
        the_cat = cat_class.all_cats[game.switches['cat']]
        verdana_big.text(f'Family of {str(the_cat.name)}', ('center', 50))
        verdana.text('Parents:', ('center', 85))
        if the_cat.parent1 is None:
            verdana_small.text('Unknown', (342, 165))
        elif the_cat.parent1 in cat_class.all_cats:
            buttons.draw_button(
                (350, 120),
                image=cat_class.all_cats[the_cat.parent1].sprite,
                cat=the_cat.parent1,
                cur_screen='profile screen')

            name_len = verdana.text(
                str(cat_class.all_cats[the_cat.parent1].name))
            verdana_small.text(str(cat_class.all_cats[the_cat.parent1].name),
                               (375 - name_len / 2, 185))

        else:
            verdana_small.text(f'Error: cat {str(the_cat.parent1)} not found',
                               (342, 165))
        if the_cat.parent2 is None:
            verdana_small.text('Unknown', (422, 165))
        elif the_cat.parent2 in cat_class.all_cats:
            buttons.draw_button(
                (430, 120),
                image=cat_class.all_cats[the_cat.parent2].sprite,
                cat=the_cat.parent2,
                cur_screen='profile screen')

            name_len = verdana.text(
                str(cat_class.all_cats[the_cat.parent2].name))
            verdana_small.text(str(cat_class.all_cats[the_cat.parent2].name),
                               (455 - name_len / 2, 185))

        else:
            verdana_small.text(
                'Error: cat ' + str(the_cat.parent2) + ' not found',
                (342, 165))

        pos_x = 0
        pos_y = 20
        siblings = False
        for x in game.clan.clan_cats:
            if (cat_class.all_cats[x].parent1 in (the_cat.parent1, the_cat.parent2) or cat_class.all_cats[x].parent2 in (
                    the_cat.parent1, the_cat.parent2) and the_cat.parent2 is not None) and the_cat.ID != cat_class.all_cats[x].ID and the_cat.parent1 is not None and \
                    cat_class.all_cats[x].parent1 is not None:
                buttons.draw_button((40 + pos_x, 220 + pos_y),
                                    image=cat_class.all_cats[x].sprite,
                                    cat=cat_class.all_cats[x].ID,
                                    cur_screen='profile screen')

                name_len = verdana.text(str(cat_class.all_cats[x].name))
                verdana_small.text(str(cat_class.all_cats[x].name),
                                   (65 + pos_x - name_len / 2, 280 + pos_y))

                siblings = True
                pos_x += 80
                if pos_x > 640:
                    pos_y += 70
                    pos_x = 0
        if siblings:
            verdana.text('Siblings:', ('center', 210))
        else:
            verdana.text('This cat has no siblings.', ('center', 210))
        buttons.draw_button(('center', -100),
                            text='Back',
                            cur_screen='profile screen')
        pos_x = 0
        pos_y = 60
        kittens = False
        for x in game.clan.clan_cats:
            if the_cat.ID in [
                    cat_class.all_cats[x].parent1,
                    cat_class.all_cats[x].parent2
            ]:
                buttons.draw_button((40 + pos_x, 370 + pos_y),
                                    image=cat_class.all_cats[x].sprite,
                                    cat=cat_class.all_cats[x].ID,
                                    cur_screen='profile screen')

                name_len = verdana.text(str(cat_class.all_cats[x].name))
                verdana_small.text(str(cat_class.all_cats[x].name),
                                   (65 + pos_x - name_len / 2, 430 + pos_y))

                kittens = True
                pos_x += 80
                if pos_x > 640:
                    pos_y += 70
                    pos_x = 0
        if kittens:
            verdana.text('Offspring:', ('center', 400))
        else:
            verdana.text('This cat has never had offspring.', ('center', 400))
        buttons.draw_button(('center', -100),
                            text='Back',
                            cur_screen='profile screen')

    def screen_switches(self):
        cat_profiles()


class ChooseMateScreen(Screens):

    def on_use(self):
        the_cat = cat_class.all_cats[game.switches['cat']]
        verdana_big.text(f'Choose mate for {str(the_cat.name)}',
                         ('center', 50))
        verdana_small.text(
            'If the cat has chosen a mate, they will stay loyal and not have kittens with anyone else,',
            ('center', 80))
        verdana_small.text(
            'even if having kittens in said relationship is impossible.',
            ('center', 95))
        verdana_small.text(
            'Chances of having kittens when possible is heightened though.',
            ('center', 110))

        the_cat.draw_large((200, 130))
        self._extracted_from_on_use_29(the_cat, 70)
        mate = None
        if game.switches['mate'] is not None and the_cat.mate is None:
            mate = cat_class.all_cats[game.switches['mate']]
        elif the_cat.mate is not None:
            if the_cat.mate in cat_class.all_cats:
                mate = cat_class.all_cats[the_cat.mate]
            else:
                the_cat.mate = None
        if mate is not None:
            mate.draw_large((450, 130))
            verdana.text(str(mate.name), ('center', 300))
            self._extracted_from_on_use_29(mate, -100)
            if the_cat.gender == mate.gender and not game.settings['no gendered breeding']:
                verdana_small.text(
                    '(this pair will not be able to have kittens)',
                    ('center', 320))

        valid_mates = []
        pos_x = 0
        pos_y = 20
        if the_cat.mate is None:
            self._extracted_from_on_use_42(the_cat, valid_mates, pos_x, pos_y)
        else:
            verdana.text('Already in a relationship.', ('center', 340))
            kittens = False
            for x in game.clan.clan_cats:
                if the_cat.ID in [
                        cat_class.all_cats[x].parent1,
                        cat_class.all_cats[x].parent2
                ] and mate.ID in [
                        cat_class.all_cats[x].parent1,
                        cat_class.all_cats[x].parent2
                ]:
                    buttons.draw_button((200 + pos_x, 370 + pos_y),
                                        image=cat_class.all_cats[x].sprite,
                                        cat=cat_class.all_cats[x].ID,
                                        cur_screen='profile screen')

                    kittens = True
                    pos_x += 50
                    if pos_x > 400:
                        pos_y += 50
                        pos_x = 0
            if kittens:
                verdana.text('Their offspring:', ('center', 360))
            else:
                verdana.text('This pair has never had offspring.',
                             ('center', 360))
        if mate is not None and the_cat.mate is None:
            buttons.draw_button(('center', -130),
                                text="It\'s official!",
                                cat_value=the_cat,
                                mate=mate)

        elif the_cat.mate is not None:
            buttons.draw_button(('center', -130),
                                text="Break it up...",
                                cat_value=the_cat,
                                mate=None)

        buttons.draw_button(('center', -100),
                            text='Back',
                            cur_screen='profile screen')

    # TODO Rename this here and in `on_use`
    def _extracted_from_on_use_42(self, the_cat, valid_mates, pos_x, pos_y):
        for x in game.clan.clan_cats:
            pos_mate = cat_class.all_cats[x]
            if not pos_mate.dead and pos_mate.age in ['young adult', 'adult', 'senior adult', 'elder'] and the_cat != pos_mate and the_cat.ID not in [pos_mate.parent1,
                                                                                                                                                      pos_mate.parent2] and \
                    pos_mate.ID not in [
                the_cat.parent1, the_cat.parent2] and pos_mate.mate is None and (pos_mate.parent1 is None or pos_mate.parent1 not in [the_cat.parent1, the_cat.parent2]) and (
                    pos_mate.parent2 is None or pos_mate.parent2 not in [the_cat.parent1, the_cat.parent2]) and (
                    the_cat.age in ['senior adult', 'elder'] and cat_class.all_cats[x].age in ['senior adult', 'elder'] or cat_class.all_cats[x].age != 'elder' and
                    cat_class.all_cats[x].age != 'adolescent' and the_cat.age != 'elder' and the_cat.age != 'adolescent') and not the_cat.exiled:
                valid_mates.append(cat_class.all_cats[x])
        all_pages = int(ceil(len(valid_mates) /
                             27.0)) if len(valid_mates) > 27 else 1
        cats_on_page = 0
        for x in range(len(valid_mates)):
            if x + (game.switches['list_page'] - 1) * 27 > len(valid_mates):
                game.switches['list_page'] = 1
            pot_mate = valid_mates[x + (game.switches['list_page'] - 1) * 27]
            buttons.draw_button((100 + pos_x, 320 + pos_y),
                                image=pot_mate.sprite,
                                mate=pot_mate.ID)

            pos_x += 50
            cats_on_page += 1
            if pos_x > 400:
                pos_y += 50
                pos_x = 0
            if cats_on_page >= 27 or x + (game.switches['list_page'] -
                                          1) * 27 == len(valid_mates) - 1:
                break
        verdana.text(
            'page ' + str(game.switches['list_page']) + ' / ' + str(all_pages),
            ('center', 600))

        if game.switches['list_page'] > 1:
            buttons.draw_button((300, 600),
                                text='<',
                                list_page=game.switches['list_page'] - 1)

        if game.switches['list_page'] < all_pages:
            buttons.draw_button((-300, 600),
                                text='>',
                                list_page=game.switches['list_page'] + 1)

    # TODO Rename this here and in `on_use`
    def _extracted_from_on_use_29(self, arg0, arg1):
        verdana_small.text(arg0.age, (arg1, 200))
        verdana_small.text(arg0.gender, (arg1, 215))
        verdana_small.text(arg0.trait, (arg1, 230))

    def screen_switches(self):
        game.switches['mate'] = None
        cat_profiles()


class ListScreen(Screens):
    # page can be found in game.switches['list_page']
    # the amount of cats a page can hold is 20, so the amount of pages is cats/20

    def on_use(self):
        verdana_big.text(game.clan.name + 'Clan', ('center', 30))
        verdana.text('ALL CATS LIST', ('center', 100))
        living_cats = []
        for x in range(len(cat_class.all_cats.values())):
            the_cat = list(cat_class.all_cats.values())[x]
            if not the_cat.dead and not the_cat.exiled:
                living_cats.append(the_cat)

        search_text = game.switches['search_text']
        pygame.draw.rect(screen, 'lightgray', pygame.Rect((170, 130),
                                                          (150, 20)))
        verdana.text('Search: ', (100, 130))
        verdana_black.text(game.switches['search_text'], (180, 130))
        search_cats = []
        if search_text.strip() != '':
            for cat in living_cats:
                if search_text.lower() in str(cat.name).lower():
                    search_cats.append(cat)
        else:
            search_cats = living_cats.copy()
        all_pages = int(ceil(len(search_cats) /
                             24.0)) if len(search_cats) > 24 else 1
        pos_x = 0
        pos_y = 0
        cats_on_page = 0
        for x in range(len(search_cats)):
            if x + (game.switches['list_page'] - 1) * 24 >= len(search_cats):
                game.switches['list_page'] -= 1
            the_cat = search_cats[x + (game.switches['list_page'] - 1) * 24]
            if not the_cat.dead:
                buttons.draw_button((130 + pos_x, 180 + pos_y),
                                    image=the_cat.sprite,
                                    cat=the_cat.ID,
                                    cur_screen='profile screen')

                name_len = verdana.text(str(the_cat.name))
                verdana.text(str(the_cat.name),
                             (130 + pos_x - name_len / 2, 240 + pos_y))
                cats_on_page += 1
                pos_x += 100
                if pos_x >= 600:
                    pos_x = 0
                    pos_y += 100
                if cats_on_page >= 24 or x + (game.switches['list_page'] -
                                              1) * 24 == len(search_cats) - 1:
                    break
        verdana.text(
            'page ' + str(game.switches['list_page']) + ' / ' + str(all_pages),
            ('center', 600))

        if game.switches['list_page'] > 1:
            buttons.draw_button((300, 600),
                                text='<',
                                list_page=game.switches['list_page'] - 1)

        if game.switches['list_page'] < all_pages:
            buttons.draw_button((-300, 600),
                                text='>',
                                list_page=game.switches['list_page'] + 1)
        buttons.draw_button((-70, 130),
                            text='Cats Outside Clans',
                            cur_screen='other screen')

        draw_menu_buttons()

    def screen_switches(self):
        cat_profiles()


class OtherScreen(Screens):

    def on_use(self):
        verdana_big.text('Cats Outside The Clan', ('center', 30))
        verdana.text('ALL CATS LIST', ('center', 100))
        living_cats = []
        for x in range(len(cat_class.all_cats.values())):
            the_cat = list(cat_class.all_cats.values())[x]
            if not the_cat.dead and the_cat.exiled:
                living_cats.append(the_cat)

        search_text = game.switches['search_text']
        pygame.draw.rect(screen, 'lightgray', pygame.Rect((170, 130),
                                                          (150, 20)))
        verdana.text('Search: ', (100, 130))
        verdana_black.text(game.switches['search_text'], (180, 130))
        search_cats = []
        if search_text.strip() != '':
            for cat in living_cats:
                if search_text.lower() in str(cat.name).lower():
                    search_cats.append(cat)
        else:
            search_cats = living_cats.copy()
        all_pages = int(ceil(len(search_cats) /
                             24.0)) if len(search_cats) > 24 else 1
        pos_x = 0
        pos_y = 0
        cats_on_page = 0
        for x in range(len(search_cats)):
            if x + (game.switches['list_page'] - 1) * 24 >= len(search_cats):
                game.switches['list_page'] -= 1
            the_cat = search_cats[x + (game.switches['list_page'] - 1) * 24]
            if not the_cat.dead:
                buttons.draw_button((130 + pos_x, 180 + pos_y),
                                    image=the_cat.sprite,
                                    cat=the_cat.ID)

                name_len = verdana.text(str(the_cat.name))
                verdana_red.text(str(the_cat.name),
                                 (130 + pos_x - name_len / 2, 240 + pos_y))
                cats_on_page += 1
                pos_x += 100
                if pos_x >= 600:
                    pos_x = 0
                    pos_y += 100
                if cats_on_page >= 24 or x + (game.switches['list_page'] -
                                              1) * 24 == len(search_cats) - 1:
                    break
        verdana.text(
            'page ' + str(game.switches['list_page']) + ' / ' + str(all_pages),
            ('center', 600))

        if game.switches['list_page'] > 1:
            buttons.draw_button((300, 600),
                                text='<',
                                list_page=game.switches['list_page'] - 1)

        if game.switches['list_page'] < all_pages:
            buttons.draw_button((-300, 600),
                                text='>',
                                list_page=game.switches['list_page'] + 1)

        buttons.draw_button((-70, 130),
                            text='Cats in ' + str(game.clan.name) + 'Clan',
                            cur_screen='list screen')
        draw_menu_buttons()


# def choose_banner():
# if game.clan is not None:
#     # if game.clan.current_season == 'Leaf-fall':
#     fall = pygame.image.load('resources/seasonbanners/fall/fall banner.png')
#     fall_fog = pygame.image.load('resources/seasonbanners/fall/fall banner fog.png')
#     fall_night = pygame.image.load('resources/seasonbanners/fall/fall banner night.png')
#     fall_night_fog = pygame.image.load('resources/seasonbanners/fall/fall banner night fog.png')
#     fall_night_overcast = pygame.image.load('resources/seasonbanners/fall/fall banner night overcast.png')
#     fall_night_rain = pygame.image.load('resources/seasonbanners/fall/fall banner night rain.png')
#     fall_overcast = pygame.image.load('resources/seasonbanners/fall/fall banner overcast.png')
#     fall_rain = pygame.image.load('resources/seasonbanners/fall/fall banner rain.png')
#     leaffall = [fall, fall_fog, fall_night, fall_night_fog, fall_night_overcast, fall_night_rain, fall_overcast,
#                 fall_rain]
#     return choice(leaffall)


class PatrolScreen(Screens):

    def on_use(self):
        verdana_big.text(f'{game.clan.name}Clan', ('center', 30))
        verdana.text(
            'These cats are currently in the camp, ready for a patrol.',
            ('center', 115))
        verdana.text('Choose up to six to take on patrol.', ('center', 135))
        verdana.text(
            'Smaller patrols help cats gain more experience, but larger patrols are safer.',
            ('center', 155))

        draw_menu_buttons()
        able_cats = []
        for x in range(len(cat_class.all_cats.values())):
            the_cat = list(cat_class.all_cats.values())[x]
            if not the_cat.dead and the_cat.in_camp and the_cat not in game.patrolled and the_cat.status in [
                    'leader', 'deputy', 'warrior', 'apprentice'
            ] and not the_cat.exiled:

                able_cats.append(the_cat)
        if not game.patrol_cats:
            i_max = min(len(able_cats), 12)
            for i in range(i_max):
                test_cat = random.choice(able_cats)
                able_cats.remove(test_cat)
                game.patrol_cats[i] = test_cat
        else:
            i_max = len(game.patrol_cats)
        random_options = []
        for u in range(6):
            if u < i_max:
                if game.patrol_cats[u] in game.switches['current_patrol']:
                    game.patrol_cats[u].draw(
                        (screen_x / 2 - 50 * (u + 2), 550))
                else:
                    buttons.draw_button((50, 150 + 50 * u),
                                        image=game.patrol_cats[u].sprite,
                                        cat=u)
                    random_options.append(game.patrol_cats[u])
        for u in range(6, 12):
            if u < i_max:
                if game.patrol_cats[u] in game.switches['current_patrol']:
                    game.patrol_cats[u].draw(
                        (screen_x / 2 + 50 * (u - 5), 550))
                else:
                    buttons.draw_button((screen_x - 100, 150 + 50 * (u - 6)),
                                        image=game.patrol_cats[u].sprite,
                                        cat=u)
                    random_options.append(game.patrol_cats[u])
        if random_options and len(game.switches['current_patrol']) < 6:
            random_patrol = choice(random_options)
            buttons.draw_button(('center', 530),
                                text='Add Random',
                                current_patrol=random_patrol,
                                add=True)

        else:
            buttons.draw_button(('center', 530),
                                text='Add Random',
                                available=False)
        if game.switches['cat'] is not None and 12 > game.switches[
                'cat'] >= 0 and game.patrol_cats[game.switches[
                    'cat']] not in game.switches['current_patrol']:
            self._extracted_from_on_use_58()
        if len(game.switches['current_patrol']) > 0:
            buttons.draw_button(('center', 630),
                                text='Start Patrol',
                                cur_screen='patrol event screen')

        else:
            buttons.draw_button(('center', 630),
                                text='Start Patrol',
                                available=False)

    # TODO Rename this here and in `on_use`
    def _extracted_from_on_use_58(self):
        game.patrol_cats[game.switches['cat']].draw_large((320, 200))
        verdana.text(str(game.patrol_cats[game.switches['cat']].name),
                     ('center', 360))
        verdana_small.text(str(game.patrol_cats[game.switches['cat']].status),
                           ('center', 385))

        verdana_small.text(str(game.patrol_cats[game.switches['cat']].trait),
                           ('center', 405))

        verdana_small.text(str(game.patrol_cats[game.switches['cat']].skill),
                           ('center', 425))

        verdana_small.text(
            'experience: ' +
            str(game.patrol_cats[game.switches['cat']].experience_level),
            ('center', 445))

        if game.patrol_cats[game.switches['cat']].status == 'apprentice':
            verdana_small.text(
                'mentor: ' +
                str(game.patrol_cats[game.switches['cat']].mentor.name),
                ('center', 465))

        if len(game.switches['current_patrol']) < 6:
            buttons.draw_button(
                ('center', 500),
                text='Add to Patrol',
                current_patrol=game.patrol_cats[game.switches['cat']],
                add=True)

    def screen_switches(self):
        game.switches['current_patrol'] = []
        game.switches['cat'] = None
        game.patrol_cats = {}
        game.switches['event'] = 0
        cat_profiles()


class PatrolEventScreen(Screens):

    def on_use(self):
        verdana_big.text(f'{game.clan.name}Clan', ('center', 30))
        if game.switches['event'] == 0:
            patrol.add_patrol_cats()
            patrol.add_possible_patrols()
            game.switches['event'] = -1
        if game.switches['event'] == -1:
            intro_text = patrol.patrol_event.intro_text
            intro_text = intro_text.replace('r_c',
                                            str(patrol.patrol_random_cat.name))
            intro_text = intro_text.replace('p_l',
                                            str(patrol.patrol_leader.name))
            text1 = intro_text.split(' ')
            verdana.text(intro_text, ('center', 200))
            buttons.draw_button(('center', 300), text='Proceed', event=-2)
            buttons.draw_button(('center', 340),
                                text='Do Not Proceed',
                                event=2)
        if game.switches['event'] == -2:
            patrol.calculate_success()
            patrol.handle_relationships()
            game.switches['event'] = 1
        if game.switches['event'] > 0:
            if game.switches['event'] == 1:
                if patrol.success:
                    success_text = patrol.patrol_event.success_text
                    success_text = success_text.replace(
                        'r_c', str(patrol.patrol_random_cat.name))
                    success_text = success_text.replace(
                        'p_l', str(patrol.patrol_leader.name))
                    verdana.text(success_text, ('center', 200))
                else:
                    fail_text = patrol.patrol_event.fail_text
                    fail_text = fail_text.replace(
                        'r_c', str(patrol.patrol_random_cat.name))
                    fail_text = fail_text.replace(
                        'p_l', str(patrol.patrol_leader.name))
                    verdana.text(fail_text, ('center', 200))
            elif game.switches['event'] == 2:
                decline_text = patrol.patrol_event.decline_text
                decline_text = decline_text.replace(
                    'r_c', str(patrol.patrol_random_cat.name))
                decline_text = decline_text.replace(
                    'p_l', str(patrol.patrol_leader.name))
                verdana.text(decline_text, ('center', 200))
            buttons.draw_button(('center', 320),
                                text='Return to Clan',
                                cur_screen='clan screen')
        for u in range(6):
            if u < len(patrol.patrol_cats):
                patrol.patrol_cats[u].draw((screen_x / 2 - 50 * (u + 2), 550))
        verdana_small.text('season: ' + str(game.clan.current_season),
                           ('center', 400))
        verdana_small.text('patrol leader: ' + str(patrol.patrol_leader.name),
                           ('center', 420))
        verdana_small.text('patrol skills: ' + str(patrol.patrol_skills),
                           ('center', 440))
        verdana_small.text('patrol traits: ' + str(patrol.patrol_traits),
                           ('center', 460))

        draw_menu_buttons()

    def screen_switches(self):
        game.switches['event'] = 0
        cat_profiles()

class AllegiancesScreen(Screens):

    def on_use(self):
        verdana_big.text(f'{game.clan.name}Clan', ('center', 30))

        verdana_big.text(f'{game.clan.name}Clan Allegiances', (30, 110))
        a = 0
        if game.allegiance_list is not None and game.allegiance_list != []:
            for x in range(
                    min(len(game.allegiance_list),
                        game.max_allegiance_displayed)):
                if game.allegiance_list[x] is None:
                    continue
                verdana.text(game.allegiance_list[x][0], (30, 140 + a * 30))
                verdana.text(game.allegiance_list[x][1], (170, 140 + a * 30))
                a += 1
        if len(game.allegiance_list) > game.max_allegiance_displayed:
            buttons.draw_button((720, 250), image=game.up, arrow="UP")
            buttons.draw_button((700, 550), image=game.down, arrow="DOWN")
        draw_menu_buttons()

    def screen_switches(self):
        living_cats = []
        game.allegiance_scroll_ct = 0
        game.allegiance_list = []
        for x in range(len(cat_class.all_cats.values())):
            the_cat = list(cat_class.all_cats.values())[x]
            if not the_cat.dead and not the_cat.exiled:
                living_cats.append(the_cat)
<<<<<<< HEAD
        if not game.clan.leader.dead and not game.clan.leader.exiled:
            game.allegiance_list.append(['LEADER:', f"{str(game.clan.leader.name)} - a {game.clan.leader.describe_cat()}"])
=======
        if not game.clan.leader.dead:
            game.allegiance_list.append([
                'LEADER:',
                f"{str(game.clan.leader.name)} - a {game.clan.leader.describe_cat()}"
            ])
>>>>>>> 20347920
            if len(game.clan.leader.apprentice) > 0:
                if len(game.clan.leader.apprentice) == 1:
                    game.allegiance_list.append([
                        '', '      Apprentice: ' +
                        str(game.clan.leader.apprentice[0].name)
                    ])
                else:
                    app_names = ''
                    for app in game.clan.leader.apprentice:
                        app_names += str(app.name) + ', '
<<<<<<< HEAD
                    game.allegiance_list.append(['', '      Apprentices: ' + app_names[:-2]])
        if game.clan.deputy != 0 and game.clan.deputy is not None and not game.clan.deputy.dead and not game.clan.deputy.exiled:
            game.allegiance_list.append(['DEPUTY:', f"{str(game.clan.deputy.name)} - a {game.clan.deputy.describe_cat()}"])
=======
                    game.allegiance_list.append(
                        ['', '      Apprentices: ' + app_names[:-2]])
        if game.clan.deputy != 0 and game.clan.deputy is not None and not game.clan.deputy.dead:
            game.allegiance_list.append([
                'DEPUTY:',
                f"{str(game.clan.deputy.name)} - a {game.clan.deputy.describe_cat()}"
            ])
>>>>>>> 20347920
            if len(game.clan.deputy.apprentice) > 0:
                if len(game.clan.deputy.apprentice) == 1:
                    game.allegiance_list.append([
                        '', '      Apprentice: ' +
                        str(game.clan.deputy.apprentice[0].name)
                    ])
                else:
                    app_names = ''
                    for app in game.clan.deputy.apprentice:
                        app_names += str(app.name) + ', '
                    game.allegiance_list.append(
                        ['', '      Apprentices: ' + app_names[:-2]])
        cat_count = self._extracted_from_screen_switches_24(
            living_cats, 'medicine cat', 'MEDICINE CAT:')
        queens = []
        for living_cat_ in living_cats:
            if str(living_cat_.status
                   ) == 'kitten' and living_cat_.parent1 is not None:
                if cat_class.all_cats[living_cat_.parent1].gender == 'male':
                    if living_cat_.parent2 is None or cat_class.all_cats[
                            living_cat_.parent2].gender == 'male':
                        queens.append(living_cat_.parent1)
                else:
                    queens.append(living_cat_.parent1)
        cat_count = 0
        for living_cat__ in living_cats:
<<<<<<< HEAD
            if str(living_cat__.status) == 'warrior' and living_cat__.ID not in queens and not living_cat__.exiled:
=======
            if str(living_cat__.status
                   ) == 'warrior' and living_cat__.ID not in queens:
>>>>>>> 20347920
                if not cat_count:
                    game.allegiance_list.append([
                        'WARRIORS:',
                        f"{str(living_cat__.name)} - a {living_cat__.describe_cat()}"
                    ])
                else:
                    game.allegiance_list.append([
                        '',
                        f"{str(living_cat__.name)} - a {living_cat__.describe_cat()}"
                    ])
                if len(living_cat__.apprentice) > 0:
                    if len(living_cat__.apprentice) == 1:
                        game.allegiance_list.append([
                            '', '      Apprentice: ' +
                            str(living_cat__.apprentice[0].name)
                        ])
                    else:
                        app_names = ''
                        for app in living_cat__.apprentice:
                            app_names += str(app.name) + ', '
                        game.allegiance_list.append(
                            ['', '      Apprentices: ' + app_names[:-2]])
                cat_count += 1
        if not cat_count:
            game.allegiance_list.append(['WARRIORS:', ''])
        cat_count = 0
        for living_cat___ in living_cats:
            if str(living_cat___.status) in [
                    'apprentice', 'medicine cat apprentice'
            ]:
                if cat_count == 0:
                    game.allegiance_list.append([
                        'APPRENTICES:',
                        f"{str(living_cat___.name)} - a {living_cat___.describe_cat()}"
                    ])
                else:
                    game.allegiance_list.append([
                        '',
                        f"{str(living_cat___.name)} - a {living_cat___.describe_cat()}"
                    ])
                cat_count += 1
        if not cat_count:
            game.allegiance_list.append(['APPRENTICES:', ''])
        cat_count = 0
        for living_cat____ in living_cats:
            if living_cat____.ID in queens:
                if cat_count == 0:
                    game.allegiance_list.append([
                        'QUEENS:',
                        f"{str(living_cat____.name)} - a {living_cat____.describe_cat()}"
                    ])
                else:
                    game.allegiance_list.append([
                        '',
                        f"{str(living_cat____.name)} - a {living_cat____.describe_cat()}"
                    ])
                cat_count += 1
                if len(living_cat____.apprentice) > 0:
                    if len(living_cat____.apprentice) == 1:
                        game.allegiance_list.append([
                            '', '      Apprentice: ' +
                            str(living_cat____.apprentice[0].name)
                        ])
                    else:
                        app_names = ''
                        for app in living_cat____.apprentice:
                            app_names += str(app.name) + ', '
                        game.allegiance_list.append(
                            ['', '      Apprentices: ' + app_names[:-2]])
        if not cat_count:
            game.allegiance_list.append(['QUEENS:', ''])
        cat_count = self._extracted_from_screen_switches_24(
            living_cats, 'elder', 'ELDERS:')
        cat_count = self._extracted_from_screen_switches_24(
            living_cats, 'kitten', 'KITS:')

        draw_menu_buttons()

    # TODO Rename this here and in `screen_switches`
    def _extracted_from_screen_switches_24(self, living_cats, arg1, arg2):
        result = 0
        for living_cat in living_cats:
            if str(living_cat.status) == arg1 and not living_cat.exiled:
                if result == 0:
                    game.allegiance_list.append([
                        arg2,
                        f"{str(living_cat.name)} - a {living_cat.describe_cat()}"
                    ])
                else:
                    game.allegiance_list.append([
                        "",
                        f"{str(living_cat.name)} - a {living_cat.describe_cat()}"
                    ])
                result += 1
                if len(living_cat.apprentice) > 0:
                    if len(living_cat.apprentice) == 1:
                        game.allegiance_list.append([
                            '', '      Apprentice: ' +
                            str(living_cat.apprentice[0].name)
                        ])
                    else:
                        app_names = ''
                        for app in living_cat.apprentice:
                            app_names += str(app.name) + ', '
                        game.allegiance_list.append(
                            ['', '      Apprentices: ' + app_names[:-2]])
        if not result:
            game.allegiance_list.append([arg2, ''])
        return result


class ChooseMentorScreen(Screens):

    def on_use(self):
        verdana_big.text('Choose Mentor', ('center', 30))
        living_cats = []
        for cat in cat_class.all_cats.values():
            if not cat.dead and cat != game.switches[
                    'apprentice'].mentor and cat.status in [
                        'warrior', 'deputy', 'leader'
                    ]:
                living_cats.append(cat)
        all_pages = 1
        if len(living_cats) > 24:
            all_pages = int(ceil(len(living_cats) / 24.0))
        pos_x = 0
        pos_y = 0
        cats_on_page = 0
        for x in range(len(living_cats)):
            if x + (game.switches['list_page'] - 1) * 24 > len(living_cats):
                game.switches['list_page'] = 1
            the_cat = living_cats[x + (game.switches['list_page'] - 1) * 24]
            if not the_cat.dead:
                buttons.draw_button((130 + pos_x, 180 + pos_y),
                                    image=the_cat.sprite,
                                    cat=the_cat.ID,
                                    cur_screen='choose mentor screen2')

                name_len = verdana.text(str(the_cat.name))
                verdana.text(str(the_cat.name),
                             (130 + pos_x - name_len / 2, 240 + pos_y))
                cats_on_page += 1
                pos_x += 100
                if pos_x >= 600:
                    pos_x = 0
                    pos_y += 100
                if cats_on_page >= 24 or x + (game.switches['list_page'] -
                                              1) * 24 == len(living_cats) - 1:
                    break
        verdana.text(
            'page ' + str(game.switches['list_page']) + ' / ' + str(all_pages),
            ('center', 600))

        if game.switches['list_page'] > 1:
            buttons.draw_button((300, 600),
                                text='<',
                                list_page=game.switches['list_page'] - 1)

        if game.switches['list_page'] < all_pages:
            buttons.draw_button((-300, 600),
                                text='>',
                                list_page=game.switches['list_page'] + 1)

        draw_menu_buttons()


class ChooseMentorScreen2(Screens):

    def on_use(self):
        # use this variable to point to the cat object in question
        the_cat = cat_class.all_cats.get(game.switches['cat'])

        # back and next buttons on the profile page
        previous_cat = 0
        next_cat = 0

        for check_cat in cat_class.all_cats:
            if cat_class.all_cats[check_cat].ID == the_cat.ID:
                next_cat = 1

            if next_cat == 0 and cat_class.all_cats[
                    check_cat].ID != the_cat.ID and not cat_class.all_cats[
                        check_cat].dead and cat_class.all_cats[
                            check_cat].status in [
                                'warrior', 'deputy', 'leader'
                            ] and cat_class.all_cats[
                                check_cat] != game.switches[
                                    'apprentice'].mentor and not cat_class.all_cats[
                    check_cat].exiled:
                previous_cat = cat_class.all_cats[check_cat].ID
            elif next_cat == 1 and cat_class.all_cats[check_cat].ID != the_cat.ID and not cat_class.all_cats[check_cat].dead and cat_class.all_cats[check_cat].status in ['warrior',
                                                                                                                                                                          'deputy',
                                                                                                                                                                          'leader'] and \
                    cat_class.all_cats[check_cat] != game.switches['apprentice'].mentor and not cat_class.all_cats[
                    check_cat].exiled:
                next_cat = cat_class.all_cats[check_cat].ID
            elif int(next_cat) > 1:
                break

        if next_cat == 1:
            next_cat = 0

        if next_cat != 0:
            buttons.draw_button((-40, 40), text='Next Cat', cat=next_cat)
        if previous_cat != 0:
            buttons.draw_button((40, 40),
                                text='Previous Cat',
                                cat=previous_cat)

        # Info in string
        cat_name = str(the_cat.name)  # name
        cat_thought = the_cat.thought  # thought

        # LAYOUT
        count = 0
        count2 = 0
        verdana_big.text(cat_name, ('center', 70))  # NAME
        the_cat.draw_large(('center', 100))  # IMAGE
        verdana_small.text(the_cat.gender, (250, 330 + count * 15))
        count += 1  # SEX / GENDER
        verdana_small.text(the_cat.status, (450, 330 + count2 * 15))
        count2 += 1  # STATUS
        if 'apprentice' in the_cat.status:
            if the_cat.mentor is not None:
                verdana_small.text('mentor: ' + str(the_cat.mentor.name),
                                   (450, 330 + count2 * 15))
                count2 += 1
        if len(the_cat.apprentice) != 0:
            if len(the_cat.apprentice) == 1:
                apps = 'apprentice: ' + str(the_cat.apprentice[0].name)
            else:
                apps = 'apprentices: '
                for cat in the_cat.apprentice:
                    apps += str(cat.name) + ', '
                apps = apps[:len(apps) - 2]
            verdana_small.text(apps, (450, 330 + count2 * 15))
            count2 += 1
        if len(the_cat.former_apprentices
               ) != 0 and the_cat.former_apprentices[0] is not None:
            if len(the_cat.former_apprentices) == 1:
                former_apps = 'former apprentice: ' + str(
                    the_cat.former_apprentices[0].name)
            else:
                former_apps = 'former apprentices: '
                for cat in the_cat.former_apprentices:
                    former_apps += str(cat.name) + ', '
                former_apps = former_apps[:len(former_apps) - 2]
            verdana_small.text(former_apps, (450, 330 + count2 * 15))
            count2 += 1
        if the_cat.age == 'kitten':
            verdana_small.text('young', (250, 330 + count * 15))
        elif the_cat.age == 'elder':
            verdana_small.text('senior', (250, 330 + count * 15))
        else:
            verdana_small.text(the_cat.age, (250, 330 + count * 15))
        count += 1  # AGE
        verdana_small.text(the_cat.trait, (450, 330 + count2 * 15))
        count2 += 1  # CHARACTER TRAIT
        verdana_small.text(the_cat.skill, (450, 330 + count2 * 15))
        count2 += 1  # SPECIAL SKILL
        verdana_small.text('eyes: ' + the_cat.eye_colour.lower(),
                           (250, 330 + count * 15))
        count += 1  # EYE COLOR
        verdana_small.text('pelt: ' + the_cat.pelt.name.lower(),
                           (250, 330 + count * 15))
        count += 1  # PELT TYPE
        verdana_small.text('fur length: ' + the_cat.pelt.length,
                           (250, 330 + count * 15))
        count += 1  # PELT LENGTH

        # PARENTS
        if the_cat.parent1 is None:
            verdana_small.text('parents: unknown', (250, 330 + count * 15))
            count += 1
        elif the_cat.parent2 is None:
            par1 = str(the_cat.all_cats[the_cat.parent1].name)
            verdana_small.text('parents: ' + par1 + ', unknown',
                               (250, 330 + count * 15))
            count += 1
        else:
            if the_cat.parent1 in the_cat.all_cats and the_cat.parent2 in the_cat.all_cats:
                par1 = str(the_cat.all_cats[the_cat.parent1].name)
                par2 = str(the_cat.all_cats[the_cat.parent2].name)
            elif the_cat.parent1 in the_cat.all_cats:
                par2 = "Error: Cat#" + the_cat.parent2 + " not found"
                par1 = str(the_cat.all_cats[the_cat.parent1].name)
            elif the_cat.parent2 in the_cat.all_cats:
                par1 = "Error: Cat#" + the_cat.parent1 + " not found"
                par2 = str(the_cat.all_cats[the_cat.parent2].name)
            else:
                par1 = "Error: Cat#" + the_cat.parent1 + " not found"
                par2 = "Error: Cat#" + the_cat.parent2 + " not found"

            verdana_small.text('parents: ' + par1 + ' and ' + par2,
                               (250, 330 + count * 15))
            count += 1

        # MOONS
        if the_cat.dead:
            verdana_small.text(
                str(the_cat.moons) + ' moons (in life)',
                (250, 330 + count * 15))
            count += 1
            verdana_small.text(
                str(the_cat.dead_for) + ' moons (in death)',
                (250, 330 + count * 15))
            count += 1
        else:
            verdana_small.text(
                str(the_cat.moons) + ' moons', (250, 330 + count * 15))
            count += 1

        # MATE
        if the_cat.mate is not None and not the_cat.dead:
            if the_cat.mate in cat_class.all_cats:
                if cat_class.all_cats.get(
                        the_cat.mate
                ).dead:  # TODO: fix when mate dies mate becomes none
                    verdana_small.text(
                        'former mate: ' +
                        str(cat_class.all_cats[the_cat.mate].name),
                        (250, 330 + count * 15))
                else:
                    verdana_small.text(
                        'mate: ' + str(cat_class.all_cats[the_cat.mate].name),
                        (250, 330 + count * 15))
                count += 1
            else:
                verdana_small.text(
                    'Error: mate: ' + str(the_cat.mate) + " not found",
                    ('center', 495))

        # experience
        if not the_cat.dead:
            verdana_small.text('experience: ' + str(the_cat.experience_level),
                               (450, 330 + count2 * 15))
            count2 += 1
        else:
            verdana_small.text('experience: ' + str(the_cat.experience_level),
                               (450, 330 + count2 * 15))
            count2 += 1

        # buttons

        buttons.draw_button(
            ('center', -100),
            text='Choose as ' + str(game.switches['apprentice'].name) +
            '\'s mentor',
            cur_screen=game.switches['last_screen'],
            cat_value=the_cat,
            apprentice=game.switches['apprentice'])
        buttons.draw_button(('center', -50),
                            text='Back',
                            cur_screen='clan screen')


class ChangeNameScreen(Screens):

    def on_use(self):
        if game.settings['dark mode']:
            pygame.draw.rect(screen, 'white', pygame.Rect((300, 200),
                                                          (200, 20)))
            verdana_black.text(game.switches['naming_text'], (315, 200))
        else:
            pygame.draw.rect(screen, 'gray', pygame.Rect((300, 200),
                                                         (200, 20)))
            verdana.text(game.switches['naming_text'], (315, 200))
        verdana.text('Change Name', ('center', 50))
        verdana.text('Add a space between the new prefix and suffix',
                     ('center', 70))
        verdana.text('i.e. Fire heart', ('center', 90))
        buttons.draw_button(('center', -100),
                            text=' Change Name ',
                            cur_screen='change name screen',
                            cat_value=game.switches['name_cat'])
        buttons.draw_button(('center', -50),
                            text='Back',
                            cur_screen='profile screen')


class OptionsScreen(Screens):

    def on_use(self):
        the_cat = cat_class.all_cats.get(game.switches['cat'])
        verdana_big.text('Options - ' + str(the_cat.name), ('center', 80))
        button_count = 0
        x_value = 'center'
        y_value = 150
        y_change = 50
        buttons.draw_button((x_value, y_value + button_count * y_change),
                            text='Change Name',
                            cur_screen='change name screen')
        button_count += 1
        game.switches['name_cat'] = the_cat.ID
        buttons.draw_button((x_value, y_value + button_count * y_change),
                            text='See Family',
                            cur_screen='see kits screen')
        button_count += 1

        if the_cat.status == 'apprentice' and not the_cat.dead:
            game.switches['apprentice'] = the_cat
            buttons.draw_button((x_value, y_value + button_count * y_change),
                                text='Change Mentor',
                                cur_screen='choose mentor screen')
            button_count += 1

        buttons.draw_button((x_value, y_value + button_count * y_change),
                            text='Family Tree')
        button_count += 1

        buttons.draw_button((x_value, y_value + button_count * y_change), text='See Relationships', cur_screen='relationship screen')
        button_count += 1

        if the_cat.age in ['young adult', 'adult', 'senior adult', 'elder'
                           ] and not the_cat.dead:
            buttons.draw_button((x_value, y_value + button_count * y_change),
                                text='Pick mate for ' + str(the_cat.name),
                                cur_screen='choose mate screen')
            button_count += 1

            if the_cat.age in ['young adult', 'adult', 'senior adult'
                               ] and not the_cat.no_kits:
                buttons.draw_button(
                    (x_value, y_value + button_count * y_change),
                    text='Prevent kits',
                    no_kits=True,
                    cat_value=the_cat)
                button_count += 1

            elif the_cat.age in ['young adult', 'adult', 'senior adult'
                                 ] and the_cat.no_kits:
                buttons.draw_button(
                    (x_value, y_value + button_count * y_change),
                    text='Allow kits',
                    no_kits=False,
                    cat_value=the_cat)
                button_count += 1

        if game.switches['new_leader'] is not False and game.switches[
                'new_leader'] is not None:
            game.clan.new_leader(game.switches['new_leader'])
        if the_cat.status in ['warrior'
                              ] and not the_cat.dead and game.clan.leader.dead:
            buttons.draw_button((x_value, y_value + button_count * y_change),
                                text='Promote to Leader',
                                new_leader=the_cat)
            button_count += 1

        elif the_cat.status in [
                'warrior'
        ] and not the_cat.dead and game.clan.deputy is None:
            buttons.draw_button((x_value, y_value + button_count * y_change),
                                text='Promote to Deputy',
                                deputy_switch=the_cat)
            button_count += 1

        elif the_cat.status in ['deputy'] and not the_cat.dead:
            buttons.draw_button((x_value, y_value + button_count * y_change),
                                text='Demote from Deputy',
                                deputy_switch=the_cat)
            button_count += 1

        elif the_cat.status in ['warrior'
                                ] and not the_cat.dead and game.clan.deputy:
            if game.clan.deputy.dead:
                buttons.draw_button(
                    (x_value, y_value + button_count * y_change),
                    text='Promote to Deputy',
                    deputy_switch=the_cat)
                button_count += 1
        if the_cat.gender == "female" and the_cat.genderalign != "transmasc":
            buttons.draw_button((x_value, y_value + button_count * y_change),text='Change to Transmasc', cat_value=game.switches['cat'])
            button_count += 1
        elif the_cat.gender == "male" and the_cat.genderalign != "transfem":
            buttons.draw_button((x_value, y_value + button_count * y_change),text='Change to Transfem', cat_value=game.switches['cat'])
            button_count += 1
        if the_cat.genderalign != "transneu":
            buttons.draw_button((x_value, y_value + button_count * y_change),text='Change to Transneu', cat_value=game.switches['cat'])
            button_count += 1
        if not the_cat.dead:
<<<<<<< HEAD
            buttons.draw_button((x_value, 650), text='Kill Cat', kill_cat=the_cat)
            buttons.draw_button((x_value, 600), text='Exile Cat', cat_value = game.switches['cat'])
        elif the_cat.dead and not the_cat.exiled:
            buttons.draw_button((x_value, 600), text='Exile to Dark Forest', cat_value = game.switches['cat'])
=======
            buttons.draw_button((x_value, 650),
                                text='Kill Cat',
                                kill_cat=the_cat)

        buttons.draw_button((x_value, 600),
                            text='Exile Cat',
                            cat_value=game.switches['cat'])
>>>>>>> 20347920

        if game.switches['deputy_switch'] is not False and game.switches[
                'deputy_switch'] is not None and game.switches[
                    'deputy_switch'].status == 'warrior':
            game.clan.deputy = game.switches['deputy_switch']
            game.switches['deputy_switch'].status_change('deputy')
            game.switches['deputy_switch'] = False
        elif game.switches['deputy_switch'] is not False and game.switches[
                'deputy_switch'] is not None and game.switches[
                    'deputy_switch'].status == 'deputy':
            game.clan.deputy = None
            game.switches['deputy_switch'].status_change('warrior')
            game.switches['deputy_switch'] = False

        if game.switches['apprentice_switch'] is not False and game.switches[
                'apprentice_switch'] is not None and game.switches[
                    'apprentice_switch'].status == 'apprentice':
            game.switches['apprentice_switch'].status_change(
                'medicine cat apprentice')
            game.switches['apprentice_switch'] = False

        if game.switches['apprentice_switch'] is not False and game.switches[
                'apprentice_switch'] is not None and game.switches[
                    'apprentice_switch'].status == 'medicine cat apprentice':
            game.switches['apprentice_switch'].status_change('apprentice')
            game.switches['apprentice_switch'] = False

        if game.switches['apprentice_switch'] is not False and game.switches[
                'apprentice_switch'] is not None and game.switches[
                    'apprentice_switch'].status == 'warrior':
            game.switches['apprentice_switch'].status_change('medicine cat')
            game.switches['apprentice_switch'] = False

        if game.switches['apprentice_switch'] is not False and game.switches[
                'apprentice_switch'] is not None and game.switches[
                    'apprentice_switch'].status == 'medicine cat':
            game.switches['apprentice_switch'].status_change('warrior')
            game.switches['apprentice_switch'] = False

        if game.switches['kill_cat'] is not False and game.switches[
                'kill_cat'] is not None:
            events_class.dies(game.switches['kill_cat'])
            game.switches['kill_cat'] = False

        if the_cat.status in ['apprentice'] and not the_cat.dead:
            buttons.draw_button((x_value, y_value + button_count * y_change),
                                text='Switch to medicine cat apprentice',
                                apprentice_switch=the_cat)
            button_count += 1
        elif the_cat.status in ['medicine cat apprentice'
                                ] and not the_cat.dead:
            buttons.draw_button((x_value, y_value + button_count * y_change),
                                text='Switch to warrior apprentice',
                                apprentice_switch=the_cat)
            button_count += 1
        elif the_cat.status == 'warrior' and not the_cat.dead:
            buttons.draw_button((x_value, y_value + button_count * y_change),
                                text='Switch to medicine cat',
                                apprentice_switch=the_cat)
            button_count += 1
        elif the_cat.status == 'medicine cat' and not the_cat.dead:
            buttons.draw_button((x_value, y_value + button_count * y_change),
                                text='Switch to warrior',
                                apprentice_switch=the_cat)
            button_count += 1
        buttons.draw_button((x_value, y_value + button_count * y_change),
                            text='Back',
                            cur_screen='profile screen')


class StatsScreen(Screens):

    def on_use(self):
        verdana_big.text(f'{game.clan.name}Clan', ('center', 30))
        living_num = 0
        warriors_num = 0
        app_num = 0
        kit_num = 0
        elder_num = 0
        starclan_num = 0
        for cat in cat_class.all_cats.values():
            if not cat.dead:
                living_num += 1
                if cat.status == 'warrior':
                    warriors_num += 1
                elif cat.status in ['apprentice', 'medicine cat apprentice']:
                    app_num += 1
                elif cat.status == 'kitten':
                    kit_num += 1
                elif cat.status == 'elder':
                    elder_num += 1
            else:
                starclan_num += 1

        verdana.text('Number of Living Cats: ' + str(living_num), (100, 150))
        verdana.text('Number of Warriors: ' + str(warriors_num), (100, 200))
        verdana.text('Number of Apprentices: ' + str(app_num), (100, 250))
        verdana.text('Number of Kits: ' + str(kit_num), (100, 300))
        verdana.text('Number of Elders: ' + str(elder_num), (100, 350))
        verdana.text('Number of StarClan Cats: ' + str(starclan_num),
                     (100, 400))
        draw_menu_buttons()


class MapScreen(Screens):
    def on_use(self):
        hunting_claim = str(game.clan.name) + 'Clan Hunting Grounds'
        territory_claim = str(game.clan.name) + 'Clan Territory'
        training_claim = str(game.clan.name) + 'Clan Training Grounds'
        for y in range(44):
            for x in range(40):
                biome = game.map_info[(x,y)][2]
                if biome == 'Desert':
                    buttons.draw_button((x*16,y*16),image=pygame.transform.scale(tiles.sprites['terrain1'], (16,16)), map_selection=(x,y))
                elif biome == 'Forest':
                    buttons.draw_button((x*16,y*16),image=pygame.transform.scale(tiles.sprites['terrain3'], (16,16)), map_selection=(x,y))
                elif biome == 'Plains':
                    buttons.draw_button((x*16,y*16),image=pygame.transform.scale(tiles.sprites['terrain0'], (16,16)), map_selection=(x,y))
                elif biome == 'Ocean':
                    buttons.draw_button((x*16,y*16),image=pygame.transform.scale(tiles.sprites['terrain2'], (16,16)), map_selection=(x,y))
                elif biome == 'Mountainous':
                    buttons.draw_button((x*16,y*16),image=pygame.transform.scale(tiles.sprites['terrain5'], (16,16)), map_selection=(x,y))
                elif biome == 'Beach':
                    buttons.draw_button((x*16,y*16),image=pygame.transform.scale(tiles.sprites['terrain6'], (16,16)), map_selection=(x,y))
                if (x,y) == game.clan.camp_site:
                    buttons.draw_button((x*16,y*16),image=pygame.transform.scale(tiles.sprites['terraintwo0'], (16,16)), map_selection=(x,y))
                    game.map_info[(x,y)] = [x,y,str(biome), game.clan.name + 'Clan Camp',"Twoleg Activity: none","Thunderpath Traffic: none","Prey Levels: low",str(game.map_info[(x,y)][7])]
                if (x,y) == game.switches['map_selection']:
                    if str(game.map_info[(x,y)][3]) == territory_claim:
                        buttons.draw_button((-16, 450), text='Hunting Grounds',hunting_territory=(x,y))
                        buttons.draw_button((-16, 500), text='Training Grounds',training_territory=(x,y))
                if (x,y) == game.switches['hunting_territory']:
                    territory_biome = str(game.map_info[(x,y)][2])
                    territory_twolegs = str(game.map_info[(x,y)][4])
                    territory_thunderpath = str(game.map_info[(x,y)][5])
                    territory_prey = str(game.map_info[(x,y)][6])
                    territory_plants = str(game.map_info[(x,y)][7])
                    if str(game.map_info[(x,y)][3]) != 'Unclaimable':
                        game.map_info[(x,y)] = [x,y,territory_biome, hunting_claim,territory_twolegs,territory_thunderpath,territory_prey,territory_plants]
                elif (x,y) == game.switches['training_territory']:
                    territory_biome = str(game.map_info[(x,y)][2])
                    territory_twolegs = str(game.map_info[(x,y)][4])
                    territory_thunderpath = str(game.map_info[(x,y)][5])
                    territory_prey = str(game.map_info[(x,y)][6])
                    territory_plants = str(game.map_info[(x,y)][7])
                    if str(game.map_info[(x,y)][3]) != 'Unclaimable':
                        game.map_info[(x,y)] = [x,y,territory_biome, training_claim,territory_twolegs,territory_thunderpath,territory_prey,territory_plants]
                if game.map_info[(x,y)][3] == hunting_claim:
                    buttons.draw_button((x*16,y*16),image=pygame.transform.scale(tiles.sprites['terraintwo1'], (16,16)))
                    game.switches['hunting_territory'] = (x,y)
                elif game.map_info[(x,y)][3] == territory_claim:
                    buttons.draw_button((x*16,y*16),image=pygame.transform.scale(tiles.sprites['terraintwo2'], (16,16)))
                elif game.map_info[(x,y)][3] == training_claim:
                    buttons.draw_button((x*16,y*16),image=pygame.transform.scale(tiles.sprites['terraintwo3'], (16,16)))
                for clan in game.clan.all_clans:
                    camp_claim = str(clan) + " Camp"
                    other_territory = str(clan) + " Territory"
                    if game.map_info[(x,y)][3] == camp_claim:
                        if game.map_info[(x,y)][2] == "Ocean":
                            game.map_info[(x,y)] = [x,y,game.map_info[(x,y)][2],"Unclaimable",game.map_info[(x,y)][4],game.map_info[(x,y)][5],game.map_info[(x,y)][6],game.map_info[(x,y)][7]]
                        buttons.draw_button((x*16,y*16),image=pygame.transform.scale(tiles.sprites['terraintwo4'], (16,16)))
                    elif game.map_info[(x,y)][3] == other_territory:
                        buttons.draw_button((x*16,y*16),image=pygame.transform.scale(tiles.sprites['terraintwo4'], (16,16)))
        verdana_big.text('Map', (-16, 50))
        verdana.text(str(game.map_info[game.switches['map_selection']][0])+", "+str(game.map_info[game.switches['map_selection']][1]), (-16, 100))
        verdana.text(str(game.map_info[game.switches['map_selection']][2]), (-16, 150))
        verdana.text(str(game.map_info[game.switches['map_selection']][3]), (-16, 200))
        verdana.text(str(game.map_info[game.switches['map_selection']][4]), (-16, 250))
        verdana.text(str(game.map_info[game.switches['map_selection']][5]), (-16, 300))
        verdana.text(str(game.map_info[game.switches['map_selection']][6]), (-16, 350))
        verdana.text(str(game.map_info[game.switches['map_selection']][7]), (-16, 400))
        
        buttons.draw_button((-16, -56), text='<< Back', cur_screen=game.switches['last_screen'])
    def screen_switches(self):
        try:
            game.map_info = load_map('saves/'+game.clan.name)
            print("Map loaded.")
        except:
            game.map_info = load_map("Fallback")
            print("Default map loaded.")


class RelationshipScreen(Screens):
    def on_use(self):

        # get the relevant cat
        the_cat = cat_class.all_cats.get(game.switches['cat'])

        # layout
<<<<<<< HEAD
        verdana_big.text(str(the_cat.name) + ' Relationships', ('center', 30))
        verdana_small.text(str(the_cat.gender) + ' - ' +
                           str(the_cat.age), ('center', 60))
        verdana.text('CATS LIST', ('center', 80))
=======
        verdana_big.text(str(the_cat.name) + ' Relationships', ('center', 10))
        if the_cat != None and the_cat.mate != '':
            mate = cat_class.all_cats.get(the_cat.mate)
            if mate != None:
                verdana_small.text(f"{str(the_cat.gender)}  - {str(the_cat.age)} -  mate: {str(mate.name)}", ('center', 40))
            else:
                verdana_small.text(f"{str(the_cat.gender)}  - {str(the_cat.age)}", ('center', 40))
        else:
            verdana_small.text(f"{str(the_cat.gender)}  - {str(the_cat.age)}", ('center', 40))
>>>>>>> 20347920

        # make a list of the relationships
        relationships = the_cat.relationships

        # pages
        all_pages = 1  # amount of pages
        if len(relationships) > 10:
            all_pages = int(ceil(len(relationships) / 10))

        pos_x = 0
        pos_y = 0
        cats_on_page = 0  # how many are on page already
        for x in range(len(relationships)):
            if (x + (game.switches['list_page'] - 1) * 10) > len(relationships):
                game.switches['list_page'] = 1

            the_relationship = relationships[x + (game.switches['list_page'] - 1) * 10]
            the_relationship.cat_to.update_sprite()
<<<<<<< HEAD
            buttons.draw_button((120 + pos_x, 100 + pos_y), image=the_relationship.cat_to.sprite, cat=the_relationship.cat_to, cur_screen='profile screen')
            # name length
            if the_relationship.cat_to.dead:
                verdana_small.text(str(the_relationship.cat_to.name) + ' (dead)', (115 + pos_x, 153 + pos_y))
            else:
                verdana_small.text(str(the_relationship.cat_to.name), (115 + pos_x, 153 + pos_y))

            x_value = 107
            y_value = 180
            count = 0
            verdana_small.text(f"{str(the_relationship.cat_to.gender)} - {str(the_relationship.cat_to.age)}", (x_value + pos_x, y_value + count + pos_y))
            count+=20
            # there is no way the mate is dead
            # if the_cat.mate is not None and the_relationship.cat_to.ID == the_cat.mate:
            #     verdana_small.text('mate', (155 + pos_x, 265 + count + pos_y))
            #     count+=20
            # elif the_relationship.cat_to.mate != None:
            #     verdana_small.text('has a mate', (155 + pos_x, 265 + count + pos_y))
            #     count+=20

            # if the_relationship.cat_to.dead:
            #     verdana_small.text('(dead)', (155 + pos_x, 265 + count + pos_y))
            #     count+=20

            
            verdana_small.text('romantic love: ' + str(the_relationship.romantic_love), (x_value + pos_x, y_value + count + pos_y))
            count+=20
            verdana_small.text('like: ' + str(the_relationship.like), (x_value + pos_x, y_value + count + pos_y))
            count+=20
            verdana_small.text('dislike: ' + str(the_relationship.dislike), (x_value + pos_x, y_value + count + pos_y))
            count+=20
            verdana_small.text('admiration: ' + str(the_relationship.admiration), (x_value + pos_x, y_value + count + pos_y))
            count+=20
            verdana_small.text('comfortable: ' + str(the_relationship.comfortable), (x_value + pos_x, y_value + count + pos_y))
            count+=20
            verdana_small.text('jealousy: ' + str(the_relationship.jealousy), (x_value + pos_x, y_value + count + pos_y))
            count+=20
            verdana_small.text('trust: ' + str(the_relationship.trust), (x_value + pos_x, y_value + count + pos_y))
=======
            buttons.draw_button((90 + pos_x, 60 + pos_y), image=the_relationship.cat_to.sprite, cat=the_relationship.cat_to.ID, cur_screen='profile screen')
            # name length
            string_len = verdana.text(str('romantic love: '))
            verdana.text(str(the_relationship.cat_to.name), (140 + pos_x - string_len / 1.5, 105 + pos_y))
            verdana_small.text(f"{str(the_relationship.cat_to.gender)} - {str(the_relationship.cat_to.age)}", (140 + pos_x - string_len / 1.5, 120 + pos_y))
            

            # there is no way the mate is dead
            if the_relationship.family and the_relationship.cat_to.dead:
                verdana_small.text('related (dead)', (140 + pos_x - string_len / 1.5, 130 + pos_y))
            elif the_relationship.family:
                verdana_small.text('related', (140 + pos_x - string_len / 1.5, 130 + pos_y))
            elif the_relationship.cat_to.dead:
                verdana_small.text('(dead)', (140 + pos_x - string_len / 1.5, 130 + pos_y))
            
            if the_cat.mate != None and the_cat.mate != '' and the_relationship.cat_to.ID == the_cat.mate:
                verdana_small.text('mate', (140 + pos_x - string_len / 1.5, 140 + pos_y))
            elif the_relationship.cat_to.mate != None and the_relationship.cat_to.mate != '':
                verdana_small.text('has a mate', (140 + pos_x - string_len / 1.5, 140 + pos_y))

            # Loading Bar and variables
            bar_bg = pygame.image.load("resources/relations_border.png")
            original_bar = pygame.image.load("resources/relation_bar.png")

            if game.settings['dark mode']:
                bar_bg = pygame.image.load("resources/relations_border_dark.png")
                original_bar = pygame.image.load("resources/relation_bar_dark.png")

            count = 15
            verdana_small.text('romantic love:', (140 + pos_x - string_len / 1.5, 145 + pos_y + count))
            count += 20
            bg_rect = bar_bg.get_rect(midleft=(140 + pos_x - string_len / 1.5, 145 + pos_y + count))
            bar_rect = original_bar.get_rect(midleft=(142 + pos_x - string_len / 1.5, 145 + pos_y + count))
            bar = pygame.transform.scale(original_bar, (the_relationship.romantic_love, 12))
            screen.blit(bar_bg, bg_rect)
            screen.blit(bar, bar_rect)
            count += 5

            verdana_small.text('platonic like:', (140 + pos_x - string_len / 1.5, 145 + pos_y + count))
            count += 20
            bg_rect = bar_bg.get_rect(midleft=(140 + pos_x - string_len / 1.5, 145 + pos_y + count))
            bar_rect = original_bar.get_rect(midleft=(142 + pos_x - string_len / 1.5, 145 + pos_y + count))
            bar = pygame.transform.scale(original_bar, (the_relationship.platonic_like, 12))
            screen.blit(bar_bg, bg_rect)
            screen.blit(bar, bar_rect)
            count += 5

            verdana_small.text('dislike:', (140 + pos_x - string_len / 1.5, 145 + pos_y + count))
            count += 20
            bg_rect = bar_bg.get_rect(midleft=(140 + pos_x - string_len / 1.5, 145 + pos_y + count))
            bar_rect = original_bar.get_rect(midleft=(142 + pos_x - string_len / 1.5, 145 + pos_y + count))
            bar = pygame.transform.scale(original_bar, (the_relationship.dislike, 12))
            screen.blit(bar_bg, bg_rect)
            screen.blit(bar, bar_rect)
            count += 5
            
            verdana_small.text('admiration:', (140 + pos_x - string_len / 1.5, 145 + pos_y + count))
            count += 20
            bg_rect = bar_bg.get_rect(midleft=(140 + pos_x - string_len / 1.5, 145 + pos_y + count))
            bar_rect = original_bar.get_rect(midleft=(142 + pos_x - string_len / 1.5, 145 + pos_y + count))
            bar = pygame.transform.scale(original_bar, (the_relationship.admiration, 12))
            screen.blit(bar_bg, bg_rect)
            screen.blit(bar, bar_rect)
            count += 5

            verdana_small.text('comfortable:', (140 + pos_x - string_len / 1.5, 145 + pos_y + count))
            count += 20
            bg_rect = bar_bg.get_rect(midleft=(140 + pos_x - string_len / 1.5, 145 + pos_y + count))
            bar_rect = original_bar.get_rect(midleft=(142 + pos_x - string_len / 1.5, 145 + pos_y + count))
            bar = pygame.transform.scale(original_bar, (the_relationship.comfortable, 12))
            screen.blit(bar_bg, bg_rect)
            screen.blit(bar, bar_rect)
            count += 5

            verdana_small.text('jealousy:', (140 + pos_x - string_len / 1.5, 145 + pos_y + count))
            count += 20
            bg_rect = bar_bg.get_rect(midleft=(140 + pos_x - string_len / 1.5, 145 + pos_y + count))
            bar_rect = original_bar.get_rect(midleft=(142 + pos_x - string_len / 1.5, 145 + pos_y + count))
            bar = pygame.transform.scale(original_bar, (the_relationship.jealousy, 12))
            screen.blit(bar_bg, bg_rect)
            screen.blit(bar, bar_rect)
            count += 5

            verdana_small.text('trust:', (140 + pos_x - string_len / 1.5, 145 + pos_y + count))
            count += 20
            bg_rect = bar_bg.get_rect(midleft=(140 + pos_x - string_len / 1.5, 145 + pos_y + count))
            bar_rect = original_bar.get_rect(midleft=(142 + pos_x - string_len / 1.5, 145 + pos_y + count))
            bar = pygame.transform.scale(original_bar, (the_relationship.trust, 12))
            screen.blit(bar_bg, bg_rect)
            screen.blit(bar, bar_rect)
>>>>>>> 20347920

            cats_on_page += 1
            pos_x += 140
            if pos_x >= 650:
                pos_x = 0
                pos_y += 100 + count

            if cats_on_page >= 10 or x + (game.switches['list_page'] - 1) * 10 == len(relationships) - 1:
                break

        # page buttons
        verdana.text('page ' + str(game.switches['list_page']) + ' / ' + str(all_pages), ('center', 640))
        if game.switches['list_page'] > 1:
            buttons.draw_button((300, 640), text='<',list_page=game.switches['list_page'] - 1)
        if game.switches['list_page'] < all_pages:
<<<<<<< HEAD
            buttons.draw_button((-300, 600), text='>',
                                list_page=game.switches['list_page'] + 1)
        buttons.draw_button(('center', -50), text='Back',
                            cur_screen='options screen')
=======
            buttons.draw_button((-300, 640), text='>',list_page=game.switches['list_page'] + 1)
        # buttons.draw_button(('center', -100), text='Back',cur_screen='profile screen')
        buttons.draw_button(('center', 670), text='Back',cur_screen='profile screen')
>>>>>>> 20347920

    def screen_switches(self):
        cat_profiles()


class RelationshipEventScreen(Screens):
    def on_use(self):
        a = 0
        verdana_big.text(f'{game.clan.name}Clan', ('center', 30))
        verdana.text('Check this page to see which events are currently happening at the clan.', ('center', 100))

        verdana.text(f'Current season: {str(game.clan.current_season)}', ('center', 130))

        verdana.text(f'Clan age: {str(game.clan.age)} moons', ('center', 160))
        if game.switches['events_left'] == 0:
            buttons.draw_button((200, 220),
                                text='TIMESKIP ONE MOON',
                                timeskip=True)

            if game.switches['timeskip']:
                game.cur_events_list = []
                game.relation_events_list = []
        else:
            buttons.draw_button((200, 220),
                                text='TIMESKIP ONE MOON',
                                available=False)        

        events_class.one_moon()

        # show the Relationship events
        buttons.draw_button((-250, 220), text='CLAN EVENTS', cur_screen='events screen')

        if game.relation_events_list is not None and game.relation_events_list != []:
            for x in range(min(len(game.relation_events_list), game.max_relation_events_displayed)):
                if game.relation_events_list[x] is None:
                    continue
<<<<<<< HEAD
                if "Clan has no " in game.relation_events_list[x]:
                    verdana_red.text(
                        game.relation_events_list[x], ('center', 260 + a * 30))
                else:
                    verdana.text(
                        game.relation_events_list[x], ('center', 260 + a * 30))
=======
                verdana.text(game.relation_events_list[x],
                    ('center', 160 + a * 30))
>>>>>>> 20347920
                a += 1
        else:
            verdana.text("Nothing significant happened this moon.",
                         ('center', 260 + a * 30))
        # buttons
        draw_menu_buttons()

        if len(game.relation_events_list) > game.max_relation_events_displayed:
            buttons.draw_button((720, 150), image=game.up, arrow="UP")
            buttons.draw_button((700, 550), image=game.down, arrow="DOWN")

    def screen_switches(self):
        cat_profiles


# SCREENS
screens = Screens()

start_screen = StartScreen('start screen')
settings_screen = SettingsScreen('settings screen')
info_screen = InfoScreen('info screen')
clan_screen = ClanScreen('clan screen')
patrol_screen = PatrolScreen('patrol screen')  # for picking cats to go on patrol
patrol_event_screen = PatrolEventScreen('patrol event screen')  # for seeing the events of the patrol
starclan_screen = StarClanScreen('starclan screen')
make_clan_screen = MakeClanScreen('make clan screen')
clan_created_screen = ClanCreatedScreen('clan created screen')
events_screen = EventsScreen('events screen')
profile_screen = ProfileScreen('profile screen')
single_event_screen = SingleEventScreen('single event screen')
choose_mate_screen = ChooseMateScreen('choose mate screen')
view_children_screen = ViewChildrenScreen('see kits screen')
list_screen = ListScreen('list screen')
switch_clan_screen = SwitchClanScreen('switch clan screen')
allegiances_screen = AllegiancesScreen('allegiances screen')
choose_mentor_screen = ChooseMentorScreen('choose mentor screen')
choose_mentor_screen2 = ChooseMentorScreen2('choose mentor screen2')
change_name_screen = ChangeNameScreen('change name screen')
option_screen = OptionsScreen('options screen')
language_screen = LanguageScreen('language screen')
stats_screen = StatsScreen('stats screen')
other_screen = OtherScreen('other screen')
map_screen = MapScreen('map screen')
relationship_screen = RelationshipScreen('relationship screen')
relationship_event_screen = RelationshipEventScreen('relationship event screen')


# CAT PROFILES
def cat_profiles():
    game.choose_cats.clear()
    game.cat_buttons.clear()
    for x in game.clan.clan_cats:
        game.choose_cats[x] = cat_class.all_cats[x]
        game.choose_cats[x].update_sprite()


def draw_menu_buttons():
    buttons.draw_button((260, 70), text='EVENTS', cur_screen='events screen')
    buttons.draw_button((340, 70), text='CLAN', cur_screen='clan screen')
    buttons.draw_button((400, 70),
                        text='STARCLAN',
                        cur_screen='starclan screen')
    buttons.draw_button((500, 70), text='PATROL', cur_screen='patrol screen')
    buttons.draw_button((50, 50),
                        text='< Back to Main Menu',
                        cur_screen='start screen')
    buttons.draw_button((-70, 50), text='List Cats', cur_screen='list screen')
    buttons.draw_button((-70, 80), text='Allegiances', cur_screen='allegiances screen')
    buttons.draw_button((-70, 110), text='Map', cur_screen='map screen', available=mapavailable)
    buttons.draw_button((50, 80), text='Stats', cur_screen='stats screen')<|MERGE_RESOLUTION|>--- conflicted
+++ resolved
@@ -1088,13 +1088,8 @@
         count2 = 0
         verdana_big.text(cat_name, ('center', 150))  # NAME
         the_cat.draw_large((100, 200))  # IMAGE
-<<<<<<< HEAD
-        verdana.text(the_cat.thought, ('center', 180))  # THOUGHT / ACTION
-        verdana_small.text(the_cat.gender, (300, 230 + count * 15))
-=======
         verdana.text(cat_thought, ('center', 180))  # THOUGHT / ACTION
         verdana_small.text(the_cat.genderalign, (300, 230 + count * 15))
->>>>>>> 20347920
         count += 1  # SEX / GENDER
         verdana_small.text(the_cat.status, (490, 230 + count2 * 15))
         count2 += 1  # STATUS
@@ -1894,16 +1889,9 @@
             the_cat = list(cat_class.all_cats.values())[x]
             if not the_cat.dead and not the_cat.exiled:
                 living_cats.append(the_cat)
-<<<<<<< HEAD
         if not game.clan.leader.dead and not game.clan.leader.exiled:
             game.allegiance_list.append(['LEADER:', f"{str(game.clan.leader.name)} - a {game.clan.leader.describe_cat()}"])
-=======
-        if not game.clan.leader.dead:
-            game.allegiance_list.append([
-                'LEADER:',
-                f"{str(game.clan.leader.name)} - a {game.clan.leader.describe_cat()}"
-            ])
->>>>>>> 20347920
+
             if len(game.clan.leader.apprentice) > 0:
                 if len(game.clan.leader.apprentice) == 1:
                     game.allegiance_list.append([
@@ -1914,19 +1902,10 @@
                     app_names = ''
                     for app in game.clan.leader.apprentice:
                         app_names += str(app.name) + ', '
-<<<<<<< HEAD
                     game.allegiance_list.append(['', '      Apprentices: ' + app_names[:-2]])
         if game.clan.deputy != 0 and game.clan.deputy is not None and not game.clan.deputy.dead and not game.clan.deputy.exiled:
             game.allegiance_list.append(['DEPUTY:', f"{str(game.clan.deputy.name)} - a {game.clan.deputy.describe_cat()}"])
-=======
-                    game.allegiance_list.append(
-                        ['', '      Apprentices: ' + app_names[:-2]])
-        if game.clan.deputy != 0 and game.clan.deputy is not None and not game.clan.deputy.dead:
-            game.allegiance_list.append([
-                'DEPUTY:',
-                f"{str(game.clan.deputy.name)} - a {game.clan.deputy.describe_cat()}"
-            ])
->>>>>>> 20347920
+
             if len(game.clan.deputy.apprentice) > 0:
                 if len(game.clan.deputy.apprentice) == 1:
                     game.allegiance_list.append([
@@ -1953,12 +1932,7 @@
                     queens.append(living_cat_.parent1)
         cat_count = 0
         for living_cat__ in living_cats:
-<<<<<<< HEAD
             if str(living_cat__.status) == 'warrior' and living_cat__.ID not in queens and not living_cat__.exiled:
-=======
-            if str(living_cat__.status
-                   ) == 'warrior' and living_cat__.ID not in queens:
->>>>>>> 20347920
                 if not cat_count:
                     game.allegiance_list.append([
                         'WARRIORS:',
@@ -2439,20 +2413,11 @@
             buttons.draw_button((x_value, y_value + button_count * y_change),text='Change to Transneu', cat_value=game.switches['cat'])
             button_count += 1
         if not the_cat.dead:
-<<<<<<< HEAD
             buttons.draw_button((x_value, 650), text='Kill Cat', kill_cat=the_cat)
             buttons.draw_button((x_value, 600), text='Exile Cat', cat_value = game.switches['cat'])
         elif the_cat.dead and not the_cat.exiled:
             buttons.draw_button((x_value, 600), text='Exile to Dark Forest', cat_value = game.switches['cat'])
-=======
-            buttons.draw_button((x_value, 650),
-                                text='Kill Cat',
-                                kill_cat=the_cat)
-
-        buttons.draw_button((x_value, 600),
-                            text='Exile Cat',
-                            cat_value=game.switches['cat'])
->>>>>>> 20347920
+
 
         if game.switches['deputy_switch'] is not False and game.switches[
                 'deputy_switch'] is not None and game.switches[
@@ -2642,12 +2607,7 @@
         the_cat = cat_class.all_cats.get(game.switches['cat'])
 
         # layout
-<<<<<<< HEAD
-        verdana_big.text(str(the_cat.name) + ' Relationships', ('center', 30))
-        verdana_small.text(str(the_cat.gender) + ' - ' +
-                           str(the_cat.age), ('center', 60))
-        verdana.text('CATS LIST', ('center', 80))
-=======
+
         verdana_big.text(str(the_cat.name) + ' Relationships', ('center', 10))
         if the_cat != None and the_cat.mate != '':
             mate = cat_class.all_cats.get(the_cat.mate)
@@ -2657,7 +2617,6 @@
                 verdana_small.text(f"{str(the_cat.gender)}  - {str(the_cat.age)}", ('center', 40))
         else:
             verdana_small.text(f"{str(the_cat.gender)}  - {str(the_cat.age)}", ('center', 40))
->>>>>>> 20347920
 
         # make a list of the relationships
         relationships = the_cat.relationships
@@ -2676,46 +2635,6 @@
 
             the_relationship = relationships[x + (game.switches['list_page'] - 1) * 10]
             the_relationship.cat_to.update_sprite()
-<<<<<<< HEAD
-            buttons.draw_button((120 + pos_x, 100 + pos_y), image=the_relationship.cat_to.sprite, cat=the_relationship.cat_to, cur_screen='profile screen')
-            # name length
-            if the_relationship.cat_to.dead:
-                verdana_small.text(str(the_relationship.cat_to.name) + ' (dead)', (115 + pos_x, 153 + pos_y))
-            else:
-                verdana_small.text(str(the_relationship.cat_to.name), (115 + pos_x, 153 + pos_y))
-
-            x_value = 107
-            y_value = 180
-            count = 0
-            verdana_small.text(f"{str(the_relationship.cat_to.gender)} - {str(the_relationship.cat_to.age)}", (x_value + pos_x, y_value + count + pos_y))
-            count+=20
-            # there is no way the mate is dead
-            # if the_cat.mate is not None and the_relationship.cat_to.ID == the_cat.mate:
-            #     verdana_small.text('mate', (155 + pos_x, 265 + count + pos_y))
-            #     count+=20
-            # elif the_relationship.cat_to.mate != None:
-            #     verdana_small.text('has a mate', (155 + pos_x, 265 + count + pos_y))
-            #     count+=20
-
-            # if the_relationship.cat_to.dead:
-            #     verdana_small.text('(dead)', (155 + pos_x, 265 + count + pos_y))
-            #     count+=20
-
-            
-            verdana_small.text('romantic love: ' + str(the_relationship.romantic_love), (x_value + pos_x, y_value + count + pos_y))
-            count+=20
-            verdana_small.text('like: ' + str(the_relationship.like), (x_value + pos_x, y_value + count + pos_y))
-            count+=20
-            verdana_small.text('dislike: ' + str(the_relationship.dislike), (x_value + pos_x, y_value + count + pos_y))
-            count+=20
-            verdana_small.text('admiration: ' + str(the_relationship.admiration), (x_value + pos_x, y_value + count + pos_y))
-            count+=20
-            verdana_small.text('comfortable: ' + str(the_relationship.comfortable), (x_value + pos_x, y_value + count + pos_y))
-            count+=20
-            verdana_small.text('jealousy: ' + str(the_relationship.jealousy), (x_value + pos_x, y_value + count + pos_y))
-            count+=20
-            verdana_small.text('trust: ' + str(the_relationship.trust), (x_value + pos_x, y_value + count + pos_y))
-=======
             buttons.draw_button((90 + pos_x, 60 + pos_y), image=the_relationship.cat_to.sprite, cat=the_relationship.cat_to.ID, cur_screen='profile screen')
             # name length
             string_len = verdana.text(str('romantic love: '))
@@ -2806,7 +2725,6 @@
             bar = pygame.transform.scale(original_bar, (the_relationship.trust, 12))
             screen.blit(bar_bg, bg_rect)
             screen.blit(bar, bar_rect)
->>>>>>> 20347920
 
             cats_on_page += 1
             pos_x += 140
@@ -2822,16 +2740,10 @@
         if game.switches['list_page'] > 1:
             buttons.draw_button((300, 640), text='<',list_page=game.switches['list_page'] - 1)
         if game.switches['list_page'] < all_pages:
-<<<<<<< HEAD
-            buttons.draw_button((-300, 600), text='>',
-                                list_page=game.switches['list_page'] + 1)
-        buttons.draw_button(('center', -50), text='Back',
-                            cur_screen='options screen')
-=======
+
             buttons.draw_button((-300, 640), text='>',list_page=game.switches['list_page'] + 1)
         # buttons.draw_button(('center', -100), text='Back',cur_screen='profile screen')
         buttons.draw_button(('center', 670), text='Back',cur_screen='profile screen')
->>>>>>> 20347920
 
     def screen_switches(self):
         cat_profiles()
@@ -2868,17 +2780,8 @@
             for x in range(min(len(game.relation_events_list), game.max_relation_events_displayed)):
                 if game.relation_events_list[x] is None:
                     continue
-<<<<<<< HEAD
-                if "Clan has no " in game.relation_events_list[x]:
-                    verdana_red.text(
-                        game.relation_events_list[x], ('center', 260 + a * 30))
-                else:
-                    verdana.text(
-                        game.relation_events_list[x], ('center', 260 + a * 30))
-=======
                 verdana.text(game.relation_events_list[x],
                     ('center', 160 + a * 30))
->>>>>>> 20347920
                 a += 1
         else:
             verdana.text("Nothing significant happened this moon.",
