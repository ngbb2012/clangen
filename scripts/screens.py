from .clan import *
from .events import *
from .patrols import *
if mapavailable:
    from .world import *

import random

random.seed()

# SCREENS PARENT CLASS
class Screens(object):
    game_screen = screen
    game_x = screen_x
    game_y = screen_y
    all_screens = {}
    last_screen = ''

    def __init__(self, name=None):
        self.name = name
        if name is not None:
            self.all_screens[name] = self
            game.all_screens[name] = self

    def on_use(self):
        pass

    def screen_switches(self):
        pass


# SCREEN CHILD CLASSES
class StartScreen(Screens):
    def on_use(self):
        # background
        bg = pygame.image.load("resources/menu.png")
        screen.blit(bg, (0, 0))

        # buttons
        if game.clan is not None and game.switches['error_message'] == '':
            buttons.draw_image_button((70, 310), path='continue', text='Continue >', cur_screen='clan screen')
            buttons.draw_image_button((70, 355), path='switch_clan', text='Switch Clan >', cur_screen='switch clan screen')
        elif game.clan is not None and game.switches['error_message']:
            buttons.draw_image_button((70, 310), path='continue', text='Continue >', available=False)
            buttons.draw_image_button((70, 355), path='switch_clan', text='Switch Clan >', cur_screen='switch clan screen')
        else:
            buttons.draw_image_button((70, 310), path='continue', text='Continue >', available=False)
            buttons.draw_image_button((70, 355), path='switch_clan', text='Switch Clan >', available=False)
        buttons.draw_image_button((70, 400), path='new_clan', text='Make New >', cur_screen='make clan screen')
        buttons.draw_image_button((70, 445), path='settings', text='Settings & Info >', cur_screen='settings screen')

        if game.switches['error_message']:
            buttons.draw_button((50, 50), text='There was an error loading the game:', available=False)
            buttons.draw_button((50, 80), text=game.switches['error_message'], available=False)
            

    def screen_switches(self):
        if game.clan is not None:
            key_copy = tuple(cat_class.all_cats.keys())
            for x in key_copy:
                if x not in game.clan.clan_cats:
                    game.clan.remove_cat(x)

        # SAVE cats
        if game.clan is not None:
            cat_class.save_cats()
            game.clan.save_clan()
            if mapavailable:
                save_map(game.map_info, game.clan.name)

        # LOAD settings
        game.load_settings()


class SwitchClanScreen(Screens):
    def on_use(self):
        verdana_big.text('Switch Clan:', ('center', 100))
        verdana.text('Note: this will close the game. When you open it next, it should have the new clan.', ('center', 150))
        game.switches['read_clans'] = True

        y_pos = 200

        for i in range(len(game.switches['clan_list'])):
            if len(game.switches['clan_list'][i]) > 1 and i < 9:
                buttons.draw_button(('center', 50 * i + y_pos), text=game.switches['clan_list'][i] + 'clan', switch_clan=game.switches['clan_list'][i])

        buttons.draw_button((50, 50), text='<< Back to Main Menu', cur_screen='start screen')


class SettingsScreen(Screens):
    text_size = {'0': 'small', '1': 'medium', '2': 'big'}  # How text sizes will show up on the screen
    bool = {True: 'Yes', False: 'No', None: 'None'}

    def on_use(self):
        # layout
        buttons.draw_button((310, 100), text='Settings', available=False)
        buttons.draw_button((-360, 100), text='Info', cur_screen='info screen')
        buttons.draw_button((-255, 100), text='Language', cur_screen='language screen')
        verdana.text("Change the setting of your game here.", ('center', 130))

        # Setting names
        verdana.text("Dark mode:", (100, 200))
        verdana.text("Allow couples to have kittens despite same-sex status:", (100, 230))
        verdana.text("Allow unmated cats to have offspring:", (100, 260))
        verdana.text("Enable clan page background:", (100, 290))
        verdana.text("Automatically save every five moons", (100, 320))
        verdana.text("Allow mass extinction events", (100, 350))
        verdana.text("Force cats to retire after severe injury", (100, 380))

        # Setting values
        verdana.text(self.bool[game.settings['dark mode']], (-170, 200))
        buttons.draw_button((-80, 200), text='SWITCH', setting='dark mode')
        verdana.text(self.bool[game.settings['no gendered breeding']], (-170, 230))
        buttons.draw_button((-80, 230), text='SWITCH', setting='no gendered breeding')
        verdana.text(self.bool[game.settings['no unknown fathers']], (-170, 260))
        buttons.draw_button((-80, 260), text='SWITCH', setting='no unknown fathers')
        verdana.text(self.bool[game.settings['backgrounds']], (-170, 290))
        buttons.draw_button((-80, 290), text='SWITCH', setting='backgrounds')
        verdana.text(self.bool[game.settings['autosave']], (-170, 320))
        buttons.draw_button((-80, 320), text='SWITCH', setting='autosave')
        verdana.text(self.bool[game.settings['disasters']], (-170, 350))
        buttons.draw_button((-80, 350), text='SWITCH', setting='disasters')
        verdana.text(self.bool[game.settings['retirement']], (-170, 380))
        buttons.draw_button((-80, 380), text='SWITCH', setting='retirement')

        # other buttons
        buttons.draw_button((50, 50), text='<< Back to Main Menu', cur_screen='start screen')
        if game.settings_changed:
            buttons.draw_button(('center', -150), text='Save Settings', save_settings=True)
        else:
            buttons.draw_button(('center', -150), text='Save Settings', available=False)


class InfoScreen(Screens):
    def on_use(self):
        # layout
        buttons.draw_button((310, 100), text='Settings', cur_screen='settings screen')
        buttons.draw_button((-360, 100), text='Info', available=False)
        buttons.draw_button((-255, 100), text='Language', cur_screen='language screen')

        verdana.text("Welcome to Warrior Cats clan generator!", ('center', 140))
        verdana.text("This is fan-made generator for the Warrior Cats -book series by Erin Hunter.", ('center', 175))
        verdana.text("Create a new clan in the 'Make New' section. That clan is saved and can be", ('center', 195))
        verdana.text("revisited until you decide the overwrite it with a new one.", ('center', 215))
        verdana.text("You're free to use the characters and sprites generated in this program", ('center', 235))
        verdana.text("as you like, as long as you don't claim the sprites as your own creations.", ('center', 255))
        verdana.text("Original creator: just-some-cat.tumblr.com", ('center', 275))
        verdana.text("Fan edit made by: SableSteel", ('center', 295))

        verdana.text("Thank you for playing!!", ('center', 550))

        # other buttons
        buttons.draw_button((50, 50), text='<< Back to Main Menu', cur_screen='start screen')


class LanguageScreen(Screens):

    def on_use(self):
        # layout
        buttons.draw_button((310, 100), text='Settings', cur_screen='settings screen')
        buttons.draw_button((-360, 100), text='Info', cur_screen='info screen')
        buttons.draw_button((-255, 100), text='Language', available='false')
        verdana.text("Choose the language of your game here:", ('center', 130))

        # Language options
        a = 200
        for language_name in game.language_list:
            buttons.draw_button(('center', a), text=language_name, language=language_name, available=language_name != game.switches['language'])
            a += 30

        if game.switches['language'] != game.settings['language']:
            game.settings['language'] = game.switches['language']
            game.settings_changed = True
            if game.settings['language'] != 'english':
                game.switch_language()

        # other buttons
        buttons.draw_button((50, 50), text='<< Back to Main Menu', cur_screen='start screen')
        if game.settings_changed:
            buttons.draw_button(('center', -150), text='Save Settings', save_settings=True)
        else:
            buttons.draw_button(('center', -150), text='Save Settings', available=False)


class ClanScreen(Screens):
    def on_use(self):
        if game.settings['backgrounds']:
            if game.clan.current_season == 'Newleaf':
                screen.blit(self.newleaf_bg, (0, 0))
            elif game.clan.current_season == 'Greenleaf':
                screen.blit(self.greenleaf_bg, (0, 0))
            elif game.clan.current_season == 'Leaf-bare':
                screen.blit(self.leafbare_bg, (0, 0))
            elif game.clan.current_season == 'Leaf-fall':
                screen.blit(self.leaffall_bg, (0, 0))
        verdana_big.text(f'{game.clan.name}Clan', ('center', 30))
        verdana.text("Leader\'s Den", game.clan.cur_layout['leader den'])
        verdana.text('Medicine Cat Den', game.clan.cur_layout['medicine den'])
        verdana.text('Nursery', game.clan.cur_layout['nursery'])
        verdana.text('Clearing', game.clan.cur_layout['clearing'])
        verdana.text("Apprentices\' Den", game.clan.cur_layout['apprentice den'])
        verdana.text("Warriors\' Den", game.clan.cur_layout['warrior den'])
        verdana.text("Elders\' Den", game.clan.cur_layout['elder den'])
        for x in game.clan.clan_cats:
            if not cat_class.all_cats[x].dead and cat_class.all_cats[x].in_camp:
                buttons.draw_button(cat_class.all_cats[x].placement, image=cat_class.all_cats[x].sprite, cat=x, cur_screen='profile screen')
        draw_menu_buttons()
        buttons.draw_button(('center', -50), text='Save Clan', save_clan=True)
        pygame.draw.rect(screen, color='gray', rect=pygame.Rect(320, 660, 160, 20))
        if game.switches['save_clan']:
            verdana_green.text('Saved!', ('center', -20))
        else:
            verdana_red.text('Remember to save!', ('center', -20))

    def screen_switches(self):
        cat_profiles()
        self.change_brightness()
        game.switches['cat'] = None
        p = game.clan.cur_layout
        game.clan.leader.placement = choice(p['leader place'])
        game.clan.medicine_cat.placement = choice(p['medicine place'])
        for x in game.clan.clan_cats:
            i = randint(0, 20)
            if cat_class.all_cats[x].status == 'apprentice':
                if i < 13:
                    cat_class.all_cats[x].placement = choice([choice(p['apprentice place']), choice(p['clearing place'])])

                elif i >= 19:
                    cat_class.all_cats[x].placement = choice(p['leader place'])
                else:
                    cat_class.all_cats[x].placement = choice([choice(p['nursery place']), choice(p['warrior place']), choice(p['elder place']), choice(p['medicine place'])])

            elif cat_class.all_cats[x].status == 'deputy':
                if i < 17:
                    cat_class.all_cats[x].placement = choice([choice(p['warrior place']), choice(p['leader place']), choice(p['clearing place'])])

                else:
                    cat_class.all_cats[x].placement = choice(
                        [choice(p['nursery place']), choice(p['leader place']), choice(p['elder place']), choice(p['medicine place']), choice(p['apprentice place'])])

            elif cat_class.all_cats[x].status == 'elder':
                cat_class.all_cats[x].placement = choice(p['elder place'])
            elif cat_class.all_cats[x].status == 'kitten':
                if i < 13:
                    cat_class.all_cats[x].placement = choice(p['nursery place'])
                elif i == 19:
                    cat_class.all_cats[x].placement = choice(p['leader place'])
                else:
                    cat_class.all_cats[x].placement = choice(
                        [choice(p['clearing place']), choice(p['warrior place']), choice(p['elder place']), choice(p['medicine place']), choice(p['apprentice place'])])

            elif cat_class.all_cats[x].status in ['medicine cat apprentice', 'medicine cat']:
                cat_class.all_cats[x].placement = choice(p['medicine place'])
            elif cat_class.all_cats[x].status == 'warrior':
                if i < 15:
                    cat_class.all_cats[x].placement = choice([choice(p['warrior place']), choice(p['clearing place'])])

                else:
                    cat_class.all_cats[x].placement = choice(
                        [choice(p['nursery place']), choice(p['leader place']), choice(p['elder place']), choice(p['medicine place']), choice(p['apprentice place'])])

    def change_brightness(self):
        if game.settings['dark mode']:
            self._extracted_from_change_brightness_3('resources/greenleafcamp_dark.png', 'resources/newleafcamp_dark.png', 'resources/leafbarecamp_dark.png',
                                                     'resources/leaffallcamp_dark.png')

        else:
            self._extracted_from_change_brightness_3('resources/greenleafcamp.png', 'resources/newleafcamp.png', 'resources/leafbarecamp.png', 'resources/leaffallcamp.png')

    # TODO Rename this here and in `change_brightness`
    def _extracted_from_change_brightness_3(self, arg0, arg1, arg2, arg3):
        self.greenleaf_bg = pygame.transform.scale(pygame.image.load(arg0), (800, 700))
        self.newleaf_bg = pygame.transform.scale(pygame.image.load(arg1), (800, 700))
        self.leafbare_bg = pygame.transform.scale(pygame.image.load(arg2), (800, 700))
        self.leaffall_bg = pygame.transform.scale(pygame.image.load(arg3), (800, 700))


class StarClanScreen(Screens):
    def on_use(self):
        verdana_big.text(f'{game.clan.name}Clan', ('center', 30))
        verdana.text('StarClan Cat List', ('center', 100))
        dead_cats = [game.clan.instructor]
        for x in range(len(cat_class.all_cats.values())):
            the_cat = list(cat_class.all_cats.values())[x]
            if the_cat.dead and the_cat.ID != game.clan.instructor.ID:
                dead_cats.append(the_cat)

        search_text = game.switches['search_text']
        pygame.draw.rect(screen, 'lightgray', pygame.Rect((170, 130), (150, 20)))
        verdana.text('Search: ', (100, 130))
        verdana_black.text(game.switches['search_text'], (180, 130))
        search_cats = []
        if search_text.strip() != '':
            for cat in dead_cats:
                if search_text.lower() in str(cat.name).lower():
                    search_cats.append(cat)
        else:
            search_cats = dead_cats.copy()
        all_pages = int(ceil(len(search_cats) / 24.0)) if len(search_cats) > 24 else 1
        pos_x = 0
        pos_y = 0
        cats_on_page = 0
        for x in range(len(search_cats)):
            if x + (game.switches['list_page'] - 1) * 24 > len(search_cats):
                game.switches['list_page'] = 1
            the_cat = search_cats[x + (game.switches['list_page'] - 1) * 24]
            if the_cat.dead:
                buttons.draw_button((130 + pos_x, 180 + pos_y), image=the_cat.sprite, cat=the_cat.ID, cur_screen='profile screen')

                name_len = verdana.text(str(the_cat.name))
                verdana.text(str(the_cat.name), (155 + pos_x - name_len / 2, 240 + pos_y))
                cats_on_page += 1
                pos_x += 100
                if pos_x >= 600:
                    pos_x = 0
                    pos_y += 100
                if cats_on_page >= 24 or x + (game.switches['list_page'] - 1) * 24 == len(search_cats) - 1:
                    break
        verdana.text('page ' + str(game.switches['list_page']) + ' / ' + str(all_pages), ('center', 600))

        if game.switches['list_page'] > 1:
            buttons.draw_button((300, 600), text='<', list_page=game.switches['list_page'] - 1)

        if game.switches['list_page'] < all_pages:
            buttons.draw_button((-300, 600), text='>', list_page=game.switches['list_page'] + 1)

        draw_menu_buttons()

    def screen_switches(self):
        cat_profiles()


class MakeClanScreen(Screens):
    def first_phase(self):
        # layout
        if game.settings['dark mode']:
            name_clan_img = pygame.image.load('resources/name_clan.png')
        else:
            name_clan_img = pygame.image.load('resources/name_clan_light.png')
        screen.blit(name_clan_img, (0, 0))

        self.game_screen.blit(game.naming_box, (150, 620))
        if game.settings['dark mode']:
            verdana_black.text(game.switches['naming_text'], (155, 620))
        else:
            verdana.text(game.switches['naming_text'], (155, 620))
        verdana.text('-Clan', (290, 620))
        buttons.draw_button((350, 620), text='Randomize', naming_text=choice(names.normal_prefixes))
        buttons.draw_button((450, 620), text='Reset Name', naming_text='')

        # buttons
        verdana_small.text('Note: going back to main menu resets the generated cats.', (50, 25))
        buttons.draw_button((50, 50), text='<< Back to Main Menu', cur_screen='start screen', naming_text='')
        buttons.draw_button((570, 620), text='Name Clan', clan_name=game.switches['naming_text'])

    def second_phase(self):
        game.switches['naming_text'] = ''
        verdana.text(game.switches['clan_name'] + 'Clan', ('center', 90))
        if game.settings['dark mode']:
            leader_img = pygame.image.load('resources/leader.png')
        else:
            leader_img = pygame.image.load('resources/leader_light.png')
        screen.blit(leader_img, (0, 400))
        for u in range(6):
            buttons.draw_button((50, 150 + 50 * u), image=game.choose_cats[u].sprite, cat=u)
        for u in range(6, 12):
            buttons.draw_button((100, 150 + 50 * (u - 6)), image=game.choose_cats[u].sprite, cat=u)

        if game.switches['cat'] is not None and 12 > game.switches['cat'] >= 0:
            game.choose_cats[game.switches['cat']].draw_large((250, 200))
            verdana.text(str(game.choose_cats[game.switches['cat']].name) + ' --> ' + game.choose_cats[game.switches['cat']].name.prefix + 'star', (420, 200))
            verdana_small.text(str(game.choose_cats[game.switches['cat']].gender), (420, 230))
            verdana_small.text(str(game.choose_cats[game.switches['cat']].age), (420, 245))
            verdana_small.text(str(game.choose_cats[game.switches['cat']].trait), (420, 260))
            if game.choose_cats[game.switches['cat']].age in ['kitten', 'adolescent']:
                verdana_red.text('Too young to become leader.', (420, 300))
            else:
                buttons.draw_button((420, 300), text='Grant this cat their nine lives', leader=game.switches['cat'])
        buttons.draw_button((50, 50), text='<< Back to Main Menu', cur_screen='start screen', naming_text='')

        buttons.draw_button((-50, 50), text='< Last step', clan_name='', cat=None)

    def third_phase(self):
        verdana.text(game.switches['clan_name'] + 'Clan', ('center', 90))
        if game.settings['dark mode']:
            deputy_img = pygame.image.load('resources/deputy.png')
        else:
            deputy_img = pygame.image.load('resources/deputy_light.png')
        screen.blit(deputy_img, (0, 400))

        for u in range(6):
            if game.switches['leader'] == u:
                game.choose_cats[u].draw((650, 200))
            else:
                buttons.draw_button((50, 150 + 50 * u), image=game.choose_cats[u].sprite, cat=u)
        for u in range(6, 12):
            if game.switches['leader'] == u:
                game.choose_cats[u].draw((650, 200))
            else:
                buttons.draw_button((100, 150 + 50 * (u - 6)), image=game.choose_cats[u].sprite, cat=u)

        if game.switches['cat'] is not None and 12 > game.switches['cat'] >= 0 and game.switches['cat'] != game.switches['leader']:
            game.choose_cats[game.switches['cat']].draw_large((250, 200))
            verdana.text(str(game.choose_cats[game.switches['cat']].name), (420, 200))
            verdana_small.text(str(game.choose_cats[game.switches['cat']].gender), (420, 230))
            verdana_small.text(str(game.choose_cats[game.switches['cat']].age), (420, 245))
            verdana_small.text(str(game.choose_cats[game.switches['cat']].trait), (420, 260))
            if game.choose_cats[game.switches['cat']].age in ['kitten', 'adolescent']:
                verdana_red.text('Too young to become deputy.', (420, 300))
            else:
                buttons.draw_button((420, 300), text='This cat will support the leader', deputy=game.switches['cat'])
        verdana_small.text('Note: going back to main menu resets the generated cats.', (50, 25))

        buttons.draw_button((50, 50), text='<< Back to Main Menu', cur_screen='start screen', naming_text='')
        buttons.draw_button((-50, 50), text='< Last Step', leader=None, cat=None)

    def fourth_phase(self):
        verdana.text(game.switches['clan_name'] + 'Clan', ('center', 90))
        if game.settings['dark mode']:
            medic_img = pygame.image.load('resources/medic.png')
        else:
            medic_img = pygame.image.load('resources/med_light.png')
        screen.blit(medic_img, (0, 400))

        for u in range(6):
            if game.switches['leader'] == u:
                game.choose_cats[u].draw((650, 200))
            elif game.switches['deputy'] == u:
                game.choose_cats[u].draw((650, 250))
            else:
                buttons.draw_button((50, 150 + 50 * u), image=game.choose_cats[u].sprite, cat=u)

        for u in range(6, 12):
            if game.switches['leader'] == u:
                game.choose_cats[u].draw((650, 200))
            elif game.switches['deputy'] == u:
                game.choose_cats[u].draw((650, 250))
            else:
                buttons.draw_button((100, 150 + 50 * (u - 6)), image=game.choose_cats[u].sprite, cat=u)

        if game.switches['cat'] is not None and 12 > game.switches['cat'] >= 0 and game.switches['cat'] != game.switches['leader'] and game.switches['cat'] != game.switches[
            'deputy']:
            game.choose_cats[game.switches['cat']].draw_large((250, 200))
            verdana.text(str(game.choose_cats[game.switches['cat']].name), (420, 200))
            verdana_small.text(str(game.choose_cats[game.switches['cat']].gender), (420, 230))
            verdana_small.text(str(game.choose_cats[game.switches['cat']].age), (420, 245))
            verdana_small.text(str(game.choose_cats[game.switches['cat']].trait), (420, 260))
            if game.choose_cats[game.switches['cat']].age in ['kitten', 'adolescent']:
                verdana_red.text('Too young to become medicine cat.', (420, 300))
            else:
                buttons.draw_button((420, 300), text='This cat will aid the clan', medicine_cat=game.switches['cat'])
        verdana_small.text('Note: going back to main menu resets the generated cats.', (50, 25))
        buttons.draw_button((50, 50), text='<< Back to Main Menu', cur_screen='start screen', naming_text='')
        buttons.draw_button((-50, 50), text='< Last step', deputy=None, cat=None)

    def fifth_phase(self):
        verdana.text(game.switches['clan_name'] + 'Clan', ('center', 90))
        if game.settings['dark mode']:
            clan_img = pygame.image.load('resources/clan.png')
        else:
            clan_img = pygame.image.load('resources/clan_light.png')
        screen.blit(clan_img, (0, 400))
        for u in range(6):
            if game.switches['leader'] == u:
                game.choose_cats[u].draw((650, 200))
            elif game.switches['deputy'] == u:
                game.choose_cats[u].draw((650, 250))
            elif game.switches['medicine_cat'] == u:
                game.choose_cats[u].draw((650, 300))
            elif u not in game.switches['members']:
                buttons.draw_button((50, 150 + 50 * u), image=game.choose_cats[u].sprite, cat=u)
            try:
                if u == game.switches['members'][0]:
                    game.choose_cats[u].draw((700, 100))
                elif u == game.switches['members'][1]:
                    game.choose_cats[u].draw((700, 150))
                elif u == game.switches['members'][2]:
                    game.choose_cats[u].draw((700, 200))
                elif u == game.switches['members'][3]:
                    game.choose_cats[u].draw((700, 250))
                elif u == game.switches['members'][4]:
                    game.choose_cats[u].draw((700, 300))
                elif u == game.switches['members'][5]:
                    game.choose_cats[u].draw((700, 350))
                elif u == game.switches['members'][6]:
                    game.choose_cats[u].draw((700, 400))
            except IndexError:
                pass

        for u in range(6, 12):
            if game.switches['leader'] == u:
                game.choose_cats[u].draw((650, 200))
            elif game.switches['deputy'] == u:
                game.choose_cats[u].draw((650, 250))
            elif game.switches['medicine_cat'] == u:
                game.choose_cats[u].draw((650, 300))
            elif u not in game.switches['members']:
                buttons.draw_button((100, 150 + 50 * (u - 6)), image=game.choose_cats[u].sprite, cat=u)
            try:
                if u == game.switches['members'][0]:
                    game.choose_cats[u].draw((700, 100))
                elif u == game.switches['members'][1]:
                    game.choose_cats[u].draw((700, 150))
                elif u == game.switches['members'][2]:
                    game.choose_cats[u].draw((700, 200))
                elif u == game.switches['members'][3]:
                    game.choose_cats[u].draw((700, 250))
                elif u == game.switches['members'][4]:
                    game.choose_cats[u].draw((700, 300))
                elif u == game.switches['members'][5]:
                    game.choose_cats[u].draw((700, 350))
                elif u == game.switches['members'][6]:
                    game.choose_cats[u].draw((700, 400))
            except IndexError:
                pass

        if 12 > game.switches['cat'] >= 0 and game.switches['cat'] not in [game.switches['leader'], game.switches['deputy'], game.switches['medicine_cat']] and game.switches[
            'cat'] not in game.switches['members']:
            game.choose_cats[game.switches['cat']].draw_large((250, 200))
            verdana.text(str(game.choose_cats[game.switches['cat']].name), (420, 200))
            verdana_small.text(str(game.choose_cats[game.switches['cat']].gender), (420, 230))
            verdana_small.text(str(game.choose_cats[game.switches['cat']].age), (420, 245))
            verdana_small.text(str(game.choose_cats[game.switches['cat']].trait), (420, 260))
            if len(game.switches['members']) < 7:
                buttons.draw_button((420, 300), text='Recruit', members=game.switches['cat'], add=True)

        verdana_small.text('Note: going back to main menu resets the generated cats.', (50, 25))

        buttons.draw_button((50, 50), text='<< Back to Main Menu', cur_screen='start screen', naming_text='')

        buttons.draw_button((-50, 50), text='< Last step', medicine_cat=None, members=[], cat=None)

        if 3 < len(game.switches['members']) < 8:
            buttons.draw_button(('center', 350), text='Done', choosing_camp=True)
        else:
            buttons.draw_button(('center', 350), text='Done', available=False)
    def sixth_phase(self):
<<<<<<< HEAD
        if mapavailable:
            world = World((44,44),worldseed)
            for y in range(44):
                for x in range(40):
                    noisevalue = world.check_noisetile(x,y)
                    if noisevalue > 0.1:
                        #buttons.draw_maptile_button((x*TILESIZE,y*TILESIZE),image=(pygame.transform.scale(terrain.images[1],(TILESIZE,TILESIZE))))
                        buttons.draw_button((x*16,y*16),image=pygame.transform.scale(tiles.sprites['terrain1'], (16,16)), map_selection=(x,y))
                        Game.map_info[(x,y)] = [x,y,"Desert", "Unclaimed", 'Twoleg Activity: ' + random.choice(['none','low','medium','high']), 'Thunderpath Traffic: ' + random.choice(['none','low','medium','high']), 'Prey Levels: ' + random.choice(['none','low','medium']), 'Plant Cover: ' + random.choice(['none','low','medium'])]
                    elif noisevalue < -0.015:
                        buttons.draw_button((x*16,y*16),image=pygame.transform.scale(tiles.sprites['terrain3'], (16,16)), map_selection=(x,y))
                        Game.map_info[(x,y)] = [x,y,"Forest", "Unclaimed", 'Twoleg Activity: ' + random.choice(['none','low','medium','high']), 'Thunderpath Traffic: ' + random.choice(['none','low','medium']), 'Prey Levels: ' + random.choice(['low','medium', 'high']), 'Plant Cover: ' + random.choice(['low','medium','high'])]
                    else:
                        buttons.draw_button((x*16,y*16),image=pygame.transform.scale(tiles.sprites['terrain0'], (16,16)), map_selection=(x,y))
                        Game.map_info[(x,y)] = [x,y,"Plains", "Unclaimed", 'Twoleg Activity: ' + random.choice(['none','low','medium','high']), 'Thunderpath Traffic: ' + random.choice(['none','low','medium','high']), 'Prey Levels: ' + random.choice(['low','medium','high']), 'Plant Cover: ' + random.choice(['low','medium','high'])]
            for y in range(44):
                for x in range(40):
                    height = world.check_heighttile(x,y)
                    if height < 0:
                        buttons.draw_button((x*16,y*16),image=pygame.transform.scale(tiles.sprites['terrain2'], (16,16)), map_selection=(x,y))
                        Game.map_info[(x,y)] = [x,y,"Ocean", "Unclaimable", 'Twoleg Activity: ' + random.choice(['none']), 'Thunderpath Traffic: ' + random.choice(['none']), 'Prey Levels: ' + random.choice(['none']), 'Plant Cover: ' + random.choice(['none'])]
                    elif x == 0:
                        buttons.draw_button((x*16,y*16),image=pygame.transform.scale(tiles.sprites['terrain2'], (16,16)), map_selection=(x,y))
                        Game.map_info[(x,y)] = [x,y,"Ocean", "Unclaimable", 'Twoleg Activity: ' + random.choice(['none']), 'Thunderpath Traffic: ' + random.choice(['none']), 'Prey Levels: ' + random.choice(['none']), 'Plant Cover: ' + random.choice(['none'])]
                    elif x == 39:
                        buttons.draw_button((x*16,y*16),image=pygame.transform.scale(tiles.sprites['terrain2'], (16,16)), map_selection=(x,y))
                        Game.map_info[(x,y)] = [x,y,"Ocean", "Unclaimable", 'Twoleg Activity: ' + random.choice(['none']), 'Thunderpath Traffic: ' + random.choice(['none']), 'Prey Levels: ' + random.choice(['none']), 'Plant Cover: ' + random.choice(['none'])]
                    elif y == 0:
                        buttons.draw_button((x*16,y*16),image=pygame.transform.scale(tiles.sprites['terrain2'], (16,16)), map_selection=(x,y))
                        Game.map_info[(x,y)] = [x,y,"Ocean", "Unclaimable", 'Twoleg Activity: ' + random.choice(['none']), 'Thunderpath Traffic: ' + random.choice(['none']), 'Prey Levels: ' + random.choice(['none']), 'Plant Cover: ' + random.choice(['none'])]
                    elif y == 43:
                        buttons.draw_button((x*16,y*16),image=pygame.transform.scale(tiles.sprites['terrain2'], (16,16)), map_selection=(x,y))
                        Game.map_info[(x,y)] = [x,y,"Ocean", "Unclaimable", 'Twoleg Activity: ' + random.choice(['none']), 'Thunderpath Traffic: ' + random.choice(['none']), 'Prey Levels: ' + random.choice(['none']), 'Plant Cover: ' + random.choice(['none'])]
                    elif height < 0.03:
                        buttons.draw_button((x*16,y*16),image=pygame.transform.scale(tiles.sprites['terrain6'], (16,16)), map_selection=(x,y))
                        Game.map_info[(x,y)] = [x,y,"Beach", "Unclaimed", 'Twoleg Activity: ' + random.choice(['none','low','medium','high']), 'Thunderpath Traffic: ' + random.choice(['none','low','medium']), 'Prey Levels: ' + random.choice(['low','medium','high']), 'Plant Cover: ' + random.choice(['none','low','medium'])]
                    elif height > 0.35:
                        buttons.draw_button((x*16,y*16),image=pygame.transform.scale(tiles.sprites['terrain5'], (16,16)), map_selection=(x,y))
                        Game.map_info[(x,y)] = [x,y,"Mountainous", "Unclaimed", 'Twoleg Activity: ' + random.choice(['none','low','medium','high']), 'Thunderpath Traffic: ' + random.choice(['none','low','medium']), 'Prey Levels: ' + random.choice(['none','low','medium','high']), 'Plant Cover: ' + random.choice(['none','low','medium','high'])]
                    if (x,y) == game.switches['map_selection']:
                        buttons.draw_button((x*16,y*16),image=pygame.transform.scale(tiles.sprites['terrain7'], (16,16)), camp_site=(x,y))
            verdana_big.text('Map', (-16, 50))
            verdana.text(str(Game.map_info[game.switches['map_selection']][0])+", "+str(Game.map_info[game.switches['map_selection']][1]), (-16, 100))
            verdana.text(str(Game.map_info[game.switches['map_selection']][2]), (-16, 150))
            verdana.text(str(Game.map_info[game.switches['map_selection']][3]), (-16, 200))
            verdana.text(str(game.switches['camp_site']), (-16, 250))
            
            if Game.map_info[game.switches['map_selection']][3] == 'Unclaimed':
                buttons.draw_button((-16, 300), text='Done', choosing_camp=False, biome=Game.map_info[game.switches['map_selection']][2], world_seed=worldseed, cur_screen='clan created screen')
            else:
                buttons.draw_button((-16, 300), text='Done', available=False)
        else:
            buttons.draw_button(('center', 350), text='Done', cur_screen='clan created screen')


            buttons.draw_button((250, 50), text='Forest', biome='Forest', available=game.switches['biome'] != 'Forest')
            buttons.draw_button((325, 50), text='Mountainous', biome='Mountainous', available=game.switches['biome'] != 'Mountainous')
            buttons.draw_button((450, 50), text='Plains', biome='Plains', available=game.switches['biome'] != 'Plains')
            buttons.draw_button((525, 50), text='Beach', biome='Beach', available=game.switches['biome'] != 'Beach')    
        
=======
        for y in range(44):
            for x in range(40):
                noisevalue = self.world.check_noisetile(x,y)
                if noisevalue > 0.1:
                    #buttons.draw_maptile_button((x*TILESIZE,y*TILESIZE),image=(pygame.transform.scale(terrain.images[1],(TILESIZE,TILESIZE))))
                    buttons.draw_button((x*16,y*16),image=pygame.transform.scale(tiles.sprites['terrain1'], (16,16)), map_selection=(x,y))
                    game.map_info[(x,y)] = [x,y,"Desert", "Unclaimed", 'Twoleg Activity: ' + random.choice(['none','low','low','medium','medium','high']), 'Thunderpath Traffic: ' + random.choice(['none','low','medium','high']), 'Prey Levels: ' + random.choice(['none','low','medium']), 'Plant Cover: ' + random.choice(['none','low','medium'])]
                elif noisevalue < -0.015:
                    buttons.draw_button((x*16,y*16),image=pygame.transform.scale(tiles.sprites['terrain3'], (16,16)), map_selection=(x,y))
                    game.map_info[(x,y)] = [x,y,"Forest", "Unclaimed", 'Twoleg Activity: ' + random.choice(['none','low','low','medium','high']), 'Thunderpath Traffic: ' + random.choice(['none','low','medium']), 'Prey Levels: ' + random.choice(['low','medium', 'high']), 'Plant Cover: ' + random.choice(['low','medium','high'])]
                else:
                    buttons.draw_button((x*16,y*16),image=pygame.transform.scale(tiles.sprites['terrain0'], (16,16)), map_selection=(x,y))
                    game.map_info[(x,y)] = [x,y,"Plains", "Unclaimed", 'Twoleg Activity: ' + random.choice(['none','low','medium','medium','high','high']), 'Thunderpath Traffic: ' + random.choice(['none','low','medium','high']), 'Prey Levels: ' + random.choice(['low','medium','high']), 'Plant Cover: ' + random.choice(['low','medium','high'])]
        for y in range(44):
            for x in range(40):
                height = self.world.check_heighttile(x,y)
                if height < 0:
                    buttons.draw_button((x*16,y*16),image=pygame.transform.scale(tiles.sprites['terrain2'], (16,16)), map_selection=(x,y))
                    game.map_info[(x,y)] = [x,y,"Ocean", "Unclaimable", 'Twoleg Activity: ' + random.choice(['none']), 'Thunderpath Traffic: ' + random.choice(['none']), 'Prey Levels: ' + random.choice(['none']), 'Plant Cover: ' + random.choice(['none'])]
                elif x == 0:
                    buttons.draw_button((x*16,y*16),image=pygame.transform.scale(tiles.sprites['terrain2'], (16,16)), map_selection=(x,y))
                    game.map_info[(x,y)] = [x,y,"Ocean", "Unclaimable", 'Twoleg Activity: ' + random.choice(['none']), 'Thunderpath Traffic: ' + random.choice(['none']), 'Prey Levels: ' + random.choice(['none']), 'Plant Cover: ' + random.choice(['none'])]
                elif x == 39:
                    buttons.draw_button((x*16,y*16),image=pygame.transform.scale(tiles.sprites['terrain2'], (16,16)), map_selection=(x,y))
                    game.map_info[(x,y)] = [x,y,"Ocean", "Unclaimable", 'Twoleg Activity: ' + random.choice(['none']), 'Thunderpath Traffic: ' + random.choice(['none']), 'Prey Levels: ' + random.choice(['none']), 'Plant Cover: ' + random.choice(['none'])]
                elif y == 0:
                    buttons.draw_button((x*16,y*16),image=pygame.transform.scale(tiles.sprites['terrain2'], (16,16)), map_selection=(x,y))
                    game.map_info[(x,y)] = [x,y,"Ocean", "Unclaimable", 'Twoleg Activity: ' + random.choice(['none']), 'Thunderpath Traffic: ' + random.choice(['none']), 'Prey Levels: ' + random.choice(['none']), 'Plant Cover: ' + random.choice(['none'])]
                elif y == 43:
                    buttons.draw_button((x*16,y*16),image=pygame.transform.scale(tiles.sprites['terrain2'], (16,16)), map_selection=(x,y))
                    game.map_info[(x,y)] = [x,y,"Ocean", "Unclaimable", 'Twoleg Activity: ' + random.choice(['none']), 'Thunderpath Traffic: ' + random.choice(['none']), 'Prey Levels: ' + random.choice(['none']), 'Plant Cover: ' + random.choice(['none'])]
                elif height < 0.03:
                    buttons.draw_button((x*16,y*16),image=pygame.transform.scale(tiles.sprites['terrain6'], (16,16)), map_selection=(x,y))
                    game.map_info[(x,y)] = [x,y,"Beach", "Unclaimed", 'Twoleg Activity: ' + random.choice(['none','low','medium','medium','high','high']), 'Thunderpath Traffic: ' + random.choice(['none','low','medium']), 'Prey Levels: ' + random.choice(['low','medium','high']), 'Plant Cover: ' + random.choice(['none','low','medium'])]
                elif height > 0.35:
                    buttons.draw_button((x*16,y*16),image=pygame.transform.scale(tiles.sprites['terrain5'], (16,16)), map_selection=(x,y))
                    game.map_info[(x,y)] = [x,y,"Mountainous", "Unclaimed", 'Twoleg Activity: ' + random.choice(['none','none','low','low','medium','high']), 'Thunderpath Traffic: ' + random.choice(['none','none','low','low','medium','medium','high']), 'Prey Levels: ' + random.choice(['none','low','medium','high']), 'Plant Cover: ' + random.choice(['none','low','medium','high'])]
                if (x,y) == game.switches['map_selection']:
                    buttons.draw_button((x*16,y*16),image=pygame.transform.scale(tiles.sprites['terraintwo0'], (16,16)), camp_site=(x,y))
        verdana_big.text('Map', (-16, 50))
        verdana.text(str(game.map_info[game.switches['map_selection']][0])+", "+str(game.map_info[game.switches['map_selection']][1]), (-16, 100))
        verdana.text(str(game.map_info[game.switches['map_selection']][2]), (-16, 150))
        verdana.text(str(game.map_info[game.switches['map_selection']][3]), (-16, 200))
        verdana.text(str(game.switches['camp_site']), (-16, 250))
        
        if game.map_info[game.switches['map_selection']][3] == 'Unclaimed':
            buttons.draw_button((-16, 300), text='Done', choosing_camp=False, biome=game.map_info[game.switches['map_selection']][2], world_seed=self.worldseed, cur_screen='clan created screen')
        else:
            buttons.draw_button((-16, 300), text='Done', available=False)
>>>>>>> 74481cbf

    def on_use(self):
        if len(game.switches['clan_name']) == 0:
            self.first_phase()
        elif len(game.switches['clan_name']) > 0 and game.switches['leader'] is None:
            self.second_phase()
        elif game.switches['leader'] is not None and game.switches['deputy'] is None:
            self.third_phase()
        elif game.switches['leader'] is not None and game.switches['medicine_cat'] is None:
            self.fourth_phase()
        elif game.switches['medicine_cat'] is not None and game.switches['choosing_camp'] is False:
            self.fifth_phase()
        else:
            self.sixth_phase()
            
    def screen_switches(self):
        game.switches['clan_name'] = ''
        game.switches['leader'] = None
        game.switches['cat'] = None
        game.switches['medicine_cat'] = None
        game.switches['deputy'] = None
        game.switches['members'] = []
        game.switches['choosing_camp'] = False
        create_example_cats()
        self.worldseed = random.randrange(10000)
        self.world = World((44,44),self.worldseed)


class ClanCreatedScreen(Screens):
    def on_use(self):
        # LAYOUT
        verdana.text('Your clan has been created and saved!', ('center', 50))
        game.clan.leader.draw_big((screen_x / 2 - 50, 100))

        # buttons
        buttons.draw_button(('center', 250), text='Continue', cur_screen='clan screen')

    def screen_switches(self):
        game.clan = Clan(game.switches['clan_name'], game.choose_cats[game.switches['leader']], game.choose_cats[game.switches['deputy']],game.choose_cats[game.switches['medicine_cat']], game.switches['biome'], game.switches['world_seed'], game.switches['camp_site'])
        game.clan.create_clan()
        territory_claim = str(game.clan.name) + 'Clan Territory'
        otherclan_campsite = {}
        for clan in game.clan.all_clans:
            x = random.randrange(40)
            y = random.randrange(44)
            clan_camp = self.choose_other_clan_territory(x,y)
            territory_biome = str(game.map_info[clan_camp][2])
            territory_twolegs = str(game.map_info[clan_camp][4])
            territory_thunderpath = str(game.map_info[clan_camp][5])
            territory_prey = str(game.map_info[clan_camp][6])
            territory_plants = str(game.map_info[clan_camp][7])
            game.map_info[clan_camp] = [clan_camp[0],clan_camp[1],territory_biome, str(clan) + " Camp",territory_twolegs,territory_thunderpath,territory_prey,territory_plants]
            otherclan_campsite[str(clan)] = clan_camp
        for y in range(44):
            for x in range(40):
                if (x,y) == (game.switches['camp_site'][0] - 1, game.switches['camp_site'][1]):
                    territory_biome = str(game.map_info[(x,y)][2])
                    territory_twolegs = str(game.map_info[(x,y)][4])
                    territory_thunderpath = str(game.map_info[(x,y)][5])
                    territory_prey = str(game.map_info[(x,y)][6])
                    territory_plants = str(game.map_info[(x,y)][7])
                    if str(game.map_info[(x,y)][3]) != 'Unclaimable':
                        game.map_info[(x,y)] = [x,y,territory_biome, territory_claim,territory_twolegs,territory_thunderpath,territory_prey,territory_plants]
                elif (x,y) == (game.switches['camp_site'][0], game.switches['camp_site'][1] - 1):
                    territory_biome = str(game.map_info[(x,y)][2])
                    territory_twolegs = str(game.map_info[(x,y)][4])
                    territory_thunderpath = str(game.map_info[(x,y)][5])
                    territory_prey = str(game.map_info[(x,y)][6])
                    territory_plants = str(game.map_info[(x,y)][7])
                    if str(game.map_info[(x,y)][3]) != 'Unclaimable':
                        game.map_info[(x,y)] = [x,y,territory_biome, territory_claim,territory_twolegs,territory_thunderpath,territory_prey,territory_plants]
                elif (x,y) == (game.switches['camp_site'][0] + 1, game.switches['camp_site'][1]):
                    territory_biome = str(game.map_info[(x,y)][2])
                    territory_twolegs = str(game.map_info[(x,y)][4])
                    territory_thunderpath = str(game.map_info[(x,y)][5])
                    territory_prey = str(game.map_info[(x,y)][6])
                    territory_plants = str(game.map_info[(x,y)][7])
                    if str(game.map_info[(x,y)][3]) != 'Unclaimable':
                        game.map_info[(x,y)] = [x,y,territory_biome, territory_claim,territory_twolegs,territory_thunderpath,territory_prey,territory_plants]
                elif (x,y) == (game.switches['camp_site'][0], game.switches['camp_site'][1] + 1):
                    territory_biome = str(game.map_info[(x,y)][2])
                    territory_twolegs = str(game.map_info[(x,y)][4])
                    territory_thunderpath = str(game.map_info[(x,y)][5])
                    territory_prey = str(game.map_info[(x,y)][6])
                    territory_plants = str(game.map_info[(x,y)][7])
                    if str(game.map_info[(x,y)][3]) != 'Unclaimable':
                        game.map_info[(x,y)] = [x,y,territory_biome, territory_claim,territory_twolegs,territory_thunderpath,territory_prey,territory_plants]
                for clan in game.clan.all_clans:
                    if (x,y) == (otherclan_campsite[str(clan)][0] - 1, otherclan_campsite[str(clan)][1]):
                        territory_biome = str(game.map_info[(x,y)][2])
                        territory_twolegs = str(game.map_info[(x,y)][4])
                        territory_thunderpath = str(game.map_info[(x,y)][5])
                        territory_prey = str(game.map_info[(x,y)][6])
                        territory_plants = str(game.map_info[(x,y)][7])
                        if str(game.map_info[(x,y)][3]) != 'Unclaimable':
                            game.map_info[(x,y)] = [x,y,territory_biome, str(clan) + ' Territory',territory_twolegs,territory_thunderpath,territory_prey,territory_plants]
                    elif (x,y) == (otherclan_campsite[str(clan)][0], otherclan_campsite[str(clan)][1] - 1):
                        territory_biome = str(game.map_info[(x,y)][2])
                        territory_twolegs = str(game.map_info[(x,y)][4])
                        territory_thunderpath = str(game.map_info[(x,y)][5])
                        territory_prey = str(game.map_info[(x,y)][6])
                        territory_plants = str(game.map_info[(x,y)][7])
                        if str(game.map_info[(x,y)][3]) != 'Unclaimable':
                            game.map_info[(x,y)] = [x,y,territory_biome, str(clan) + ' Territory',territory_twolegs,territory_thunderpath,territory_prey,territory_plants]
                    elif (x,y) == (otherclan_campsite[str(clan)][0] + 1, otherclan_campsite[str(clan)][1]):
                        territory_biome = str(game.map_info[(x,y)][2])
                        territory_twolegs = str(game.map_info[(x,y)][4])
                        territory_thunderpath = str(game.map_info[(x,y)][5])
                        territory_prey = str(game.map_info[(x,y)][6])
                        territory_plants = str(game.map_info[(x,y)][7])
                        if str(game.map_info[(x,y)][3]) != 'Unclaimable':
                            game.map_info[(x,y)] = [x,y,territory_biome, str(clan) + ' Territory',territory_twolegs,territory_thunderpath,territory_prey,territory_plants]
                    elif (x,y) == (otherclan_campsite[str(clan)][0], otherclan_campsite[str(clan)][1] + 1):
                        territory_biome = str(game.map_info[(x,y)][2])
                        territory_twolegs = str(game.map_info[(x,y)][4])
                        territory_thunderpath = str(game.map_info[(x,y)][5])
                        territory_prey = str(game.map_info[(x,y)][6])
                        territory_plants = str(game.map_info[(x,y)][7])
                        if str(game.map_info[(x,y)][3]) != 'Unclaimable':
                            game.map_info[(x,y)] = [x,y,territory_biome, str(clan) + ' Territory',territory_twolegs,territory_thunderpath,territory_prey,territory_plants]
        save_map(game.map_info, game.switches['clan_name'])

    def choose_other_clan_territory(self,x,y):
        self.x = x
        self.y = y
        if game.map_info[(self.x,self.y)][3] != "Unclaimed":
            self.x = random.randrange(40)
            self.y = random.randrange(44)
            if game.map_info[(self.x,self.y)][3] == "Unclaimed":
                return self.x,self.y
            else:
                self.x = random.randrange(40)
                self.y = random.randrange(44)
                return self.x,self.y
        else:
            return self.x,self.y
class EventsScreen(Screens):
    def on_use(self):
        verdana_big.text(f'{game.clan.name}Clan', ('center', 30))
        verdana.text('Check this page to see which events are currently happening at the clan.', ('center', 100))

        verdana.text(f'Current season: {str(game.clan.current_season)}', ('center', 130))

        verdana.text(f'Clan age: {str(game.clan.age)} moons', ('center', 160))
        if game.switches['events_left'] == 0:
            buttons.draw_button(('center', 220), text='TIMESKIP ONE MOON', timeskip=True)
            if game.switches['timeskip']:
                game.cur_events_list = []
        else:
            buttons.draw_button(('center', 220), text='TIMESKIP ONE MOON', available=False)
        events_class.one_moon()
        a = 0
        if game.cur_events_list is not None and game.cur_events_list != []:
            for x in range(min(len(game.cur_events_list), game.max_events_displayed)):
                if game.cur_events_list[x] is None:
                    continue
                if "Clan has no " in game.cur_events_list[x]:
                    verdana_red.text(game.cur_events_list[x], ('center', 260 + a * 30))
                else:
                    verdana.text(game.cur_events_list[x], ('center', 260 + a * 30))
                a += 1
        else:
            verdana.text("Nothing significant happened this moon.", ('center', 260 + a * 30))

        draw_menu_buttons()
        if len(game.cur_events_list) > game.max_events_displayed:
            buttons.draw_button((720, 250), image=game.up, arrow="UP")
            buttons.draw_button((700, 550), image=game.down, arrow="DOWN")


class ProfileScreen(Screens):
    def on_use(self):
        # use this variable to point to the cat object in question
        the_cat = cat_class.all_cats.get(game.switches['cat'], game.clan.instructor)
        # use these attributes to create differing profiles for starclan cats etc.
        is_instructor = False
        if the_cat.dead and game.clan.instructor.ID == the_cat.ID:
            is_instructor = True

        # back and next buttons on the profile page
        previous_cat = 0
        next_cat = 0

        if the_cat.dead and not is_instructor:
            previous_cat = game.clan.instructor.ID
        if is_instructor:
            next_cat = 1
        for check_cat in cat_class.all_cats:
            if cat_class.all_cats[check_cat].ID == the_cat.ID:
                next_cat = 1
            if next_cat == 0 and cat_class.all_cats[check_cat].ID != the_cat.ID and cat_class.all_cats[check_cat].dead == the_cat.dead and cat_class.all_cats[
                check_cat].ID != game.clan.instructor.ID:
                previous_cat = cat_class.all_cats[check_cat].ID
            elif next_cat == 1 and cat_class.all_cats[check_cat].ID != the_cat.ID and cat_class.all_cats[check_cat].dead == the_cat.dead and cat_class.all_cats[
                check_cat].ID != game.clan.instructor.ID:
                next_cat = cat_class.all_cats[check_cat].ID
            elif int(next_cat) > 1:
                break
        if next_cat == 1:
            next_cat = 0
        if next_cat != 0:
            buttons.draw_button((-40, 40), text='Next Cat', cat=next_cat)
        if previous_cat != 0:
            buttons.draw_button((40, 40), text='Previous Cat', cat=previous_cat)
        # Info in string
        cat_name = str(the_cat.name)  # name
        cat_thought = the_cat.thought  # thought
        if the_cat.dead:
            cat_name += " (dead)"  # A dead cat will have the (dead) sign next to their name
        if is_instructor:
            cat_thought = "Hello. I am here to guide the dead cats of " + game.clan.name + "Clan into StarClan."

        # LAYOUT
        count = 0
        count2 = 0
        verdana_big.text(cat_name, ('center', 150))  # NAME
        the_cat.draw_large((100, 200))  # IMAGE
        verdana.text(cat_thought, ('center', 180))  # THOUGHT / ACTION
        verdana_small.text(the_cat.gender, (300, 230 + count * 15))
        count += 1  # SEX / GENDER
        verdana_small.text(the_cat.status, (490, 230 + count2 * 15))
        count2 += 1  # STATUS
        if 'apprentice' in the_cat.status:
            if the_cat.mentor is None:
                the_cat.update_mentor()
            if the_cat.mentor is not None:
                verdana_small.text('mentor: ' + str(the_cat.mentor.name), (490, 230 + count2 * 15))
                count2 += 1
        if len(the_cat.apprentice) != 0:
            if len(the_cat.apprentice) == 1:
                apps = 'apprentice: ' + str(the_cat.apprentice[0].name)
            else:
                apps = 'apprentices: '
                num = 1
                for cat in the_cat.apprentice:
                    if num % 2 == 0:
                        apps += str(cat.name) + ', '
                    else:
                        apps += str(cat.name) + ', '
                    num += 1
                apps = apps[:len(apps) - 2]
            verdana_small.text(apps, (490, 230 + count2 * 15))
            count2 += 1
        if len(the_cat.former_apprentices) != 0 and the_cat.former_apprentices[0] is not None:
            if len(the_cat.former_apprentices) == 1:
                former_apps = 'former apprentice: ' + str(the_cat.former_apprentices[0].name)
                verdana_small.text(former_apps, (490, 230 + count2 * 15))
                count2 += 1
            elif len(the_cat.former_apprentices) == 2:
                former_apps = 'former apprentices: ' + str(the_cat.former_apprentices[0].name) + ', ' + str(the_cat.former_apprentices[1].name)
                verdana_small.text(former_apps, (490, 230 + count2 * 15))
                count2 += 1
            else:
                num = 1
                rows = []
                name = ''
                for cat in the_cat.former_apprentices:
                    name = name + str(cat.name) + ', '
                    if num == 2:
                        rows.append(name)
                        name = ''
                        num += 1
                    if num % 3 == 0 and name != '':
                        rows.append(name)
                        name = ''
                    num += 1
                for ind in range(len(rows)):
                    if ind == 0:
                        verdana_small.text('former apprentices: ' + rows[ind], (490, 230 + count2 * 15))
                    elif ind == len(rows) - 1:
                        verdana_small.text(rows[ind][:-2], (490, 230 + count2 * 15))
                    else:
                        verdana_small.text(rows[ind], (490, 230 + count2 * 15))
                    count2 += 1
        if the_cat.age == 'kitten':
            verdana_small.text('young', (300, 230 + count * 15))
        elif the_cat.age == 'elder':
            verdana_small.text('senior', (300, 230 + count * 15))
        else:
            verdana_small.text(the_cat.age, (300, 230 + count * 15))
        count += 1  # AGE
        verdana_small.text(the_cat.trait, (490, 230 + count2 * 15))
        count2 += 1  # CHARACTER TRAIT
        verdana_small.text(the_cat.skill, (490, 230 + count2 * 15))
        count2 += 1  # SPECIAL SKILL
        verdana_small.text('eyes: ' + the_cat.eye_colour.lower(), (300, 230 + count * 15))
        count += 1  # EYE COLOR
        verdana_small.text('pelt: ' + the_cat.pelt.name.lower(), (300, 230 + count * 15))
        count += 1  # PELT TYPE
        verdana_small.text('fur length: ' + the_cat.pelt.length, (300, 230 + count * 15))
        count += 1  # PELT LENGTH

        # PARENTS
        if the_cat.parent1 is None:
            verdana_small.text('parents: unknown', (300, 230 + count * 15))
            count += 1
        elif the_cat.parent2 is None and the_cat.parent1 in the_cat.all_cats:
            par1 = str(the_cat.all_cats[the_cat.parent1].name)
            verdana_small.text('parents: ' + par1 + ', unknown', (300, 230 + count * 15))
            count += 1
        elif the_cat.parent2 is None:
            par2 = "unknown"
            par1 = "Error: Cat#" + the_cat.parent1 + " not found"
            verdana_small.text('parents: ' + par1 + ', unknown', (300, 230 + count * 15))
            count += 1
        else:
            if the_cat.parent1 in the_cat.all_cats and the_cat.parent2 in the_cat.all_cats:
                par1 = str(the_cat.all_cats[the_cat.parent1].name)
                par2 = str(the_cat.all_cats[the_cat.parent2].name)
            elif the_cat.parent1 in the_cat.all_cats:
                par2 = "Error: Cat#" + the_cat.parent2 + " not found"
                par1 = str(the_cat.all_cats[the_cat.parent1].name)
            elif the_cat.parent2 in the_cat.all_cats:
                par1 = "Error: Cat#" + the_cat.parent1 + " not found"
                par2 = str(the_cat.all_cats[the_cat.parent2].name)
            else:
                par1 = "Error: Cat#" + the_cat.parent1 + " not found"
                par2 = "Error: Cat#" + the_cat.parent2 + " not found"

            verdana_small.text('parents: ' + par1 + ' and ' + par2, (300, 230 + count * 15))
            count += 1

        # MOONS
        if the_cat.dead:
            verdana_small.text(str(the_cat.moons) + ' moons (in life)', (300, 230 + count * 15))
            count += 1
            verdana_small.text(str(the_cat.dead_for) + ' moons (in death)', (300, 230 + count * 15))
            count += 1
        else:
            verdana_small.text(str(the_cat.moons) + ' moons', (300, 230 + count * 15))
            count += 1

        # MATE
        if the_cat.mate is not None and not the_cat.dead:
            if the_cat.mate in cat_class.all_cats:
                if cat_class.all_cats.get(the_cat.mate).dead:  # TODO: fix when mate dies mate becomes none
                    verdana_small.text('former mate: ' + str(cat_class.all_cats[the_cat.mate].name), (300, 230 + count * 15))
                else:
                    verdana_small.text('mate: ' + str(cat_class.all_cats[the_cat.mate].name), (300, 230 + count * 15))
                count += 1
            else:
                verdana_small.text('Error: mate: ' + str(the_cat.mate) + " not found", ('center', 495))

        # experience
        if not the_cat.dead:
            verdana_small.text('experience: ' + str(the_cat.experience_level), (490, 230 + count2 * 15))
            count2 += 1
        else:
            verdana_small.text('experience: ' + str(the_cat.experience_level), (490, 230 + count2 * 15))
            count2 += 1

        # buttons
        buttons.draw_button((400, 400), text='Options', cur_screen='options screen')

        buttons.draw_button((325, 400), text='Back', cur_screen=game.switches['last_screen'])

    def screen_switches(self):
        cat_profiles()


class SingleEventScreen(Screens):
    def on_use(self):
        # LAYOUT
        if game.switches['event'] is not None:
            events_class.all_events[game.switches['event']].page()

        # buttons
        buttons.draw_button(('center', -150), text='Continue', cur_screen='events screen')

    def screen_switches(self):
        pass


class ViewChildrenScreen(Screens):
    def on_use(self):
        the_cat = cat_class.all_cats[game.switches['cat']]
        verdana_big.text(f'Family of {str(the_cat.name)}', ('center', 50))
        verdana.text('Parents:', ('center', 85))
        if the_cat.parent1 is None:
            verdana_small.text('Unknown', (342, 165))
        elif the_cat.parent1 in cat_class.all_cats:
            buttons.draw_button((350, 120), image=cat_class.all_cats[the_cat.parent1].sprite, cat=the_cat.parent1, cur_screen='profile screen')

            name_len = verdana.text(str(cat_class.all_cats[the_cat.parent1].name))
            verdana_small.text(str(cat_class.all_cats[the_cat.parent1].name), (375 - name_len / 2, 185))

        else:
            verdana_small.text(f'Error: cat {str(the_cat.parent1)} not found', (342, 165))
        if the_cat.parent2 is None:
            verdana_small.text('Unknown', (422, 165))
        elif the_cat.parent2 in cat_class.all_cats:
            buttons.draw_button((430, 120), image=cat_class.all_cats[the_cat.parent2].sprite, cat=the_cat.parent2, cur_screen='profile screen')

            name_len = verdana.text(str(cat_class.all_cats[the_cat.parent2].name))
            verdana_small.text(str(cat_class.all_cats[the_cat.parent2].name), (455 - name_len / 2, 185))

        else:
            verdana_small.text('Error: cat ' + str(the_cat.parent2) + ' not found', (342, 165))

        pos_x = 0
        pos_y = 20
        siblings = False
        for x in game.clan.clan_cats:
            if (cat_class.all_cats[x].parent1 in (the_cat.parent1, the_cat.parent2) or cat_class.all_cats[x].parent2 in (
                    the_cat.parent1, the_cat.parent2) and the_cat.parent2 is not None) and the_cat.ID != cat_class.all_cats[x].ID and the_cat.parent1 is not None and \
                    cat_class.all_cats[x].parent1 is not None:
                buttons.draw_button((40 + pos_x, 220 + pos_y), image=cat_class.all_cats[x].sprite, cat=cat_class.all_cats[x].ID, cur_screen='profile screen')

                name_len = verdana.text(str(cat_class.all_cats[x].name))
                verdana_small.text(str(cat_class.all_cats[x].name), (65 + pos_x - name_len / 2, 280 + pos_y))

                siblings = True
                pos_x += 80
                if pos_x > 640:
                    pos_y += 70
                    pos_x = 0
        if siblings:
            verdana.text('Siblings:', ('center', 210))
        else:
            verdana.text('This cat has no siblings.', ('center', 210))
        buttons.draw_button(('center', -100), text='Back', cur_screen='profile screen')
        pos_x = 0
        pos_y = 60
        kittens = False
        for x in game.clan.clan_cats:
            if the_cat.ID in [cat_class.all_cats[x].parent1, cat_class.all_cats[x].parent2]:
                buttons.draw_button((40 + pos_x, 370 + pos_y), image=cat_class.all_cats[x].sprite, cat=cat_class.all_cats[x].ID, cur_screen='profile screen')

                name_len = verdana.text(str(cat_class.all_cats[x].name))
                verdana_small.text(str(cat_class.all_cats[x].name), (65 + pos_x - name_len / 2, 430 + pos_y))

                kittens = True
                pos_x += 80
                if pos_x > 640:
                    pos_y += 70
                    pos_x = 0
        if kittens:
            verdana.text('Offspring:', ('center', 400))
        else:
            verdana.text('This cat has never had offspring.', ('center', 400))
        buttons.draw_button(('center', -100), text='Back', cur_screen='profile screen')

    def screen_switches(self):
        cat_profiles()


class ChooseMateScreen(Screens):
    def on_use(self):
        the_cat = cat_class.all_cats[game.switches['cat']]
        verdana_big.text(f'Choose mate for {str(the_cat.name)}', ('center', 50))
        verdana_small.text('If the cat has chosen a mate, they will stay loyal and not have kittens with anyone else,', ('center', 80))
        verdana_small.text('even if having kittens in said relationship is impossible.', ('center', 95))
        verdana_small.text('Chances of having kittens when possible is heightened though.', ('center', 110))

        the_cat.draw_large((200, 130))
        self._extracted_from_on_use_29(the_cat, 70)
        mate = None
        if game.switches['mate'] is not None and the_cat.mate is None:
            mate = cat_class.all_cats[game.switches['mate']]
        elif the_cat.mate is not None:
            if the_cat.mate in cat_class.all_cats:
                mate = cat_class.all_cats[the_cat.mate]
            else:
                the_cat.mate = None
        if mate is not None:
            mate.draw_large((450, 130))
            verdana.text(str(mate.name), ('center', 300))
            self._extracted_from_on_use_29(mate, -100)
            if the_cat.gender == mate.gender and not game.settings['no gendered breeding']:
                verdana_small.text('(this pair will not be able to have kittens)', ('center', 320))

        valid_mates = []
        pos_x = 0
        pos_y = 20
        if the_cat.mate is None:
            self._extracted_from_on_use_42(the_cat, valid_mates, pos_x, pos_y)
        else:
            verdana.text('Already in a relationship.', ('center', 340))
            kittens = False
            for x in game.clan.clan_cats:
                if the_cat.ID in [cat_class.all_cats[x].parent1, cat_class.all_cats[x].parent2] and mate.ID in [cat_class.all_cats[x].parent1, cat_class.all_cats[x].parent2]:
                    buttons.draw_button((200 + pos_x, 370 + pos_y), image=cat_class.all_cats[x].sprite, cat=cat_class.all_cats[x].ID, cur_screen='profile screen')

                    kittens = True
                    pos_x += 50
                    if pos_x > 400:
                        pos_y += 50
                        pos_x = 0
            if kittens:
                verdana.text('Their offspring:', ('center', 360))
            else:
                verdana.text('This pair has never had offspring.', ('center', 360))
        if mate is not None and the_cat.mate is None:
            buttons.draw_button(('center', -130), text="It\'s official!", cat_value=the_cat, mate=mate)

        elif the_cat.mate is not None:
            buttons.draw_button(('center', -130), text="Break it up...", cat_value=the_cat, mate=None)

        buttons.draw_button(('center', -100), text='Back', cur_screen='profile screen')

    # TODO Rename this here and in `on_use`
    def _extracted_from_on_use_42(self, the_cat, valid_mates, pos_x, pos_y):
        for x in game.clan.clan_cats:
            pos_mate = cat_class.all_cats[x]
            if not pos_mate.dead and pos_mate.age in ['young adult', 'adult', 'senior adult', 'elder'] and the_cat != pos_mate and the_cat.ID not in [pos_mate.parent1,
                                                                                                                                                      pos_mate.parent2] and \
                    pos_mate.ID not in [
                the_cat.parent1, the_cat.parent2] and pos_mate.mate is None and (pos_mate.parent1 is None or pos_mate.parent1 not in [the_cat.parent1, the_cat.parent2]) and (
                    pos_mate.parent2 is None or pos_mate.parent2 not in [the_cat.parent1, the_cat.parent2]) and (
                    the_cat.age in ['senior adult', 'elder'] and cat_class.all_cats[x].age in ['senior adult', 'elder'] or cat_class.all_cats[x].age != 'elder' and
                    cat_class.all_cats[x].age != 'adolescent' and the_cat.age != 'elder' and the_cat.age != 'adolescent'):
                valid_mates.append(cat_class.all_cats[x])
        all_pages = int(ceil(len(valid_mates) / 27.0)) if len(valid_mates) > 27 else 1
        cats_on_page = 0
        for x in range(len(valid_mates)):
            if x + (game.switches['list_page'] - 1) * 27 > len(valid_mates):
                game.switches['list_page'] = 1
            pot_mate = valid_mates[x + (game.switches['list_page'] - 1) * 27]
            buttons.draw_button((100 + pos_x, 320 + pos_y), image=pot_mate.sprite, mate=pot_mate.ID)

            pos_x += 50
            cats_on_page += 1
            if pos_x > 400:
                pos_y += 50
                pos_x = 0
            if cats_on_page >= 27 or x + (game.switches['list_page'] - 1) * 27 == len(valid_mates) - 1:
                break
        verdana.text('page ' + str(game.switches['list_page']) + ' / ' + str(all_pages), ('center', 600))

        if game.switches['list_page'] > 1:
            buttons.draw_button((300, 600), text='<', list_page=game.switches['list_page'] - 1)

        if game.switches['list_page'] < all_pages:
            buttons.draw_button((-300, 600), text='>', list_page=game.switches['list_page'] + 1)

    # TODO Rename this here and in `on_use`
    def _extracted_from_on_use_29(self, arg0, arg1):
        verdana_small.text(arg0.age, (arg1, 200))
        verdana_small.text(arg0.gender, (arg1, 215))
        verdana_small.text(arg0.trait, (arg1, 230))

    def screen_switches(self):
        game.switches['mate'] = None
        cat_profiles()


class ListScreen(Screens):
    # page can be found in game.switches['list_page']
    # the amount of cats a page can hold is 20, so the amount of pages is cats/20

    def on_use(self):
        verdana_big.text(game.clan.name + 'Clan', ('center', 30))
        verdana.text('ALL CATS LIST', ('center', 100))
        living_cats = []
        for x in range(len(cat_class.all_cats.values())):
            the_cat = list(cat_class.all_cats.values())[x]
            if not the_cat.dead:
                living_cats.append(the_cat)

        search_text = game.switches['search_text']
        pygame.draw.rect(screen, 'lightgray', pygame.Rect((170, 130), (150, 20)))
        verdana.text('Search: ', (100, 130))
        verdana_black.text(game.switches['search_text'], (180, 130))
        search_cats = []
        if search_text.strip() != '':
            for cat in living_cats:
                if search_text.lower() in str(cat.name).lower():
                    search_cats.append(cat)
        else:
            search_cats = living_cats.copy()
        all_pages = int(ceil(len(search_cats) / 24.0)) if len(search_cats) > 24 else 1
        pos_x = 0
        pos_y = 0
        cats_on_page = 0
        for x in range(len(search_cats)):
            if x + (game.switches['list_page'] - 1) * 24 >= len(search_cats):
                game.switches['list_page'] -= 1
            the_cat = search_cats[x + (game.switches['list_page'] - 1) * 24]
            if not the_cat.dead:
                buttons.draw_button((130 + pos_x, 180 + pos_y), image=the_cat.sprite, cat=the_cat.ID, cur_screen='profile screen')

                name_len = verdana.text(str(the_cat.name))
                verdana.text(str(the_cat.name), (155 + pos_x - name_len / 2, 240 + pos_y))
                cats_on_page += 1
                pos_x += 100
                if pos_x >= 600:
                    pos_x = 0
                    pos_y += 100
                if cats_on_page >= 24 or x + (game.switches['list_page'] - 1) * 24 == len(search_cats) - 1:
                    break
        verdana.text('page ' + str(game.switches['list_page']) + ' / ' + str(all_pages), ('center', 600))

        if game.switches['list_page'] > 1:
            buttons.draw_button((300, 600), text='<', list_page=game.switches['list_page'] - 1)

        if game.switches['list_page'] < all_pages:
            buttons.draw_button((-300, 600), text='>', list_page=game.switches['list_page'] + 1)

        draw_menu_buttons()

    def screen_switches(self):
        cat_profiles()


# def choose_banner():
# if game.clan is not None:
#     # if game.clan.current_season == 'Leaf-fall':
#     fall = pygame.image.load('resources/seasonbanners/fall/fall banner.png')
#     fall_fog = pygame.image.load('resources/seasonbanners/fall/fall banner fog.png')
#     fall_night = pygame.image.load('resources/seasonbanners/fall/fall banner night.png')
#     fall_night_fog = pygame.image.load('resources/seasonbanners/fall/fall banner night fog.png')
#     fall_night_overcast = pygame.image.load('resources/seasonbanners/fall/fall banner night overcast.png')
#     fall_night_rain = pygame.image.load('resources/seasonbanners/fall/fall banner night rain.png')
#     fall_overcast = pygame.image.load('resources/seasonbanners/fall/fall banner overcast.png')
#     fall_rain = pygame.image.load('resources/seasonbanners/fall/fall banner rain.png')
#     leaffall = [fall, fall_fog, fall_night, fall_night_fog, fall_night_overcast, fall_night_rain, fall_overcast,
#                 fall_rain]
#     return choice(leaffall)


class PatrolScreen(Screens):
    def on_use(self):
        verdana_big.text(f'{game.clan.name}Clan', ('center', 30))
        verdana.text('These cats are currently in the camp, ready for a patrol.', ('center', 115))

        verdana.text('Choose up to six to take on patrol.', ('center', 135))
        verdana.text('Smaller patrols help cats gain more experience, but larger patrols are safer.', ('center', 155))

        draw_menu_buttons()
        able_cats = []
        for x in range(len(cat_class.all_cats.values())):
            the_cat = list(cat_class.all_cats.values())[x]
            if not the_cat.dead and the_cat.in_camp and the_cat.status in ['leader', 'deputy', 'warrior', 'apprentice']:
                able_cats.append(the_cat)
        if not game.patrol_cats:
            i_max = min(len(able_cats), 12)
            for i in range(i_max):
                test_cat = random.choice(able_cats)
                able_cats.remove(test_cat)
                game.patrol_cats[i] = test_cat
        else:
            i_max = len(game.patrol_cats)
        random_options = []
        for u in range(6):
            if u < i_max:
                if game.patrol_cats[u] in game.switches['current_patrol']:
                    game.patrol_cats[u].draw((screen_x / 2 - 50 * (u + 2), 550))
                else:
                    buttons.draw_button((50, 150 + 50 * u), image=game.patrol_cats[u].sprite, cat=u)
                    random_options.append(game.patrol_cats[u])
        for u in range(6, 12):
            if u < i_max:
                if game.patrol_cats[u] in game.switches['current_patrol']:
                    game.patrol_cats[u].draw((screen_x / 2 + 50 * (u - 5), 550))
                else:
                    buttons.draw_button((screen_x - 100, 150 + 50 * (u - 6)), image=game.patrol_cats[u].sprite, cat=u)
                    random_options.append(game.patrol_cats[u])
        if random_options and len(game.switches['current_patrol']) < 6:
            random_patrol = choice(random_options)
            buttons.draw_button(('center', 530), text='Add Random', current_patrol=random_patrol, add=True)

        else:
            buttons.draw_button(('center', 530), text='Add Random', available=False)
        if game.switches['cat'] is not None and 12 > game.switches['cat'] >= 0 and game.patrol_cats[game.switches['cat']] not in game.switches['current_patrol']:
            self._extracted_from_on_use_58()
        if len(game.switches['current_patrol']) > 0:
            buttons.draw_button(('center', 630), text='Start Patrol', cur_screen='patrol event screen')

        else:
            buttons.draw_button(('center', 630), text='Start Patrol', available=False)

    # TODO Rename this here and in `on_use`
    def _extracted_from_on_use_58(self):
        game.patrol_cats[game.switches['cat']].draw_large((320, 200))
        verdana.text(str(game.patrol_cats[game.switches['cat']].name), ('center', 360))
        verdana_small.text(str(game.patrol_cats[game.switches['cat']].status), ('center', 385))

        verdana_small.text(str(game.patrol_cats[game.switches['cat']].trait), ('center', 405))

        verdana_small.text(str(game.patrol_cats[game.switches['cat']].skill), ('center', 425))

        verdana_small.text('experience: ' + str(game.patrol_cats[game.switches['cat']].experience_level), ('center', 445))

        if game.patrol_cats[game.switches['cat']].status == 'apprentice':
            verdana_small.text('mentor: ' + str(game.patrol_cats[game.switches['cat']].mentor.name), ('center', 465))

        if len(game.switches['current_patrol']) < 6:
            buttons.draw_button(('center', 500), text='Add to Patrol', current_patrol=game.patrol_cats[game.switches['cat']], add=True)

    def screen_switches(self):
        game.switches['current_patrol'] = []
        game.switches['cat'] = None
        game.patrol_cats = {}
        game.switches['event'] = 0
        cat_profiles()


class PatrolEventScreen(Screens):
    def on_use(self):
        verdana_big.text(f'{game.clan.name}Clan', ('center', 30))
        if game.switches['event'] == 0:
            verdana.text(str(patrol.patrol_event[1]), ('center', 200))
            # if patrol.patrol_event[0] == 35:
            #     patrol_img = pygame.image.load('resources/rogue.png')
            #     patrol_img = pygame.transform.scale(patrol_img, (340,200))
            #     screen.blit(patrol_img, (500, 200))
            # elif patrol.patrol_event[0] == 44:
            #     patrol_img = pygame.image.load('resources/kittypet.png')
            #     patrol_img = pygame.transform.scale(patrol_img, (320, 200))
            #     screen.blit(patrol_img, (500, 200))
            # elif patrol.patrol_event[0] == 6 or patrol.patrol_event[0] == 7:
            #     patrol_img = pygame.image.load('resources/fox.png')
            #     patrol_img = pygame.transform.scale(patrol_img, (320, 200))
            #     screen.blit(patrol_img, (500, 200))
            buttons.draw_button(('center', 300), text='Proceed', event=1)
            buttons.draw_button(('center', 340), text='Do Not Proceed', event=2)
            if patrol.patrol_event[0] in patrol.failable_patrols:
                buttons.draw_button(('center', 380), text='Antagonize', event=3)
        if game.switches['event'] > 0:
            if game.switches['event'] < 3 or (game.switches['event'] < 4 and patrol.patrol_event[0] in patrol.failable_patrols):
                patrol.calculate()

            verdana.text(str(patrol.patrol_result_text), ('center', 200))
            buttons.draw_button(('center', 320), text='Return to Clan', cur_screen='clan screen')

        for u in range(6):
            if u < patrol.patrol_size:
                patrol.patrol_cats[u].draw((screen_x / 2 - 50 * (u + 2), 550))
        verdana_small.text('season: ' + str(game.clan.current_season), ('center', 400))
        verdana_small.text('patrol leader: ' + str(patrol.patrol_leader.name), ('center', 420))

        verdana_small.text('patrol skills: ' + str(patrol.patrol_skills), ('center', 440))

        verdana_small.text('patrol traits: ' + str(patrol.patrol_traits), ('center', 460))

        draw_menu_buttons()

    def screen_switches(self):
        patrol.new_patrol()
        game.switches['event'] = 0
        cat_profiles()


class AllegiancesScreen(Screens):
    def on_use(self):
        verdana_big.text(f'{game.clan.name}Clan', ('center', 30))

        verdana_big.text(f'{game.clan.name}Clan Allegiances', (30, 110))
        a = 0
        if game.allegiance_list is not None and game.allegiance_list != []:
            for x in range(min(len(game.allegiance_list), game.max_allegiance_displayed)):
                if game.allegiance_list[x] is None:
                    continue
                verdana.text(game.allegiance_list[x][0], (30, 140 + a * 30))
                verdana.text(game.allegiance_list[x][1], (170, 140 + a * 30))
                a += 1
        if len(game.allegiance_list) > game.max_allegiance_displayed:
            buttons.draw_button((720, 250), image=game.up, arrow="UP")
            buttons.draw_button((700, 550), image=game.down, arrow="DOWN")
        draw_menu_buttons()

    def screen_switches(self):
        living_cats = []
        game.allegiance_scroll_ct = 0
        game.allegiance_list = []
        for x in range(len(cat_class.all_cats.values())):
            the_cat = list(cat_class.all_cats.values())[x]
            if not the_cat.dead:
                living_cats.append(the_cat)
        if not game.clan.leader.dead:
            game.allegiance_list.append(['LEADER:', f"{str(game.clan.leader.name)} - a {game.clan.leader.describe_cat()}"])
            if len(game.clan.leader.apprentice) > 0:
                if len(game.clan.leader.apprentice) == 1:
                    game.allegiance_list.append(['', '      Apprentice: ' + str(game.clan.leader.apprentice[0].name)])
                else:
                    app_names = ''
                    for app in game.clan.leader.apprentice:
                        app_names += str(app.name) + ', '
                    game.allegiance_list.append(['', '      Apprentices: ' + app_names[:-2]])
        if game.clan.deputy != 0 and game.clan.deputy is not None and not game.clan.deputy.dead:
            game.allegiance_list.append(['DEPUTY:', f"{str(game.clan.deputy.name)} - a {game.clan.deputy.describe_cat()}"])
            if len(game.clan.deputy.apprentice) > 0:
                if len(game.clan.deputy.apprentice) == 1:
                    game.allegiance_list.append(['', '      Apprentice: ' + str(game.clan.deputy.apprentice[0].name)])
                else:
                    app_names = ''
                    for app in game.clan.deputy.apprentice:
                        app_names += str(app.name) + ', '
                    game.allegiance_list.append(['', '      Apprentices: ' + app_names[:-2]])
        cat_count = self._extracted_from_screen_switches_24(living_cats, 'medicine cat', 'MEDICINE CAT:')
        queens = []
        for living_cat_ in living_cats:
            if str(living_cat_.status) == 'kitten' and living_cat_.parent1 is not None:
                if cat_class.all_cats[living_cat_.parent1].gender == 'male':
                    if living_cat_.parent2 is None or cat_class.all_cats[living_cat_.parent2].gender == 'male':
                        queens.append(living_cat_.parent1)
                else:
                    queens.append(living_cat_.parent1)
        cat_count = 0
        for living_cat__ in living_cats:
            if str(living_cat__.status) == 'warrior' and living_cat__.ID not in queens:
                if not cat_count:
                    game.allegiance_list.append(['WARRIORS:', f"{str(living_cat__.name)} - a {living_cat__.describe_cat()}"])
                else:
                    game.allegiance_list.append(['', f"{str(living_cat__.name)} - a {living_cat__.describe_cat()}"])
                if len(living_cat__.apprentice) > 0:
                    if len(living_cat__.apprentice) == 1:
                        game.allegiance_list.append(['', '      Apprentice: ' + str(living_cat__.apprentice[0].name)])
                    else:
                        app_names = ''
                        for app in living_cat__.apprentice:
                            app_names += str(app.name) + ', '
                        game.allegiance_list.append(['', '      Apprentices: ' + app_names[:-2]])
                cat_count += 1
        if not cat_count:
            game.allegiance_list.append(['WARRIORS:', ''])
        cat_count = 0
        for living_cat___ in living_cats:
            if str(living_cat___.status) in ['apprentice', 'medicine cat apprentice']:
                if cat_count == 0:
                    game.allegiance_list.append(['APPRENTICES:', f"{str(living_cat___.name)} - a {living_cat___.describe_cat()}"])
                else:
                    game.allegiance_list.append(['', f"{str(living_cat___.name)} - a {living_cat___.describe_cat()}"])
                cat_count += 1
        if not cat_count:
            game.allegiance_list.append(['APPRENTICES:', ''])
        cat_count = 0
        for living_cat____ in living_cats:
            if living_cat____.ID in queens:
                if cat_count == 0:
                    game.allegiance_list.append(['QUEENS:', f"{str(living_cat____.name)} - a {living_cat____.describe_cat()}"])
                else:
                    game.allegiance_list.append(['', f"{str(living_cat____.name)} - a {living_cat____.describe_cat()}"])
                cat_count += 1
                if len(living_cat____.apprentice) > 0:
                    if len(living_cat____.apprentice) == 1:
                        game.allegiance_list.append(['', '      Apprentice: ' + str(living_cat____.apprentice[0].name)])
                    else:
                        app_names = ''
                        for app in living_cat____.apprentice:
                            app_names += str(app.name) + ', '
                        game.allegiance_list.append(['', '      Apprentices: ' + app_names[:-2]])
        if not cat_count:
            game.allegiance_list.append(['QUEENS:', ''])
        cat_count = self._extracted_from_screen_switches_24(living_cats, 'elder', 'ELDERS:')
        cat_count = self._extracted_from_screen_switches_24(living_cats, 'kitten', 'KITS:')

        draw_menu_buttons()

    # TODO Rename this here and in `screen_switches`
    def _extracted_from_screen_switches_24(self, living_cats, arg1, arg2):
        result = 0
        for living_cat in living_cats:
            if str(living_cat.status) == arg1:
                if result == 0:
                    game.allegiance_list.append([arg2, f"{str(living_cat.name)} - a {living_cat.describe_cat()}"])
                else:
                    game.allegiance_list.append(["", f"{str(living_cat.name)} - a {living_cat.describe_cat()}"])
                result += 1
                if len(living_cat.apprentice) > 0:
                    if len(living_cat.apprentice) == 1:
                        game.allegiance_list.append(['', '      Apprentice: ' + str(living_cat.apprentice[0].name)])
                    else:
                        app_names = ''
                        for app in living_cat.apprentice:
                            app_names += str(app.name) + ', '
                        game.allegiance_list.append(['', '      Apprentices: ' + app_names[:-2]])
        if not result:
            game.allegiance_list.append([arg2, ''])
        return result


class ChooseMentorScreen(Screens):
    def on_use(self):
        verdana_big.text('Choose Mentor', ('center', 30))
        living_cats = []
        for cat in cat_class.all_cats.values():
            if not cat.dead and cat != game.switches['apprentice'].mentor and cat.status in ['warrior', 'deputy', 'leader']:
                living_cats.append(cat)
        all_pages = 1
        if len(living_cats) > 24:
            all_pages = int(ceil(len(living_cats) / 24.0))
        pos_x = 0
        pos_y = 0
        cats_on_page = 0
        for x in range(len(living_cats)):
            if x + (game.switches['list_page'] - 1) * 24 > len(living_cats):
                game.switches['list_page'] = 1
            the_cat = living_cats[x + (game.switches['list_page'] - 1) * 24]
            if not the_cat.dead:
                buttons.draw_button((130 + pos_x, 180 + pos_y), image=the_cat.sprite, cat=the_cat.ID, cur_screen='choose mentor screen2')

                name_len = verdana.text(str(the_cat.name))
                verdana.text(str(the_cat.name), (155 + pos_x - name_len / 2, 240 + pos_y))
                cats_on_page += 1
                pos_x += 100
                if pos_x >= 600:
                    pos_x = 0
                    pos_y += 100
                if cats_on_page >= 24 or x + (game.switches['list_page'] - 1) * 24 == len(living_cats) - 1:
                    break
        verdana.text('page ' + str(game.switches['list_page']) + ' / ' + str(all_pages), ('center', 600))

        if game.switches['list_page'] > 1:
            buttons.draw_button((300, 600), text='<', list_page=game.switches['list_page'] - 1)

        if game.switches['list_page'] < all_pages:
            buttons.draw_button((-300, 600), text='>', list_page=game.switches['list_page'] + 1)

        draw_menu_buttons()


class ChooseMentorScreen2(Screens):
    def on_use(self):
        # use this variable to point to the cat object in question
        the_cat = cat_class.all_cats.get(game.switches['cat'])

        # back and next buttons on the profile page
        previous_cat = 0
        next_cat = 0

        for check_cat in cat_class.all_cats:
            if cat_class.all_cats[check_cat].ID == the_cat.ID:
                next_cat = 1

            if next_cat == 0 and cat_class.all_cats[check_cat].ID != the_cat.ID and not cat_class.all_cats[check_cat].dead and cat_class.all_cats[check_cat].status in ['warrior',
                                                                                                                                                                        'deputy',
                                                                                                                                                                        'leader']\
                    and \
                    cat_class.all_cats[check_cat] != game.switches['apprentice'].mentor:
                previous_cat = cat_class.all_cats[check_cat].ID
            elif next_cat == 1 and cat_class.all_cats[check_cat].ID != the_cat.ID and not cat_class.all_cats[check_cat].dead and cat_class.all_cats[check_cat].status in ['warrior',
                                                                                                                                                                          'deputy',
                                                                                                                                                                          'leader'] and \
                    cat_class.all_cats[check_cat] != game.switches['apprentice'].mentor:
                next_cat = cat_class.all_cats[check_cat].ID
            elif int(next_cat) > 1:
                break

        if next_cat == 1:
            next_cat = 0

        if next_cat != 0:
            buttons.draw_button((-40, 40), text='Next Cat', cat=next_cat)
        if previous_cat != 0:
            buttons.draw_button((40, 40), text='Previous Cat', cat=previous_cat)

        # Info in string
        cat_name = str(the_cat.name)  # name
        cat_thought = the_cat.thought  # thought

        # LAYOUT
        count = 0
        count2 = 0
        verdana_big.text(cat_name, ('center', 70))  # NAME
        the_cat.draw_large(('center', 100))  # IMAGE
        verdana_small.text(the_cat.gender, (250, 330 + count * 15))
        count += 1  # SEX / GENDER
        verdana_small.text(the_cat.status, (450, 330 + count2 * 15))
        count2 += 1  # STATUS
        if 'apprentice' in the_cat.status:
            if the_cat.mentor is not None:
                verdana_small.text('mentor: ' + str(the_cat.mentor.name), (450, 330 + count2 * 15))
                count2 += 1
        if len(the_cat.apprentice) != 0:
            if len(the_cat.apprentice) == 1:
                apps = 'apprentice: ' + str(the_cat.apprentice[0].name)
            else:
                apps = 'apprentices: '
                for cat in the_cat.apprentice:
                    apps += str(cat.name) + ', '
                apps = apps[:len(apps) - 2]
            verdana_small.text(apps, (450, 330 + count2 * 15))
            count2 += 1
        if len(the_cat.former_apprentices) != 0 and the_cat.former_apprentices[0] is not None:
            if len(the_cat.former_apprentices) == 1:
                former_apps = 'former apprentice: ' + str(the_cat.former_apprentices[0].name)
            else:
                former_apps = 'former apprentices: '
                for cat in the_cat.former_apprentices:
                    former_apps += str(cat.name) + ', '
                former_apps = former_apps[:len(former_apps) - 2]
            verdana_small.text(former_apps, (450, 330 + count2 * 15))
            count2 += 1
        if the_cat.age == 'kitten':
            verdana_small.text('young', (250, 330 + count * 15))
        elif the_cat.age == 'elder':
            verdana_small.text('senior', (250, 330 + count * 15))
        else:
            verdana_small.text(the_cat.age, (250, 330 + count * 15))
        count += 1  # AGE
        verdana_small.text(the_cat.trait, (450, 330 + count2 * 15))
        count2 += 1  # CHARACTER TRAIT
        verdana_small.text(the_cat.skill, (450, 330 + count2 * 15))
        count2 += 1  # SPECIAL SKILL
        verdana_small.text('eyes: ' + the_cat.eye_colour.lower(), (250, 330 + count * 15))
        count += 1  # EYE COLOR
        verdana_small.text('pelt: ' + the_cat.pelt.name.lower(), (250, 330 + count * 15))
        count += 1  # PELT TYPE
        verdana_small.text('fur length: ' + the_cat.pelt.length, (250, 330 + count * 15))
        count += 1  # PELT LENGTH

        # PARENTS
        if the_cat.parent1 is None:
            verdana_small.text('parents: unknown', (250, 330 + count * 15))
            count += 1
        elif the_cat.parent2 is None:
            par1 = str(the_cat.all_cats[the_cat.parent1].name)
            verdana_small.text('parents: ' + par1 + ', unknown', (250, 330 + count * 15))
            count += 1
        else:
            if the_cat.parent1 in the_cat.all_cats and the_cat.parent2 in the_cat.all_cats:
                par1 = str(the_cat.all_cats[the_cat.parent1].name)
                par2 = str(the_cat.all_cats[the_cat.parent2].name)
            elif the_cat.parent1 in the_cat.all_cats:
                par2 = "Error: Cat#" + the_cat.parent2 + " not found"
                par1 = str(the_cat.all_cats[the_cat.parent1].name)
            elif the_cat.parent2 in the_cat.all_cats:
                par1 = "Error: Cat#" + the_cat.parent1 + " not found"
                par2 = str(the_cat.all_cats[the_cat.parent2].name)
            else:
                par1 = "Error: Cat#" + the_cat.parent1 + " not found"
                par2 = "Error: Cat#" + the_cat.parent2 + " not found"

            verdana_small.text('parents: ' + par1 + ' and ' + par2, (250, 330 + count * 15))
            count += 1

        # MOONS
        if the_cat.dead:
            verdana_small.text(str(the_cat.moons) + ' moons (in life)', (250, 330 + count * 15))
            count += 1
            verdana_small.text(str(the_cat.dead_for) + ' moons (in death)', (250, 330 + count * 15))
            count += 1
        else:
            verdana_small.text(str(the_cat.moons) + ' moons', (250, 330 + count * 15))
            count += 1

        # MATE
        if the_cat.mate is not None and not the_cat.dead:
            if the_cat.mate in cat_class.all_cats:
                if cat_class.all_cats.get(the_cat.mate).dead:  # TODO: fix when mate dies mate becomes none
                    verdana_small.text('former mate: ' + str(cat_class.all_cats[the_cat.mate].name), (250, 330 + count * 15))
                else:
                    verdana_small.text('mate: ' + str(cat_class.all_cats[the_cat.mate].name), (250, 330 + count * 15))
                count += 1
            else:
                verdana_small.text('Error: mate: ' + str(the_cat.mate) + " not found", ('center', 495))

        # experience
        if not the_cat.dead:
            verdana_small.text('experience: ' + str(the_cat.experience_level), (450, 330 + count2 * 15))
            count2 += 1
        else:
            verdana_small.text('experience: ' + str(the_cat.experience_level), (450, 330 + count2 * 15))
            count2 += 1

        # buttons

        buttons.draw_button(('center', -100), text='Choose as ' + str(game.switches['apprentice'].name) + '\'s mentor', cur_screen=game.switches['last_screen'], cat_value=the_cat,
                            apprentice=game.switches['apprentice'])
        buttons.draw_button(('center', -50), text='Back', cur_screen='clan screen')


class ChangeNameScreen(Screens):
    def on_use(self):
        if game.settings['dark mode']:
            pygame.draw.rect(screen, 'white', pygame.Rect((300, 200), (200, 20)))
            verdana_black.text(game.switches['naming_text'], (315, 200))
        else:
            pygame.draw.rect(screen, 'gray', pygame.Rect((300, 200), (200, 20)))
            verdana.text(game.switches['naming_text'], (315, 200))
        verdana.text('Change Name', ('center', 50))
        verdana.text('Add a space between the new prefix and suffix', ('center', 70))
        verdana.text('i.e. Fire heart', ('center', 90))
        buttons.draw_button(('center', -100), text=' Change Name ', cur_screen='change name screen', cat_value=game.switches['name_cat'])
        buttons.draw_button(('center', -50), text='Back', cur_screen='profile screen')


class OptionsScreen(Screens):
    def on_use(self):
        the_cat = cat_class.all_cats.get(game.switches['cat'])
        verdana_big.text('Options - ' + str(the_cat.name), ('center', 80))
        button_count = 0
        x_value = 'center'
        y_value = 150
        y_change = 50
        buttons.draw_button((x_value, y_value + button_count * y_change), text='Change Name', cur_screen='change name screen')
        button_count += 1
        game.switches['name_cat'] = the_cat.ID
        buttons.draw_button((x_value, y_value + button_count * y_change), text='See Family', cur_screen='see kits screen')
        button_count += 1

        if the_cat.status == 'apprentice' and not the_cat.dead:
            game.switches['apprentice'] = the_cat
            buttons.draw_button((x_value, y_value + button_count * y_change), text='Change Mentor', cur_screen='choose mentor screen')
            button_count += 1

        buttons.draw_button((x_value, y_value + button_count * y_change), text='Family Tree')
        button_count += 1

        if the_cat.age in ['young adult', 'adult', 'senior adult', 'elder'] and not the_cat.dead:
            buttons.draw_button((x_value, y_value + button_count * y_change), text='Pick mate for ' + str(the_cat.name), cur_screen='choose mate screen')
            button_count += 1

            if the_cat.age in ['young adult', 'adult', 'senior adult'] and not the_cat.no_kits:
                buttons.draw_button((x_value, y_value + button_count * y_change), text='Prevent kits', no_kits=True, cat_value=the_cat)
                button_count += 1

            elif the_cat.age in ['young adult', 'adult', 'senior adult'] and the_cat.no_kits:
                buttons.draw_button((x_value, y_value + button_count * y_change), text='Allow kits', no_kits=False, cat_value=the_cat)
                button_count += 1

        if game.switches['new_leader'] is not False and game.switches['new_leader'] is not None:
            game.clan.new_leader(game.switches['new_leader'])
        if the_cat.status in ['warrior'] and not the_cat.dead and game.clan.leader.dead:
            buttons.draw_button((x_value, y_value + button_count * y_change), text='Promote to Leader', new_leader=the_cat)
            button_count += 1

        elif the_cat.status in ['warrior'] and not the_cat.dead and game.clan.deputy is None:
            buttons.draw_button((x_value, y_value + button_count * y_change), text='Promote to Deputy', deputy_switch=the_cat)
            button_count += 1

        elif the_cat.status in ['deputy'] and not the_cat.dead:
            buttons.draw_button((x_value, y_value + button_count * y_change), text='Demote from Deputy', deputy_switch=the_cat)
            button_count += 1

        elif the_cat.status in ['warrior'] and not the_cat.dead and game.clan.deputy:
            if game.clan.deputy.dead:
                buttons.draw_button((x_value, y_value + button_count * y_change), text='Promote to Deputy', deputy_switch=the_cat)
                button_count += 1

        if not the_cat.dead:
            buttons.draw_button((x_value, 650), text='Kill Cat', kill_cat=the_cat)

        buttons.draw_button((x_value, 600), text='Exile Cat')

        if game.switches['deputy_switch'] is not False and game.switches['deputy_switch'] is not None and game.switches['deputy_switch'].status == 'warrior':
            game.clan.deputy = game.switches['deputy_switch']
            game.switches['deputy_switch'].status_change('deputy')
            game.switches['deputy_switch'] = False
        elif game.switches['deputy_switch'] is not False and game.switches['deputy_switch'] is not None and game.switches['deputy_switch'].status == 'deputy':
            game.clan.deputy = None
            game.switches['deputy_switch'].status_change('warrior')
            game.switches['deputy_switch'] = False

        if game.switches['apprentice_switch'] is not False and game.switches['apprentice_switch'] is not None and game.switches['apprentice_switch'].status == 'apprentice':
            game.switches['apprentice_switch'].status_change('medicine cat apprentice')
            game.switches['apprentice_switch'] = False

        if game.switches['apprentice_switch'] is not False and game.switches['apprentice_switch'] is not None and game.switches[
            'apprentice_switch'].status == 'medicine cat apprentice':
            game.switches['apprentice_switch'].status_change('apprentice')
            game.switches['apprentice_switch'] = False

        if game.switches['apprentice_switch'] is not False and game.switches['apprentice_switch'] is not None and game.switches['apprentice_switch'].status == 'warrior':
            game.switches['apprentice_switch'].status_change('medicine cat')
            game.switches['apprentice_switch'] = False

        if game.switches['apprentice_switch'] is not False and game.switches['apprentice_switch'] is not None and game.switches['apprentice_switch'].status == 'medicine cat':
            game.switches['apprentice_switch'].status_change('warrior')
            game.switches['apprentice_switch'] = False

        if game.switches['kill_cat'] is not False and game.switches['kill_cat'] is not None:
            events_class.dies(game.switches['kill_cat'])
            game.switches['kill_cat'] = False

        if the_cat.status in ['apprentice'] and not the_cat.dead:
            buttons.draw_button((x_value, y_value + button_count * y_change), text='Switch to medicine cat apprentice', apprentice_switch=the_cat)
            button_count += 1
        elif the_cat.status in ['medicine cat apprentice'] and not the_cat.dead:
            buttons.draw_button((x_value, y_value + button_count * y_change), text='Switch to warrior apprentice', apprentice_switch=the_cat)
            button_count += 1
        elif the_cat.status == 'warrior' and not the_cat.dead:
            buttons.draw_button((x_value, y_value + button_count * y_change), text='Switch to medicine cat', apprentice_switch=the_cat)
            button_count += 1
        elif the_cat.status == 'medicine cat' and not the_cat.dead:
            buttons.draw_button((x_value, y_value + button_count * y_change), text='Switch to warrior', apprentice_switch=the_cat)
            button_count += 1
        buttons.draw_button((x_value, y_value + button_count * y_change + 30), text='Back', cur_screen='profile screen')


class StatsScreen(Screens):
    def on_use(self):
        verdana_big.text(f'{game.clan.name}Clan', ('center', 30))
        living_num = 0
        warriors_num = 0
        app_num = 0
        kit_num = 0
        elder_num = 0
        starclan_num = 0
        for cat in cat_class.all_cats.values():
            if not cat.dead:
                living_num += 1
                if cat.status == 'warrior':
                    warriors_num += 1
                elif cat.status in ['apprentice', 'medicine cat apprentice']:
                    app_num += 1
                elif cat.status == 'kitten':
                    kit_num += 1
                elif cat.status == 'elder':
                    elder_num += 1
            else:
                starclan_num += 1

        verdana.text('Number of Living Cats: ' + str(living_num), (100, 150))
        verdana.text('Number of Warriors: ' + str(warriors_num), (100, 200))
        verdana.text('Number of Apprentices: ' + str(app_num), (100, 250))
        verdana.text('Number of Kits: ' + str(kit_num), (100, 300))
        verdana.text('Number of Elders: ' + str(elder_num), (100, 350))
        verdana.text('Number of StarClan Cats: ' + str(starclan_num), (100, 400))
        draw_menu_buttons()
        
class MapScreen(Screens):
    def on_use(self):
        hunting_claim = str(game.clan.name) + 'Clan Hunting Grounds'
        territory_claim = str(game.clan.name) + 'Clan Territory'
        training_claim = str(game.clan.name) + 'Clan Training Grounds'
        for y in range(44):
            for x in range(40):
                biome = game.map_info[(x,y)][2]
                if biome == 'Desert':
                    buttons.draw_button((x*16,y*16),image=pygame.transform.scale(tiles.sprites['terrain1'], (16,16)), map_selection=(x,y))
                elif biome == 'Forest':
                    buttons.draw_button((x*16,y*16),image=pygame.transform.scale(tiles.sprites['terrain3'], (16,16)), map_selection=(x,y))
                elif biome == 'Plains':
                    buttons.draw_button((x*16,y*16),image=pygame.transform.scale(tiles.sprites['terrain0'], (16,16)), map_selection=(x,y))
                elif biome == 'Ocean':
                    buttons.draw_button((x*16,y*16),image=pygame.transform.scale(tiles.sprites['terrain2'], (16,16)), map_selection=(x,y))
                elif biome == 'Mountainous':
                    buttons.draw_button((x*16,y*16),image=pygame.transform.scale(tiles.sprites['terrain5'], (16,16)), map_selection=(x,y))
                elif biome == 'Beach':
                    buttons.draw_button((x*16,y*16),image=pygame.transform.scale(tiles.sprites['terrain6'], (16,16)), map_selection=(x,y))
                if (x,y) == game.clan.camp_site:
                    buttons.draw_button((x*16,y*16),image=pygame.transform.scale(tiles.sprites['terraintwo0'], (16,16)), map_selection=(x,y))
                    game.map_info[(x,y)] = [x,y,str(game.switches['biome']), game.clan.name + 'Clan Camp',"Twoleg Activity: none","Thunderpath Traffic: none","Prey Levels: low",str(game.map_info[(x,y)][7])]
                if (x,y) == game.switches['map_selection']:
                    if str(game.map_info[(x,y)][3]) == territory_claim:
                        buttons.draw_button((-16, 450), text='Hunting Grounds',hunting_territory=(x,y))
                        buttons.draw_button((-16, 500), text='Training Grounds',training_territory=(x,y))
                if (x,y) == game.switches['hunting_territory']:
                    territory_biome = str(game.map_info[(x,y)][2])
                    territory_twolegs = str(game.map_info[(x,y)][4])
                    territory_thunderpath = str(game.map_info[(x,y)][5])
                    territory_prey = str(game.map_info[(x,y)][6])
                    territory_plants = str(game.map_info[(x,y)][7])
                    if str(game.map_info[(x,y)][3]) != 'Unclaimable':
                        game.map_info[(x,y)] = [x,y,territory_biome, hunting_claim,territory_twolegs,territory_thunderpath,territory_prey,territory_plants]
                elif (x,y) == game.switches['training_territory']:
                    territory_biome = str(game.map_info[(x,y)][2])
                    territory_twolegs = str(game.map_info[(x,y)][4])
                    territory_thunderpath = str(game.map_info[(x,y)][5])
                    territory_prey = str(game.map_info[(x,y)][6])
                    territory_plants = str(game.map_info[(x,y)][7])
                    if str(game.map_info[(x,y)][3]) != 'Unclaimable':
                        game.map_info[(x,y)] = [x,y,territory_biome, training_claim,territory_twolegs,territory_thunderpath,territory_prey,territory_plants]
                if game.map_info[(x,y)][3] == hunting_claim:
                    buttons.draw_button((x*16,y*16),image=pygame.transform.scale(tiles.sprites['terraintwo1'], (16,16)))
                    game.switches['hunting_territory'] = (x,y)
                elif game.map_info[(x,y)][3] == territory_claim:
                    buttons.draw_button((x*16,y*16),image=pygame.transform.scale(tiles.sprites['terraintwo2'], (16,16)))
                elif game.map_info[(x,y)][3] == training_claim:
                    buttons.draw_button((x*16,y*16),image=pygame.transform.scale(tiles.sprites['terraintwo3'], (16,16)))
                for clan in game.clan.all_clans:
                    camp_claim = str(clan) + " Camp"
                    other_territory = str(clan) + " Territory"
                    if game.map_info[(x,y)][3] == camp_claim:
                        if game.map_info[(x,y)][2] == "Ocean":
                            game.map_info[(x,y)] = [x,y,game.map_info[(x,y)][2],"Unclaimable",game.map_info[(x,y)][4],game.map_info[(x,y)][5],game.map_info[(x,y)][6],game.map_info[(x,y)][7]]
                        buttons.draw_button((x*16,y*16),image=pygame.transform.scale(tiles.sprites['terraintwo4'], (16,16)))
                    elif game.map_info[(x,y)][3] == other_territory:
                        buttons.draw_button((x*16,y*16),image=pygame.transform.scale(tiles.sprites['terraintwo4'], (16,16)))
        verdana_big.text('Map', (-16, 50))
        verdana.text(str(game.map_info[game.switches['map_selection']][0])+", "+str(game.map_info[game.switches['map_selection']][1]), (-16, 100))
        verdana.text(str(game.map_info[game.switches['map_selection']][2]), (-16, 150))
        verdana.text(str(game.map_info[game.switches['map_selection']][3]), (-16, 200))
        verdana.text(str(game.map_info[game.switches['map_selection']][4]), (-16, 250))
        verdana.text(str(game.map_info[game.switches['map_selection']][5]), (-16, 300))
        verdana.text(str(game.map_info[game.switches['map_selection']][6]), (-16, 350))
        verdana.text(str(game.map_info[game.switches['map_selection']][7]), (-16, 400))
        
        buttons.draw_button((-16, -56), text='<< Back', cur_screen=game.switches['last_screen'])
    def screen_switches(self):
        try:
            game.map_info = load_map('saves/'+game.clan.name)
            print("Map loaded.")
        except:
            game.map_info = load_map("Fallback")
            print("Default map loaded.")


# SCREENS
screens = Screens()

start_screen = StartScreen('start screen')
settings_screen = SettingsScreen('settings screen')
info_screen = InfoScreen('info screen')
clan_screen = ClanScreen('clan screen')
patrol_screen = PatrolScreen('patrol screen')  # for picking cats to go on patrol
patrol_event_screen = PatrolEventScreen('patrol event screen')  # for seeing the events of the patrol
starclan_screen = StarClanScreen('starclan screen')
make_clan_screen = MakeClanScreen('make clan screen')
clan_created_screen = ClanCreatedScreen('clan created screen')
events_screen = EventsScreen('events screen')
profile_screen = ProfileScreen('profile screen')
single_event_screen = SingleEventScreen('single event screen')
choose_mate_screen = ChooseMateScreen('choose mate screen')
view_children_screen = ViewChildrenScreen('see kits screen')
list_screen = ListScreen('list screen')
switch_clan_screen = SwitchClanScreen('switch clan screen')
allegiances_screen = AllegiancesScreen('allegiances screen')
choose_mentor_screen = ChooseMentorScreen('choose mentor screen')
choose_mentor_screen2 = ChooseMentorScreen2('choose mentor screen2')
change_name_screen = ChangeNameScreen('change name screen')
option_screen = OptionsScreen('options screen')
language_screen = LanguageScreen('language screen')
stats_screen = StatsScreen('stats screen')
map_screen = MapScreen('map screen')

# CAT PROFILES
def cat_profiles():
    game.choose_cats.clear()
    game.cat_buttons.clear()
    for x in game.clan.clan_cats:
        game.choose_cats[x] = cat_class.all_cats[x]
        game.choose_cats[x].update_sprite()


def draw_menu_buttons():
    buttons.draw_button((260, 70), text='EVENTS', cur_screen='events screen')
    buttons.draw_button((340, 70), text='CLAN', cur_screen='clan screen')
    buttons.draw_button((400, 70), text='STARCLAN', cur_screen='starclan screen')
    buttons.draw_button((500, 70), text='PATROL', cur_screen='patrol screen')
    buttons.draw_button((50, 50), text='< Back to Main Menu', cur_screen='start screen')
    buttons.draw_button((-70, 50), text='List Cats', cur_screen='list screen')
    buttons.draw_button((-70, 80), text='Allegiances', cur_screen='allegiances screen')
    buttons.draw_button((-70, 110), text='Map', cur_screen='map screen', available=mapavailable)
    buttons.draw_button((50, 80), text='Stats', cur_screen='stats screen')<|MERGE_RESOLUTION|>--- conflicted
+++ resolved
@@ -535,56 +535,54 @@
         else:
             buttons.draw_button(('center', 350), text='Done', available=False)
     def sixth_phase(self):
-<<<<<<< HEAD
         if mapavailable:
-            world = World((44,44),worldseed)
             for y in range(44):
                 for x in range(40):
-                    noisevalue = world.check_noisetile(x,y)
+                    noisevalue = self.world.check_noisetile(x,y)
                     if noisevalue > 0.1:
                         #buttons.draw_maptile_button((x*TILESIZE,y*TILESIZE),image=(pygame.transform.scale(terrain.images[1],(TILESIZE,TILESIZE))))
                         buttons.draw_button((x*16,y*16),image=pygame.transform.scale(tiles.sprites['terrain1'], (16,16)), map_selection=(x,y))
-                        Game.map_info[(x,y)] = [x,y,"Desert", "Unclaimed", 'Twoleg Activity: ' + random.choice(['none','low','medium','high']), 'Thunderpath Traffic: ' + random.choice(['none','low','medium','high']), 'Prey Levels: ' + random.choice(['none','low','medium']), 'Plant Cover: ' + random.choice(['none','low','medium'])]
+                        game.map_info[(x,y)] = [x,y,"Desert", "Unclaimed", 'Twoleg Activity: ' + random.choice(['none','low','low','medium','medium','high']), 'Thunderpath Traffic: ' + random.choice(['none','low','medium','high']), 'Prey Levels: ' + random.choice(['none','low','medium']), 'Plant Cover: ' + random.choice(['none','low','medium'])]
                     elif noisevalue < -0.015:
                         buttons.draw_button((x*16,y*16),image=pygame.transform.scale(tiles.sprites['terrain3'], (16,16)), map_selection=(x,y))
-                        Game.map_info[(x,y)] = [x,y,"Forest", "Unclaimed", 'Twoleg Activity: ' + random.choice(['none','low','medium','high']), 'Thunderpath Traffic: ' + random.choice(['none','low','medium']), 'Prey Levels: ' + random.choice(['low','medium', 'high']), 'Plant Cover: ' + random.choice(['low','medium','high'])]
+                        game.map_info[(x,y)] = [x,y,"Forest", "Unclaimed", 'Twoleg Activity: ' + random.choice(['none','low','low','medium','high']), 'Thunderpath Traffic: ' + random.choice(['none','low','medium']), 'Prey Levels: ' + random.choice(['low','medium', 'high']), 'Plant Cover: ' + random.choice(['low','medium','high'])]
                     else:
                         buttons.draw_button((x*16,y*16),image=pygame.transform.scale(tiles.sprites['terrain0'], (16,16)), map_selection=(x,y))
-                        Game.map_info[(x,y)] = [x,y,"Plains", "Unclaimed", 'Twoleg Activity: ' + random.choice(['none','low','medium','high']), 'Thunderpath Traffic: ' + random.choice(['none','low','medium','high']), 'Prey Levels: ' + random.choice(['low','medium','high']), 'Plant Cover: ' + random.choice(['low','medium','high'])]
+                        game.map_info[(x,y)] = [x,y,"Plains", "Unclaimed", 'Twoleg Activity: ' + random.choice(['none','low','medium','medium','high','high']), 'Thunderpath Traffic: ' + random.choice(['none','low','medium','high']), 'Prey Levels: ' + random.choice(['low','medium','high']), 'Plant Cover: ' + random.choice(['low','medium','high'])]
             for y in range(44):
                 for x in range(40):
-                    height = world.check_heighttile(x,y)
+                    height = self.world.check_heighttile(x,y)
                     if height < 0:
                         buttons.draw_button((x*16,y*16),image=pygame.transform.scale(tiles.sprites['terrain2'], (16,16)), map_selection=(x,y))
-                        Game.map_info[(x,y)] = [x,y,"Ocean", "Unclaimable", 'Twoleg Activity: ' + random.choice(['none']), 'Thunderpath Traffic: ' + random.choice(['none']), 'Prey Levels: ' + random.choice(['none']), 'Plant Cover: ' + random.choice(['none'])]
+                        game.map_info[(x,y)] = [x,y,"Ocean", "Unclaimable", 'Twoleg Activity: ' + random.choice(['none']), 'Thunderpath Traffic: ' + random.choice(['none']), 'Prey Levels: ' + random.choice(['none']), 'Plant Cover: ' + random.choice(['none'])]
                     elif x == 0:
                         buttons.draw_button((x*16,y*16),image=pygame.transform.scale(tiles.sprites['terrain2'], (16,16)), map_selection=(x,y))
-                        Game.map_info[(x,y)] = [x,y,"Ocean", "Unclaimable", 'Twoleg Activity: ' + random.choice(['none']), 'Thunderpath Traffic: ' + random.choice(['none']), 'Prey Levels: ' + random.choice(['none']), 'Plant Cover: ' + random.choice(['none'])]
+                        game.map_info[(x,y)] = [x,y,"Ocean", "Unclaimable", 'Twoleg Activity: ' + random.choice(['none']), 'Thunderpath Traffic: ' + random.choice(['none']), 'Prey Levels: ' + random.choice(['none']), 'Plant Cover: ' + random.choice(['none'])]
                     elif x == 39:
                         buttons.draw_button((x*16,y*16),image=pygame.transform.scale(tiles.sprites['terrain2'], (16,16)), map_selection=(x,y))
-                        Game.map_info[(x,y)] = [x,y,"Ocean", "Unclaimable", 'Twoleg Activity: ' + random.choice(['none']), 'Thunderpath Traffic: ' + random.choice(['none']), 'Prey Levels: ' + random.choice(['none']), 'Plant Cover: ' + random.choice(['none'])]
+                        game.map_info[(x,y)] = [x,y,"Ocean", "Unclaimable", 'Twoleg Activity: ' + random.choice(['none']), 'Thunderpath Traffic: ' + random.choice(['none']), 'Prey Levels: ' + random.choice(['none']), 'Plant Cover: ' + random.choice(['none'])]
                     elif y == 0:
                         buttons.draw_button((x*16,y*16),image=pygame.transform.scale(tiles.sprites['terrain2'], (16,16)), map_selection=(x,y))
-                        Game.map_info[(x,y)] = [x,y,"Ocean", "Unclaimable", 'Twoleg Activity: ' + random.choice(['none']), 'Thunderpath Traffic: ' + random.choice(['none']), 'Prey Levels: ' + random.choice(['none']), 'Plant Cover: ' + random.choice(['none'])]
+                        game.map_info[(x,y)] = [x,y,"Ocean", "Unclaimable", 'Twoleg Activity: ' + random.choice(['none']), 'Thunderpath Traffic: ' + random.choice(['none']), 'Prey Levels: ' + random.choice(['none']), 'Plant Cover: ' + random.choice(['none'])]
                     elif y == 43:
                         buttons.draw_button((x*16,y*16),image=pygame.transform.scale(tiles.sprites['terrain2'], (16,16)), map_selection=(x,y))
-                        Game.map_info[(x,y)] = [x,y,"Ocean", "Unclaimable", 'Twoleg Activity: ' + random.choice(['none']), 'Thunderpath Traffic: ' + random.choice(['none']), 'Prey Levels: ' + random.choice(['none']), 'Plant Cover: ' + random.choice(['none'])]
+                        game.map_info[(x,y)] = [x,y,"Ocean", "Unclaimable", 'Twoleg Activity: ' + random.choice(['none']), 'Thunderpath Traffic: ' + random.choice(['none']), 'Prey Levels: ' + random.choice(['none']), 'Plant Cover: ' + random.choice(['none'])]
                     elif height < 0.03:
                         buttons.draw_button((x*16,y*16),image=pygame.transform.scale(tiles.sprites['terrain6'], (16,16)), map_selection=(x,y))
-                        Game.map_info[(x,y)] = [x,y,"Beach", "Unclaimed", 'Twoleg Activity: ' + random.choice(['none','low','medium','high']), 'Thunderpath Traffic: ' + random.choice(['none','low','medium']), 'Prey Levels: ' + random.choice(['low','medium','high']), 'Plant Cover: ' + random.choice(['none','low','medium'])]
+                        game.map_info[(x,y)] = [x,y,"Beach", "Unclaimed", 'Twoleg Activity: ' + random.choice(['none','low','medium','medium','high','high']), 'Thunderpath Traffic: ' + random.choice(['none','low','medium']), 'Prey Levels: ' + random.choice(['low','medium','high']), 'Plant Cover: ' + random.choice(['none','low','medium'])]
                     elif height > 0.35:
                         buttons.draw_button((x*16,y*16),image=pygame.transform.scale(tiles.sprites['terrain5'], (16,16)), map_selection=(x,y))
-                        Game.map_info[(x,y)] = [x,y,"Mountainous", "Unclaimed", 'Twoleg Activity: ' + random.choice(['none','low','medium','high']), 'Thunderpath Traffic: ' + random.choice(['none','low','medium']), 'Prey Levels: ' + random.choice(['none','low','medium','high']), 'Plant Cover: ' + random.choice(['none','low','medium','high'])]
+                        game.map_info[(x,y)] = [x,y,"Mountainous", "Unclaimed", 'Twoleg Activity: ' + random.choice(['none','none','low','low','medium','high']), 'Thunderpath Traffic: ' + random.choice(['none','none','low','low','medium','medium','high']), 'Prey Levels: ' + random.choice(['none','low','medium','high']), 'Plant Cover: ' + random.choice(['none','low','medium','high'])]
                     if (x,y) == game.switches['map_selection']:
-                        buttons.draw_button((x*16,y*16),image=pygame.transform.scale(tiles.sprites['terrain7'], (16,16)), camp_site=(x,y))
+                        buttons.draw_button((x*16,y*16),image=pygame.transform.scale(tiles.sprites['terraintwo0'], (16,16)), camp_site=(x,y))
             verdana_big.text('Map', (-16, 50))
-            verdana.text(str(Game.map_info[game.switches['map_selection']][0])+", "+str(Game.map_info[game.switches['map_selection']][1]), (-16, 100))
-            verdana.text(str(Game.map_info[game.switches['map_selection']][2]), (-16, 150))
-            verdana.text(str(Game.map_info[game.switches['map_selection']][3]), (-16, 200))
+            verdana.text(str(game.map_info[game.switches['map_selection']][0])+", "+str(game.map_info[game.switches['map_selection']][1]), (-16, 100))
+            verdana.text(str(game.map_info[game.switches['map_selection']][2]), (-16, 150))
+            verdana.text(str(game.map_info[game.switches['map_selection']][3]), (-16, 200))
             verdana.text(str(game.switches['camp_site']), (-16, 250))
             
-            if Game.map_info[game.switches['map_selection']][3] == 'Unclaimed':
-                buttons.draw_button((-16, 300), text='Done', choosing_camp=False, biome=Game.map_info[game.switches['map_selection']][2], world_seed=worldseed, cur_screen='clan created screen')
+            if game.map_info[game.switches['map_selection']][3] == 'Unclaimed':
+                buttons.draw_button((-16, 300), text='Done', choosing_camp=False, biome=game.map_info[game.switches['map_selection']][2], world_seed=self.worldseed, cur_screen='clan created screen')
             else:
                 buttons.draw_button((-16, 300), text='Done', available=False)
         else:
@@ -595,58 +593,6 @@
             buttons.draw_button((325, 50), text='Mountainous', biome='Mountainous', available=game.switches['biome'] != 'Mountainous')
             buttons.draw_button((450, 50), text='Plains', biome='Plains', available=game.switches['biome'] != 'Plains')
             buttons.draw_button((525, 50), text='Beach', biome='Beach', available=game.switches['biome'] != 'Beach')    
-        
-=======
-        for y in range(44):
-            for x in range(40):
-                noisevalue = self.world.check_noisetile(x,y)
-                if noisevalue > 0.1:
-                    #buttons.draw_maptile_button((x*TILESIZE,y*TILESIZE),image=(pygame.transform.scale(terrain.images[1],(TILESIZE,TILESIZE))))
-                    buttons.draw_button((x*16,y*16),image=pygame.transform.scale(tiles.sprites['terrain1'], (16,16)), map_selection=(x,y))
-                    game.map_info[(x,y)] = [x,y,"Desert", "Unclaimed", 'Twoleg Activity: ' + random.choice(['none','low','low','medium','medium','high']), 'Thunderpath Traffic: ' + random.choice(['none','low','medium','high']), 'Prey Levels: ' + random.choice(['none','low','medium']), 'Plant Cover: ' + random.choice(['none','low','medium'])]
-                elif noisevalue < -0.015:
-                    buttons.draw_button((x*16,y*16),image=pygame.transform.scale(tiles.sprites['terrain3'], (16,16)), map_selection=(x,y))
-                    game.map_info[(x,y)] = [x,y,"Forest", "Unclaimed", 'Twoleg Activity: ' + random.choice(['none','low','low','medium','high']), 'Thunderpath Traffic: ' + random.choice(['none','low','medium']), 'Prey Levels: ' + random.choice(['low','medium', 'high']), 'Plant Cover: ' + random.choice(['low','medium','high'])]
-                else:
-                    buttons.draw_button((x*16,y*16),image=pygame.transform.scale(tiles.sprites['terrain0'], (16,16)), map_selection=(x,y))
-                    game.map_info[(x,y)] = [x,y,"Plains", "Unclaimed", 'Twoleg Activity: ' + random.choice(['none','low','medium','medium','high','high']), 'Thunderpath Traffic: ' + random.choice(['none','low','medium','high']), 'Prey Levels: ' + random.choice(['low','medium','high']), 'Plant Cover: ' + random.choice(['low','medium','high'])]
-        for y in range(44):
-            for x in range(40):
-                height = self.world.check_heighttile(x,y)
-                if height < 0:
-                    buttons.draw_button((x*16,y*16),image=pygame.transform.scale(tiles.sprites['terrain2'], (16,16)), map_selection=(x,y))
-                    game.map_info[(x,y)] = [x,y,"Ocean", "Unclaimable", 'Twoleg Activity: ' + random.choice(['none']), 'Thunderpath Traffic: ' + random.choice(['none']), 'Prey Levels: ' + random.choice(['none']), 'Plant Cover: ' + random.choice(['none'])]
-                elif x == 0:
-                    buttons.draw_button((x*16,y*16),image=pygame.transform.scale(tiles.sprites['terrain2'], (16,16)), map_selection=(x,y))
-                    game.map_info[(x,y)] = [x,y,"Ocean", "Unclaimable", 'Twoleg Activity: ' + random.choice(['none']), 'Thunderpath Traffic: ' + random.choice(['none']), 'Prey Levels: ' + random.choice(['none']), 'Plant Cover: ' + random.choice(['none'])]
-                elif x == 39:
-                    buttons.draw_button((x*16,y*16),image=pygame.transform.scale(tiles.sprites['terrain2'], (16,16)), map_selection=(x,y))
-                    game.map_info[(x,y)] = [x,y,"Ocean", "Unclaimable", 'Twoleg Activity: ' + random.choice(['none']), 'Thunderpath Traffic: ' + random.choice(['none']), 'Prey Levels: ' + random.choice(['none']), 'Plant Cover: ' + random.choice(['none'])]
-                elif y == 0:
-                    buttons.draw_button((x*16,y*16),image=pygame.transform.scale(tiles.sprites['terrain2'], (16,16)), map_selection=(x,y))
-                    game.map_info[(x,y)] = [x,y,"Ocean", "Unclaimable", 'Twoleg Activity: ' + random.choice(['none']), 'Thunderpath Traffic: ' + random.choice(['none']), 'Prey Levels: ' + random.choice(['none']), 'Plant Cover: ' + random.choice(['none'])]
-                elif y == 43:
-                    buttons.draw_button((x*16,y*16),image=pygame.transform.scale(tiles.sprites['terrain2'], (16,16)), map_selection=(x,y))
-                    game.map_info[(x,y)] = [x,y,"Ocean", "Unclaimable", 'Twoleg Activity: ' + random.choice(['none']), 'Thunderpath Traffic: ' + random.choice(['none']), 'Prey Levels: ' + random.choice(['none']), 'Plant Cover: ' + random.choice(['none'])]
-                elif height < 0.03:
-                    buttons.draw_button((x*16,y*16),image=pygame.transform.scale(tiles.sprites['terrain6'], (16,16)), map_selection=(x,y))
-                    game.map_info[(x,y)] = [x,y,"Beach", "Unclaimed", 'Twoleg Activity: ' + random.choice(['none','low','medium','medium','high','high']), 'Thunderpath Traffic: ' + random.choice(['none','low','medium']), 'Prey Levels: ' + random.choice(['low','medium','high']), 'Plant Cover: ' + random.choice(['none','low','medium'])]
-                elif height > 0.35:
-                    buttons.draw_button((x*16,y*16),image=pygame.transform.scale(tiles.sprites['terrain5'], (16,16)), map_selection=(x,y))
-                    game.map_info[(x,y)] = [x,y,"Mountainous", "Unclaimed", 'Twoleg Activity: ' + random.choice(['none','none','low','low','medium','high']), 'Thunderpath Traffic: ' + random.choice(['none','none','low','low','medium','medium','high']), 'Prey Levels: ' + random.choice(['none','low','medium','high']), 'Plant Cover: ' + random.choice(['none','low','medium','high'])]
-                if (x,y) == game.switches['map_selection']:
-                    buttons.draw_button((x*16,y*16),image=pygame.transform.scale(tiles.sprites['terraintwo0'], (16,16)), camp_site=(x,y))
-        verdana_big.text('Map', (-16, 50))
-        verdana.text(str(game.map_info[game.switches['map_selection']][0])+", "+str(game.map_info[game.switches['map_selection']][1]), (-16, 100))
-        verdana.text(str(game.map_info[game.switches['map_selection']][2]), (-16, 150))
-        verdana.text(str(game.map_info[game.switches['map_selection']][3]), (-16, 200))
-        verdana.text(str(game.switches['camp_site']), (-16, 250))
-        
-        if game.map_info[game.switches['map_selection']][3] == 'Unclaimed':
-            buttons.draw_button((-16, 300), text='Done', choosing_camp=False, biome=game.map_info[game.switches['map_selection']][2], world_seed=self.worldseed, cur_screen='clan created screen')
-        else:
-            buttons.draw_button((-16, 300), text='Done', available=False)
->>>>>>> 74481cbf
 
     def on_use(self):
         if len(game.switches['clan_name']) == 0:
