from .clan import *
from .cats import *
from .events import *
from .patrols import *


# SCREENS PARENT CLASS
class Screens(object):
    game_screen = screen
    game_x = screen_x
    game_y = screen_y
    all_screens = {}
    last_screen = ''  # store the screen that the user will go back to after clicking 'back' button

    def __init__(self, name=None):
        self.name = name
        if name is not None:
            self.all_screens[name] = self
            game.all_screens[name] = self

    def on_use(self):
        pass

    def screen_switches(self):
        pass


# SCREEN CHILD CLASSES
class StartScreen(Screens):
    def on_use(self):
        # background
        bg = pygame.image.load("resources/menu.png")
        screen.blit(bg, (0, 0))

        # buttons
        if game.clan is not None and game.switches['error_message'] == '':
            buttons.draw_image_button(
                (70, 310), path='continue', text='Continue >', cur_screen='clan screen')
            buttons.draw_image_button(
                (70, 355), path='switch_clan', text='Switch Clan >', cur_screen='switch clan screen')
        elif game.clan is not None and game.switches['error_message']:
            buttons.draw_image_button(
                (70, 310), path='continue', text='Continue >', available=False)
            buttons.draw_image_button(
                (70, 355), path='switch_clan', text='Switch Clan >', cur_screen='switch clan screen')
        else:
            buttons.draw_image_button(
                (70, 310), path='continue', text='Continue >', available=False)
            buttons.draw_image_button(
                (70, 355), path='switch_clan', text='Switch Clan >', available=False)
        buttons.draw_image_button(
            (70, 400), path='new_clan', text='Make New >', cur_screen='make clan screen')
        buttons.draw_image_button(
            (70, 445), path='settings', text='Settings & Info >', cur_screen='settings screen')

        if game.switches['error_message']:
            buttons.draw_button(
                (50, 50), text='There was an error loading the game:', available=False)
            buttons.draw_button(
                (50, 80), text=game.switches['error_message'], available=False)

    def screen_switches(self):
        # SAVE cats
        if game.clan is not None:
            game.clan.save_clan()

        # LOAD settings
        game.load_settings()


class SwitchClanScreen(Screens):
    def on_use(self):
        verdana_big.text('Switch Clan:', ('center', 100))
        verdana.text(
            'Note: this will close the game. When you open it next, it should have the new clan.', ('center', 150))
        game.switches['read_clans'] = True

        y_pos = 200

        for i in range(len(game.switches['clan_list'])):
            if len(game.switches['clan_list'][i]) > 1 and i < 9:
                buttons.draw_button(
                    ('center', 50 * i + y_pos), text=game.switches['clan_list'][i] + 'clan', switch_clan=game.switches['clan_list'][i])

        buttons.draw_button(
            (50, 50), text='<< Back to Main Menu', cur_screen='start screen')


class SettingsScreen(Screens):
    # How text sizes will show up on the screen
    text_size = {'0': 'small', '1': 'medium', '2': 'big'}
    bool = {True: 'Yes', False: 'No', None: 'None'}

    def on_use(self):
        # layout
        buttons.draw_button((330, 100), text='Settings', available=False)
        buttons.draw_button((-340, 100), text='Info', cur_screen='info screen')
        verdana.text("Change the setting of your game here.", ('center', 130))

        # Setting names
        verdana.text("Dark mode:", (100, 200))
        verdana.text("Allow couples to have kittens despite same-sex status:", (100, 230))
        verdana.text("Allow unmated cats to have offspring:", (100, 260))
        verdana.text("Enable clan page background:", (100, 290))
        verdana.text("Automatically save every five moons", (100, 320))
        verdana.text("Allow mass extinction events", (100, 350))
        verdana.text("Force cats to retire after severe injury", (100, 380))

        # Setting values
        verdana.text(self.bool[game.settings['dark mode']], (-170, 200))
        buttons.draw_button((-80, 200), text='SWITCH', setting='dark mode')
        verdana.text(self.bool[game.settings['no gendered breeding']], (-170, 230))
        buttons.draw_button((-80, 230), text='SWITCH', setting='no gendered breeding')
        verdana.text(self.bool[game.settings['no unknown fathers']], (-170, 260))
        buttons.draw_button((-80, 260), text='SWITCH', setting='no unknown fathers')
        verdana.text(self.bool[game.settings['backgrounds']], (-170, 290))
        buttons.draw_button((-80, 290), text='SWITCH', setting='backgrounds')
        verdana.text(self.bool[game.settings['autosave']], (-170, 320))
        buttons.draw_button((-80, 320), text='SWITCH', setting='autosave')
        verdana.text(self.bool[game.settings['disasters']], (-170, 350))
        buttons.draw_button((-80, 350), text='SWITCH', setting='disasters')
        verdana.text(self.bool[game.settings['retirement']], (-170, 380))
        buttons.draw_button((-80, 380), text='SWITCH', setting='retirement')

        # other buttons
        buttons.draw_button((50, 50), text='<< Back to Main Menu', cur_screen='start screen')
        if game.settings_changed:
            buttons.draw_button(('center', -150), text='Save Settings', save_settings=True)
        else:
            buttons.draw_button(('center', -150), text='Save Settings', available=False)


class InfoScreen(Screens):
    def on_use(self):
        # layout
        buttons.draw_button((330, 100), text='Settings',
                            cur_screen='settings screen')
        buttons.draw_button((-340, 100), text='Info', available=False)
        verdana.text("Welcome to Warrior Cats clan generator!",
                     ('center', 140))
        verdana.text(
            "This is fan-made generator for the Warrior Cats -book series by Erin Hunter.", ('center', 175))
        verdana.text(
            "Create a new clan in the 'Make New' section. That clan is saved and can be", ('center', 195))
        verdana.text(
            "revisited until you decide the overwrite it with a new one.", ('center', 215))
        verdana.text(
            "You're free to use the characters and sprites generated in this program", ('center', 235))
        verdana.text(
            "as you like, as long as you don't claim the sprites as your own creations.", ('center', 255))
        verdana.text("Original creator: just-some-cat.tumblr.com",
                     ('center', 275))
        verdana.text("Fan edit made by: SableSteel", ('center', 295))

        verdana.text("Thank you for playing!!", ('center', 550))

        # other buttons
        buttons.draw_button(
            (50, 50), text='<< Back to Main Menu', cur_screen='start screen')


class ClanScreen(Screens):
    def on_use(self):
        if game.settings['backgrounds']:
            if game.clan.current_season == 'Newleaf':
                screen.blit(self.newleaf_bg, (0, 0))
            elif game.clan.current_season == 'Greenleaf':
                screen.blit(self.greenleaf_bg, (0, 0))
            elif game.clan.current_season == 'Leaf-bare':
                screen.blit(self.leafbare_bg, (0, 0))
            elif game.clan.current_season == 'Leaf-fall':
                screen.blit(self.leaffall_bg, (0, 0))
        verdana_big.text(f'{game.clan.name}Clan', ('center', 30))
        verdana.text("Leader\'s Den", game.clan.cur_layout['leader den'])
        verdana.text('Medicine Cat Den', game.clan.cur_layout['medicine den'])
        verdana.text('Nursery', game.clan.cur_layout['nursery'])
        verdana.text('Clearing', game.clan.cur_layout['clearing'])
        verdana.text("Apprentices\' Den", game.clan.cur_layout['apprentice den'])
        verdana.text("Warriors\' Den", game.clan.cur_layout['warrior den'])
        verdana.text("Elders\' Den", game.clan.cur_layout['elder den'])

        for cat in game.clan.clan_cats:
            if not cat.dead and cat.in_camp:
                buttons.draw_button(cat.placement, image=cat.sprite, cat=cat,
                                    cur_screen='profile screen')

        draw_menu_buttons()
        buttons.draw_button(('center', -50), text='Save Clan', save_clan=True)
        verdana.text('Remember to save!', ('center', -20))

    def screen_switches(self):
        cat_profiles()
        self.change_brightness()
        game.switches['cat'] = None
        p = game.clan.cur_layout
        game.clan.leader.placement = choice(p['leader place'])
        game.clan.medicine_cat.placement = choice(p['medicine place'])

        for cat in game.clan.clan_cats:
            i = randint(0, 20)
            if cat.status == 'apprentice':
                if i < 13:
                    cat.placement = choice(
                        [choice(p['apprentice place']), choice(p['clearing place'])])

                elif i >= 19:
                    cat.placement = choice(p['leader place'])
                else:
                    cat.placement = choice([choice(p['nursery place']), choice(
                        p['warrior place']), choice(p['elder place']), choice(p['medicine place'])])

            elif cat.status == 'deputy':
                if i < 17:
                    cat.placement = choice([choice(p['warrior place']), choice(
                        p['leader place']), choice(p['clearing place'])])

                else:
                    cat.placement = choice(
                        [choice(p['nursery place']), choice(p['leader place']), choice(p['elder place']), choice(p['medicine place']), choice(p['apprentice place'])])

            elif cat.status == 'elder':
                cat.placement = choice(p['elder place'])
            elif cat.status == 'kitten':
                if i < 13:
                    cat.placement = choice(p['nursery place'])
                elif i == 19:
                    cat.placement = choice(p['leader place'])
                else:
                    cat.placement = choice(
                        [choice(p['clearing place']), choice(p['warrior place']), choice(p['elder place']), choice(p['medicine place']), choice(p['apprentice place'])])

            elif cat.status in ['medicine cat apprentice', 'medicine cat']:
                cat.placement = choice(p['medicine place'])
            elif cat.status == 'warrior':
                if i < 15:
                    cat.placement = choice(
                        [choice(p['warrior place']), choice(p['clearing place'])])

                else:
                    cat.placement = choice(
                        [choice(p['nursery place']), choice(p['leader place']), choice(p['elder place']), choice(p['medicine place']), choice(p['apprentice place'])])

    def change_brightness(self):
        if game.settings['dark mode']:
            self._extracted_from_change_brightness_3('resources/greenleafcamp_dark.png', 'resources/newleafcamp_dark.png', 'resources/leafbarecamp_dark.png',
                                                     'resources/leaffallcamp_dark.png')

        else:
            self._extracted_from_change_brightness_3('resources/greenleafcamp.png', 'resources/newleafcamp.png', 'resources/leafbarecamp.png', 'resources/leaffallcamp.png')

    # TODO Rename this here and in `change_brightness`
    def _extracted_from_change_brightness_3(self, arg0, arg1, arg2, arg3):
        self.greenleaf_bg = pygame.transform.scale(pygame.image.load(arg0), (800, 700))
        self.newleaf_bg = pygame.transform.scale(pygame.image.load(arg1), (800, 700))
        self.leafbare_bg = pygame.transform.scale(pygame.image.load(arg2), (800, 700))
        self.leaffall_bg = pygame.transform.scale(pygame.image.load(arg3), (800, 700))


class StarClanScreen(Screens):
    def on_use(self):
        # layout
        verdana_big.text(f'{game.clan.name}Clan', ('center', 30))
        verdana.text('StarClan Cat List', ('center', 100))
        # make a list of just dead cats
        dead_cats = []
        for cat in game.clan.starclan_cats:
            dead_cats.append(cat)

        # pages
        all_pages = int(ceil(len(dead_cats) / 24.0)
                        ) if len(dead_cats) > 24 else 1
        pos_x = 0
        pos_y = 0
        cats_on_page = 0
        for x in range(len(dead_cats)):
            if x + (game.switches['list_page'] - 1) * 24 > len(dead_cats):
                game.switches['list_page'] = 1

            the_cat = dead_cats[x + (game.switches['list_page'] - 1) * 24]
            if the_cat.dead:
                buttons.draw_button((130 + pos_x, 180 + pos_y), image=the_cat.sprite,
                                    cat=the_cat.ID, cur_screen='profile screen')

                name_len = verdana.text(str(the_cat.name))
                verdana.text(str(the_cat.name),
                             (155 + pos_x - name_len / 2, 240 + pos_y))
                cats_on_page += 1
                pos_x += 100
                if pos_x >= 600:
                    pos_x = 0
                    pos_y += 100
                if cats_on_page >= 24 or x + (game.switches['list_page'] - 1) * 24 == len(dead_cats) - 1:
                    break

        # page nuttons
        verdana.text(
            'page ' + str(game.switches['list_page']) + ' / ' + str(all_pages), ('center', 600))
        if game.switches['list_page'] > 1:
            buttons.draw_button((300, 600), text='<', list_page=game.switches['list_page'] - 1)

        if game.switches['list_page'] < all_pages:
            buttons.draw_button((-300, 600), text='>', list_page=game.switches['list_page'] + 1)

        draw_menu_buttons()

    def screen_switches(self):
        cat_profiles()


class MakeClanScreen(Screens):
    def first_phase(self):
        # layout
        name_clan_img = pygame.image.load('resources/name_clan.png')
        screen.blit(name_clan_img, (0, 0))

        self.game_screen.blit(game.naming_box, (150, 620))
        if game.settings['dark mode']:
            verdana_black.text(game.switches['naming_text'], (155, 620))
        else:
            verdana.text(game.switches['naming_text'], (155, 620))
        verdana.text('-Clan', (290, 620))
        buttons.draw_button((350, 620), text='Randomize', naming_text=choice(names.normal_prefixes))
        buttons.draw_button((450, 620), text='Reset Name', naming_text='')

        # buttons
        verdana_small.text('Note: going back to main menu resets the generated cats.', (50, 25))
        buttons.draw_button((50, 50), text='<< Back to Main Menu', cur_screen='start screen', naming_text='')
        buttons.draw_button((570, 620), text='Name Clan', clan_name=game.switches['naming_text'])

    def second_phase(self):
        # layout
        verdana.text(game.switches['clan_name'] + 'Clan', ('center', 90))
        leader_img = pygame.image.load('resources/leader.png')
        screen.blit(leader_img, (0, 400))

        # cat buttons / small sprites
        for number in range(6):
            buttons.draw_button((50, 150 + 50 * number),
                                image=game.choose_cats[number].sprite, cat=number)
        for number in range(6, 12):
            buttons.draw_button((100, 150 + 50 * (number - 6)),
                                image=game.choose_cats[number].sprite, cat=number)

        # cat profiles
        if game.switches['cat'] is not None and 12 > game.switches['cat'] >= 0:
            game.choose_cats[game.switches['cat']].draw_large((250, 200))
            verdana.text(str(game.choose_cats[game.switches['cat']].name) + ' --> ' + game.choose_cats[game.switches['cat']].name.prefix + 'star', (420, 200))
            verdana_small.text(str(game.choose_cats[game.switches['cat']].gender), (420, 230))
            verdana_small.text(str(game.choose_cats[game.switches['cat']].age), (420, 245))
            verdana_small.text(str(game.choose_cats[game.switches['cat']].trait), (420, 260))
            if game.choose_cats[game.switches['cat']].age in ['kitten', 'adolescent']:
                verdana_red.text('Too young to become leader.', (420, 300))
            else:
                buttons.draw_button(
                    (420, 300), text='Grant this cat their nine lives', leader=game.switches['cat'])
        buttons.draw_button((50, 50), text='<< Back to Main Menu',
                            cur_screen='start screen', naming_text='')

        buttons.draw_button((-50, 50), text='< Last step', clan_name='', cat=None)

    def third_phase(self):
        verdana.text(game.switches['clan_name'] + 'Clan', ('center', 90))
        deputy_img = pygame.image.load('resources/deputy.png')
        screen.blit(deputy_img, (0, 400))

        # cat buttons / small sprites
        for number in range(6):
            if game.switches['leader'] == number:
                game.choose_cats[number].draw((screen_x / 2 - 25, 550))
            else:
                buttons.draw_button(
                    (50, 150 + 50 * number), image=game.choose_cats[number].sprite, cat=number)
        for number in range(6, 12):
            if game.switches['leader'] == number:
                game.choose_cats[number].draw((screen_x / 2 - 25, 550))
            else:
                buttons.draw_button((100, 150 + 50 * (number - 6)),
                                    image=game.choose_cats[number].sprite, cat=number)

        # cat profiles
        if game.switches['cat'] is not None and 12 > game.switches['cat'] >= 0 and game.switches['cat'] != game.switches['leader']:
            game.choose_cats[game.switches['cat']].draw_large((250, 200))
            verdana.text(str(game.choose_cats[game.switches['cat']].name), (420, 200))
            verdana_small.text(str(game.choose_cats[game.switches['cat']].gender), (420, 230))
            verdana_small.text(str(game.choose_cats[game.switches['cat']].age), (420, 245))
            verdana_small.text(str(game.choose_cats[game.switches['cat']].trait), (420, 260))
            if game.choose_cats[game.switches['cat']].age in ['kitten', 'adolescent']:
                verdana_red.text('Too young to become deputy.', (420, 300))
            else:
                buttons.draw_button((420, 300), text='This cat will support the leader', deputy=game.switches['cat'])
        verdana_small.text('Note: going back to main menu resets the generated cats.', (50, 25))

        buttons.draw_button((50, 50), text='<< Back to Main Menu', cur_screen='start screen', naming_text='')
        buttons.draw_button((-50, 50), text='< Last Step', leader=None, cat=None)

    def fourth_phase(self):
        # layout
        verdana.text(game.switches['clan_name'] + 'Clan', ('center', 90))
        medic_img = pygame.image.load('resources/medic.png')
        screen.blit(medic_img, (0, 400))

        # cat buttons / small sprites
        for number in range(6):
            if game.switches['leader'] == number:
                game.choose_cats[number].draw((screen_x / 2 - 25, 550))
            elif game.switches['deputy'] == number:
                game.choose_cats[number].draw(
                    (screen_x / 2 - 50 * (number + 2), 550))
            else:
                buttons.draw_button(
                    (50, 150 + 50 * number), image=game.choose_cats[number].sprite, cat=number)

        for number in range(6, 12):
            if game.switches['leader'] == number:
                game.choose_cats[number].draw((screen_x / 2 - 25, 550))
            elif game.switches['deputy'] == number:
                game.choose_cats[number].draw(
                    (screen_x / 2 + 50 * (number - 5), 550))
            else:
                buttons.draw_button((100, 150 + 50 * (number - 6)),
                                    image=game.choose_cats[number].sprite, cat=number)

        # cat profiles
        if game.switches['cat'] is not None and 12 > game.switches['cat'] >= 0 and game.switches['cat'] != game.switches['leader'] and game.switches['cat'] != game.switches[
                'deputy']:
            game.choose_cats[game.switches['cat']].draw_large((250, 200))
            verdana.text(str(game.choose_cats[game.switches['cat']].name), (420, 200))
            verdana_small.text(str(game.choose_cats[game.switches['cat']].gender), (420, 230))
            verdana_small.text(str(game.choose_cats[game.switches['cat']].age), (420, 245))
            verdana_small.text(str(game.choose_cats[game.switches['cat']].trait), (420, 260))
            if game.choose_cats[game.switches['cat']].age in ['kitten', 'adolescent']:
                verdana_red.text('Too young to become medicine cat.', (420, 300))
            else:
                buttons.draw_button((420, 300), text='This cat will aid the clan', medicine_cat=game.switches['cat'])
        verdana_small.text('Note: going back to main menu resets the generated cats.', (50, 25))
        buttons.draw_button((50, 50), text='<< Back to Main Menu', cur_screen='start screen', naming_text='')
        buttons.draw_button((-50, 50), text='< Last step', deputy=None, cat=None)

    def fifth_phase(self):
        # layout
        verdana.text(game.switches['clan_name'] + 'Clan', ('center', 90))
        clan_img = pygame.image.load('resources/clan.png')
        screen.blit(clan_img, (0, 400))

        # cat buttons / small sprites
        for number in range(6):
            if game.switches['leader'] == number:
                game.choose_cats[number].draw((screen_x / 2 - 25, 550))
            elif game.switches['deputy'] == number or game.switches['medicine_cat'] == number:
                game.choose_cats[number].draw(
                    (screen_x / 2 - 50 * (number + 2), 550))
            elif number in game.switches['members']:
                game.choose_cats[number].draw(
                    (screen_x / 2 - 50 * (number + 2), 550))
            else:
                buttons.draw_button(
                    (50, 150 + 50 * number), image=game.choose_cats[number].sprite, cat=number)

        for number in range(6, 12):
            if game.switches['leader'] == number:
                game.choose_cats[number].draw((screen_x / 2 - 25, 550))
            elif game.switches['deputy'] == number or game.switches['medicine_cat'] == number:
                game.choose_cats[number].draw(
                    (screen_x / 2 + 50 * (number - 5), 550))
            elif number in game.switches['members']:
                game.choose_cats[number].draw(
                    (screen_x / 2 + 50 * (number - 5), 550))
            else:
                buttons.draw_button((100, 150 + 50 * (number - 6)),
                                    image=game.choose_cats[number].sprite, cat=number)

        # cat profiles
        if 12 > game.switches['cat'] >= 0 and game.switches['cat'] not in [game.switches['leader'], game.switches['deputy'], game.switches['medicine_cat']] and game.switches[
                'cat'] not in game.switches['members']:
            game.choose_cats[game.switches['cat']].draw_large((250, 200))
            verdana.text(str(game.choose_cats[game.switches['cat']].name), (420, 200))
            verdana_small.text(str(game.choose_cats[game.switches['cat']].gender), (420, 230))
            verdana_small.text(str(game.choose_cats[game.switches['cat']].age), (420, 245))
            verdana_small.text(str(game.choose_cats[game.switches['cat']].trait), (420, 260))
            if len(game.switches['members']) < 7:
                buttons.draw_button((420, 300), text='Recruit', members=game.switches['cat'], add=True)

        verdana_small.text('Note: going back to main menu resets the generated cats.', (50, 25))

        buttons.draw_button((50, 50), text='<< Back to Main Menu', cur_screen='start screen', naming_text='')

        buttons.draw_button((-50, 50), text='< Last step', medicine_cat=None, members=[], cat=None)

        if 3 < len(game.switches['members']) < 8:
            buttons.draw_button(('center', 350), text='Done', cur_screen='clan created screen')
        else:
            buttons.draw_button(('center', 350), text='Done', available=False)

    def on_use(self):
        if len(game.switches['clan_name']) == 0:
            self.first_phase()
        elif len(game.switches['clan_name']) > 0 and game.switches['leader'] is None:
            self.second_phase()
        elif game.switches['leader'] is not None and game.switches['deputy'] is None:
            self.third_phase()
        elif game.switches['leader'] is not None and game.switches['medicine_cat'] is None:
            self.fourth_phase()
        else:
            self.fifth_phase()

    def screen_switches(self):
        game.switches['clan_name'] = ''
        game.switches['leader'] = None
        game.switches['cat'] = None
        game.switches['medicine_cat'] = None
        game.switches['deputy'] = None
        game.switches['members'] = []
        create_example_cats()


class ClanCreatedScreen(Screens):
    def on_use(self):
        # layout
        verdana.text('Your clan has been created and saved!', ('center', 50))
        game.clan.leader.draw_big((screen_x / 2 - 50, 100))

        # buttons
        buttons.draw_button(('center', 250), text='Continue', cur_screen='clan screen')

    def screen_switches(self):
        game.clan = Clan(game.switches['clan_name'], game.choose_cats[game.switches['leader']],
                         game.choose_cats[game.switches['deputy']],
                         game.choose_cats[game.switches['medicine_cat']])
        game.clan.create_clan()


class EventsScreen(Screens):
    def on_use(self):
        verdana_big.text(f'{game.clan.name}Clan', ('center', 30))
        verdana.text('Check this page to see which events are currently happening at the clan.', ('center', 100))

        verdana.text(f'Current season: {str(game.clan.current_season)}', ('center', 130))

        verdana.text(f'Clan age: {str(game.clan.age)} moons', ('center', 160))

        if game.switches['events_left'] == 0:
            buttons.draw_button(
                (200, 220), text='TIMESKIP ONE MOON', timeskip=True)
            if game.switches['timeskip']:
                # reset event lists
                game.cur_events_list = []
                game.relation_events_list = []
        else:
            buttons.draw_button(
                (200, 220), text='TIMESKIP ONE MOON', available=False)
        events_class.one_moon()

        # show the Relationshipevents
        buttons.draw_button((-200, 220), text='RELEATIONSHIP EVENTS',
                            cur_screen='relationship event screen')

        a = 0
        if game.cur_events_list is not None and game.cur_events_list != []:
            for x in range(min(len(game.cur_events_list), game.max_events_displayed)):
                if game.cur_events_list[x] is None:
                    continue
                if "Clan has no " in game.cur_events_list[x]:
                    verdana_red.text(
                        game.cur_events_list[x], ('center', 260 + a * 30))
                else:
                    verdana.text(
                        game.cur_events_list[x], ('center', 260 + a * 30))
                a += 1
        else:
            verdana.text("Nothing significant happened this moon.",
                         ('center', 260 + a * 30))

        # buttons
        draw_menu_buttons()
        if len(game.cur_events_list) > game.max_events_displayed:
            buttons.draw_button((720, 250), image=game.up, arrow="UP")
            buttons.draw_button((700, 550), image=game.down, arrow="DOWN")


class ProfileScreen(Screens):
    def on_use(self):
        the_cat = game.switches['cat']

        if type(game.switches['cat']) == str:
            relevant_list = list(filter(lambda cat: cat.ID == game.switches['cat'], game.clan.clan_cats))
            # if the cat can't be found in the living ones, check the dead
            if len(relevant_list) < 1:
                relevant_list = list(filter(lambda cat: cat.ID == game.switches['cat'], game.clan.starclan_cats))
            the_cat = relevant_list[0]

        # use these attributes to create differing profiles for starclan cats etc.
        is_instructor = False
        if the_cat.dead and game.clan.instructor.ID == the_cat.ID:
            is_instructor = True

        # back and next buttons on the profile page
        previous_cat = 0
        next_cat = 0

        if the_cat.dead and not is_instructor:
            previous_cat = game.clan.instructor.ID
        if is_instructor:
            next_cat = 1

        for check_cat in game.clan.clan_cats:
            if check_cat.ID == the_cat.ID:
                next_cat = 1
            if next_cat == 0 and check_cat.ID != the_cat.ID and check_cat.dead == the_cat.dead:
                previous_cat = check_cat.ID
            elif next_cat == 1 and check_cat.ID != the_cat.ID and check_cat.dead == the_cat.dead:
                next_cat = check_cat.ID
            elif int(next_cat) > 1:
                break
        if next_cat == 1:
            next_cat = 0
        if next_cat != 0:
            buttons.draw_button((-40, 40), text='Next Cat', cat=next_cat)
        if previous_cat != 0:
            buttons.draw_button((40, 40), text='Previous Cat', cat=previous_cat)
        # Info in string
        cat_name = str(the_cat.name)  # name
        cat_thought = the_cat.thought  # thought
        if the_cat.dead:
            cat_name += " (dead)"  # A dead cat will have the (dead) sign next to their name
        if is_instructor:
            cat_thought = "Hello. I am here to guide the dead cats of " + game.clan.name + "Clan into StarClan."

        # LAYOUT
        count = 0
        count2 = 0
        verdana_big.text(cat_name, ('center', 150))  # NAME
        the_cat.draw_large((100, 200))  # IMAGE
        verdana.text(cat_thought, ('center', 180))  # THOUGHT / ACTION
        verdana_small.text(the_cat.gender, (300, 230 + count * 15))
        count += 1  # SEX / GENDER
        verdana_small.text(the_cat.status, (490, 230 + count2 * 15))
        count2 += 1  # STATUS
        if 'apprentice' in the_cat.status:
            if the_cat.mentor is None:
                the_cat.update_mentor()
            if the_cat.mentor is not None:
                verdana_small.text('mentor: ' + str(the_cat.mentor.name), (490, 230 + count2 * 15))
                count2 += 1
        if len(the_cat.apprentice) != 0:
            if len(the_cat.apprentice) == 1:
                apps = 'apprentice: ' + str(the_cat.apprentice[0].name)
            else:
                apps = 'apprentices: '
                num = 1
                for cat in the_cat.apprentice:
                    if num % 2 == 0:
                        apps += str(cat.name) + ', '
                    else:
                        apps += str(cat.name) + ', '
                    num += 1
                apps = apps[:len(apps) - 2]
            verdana_small.text(apps, (490, 230 + count2 * 15))
            count2 += 1
        if len(the_cat.former_apprentices) != 0 and the_cat.former_apprentices[0] is not None:
            if len(the_cat.former_apprentices) == 1:
                former_apps = 'former apprentice: ' + str(the_cat.former_apprentices[0].name)
                verdana_small.text(former_apps, (490, 230 + count2 * 15))
                count2 += 1
            elif len(the_cat.former_apprentices) == 2:
                former_apps = 'former apprentices: ' + str(the_cat.former_apprentices[0].name) + ', ' + str(the_cat.former_apprentices[1].name)
                verdana_small.text(former_apps, (490, 230 + count2 * 15))
                count2 += 1
            else:
                num = 1
                rows = []
                name = ''
                for cat in the_cat.former_apprentices:
                    name = name + str(cat.name) + ', '
                    if num == 2:
                        rows.append(name)
                        name = ''
                        num+=1
                    if num % 3 == 0 and name != '':
                        rows.append(name)
                        name = ''
                    num += 1
                for ind in range(len(rows)):
                    if ind == 0:
                        verdana_small.text('former apprentices: ' + rows[ind], (490, 230 + count2 * 15))
                    elif ind == len(rows) - 1:
                        verdana_small.text(rows[ind][:-2], (490, 230 + count2 * 15))
                    else:
                        verdana_small.text(rows[ind], (490, 230 + count2 * 15))
                    count2+=1
        if the_cat.age == 'kitten':
            verdana_small.text('young', (300, 230 + count * 15))
        elif the_cat.age == 'elder':
            verdana_small.text('senior', (300, 230 + count * 15))
        else:
            verdana_small.text(the_cat.age, (300, 230 + count * 15))
        count += 1  # AGE
        verdana_small.text(the_cat.trait, (490, 230 + count2 * 15))
        count2 += 1  # CHARACTER TRAIT
        verdana_small.text(the_cat.skill, (490, 230 + count2 * 15))
        count2 += 1  # SPECIAL SKILL
        verdana_small.text('eyes: ' + the_cat.eye_colour.lower(), (300, 230 + count * 15))
        count += 1  # EYE COLOR
        verdana_small.text('pelt: ' + the_cat.pelt.name.lower(), (300, 230 + count * 15))
        count += 1  # PELT TYPE
        verdana_small.text('fur length: ' + the_cat.pelt.length, (300, 230 + count * 15))
        count += 1  # PELT LENGTH

        # PARENTS
        if the_cat.parent1 is None:
            verdana_small.text('parents: unknown', (300, 230 + count * 15))
            count += 1
        elif the_cat.parent2 is None and the_cat.parent1 in game.clan.clan_cats:
            par1 = str(the_cat.parent1.name)
            verdana_small.text('parents: ' + par1 +
                               ', unknown', (250, 330 + count * 15))
            count += 1
        elif the_cat.parent2 is None:
            par2 = "unknown"
            par1 = "Error: Cat#" + the_cat.parent1.ID + " not found"
            verdana_small.text('parents: ' + par1 +
                               ', unknown', (250, 330 + count * 15))
            count += 1
        else:
            if the_cat.parent1 in game.clan.clan_cats and the_cat.parent2 in game.clan.clan_cats:
                par1 = str(the_cat.parent1.name)
                par2 = str(the_cat.parent2.name)
            elif the_cat.parent1 in game.clan.clan_cats:
                par2 = "Error: Cat#" + the_cat.parent2.ID + " not found"
                par1 = str(the_cat.parent1.name)
            elif the_cat.parent2 in game.clan.clan_cats:
                par1 = "Error: Cat#" + the_cat.parent1.ID + " not found"
                par2 = str(the_cat.parent2.name)
            else:
                par1 = "Error: Cat#" + the_cat.parent1.ID + " not found"
                par2 = "Error: Cat#" + the_cat.parent2.ID + " not found"

            verdana_small.text('parents: ' + par1 + ' and ' + par2, (300, 230 + count * 15))
            count += 1

        # MOONS
        if the_cat.dead:
            verdana_small.text(str(the_cat.moons) + ' moons (in life)', (300, 230 + count * 15))
            count += 1
            verdana_small.text(str(the_cat.dead_for) + ' moons (in death)', (300, 230 + count * 15))
            count += 1
        else:
            verdana_small.text(str(the_cat.moons) + ' moons', (300, 230 + count * 15))
            count += 1

        # MATE
        if the_cat.mate is not None and not the_cat.dead:
            if the_cat.mate in game.clan.clan_cats:
                if the_cat.mate.dead:
                    verdana_small.text(
                        'former mate: ' + str(the_cat.mate.name), (250, 330 + count * 15))
                else:
                    verdana_small.text(
                        'mate: ' + str(the_cat.mate.name), (250, 330 + count * 15))
                count += 1
            else:
                verdana_small.text(
                    'Error: mate: ' + str(the_cat.mate.name) + " not found", ('center', 495))

        # experience
        if not the_cat.dead:
            verdana_small.text('experience: ' + str(the_cat.experience_level), (490, 230 + count2 * 15))
            count2 += 1
        else:
            verdana_small.text('experience: ' + str(the_cat.experience_level), (490, 230 + count2 * 15))
            count2 += 1

        # buttons
        buttons.draw_button(('center', 20), text='Change Name', cur_screen='change name screen')
        game.switches['name_cat'] = the_cat.ID
        buttons.draw_button(('center', -160), text='See Family', cur_screen='see kits screen')
        buttons.draw_button(('center', -160), text='See Relaionships', cur_screen='relationship screen')
        if not the_cat.dead:
            buttons.draw_button((-40, -50), text='Kill Cat', kill_cat=the_cat)
        if the_cat.status == 'apprentice' and not the_cat.dead:
            game.switches['apprentice'] = the_cat
            buttons.draw_button(('center', -130), text='Change Mentor', cur_screen='choose mentor screen')
        # buttons.draw_button(('center', -130), text='Family Tree')
        if the_cat.age in ['young adult', 'adult', 'senior adult', 'elder'] and not the_cat.dead:
            buttons.draw_button(('center', -130), text='Pick mate for ' + str(the_cat.name), cur_screen='choose mate screen')

        if game.switches['new_leader'] is not False and game.switches['new_leader'] is not None:
            game.clan.new_leader(game.switches['new_leader'])

        if the_cat.status in ['warrior'] and not the_cat.dead and game.clan.leader.dead:
            buttons.draw_button(('center', -70), text='Promote to Leader', new_leader=the_cat)
        elif the_cat.status in ['warrior'] and not the_cat.dead and game.clan.deputy is None:
            buttons.draw_button(('center', -70), text='Promote to Deputy', deputy_switch=the_cat)
        elif the_cat.status in ['deputy'] and not the_cat.dead:
            buttons.draw_button(('center', -70), text='Demote from Deputy', deputy_switch=the_cat)
        elif the_cat.status in ['warrior'] and not the_cat.dead and game.clan.deputy:
            if game.clan.deputy.dead:
                buttons.draw_button(('center', -70), text='Promote to Deputy', deputy_switch=the_cat)

        if game.switches['deputy_switch'] is not False and game.switches['deputy_switch'] is not None and game.switches['deputy_switch'].status == 'warrior':
            game.clan.deputy = game.switches['deputy_switch']
            game.switches['deputy_switch'].status_change('deputy')
            game.switches['deputy_switch'] = False
        elif game.switches['deputy_switch'] is not False and game.switches['deputy_switch'] is not None and game.switches['deputy_switch'].status == 'deputy':
            game.clan.deputy = None
            game.switches['deputy_switch'].status_change('warrior')
            game.switches['deputy_switch'] = False

        if game.switches['apprentice_switch'] is not False and game.switches['apprentice_switch'] is not None and game.switches['apprentice_switch'].status == 'apprentice':
            game.switches['apprentice_switch'].status_change('medicine cat apprentice')
            game.switches['apprentice_switch'] = False

        if game.switches['apprentice_switch'] is not False and game.switches['apprentice_switch'] is not None and game.switches[
                'apprentice_switch'].status == 'medicine cat apprentice':
            game.switches['apprentice_switch'].status_change('apprentice')
            game.switches['apprentice_switch'] = False

        if game.switches['kill_cat'] is not False and game.switches['kill_cat'] is not None:
            game.switches['kill_cat'].dies()
            game.switches['kill_cat'] = False

        if the_cat.status in ['apprentice'] and not the_cat.dead:
            buttons.draw_button(('center', -70), text='Switch to medicine cat apprentice', apprentice_switch=the_cat)

        if the_cat.status in ['medicine cat apprentice'] and not the_cat.dead:
            buttons.draw_button(('center', -70), text='Switch to warrior apprentice', apprentice_switch=the_cat)

        buttons.draw_button(('center', -100), text='Back', cur_screen=game.switches['last_screen'])

    def screen_switches(self):
        cat_profiles()


class SingleEventScreen(Screens):
    def on_use(self):
        # layout
        if game.switches['event'] is not None:
            events_class.all_events[game.switches['event']].page()

        # buttons
        buttons.draw_button(('center', -150), text='Continue', cur_screen='events screen')

    def screen_switches(self):
        pass


class ViewChildrenScreen(Screens):
    def on_use(self):
        the_cat = game.switches['cat']

        if type(game.switches['cat']) == str:
            relevant_list = list(
                filter(lambda cat: cat.ID == game.switches['cat'], game.clan.clan_cats))
            # if the cat can't be found in the living ones, check the dead
            if len(relevant_list) < 1:
                relevant_list = list(
                    filter(lambda cat: cat.ID == game.switches['cat'], game.clan.starclan_cats))
            the_cat = relevant_list[0]

        verdana_big.text(f'Family of {str(the_cat.name)}', ('center', 50))

        verdana.text('Parents:', ('center', 85))
        if the_cat.parent1 is None:
            verdana_small.text('Unknown', (342, 165))
        elif the_cat.parent1 in game.clan.clan_cats:
            buttons.draw_button((350, 120), image=the_cat.parent1.sprite,
                                cat=the_cat.parent1, cur_screen='profile screen')

            name_len = verdana.text(str(the_cat.parent1.name))
            verdana_small.text(str(the_cat.parent1.name),
                               (375 - name_len / 2, 185))
        else:
            verdana_small.text(
                f'Error: cat {str(the_cat.parent1)} not found', (342, 165))

        if the_cat.parent2 is None:
            verdana_small.text('Unknown', (422, 165))
        elif the_cat.parent2 in game.clan.clan_cats:
            buttons.draw_button((430, 120), image=the_cat.parent2.sprite,
                                cat=the_cat.parent2, cur_screen='profile screen')

            name_len = verdana.text(str(the_cat.parent2.name))
            verdana_small.text(str(the_cat.parent2.name),
                               (455 - name_len / 2, 185))
        else:
            verdana_small.text(
                'Error: cat ' + str(the_cat.parent2) + ' not found', (342, 165))

        pos_x = 0
        pos_y = 20

        siblings = False
        for cat in game.clan.clan_cats:
            if (cat.parent1 in (the_cat.parent1, the_cat.parent2) or cat.parent2 in (
                    the_cat.parent1, the_cat.parent2) and the_cat.parent2 is not None) and the_cat.ID != cat.ID and the_cat.parent1 is not None and \
                    cat.parent1 is not None:
                buttons.draw_button(
                    (40 + pos_x, 220 + pos_y), image=cat.sprite, cat=cat.ID, cur_screen='profile screen')

                name_len = verdana.text(str(cat.name))
                verdana_small.text(
                    str(cat.name), (65 + pos_x - name_len / 2, 280 + pos_y))

                siblings = True
                pos_x += 80
                if pos_x > 640:
                    pos_y += 70
                    pos_x = 0
        if siblings:
            verdana.text('Siblings:', ('center', 210))
        else:
            verdana.text('This cat has no siblings.', ('center', 210))
        buttons.draw_button(('center', -100), text='Back', cur_screen='profile screen')
        pos_x = 0
        pos_y = 60
        kittens = False
        for cat in game.clan.clan_cats:
            if the_cat.ID in [cat.parent1, cat.parent2]:
                buttons.draw_button(
                    (40 + pos_x, 370 + pos_y), image=cat.sprite, cat=cat.ID, cur_screen='profile screen')

                name_len = verdana.text(str(cat.name))
                verdana_small.text(
                    str(cat.name), (65 + pos_x - name_len / 2, 430 + pos_y))

                kittens = True
                pos_x += 80
                if pos_x > 640:
                    pos_y += 70
                    pos_x = 0
        if kittens:
            verdana.text('Offspring:', ('center', 400))
        else:
            verdana.text('This cat has never had offspring.', ('center', 400))
        buttons.draw_button(('center', -100), text='Back', cur_screen='profile screen')

    def screen_switches(self):
        cat_profiles()


class ChooseMateScreen(Screens):
    def on_use(self):
        # use this variable to point to the cat object in question
        the_cat = game.switches['cat']

        if type(game.switches['cat']) == str:
            relevant_list = list(
                filter(lambda cat: cat.ID == game.switches['cat'], game.clan.clan_cats))
            # if the cat can't be found in the living ones, check the dead
            if len(relevant_list) < 1:
                relevant_list = list(
                    filter(lambda cat: cat.ID == game.switches['cat'], game.clan.starclan_cats))
            the_cat = relevant_list[0]

        # layout
        # cat's info
        verdana_big.text(
            f'Choose mate for {str(the_cat.name)}', ('center', 50))
        verdana_small.text(
            'If the cat has chosen a mate, they will stay loyal and not have kittens with anyone else,', ('center', 80))
        verdana_small.text(
            'even if having kittens in said relationship is impossible.', ('center', 95))
        verdana_small.text(
            'Chances of having kittens when possible is heightened though.', ('center', 110))

        the_cat.draw_large((200, 130))
        self._extracted_from_on_use_29(the_cat, 70)

        # mate's/potential mate's info
        mate = None
        if game.switches['mate'] is not None and the_cat.mate is None:
            mate = game.switches['mate']
            if type(game.switches['mate']) == str:
                relevant_list = list(
                    filter(lambda cat: cat.ID == game.switches['mate'], game.clan.clan_cats))
                mate = relevant_list[0]
        elif the_cat.mate is not None:
            if the_cat.mate in game.clan.clan_cats:
                mate = the_cat.mate
            else:
                the_cat.mate = None

        if mate is not None:
            mate.draw_large((450, 130))
            verdana.text(str(mate.name), ('center', 300))
            self._extracted_from_on_use_29(mate, -100)

            if the_cat.gender == mate.gender or 'elder' in [the_cat.age, mate.age]:
                if the_cat.gender == mate.gender and not game.settings['no gendered breeding']:
                    verdana_small.text(
                        '(this pair will not be able to have kittens)', ('center', 320))

        valid_mates = []
        pos_x = 0
        pos_y = 20
        if the_cat.mate is None:
            self._extracted_from_on_use_42(the_cat, valid_mates, pos_x, pos_y)
        else:
            verdana.text('Already in a relationship.', ('center', 340))
            kittens = False
            for cat in game.clan.clan_cats:
                if the_cat.ID in [cat.parent1, cat.parent2] and mate.ID in [cat.parent1, cat.parent2]:
                    buttons.draw_button(
                        (200 + pos_x, 370 + pos_y), image=cat.sprite, cat=cat.ID, cur_screen='profile screen')

                    kittens = True
                    pos_x += 50
                    if pos_x > 400:
                        pos_y += 50
                        pos_x = 0
            if kittens:
                verdana.text('Their offspring:', ('center', 360))
            else:
                verdana.text('This pair has never had offspring.',
                             ('center', 360))

        # buttons
        if mate is not None and the_cat.mate is None:
            buttons.draw_button(('center', -130), text="It\'s official!", cat_value=the_cat, mate=mate)

        elif the_cat.mate is not None:
            buttons.draw_button(('center', -130), text="Break it up...", cat_value=the_cat, mate=None)

        buttons.draw_button(('center', -100), text='Back', cur_screen='profile screen')

    # TODO Rename this here and in `on_use`
    def _extracted_from_on_use_42(self, the_cat, valid_mates, pos_x, pos_y):
        for cat in game.clan.clan_cats:
            pos_mate = cat
            if not pos_mate.dead and pos_mate.age in ['young adult', 'adult', 'senior adult', 'elder'] and the_cat != pos_mate and the_cat.ID not in [pos_mate.parent1,
                                                                                                                                                      pos_mate.parent2] and \
                    pos_mate.ID not in [
                the_cat.parent1, the_cat.parent2] and pos_mate.mate is None and (pos_mate.parent1 is None or pos_mate.parent1 not in [the_cat.parent1, the_cat.parent2]) and (
                    pos_mate.parent2 is None or pos_mate.parent2 not in [the_cat.parent1, the_cat.parent2]) and (the_cat.age in ['senior adult', 'elder'] and cat.age in ['senior adult', 'elder'] or cat.age != 'elder' and cat.age != 'adolescent' and the_cat.age != 'elder' and the_cat.age != 'adolescent'):
                        valid_mates.append(cat)
        all_pages = int(ceil(len(valid_mates) / 27.0)
                        ) if len(valid_mates) > 27 else 1
        cats_on_page = 0
        for x in range(len(valid_mates)):
            if x + (game.switches['list_page'] - 1) * 27 > len(valid_mates):
                game.switches['list_page'] = 1
            pot_mate = valid_mates[x + (game.switches['list_page'] - 1) * 27]
            buttons.draw_button((100 + pos_x, 320 + pos_y), image=pot_mate.sprite, mate=pot_mate.ID)

            pos_x += 50
            cats_on_page += 1
            if pos_x > 400:
                pos_y += 50
                pos_x = 0
            if cats_on_page >= 27 or x + (game.switches['list_page'] - 1) * 27 == len(valid_mates) - 1:
                break
        verdana.text('page ' + str(game.switches['list_page']) + ' / ' + str(all_pages), ('center', 600))

        if game.switches['list_page'] > 1:
            buttons.draw_button((300, 600), text='<', list_page=game.switches['list_page'] - 1)

        if game.switches['list_page'] < all_pages:
            buttons.draw_button((-300, 600), text='>', list_page=game.switches['list_page'] + 1)

    # TODO Rename this here and in `on_use`
    def _extracted_from_on_use_29(self, arg0, arg1):
        verdana_small.text(arg0.age, (arg1, 200))
        verdana_small.text(arg0.gender, (arg1, 215))
        verdana_small.text(arg0.trait, (arg1, 230))

    def screen_switches(self):
        game.switches['mate'] = None
        cat_profiles()


class ListScreen(Screens):
    # page can be found in game.switches['list_page']
    # the amount of cats a page can hold is 20, so the amount of pages is cats/20

    def on_use(self):
        # layout
        verdana_big.text(game.clan.name + 'Clan', ('center', 30))
        verdana.text('ALL CATS LIST', ('center', 100))

        # make a list of just living cats
        living_cats = []
        for x in range(len(game.clan.clan_cats)):
            the_cat = list(game.clan.clan_cats)[x]
            if not the_cat.dead:
                living_cats.append(the_cat)

        # pages
        all_pages = int(ceil(len(living_cats) / 24.0)
                        ) if len(living_cats) > 24 else 1

        # dead cats
        pos_x = 0
        pos_y = 0
        cats_on_page = 0
        for x in range(len(living_cats)):
            if x + (game.switches['list_page'] - 1) * 24 >= len(living_cats):
                game.switches['list_page'] -= 1
            the_cat = living_cats[x + (game.switches['list_page'] - 1) * 24]
            if not the_cat.dead:
                buttons.draw_button((130 + pos_x, 180 + pos_y), image=the_cat.sprite, cat=the_cat.ID, cur_screen='profile screen')

                name_len = verdana.text(str(the_cat.name))
                verdana.text(str(the_cat.name), (155 + pos_x - name_len / 2, 240 + pos_y))
                cats_on_page += 1
                pos_x += 100
                if pos_x >= 600:
                    pos_x = 0
                    pos_y += 100
                if cats_on_page >= 24 or x + (game.switches['list_page'] - 1) * 24 == len(living_cats) - 1:
                    break

        if game.switches['list_page'] > 1:
            buttons.draw_button((300, 600), text='<', list_page=game.switches['list_page'] - 1)

        if game.switches['list_page'] < all_pages:
            buttons.draw_button((-300, 600), text='>', list_page=game.switches['list_page'] + 1)

        draw_menu_buttons()

    def screen_switches(self):
        cat_profiles()


# def choose_banner():
# if game.clan is not None:
#     # if game.clan.current_season == 'Leaf-fall':
#     fall = pygame.image.load('resources/seasonbanners/fall/fall banner.png')
#     fall_fog = pygame.image.load('resources/seasonbanners/fall/fall banner fog.png')
#     fall_night = pygame.image.load('resources/seasonbanners/fall/fall banner night.png')
#     fall_night_fog = pygame.image.load('resources/seasonbanners/fall/fall banner night fog.png')
#     fall_night_overcast = pygame.image.load('resources/seasonbanners/fall/fall banner night overcast.png')
#     fall_night_rain = pygame.image.load('resources/seasonbanners/fall/fall banner night rain.png')
#     fall_overcast = pygame.image.load('resources/seasonbanners/fall/fall banner overcast.png')
#     fall_rain = pygame.image.load('resources/seasonbanners/fall/fall banner rain.png')
#     leaffall = [fall, fall_fog, fall_night, fall_night_fog, fall_night_overcast, fall_night_rain, fall_overcast,
#                 fall_rain]
#     return choice(leaffall)


class PatrolScreen(Screens):
    def on_use(self):
        verdana_big.text(f'{game.clan.name}Clan', ('center', 30))
        verdana.text('These cats are currently in the camp, ready for a patrol.', ('center', 115))

        verdana.text('Choose up to six to take on patrol.', ('center', 135))
        verdana.text('Smaller patrols help cats gain more experience, but larger patrols are safer.', ('center', 155))

        draw_menu_buttons()

        # make a list of patrol eligible cats
        able_cats = []
        for the_cat in game.clan.clan_cats:
            if not the_cat.dead and the_cat.in_camp and the_cat.status in ['leader', 'deputy', 'warrior', 'apprentice']:
                able_cats.append(the_cat)

        # pick up to 12 random cats (warriors/leader/deputy/apprentice) from the clan
        if not game.patrol_cats:
            i_max = min(len(able_cats), 12)
            for i in range(i_max):
                test_cat = random.choice(able_cats)
                able_cats.remove(test_cat)
                game.patrol_cats[i] = test_cat
        else:
            i_max = len(game.patrol_cats)

        random_options = []
        # cat buttons / small sprites
        for number in range(6):
            if number < i_max:
                if game.patrol_cats[number] in game.switches['current_patrol']:
                    game.patrol_cats[number].draw(
                        (screen_x / 2 - 50 * (number + 2), 550))
                else:
                    buttons.draw_button(
                        (50, 150 + 50 * number), image=game.patrol_cats[number].sprite, cat=number)

                    random_options.append(game.patrol_cats[number])
        for number in range(6, 12):
            if number < i_max:
                if game.patrol_cats[number] in game.switches['current_patrol']:
                    game.patrol_cats[number].draw(
                        (screen_x / 2 + 50 * (number - 5), 550))
                else:
                    buttons.draw_button((screen_x - 100, 150 + 50 * (number - 6)),
                                        image=game.patrol_cats[number].sprite, cat=number)
                    random_options.append(game.patrol_cats[number])

        if random_options and len(game.switches['current_patrol']) < 6:
            random_patrol = choice(random_options)
            buttons.draw_button(('center', 530), text='Add Random', current_patrol=random_patrol, add=True)

        else:
            buttons.draw_button(('center', 530), text='Add Random', available=False)
        if game.switches['cat'] is not None and 12 > game.switches['cat'] >= 0 and game.patrol_cats[game.switches['cat']] not in game.switches['current_patrol']:
            self._extracted_from_on_use_58()

        if len(game.switches['current_patrol']) > 0:
            buttons.draw_button(('center', 630), text='Start Patrol', cur_screen='patrol event screen')

        else:
            buttons.draw_button(('center', 630), text='Start Patrol', available=False)

    # TODO Rename this here and in `on_use`
    def _extracted_from_on_use_58(self):
        game.patrol_cats[game.switches['cat']].draw_large((320, 200))
        verdana.text(str(game.patrol_cats[game.switches['cat']].name), ('center', 360))
        verdana_small.text(str(game.patrol_cats[game.switches['cat']].status), ('center', 385))

        verdana_small.text(str(game.patrol_cats[game.switches['cat']].trait), ('center', 405))

        verdana_small.text(str(game.patrol_cats[game.switches['cat']].skill), ('center', 425))

        verdana_small.text('experience: ' + str(game.patrol_cats[game.switches['cat']].experience_level), ('center', 445))

        if len(game.switches['current_patrol']) < 6:
            buttons.draw_button(('center', 490), text='Add to Patrol', current_patrol=game.patrol_cats[game.switches['cat']], add=True)

    def screen_switches(self):
        game.switches['current_patrol'] = []
        game.switches['cat'] = None
        game.patrol_cats = {}
        game.switches['event'] = 0
        cat_profiles()


class PatrolEventScreen(Screens):
    def on_use(self):
        # layout

        verdana_big.text(f'{game.clan.name}Clan', ('center', 30))
        if game.switches['event'] == 0:
            verdana.text(str(patrol.patrol_event[1]), ('center', 200))
            buttons.draw_button(('center', 300), text='Proceed', event=1)
            buttons.draw_button(('center', 340), text='Do Not Proceed', event=2)
        if game.switches['event'] > 0:
            if game.switches['event'] < 3:
                patrol.calculate()
            verdana.text(str(patrol.patrol_result_text), ('center', 200))
            buttons.draw_button(('center', 320), text='Return to Clan', cur_screen='clan screen')

        for u in range(6):
            if u < patrol.patrol_size:
                patrol.patrol_cats[u].draw((screen_x / 2 - 50 * (u + 2), 550))
        verdana_small.text('season: ' + str(game.clan.current_season), ('center', 400))
        verdana_small.text('patrol leader: ' + str(patrol.patrol_leader.name), ('center', 420))

        verdana_small.text('patrol skills: ' + str(patrol.patrol_skills), ('center', 440))

        verdana_small.text('patrol traits: ' + str(patrol.patrol_traits), ('center', 460))

        draw_menu_buttons()

    def screen_switches(self):
        patrol.new_patrol()
        game.switches['event'] = 0
        cat_profiles()


class AllegiancesScreen(Screens):
    def on_use(self):
        # layout
        verdana_big.text(f'{game.clan.name}Clan Allegiances', (30, 110))

        a = 0
        if game.allegiance_list is not None and game.allegiance_list != []:
            for x in range(min(len(game.allegiance_list), game.max_allegiance_displayed)):
                if game.allegiance_list[x] is None:
                    continue
                verdana.text(game.allegiance_list[x][0], (30, 140 + a * 30))
                verdana.text(game.allegiance_list[x][1], (170, 140 + a * 30))
                a += 1
        if len(game.allegiance_list) > game.max_allegiance_displayed:
            buttons.draw_button((720, 250), image=game.up, arrow="UP")
            buttons.draw_button((700, 550), image=game.down, arrow="DOWN")
        draw_menu_buttons()

    def screen_switches(self):
        # make a list of just living cats
        living_cats = []
        game.allegiance_scroll_ct = 0
        game.allegiance_list = []
        for the_cat in game.clan.clan_cats:
            if not the_cat.dead:
                living_cats.append(the_cat)

        if not game.clan.leader.dead:
            game.allegiance_list.append(
                ['LEADER:', f"{str(game.clan.leader.name)} - a {game.clan.leader.describe_cat()}"])

        if game.clan.deputy != 0 and game.clan.deputy is not None and not game.clan.deputy.dead:
            game.allegiance_list.append(
                ['DEPUTY:', f"{str(game.clan.deputy.name)} - a {game.clan.deputy.describe_cat()}"])
        cat_count = self._extracted_from_screen_switches_24(
            living_cats, 'medicine cat', 'MEDICINE CAT:')

        queens = []
        for cat in living_cats:
            if str(cat.status) == 'kitten' and cat.parent1 is not None:
                if cat.parent1.gender == 'male':
                    if cat.parent2 is None or cat.parent2.gender == 'male':
                        queens.append(cat.parent1)
                else:
                    queens.append(cat.parent1)

        cat_count = 0
        for living_cat__ in living_cats:
            if str(living_cat__.status) == 'warrior' and living_cat__.ID not in queens:
                if not cat_count:
<<<<<<< HEAD
                    game.allegiance_list.append(
                        ['WARRIORS:', f"{str(living_cat__.name)} - a {living_cat__.describe_cat()}"])

=======
                    game.allegiance_list.append(['WARRIORS:', f"{str(living_cat__.name)} - a {living_cat__.describe_cat()}"])
>>>>>>> 0681f78c
                else:
                    game.allegiance_list.append(
                        ['', f"{str(living_cat__.name)} - a {living_cat__.describe_cat()}"])

                cat_count += 1
        if not cat_count:
            game.allegiance_list.append(['WARRIORS:', ''])

        cat_count = 0
        for living_cat___ in living_cats:
<<<<<<< HEAD
            if str(living_cat___.status) in {'apprentice', 'medicine cat apprentice'}:
                if not cat_count:
                    game.allegiance_list.append(
                        ['APPRENTICES:', f"{str(living_cat___.name)} - a {living_cat___.describe_cat()}"])

=======
            if str(living_cat___.status) in ['apprentice', 'medicine cat apprentice']:
                if cat_count == 0:
                    game.allegiance_list.append(['APPRENTICES:', f"{str(living_cat___.name)} - a {living_cat___.describe_cat()}"])
                else:
                    game.allegiance_list.append(['', f"{str(living_cat___.name)} - a {living_cat___.describe_cat()}"])
>>>>>>> 0681f78c
                cat_count += 1
        if not cat_count:
            game.allegiance_list.append(['APPRENTICES:', ''])

        cat_count = 0
        for living_cat____ in living_cats:
            if living_cat____.ID in queens:
<<<<<<< HEAD
                if not cat_count:
                    game.allegiance_list.append(
                        ['QUEENS:', f"{str(living_cat____.name)} - a {living_cat____.describe_cat()}"])
=======
                if cat_count == 0:
                    game.allegiance_list.append(['QUEENS:', f"{str(living_cat____.name)} - a {living_cat____.describe_cat()}"])
                else:
                    game.allegiance_list.append(['', f"{str(living_cat____.name)} - a {living_cat____.describe_cat()}"])
>>>>>>> 0681f78c
                cat_count += 1
        if not cat_count:
            game.allegiance_list.append(['QUEENS:', ''])
        cat_count = self._extracted_from_screen_switches_24(living_cats, 'elder', 'ELDERS:')
        cat_count = self._extracted_from_screen_switches_24(living_cats, 'kitten', 'KITS:')

        draw_menu_buttons()

    # TODO Rename this here and in `screen_switches`
    def _extracted_from_screen_switches_24(self, living_cats, arg1, arg2):
        result = 0
        for living_cat in living_cats:
            if str(living_cat.status) == arg1:
                if result == 0:
                    game.allegiance_list.append([arg2, f"{str(living_cat.name)} - a {living_cat.describe_cat()}"])
                else:
                    game.allegiance_list.append(["", f"{str(living_cat.name)} - a {living_cat.describe_cat()}"])
                result += 1
        if not result:
            game.allegiance_list.append([arg2, ''])
        return result


class ChooseMentorScreen(Screens):
    def on_use(self):
        verdana_big.text('Choose Mentor', ('center', 30))
        living_cats = []
        for cat in game.clan.clan_cats:
            if not cat.dead and cat != game.switches['apprentice'].mentor and cat.status in ['warrior', 'deputy', 'leader']:
                living_cats.append(cat)
        all_pages = 1
        if len(living_cats) > 24:
            all_pages = int(ceil(len(living_cats) / 24.0))
        pos_x = 0
        pos_y = 0
        cats_on_page = 0
        for x in range(len(living_cats)):
            if x + (game.switches['list_page'] - 1) * 24 > len(living_cats):
                game.switches['list_page'] = 1
            the_cat = living_cats[x + (game.switches['list_page'] - 1) * 24]
            if not the_cat.dead:
                buttons.draw_button((130 + pos_x, 180 + pos_y), image=the_cat.sprite, cat=the_cat.ID, cur_screen='choose mentor screen2')

                name_len = verdana.text(str(the_cat.name))
                verdana.text(str(the_cat.name), (155 + pos_x - name_len / 2, 240 + pos_y))
                cats_on_page += 1
                pos_x += 100
                if pos_x >= 600:
                    pos_x = 0
                    pos_y += 100
                if cats_on_page >= 24 or x + (game.switches['list_page'] - 1) * 24 == len(living_cats) - 1:
                    break
        verdana.text('page ' + str(game.switches['list_page']) + ' / ' + str(all_pages), ('center', 600))

        if game.switches['list_page'] > 1:
            buttons.draw_button((300, 600), text='<', list_page=game.switches['list_page'] - 1)

        if game.switches['list_page'] < all_pages:
            buttons.draw_button((-300, 600), text='>', list_page=game.switches['list_page'] + 1)

        draw_menu_buttons()


class ChooseMentorScreen2(Screens):
    def on_use(self):
        # use this variable to point to the cat object in question
        the_cat = game.switches['cat']

        if type(game.switches['cat']) == str:
            relevant_list = list(
                filter(lambda cat: cat.ID == game.switches['cat'], game.clan.clan_cats))
            # if the cat can't be found in the living ones, check the dead
            if len(relevant_list) < 1:
                relevant_list = list(
                    filter(lambda cat: cat.ID == game.switches['cat'], game.clan.starclan_cats))
            the_cat = relevant_list[0]

        # use these attributes to create differing profiles for starclan cats etc.
        is_instructor = False
        if the_cat.dead and game.clan.instructor.ID == the_cat.ID:
            is_instructor = True

        # back and next buttons on the profile page
        previous_cat = 0
        next_cat = 0

        if the_cat.dead and not is_instructor:
            previous_cat = game.clan.instructor.ID

        if is_instructor:
            next_cat = 1

        for check_cat in game.clan.clan_cats:
            if check_cat.ID == the_cat.ID:
                next_cat = 1

            if next_cat == 0 and check_cat.ID != the_cat.ID and check_cat.dead == the_cat.dead and check_cat.ID != game.clan.instructor.ID:
                previous_cat = check_cat.ID
            elif next_cat == 1 and check_cat.ID != the_cat.ID and check_cat.dead == the_cat.dead and check_cat.ID != game.clan.instructor.ID:
                next_cat = check_cat.ID
            elif int(next_cat) > 1:
                break

        if next_cat == 1:
            next_cat = 0

        buttons.draw_button((-40, 40), text='Next Cat', cat=next_cat)
        buttons.draw_button((40, 40), text='Previous Cat', cat=previous_cat)

        # Info in string
        cat_name = str(the_cat.name)  # name
        cat_thought = the_cat.thought  # thought

        # LAYOUT
        count = 0
        count2 = 0
        verdana_big.text(cat_name, ('center', 70))  # NAME
        the_cat.draw_large(('center', 100))  # IMAGE
        verdana_small.text(the_cat.gender, (250, 330 + count * 15))
        count += 1  # SEX / GENDER
        verdana_small.text(the_cat.status, (450, 330 + count2 * 15))
        count2 += 1  # STATUS
        if 'apprentice' in the_cat.status:
            if the_cat.mentor is not None:
                verdana_small.text('mentor: ' + str(the_cat.mentor.name), (450, 330 + count2 * 15))
                count2 += 1
        if len(the_cat.apprentice) != 0:
            if len(the_cat.apprentice) == 1:
                apps = 'apprentice: ' + str(the_cat.apprentice[0].name)
            else:
                apps = 'apprentices: '
                for cat in the_cat.apprentice:
                    apps += str(cat.name) + ', '
                apps = apps[:len(apps) - 2]
            verdana_small.text(apps, (450, 330 + count2 * 15))
            count2 += 1
        if len(the_cat.former_apprentices) != 0 and the_cat.former_apprentices[0] is not None:
            if len(the_cat.former_apprentices) == 1:
                former_apps = 'former apprentice: ' + str(the_cat.former_apprentices[0].name)
            else:
                former_apps = 'former apprentices: '
                for cat in the_cat.former_apprentices:
                    former_apps += str(cat.name) + ', '
                former_apps = former_apps[:len(former_apps) - 2]
            verdana_small.text(former_apps, (450, 330 + count2 * 15))
            count2 += 1
        if the_cat.age == 'kitten':
            verdana_small.text('young', (250, 330 + count * 15))
        elif the_cat.age == 'elder':
            verdana_small.text('senior', (250, 330 + count * 15))
        else:
            verdana_small.text(the_cat.age, (250, 330 + count * 15))
        count += 1  # AGE
        verdana_small.text(the_cat.trait, (450, 330 + count2 * 15))
        count2 += 1  # CHARACTER TRAIT
        verdana_small.text(the_cat.skill, (450, 330 + count2 * 15))
        count2 += 1  # SPECIAL SKILL
        verdana_small.text('eyes: ' + the_cat.eye_colour.lower(), (250, 330 + count * 15))
        count += 1  # EYE COLOR
        verdana_small.text('pelt: ' + the_cat.pelt.name.lower(), (250, 330 + count * 15))
        count += 1  # PELT TYPE
        verdana_small.text('fur length: ' + the_cat.pelt.length, (250, 330 + count * 15))
        count += 1  # PELT LENGTH

        # PARENTS
        if the_cat.parent1 is None:
            verdana_small.text('parents: unknown', (250, 330 + count * 15))
            count += 1
        elif the_cat.parent2 is None:
            par1 = str(the_cat.parent1.name)
            verdana_small.text('parents: ' + par1 +
                               ', unknown', (250, 330 + count * 15))
            count += 1
        else:
            if the_cat.parent1 in game.clan.clan_cats and the_cat.parent2 in game.clan.clan_cats:
                par1 = str(the_cat.parent1.name)
                par2 = str(the_cat.parent2.name)
            elif the_cat.parent1 in game.clan.clan_cats:
                par2 = "Error: Cat#" + the_cat.parent2.ID + " not found"
                par1 = str(the_cat.parent1.name)
            elif the_cat.parent2 in game.clan.clan_cats:
                par1 = "Error: Cat#" + the_cat.parent1.ID + " not found"
                par2 = str(the_cat.parent2.name)
            else:
                par1 = "Error: Cat#" + the_cat.parent1.ID + " not found"
                par2 = "Error: Cat#" + the_cat.parent2.ID + " not found"

            verdana_small.text('parents: ' + par1 + ' and ' +
                               par2, (250, 330 + count * 15))
            count += 1

        # MOONS
        if the_cat.dead:
            verdana_small.text(str(the_cat.moons) +
                               ' moons (in life)', (250, 330 + count * 15))
            count += 1
            verdana_small.text(str(the_cat.dead_for) +
                               ' moons (in death)', (250, 330 + count * 15))
            count += 1
        else:
            verdana_small.text(str(the_cat.moons) + ' moons',
                               (250, 330 + count * 15))
            count += 1

        # MATE
        if the_cat.mate is not None and not the_cat.dead:
            if the_cat.mate in game.clan.clan_cats:
                if the_cat.mate.dead:  # TODO: fix when mate dies mate becomes none
                    verdana_small.text(
                        'former mate: ' + str(the_cat.mate.name), (250, 330 + count * 15))
                else:
                    verdana_small.text(
                        'mate: ' + str(the_cat.mate.name), (250, 330 + count * 15))
                count += 1
            else:
                verdana_small.text(
                    'Error: mate: ' + str(the_cat.mate) + " not found", ('center', 495))

        # experience
        if not the_cat.dead:
            verdana_small.text('experience: ' + str(the_cat.experience_level), (450, 330 + count2 * 15))
            count2 += 1
        else:
            verdana_small.text('experience: ' + str(the_cat.experience_level), (450, 330 + count2 * 15))
            count2 += 1

        # buttons

        buttons.draw_button(('center', -100), text='Choose as ' + str(game.switches['apprentice'].name) + '\'s mentor', cur_screen=game.switches['last_screen'], cat_value=the_cat,
                            apprentice=game.switches['apprentice'])
        buttons.draw_button(('center', -50), text='Back', cur_screen='clan screen')


class ChangeNameScreen(Screens):
    def on_use(self):
        if game.settings['dark mode']:
            pygame.draw.rect(screen, 'white', pygame.Rect((300, 200), (200, 20)))
            verdana_black.text(game.switches['naming_text'], (315, 200))
        else:
            pygame.draw.rect(screen, 'gray', pygame.Rect((300, 200), (200, 20)))
            verdana.text(game.switches['naming_text'], (315, 200))
        verdana.text('Change Name', ('center', 50))
        verdana.text('Add a space between the new prefix and suffix', ('center', 70))
        verdana.text('i.e. Fire heart', ('center', 90))
        buttons.draw_button(('center', -100), text=' Change Name ',
                            cur_screen='change name screen', cat_value=game.switches['name_cat'])
        buttons.draw_button(('center', -50), text='Back',
                            cur_screen=game.switches['last_screen'])


class RelationshipScreen(Screens):
    def on_use(self):
        # get the relevant cat
        the_cat = game.switches['cat']

        if type(game.switches['cat']) == str:
            relevant_list = list(
                filter(lambda cat: cat.ID == game.switches['cat'], game.clan.clan_cats))
            # if the cat can't be found in the living ones, check the dead
            if len(relevant_list) < 1:
                relevant_list = list(
                    filter(lambda cat: cat.ID == game.switches['cat'], game.clan.starclan_cats))
            the_cat = relevant_list[0]

        # layout
        verdana_big.text(str(the_cat.name) + ' Relationships', ('center', 30))
        verdana_small.text(str(the_cat.gender) + ' - ' +
                           str(the_cat.age), ('center', 50))
        verdana.text('CATS LIST', ('center', 100))

        # make a list of the relationships
        relationships = the_cat.relationships

        # pages
        all_pages = 1  # amount of pages
        if len(relationships) > 10:
            all_pages = int(ceil(len(relationships) / 10))

        pos_x = 0
        pos_y = 0
        cats_on_page = 0  # how many are on page already
        for x in range(len(relationships)):
            if (x + (game.switches['list_page'] - 1) * 10) > len(relationships):
                game.switches['list_page'] = 1

            the_relationship = relationships[x +
                                             (game.switches['list_page'] - 1) * 10]
            buttons.draw_button((100 + pos_x, 180 + pos_y), image=the_relationship.cat_to.sprite,
                                cat=the_relationship.cat_to.ID, cur_screen='profile screen')
            # name length
            longest_string_len = verdana.text(
                str('romantic love: ' + str(the_relationship.romantic_love)))
            verdana.text(str(the_relationship.cat_to.name),
                         (155 + pos_x - longest_string_len / 1.5, 240 + pos_y))
            verdana_small.text(str(the_relationship.cat_to.gender) + ' - ' + str(
                the_relationship.cat_to.age), (155 + pos_x - longest_string_len / 1.5, 255 + pos_y))
            count = 30
            verdana_small.text('romantic love:  ' + str(the_relationship.romantic_love),
                               (155 + pos_x - longest_string_len / 1.5, 240 + pos_y + count))
            count += 10
            verdana_small.text('like:                ' + str(the_relationship.like),
                               (155 + pos_x - longest_string_len / 1.5, 240 + pos_y + count))
            count += 10
            verdana_small.text('dislike:            ' + str(the_relationship.dislike),
                               (155 + pos_x - longest_string_len / 1.5, 240 + pos_y + count))
            count += 10
            verdana_small.text('admiration:      ' + str(the_relationship.admiration),
                               (155 + pos_x - longest_string_len / 1.5, 240 + pos_y + count))
            count += 10
            verdana_small.text('comfortable:    ' + str(the_relationship.comfortable),
                               (155 + pos_x - longest_string_len / 1.5, 240 + pos_y + count))
            count += 10
            verdana_small.text('jealousy:         ' + str(the_relationship.jealousy),
                               (155 + pos_x - longest_string_len / 1.5, 240 + pos_y + count))
            count += 10
            verdana_small.text('trust:               ' + str(the_relationship.trust),
                               (155 + pos_x - longest_string_len / 1.5, 240 + pos_y + count))

            cats_on_page += 1
            pos_x += 130
            if pos_x >= 600:
                pos_x = 0
                pos_y += 100 + count

            if cats_on_page >= 10 or x + (game.switches['list_page'] - 1) * 10 == len(relationships) - 1:
                break

        # page buttons
        verdana.text(
            'page ' + str(game.switches['list_page']) + ' / ' + str(all_pages), ('center', 600))
        if game.switches['list_page'] > 1:
            buttons.draw_button((300, 600), text='<',
                                list_page=game.switches['list_page'] - 1)
        if game.switches['list_page'] < all_pages:
            buttons.draw_button((-300, 600), text='>',
                                list_page=game.switches['list_page'] + 1)
        buttons.draw_button(('center', -100), text='Back',
                            cur_screen='profile screen')

    def screen_switches(self):
        cat_profiles()


class RelationshipEventScreen(Screens):
    def on_use(self):
        max_events = 14
        a = 0

        if game.relation_events_list is not None and game.relation_events_list != []:
            for x in range(min(len(game.relation_events_list), max_events)):
                if game.relation_events_list[x] == None:
                    continue
                if "Clan has no " in game.relation_events_list[x]:
                    verdana_red.text(
                        game.relation_events_list[x], ('center', 160 + a * 30))
                else:
                    verdana.text(
                        game.relation_events_list[x], ('center', 160 + a * 30))
                a += 1
        else:
            verdana.text("Nothing significant happened this moon.",
                         ('center', 160 + a * 30))
        # buttons
        draw_menu_buttons()

        if len(game.relation_events_list) > max_events:
            buttons.draw_button((720, 150), image=game.up, arrow="UP")
            buttons.draw_button((700, 550), image=game.down, arrow="DOWN")

    def screen_switches(self):
        cat_profiles


class OptionsScreen(Screens):
    def on_use(self):
        verdana_big.text(str(game.switches['cat'].name), ('center', 50))
        verdana_big.text('Options', ('center', 50))
        verdana.text('Change Name')
        verdana.text('Change Mentor')
        verdana.text('Make Medicine Cat Apprentice')
        verdana.text('Make Warrior Apprentice')
        verdana.text('See Family')
        verdana.text('See Family Tree')
        verdana.text('Exile from clan')
        verdana.text('Kill Cat')
        verdana.text('Choose Mate')
        verdana.text('Make Deputy')
        verdana.text('Make Leader')
        verdana.text('Make Medicine Cat')
        verdana.text('Disable kits')


# SCREENS
screens = Screens()

start_screen = StartScreen('start screen')
settings_screen = SettingsScreen('settings screen')
info_screen = InfoScreen('info screen')
clan_screen = ClanScreen('clan screen')
# for picking cats to go on patrol
patrol_screen = PatrolScreen('patrol screen')
# for seeing the events of the patrol
patrol_event_screen = PatrolEventScreen('patrol event screen')
starclan_screen = StarClanScreen('starclan screen')
make_clan_screen = MakeClanScreen('make clan screen')
clan_created_screen = ClanCreatedScreen('clan created screen')
events_screen = EventsScreen('events screen')
profile_screen = ProfileScreen('profile screen')
single_event_screen = SingleEventScreen('single event screen')
choose_mate_screen = ChooseMateScreen('choose mate screen')
view_children_screen = ViewChildrenScreen('see kits screen')
list_screen = ListScreen('list screen')
switch_clan_screen = SwitchClanScreen('switch clan screen')
allegiances_screen = AllegiancesScreen('allegiances screen')
choose_mentor_screen = ChooseMentorScreen('choose mentor screen')
choose_mentor_screen2 = ChooseMentorScreen2('choose mentor screen2')
change_name_screen = ChangeNameScreen('change name screen')
relationship_screen = RelationshipScreen('relationship screen')
relationship_event_screen = RelationshipEventScreen(
    'relationship event screen')


# options_screen = OptionsScreen('options screen')


# CAT PROFILES
def cat_profiles():
    game.choose_cats.clear()
    game.cat_buttons.clear()
    for index in range(len(game.clan.clan_cats)):
        game.choose_cats[index] = game.clan.clan_cats[index]
        game.choose_cats[index].update_sprite()
    return


def draw_menu_buttons():
    buttons.draw_button((260, 70), text='EVENTS', cur_screen='events screen')
    buttons.draw_button((340, 70), text='CLAN', cur_screen='clan screen')
    buttons.draw_button((400, 70), text='STARCLAN', cur_screen='starclan screen')
    buttons.draw_button((500, 70), text='PATROL', cur_screen='patrol screen')
    buttons.draw_button((50, 50), text='< Back to Main Menu', cur_screen='start screen')
    buttons.draw_button((-70, 50), text='List Cats', cur_screen='list screen')
    buttons.draw_button((-70, 80), text='Allegiances', cur_screen='allegiances screen')<|MERGE_RESOLUTION|>--- conflicted
+++ resolved
@@ -1305,13 +1305,7 @@
         for living_cat__ in living_cats:
             if str(living_cat__.status) == 'warrior' and living_cat__.ID not in queens:
                 if not cat_count:
-<<<<<<< HEAD
-                    game.allegiance_list.append(
-                        ['WARRIORS:', f"{str(living_cat__.name)} - a {living_cat__.describe_cat()}"])
-
-=======
                     game.allegiance_list.append(['WARRIORS:', f"{str(living_cat__.name)} - a {living_cat__.describe_cat()}"])
->>>>>>> 0681f78c
                 else:
                     game.allegiance_list.append(
                         ['', f"{str(living_cat__.name)} - a {living_cat__.describe_cat()}"])
@@ -1322,19 +1316,11 @@
 
         cat_count = 0
         for living_cat___ in living_cats:
-<<<<<<< HEAD
-            if str(living_cat___.status) in {'apprentice', 'medicine cat apprentice'}:
-                if not cat_count:
-                    game.allegiance_list.append(
-                        ['APPRENTICES:', f"{str(living_cat___.name)} - a {living_cat___.describe_cat()}"])
-
-=======
             if str(living_cat___.status) in ['apprentice', 'medicine cat apprentice']:
                 if cat_count == 0:
                     game.allegiance_list.append(['APPRENTICES:', f"{str(living_cat___.name)} - a {living_cat___.describe_cat()}"])
                 else:
                     game.allegiance_list.append(['', f"{str(living_cat___.name)} - a {living_cat___.describe_cat()}"])
->>>>>>> 0681f78c
                 cat_count += 1
         if not cat_count:
             game.allegiance_list.append(['APPRENTICES:', ''])
@@ -1342,16 +1328,10 @@
         cat_count = 0
         for living_cat____ in living_cats:
             if living_cat____.ID in queens:
-<<<<<<< HEAD
-                if not cat_count:
-                    game.allegiance_list.append(
-                        ['QUEENS:', f"{str(living_cat____.name)} - a {living_cat____.describe_cat()}"])
-=======
                 if cat_count == 0:
                     game.allegiance_list.append(['QUEENS:', f"{str(living_cat____.name)} - a {living_cat____.describe_cat()}"])
                 else:
                     game.allegiance_list.append(['', f"{str(living_cat____.name)} - a {living_cat____.describe_cat()}"])
->>>>>>> 0681f78c
                 cat_count += 1
         if not cat_count:
             game.allegiance_list.append(['QUEENS:', ''])
