--- conflicted
+++ resolved
@@ -999,24 +999,16 @@
 
         verdana.text(f'Clan age: {str(game.clan.age)} moons', ('center', 160))
         if game.switches['events_left'] == 0:
-<<<<<<< HEAD
-            buttons.draw_button((200, 220), text='TIMESKIP ONE MOON', timeskip=True)
-=======
-            buttons.draw_button(('center', 220),
+            buttons.draw_button((200, 220),
                                 text='TIMESKIP ONE MOON',
                                 timeskip=True)
->>>>>>> 2236fc92
             if game.switches['timeskip']:
                 game.cur_events_list = []
                 game.relation_events_list = []
         else:
-<<<<<<< HEAD
-            buttons.draw_button((200, 220), text='TIMESKIP ONE MOON', available=False)
-=======
-            buttons.draw_button(('center', 220),
+            buttons.draw_button((200, 220),
                                 text='TIMESKIP ONE MOON',
                                 available=False)
->>>>>>> 2236fc92
         events_class.one_moon()
 
         # show the Relationshipevents
@@ -2367,19 +2359,14 @@
                             text='Family Tree')
         button_count += 1
 
-<<<<<<< HEAD
         buttons.draw_button((x_value, y_value + button_count * y_change), text='See Relaionships', cur_screen='relationship screen')
         button_count += 1
 
-        if the_cat.age in ['young adult', 'adult', 'senior adult', 'elder'] and not the_cat.dead:
-            buttons.draw_button((x_value, y_value + button_count * y_change), text='Pick mate for ' + str(the_cat.name), cur_screen='choose mate screen')
-=======
         if the_cat.age in ['young adult', 'adult', 'senior adult', 'elder'
                            ] and not the_cat.dead:
             buttons.draw_button((x_value, y_value + button_count * y_change),
                                 text='Pick mate for ' + str(the_cat.name),
                                 cur_screen='choose mate screen')
->>>>>>> 2236fc92
             button_count += 1
 
             if the_cat.age in ['young adult', 'adult', 'senior adult'
