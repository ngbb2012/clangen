from .game_essentials import *
from .clan import *
from .events import *
from .patrols import *

from math import ceil, floor


# SCREENS PARENT CLASS
class Screens(object):
    game_screen = screen
    game_x = screen_x
    game_y = screen_y
    all_screens = {}
    last_screen = ''  # store the screen that the user will go back to after clicking 'back' button

    def __init__(self, name=None):
        self.name = name
        if name is not None:
            self.all_screens[name] = self
            game.all_screens[name] = self

    def on_use(self):
        pass

    def screen_switches(self):
        pass


# SCREEN CHILD CLASSES
class StartScreen(Screens):
    def on_use(self):
        # background
        bg = pygame.image.load("resources/menu.png")
<<<<<<< HEAD
        screen.blit(bg, (0,0))
        #example_cat.draw_big((350, 150))
=======
        bg = pygame.transform.scale(bg, (1000, 500))
        screen.blit(bg, (0, 100))
        example_cat.draw_big((350, 150))
>>>>>>> 50b32561

         # buttons
        if game.clan is not None:
            buttons.draw_button((70, 310), image = 'continue', text='Continue >', cur_screen='clan screen')
            buttons.draw_button((70, 355), image = 'switch_clan', text='Switch Clan >', cur_screen='switch clan screen')
        else:
            buttons.draw_button((70, 310), image = 'continue', text='Continue >', available=False)
            buttons.draw_button((70, 355), image = 'switch_clan', text='Switch Clan >', available=False)
        buttons.draw_button((70, 400), image = 'new_clan', text='Make New >', cur_screen='make clan screen')
        buttons.draw_button((70, 445), image = 'settings', text='Settings & Info >', cur_screen='settings screen')

    def screen_switches(self):
        if game.clan is not None:
            key_copy = tuple(cat_class.all_cats.keys())
            for x in key_copy:
                if x not in game.clan.clan_cats:
                    game.clan.remove_cat(x)

        # SAVE cats
        if game.clan is not None:
            cat_class.save_cats()
            game.clan.save_clan()

        # LOAD settings
        game.load_settings()


class SwitchClanScreen(Screens):
    def on_use(self):
        verdana_big.text('Switch Clan:', ('center', 100))
        verdana.text('Note: this will close the game. When you open it next, it should have the new clan.',
                     ('center', 150))
        game.switches['read_clans'] = True

        y_pos = 200

        for i in range(len(game.switches['clan_list'])):
            if len(game.switches['clan_list'][i]) > 1 and i < 9:
                buttons.draw_button(('center', 50 * i + y_pos), text=game.switches['clan_list'][i] + 'clan',
                                    switch_clan=game.switches['clan_list'][i])

        buttons.draw_button((50, 50), text='<< Back to Main Menu', cur_screen='start screen')


class SettingsScreen(Screens):
    text_size = {'0': 'small', '1': 'medium', '2': 'big'}  # How text sizes will show up on the screen
    bool = {True: 'Yes', False: 'No', None: 'None'}

    def on_use(self):
        # layout
        buttons.draw_button((330, 100), text='Settings', available=False)
        buttons.draw_button((-340, 100), text='Info', cur_screen='info screen')
        verdana.text("Change the setting of your game here.", ('center', 130))

        # Setting names
        verdana.text("Dark mode:", (100, 200))
        verdana.text("Allow couples to have kittens despite same-sex status:", (100, 230))

        verdana.text("Allow unmated cats to have offspring:", (100, 260))

        # Setting values
        verdana.text(self.bool[game.settings['dark mode']], (-170, 200))
        buttons.draw_button((-80, 200), text='SWITCH', setting='dark mode')
        verdana.text(self.bool[game.settings['no gendered breeding']], (-170, 230))
        buttons.draw_button((-80, 230), text='SWITCH', setting='no gendered breeding')
        verdana.text(self.bool[game.settings['no unknown fathers']], (-170, 260))
        buttons.draw_button((-80, 260), text='SWITCH', setting='no unknown fathers')

        # other buttons
        buttons.draw_button((50, 50), text='<< Back to Main Menu', cur_screen='start screen')
        if game.settings_changed:
            buttons.draw_button(('center', -150), text='Save Settings', save_settings=True)
        else:
            buttons.draw_button(('center', -150), text='Save Settings', available=False)


class InfoScreen(Screens):
    def on_use(self):
        # layout
        buttons.draw_button((330, 100), text='Settings', cur_screen='settings screen')
        buttons.draw_button((-340, 100), text='Info', available=False)
        verdana.text("Welcome to Warrior Cats clan generator!", ('center', 140))
        verdana.text("This is fan-made generator for the Warrior Cats -book series by Erin Hunter.", ('center', 175))
        verdana.text("Create a new clan in the 'Make New' section. That clan is saved and can be", ('center', 195))
        verdana.text("revisited until you decide the overwrite it with a new one.", ('center', 215))
        verdana.text("You're free to use the characters and sprites generated in this program", ('center', 235))
        verdana.text("as you like, as long as you don't claim the sprites as your own creations.", ('center', 255))
        verdana.text("Original creator: just-some-cat.tumblr.com", ('center', 275))
        verdana.text("Fan edit made by: SableSteel", ('center', 295))

        verdana.text("Thank you for playing!!", ('center', 550))

        # other buttons
        buttons.draw_button((50, 50), text='<< Back to Main Menu', cur_screen='start screen')


class ClanScreen(Screens):
    def on_use(self):
        # layout
        verdana_big.text(game.clan.name + 'Clan', ('center', 30))
        verdana.text('Leader\'s Den', game.clan.cur_layout['leader den'])
        verdana.text('Medicine Cat Den', game.clan.cur_layout['medicine den'])
        verdana.text('Nursery', game.clan.cur_layout['nursery'])
        verdana.text('Clearing', game.clan.cur_layout['clearing'])
        verdana.text('Apprentices\' Den', game.clan.cur_layout['apprentice den'])
        verdana.text('Warriors\' Den', game.clan.cur_layout['warrior den'])
        verdana.text('Elders\' Den', game.clan.cur_layout['elder den'])

        for x in game.clan.clan_cats:
            if not cat_class.all_cats[x].dead and cat_class.all_cats[x].in_camp:
                buttons.draw_button(cat_class.all_cats[x].placement, image=cat_class.all_cats[x].sprite, cat=x,
                                    cur_screen='profile screen')

        # buttons
        buttons.draw_button((260, 70), text='EVENTS', cur_screen='events screen')
        buttons.draw_button((340, 70), text='CLAN', available=False)
        buttons.draw_button((400, 70), text='STARCLAN', cur_screen='starclan screen')
        buttons.draw_button((500, 70), text='PATROL', cur_screen='patrol screen')
        buttons.draw_button((50, 50), text='< Back to Main Menu', cur_screen='start screen')
        buttons.draw_button((-70, 50), text='List Cats', cur_screen='list screen')
        buttons.draw_button((-70, 80), text='Allegiances', cur_screen='allegiances screen')
        buttons.draw_button(('center', -50), text='Save Clan', save_clan=True)
        verdana.text('Remember to save!', ('center', -20))

    def screen_switches(self):
        cat_profiles()
        game.switches['cat'] = None

        p = game.clan.cur_layout
        game.clan.leader.placement = choice(p['leader place'])
        game.clan.medicine_cat.placement = choice(p['medicine place'])

        # print 'SECOND SCREEN SWITCH, GAME.CLAN.CLAN_CATS:'
        # print game.clan.clan_cats
        for x in game.clan.clan_cats:
            i = randint(0, 20)
            if cat_class.all_cats[x].status == 'warrior':
                if i < 15:  # higher chance for warriors to end up in warriors den or the clearing
                    cat_class.all_cats[x].placement = choice([choice(p['warrior place']), choice(p['clearing place'])])
                else:
                    cat_class.all_cats[x].placement = choice([choice(p['nursery place']), choice(p['leader place']),
                                                              choice(p['elder place']), choice(p['medicine place']),
                                                              choice(p['apprentice place'])])
            elif cat_class.all_cats[x].status == 'deputy':
                if i < 17:  # higher chance for deputies to end up in warrior den, clearing OR leader den
                    cat_class.all_cats[x].placement = choice(
                        [choice(p['warrior place']), choice(p['leader place']), choice(p['clearing place'])])
                else:
                    cat_class.all_cats[x].placement = choice([choice(p['nursery place']), choice(p['leader place']),
                                                              choice(p['elder place']), choice(p['medicine place']),
                                                              choice(p['apprentice place'])])
            elif cat_class.all_cats[x].status == 'kitten':
                if i < 13:
                    cat_class.all_cats[x].placement = choice(p['nursery place'])
                elif i == 19:
                    cat_class.all_cats[x].placement = choice(p['leader place'])
                else:
                    cat_class.all_cats[x].placement = choice([choice(p['clearing place']), choice(p['warrior place']),
                                                              choice(p['elder place']), choice(p['medicine place']),
                                                              choice(p['apprentice place'])])
            elif cat_class.all_cats[x].status == 'elder':
                cat_class.all_cats[x].placement = choice(p['elder place'])
            elif cat_class.all_cats[x].status == 'apprentice':
                if i < 13:
                    cat_class.all_cats[x].placement = choice([choice(p['apprentice place']),
                                                              choice(p['clearing place'])])
                elif i >= 19:
                    cat_class.all_cats[x].placement = choice(p['leader place'])
                else:
                    cat_class.all_cats[x].placement = choice([choice(p['nursery place']), choice(p['warrior place']),
                                                              choice(p['elder place']), choice(p['medicine place'])])
            elif cat_class.all_cats[x].status == 'medicine cat apprentice':
                cat_class.all_cats[x].placement = choice(p['medicine place'])
            elif cat_class.all_cats[x].status == 'medicine cat':
                cat_class.all_cats[x].placement = choice(p['medicine place'])


class StarClanScreen(Screens):
    def on_use(self):
        # layout
        verdana_big.text(game.clan.name + 'Clan', ('center', 30))
        verdana.text('StarClan Cat List', ('center', 100))

        # make a list of just dead cats
        dead_cats = [game.clan.instructor]
        for x in range(len(cat_class.all_cats.values())):
            the_cat = list(cat_class.all_cats.values())[x]
            if the_cat.dead and the_cat.ID != game.clan.instructor.ID:
                dead_cats.append(the_cat)

        # pages
        all_pages = 1  # amount of pages
        if len(dead_cats) > 24:
            all_pages = int(ceil(len(dead_cats) / 24.0))

        # dead cats
        pos_x = 0
        pos_y = 0
        cats_on_page = 0  # how many are on page already
        for x in range(len(dead_cats)):
            if (x + (game.switches['list_page'] - 1) * 24) > len(dead_cats):
                game.switches['list_page'] = 1

            the_cat = dead_cats[x + (game.switches['list_page'] - 1) * 24]
            if the_cat.dead:
                buttons.draw_button((130 + pos_x, 180 + pos_y), image=the_cat.sprite, cat=the_cat.ID,
                                    cur_screen='profile screen')
                # name length
                name_len = verdana.text(str(the_cat.name))
                verdana.text(str(the_cat.name), (155 + pos_x - name_len / 2, 240 + pos_y))
                cats_on_page += 1
                pos_x += 100
                if pos_x >= 600:
                    pos_x = 0
                    pos_y += 100

                if cats_on_page >= 24 or x + (game.switches['list_page'] - 1) * 24 == len(dead_cats) - 1:
                    break

        # page buttons
        verdana.text('page ' + str(game.switches['list_page']) + ' / ' + str(all_pages), ('center', 600))
        if game.switches['list_page'] > 1:
            buttons.draw_button((300, 600), text='<', list_page=game.switches['list_page'] - 1)
        if game.switches['list_page'] < all_pages:
            buttons.draw_button((-300, 600), text='>', list_page=game.switches['list_page'] + 1)

        # def on_use(self):

        #     # layout
        #     verdana_big.text(game.clan.name + 'Clan', ('center', 30))
        #     verdana.text('You are visiting StarClan.', ('center', 100))

        #     # instructor cat
        #     buttons.draw_button(('center', 120), image=game.clan.instructor.sprite, cat=game.clan.instructor.ID,
        #                         cur_screen='profile screen')
        #     verdana.text(str(game.clan.instructor.name), ('center', 170))

        #     # dead cats
        #     pos_x = 0
        #     pos_y = 0
        #     for x in game.clan.starclan_cats:
        #         if x != game.clan.instructor.ID:  # Instructor has their own spot in starclan
        #             buttons.draw_button((100 + pos_x, 250 + pos_y), image=cat_class.all_cats[x].sprite, cat=x,
        #                                 cur_screen='profile screen')
        #             verdana.text(str(cat_class.all_cats[x].name), (90 + pos_x, 310 + pos_y))
        #             pos_x += 100
        #             if pos_x >= 500:
        #                 pos_x = 0
        #                 pos_y += 100

        # buttons
        buttons.draw_button((260, 70), text='EVENTS', cur_screen='events screen')
        buttons.draw_button((340, 70), text='CLAN', cur_screen='clan screen')
        buttons.draw_button((400, 70), text='STARCLAN', available=False)
        buttons.draw_button((500, 70), text='PATROL', cur_screen='patrol screen')
        buttons.draw_button((50, 50), text='< Back to Main Menu', cur_screen='start screen')
        buttons.draw_button((-70, 50), text='List Cats', cur_screen='list screen')
        buttons.draw_button((-70, 80), text='Allegiances', cur_screen='allegiances screen')

    def screen_switches(self):
        cat_profiles()


class MakeClanScreen(Screens):
    def first_phase(self):
        # layout
        verdana_big.text('NAME YOUR CLAN!', ('center', 150))
        self.game_screen.blit(game.naming_box, (310, 200))
        if game.settings['dark mode']:
            verdana_black.text(game.switches['naming_text'], (315, 200))
        else:
            verdana.text(game.switches['naming_text'], (315, 200))
        verdana.text('-Clan', (455, 200))
        verdana.text('Max ten letters long. Don\'t include "Clan" in it.', ('center', 250))
        buttons.draw_button(('center', 300), text='Randomize', naming_text=choice(names.normal_prefixes))
        buttons.draw_button(('center', 350), text='Reset Name', naming_text='')

        # buttons
        verdana_small.text('Note: going back to main menu resets the generated cats.', (50, 25))
        buttons.draw_button((50, 50), text='<< Back to Main Menu', cur_screen='start screen', naming_text='')
        # writer.draw((290, 300))

        buttons.draw_button(('center', 500), text='Name Clan', clan_name=game.switches['naming_text'])

    def second_phase(self):
        # LAYOUT
        verdana.text(game.switches['clan_name'] + 'Clan', ('center', 90))
        verdana.text('These twelve cats are your potential clan members.', ('center', 115))
        verdana.text('Some of them will be left behind.', ('center', 135))
        verdana.text('First, pick a leader to lead ' + game.switches['clan_name'] + 'Clan through any difficulties.',
                     ('center', 160))

        # cat buttons / small sprites
        for u in range(6):
            buttons.draw_button((50, 150 + 50 * u), image=game.choose_cats[u].sprite,
                                cat=u)
        for u in range(6, 12):
            buttons.draw_button((screen_x - 100, 150 + 50 * (u - 6)), image=game.choose_cats[u].sprite,
                                cat=u)

        # cat profiles
        if game.switches['cat'] is not None and 12 > game.switches['cat'] >= 0:
            game.choose_cats[game.switches['cat']].draw_large((320, 200))
            verdana.text(str(game.choose_cats[game.switches['cat']].name) + ' --> ' +
                         game.choose_cats[game.switches['cat']].name.prefix + 'star', ('center', 360))
            verdana_small.text(str(game.choose_cats[game.switches['cat']].gender), (330, 385))
            verdana_small.text(str(game.choose_cats[game.switches['cat']].age), (330, 405))
            if game.choose_cats[game.switches['cat']].age == 'kitten':
                verdana_baby.text(str(game.choose_cats[game.switches['cat']].trait), (330, 425))
            else:
                verdana_small.text(str(game.choose_cats[game.switches['cat']].trait), (330, 425))

            if game.choose_cats[game.switches['cat']].age in ['kitten', 'adolescent']:
                verdana_red.text('Too young to become leader.', ('center', 490))
            else:
                buttons.draw_button(('center', 490), text='Grant this cat their nine lives',
                                    leader=game.switches['cat'])

        # buttons
        verdana_small.text('Note: going back to main menu resets the generated cats.', (50, 25))
        buttons.draw_button((50, 50), text='<< Back to Main Menu', cur_screen='start screen', naming_text='')
        buttons.draw_button((-50, 50), text='< Last step', clan_name='', cat=None)

    def third_phase(self):
        verdana.text(game.switches['clan_name'] + 'Clan', ('center', 90))
        verdana.text('Second, choose your deputy. This cat will support their leader and take over if things go awry.',
                     ('center', 120))

        # cat buttons / small sprites
        for u in range(6):
            if game.switches['leader'] == u:
                game.choose_cats[u].draw((screen_x / 2 - 25, 550))
            else:
                buttons.draw_button((50, 150 + 50 * u), image=game.choose_cats[u].sprite,
                                    cat=u)
        for u in range(6, 12):
            if game.switches['leader'] == u:
                game.choose_cats[u].draw((screen_x / 2 - 25, 550))
            else:
                buttons.draw_button((screen_x - 100, 150 + 50 * (u - 6)), image=game.choose_cats[u].sprite,
                                    cat=u)

        # cat profiles
        if game.switches['cat'] is not None and 12 > game.switches['cat'] >= 0 and game.switches['cat'] != \
                game.switches['leader']:
            game.choose_cats[game.switches['cat']].draw_large((320, 200))
            verdana.text(str(game.choose_cats[game.switches['cat']].name), ('center', 360))
            verdana_small.text(str(game.choose_cats[game.switches['cat']].gender), (330, 385))
            verdana_small.text(str(game.choose_cats[game.switches['cat']].age), (330, 405))
            verdana_small.text(str(game.choose_cats[game.switches['cat']].trait), (330, 425))

            if game.choose_cats[game.switches['cat']].age == 'kitten':
                verdana_red.text('Too young to become deputy.', ('center', 490))
            else:
                buttons.draw_button(('center', 490), text='This cat will support the leader',
                                    deputy=game.switches['cat'])

        # buttons
        verdana_small.text('Note: going back to main menu resets the generated cats.', (50, 25))
        buttons.draw_button((50, 50), text='<< Back to Main Menu', cur_screen='start screen', naming_text='')
        buttons.draw_button((-50, 50), text='< Last Step', leader=None, cat=None)

    def fourth_phase(self):
        # LAYOUT
        verdana.text(game.switches['clan_name'] + 'Clan', ('center', 90))
        verdana.text('Third, pick your medicine cat. They will aid the sick and wounded and communicate with StarClan.',
                     ('center', 120))

        # cat buttons / small sprites
        for u in range(6):
            if game.switches['leader'] == u:
                game.choose_cats[u].draw((screen_x / 2 - 25, 550))
            elif game.switches['deputy'] == u:
                game.choose_cats[u].draw((screen_x / 2 - 50 * (u + 2), 550))
            else:
                buttons.draw_button((50, 150 + 50 * u), image=game.choose_cats[u].sprite,
                                    cat=u)
        for u in range(6, 12):
            if game.switches['leader'] == u:
                game.choose_cats[u].draw((screen_x / 2 - 25, 550))
            elif game.switches['deputy'] == u:
                game.choose_cats[u].draw((screen_x / 2 + 50 * (u - 5), 550))
            else:
                buttons.draw_button((screen_x - 100, 150 + 50 * (u - 6)), image=game.choose_cats[u].sprite,
                                    cat=u)

        # cat profiles
        if game.switches['cat'] is not None and 12 > game.switches['cat'] >= 0 and game.switches['cat'] != \
                game.switches['leader'] and game.switches['cat'] != game.switches['deputy']:
            game.choose_cats[game.switches['cat']].draw_large((320, 200))
            verdana.text(str(game.choose_cats[game.switches['cat']].name), ('center', 360))
            verdana_small.text(str(game.choose_cats[game.switches['cat']].gender), (330, 385))
            verdana_small.text(str(game.choose_cats[game.switches['cat']].age), (330, 405))
            verdana_small.text(str(game.choose_cats[game.switches['cat']].trait), (330, 425))

            if game.choose_cats[game.switches['cat']].age == 'kitten':
                verdana_red.text('Too young to become medicine cat.', ('center', 490))
            else:
                buttons.draw_button(('center', 490), text='This cat will take care of the clan',
                                    medicine_cat=game.switches['cat'])

        # buttons
        verdana_small.text('Note: going back to main menu resets the generated cats.', (50, 25))
        buttons.draw_button((50, 50), text='<< Back to Main Menu', cur_screen='start screen', naming_text='')
        buttons.draw_button((-50, 50), text='< Last step', deputy=None, cat=None)

    def fifth_phase(self):
        # LAYOUT
        verdana.text(game.switches['clan_name'] + 'Clan', ('center', 90))
        verdana.text('Finally, recruit from 4 to 7 more members to your clan.', ('center', 120))
        verdana.text('Choose wisely...', ('center', 150))

        # cat buttons / small sprites
        for u in range(6):
            if game.switches['leader'] == u:
                game.choose_cats[u].draw((screen_x / 2 - 25, 550))
            elif game.switches['deputy'] == u or game.switches['medicine_cat'] == u:
                game.choose_cats[u].draw((screen_x / 2 - 50 * (u + 2), 550))
            elif u in game.switches['members']:
                game.choose_cats[u].draw((screen_x / 2 - 50 * (u + 2), 550))
            else:
                buttons.draw_button((50, 150 + 50 * u), image=game.choose_cats[u].sprite,
                                    cat=u)
        for u in range(6, 12):
            if game.switches['leader'] == u:
                game.choose_cats[u].draw((screen_x / 2 - 25, 550))
            elif game.switches['deputy'] == u or game.switches['medicine_cat'] == u:
                game.choose_cats[u].draw((screen_x / 2 + 50 * (u - 5), 550))
            elif u in game.switches['members']:
                game.choose_cats[u].draw((screen_x / 2 + 50 * (u - 5), 550))
            else:
                buttons.draw_button((screen_x - 100, 150 + 50 * (u - 6)), image=game.choose_cats[u].sprite,
                                    cat=u)

        # cat profiles
        if 12 > game.switches['cat'] >= 0 and \
                game.switches['cat'] not in [game.switches['leader'], game.switches['deputy'],
                                             game.switches['medicine_cat']] \
                and game.switches['cat'] not in game.switches['members']:
            game.choose_cats[game.switches['cat']].draw_large((320, 200))
            verdana.text(str(game.choose_cats[game.switches['cat']].name), ('center', 360))
            verdana_small.text(str(game.choose_cats[game.switches['cat']].gender), (330, 385))
            verdana_small.text(str(game.choose_cats[game.switches['cat']].age), (330, 405))
            verdana_small.text(str(game.choose_cats[game.switches['cat']].trait), (330, 425))

            if len(game.switches['members']) < 7:
                buttons.draw_button(('center', 490), text='Recruit', members=game.switches['cat'], add=True)

        verdana_small.text('Note: if you have more than 8 clans, clicking done deletes the least recently used clan.',
                           ('center', 660))

        # buttons
        verdana_small.text('Note: going back to main menu resets the generated cats.', (50, 25))
        buttons.draw_button((50, 50), text='<< Back to Main Menu', cur_screen='start screen', naming_text='')
        buttons.draw_button((-50, 50), text='< Last step', medicine_cat=None, members=[], cat=None)
        if len(game.switches['members']) > 3:
            buttons.draw_button(('center', 630), text='Done', cur_screen='clan created screen')
        else:
            buttons.draw_button(('center', 630), text='Done', available=False)

    def on_use(self):
        if len(game.switches['clan_name']) == 0:
            self.first_phase()
        elif len(game.switches['clan_name']) > 0 and game.switches['leader'] is None:
            self.second_phase()
        elif game.switches['leader'] is not None and game.switches['deputy'] is None:
            self.third_phase()
        elif game.switches['leader'] is not None and game.switches['deputy'] is not None and game.switches[
            'medicine_cat'] is None:
            self.fourth_phase()
        else:
            self.fifth_phase()

    def screen_switches(self):
        game.switches['clan_name'] = ''
        writer.upper = True
        game.switches['leader'] = None
        game.switches['cat'] = None
        game.switches['medicine_cat'] = None
        game.switches['deputy'] = None
        game.switches['members'] = []
        example_cats()


class ClanCreatedScreen(Screens):
    def on_use(self):
        # LAYOUT
        verdana.text('Your clan has been created and saved!', ('center', 50))
        game.clan.leader.draw_big((screen_x / 2 - 50, 100))

        # buttons
        buttons.draw_button(('center', 250), text='Continue', cur_screen='clan screen')

    def screen_switches(self):
        game.clan = Clan(game.switches['clan_name'], game.choose_cats[game.switches['leader']],
                         game.choose_cats[game.switches['deputy']],
                         game.choose_cats[game.switches['medicine_cat']])
        game.clan.create_clan()


class EventsScreen(Screens):
    def on_use(self):
        # LAYOUT
        verdana_big.text(game.clan.name + 'Clan', ('center', 30))
        verdana.text('Check this page to see which events are currently happening at the clan.', ('center', 100))
        verdana.text('Current season: ' + str(game.clan.current_season), ('center', 130))
        verdana.text('Clan age: ' + str(game.clan.age) + ' moons', ('center', 160))

        if game.switches['events_left'] == 0:
            buttons.draw_button(('center', 220), text='TIMESKIP ONE MOON', timeskip=True)
            if game.switches['timeskip']:
                game.cur_events_list = []
        else:
            buttons.draw_button(('center', 220), text='TIMESKIP ONE MOON', available=False)
        cat_class.one_moon()

        # Maximum events on the screen is 12
        a = 0
        # if game.clan.leader.dead:
        #     #verdana_red.text(game.clan.name + "Clan has no leader!", ('center', 260 + a * 30))
        #     # a += 1

        #     game.cur_events_list.insert(0, game.clan.name + "Clan has no leader!")
        # if game.clan.deputy == 0:
        #     game.cur_events_list.insert(0, game.clan.name + "Clan has no deputy!")

        #     # verdana_red.text(game.clan.name + "Clan has no deputy!", ('center', 260 + a * 30))
        #     # a += 1
        # if game.clan.medicine_cat.dead:
        #     game.cur_events_list.insert(0, game.clan.name + "Clan has no medicine cat!")
        #     # verdana_red.text(game.clan.name + "Clan has no medicine cat!", ('center', 260 + a * 30))
        #     # a += 1

        if game.cur_events_list is not None and game.cur_events_list != []:
            for x in range(min(len(game.cur_events_list), game.max_events_displayed)):
                if game.cur_events_list[x] == None:
                    continue
                if "Clan has no " in game.cur_events_list[x]:
                    verdana_red.text(game.cur_events_list[x], ('center', 260 + a * 30))
                else:
                    verdana.text(game.cur_events_list[x], ('center', 260 + a * 30))
                a += 1
        else:
            verdana.text("Nothing significant happened this moon.", ('center', 260 + a * 30))
        # buttons
        buttons.draw_button((260, 70), text='EVENTS', available=False)
        buttons.draw_button((340, 70), text='CLAN', cur_screen='clan screen')
        buttons.draw_button((400, 70), text='STARCLAN', cur_screen='starclan screen')
        buttons.draw_button((500, 70), text='PATROL', cur_screen='patrol screen')
        buttons.draw_button((50, 50), text='< Back to Main Menu', cur_screen='start screen')

        if len(game.cur_events_list) > game.max_events_displayed:
            buttons.draw_button((720, 250), image=game.up, arrow="UP")
            buttons.draw_button((700, 550), image=game.down, arrow="DOWN")


class ProfileScreen(Screens):
    def on_use(self):
        # use this variable to point to the cat object in question
        the_cat = cat_class.all_cats.get(game.switches['cat'], game.clan.instructor)
        # use these attributes to create differing profiles for starclan cats etc.
        is_instructor = False
        if the_cat.dead:
            if game.clan.instructor.ID == the_cat.ID:
                is_instructor = True

        # back and next buttons on the profile page
        previous_cat = 0
        next_cat = 0

        if the_cat.dead and not is_instructor:
            previous_cat = game.clan.instructor.ID

        if is_instructor:
            next_cat = 1

        for check_cat in cat_class.all_cats:
            if cat_class.all_cats[check_cat].ID == the_cat.ID:
                next_cat = 1

            if next_cat == 0 and cat_class.all_cats[check_cat].ID != the_cat.ID and cat_class.all_cats[
                check_cat].dead == the_cat.dead and cat_class.all_cats[check_cat].ID != game.clan.instructor.ID:
                previous_cat = cat_class.all_cats[check_cat].ID
            elif next_cat == 1 and cat_class.all_cats[check_cat].ID != the_cat.ID and cat_class.all_cats[
                check_cat].dead == the_cat.dead and cat_class.all_cats[check_cat].ID != game.clan.instructor.ID:
                next_cat = cat_class.all_cats[check_cat].ID
            elif int(next_cat) > 1:
                break

        if next_cat == 1:
            next_cat = 0

        if next_cat != 0:
            buttons.draw_button((-40, 40), text='Next Cat', cat=next_cat)

        if previous_cat != 0:
            buttons.draw_button((40, 40), text='Previous Cat', cat=previous_cat)

        # Info in string
        cat_name = str(the_cat.name)  # name
        cat_thought = the_cat.thought  # thought
        if the_cat.dead:
            cat_name += " (dead)"  # A dead cat will have the (dead) sign next to their name
        if is_instructor:
            cat_thought = "Hello. I am here to guide the dead cats of " + game.clan.name + "Clan into StarClan."

        # LAYOUT
        count = 0
        count2 = 0
        verdana_big.text(cat_name, ('center', 70))  # NAME
        the_cat.draw_large(('center', 100))  # IMAGE
        verdana.text(cat_thought, ('center', 300))  # THOUGHT / ACTION
        verdana_small.text(the_cat.gender, (300, 330 + count * 15));
        count += 1  # SEX / GENDER
        verdana_small.text(the_cat.status, (450, 330 + count2 * 15));
        count2 += 1  # STATUS
        if the_cat.status == 'apprentice':
            if the_cat.mentor is not None:
                verdana_small.text('mentor: ' + str(the_cat.mentor.name), (450, 330 + count2 * 15))
                count2 += 1
            else:
                mentor = choice(game.clan.clan_cats)
                while cat_class.all_cats.get(mentor).status != 'warrior' and cat_class.all_cats.get(
                        mentor).status != 'deputy' and cat_class.all_cats.get(
                        mentor).status != 'leader' or cat_class.all_cats.get(mentor).dead:
                    mentor = choice(game.clan.clan_cats)
                the_cat.mentor = cat_class.all_cats.get(mentor)
                cat_class.all_cats.get(mentor).apprentice.append(the_cat)
        if len(the_cat.apprentice) != 0:
            verdana_small.text('apprentice: ' + str(the_cat.apprentice[0].name), (450, 330 + count2 * 15))
            count2 += 1

        if the_cat.age == 'kitten':
            verdana_small.text('young', (300, 330 + count * 15))
        elif the_cat.age == 'elder':
            verdana_small.text('senior', (300, 330 + count * 15))
        else:
            verdana_small.text(the_cat.age, (300, 330 + count * 15))
        count += 1  # AGE
        verdana_small.text(the_cat.trait, (450, 330 + count2 * 15))
        count2 += 1  # CHARACTER TRAIT
        verdana_small.text(the_cat.skill, (450, 330 + count2 * 15))
        count2 += 1  # SPECIAL SKILL
        verdana_small.text('eyes: ' + the_cat.eye_colour.lower(), (300, 330 + count * 15));
        count += 1  # EYE COLOR
        verdana_small.text('pelt: ' + the_cat.pelt.name.lower(), (300, 330 + count * 15));
        count += 1  # PELT TYPE
        verdana_small.text('fur length: ' + the_cat.pelt.length, (300, 330 + count * 15));
        count += 1  # PELT LENGTH

        # PARENTS
        if the_cat.parent1 is None:
            verdana_small.text('parents: unknown', (300, 330 + count * 15));
            count += 1
        elif the_cat.parent2 is None:
            par1 = str(the_cat.all_cats[the_cat.parent1].name)
            verdana_small.text('parents: ' + par1 + ', unknown', (300, 330 + count * 15));
            count += 1
        else:
            if the_cat.parent1 in the_cat.all_cats and the_cat.parent2 in the_cat.all_cats:
                par1 = str(the_cat.all_cats[the_cat.parent1].name)
                par2 = str(the_cat.all_cats[the_cat.parent2].name)
            elif the_cat.parent1 in the_cat.all_cats:
                par2 = "Error: Cat#" + the_cat.parent2 + " not found"
                par1 = str(the_cat.all_cats[the_cat.parent1].name)
            elif the_cat.parent2 in the_cat.all_cats:
                par1 = "Error: Cat#" + the_cat.parent1 + " not found"
                par2 = str(the_cat.all_cats[the_cat.parent2].name)
            else:
                par1 = "Error: Cat#" + the_cat.parent1 + " not found"
                par2 = "Error: Cat#" + the_cat.parent2 + " not found"

            verdana_small.text('parents: ' + par1 + ' and ' + par2, (300, 330 + count * 15));
            count += 1

        # MOONS
        if the_cat.dead:
            verdana_small.text(str(the_cat.moons) + ' moons (in life)', (300, 330 + count * 15));
            count += 1
            verdana_small.text(str(the_cat.dead_for) + ' moons (in death)', (300, 330 + count * 15));
            count += 1
        else:
            verdana_small.text(str(the_cat.moons) + ' moons', (300, 330 + count * 15));
            count += 1

        # MATE
        if the_cat.mate is not None and not the_cat.dead:
            if the_cat.mate in cat_class.all_cats:
                verdana_small.text('mate: ' + str(cat_class.all_cats[the_cat.mate].name), (300, 330 + count * 15))
                count += 1
            else:
                verdana_small.text('Error: mate: ' + str(the_cat.mate) + " not found", ('center', 495))

        # experience
        if not the_cat.dead:
            verdana_small.text('experience: ' + str(the_cat.experience_level), (450, 330 + count2 * 15));
            count2 += 1
        else:
            verdana_small.text('experience: ' + str(the_cat.experience_level), (450, 330 + count2 * 15));
            count2 += 1

        # buttons

        buttons.draw_button((300, -160), text='See Family', cur_screen='see kits screen')
        if not the_cat.dead:
            buttons.draw_button((-300, -160), text='Kill Cat', kill_cat=the_cat)
        if the_cat.status == 'apprentice':
            buttons.draw_button(('center', -130), text='Change Mentor')

        if the_cat.age in ['young adult', 'adult', 'senior adult', 'elder'] and not the_cat.dead:
            buttons.draw_button(('center', -130), text='Pick mate for ' + str(the_cat.name),
                                cur_screen='choose mate screen')

        if game.switches['new_leader'] is not False and game.switches['new_leader'] is not None:
            game.clan.new_leader(game.switches['new_leader'])

        if the_cat.status in ['warrior'] and not the_cat.dead and game.clan.leader.dead:
            buttons.draw_button(('center', -70), text='Promote to Leader', new_leader=the_cat)
        elif the_cat.status in ['warrior'] and not the_cat.dead and game.clan.deputy is None:
            buttons.draw_button(('center', -70), text='Promote to Deputy', deputy_switch=the_cat)
        elif the_cat.status in ['deputy'] and not the_cat.dead:
            buttons.draw_button(('center', -70), text='Demote from Deputy', deputy_switch=the_cat)
        elif the_cat.status in ['warrior'] and not the_cat.dead and game.clan.deputy:
            if game.clan.deputy.dead:
                buttons.draw_button(('center', -70), text='Promote to Deputy', deputy_switch=the_cat)

        if game.switches['deputy_switch'] is not False and game.switches['deputy_switch'] is not None and game.switches[
            'deputy_switch'].status == 'warrior':
            game.clan.deputy = game.switches['deputy_switch']
            game.switches['deputy_switch'].status_change('deputy')
            game.switches['deputy_switch'] = False
        elif game.switches['deputy_switch'] is not False and game.switches['deputy_switch'] is not None and \
                game.switches[
                    'deputy_switch'].status == 'deputy':
            game.clan.deputy = None
            game.switches['deputy_switch'].status_change('warrior')
            game.switches['deputy_switch'] = False

        if game.switches['apprentice_switch'] is not False and game.switches['apprentice_switch'] is not None and \
                game.switches['apprentice_switch'].status == 'apprentice':
            game.switches['apprentice_switch'].status_change('medicine cat apprentice')
            game.switches['apprentice_switch'] = False

        if game.switches['apprentice_switch'] is not False and game.switches['apprentice_switch'] is not None and \
                game.switches['apprentice_switch'].status == 'medicine cat apprentice':
            game.switches['apprentice_switch'].status_change('apprentice')
            game.switches['apprentice_switch'] = False

        if game.switches['kill_cat'] is not False and game.switches['kill_cat'] is not None:
            game.switches['kill_cat'].dies()
            game.switches['kill_cat'] = False

        if the_cat.status in ['apprentice'] and not the_cat.dead:
            buttons.draw_button(('center', -70), text='Switch to medicine cat apprentice', apprentice_switch=the_cat)

        if the_cat.status in ['medicine cat apprentice'] and not the_cat.dead:
            buttons.draw_button(('center', -70), text='Switch to warrior apprentice', apprentice_switch=the_cat)

        buttons.draw_button(('center', -100), text='Back', cur_screen=game.switches['last_screen'])

    def screen_switches(self):
        cat_profiles()


class SingleEventScreen(Screens):
    def on_use(self):
        # LAYOUT
        if game.switches['event'] is not None:
            events_class.all_events[game.switches['event']].page()

        # buttons
        buttons.draw_button(('center', -150), text='Continue', cur_screen='events screen')

    def screen_switches(self):
        pass


class ViewChildrenScreen(Screens):
    def on_use(self):
        the_cat = cat_class.all_cats[game.switches['cat']]

        verdana_big.text('Family of ' + str(the_cat.name), ('center', 50))

        verdana.text('Parents:', ('center', 85))
        # the_cat.all_cats[the_cat.parent1].name
        if the_cat.parent1 is None:
            verdana_small.text('Unknown', (342, 165))
        elif the_cat.parent1 in cat_class.all_cats:
            buttons.draw_button((350, 120), image=cat_class.all_cats[the_cat.parent1].sprite, cat=the_cat.parent1,
                                cur_screen='profile screen')
            name_len = verdana.text(str(cat_class.all_cats[the_cat.parent1].name))
            verdana_small.text(str(cat_class.all_cats[the_cat.parent1].name), (375 - name_len / 2, 185))
        else:
            verdana_small.text('Error: cat ' + str(the_cat.parent1) + ' not found', (342, 165))

        if the_cat.parent2 is None:
            verdana_small.text('Unknown', (422, 165))
        elif the_cat.parent2 in cat_class.all_cats:
            buttons.draw_button((430, 120), image=cat_class.all_cats[the_cat.parent2].sprite, cat=the_cat.parent2,
                                cur_screen='profile screen')
            name_len = verdana.text(str(cat_class.all_cats[the_cat.parent2].name))
            verdana_small.text(str(cat_class.all_cats[the_cat.parent2].name), (455 - name_len / 2, 185))
        else:
            verdana_small.text('Error: cat ' + str(the_cat.parent2) + ' not found', (342, 165))

        pos_x = 0
        pos_y = 20

        siblings = False
        for x in game.clan.clan_cats:
            if (cat_class.all_cats[x].parent1 in (the_cat.parent1, the_cat.parent2) or (
                    cat_class.all_cats[x].parent2 in (
            the_cat.parent1, the_cat.parent2) and the_cat.parent2 is not None)) and the_cat.ID != cat_class.all_cats[
                x].ID and the_cat.parent1 is not None and cat_class.all_cats[x].parent1 is not None:
                buttons.draw_button((40 + pos_x, 220 + pos_y), image=cat_class.all_cats[x].sprite,
                                    cat=cat_class.all_cats[x].ID,
                                    cur_screen='profile screen')
                name_len = verdana.text(str(cat_class.all_cats[x].name))
                verdana_small.text(str(cat_class.all_cats[x].name), (65 + pos_x - name_len / 2, 280 + pos_y))
                siblings = True
                pos_x += 80
                if pos_x > 640:
                    pos_y += 70
                    pos_x = 0
        if siblings:
            verdana.text('Siblings:', ('center', 210))
        else:
            verdana.text('This cat has no siblings.', ('center', 210))

        buttons.draw_button(('center', -100), text='Back', cur_screen='profile screen')

        pos_x = 0
        pos_y = 60

        kittens = False
        for x in game.clan.clan_cats:
            if the_cat.ID in [cat_class.all_cats[x].parent1, cat_class.all_cats[x].parent2]:
                buttons.draw_button((40 + pos_x, 370 + pos_y), image=cat_class.all_cats[x].sprite,
                                    cat=cat_class.all_cats[x].ID,
                                    cur_screen='profile screen')
                name_len = verdana.text(str(cat_class.all_cats[x].name))
                verdana_small.text(str(cat_class.all_cats[x].name), (65 + pos_x - name_len / 2, 430 + pos_y))
                kittens = True
                pos_x += 80
                if pos_x > 640:
                    pos_y += 70
                    pos_x = 0
        if kittens:
            verdana.text('Offspring:', ('center', 400))
        else:
            verdana.text('This cat has never had offspring.', ('center', 400))

        buttons.draw_button(('center', -100), text='Back', cur_screen='profile screen')

    def screen_switches(self):
        cat_profiles()


class ChooseMateScreen(Screens):
    def on_use(self):
        # use this variable to point to the cat object in question
        the_cat = cat_class.all_cats[game.switches['cat']]

        # LAYOUT
        # cat's info
        verdana_big.text('Choose mate for ' + str(the_cat.name), ('center', 50))
        verdana_small.text('If the cat has chosen a mate, they will stay loyal and not have kittens with anyone else,',
                           ('center', 80))
        verdana_small.text('even if having kittens in said relationship is impossible.', ('center', 95))
        verdana_small.text('Chances of having kittens when possible is heightened though.', ('center', 110))
        the_cat.draw_large((200, 130))
        verdana_small.text(the_cat.age, (70, 200))
        verdana_small.text(the_cat.gender, (70, 215))
        verdana_small.text(the_cat.trait, (70, 230))

        # mate's/potential mate's info
        mate = None
        if game.switches['mate'] is not None and the_cat.mate is None:
            mate = cat_class.all_cats[game.switches['mate']]
        elif the_cat.mate is not None:
            if the_cat.mate in cat_class.all_cats:
                mate = cat_class.all_cats[the_cat.mate]
            else:
                the_cat.mate = None

        if mate is not None:
            mate.draw_large((450, 130))
            verdana.text(str(mate.name), ('center', 300))
            verdana_small.text(mate.age, (-100, 200))
            verdana_small.text(mate.gender, (-100, 215))
            verdana_small.text(mate.trait, (-100, 230))

            if the_cat.gender == mate.gender or 'elder' in [the_cat.age, mate.age]:
                if the_cat.gender == mate.gender and not game.settings['no gendered breeding']:
                    verdana_small.text('(this pair will not be able to have kittens)', ('center', 320))

        valid_mates = []
        pos_x = 0
        pos_y = 20
        if the_cat.mate is None:  # if the cat doesn't already have a mate

            for x in game.clan.clan_cats:
                # possible mate as a Cat object
                pos_mate = cat_class.all_cats[x]

                # makign sure the pairing is possible and appropriate
                if not pos_mate.dead and pos_mate.age in ['young adult', 'adult', 'senior adult', 'elder'] and \
                        the_cat != pos_mate and the_cat.ID not in [pos_mate.parent1, pos_mate.parent2] and \
                        pos_mate.ID not in [the_cat.parent1, the_cat.parent2] and pos_mate.mate is None and \
                        (pos_mate.parent1 is None or pos_mate.parent1 not in [the_cat.parent1, the_cat.parent2]) and \
                        (pos_mate.parent2 is None or pos_mate.parent2 not in [the_cat.parent1, the_cat.parent2]):

                    # Making sure the ages are appropriate
                    if the_cat.age in ['senior adult', 'elder'] and cat_class.all_cats[x].age in ['senior adult',
                                                                                                  'elder']:
                        valid_mates.append(cat_class.all_cats[x])
                    elif cat_class.all_cats[x].age != 'elder' and the_cat.age != 'elder':
                        valid_mates.append(cat_class.all_cats[x])

            all_pages = 1  # amount of pages
            if len(valid_mates) > 27:
                all_pages = int(ceil(len(valid_mates) / 27.0))

                # dead cats

            cats_on_page = 0  # how many are on page already
            for x in range(len(valid_mates)):
                if (x + (game.switches['list_page'] - 1) * 27) > len(valid_mates):
                    game.switches['list_page'] = 1
                pot_mate = valid_mates[x + (game.switches['list_page'] - 1) * 27]
                ## draw mates
                buttons.draw_button((100 + pos_x, 320 + pos_y), image=pot_mate.sprite, mate=pot_mate.ID)
                pos_x += 50
                cats_on_page += 1
                if pos_x > 400:
                    pos_y += 50
                    pos_x = 0
                if cats_on_page >= 27 or x + (game.switches['list_page'] - 1) * 27 == len(valid_mates) - 1:
                    break

            # page buttons
            verdana.text('page ' + str(game.switches['list_page']) + ' / ' + str(all_pages), ('center', 600))
            if game.switches['list_page'] > 1:
                buttons.draw_button((300, 600), text='<', list_page=game.switches['list_page'] - 1)
            if game.switches['list_page'] < all_pages:
                buttons.draw_button((-300, 600), text='>', list_page=game.switches['list_page'] + 1)





        else:
            verdana.text('Already in a relationship.', ('center', 340))
            # draw kittens, if any
            kittens = False
            for x in game.clan.clan_cats:
                if the_cat.ID in [cat_class.all_cats[x].parent1, cat_class.all_cats[x].parent2] and \
                        mate.ID in [cat_class.all_cats[x].parent1, cat_class.all_cats[x].parent2]:
                    buttons.draw_button((200 + pos_x, 370 + pos_y), image=cat_class.all_cats[x].sprite,
                                        cat=cat_class.all_cats[x].ID,
                                        cur_screen='profile screen')
                    kittens = True
                    pos_x += 50
                    if pos_x > 400:
                        pos_y += 50
                        pos_x = 0
            if kittens:
                verdana.text('Their offspring:', ('center', 360))
            else:
                verdana.text('This pair has never had offspring.', ('center', 360))

        # buttons
        if mate is not None and the_cat.mate is None:
            buttons.draw_button(('center', -130), text="It\'s official!", cat_value=the_cat, mate=mate)
        elif the_cat.mate is not None:
            buttons.draw_button(('center', -130), text="Break it up...", cat_value=the_cat, mate=None)
        buttons.draw_button(('center', -100), text='Back', cur_screen='profile screen')

    def screen_switches(self):
        game.switches['mate'] = None
        cat_profiles()


class ListScreen(Screens):
    # page can be found in game.switches['list_page']
    # the amount of cats a page can hold is 20, so the amount of pages is cats/20

    def on_use(self):
        # layout
        verdana_big.text(game.clan.name + 'Clan', ('center', 30))
        verdana.text('ALL CATS LIST', ('center', 100))

        # make a list of just living cats
        living_cats = []
        for x in range(len(cat_class.all_cats.values())):
            the_cat = list(cat_class.all_cats.values())[x]
            if not the_cat.dead:
                living_cats.append(the_cat)

        # pages
        all_pages = 1  # amount of pages
        if len(living_cats) > 24:
            all_pages = int(ceil(len(living_cats) / 24.0))

        # dead cats
        pos_x = 0
        pos_y = 0
        cats_on_page = 0  # how many are on page already
        for x in range(len(living_cats)):
            if (x + (game.switches['list_page'] - 1) * 24) > len(living_cats):
                game.switches['list_page'] = 1

            the_cat = living_cats[x + (game.switches['list_page'] - 1) * 24]
            if not the_cat.dead:
                buttons.draw_button((130 + pos_x, 180 + pos_y), image=the_cat.sprite, cat=the_cat.ID,
                                    cur_screen='profile screen')
                # name length
                name_len = verdana.text(str(the_cat.name))
                verdana.text(str(the_cat.name), (155 + pos_x - name_len / 2, 240 + pos_y))
                cats_on_page += 1
                pos_x += 100
                if pos_x >= 600:
                    pos_x = 0
                    pos_y += 100

                if cats_on_page >= 24 or x + (game.switches['list_page'] - 1) * 24 == len(living_cats) - 1:
                    break

        # page buttons
        verdana.text('page ' + str(game.switches['list_page']) + ' / ' + str(all_pages), ('center', 600))
        if game.switches['list_page'] > 1:
            buttons.draw_button((300, 600), text='<', list_page=game.switches['list_page'] - 1)
        if game.switches['list_page'] < all_pages:
            buttons.draw_button((-300, 600), text='>', list_page=game.switches['list_page'] + 1)

        # buttons
        buttons.draw_button((260, 70), text='EVENTS', cur_screen='events screen')
        buttons.draw_button((340, 70), text='CLAN', cur_screen='clan screen')
        buttons.draw_button((400, 70), text='STARCLAN', cur_screen='starclan screen')
        buttons.draw_button((500, 70), text='PATROL', cur_screen='patrol screen')
        buttons.draw_button((50, 50), text='< Back to Main Menu', cur_screen='start screen')
        buttons.draw_button((-70, 50), text='List Cats', available=False)
        buttons.draw_button((-70, 80), text='Allegiances', cur_screen='allegiances screen')

    def screen_switches(self):
        cat_profiles()


class PatrolScreen(Screens):
    def on_use(self):

        verdana_big.text(game.clan.name + 'Clan', ('center', 30))
        verdana.text('These cats are currently in the camp, ready for a patrol.', ('center', 115))
        verdana.text('Choose up to six to take on patrol.', ('center', 135))
        verdana.text('Smaller patrols help cats gain more experience, but larger patrols are safer.', ('center', 155))
        # verdana.text('Leader\'s Den', game.clan.cur_layout['leader den'])

        # buttons
        buttons.draw_button((260, 70), text='EVENTS', cur_screen='events screen')
        buttons.draw_button((340, 70), text='CLAN', cur_screen='clan screen')
        buttons.draw_button((400, 70), text='STARCLAN', cur_screen='starclan screen')
        buttons.draw_button((500, 70), text='PATROL', available=False)
        buttons.draw_button((50, 50), text='< Back to Main Menu', cur_screen='start screen')
        buttons.draw_button((-70, 50), text='List Cats', cur_screen='list screen')
        buttons.draw_button((-70, 80), text='Allegiances', cur_screen='allegiances screen')

        # make a list of patrol eligible cats
        able_cats = []
        for x in range(len(cat_class.all_cats.values())):
            the_cat = list(cat_class.all_cats.values())[x]
            if not the_cat.dead and the_cat.in_camp:
                if the_cat.status in ['leader', 'deputy', 'warrior', 'apprentice']:
                    able_cats.append(the_cat)

        # pick up to 12 random cats (warriors/leader/deputy/apprentice) from the clan
        if not game.patrol_cats:
            if len(able_cats) < 12:
                i_max = len(able_cats)
            else:
                i_max = 12

            for i in range(i_max):
                test_cat = random.choice(able_cats)
                able_cats.remove(test_cat)
                game.patrol_cats[i] = test_cat
        else:
            i_max = len(game.patrol_cats)

        # cat buttons / small sprites
        for u in range(6):
            if u < i_max:
                if game.patrol_cats[u] in game.switches['current_patrol']:
                    game.patrol_cats[u].draw((screen_x / 2 - 50 * (u + 2), 550))
                else:
                    buttons.draw_button((50, 150 + 50 * u), image=game.patrol_cats[u].sprite,
                                        cat=u)

        for u in range(6, 12):
            if u < i_max:
                if game.patrol_cats[u] in game.switches['current_patrol']:
                    game.patrol_cats[u].draw((screen_x / 2 + 50 * (u - 5), 550))
                else:
                    buttons.draw_button((screen_x - 100, 150 + 50 * (u - 6)), image=game.patrol_cats[u].sprite,
                                        cat=u)
        buttons.draw_button(('center', 530), text='Add Random', addRandom=True)

        # display cat profile
        if game.switches['cat'] is not None and 12 > game.switches['cat'] >= 0 and \
                game.patrol_cats[game.switches['cat']] not in game.switches['current_patrol']:
            game.patrol_cats[game.switches['cat']].draw_large((320, 200))
            verdana.text(str(game.patrol_cats[game.switches['cat']].name), ('center', 360))
            verdana_small.text(str(game.patrol_cats[game.switches['cat']].status), (330, 385))
            verdana_small.text(str(game.patrol_cats[game.switches['cat']].trait), (330, 405))
            verdana_small.text(str(game.patrol_cats[game.switches['cat']].skill), (330, 425))
            verdana_small.text('experience: ' + str(game.patrol_cats[game.switches['cat']].experience_level),
                               (330, 445))

            if len(game.switches['current_patrol']) < 6:
                buttons.draw_button(('center', 490), text='Add to Patrol',
                                    current_patrol=game.patrol_cats[game.switches['cat']], add=True)

        if len(game.switches['current_patrol']) > 0:
            buttons.draw_button(('center', 630), text='Start Patrol', cur_screen='patrol event screen')
        else:
            buttons.draw_button(('center', 630), text='Start Patrol', available=False)

    def screen_switches(self):
        game.switches['current_patrol'] = []
        game.switches['cat'] = None
        game.patrol_cats = {}
        game.switches['event'] = 0
        cat_profiles()


class PatrolEventScreen(Screens):
    def on_use(self):
        # LAYOUT

        verdana_big.text(game.clan.name + 'Clan', ('center', 30))
        # verdana.text('Leader\'s Den', game.clan.cur_layout['leader den'])
        # print(patrol.patrol_cats)

        if game.switches['event'] == 0:
            verdana.text(str(patrol.patrol_event[1]), ('center', 200))

            buttons.draw_button(('center', 300), text='Proceed', event=1)
            buttons.draw_button(('center', 340), text='Do Not Proceed', event=2)

        if game.switches['event'] > 0:
            if game.switches['event'] < 3:
                patrol.calculate()
            verdana.text(str(patrol.patrol_result_text), ('center', 200))
            buttons.draw_button(('center', 320), text='Return to Clan', cur_screen='clan screen')

        # cat buttons / small sprites
        for u in range(6):
            if u < patrol.patrol_size:
                patrol.patrol_cats[u].draw((screen_x / 2 - 50 * (u + 2), 550))
        verdana_small.text('season: ' + str(game.clan.current_season), ('center', 400))
        verdana_small.text('patrol leader: ' + str(patrol.patrol_leader.name), ('center', 420))
        verdana_small.text('patrol skills: ' + str(patrol.patrol_skills), ('center', 440))
        verdana_small.text('patrol traits: ' + str(patrol.patrol_traits), ('center', 460))

        # buttons
        buttons.draw_button((260, 70), text='EVENTS', cur_screen='events screen')
        buttons.draw_button((340, 70), text='CLAN', cur_screen='clan screen')
        buttons.draw_button((400, 70), text='STARCLAN', cur_screen='starclan screen')
        buttons.draw_button((500, 70), text='PATROL', available=False)
        buttons.draw_button((50, 50), text='< Back to Main Menu', cur_screen='start screen')
        buttons.draw_button((-70, 50), text='List Cats', cur_screen='list screen')
        buttons.draw_button((-70, 80), text='Allegiances', cur_screen='allegiances screen')

    def screen_switches(self):
        patrol.new_patrol()
        game.switches['event'] = 0
        cat_profiles()


class Color:
    BOLD = '\033[1m'
    END = '\033[0m'


class AllegiancesScreen(Screens):
    def on_use(self):
        # layout
        verdana_big.text(game.clan.name + 'Clan Allegiances', (30, 110))

        # make a list of just living cats
        living_cats = []
        leader = None
        dep = None
        med = None
        for x in range(len(cat_class.all_cats.values())):
            the_cat = list(cat_class.all_cats.values())[x]
            if the_cat.status == 'leader':
                leader = the_cat
                continue
            elif the_cat.status == 'deputy':
                dep = the_cat
                continue
            elif the_cat.status == 'medicine cat':
                med = the_cat
            elif not the_cat.dead:
                living_cats.append(the_cat)

        verdana.text("LEADER:", (30, 140))
        if not game.clan.leader.dead:
            verdana.text(str(game.clan.leader.name) + " - a " + str(leader.pelt.colour).lower() + ' ' + str(
                leader.pelt.length).lower() + "-furred " + str(leader.gender), (170, 140))

        verdana.text("DEPUTY:", (30, 180))
        if game.clan.deputy != 0 and game.clan.deputy is not None:
            verdana.text(str(game.clan.deputy.name) + " - a " + str(dep.pelt.colour).lower() + ' ' + str(
                dep.pelt.length).lower() + "-furred " + str(dep.gender),
                         (170, 180))

        verdana.text("MEDICINE CAT:", (30, 220))
        if not game.clan.medicine_cat.dead:
            verdana.text(
                str(game.clan.medicine_cat.name) + " - a " + str(med.pelt.colour).lower() + ' ' + str(
                    med.pelt.length).lower() + "-furred " + str(med.gender),
                (170, 220))

        verdana.text("WARRIORS:", (30, 260))
        cat_count = 0
        for j in range(len(living_cats)):
            if str(living_cats[j].status) == 'warrior':
                verdana.text(
                    str(living_cats[j].name) + " - a " + str(living_cats[j].pelt.colour).lower() + ' ' + str(
                        living_cats[j].pelt.length).lower() + "-furred " + str(living_cats[j].gender),
                    (170, 260 + 30 * cat_count))
                cat_count += 1

        verdana.text("APPRENTICES:", (30, 300 + 30 * cat_count))
        for j in range(len(living_cats)):
            if str(living_cats[j].status) == 'apprentice':
                verdana.text(
                    str(living_cats[j].name) + " - a " + str(living_cats[j].pelt.colour).lower() + ' ' + str(
                        living_cats[j].pelt.length).lower() + "-furred " + str(living_cats[j].gender),
                    (170, 300 + 30 * cat_count))
                cat_count += 1

        verdana.text("QUEENS:", (30, 340 + 30 * cat_count))

        verdana.text("ELDERS:", (30, 380 + 30 * cat_count))
        for j in range(len(living_cats)):
            if str(living_cats[j].status) == 'elder':
                verdana.text(
                    str(living_cats[j].name) + " - a " + str(living_cats[j].pelt.colour).lower() + ' ' + str(
                        living_cats[j].pelt.length).lower() + "-furred " + str(living_cats[j].gender),
                    (170, 380 + 30 * cat_count))
                cat_count += 1

        # buttons
        buttons.draw_button((260, 70), text='EVENTS', cur_screen='events screen')
        buttons.draw_button((340, 70), text='CLAN', cur_screen='clan screen')
        buttons.draw_button((400, 70), text='STARCLAN', cur_screen='starclan screen')
        buttons.draw_button((500, 70), text='PATROL', cur_screen='patrol screen')
        buttons.draw_button((50, 50), text='< Back to Main Menu', cur_screen='start screen')
        buttons.draw_button((-70, 50), text='List Cats', cur_screen='list screen')
        buttons.draw_button((-70, 80), text='Allegiances', available=False)


class ChooseMentorScreen(Screens):
    def on_use(self):
        # layout
        verdana_big.text('Choose Mentor', ('center', 30))
        # make a list of just living cats
        living_cats = []
        for x in range(len(cat_class.all_cats.values())):
            the_cat = list(cat_class.all_cats.values())[x]
            if not the_cat.dead:
                living_cats.append(the_cat)

        # pages
        all_pages = 1  # amount of pages
        if len(living_cats) > 24:
            all_pages = int(ceil(len(living_cats) / 24.0))

        # dead cats
        pos_x = 0
        pos_y = 0
        cats_on_page = 0  # how many are on page already
        for x in range(len(living_cats)):
            if (x + (game.switches['list_page'] - 1) * 24) > len(living_cats):
                game.switches['list_page'] = 1

            the_cat = living_cats[x + (game.switches['list_page'] - 1) * 24]
            if not the_cat.dead:
                buttons.draw_button((130 + pos_x, 180 + pos_y), image=the_cat.sprite, cat=the_cat.ID,
                                    cur_screen='profile screen')
                # name length
                name_len = verdana.text(str(the_cat.name))
                verdana.text(str(the_cat.name), (155 + pos_x - name_len / 2, 240 + pos_y))
                cats_on_page += 1
                pos_x += 100
                if pos_x >= 600:
                    pos_x = 0
                    pos_y += 100

                if cats_on_page >= 24 or x + (game.switches['list_page'] - 1) * 24 == len(living_cats) - 1:
                    break

        # page buttons
        verdana.text('page ' + str(game.switches['list_page']) + ' / ' + str(all_pages), ('center', 600))
        if game.switches['list_page'] > 1:
            buttons.draw_button((300, 600), text='<', list_page=game.switches['list_page'] - 1)
        if game.switches['list_page'] < all_pages:
            buttons.draw_button((-300, 600), text='>', list_page=game.switches['list_page'] + 1)

        # buttons
        buttons.draw_button((260, 70), text='EVENTS', cur_screen='events screen')
        buttons.draw_button((340, 70), text='CLAN', cur_screen='clan screen')
        buttons.draw_button((400, 70), text='STARCLAN', cur_screen='starclan screen')
        buttons.draw_button((500, 70), text='PATROL', cur_screen='patrol screen')
        buttons.draw_button((50, 50), text='< Back to Main Menu', cur_screen='start screen')
        buttons.draw_button((-70, 50), text='List Cats', cur_screen='list screen')
        buttons.draw_button((-70, 80), text='Allegiances', cur_screen='allegiances screen')


# SCREENS
screens = Screens()

start_screen = StartScreen('start screen')
settings_screen = SettingsScreen('settings screen')
info_screen = InfoScreen('info screen')
clan_screen = ClanScreen('clan screen')
patrol_screen = PatrolScreen('patrol screen')  # for picking cats to go on patrol
patrol_event_screen = PatrolEventScreen('patrol event screen')  # for seeing the events of the patrol
starclan_screen = StarClanScreen('starclan screen')
make_clan_screen = MakeClanScreen('make clan screen')
clan_created_screen = ClanCreatedScreen('clan created screen')
events_screen = EventsScreen('events screen')
profile_screen = ProfileScreen('profile screen')
single_event_screen = SingleEventScreen('single event screen')
choose_mate_screen = ChooseMateScreen('choose mate screen')
choose_mate_screen = ViewChildrenScreen('see kits screen')
list_screen = ListScreen('list screen')
switch_clan_screen = SwitchClanScreen('switch clan screen')
allegiances_screen = AllegiancesScreen('allegiances screen')
choose_mentor_screen = ChooseMentorScreen('choose mentor screen')


# CAT PROFILES
def cat_profiles():
    game.choose_cats.clear()
    game.cat_buttons.clear()
    for x in game.clan.clan_cats:
        game.choose_cats[x] = cat_class.all_cats[x]
        game.choose_cats[x].update_sprite()<|MERGE_RESOLUTION|>--- conflicted
+++ resolved
@@ -32,14 +32,8 @@
     def on_use(self):
         # background
         bg = pygame.image.load("resources/menu.png")
-<<<<<<< HEAD
         screen.blit(bg, (0,0))
         #example_cat.draw_big((350, 150))
-=======
-        bg = pygame.transform.scale(bg, (1000, 500))
-        screen.blit(bg, (0, 100))
-        example_cat.draw_big((350, 150))
->>>>>>> 50b32561
 
          # buttons
         if game.clan is not None:
