--- conflicted
+++ resolved
@@ -2618,19 +2618,11 @@
         if the_cat != None and the_cat.mate != '':
             mate = cat_class.all_cats.get(the_cat.mate)
             if mate != None:
-<<<<<<< HEAD
-                verdana_small.text(f"{str(the_cat.gender)}  - {str(the_cat.age)} -  mate: {str(mate.name)}", ('center', 40))
-            else:
-                verdana_small.text(f"{str(the_cat.gender)}  - {str(the_cat.age)}", ('center', 40))
-        else:
-            verdana_small.text(f"{str(the_cat.gender)}  - {str(the_cat.age)}", ('center', 40))
-=======
                 verdana_small.text(f"{str(the_cat.genderalign)}  - {str(the_cat.age)} -  mate: {str(mate.name)}", ('center', 40))
             else:
                 verdana_small.text(f"{str(the_cat.genderalign)}  - {str(the_cat.age)}", ('center', 40))
         else:
             verdana_small.text(f"{str(the_cat.genderalign)}  - {str(the_cat.age)}", ('center', 40))
->>>>>>> abfb6623
 
         # make a list of the relationships
         relationships = the_cat.relationships
@@ -2653,11 +2645,7 @@
             # name length
             string_len = verdana.text(str('romantic love: '))
             verdana.text(str(the_relationship.cat_to.name), (140 + pos_x - string_len / 1.5, 105 + pos_y))
-<<<<<<< HEAD
-            verdana_small.text(f"{str(the_relationship.cat_to.gender)} - {str(the_relationship.cat_to.age)}", (140 + pos_x - string_len / 1.5, 120 + pos_y))
-=======
             verdana_small.text(f"{str(the_relationship.cat_to.genderalign)} - {str(the_relationship.cat_to.age)}", (140 + pos_x - string_len / 1.5, 120 + pos_y))
->>>>>>> abfb6623
             
 
             # there is no way the mate is dead
@@ -2667,7 +2655,6 @@
                 verdana_small.text('related', (140 + pos_x - string_len / 1.5, 130 + pos_y))
             elif the_relationship.cat_to.dead:
                 verdana_small.text('(dead)', (140 + pos_x - string_len / 1.5, 130 + pos_y))
-<<<<<<< HEAD
             
             if the_cat.mate != None and the_cat.mate != '' and the_relationship.cat_to.ID == the_cat.mate:
                 verdana_small.text('mate', (140 + pos_x - string_len / 1.5, 140 + pos_y))
@@ -2710,50 +2697,6 @@
             screen.blit(bar, bar_rect)
             count += 5
             
-=======
-            
-            if the_cat.mate != None and the_cat.mate != '' and the_relationship.cat_to.ID == the_cat.mate:
-                verdana_small.text('mate', (140 + pos_x - string_len / 1.5, 140 + pos_y))
-            elif the_relationship.cat_to.mate != None and the_relationship.cat_to.mate != '':
-                verdana_small.text('has a mate', (140 + pos_x - string_len / 1.5, 140 + pos_y))
-
-            # Loading Bar and variables
-            bar_bg = pygame.image.load("resources/relations_border.png")
-            original_bar = pygame.image.load("resources/relation_bar.png")
-
-            if game.settings['dark mode']:
-                bar_bg = pygame.image.load("resources/relations_border_dark.png")
-                original_bar = pygame.image.load("resources/relation_bar_dark.png")
-
-            count = 15
-            verdana_small.text('romantic love:', (140 + pos_x - string_len / 1.5, 145 + pos_y + count))
-            count += 20
-            bg_rect = bar_bg.get_rect(midleft=(140 + pos_x - string_len / 1.5, 145 + pos_y + count))
-            bar_rect = original_bar.get_rect(midleft=(142 + pos_x - string_len / 1.5, 145 + pos_y + count))
-            bar = pygame.transform.scale(original_bar, (the_relationship.romantic_love, 12))
-            screen.blit(bar_bg, bg_rect)
-            screen.blit(bar, bar_rect)
-            count += 5
-
-            verdana_small.text('platonic like:', (140 + pos_x - string_len / 1.5, 145 + pos_y + count))
-            count += 20
-            bg_rect = bar_bg.get_rect(midleft=(140 + pos_x - string_len / 1.5, 145 + pos_y + count))
-            bar_rect = original_bar.get_rect(midleft=(142 + pos_x - string_len / 1.5, 145 + pos_y + count))
-            bar = pygame.transform.scale(original_bar, (the_relationship.platonic_like, 12))
-            screen.blit(bar_bg, bg_rect)
-            screen.blit(bar, bar_rect)
-            count += 5
-
-            verdana_small.text('dislike:', (140 + pos_x - string_len / 1.5, 145 + pos_y + count))
-            count += 20
-            bg_rect = bar_bg.get_rect(midleft=(140 + pos_x - string_len / 1.5, 145 + pos_y + count))
-            bar_rect = original_bar.get_rect(midleft=(142 + pos_x - string_len / 1.5, 145 + pos_y + count))
-            bar = pygame.transform.scale(original_bar, (the_relationship.dislike, 12))
-            screen.blit(bar_bg, bg_rect)
-            screen.blit(bar, bar_rect)
-            count += 5
-            
->>>>>>> abfb6623
             verdana_small.text('admiration:', (140 + pos_x - string_len / 1.5, 145 + pos_y + count))
             count += 20
             bg_rect = bar_bg.get_rect(midleft=(140 + pos_x - string_len / 1.5, 145 + pos_y + count))
