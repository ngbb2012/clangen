--- conflicted
+++ resolved
@@ -75,18 +75,13 @@
                                   cur_screen='settings screen')
 
         if game.switches['error_message']:
-<<<<<<< HEAD
             buttons.draw_button((50, 50),
                                 text='There was an error loading the game:',
                                 available=False)
             buttons.draw_button((50, 80),
                                 text=game.switches['error_message'],
                                 available=False)
-=======
-            buttons.draw_button((50, 50), text='There was an error loading the game:', available=False)
-            buttons.draw_button((50, 80), text=game.switches['error_message'], available=False)
-            
->>>>>>> e9223da6
+
 
     def screen_switches(self):
         if game.clan is not None:
@@ -783,13 +778,7 @@
                             cat=None)
 
         if 3 < len(game.switches['members']) < 8:
-<<<<<<< HEAD
-            buttons.draw_button(('center', 350),
-                                text='Done',
-                                cur_screen='clan created screen')
-=======
             buttons.draw_button(('center', 350), text='Done', choosing_camp=True)
->>>>>>> e9223da6
         else:
             buttons.draw_button(('center', 350), text='Done', available=False)
     def sixth_phase(self):
@@ -866,30 +855,9 @@
             self.fourth_phase()
         elif game.switches['medicine_cat'] is not None and game.switches['choosing_camp'] is False:
             self.fifth_phase()
-<<<<<<< HEAD
-
-        buttons.draw_button((250, 50),
-                            text='Forest',
-                            biome='Forest',
-                            available=game.switches['biome'] != 'Forest')
-        buttons.draw_button((325, 50),
-                            text='Mountainous',
-                            biome='Mountainous',
-                            available=game.switches['biome'] != 'Mountainous')
-        buttons.draw_button((450, 50),
-                            text='Plains',
-                            biome='Plains',
-                            available=game.switches['biome'] != 'Plains')
-        buttons.draw_button((525, 50),
-                            text='Beach',
-                            biome='Beach',
-                            available=game.switches['biome'] != 'Beach')
-
-=======
         else:
             self.sixth_phase()
             
->>>>>>> e9223da6
     def screen_switches(self):
         game.switches['clan_name'] = ''
         game.switches['leader'] = None
@@ -917,15 +885,7 @@
                             cur_screen='clan screen')
 
     def screen_switches(self):
-<<<<<<< HEAD
-        game.clan = Clan(game.switches['clan_name'],
-                         game.choose_cats[game.switches['leader']],
-                         game.choose_cats[game.switches['deputy']],
-                         game.choose_cats[game.switches['medicine_cat']],
-                         game.switches['biome'])
-=======
         game.clan = Clan(game.switches['clan_name'], game.choose_cats[game.switches['leader']], game.choose_cats[game.switches['deputy']],game.choose_cats[game.switches['medicine_cat']], game.switches['biome'], game.switches['world_seed'], game.switches['camp_site'])
->>>>>>> e9223da6
         game.clan.create_clan()
         if mapavailable:
             territory_claim = str(game.clan.name) + 'Clan Territory'
@@ -1725,14 +1685,9 @@
 
     def on_use(self):
         verdana_big.text(f'{game.clan.name}Clan', ('center', 30))
-<<<<<<< HEAD
         verdana.text(
             'These cats are currently in the camp, ready for a patrol.',
             ('center', 115))
-=======
-        verdana.text('These cats are currently in the camp, ready for a patrol.', ('center', 115))
-
->>>>>>> e9223da6
         verdana.text('Choose up to six to take on patrol.', ('center', 135))
         verdana.text(
             'Smaller patrols help cats gain more experience, but larger patrols are safer.',
@@ -1742,13 +1697,10 @@
         able_cats = []
         for x in range(len(cat_class.all_cats.values())):
             the_cat = list(cat_class.all_cats.values())[x]
-<<<<<<< HEAD
             if not the_cat.dead and the_cat.in_camp and the_cat not in game.patrolled and the_cat.status in [
                     'leader', 'deputy', 'warrior', 'apprentice'
             ] and not the_cat.exiled:
-=======
-            if not the_cat.dead and the_cat.in_camp and the_cat.status in ['leader', 'deputy', 'warrior', 'apprentice']:
->>>>>>> e9223da6
+
                 able_cats.append(the_cat)
         if not game.patrol_cats:
             i_max = min(len(able_cats), 12)
@@ -1849,7 +1801,6 @@
     def on_use(self):
         verdana_big.text(f'{game.clan.name}Clan', ('center', 30))
         if game.switches['event'] == 0:
-<<<<<<< HEAD
             patrol.add_patrol_cats()
             patrol.add_possible_patrols()
             game.switches['event'] = -1
@@ -1894,36 +1845,9 @@
             buttons.draw_button(('center', 320),
                                 text='Return to Clan',
                                 cur_screen='clan screen')
-=======
-            verdana.text(str(patrol.patrol_event[1]), ('center', 200))
-            # if patrol.patrol_event[0] == 35:
-            #     patrol_img = pygame.image.load('resources/rogue.png')
-            #     patrol_img = pygame.transform.scale(patrol_img, (340,200))
-            #     screen.blit(patrol_img, (500, 200))
-            # elif patrol.patrol_event[0] == 44:
-            #     patrol_img = pygame.image.load('resources/kittypet.png')
-            #     patrol_img = pygame.transform.scale(patrol_img, (320, 200))
-            #     screen.blit(patrol_img, (500, 200))
-            # elif patrol.patrol_event[0] == 6 or patrol.patrol_event[0] == 7:
-            #     patrol_img = pygame.image.load('resources/fox.png')
-            #     patrol_img = pygame.transform.scale(patrol_img, (320, 200))
-            #     screen.blit(patrol_img, (500, 200))
-            buttons.draw_button(('center', 300), text='Proceed', event=1)
-            buttons.draw_button(('center', 340), text='Do Not Proceed', event=2)
-            if patrol.patrol_event[0] in patrol.failable_patrols:
-                buttons.draw_button(('center', 380), text='Antagonize', event=3)
-        if game.switches['event'] > 0:
-            if game.switches['event'] < 3 or (game.switches['event'] < 4 and patrol.patrol_event[0] in patrol.failable_patrols):
-                patrol.calculate()
-
-            verdana.text(str(patrol.patrol_result_text), ('center', 200))
-            buttons.draw_button(('center', 320), text='Return to Clan', cur_screen='clan screen')
->>>>>>> e9223da6
-
         for u in range(6):
             if u < patrol.patrol_size:
                 patrol.patrol_cats[u].draw((screen_x / 2 - 50 * (u + 2), 550))
-<<<<<<< HEAD
         verdana_small.text('season: ' + str(game.clan.current_season),
                            ('center', 400))
         verdana_small.text('patrol leader: ' + str(patrol.patrol_leader.name),
@@ -1932,15 +1856,7 @@
                            ('center', 440))
         verdana_small.text('patrol traits: ' + str(patrol.patrol_traits),
                            ('center', 460))
-=======
-        verdana_small.text('season: ' + str(game.clan.current_season), ('center', 400))
-        verdana_small.text('patrol leader: ' + str(patrol.patrol_leader.name), ('center', 420))
-
-        verdana_small.text('patrol skills: ' + str(patrol.patrol_skills), ('center', 440))
-
-        verdana_small.text('patrol traits: ' + str(patrol.patrol_traits), ('center', 460))
-
->>>>>>> e9223da6
+
         draw_menu_buttons()
 
     def screen_switches(self):
@@ -2713,12 +2629,9 @@
 option_screen = OptionsScreen('options screen')
 language_screen = LanguageScreen('language screen')
 stats_screen = StatsScreen('stats screen')
-<<<<<<< HEAD
 other_screen = OtherScreen('other screen')
-
-=======
 map_screen = MapScreen('map screen')
->>>>>>> e9223da6
+
 
 # CAT PROFILES
 def cat_profiles():
@@ -2740,12 +2653,6 @@
                         text='< Back to Main Menu',
                         cur_screen='start screen')
     buttons.draw_button((-70, 50), text='List Cats', cur_screen='list screen')
-<<<<<<< HEAD
-    buttons.draw_button((-70, 80),
-                        text='Allegiances',
-                        cur_screen='allegiances screen')
-=======
     buttons.draw_button((-70, 80), text='Allegiances', cur_screen='allegiances screen')
     buttons.draw_button((-70, 110), text='Map', cur_screen='map screen', available=mapavailable)
->>>>>>> e9223da6
     buttons.draw_button((50, 80), text='Stats', cur_screen='stats screen')