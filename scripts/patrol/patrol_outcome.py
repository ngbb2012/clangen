#!/usr/bin/env python3
# -*- coding: ascii -*-
import random
import re
from os.path import exists as path_exists
from random import choice, choices
from typing import List, Dict, Union, TYPE_CHECKING

import pygame

from scripts.events_module.handle_short_events import INJURY_GROUPS

if TYPE_CHECKING:
    from scripts.patrol.patrol import Patrol

from scripts.cat.history import History
from scripts.clan import HERBS
from scripts.utility import (
    change_clan_relations,
    change_clan_reputation,
    unpack_rel_block,
    event_text_adjust,
    create_new_cat_block,
    gather_cat_objects
)
from scripts.game_structure.game_essentials import game
from scripts.cat.skills import SkillPath
from scripts.cat.cats import Cat, ILLNESSES, INJURIES, PERMANENT
from scripts.cat.pelts import Pelt
from scripts.cat_relations.relationship import Relationship
from scripts.clan_resources.freshkill import (
    ADDITIONAL_PREY,
    PREY_REQUIREMENT,
    HUNTER_EXP_BONUS,
    HUNTER_BONUS,
    FRESHKILL_ACTIVE,
)


class PatrolOutcome:
    """Holds all info on patrol outcomes, and methods to handle that outcome"""

    def __init__(
        self,
        success: bool = True,
        antagonize: bool = False,
        text: str = None,
        weight: int = 20,
        exp: int = 0,
        stat_trait: List[str] = None,
        stat_skill: List[str] = None,
        can_have_stat: List[str] = None,
        dead_cats: List[str] = None,
        lost_cats: List[str] = None,
        injury: List[Dict] = None,
        history_reg_death: str = None,
        history_leader_death: str = None,
        history_scar: str = None,
        new_cat: List[List[str]] = None,
        herbs: List[str] = None,
        prey: List[str] = None,
        outsider_rep: Union[int, None] = None,
        other_clan_rep: Union[int, None] = None,
        relationship_effects: List[dict] = None,
        relationship_constraints: List[str] = None,
        outcome_art: Union[str, None] = None,
        outcome_art_clean: Union[str, None] = None,
        stat_cat: Cat = None,
    ):

        self.success = success
        self.antagonize = antagonize
        self.text = text if text is not None else ""
        self.weight = weight
        self.exp = exp
        self.stat_trait = stat_trait if stat_trait is not None else []
        self.stat_skill = stat_skill if stat_skill is not None else []
        self.can_have_stat = can_have_stat if can_have_stat is not None else []
        self.dead_cats = dead_cats if dead_cats is not None else []
        self.lost_cats = lost_cats if lost_cats is not None else []
        self.injury = injury if injury is not None else []
        self.history_reg_death = (
            history_reg_death
            if history_reg_death is not None
            else "m_c died on patrol."
        )
        self.history_leader_death = (
            history_leader_death
            if history_leader_death is not None
            else "died on patrol."
        )
        self.history_scar = (
            history_scar if history_scar is not None else "m_c was scarred on patrol."
        )
        self.new_cat = new_cat if new_cat is not None else []
        self.herbs = herbs if herbs is not None else []
        self.prey = prey if prey is not None else []
        self.outsider_rep = outsider_rep
        self.other_clan_rep = other_clan_rep
        self.relationship_effects = (
            relationship_effects if relationship_effects is not None else []
        )
        self.relationship_constraints = (
            relationship_constraints if relationship_constraints is not None else []
        )
        self.outcome_art = outcome_art
        self.outcome_art_clean = outcome_art_clean

        # This will hold the stat cat, for filtering purposes
        self.stat_cat = stat_cat

    @staticmethod
    def prepare_allowed_outcomes(
        outcomes: List["PatrolOutcome"], patrol: "Patrol"
    ) -> List["PatrolOutcome"]:
        """Takes a list of patrol outcomes, and returns those which are possible. If "special" events, gated
        by stat cats or relationships, are possible, this function returns only those. Stat cats are also determined here.
        """

        # Determine which outcomes are possible
        reg_outcomes = []
        special_outcomes = []
        for out in outcomes:

            # We want to gather special (ie, gated with stat or relationship constaints)
            # outcomes seperatly, so we can ensure that those occur if possible.
            special = False

            if out.stat_skill or out.stat_trait:
                special = True
                out._get_stat_cat(patrol)
                if not isinstance(out.stat_cat, Cat):
                    continue

            # TODO: outcome relationship constraints
            # if not patrol._satify_relationship_constaints(patrol, out.relationship_constaints):
            #    continue
            # elif out.relationship_constaints:
            #    special = True

            if special:
                special_outcomes.append(out)
            else:
                reg_outcomes.append(out)

        # If there are somehow no possible outcomes, add a single default
        # outcome. Patrols should be written so this never has to occur
        if not (special_outcomes or reg_outcomes):
            reg_outcomes.append(
                PatrolOutcome(
                    text="There's nothing here, and that's a problem. Please report! ",
                )
            )

        return special_outcomes if special_outcomes else reg_outcomes

    @staticmethod
    def generate_from_info(
        info: List[dict], success: bool = True, antagonize: bool = False
    ) -> List["PatrolOutcome"]:
        """Factory method generates a list of PatrolOutcome objects based on the dicts"""

        outcome_list = []

        if not isinstance(info, list):
            return outcome_list

        for _d in info:
            outcome_list.append(
                PatrolOutcome(
                    success=success,
                    antagonize=antagonize,
                    text=_d.get("text"),
                    weight=_d.get("weight"),
                    exp=_d.get("exp"),
                    stat_skill=_d.get("stat_skill"),
                    stat_trait=_d.get("stat_trait"),
                    can_have_stat=_d.get("can_have_stat"),
                    dead_cats=_d.get("dead_cats"),
                    lost_cats=_d.get("lost_cats"),
                    injury=_d.get("injury"),
                    history_leader_death=(
                        _d["history_text"].get("lead_death")
                        if isinstance(_d.get("history_text"), dict)
                        else None
                    ),
                    history_reg_death=(
                        _d["history_text"].get("reg_death")
                        if isinstance(_d.get("history_text"), dict)
                        else None
                    ),
                    history_scar=(
                        _d["history_text"].get("scar")
                        if isinstance(_d.get("history_text"), dict)
                        else None
                    ),
                    new_cat=_d.get("new_cat"),
                    herbs=_d.get("herbs"),
                    prey=_d.get("prey"),
                    outsider_rep=_d.get("outsider_rep"),
                    other_clan_rep=_d.get("other_clan_rep"),
                    relationship_effects=_d.get("relationships"),
                    relationship_constraints=_d.get("relationship_constraint"),
                    outcome_art=_d.get("art"),
                    outcome_art_clean=_d.get("art_clean"),
                )
            )

        return outcome_list

    def execute_outcome(self, patrol: "Patrol") -> tuple:
        """
        Excutes the outcome. Returns a tuple with the final outcome text, the results text, and any outcome art
        format: (Outcome text, results text, outcome art (might be None))
        """
        # This must be done before text processing so that the new cat's pronouns are generated first
        results = [self._handle_new_cats(patrol)]

        # the text has to be processed before - otherwise leader might be referenced with their warrior name
        processed_text = event_text_adjust(Cat,
                                           self.text,
                                           patrol_leader=patrol.patrol_leader,
                                           random_cat=patrol.random_cat,
                                           stat_cat=self.stat_cat,
                                           patrol_cats=patrol.patrol_cats,
                                           patrol_apprentices=patrol.patrol_apprentices,
                                           new_cats=patrol.new_cats,
                                           clan=game.clan,
                                           other_clan=patrol.other_clan)

        # This order is important. 
        results.append(self._handle_death(patrol))
        results.append(self._handle_lost(patrol))
        results.append(self._handle_condition_and_scars(patrol))
        results.append(unpack_rel_block(Cat, self.relationship_effects, patrol, stat_cat=self.stat_cat))
        results.append(self._handle_rep_changes())
        results.append(self._handle_other_clan_relations(patrol))
        results.append(self._handle_prey(patrol))
        results.append(self._handle_herbs(patrol))
        results.append(self._handle_exp(patrol))
        results.append(self._handle_mentor_app(patrol))

        # Filter out empty results strings
        results = [x for x in results if x]

        print("PATROL END -----------------------------------------------------")

        return processed_text, " ".join(results), self.get_outcome_art()

    def _allowed_stat_cat_specific(self, kitty: Cat, patrol: 'Patrol', allowed_specific) -> bool:
        """Helper that handled specific stat cat requirements. """

        if "any" in allowed_specific:
            # Special allowed_specific that allows all.
            return True

        # With allowed_specific empty, that means the stat can can be anyone that's not patrol leader
        # or stat cat. This can
        if not allowed_specific or "not_pl_rc" in allowed_specific:
            if kitty in (patrol.patrol_leader, patrol.random_cat):
                return False
            return True

        # Code to allow anyone but p_l to be selected as stat cat
        if not allowed_specific or "not_pl" in allowed_specific:
            if kitty is patrol.patrol_leader:
                return False
            return True
<<<<<<< HEAD
        other_cats = [i for i in patrol.patrol_cats if i not in [patrol.patrol_leader, patrol.patrol_random_cat]]
=======
>>>>>>> 6c5f99b5

        # Otherwise, check to see if the cat matched any of the specfic cats
        if "p_l" in allowed_specific and kitty == patrol.patrol_leader:
            return True
        if "r_c" in allowed_specific and kitty == patrol.random_cat:
            return True
        if (
            "app1" in allowed_specific
            and len(patrol.patrol_apprentices) >= 1
            and kitty == patrol.patrol_apprentices[0]
        ):
            return True
        if (
            "app2" in allowed_specific
            and len(patrol.patrol_apprentices) >= 2
            and kitty == patrol.patrol_apprentices[1]
        ):
            return True
<<<<<<< HEAD
        if "app3" in allowed_specfic and len(patrol.patrol_apprentices) >= 3 and \
                kitty == patrol.patrol_apprentices[2]:
            return True
        if "app4" in allowed_specfic and len(patrol.patrol_apprentices) >= 4 and \
                kitty == patrol.patrol_apprentices[3]:
            return True
        if "app5" in allowed_specfic and len(patrol.patrol_apprentices) >= 5 and \
                kitty == patrol.patrol_apprentices[4]:
            return True
        if "app6" in allowed_specfic and len(patrol.patrol_apprentices) >= 6 and \
                kitty == patrol.patrol_apprentices[5]:
            return True
        if "o_c1" in allowed_specfic and len(other_cats) >= 1 and \
                kitty == other_cats[0]:
            return True
        if "o_c2" in allowed_specfic and len(other_cats) >= 2 and \
                kitty == other_cats[1]:
            return True
        if "o_c3" in allowed_specfic and len(other_cats) >= 3 and \
                kitty == other_cats[2]:
            return True
        if "o_c4" in allowed_specfic and len(other_cats) >= 4 and \
                kitty == other_cats[3]:
            return True
        
=======

>>>>>>> 6c5f99b5
        return False

    def _get_stat_cat(self, patrol: "Patrol"):
        """Sets the stat cat. Returns true if a stat cat was found, and False is a stat cat was not found"""

        print("---")
        print(
            f"Finding stat cat. Outcome Type: Success = {self.success}, Antag = {self.antagonize}"
        )
        print(f"Can Have Stat: {self.can_have_stat}")
<<<<<<< HEAD
        
        # Grab any specfic stat cat requirements: 
        allowed_specfic = [x for x in self.can_have_stat if x in 
                           ("r_c", "p_l", "app1", "app2", "app3", "app4", "app5", "app6", 
                             "any", "not_pl_rc", "not_pl", "o_c1", "o_c2", "o_c3", "o_c4")]
        
=======

        # Grab any specfic stat cat requirements:
        allowed_specific = [
            x
            for x in self.can_have_stat
            if x in ("r_c", "p_l", "app1", "app2", "any", "not_pl_rc")
        ]

>>>>>>> 6c5f99b5
        # Special default behavior for patrols less than two cats.
        # Patrol leader is the only one allowed to be stat_cat in patrols equal to or less than than two cats
        if not allowed_specific and len(patrol.patrol_cats) <= 2:
            allowed_specific = ["p_l"]

        possible_stat_cats = []
        for kitty in patrol.patrol_cats:
            # First, the blanket requirements
            if "app" in self.can_have_stat and kitty.status not in [
                "apprentice",
                "medicine cat apprentice",
            ]:
                continue

            if "adult" in self.can_have_stat and kitty.status in [
                "apprentice",
                "medicine cat apprentice",
            ]:
                continue

            if "healer" in self.can_have_stat and kitty.status not in [
                "medicine cat",
                "medicine cat apprentice",
            ]:
                continue

            # Then, move on the specific requirements.
            if not self._allowed_stat_cat_specific(kitty, patrol, allowed_specific):
                continue

            possible_stat_cats.append(kitty)

        print("POSSIBLE STAT CATS", [str(i.name) for i in possible_stat_cats])

        actual_stat_cats = []
        for kitty in possible_stat_cats:
            if kitty.personality.trait in self.stat_trait:
                actual_stat_cats.append(kitty)

            if kitty.skills.check_skill_requirement_list(self.stat_skill):
                actual_stat_cats.append(kitty)

        if actual_stat_cats:
            self.stat_cat = choice(actual_stat_cats)
            print(f"Found stat cat: {self.stat_cat.name}")
        else:
            print("No Stat Cat Found")

        print("---")

        return

    def get_outcome_art(self):
        """Return outcome art, if not None. Return's None if there is no outcome art, or if outcome art can't be found."""
        root_dir = "resources/images/patrol_art/"

        if game.settings.get("gore") and self.outcome_art_clean:
            file_name = self.outcome_art_clean
        else:
            file_name = self.outcome_art

        if not isinstance(file_name, str) or not path_exists(
            f"{root_dir}{file_name}.png"
        ):
            return None

        return pygame.image.load(f"{root_dir}{file_name}.png")

    # ---------------------------------------------------------------------------- #
    #                                   HANDLERS                                   #
    # ---------------------------------------------------------------------------- #

    def _handle_exp(self, patrol: "Patrol") -> str:
        """Handle giving exp"""

        if game.clan.game_mode == "classic":
            gm_modifier = 1
        elif game.clan.game_mode == "expanded":
            gm_modifier = 3
        elif game.clan.game_mode == "cruel season":
            gm_modifier = 6
        else:
            gm_modifier = 1

        base_exp = 0
        if "master" in [x.experience_level for x in patrol.patrol_cats]:
            max_boost = 10
        else:
            max_boost = 0
        patrol_exp = 2 * self.exp
        gained_exp = patrol_exp + base_exp + max_boost
        gained_exp = max(
            gained_exp * (1 - 0.1 * len(patrol.patrol_cats)) / gm_modifier, 1
        )

        # Apprentice exp, does not depend on success
        if game.clan.game_mode != "classic":
            app_exp = max(random.randint(1, 7) * (1 - 0.1 * len(patrol.patrol_cats)), 1)
        else:
            app_exp = 0

        if gained_exp or app_exp:
            for cat in patrol.patrol_cats:
                if cat.status in ["apprentice", "medicine cat apprentice"]:
                    cat.experience = cat.experience + app_exp
                else:
                    cat.experience = cat.experience + gained_exp

        return ""

    def _handle_death(self, patrol: 'Patrol') -> str:
        """Handle killing cats """

        if not self.dead_cats:
            return ""

        # body_tags = ("body", "no_body")
        # leader_lives = ("all_lives", "some_lives")

        cats_to_kill = gather_cat_objects(Cat, self.dead_cats, patrol, stat_cat=self.stat_cat)

        if not cats_to_kill:
            print(
                f"Something was indicated in dead_cats, but no cats were indicated: {self.dead_cats}"
            )
            return ""

        body = True
        if "no_body" in self.dead_cats:
            body = False

        results = []
        for _cat in cats_to_kill:
            if _cat.status == "leader":
                if "all_lives" in self.dead_cats:
                    game.clan.leader_lives = 0
                    results.append(f"{_cat.name} lost all of their lives.")
                elif "some_lives" in self.dead_cats:
                    lives_lost = random.randint(1, max(1, game.clan.leader_lives - 1))
                    game.clan.leader_lives -= lives_lost
                    if lives_lost == 1:
                        results.append(f"{_cat.name} lost one life.")
                    else:
                        results.append(f"{_cat.name} lost {lives_lost} lives.")
                else:
                    game.clan.leader_lives -= 1
                    results.append(f"{_cat.name} lost one life.")
            else:
                results.append(f"{_cat.name} died.")

            # Kill Cat
            self.__handle_death_history(_cat, patrol)
            _cat.die(body)

        return " ".join(results)

    def _handle_lost(self, patrol: "Patrol") -> str:
        """Handle losing cats"""

        if not self.lost_cats:
            return ""

        cats_to_lose = gather_cat_objects(Cat, self.lost_cats, patrol, stat_cat=self.stat_cat)

        if not cats_to_lose:
            print(
                f"Something was indicated in lost_cats, but no cats were indicated: {self.lost_cats}"
            )
            return ""

        results = []
        for _cat in cats_to_lose:
            results.append(f"{_cat.name} has been lost.")
            _cat.gone()
            # _cat.greif(body=False)

        return " ".join(results)

    def _handle_condition_and_scars(self, patrol: "Patrol") -> str:
        """Handle injuring cats, or giving scars"""

        if not self.injury:
            return ""

        results = []
        condition_lists = INJURY_GROUPS

        for block in self.injury:
            cats = gather_cat_objects(Cat, block.get("cats", ()), patrol, self.stat_cat)
            injury = block.get("injuries", ())
            scars = block.get("scars", ())

            if not (cats and injury):
                print(f"something is wrong with injury - {block}")
                continue

            possible_injuries = []
            for _tag in injury:
                if _tag in condition_lists:
                    possible_injuries.extend(condition_lists[_tag])
                elif _tag in INJURIES or _tag in ILLNESSES or _tag in PERMANENT:
                    possible_injuries.append(_tag)

            lethal = True
            if "non_lethal" in injury:
                lethal = False

            # Injury or scar the cats
            results = []
            for _cat in cats:
                if game.clan and game.clan.game_mode == "classic":
                    if self.__handle_scarring(_cat, scars, patrol):
                        results.append(f"{_cat.name} was scarred.")
                    continue

                # Non-classic, give condition
                if not possible_injuries:
                    continue

                old_injuries = list(_cat.injuries.keys())
                old_illnesses = list(_cat.illnesses.keys())
                old_perm_cond = list(_cat.permanent_condition.keys())
                give_injury = choice(possible_injuries)
                if give_injury in INJURIES:
                    _cat.get_injured(give_injury, lethal=lethal)
                elif give_injury in ILLNESSES:
                    _cat.get_ill(give_injury, lethal=lethal)
                elif give_injury in PERMANENT:
                    _cat.get_permanent_condition(give_injury)
                else:
                    print("WARNING: No Conditions to Give")
                    continue

                given_conditions = []
                given_conditions.extend(
                    [x for x in _cat.injuries.keys() if x not in old_injuries]
                )
                given_conditions.extend(
                    [x for x in _cat.illnesses.keys() if x not in old_illnesses]
                )
                given_conditions.extend(
                    [
                        x
                        for x in _cat.permanent_condition.keys()
                        if x not in old_perm_cond
                    ]
                )
                # History is also ties to "no_results"
                if not block.get("no_results"):
                    for given_condition in given_conditions:
                        self.__handle_condition_history(_cat, given_condition, patrol)
                    combined_conditions = ", ".join(given_conditions)
                    results.append(f"{_cat.name} got: {combined_conditions}.")
                else:
                    # If no results are shown, assume the cat didn't get the patrol history. Default override.
                    self.__handle_condition_history(_cat, give_injury, patrol, default_overide=True)

        return " ".join(results)

    def _handle_rep_changes(self) -> str:
        """ Handles any changes in outsider rep"""

        if not isinstance(self.outsider_rep, int):
            return ""

        change_clan_reputation(self.outsider_rep * 10)
        if self.outsider_rep > 0:
            insert = "improved"
        elif self.outsider_rep == 0:
            insert = "remained neutral"
        else:
            insert = "worsened"

        return f"Your Clan's reputation towards Outsiders has {insert}."

    def _handle_other_clan_relations(self, patrol: "Patrol") -> str:
        """Handles relations changes with other clans"""

        if not isinstance(self.other_clan_rep, int) or patrol.other_clan is None:
            return ""

        change_clan_relations(patrol.other_clan, self.other_clan_rep)
        if self.other_clan_rep > 0:
            insert = "improved"
        elif self.other_clan_rep == 0:
            insert = "remained neutral"
        else:
            insert = "worsened"

        return f"Relations with {patrol.other_clan} have {insert}."

    def _handle_herbs(self, patrol: "Patrol") -> str:
        """Handle giving herbs"""

        if not self.herbs or game.clan.game_mode == "classic":
            return ""

        large_bonus = False
        if "many_herbs" in self.herbs:
            large_bonus = True

        # Determine which herbs get picked
        specific_herbs = [x for x in self.herbs if x in HERBS]
        if "random_herbs" in self.herbs:
            specific_herbs += random.sample(
                HERBS, k=choices([1, 2, 3], [6, 5, 1], k=1)[0]
            )

        # Remove duplicates
        specific_herbs = list(set(specific_herbs))

        if not specific_herbs:
            print(f"{self.herbs} - gave no herbs to give")
            return ""

        patrol_size_modifier = int(len(patrol.patrol_cats) * 0.5)
        for _herb in specific_herbs:
            if large_bonus:
                amount_gotten = 4
            else:
                amount_gotten = choices([1, 2, 3], [2, 3, 1], k=1)[0]

            amount_gotten = int(amount_gotten * patrol_size_modifier)
            amount_gotten = max(1, amount_gotten)

            if _herb in game.clan.herbs:
                game.clan.herbs[_herb] += amount_gotten
            else:
                game.clan.herbs[_herb] = amount_gotten

        plural_herbs_list = ["cobwebs", "oak leaves"]

        if len(specific_herbs) == 1 and specific_herbs[0] not in plural_herbs_list:
            insert = f"{specific_herbs[0]} was"
        elif len(specific_herbs) == 1 and specific_herbs[0] in plural_herbs_list:
            insert = f"{specific_herbs[0]} were"
        elif len(specific_herbs) == 2:
            if str(specific_herbs[0]) == str(specific_herbs[1]):
                insert = f"{specific_herbs[0]} was"
            else:
                insert = f"{specific_herbs[0]} and {specific_herbs[1]} were"
        else:
            insert = f"{', '.join(specific_herbs[:-1])}, and {specific_herbs[-1]} were"

        insert = re.sub("[_]", " ", insert)

        game.herb_events_list.append(f"{insert.capitalize()} gathered on a patrol.")
        return f"{insert.capitalize()} gathered."

    def _handle_prey(self, patrol: "Patrol") -> str:
        """Handle giving prey"""

        if not FRESHKILL_ACTIVE:
            return ""

        if not self.prey or game.clan.game_mode == "classic":
            return ""

        basic_amount = PREY_REQUIREMENT["warrior"]
        if game.clan.game_mode == "expanded":
            basic_amount += ADDITIONAL_PREY
        prey_types = {
            "very_small": basic_amount / 2,
            "small": basic_amount,
            "medium": basic_amount * 1.8,
            "large": basic_amount * 2.4,
            "huge": basic_amount * 3.2,
        }

        used_tag = None
        for tag in self.prey:
            basic_amount = prey_types.get(tag)
            if basic_amount is not None:
                used_tag = tag
                break
        else:
            print(f"{self.prey} - no prey amount tags in prey property")
            return ""

        total_amount = 0
        highest_hunter_tier = 0
        for cat in patrol.patrol_cats:
            total_amount += basic_amount
            if (
                cat.skills.primary.path == SkillPath.HUNTER
                and cat.skills.primary.tier > 0
            ):
                level = cat.experience_level
                tier = cat.skills.primary.tier
                if tier > highest_hunter_tier:
                    highest_hunter_tier = tier
                total_amount += int(
                    HUNTER_EXP_BONUS[level] * (HUNTER_BONUS[str(tier)] / 10 + 1)
                )
            elif (
                cat.skills.secondary
                and cat.skills.secondary.path == SkillPath.HUNTER
                and cat.skills.secondary.tier > 0
            ):
                level = cat.experience_level
                tier = cat.skills.secondary.tier
                if tier > highest_hunter_tier:
                    highest_hunter_tier = tier
                total_amount += int(
                    HUNTER_EXP_BONUS[level] * (HUNTER_BONUS[str(tier)] / 10 + 1)
                )

        # additional hunter buff for expanded mode
        if game.clan.game_mode == "expanded" and highest_hunter_tier:
            total_amount = int(
                total_amount * (HUNTER_BONUS[str(highest_hunter_tier)] / 20 + 1)
            )

        results = ""
        if total_amount > 0:
            amount_text = used_tag
            if "_" in amount_text:
                amount_text = amount_text.replace("_", " ")

            total_amount = round(total_amount, 2)
            print(f"PREY ADDED: {total_amount}")
            game.freshkill_event_list.append(
                f"{total_amount} pieces of prey were caught on a patrol."
            )
            game.clan.freshkill_pile.add_freshkill(total_amount)
            results = f"A {amount_text} amount of prey is brought to camp."

        return results

    def _handle_new_cats(self, patrol: "Patrol") -> str:
        """Handles creating a new cat. Add any new cats to patrol.new_cats"""

        if not self.new_cat:
            return ""

        results = []
        in_event_cats = {
            "p_l": patrol.patrol_leader,
            "r_c": patrol.random_cat,
        }
        if self.stat_cat:
            in_event_cats["s_c"] = self.stat_cat

        for i, attribute_list in enumerate(self.new_cat):

            patrol.new_cats.append(create_new_cat_block(Cat, Relationship, patrol, in_event_cats, i, attribute_list))

            for cat in patrol.new_cats[-1]:
                if cat.dead:
                    results.append(f"{cat.name}'s ghost now wanders.")
                elif cat.outside:
                    results.append(f"The patrol met {cat.name}.")
                else:
                    results.append(f"{cat.name} joined the Clan.")

        # TODO: it hink this is handled in the create_new_cat_block?
        # Check to see if any young litters joined with alive parents.
        # If so, see if recovering from birth condition is needed
        # and give the condition
        for sub in patrol.new_cats:
            if sub[0].moons < 3:
                # Search for parent
                for sub_sub in patrol.new_cats:
                    if sub_sub[0] != sub[0] and (
                            sub_sub[0].gender == "female" or game.clan.clan_settings['same sex birth']) \
                            and sub_sub[0].ID in (sub[0].parent1, sub[0].parent2) and not (
                            sub_sub[0].dead or sub_sub[0].outside):
                        sub_sub[0].get_injured("recovering from birth")
                        break  # Break - only one parent ever gives birth

        return " ".join(results)

    def _handle_mentor_app(self, patrol: 'Patrol') -> str:
        """Handles mentor inflence on apprentices """

        for cat in patrol.patrol_cats:
            if Cat.fetch_cat(cat.mentor) in patrol.patrol_cats:
                affect_personality = cat.personality.mentor_influence(
                    Cat.fetch_cat(cat.mentor)
                )
                affect_skills = cat.skills.mentor_influence(Cat.fetch_cat(cat.mentor))
                if affect_personality:
                    History.add_facet_mentor_influence(
                        cat,
                        affect_personality[0],
                        affect_personality[1],
                        affect_personality[2],
                    )
                    print(str(cat.name), affect_personality)
                if affect_skills:
                    History.add_skill_mentor_influence(
                        cat, affect_skills[0], affect_skills[1], affect_skills[2]
                    )
                    print(str(cat.name), affect_skills)

        return ""

    # ---------------------------------------------------------------------------- #
    #                                   HELPERS                                    #
    # ---------------------------------------------------------------------------- #

    def _add_death_history(self, cat: Cat):
        """Adds death history for a cat"""

    def _add_potential_history(self, cat: Cat, condition):
        """Add potential history for a condition"""

    def __handle_scarring(self, cat: Cat, scar_list: str, patrol: "Patrol"):
        """Add scar and scar history. Returns scar given"""

        if len(cat.pelt.scars) >= 4:
            return None

        scar_list = [
            x
            for x in scar_list
            if x in Pelt.scars1 + Pelt.scars2 + Pelt.scars3 and x not in cat.pelt.scars
        ]

        if not scar_list:
            return None

        chosen_scar = choice(scar_list)
        cat.pelt.scars.append(chosen_scar)

        history_text = self.history_scar
        if history_text and isinstance(history_text, str):
            # I'm not 100% sure which one is supposed to be which...
            history_text = (
                history_text
                if "m_c" not in history_text
                else history_text.replace("m_c", str(cat.name))
            )
            history_text = (
                history_text
                if "r_c" not in history_text
                else history_text.replace("r_c", str(patrol.random_cat.name))
            )
            history_text = (
                history_text
                if "o_c_n" not in history_text
                else history_text.replace("o_c_n", f"{str(patrol.other_clan.name)}Clan")
            )

            History.add_scar(cat, history_text)
        else:
            print("WARNING: Scar occured, but scar history is missing")

        return chosen_scar

    def __handle_condition_history(
        self, cat: Cat, condition: str, patrol: "Patrol", default_overide=False
    ) -> None:
        """Handles adding potentional history to a cat. default_overide will use the default text for the condition."""

        if not (
            self.history_leader_death and self.history_reg_death and self.history_scar
        ):
            print("WARNING: Injury occured, but some death or scar history is missing.")

        final_death_history = None
        if cat.status == "leader":
            if self.history_leader_death:
                final_death_history = self.history_leader_death
        else:
            final_death_history = self.history_reg_death

        history_scar = self.history_scar

        if default_overide:
            final_death_history = None
            history_scar = None

        if final_death_history and isinstance(final_death_history, str):
            final_death_history = (
                final_death_history
                if "o_c_n" not in final_death_history
                else final_death_history.replace(
                    "o_c_n", f"{str(patrol.other_clan.name)}Clan"
                )
            )

        if history_scar and isinstance(history_scar, str):
            history_scar = (
                history_scar
                if "o_c_n" not in history_scar
                else history_scar.replace("o_c_n", f"{str(patrol.other_clan.name)}Clan")
            )

        History.add_possible_history(
            cat,
            condition=condition,
            death_text=final_death_history,
            scar_text=history_scar,
        )

    def __handle_death_history(self, cat: Cat, patrol: "Patrol") -> None:
        """Handles adding death history, for dead cats."""

        if not (self.history_leader_death and self.history_reg_death):
            print("WARNING: Death occured, but some death history is missing.")

        final_death_history = None
        if cat.status == "leader":
            if self.history_leader_death:
                final_death_history = self.history_leader_death
        else:
            final_death_history = self.history_reg_death

        if not final_death_history:
            final_death_history = "m_c died on patrol."

        if final_death_history and isinstance(final_death_history, str):
            final_death_history = final_death_history.replace(
                "o_c_n", f"{str(patrol.other_clan.name)}Clan"
            )

        History.add_death(cat, death_text=final_death_history)<|MERGE_RESOLUTION|>--- conflicted
+++ resolved
@@ -266,29 +266,19 @@
             if kitty is patrol.patrol_leader:
                 return False
             return True
-<<<<<<< HEAD
         other_cats = [i for i in patrol.patrol_cats if i not in [patrol.patrol_leader, patrol.patrol_random_cat]]
-=======
->>>>>>> 6c5f99b5
 
         # Otherwise, check to see if the cat matched any of the specfic cats
-        if "p_l" in allowed_specific and kitty == patrol.patrol_leader:
-            return True
-        if "r_c" in allowed_specific and kitty == patrol.random_cat:
-            return True
-        if (
-            "app1" in allowed_specific
-            and len(patrol.patrol_apprentices) >= 1
-            and kitty == patrol.patrol_apprentices[0]
-        ):
-            return True
-        if (
-            "app2" in allowed_specific
-            and len(patrol.patrol_apprentices) >= 2
-            and kitty == patrol.patrol_apprentices[1]
-        ):
-            return True
-<<<<<<< HEAD
+        if "p_l" in allowed_specfic and kitty == patrol.patrol_leader:
+            return True
+        if "r_c" in allowed_specfic and kitty == patrol.patrol_random_cat:
+            return True
+        if "app1" in allowed_specfic and len(patrol.patrol_apprentices) >= 1 and \
+                kitty == patrol.patrol_apprentices[0]:
+            return True
+        if "app2" in allowed_specfic and len(patrol.patrol_apprentices) >= 2 and \
+                kitty == patrol.patrol_apprentices[1]:
+            return True
         if "app3" in allowed_specfic and len(patrol.patrol_apprentices) >= 3 and \
                 kitty == patrol.patrol_apprentices[2]:
             return True
@@ -314,27 +304,53 @@
                 kitty == other_cats[3]:
             return True
         
-=======
-
->>>>>>> 6c5f99b5
         return False
-
-    def _get_stat_cat(self, patrol: "Patrol"):
-        """Sets the stat cat. Returns true if a stat cat was found, and False is a stat cat was not found"""
-
+    
+    def _get_stat_cat(self, patrol: 'Patrol') -> bool:
+        """Sets the stat cat. Returns true if a stat cat was found, and False is a stat cat was not found """
+        
         print("---")
-        print(
-            f"Finding stat cat. Outcome Type: Success = {self.success}, Antag = {self.antagonize}"
-        )
+        print(f"Finding stat cat. Outcome Type: Success = {self.success}, Antag = {self.antagonize}")
         print(f"Can Have Stat: {self.can_have_stat}")
-<<<<<<< HEAD
         
         # Grab any specfic stat cat requirements: 
         allowed_specfic = [x for x in self.can_have_stat if x in 
                            ("r_c", "p_l", "app1", "app2", "app3", "app4", "app5", "app6", 
                              "any", "not_pl_rc", "not_pl", "o_c1", "o_c2", "o_c3", "o_c4")]
         
-=======
+        # Special default behavior for patrols less than two cats.
+        # Patrol leader is the only one allowed to be stat_cat in patrols equal to or less than than two cats 
+        if not allowed_specfic and len(patrol.patrol_cats) <= 2:
+            allowed_specfic = ["p_l"]
+
+        # Otherwise, check to see if the cat matched any of the specfic cats
+        if "p_l" in allowed_specific and kitty == patrol.patrol_leader:
+            return True
+        if "r_c" in allowed_specific and kitty == patrol.random_cat:
+            return True
+        if (
+            "app1" in allowed_specific
+            and len(patrol.patrol_apprentices) >= 1
+            and kitty == patrol.patrol_apprentices[0]
+        ):
+            return True
+        if (
+            "app2" in allowed_specific
+            and len(patrol.patrol_apprentices) >= 2
+            and kitty == patrol.patrol_apprentices[1]
+        ):
+            return True
+
+        return False
+
+    def _get_stat_cat(self, patrol: "Patrol"):
+        """Sets the stat cat. Returns true if a stat cat was found, and False is a stat cat was not found"""
+
+        print("---")
+        print(
+            f"Finding stat cat. Outcome Type: Success = {self.success}, Antag = {self.antagonize}"
+        )
+        print(f"Can Have Stat: {self.can_have_stat}")
 
         # Grab any specfic stat cat requirements:
         allowed_specific = [
@@ -343,7 +359,6 @@
             if x in ("r_c", "p_l", "app1", "app2", "any", "not_pl_rc")
         ]
 
->>>>>>> 6c5f99b5
         # Special default behavior for patrols less than two cats.
         # Patrol leader is the only one allowed to be stat_cat in patrols equal to or less than than two cats
         if not allowed_specific and len(patrol.patrol_cats) <= 2:
