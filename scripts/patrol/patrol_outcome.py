#!/usr/bin/env python3
# -*- coding: ascii -*-
import random
import re
from os.path import exists as path_exists
from random import choice, choices
from typing import List, Dict, Union, TYPE_CHECKING

import pygame

from scripts.events_module.handle_short_events import INJURY_GROUPS

if TYPE_CHECKING:
    from scripts.patrol.patrol import Patrol

from scripts.cat.history import History
from scripts.clan import HERBS
from scripts.utility import (
    change_clan_relations,
    change_clan_reputation,
    unpack_rel_block,
    event_text_adjust,
    create_new_cat_block,
    gather_cat_objects
)
from scripts.game_structure.game_essentials import game
from scripts.cat.skills import SkillPath
from scripts.cat.cats import Cat, ILLNESSES, INJURIES, PERMANENT
from scripts.cat.pelts import Pelt
from scripts.cat_relations.relationship import Relationship
from scripts.clan_resources.freshkill import (
    ADDITIONAL_PREY,
    PREY_REQUIREMENT,
    HUNTER_EXP_BONUS,
    HUNTER_BONUS,
    FRESHKILL_ACTIVE,
)


class PatrolOutcome:
    """Holds all info on patrol outcomes, and methods to handle that outcome"""

    def __init__(
        self,
        success: bool = True,
        antagonize: bool = False,
        text: str = None,
        weight: int = 20,
        exp: int = 0,
        stat_trait: List[str] = None,
        stat_skill: List[str] = None,
        can_have_stat: List[str] = None,
        dead_cats: List[str] = None,
        lost_cats: List[str] = None,
        injury: List[Dict] = None,
        history_reg_death: str = None,
        history_leader_death: str = None,
        history_scar: str = None,
        new_cat: List[List[str]] = None,
        herbs: List[str] = None,
        prey: List[str] = None,
        outsider_rep: Union[int, None] = None,
        other_clan_rep: Union[int, None] = None,
        relationship_effects: List[dict] = None,
        relationship_constraints: List[str] = None,
        outcome_art: Union[str, None] = None,
        outcome_art_clean: Union[str, None] = None,
        stat_cat: Cat = None,
    ):

        self.success = success
        self.antagonize = antagonize
        self.text = text if text is not None else ""
        self.weight = weight
        self.exp = exp
        self.stat_trait = stat_trait if stat_trait is not None else []
        self.stat_skill = stat_skill if stat_skill is not None else []
        self.can_have_stat = can_have_stat if can_have_stat is not None else []
        self.dead_cats = dead_cats if dead_cats is not None else []
        self.lost_cats = lost_cats if lost_cats is not None else []
        self.injury = injury if injury is not None else []
        self.history_reg_death = (
            history_reg_death
            if history_reg_death is not None
            else "m_c died on patrol."
        )
        self.history_leader_death = (
            history_leader_death
            if history_leader_death is not None
            else "died on patrol."
        )
        self.history_scar = (
            history_scar if history_scar is not None else "m_c was scarred on patrol."
        )
        self.new_cat = new_cat if new_cat is not None else []
        self.herbs = herbs if herbs is not None else []
        self.prey = prey if prey is not None else []
        self.outsider_rep = outsider_rep
        self.other_clan_rep = other_clan_rep
        self.relationship_effects = (
            relationship_effects if relationship_effects is not None else []
        )
        self.relationship_constraints = (
            relationship_constraints if relationship_constraints is not None else []
        )
        self.outcome_art = outcome_art
        self.outcome_art_clean = outcome_art_clean

        # This will hold the stat cat, for filtering purposes
        self.stat_cat = stat_cat

    @staticmethod
    def prepare_allowed_outcomes(
        outcomes: List["PatrolOutcome"], patrol: "Patrol"
    ) -> List["PatrolOutcome"]:
        """Takes a list of patrol outcomes, and returns those which are possible. If "special" events, gated
        by stat cats or relationships, are possible, this function returns only those. Stat cats are also determined here.
        """

        # Determine which outcomes are possible
        reg_outcomes = []
        special_outcomes = []
        for out in outcomes:

            # We want to gather special (ie, gated with stat or relationship constaints)
            # outcomes seperatly, so we can ensure that those occur if possible.
            special = False

            if out.stat_skill or out.stat_trait:
                special = True
                out._get_stat_cat(patrol)
                if not isinstance(out.stat_cat, Cat):
                    continue

            # TODO: outcome relationship constraints
            # if not patrol._satify_relationship_constaints(patrol, out.relationship_constaints):
            #    continue
            # elif out.relationship_constaints:
            #    special = True

            if special:
                special_outcomes.append(out)
            else:
                reg_outcomes.append(out)

        # If there are somehow no possible outcomes, add a single default
        # outcome. Patrols should be written so this never has to occur
        if not (special_outcomes or reg_outcomes):
            reg_outcomes.append(
                PatrolOutcome(
                    text="There's nothing here, and that's a problem. Please report! ",
                )
            )

        return special_outcomes if special_outcomes else reg_outcomes

    @staticmethod
    def generate_from_info(
        info: List[dict], success: bool = True, antagonize: bool = False
    ) -> List["PatrolOutcome"]:
        """Factory method generates a list of PatrolOutcome objects based on the dicts"""

        outcome_list = []

        if not isinstance(info, list):
            return outcome_list

        for _d in info:
            outcome_list.append(
                PatrolOutcome(
                    success=success,
                    antagonize=antagonize,
                    text=_d.get("text"),
                    weight=_d.get("weight"),
                    exp=_d.get("exp"),
                    stat_skill=_d.get("stat_skill"),
                    stat_trait=_d.get("stat_trait"),
                    can_have_stat=_d.get("can_have_stat"),
                    dead_cats=_d.get("dead_cats"),
                    lost_cats=_d.get("lost_cats"),
                    injury=_d.get("injury"),
                    history_leader_death=(
                        _d["history_text"].get("lead_death")
                        if isinstance(_d.get("history_text"), dict)
                        else None
                    ),
                    history_reg_death=(
                        _d["history_text"].get("reg_death")
                        if isinstance(_d.get("history_text"), dict)
                        else None
                    ),
                    history_scar=(
                        _d["history_text"].get("scar")
                        if isinstance(_d.get("history_text"), dict)
                        else None
                    ),
                    new_cat=_d.get("new_cat"),
                    herbs=_d.get("herbs"),
                    prey=_d.get("prey"),
                    outsider_rep=_d.get("outsider_rep"),
                    other_clan_rep=_d.get("other_clan_rep"),
                    relationship_effects=_d.get("relationships"),
                    relationship_constraints=_d.get("relationship_constraint"),
                    outcome_art=_d.get("art"),
                    outcome_art_clean=_d.get("art_clean"),
                )
            )

        return outcome_list

    def execute_outcome(self, patrol: "Patrol") -> tuple:
        """
        Excutes the outcome. Returns a tuple with the final outcome text, the results text, and any outcome art
        format: (Outcome text, results text, outcome art (might be None))
        """
        # This must be done before text processing so that the new cat's pronouns are generated first
        results = [self._handle_new_cats(patrol)]

        # the text has to be processed before - otherwise leader might be referenced with their warrior name
        processed_text = event_text_adjust(Cat,
                                           self.text,
                                           patrol_leader=patrol.patrol_leader,
                                           random_cat=patrol.random_cat,
                                           stat_cat=self.stat_cat,
                                           patrol_cats=patrol.patrol_cats,
                                           patrol_apprentices=patrol.patrol_apprentices,
                                           new_cats=patrol.new_cats,
                                           clan=game.clan,
                                           other_clan=patrol.other_clan)

        # This order is important. 
        results.append(self._handle_death(patrol))
        results.append(self._handle_lost(patrol))
        results.append(self._handle_condition_and_scars(patrol))
        results.append(unpack_rel_block(Cat, self.relationship_effects, patrol, stat_cat=self.stat_cat))
        results.append(self._handle_rep_changes())
        results.append(self._handle_other_clan_relations(patrol))
        results.append(self._handle_prey(patrol))
        results.append(self._handle_herbs(patrol))
        results.append(self._handle_exp(patrol))
        results.append(self._handle_mentor_app(patrol))

        # Filter out empty results strings
        results = [x for x in results if x]

        print("PATROL END -----------------------------------------------------")

        return processed_text, " ".join(results), self.get_outcome_art()

    def _allowed_stat_cat_specific(self, kitty: Cat, patrol: 'Patrol', allowed_specific) -> bool:
        """Helper that handled specific stat cat requirements. """

        if "any" in allowed_specific:
            # Special allowed_specific that allows all.
            return True

        # With allowed_specific empty, that means the stat can can be anyone that's not patrol leader
        # or stat cat. This can
        if not allowed_specific or "not_pl_rc" in allowed_specific:
            if kitty in (patrol.patrol_leader, patrol.random_cat):
                return False
            return True

        # Code to allow anyone but p_l to be selected as stat cat
        if not allowed_specific or "not_pl" in allowed_specific:
            if kitty is patrol.patrol_leader:
                return False
            return True

        # Otherwise, check to see if the cat matched any of the specfic cats
        if "p_l" in allowed_specific and kitty == patrol.patrol_leader:
            return True
        if "r_c" in allowed_specific and kitty == patrol.random_cat:
            return True
        if (
            "app1" in allowed_specific
            and len(patrol.patrol_apprentices) >= 1
            and kitty == patrol.patrol_apprentices[0]
        ):
            return True
        if (
            "app2" in allowed_specific
            and len(patrol.patrol_apprentices) >= 2
            and kitty == patrol.patrol_apprentices[1]
        ):
            return True

        return False

    def _get_stat_cat(self, patrol: "Patrol"):
        """Sets the stat cat. Returns true if a stat cat was found, and False is a stat cat was not found"""

        print("---")
        print(
            f"Finding stat cat. Outcome Type: Success = {self.success}, Antag = {self.antagonize}"
        )
        print(f"Can Have Stat: {self.can_have_stat}")

        # Grab any specfic stat cat requirements:
        allowed_specific = [
            x
            for x in self.can_have_stat
            if x in ("r_c", "p_l", "app1", "app2", "any", "not_pl_rc")
        ]

        # Special default behavior for patrols less than two cats.
        # Patrol leader is the only one allowed to be stat_cat in patrols equal to or less than than two cats
        if not allowed_specific and len(patrol.patrol_cats) <= 2:
            allowed_specific = ["p_l"]

        possible_stat_cats = []
        for kitty in patrol.patrol_cats:
            # First, the blanket requirements
            if "app" in self.can_have_stat and kitty.status not in [
                "apprentice",
                "medicine cat apprentice",
            ]:
                continue

            if "adult" in self.can_have_stat and kitty.status in [
                "apprentice",
                "medicine cat apprentice",
            ]:
                continue

            if "healer" in self.can_have_stat and kitty.status not in [
                "medicine cat",
                "medicine cat apprentice",
            ]:
                continue

            # Then, move on the specific requirements.
            if not self._allowed_stat_cat_specific(kitty, patrol, allowed_specific):
                continue

            possible_stat_cats.append(kitty)

        print("POSSIBLE STAT CATS", [str(i.name) for i in possible_stat_cats])

        actual_stat_cats = []
        for kitty in possible_stat_cats:
            if kitty.personality.trait in self.stat_trait:
                actual_stat_cats.append(kitty)

            if kitty.skills.check_skill_requirement_list(self.stat_skill):
                actual_stat_cats.append(kitty)

        if actual_stat_cats:
            self.stat_cat = choice(actual_stat_cats)
            print(f"Found stat cat: {self.stat_cat.name}")
        else:
            print("No Stat Cat Found")

        print("---")

        return

    def get_outcome_art(self):
        """Return outcome art, if not None. Return's None if there is no outcome art, or if outcome art can't be found."""
        root_dir = "resources/images/patrol_art/"

        if game.settings.get("gore") and self.outcome_art_clean:
            file_name = self.outcome_art_clean
        else:
            file_name = self.outcome_art

        if not isinstance(file_name, str) or not path_exists(
            f"{root_dir}{file_name}.png"
        ):
            return None

        return pygame.image.load(f"{root_dir}{file_name}.png")

    # ---------------------------------------------------------------------------- #
    #                                   HANDLERS                                   #
    # ---------------------------------------------------------------------------- #

    def _handle_exp(self, patrol: "Patrol") -> str:
        """Handle giving exp"""

        if game.clan.game_mode == "classic":
            gm_modifier = 1
        elif game.clan.game_mode == "expanded":
            gm_modifier = 3
        elif game.clan.game_mode == "cruel season":
            gm_modifier = 6
        else:
            gm_modifier = 1

        base_exp = 0
        if "master" in [x.experience_level for x in patrol.patrol_cats]:
            max_boost = 10
        else:
            max_boost = 0
        patrol_exp = 2 * self.exp
        gained_exp = patrol_exp + base_exp + max_boost
        gained_exp = max(
            gained_exp * (1 - 0.1 * len(patrol.patrol_cats)) / gm_modifier, 1
        )

        # Apprentice exp, does not depend on success
        if game.clan.game_mode != "classic":
            app_exp = max(random.randint(1, 7) * (1 - 0.1 * len(patrol.patrol_cats)), 1)
        else:
            app_exp = 0

        if gained_exp or app_exp:
            for cat in patrol.patrol_cats:
                if cat.status in ["apprentice", "medicine cat apprentice"]:
                    cat.experience = cat.experience + app_exp
                else:
                    cat.experience = cat.experience + gained_exp

        return ""

    def _handle_death(self, patrol: 'Patrol') -> str:
        """Handle killing cats """

        if not self.dead_cats:
            return ""

        # body_tags = ("body", "no_body")
        # leader_lives = ("all_lives", "some_lives")

        cats_to_kill = gather_cat_objects(Cat, self.dead_cats, patrol, stat_cat=self.stat_cat)

        if not cats_to_kill:
            print(
                f"Something was indicated in dead_cats, but no cats were indicated: {self.dead_cats}"
            )
            return ""

        body = True
        if "no_body" in self.dead_cats:
            body = False

        results = []
        for _cat in cats_to_kill:
            if _cat.status == "leader":
                if "all_lives" in self.dead_cats:
                    game.clan.leader_lives = 0
                    results.append(f"{_cat.name} lost all of their lives.")
                elif "some_lives" in self.dead_cats:
                    lives_lost = random.randint(1, max(1, game.clan.leader_lives - 1))
                    game.clan.leader_lives -= lives_lost
                    if lives_lost == 1:
                        results.append(f"{_cat.name} lost one life.")
                    else:
                        results.append(f"{_cat.name} lost {lives_lost} lives.")
                else:
                    game.clan.leader_lives -= 1
                    results.append(f"{_cat.name} lost one life.")
            else:
                results.append(f"{_cat.name} died.")

            # Kill Cat
            self.__handle_death_history(_cat, patrol)
            _cat.die(body)

        return " ".join(results)

    def _handle_lost(self, patrol: "Patrol") -> str:
        """Handle losing cats"""

        if not self.lost_cats:
            return ""

        cats_to_lose = gather_cat_objects(Cat, self.lost_cats, patrol, stat_cat=self.stat_cat)

        if not cats_to_lose:
            print(
                f"Something was indicated in lost_cats, but no cats were indicated: {self.lost_cats}"
            )
            return ""

        results = []
        for _cat in cats_to_lose:
            results.append(f"{_cat.name} has been lost.")
            _cat.gone()
            # _cat.greif(body=False)

        return " ".join(results)

    def _handle_condition_and_scars(self, patrol: "Patrol") -> str:
        """Handle injuring cats, or giving scars"""

        if not self.injury:
            return ""

        results = []
        condition_lists = INJURY_GROUPS

        for block in self.injury:
            cats = gather_cat_objects(Cat, block.get("cats", ()), patrol, self.stat_cat)
            injury = block.get("injuries", ())
            scars = block.get("scars", ())

            if not (cats and injury):
                print(f"something is wrong with injury - {block}")
                continue

            possible_injuries = []
            for _tag in injury:
                if _tag in condition_lists:
                    possible_injuries.extend(condition_lists[_tag])
                elif _tag in INJURIES or _tag in ILLNESSES or _tag in PERMANENT:
                    possible_injuries.append(_tag)

            lethal = True
            if "non_lethal" in injury:
                lethal = False

            # Injury or scar the cats
            results = []
            for _cat in cats:
<<<<<<< HEAD
=======
                if game.clan and game.clan.game_mode == "classic":
                    if self.__handle_scarring(_cat, scars, patrol):
                        results.append(f"{_cat.name} was scarred.")
                    continue

>>>>>>> 8b5581ce
                # Non-classic, give condition
                if not possible_injuries:
                    continue

                old_injuries = list(_cat.injuries.keys())
                old_illnesses = list(_cat.illnesses.keys())
                old_perm_cond = list(_cat.permanent_condition.keys())

                if set(possible_injuries).issubset(old_injuries + old_illnesses + old_perm_cond):
                    print("WARNING: All possible conditions are already on this cat! (poor kitty)")
                    continue

                give_injury = choice(possible_injuries)
                # If the cat already has this injury, reroll it to get something new
                while give_injury in old_injuries \
                        or give_injury in old_illnesses \
                        or give_injury in old_perm_cond:
                    give_injury = choice(possible_injuries)

                if give_injury in INJURIES:
                    _cat.get_injured(give_injury, lethal=lethal)
                elif give_injury in ILLNESSES:
                    _cat.get_ill(give_injury, lethal=lethal)
                elif give_injury in PERMANENT:
                    _cat.get_permanent_condition(give_injury)
                else:
                    print("WARNING: No Conditions to Give")
                    continue

                given_conditions = []
                given_conditions.extend(
                    [x for x in _cat.injuries.keys() if x not in old_injuries]
                )
                given_conditions.extend(
                    [x for x in _cat.illnesses.keys() if x not in old_illnesses]
                )
                given_conditions.extend(
                    [
                        x
                        for x in _cat.permanent_condition.keys()
                        if x not in old_perm_cond
                    ]
                )
                # History is also ties to "no_results"
                if not block.get("no_results"):
                    for given_condition in given_conditions:
                        self.__handle_condition_history(_cat, given_condition, patrol)
                    combined_conditions = ", ".join(given_conditions)
                    results.append(f"{_cat.name} got: {combined_conditions}.")
                else:
                    # If no results are shown, assume the cat didn't get the patrol history. Default override.
                    self.__handle_condition_history(_cat, give_injury, patrol, default_overide=True)

        return " ".join(results)

    def _handle_rep_changes(self) -> str:
        """ Handles any changes in outsider rep"""

        if not isinstance(self.outsider_rep, int):
            return ""

        change_clan_reputation(self.outsider_rep * 10)
        if self.outsider_rep > 0:
            insert = "improved"
        elif self.outsider_rep == 0:
            insert = "remained neutral"
        else:
            insert = "worsened"

        return f"Your Clan's reputation towards Outsiders has {insert}."

    def _handle_other_clan_relations(self, patrol: "Patrol") -> str:
        """Handles relations changes with other clans"""

        if not isinstance(self.other_clan_rep, int) or patrol.other_clan is None:
            return ""

        change_clan_relations(patrol.other_clan, self.other_clan_rep)
        if self.other_clan_rep > 0:
            insert = "improved"
        elif self.other_clan_rep == 0:
            insert = "remained neutral"
        else:
            insert = "worsened"

        return f"Relations with {patrol.other_clan} have {insert}."

    def _handle_herbs(self, patrol: "Patrol") -> str:
        """Handle giving herbs"""

        if not self.herbs or game.clan.game_mode == "classic":
            return ""

        large_bonus = False
        if "many_herbs" in self.herbs:
            large_bonus = True

        # Determine which herbs get picked
        specific_herbs = [x for x in self.herbs if x in HERBS]
        if "random_herbs" in self.herbs:
            specific_herbs += random.sample(
                HERBS, k=choices([1, 2, 3], [6, 5, 1], k=1)[0]
            )

        # Remove duplicates
        specific_herbs = list(set(specific_herbs))

        if not specific_herbs:
            print(f"{self.herbs} - gave no herbs to give")
            return ""

        patrol_size_modifier = int(len(patrol.patrol_cats) * 0.5)
        for _herb in specific_herbs:
            if large_bonus:
                amount_gotten = 4
            else:
                amount_gotten = choices([1, 2, 3], [2, 3, 1], k=1)[0]

            amount_gotten = int(amount_gotten * patrol_size_modifier)
            amount_gotten = max(1, amount_gotten)

            if _herb in game.clan.herbs:
                game.clan.herbs[_herb] += amount_gotten
            else:
                game.clan.herbs[_herb] = amount_gotten

        plural_herbs_list = ["cobwebs", "oak leaves"]

        if len(specific_herbs) == 1 and specific_herbs[0] not in plural_herbs_list:
            insert = f"{specific_herbs[0]} was"
        elif len(specific_herbs) == 1 and specific_herbs[0] in plural_herbs_list:
            insert = f"{specific_herbs[0]} were"
        elif len(specific_herbs) == 2:
            if str(specific_herbs[0]) == str(specific_herbs[1]):
                insert = f"{specific_herbs[0]} was"
            else:
                insert = f"{specific_herbs[0]} and {specific_herbs[1]} were"
        else:
            insert = f"{', '.join(specific_herbs[:-1])}, and {specific_herbs[-1]} were"

        insert = re.sub("[_]", " ", insert)

        game.herb_events_list.append(f"{insert.capitalize()} gathered on a patrol.")
        return f"{insert.capitalize()} gathered."

    def _handle_prey(self, patrol: "Patrol") -> str:
        """Handle giving prey"""

        if not FRESHKILL_ACTIVE:
            return ""

        if not self.prey or game.clan.game_mode == "classic":
            return ""

        basic_amount = PREY_REQUIREMENT["warrior"]
        if game.clan.game_mode == "expanded":
            basic_amount += ADDITIONAL_PREY
        prey_types = {
            "very_small": basic_amount / 2,
            "small": basic_amount,
            "medium": basic_amount * 1.8,
            "large": basic_amount * 2.4,
            "huge": basic_amount * 3.2,
        }

        used_tag = None
        for tag in self.prey:
            basic_amount = prey_types.get(tag)
            if basic_amount is not None:
                used_tag = tag
                break
        else:
            print(f"{self.prey} - no prey amount tags in prey property")
            return ""

        total_amount = 0
        highest_hunter_tier = 0
        for cat in patrol.patrol_cats:
            total_amount += basic_amount
            if (
                cat.skills.primary.path == SkillPath.HUNTER
                and cat.skills.primary.tier > 0
            ):
                level = cat.experience_level
                tier = cat.skills.primary.tier
                if tier > highest_hunter_tier:
                    highest_hunter_tier = tier
                total_amount += int(
                    HUNTER_EXP_BONUS[level] * (HUNTER_BONUS[str(tier)] / 10 + 1)
                )
            elif (
                cat.skills.secondary
                and cat.skills.secondary.path == SkillPath.HUNTER
                and cat.skills.secondary.tier > 0
            ):
                level = cat.experience_level
                tier = cat.skills.secondary.tier
                if tier > highest_hunter_tier:
                    highest_hunter_tier = tier
                total_amount += int(
                    HUNTER_EXP_BONUS[level] * (HUNTER_BONUS[str(tier)] / 10 + 1)
                )

        # additional hunter buff for expanded mode
        if game.clan.game_mode == "expanded" and highest_hunter_tier:
            total_amount = int(
                total_amount * (HUNTER_BONUS[str(highest_hunter_tier)] / 20 + 1)
            )

        results = ""
        if total_amount > 0:
            amount_text = used_tag
            if "_" in amount_text:
                amount_text = amount_text.replace("_", " ")

            total_amount = round(total_amount, 2)
            print(f"PREY ADDED: {total_amount}")
            game.freshkill_event_list.append(
                f"{total_amount} pieces of prey were caught on a patrol."
            )
            game.clan.freshkill_pile.add_freshkill(total_amount)
            results = f"A {amount_text} amount of prey is brought to camp."

        return results

    def _handle_new_cats(self, patrol: "Patrol") -> str:
        """Handles creating a new cat. Add any new cats to patrol.new_cats"""

        if not self.new_cat:
            return ""

        results = []
        in_event_cats = {
            "p_l": patrol.patrol_leader,
            "r_c": patrol.random_cat,
        }
        if self.stat_cat:
            in_event_cats["s_c"] = self.stat_cat

        for i, attribute_list in enumerate(self.new_cat):

            patrol.new_cats.append(create_new_cat_block(Cat, Relationship, patrol, in_event_cats, i, attribute_list))

            for cat in patrol.new_cats[-1]:
                if cat.dead:
                    results.append(f"{cat.name}'s ghost now wanders.")
                elif cat.outside:
                    results.append(f"The patrol met {cat.name}.")
                else:
                    results.append(f"{cat.name} joined the Clan.")

        # TODO: i think this is handled in the create_new_cat_block?
        # Check to see if any young litters joined with alive parents.
        # If so, see if recovering from birth condition is needed
        # and give the condition
        for sub in patrol.new_cats:
            if sub[0].moons < 3:
                # Search for parent
                for sub_sub in patrol.new_cats:
                    if sub_sub[0] != sub[0] and (
                            sub_sub[0].gender == "female" or game.clan.clan_settings['same sex birth']) \
                            and sub_sub[0].ID in (sub[0].parent1, sub[0].parent2) and not (
                            sub_sub[0].dead or sub_sub[0].outside):
                        sub_sub[0].get_injured("recovering from birth")
                        break  # Break - only one parent ever gives birth

        return " ".join(results)

    def _handle_mentor_app(self, patrol: 'Patrol') -> str:
        """Handles mentor inflence on apprentices """

        for cat in patrol.patrol_cats:
            if Cat.fetch_cat(cat.mentor) in patrol.patrol_cats:
                affect_personality = cat.personality.mentor_influence(
                    Cat.fetch_cat(cat.mentor)
                )
                affect_skills = cat.skills.mentor_influence(Cat.fetch_cat(cat.mentor))
                if affect_personality:
                    History.add_facet_mentor_influence(
                        cat,
                        affect_personality[0],
                        affect_personality[1],
                        affect_personality[2],
                    )
                    print(str(cat.name), affect_personality)
                if affect_skills:
                    History.add_skill_mentor_influence(
                        cat, affect_skills[0], affect_skills[1], affect_skills[2]
                    )
                    print(str(cat.name), affect_skills)

        return ""

    # ---------------------------------------------------------------------------- #
    #                                   HELPERS                                    #
    # ---------------------------------------------------------------------------- #

    def _add_death_history(self, cat: Cat):
        """Adds death history for a cat"""

    def _add_potential_history(self, cat: Cat, condition):
        """Add potential history for a condition"""

    def __handle_scarring(self, cat: Cat, scar_list: str, patrol: "Patrol"):
        """Add scar and scar history. Returns scar given"""

        if len(cat.pelt.scars) >= 4:
            return None

        scar_list = [
            x
            for x in scar_list
            if x in Pelt.scars1 + Pelt.scars2 + Pelt.scars3 and x not in cat.pelt.scars
        ]

        if not scar_list:
            return None

        chosen_scar = choice(scar_list)
        cat.pelt.scars.append(chosen_scar)

        history_text = self.history_scar
        if history_text and isinstance(history_text, str):
            # I'm not 100% sure which one is supposed to be which...
            history_text = (
                history_text
                if "m_c" not in history_text
                else history_text.replace("m_c", str(cat.name))
            )
            history_text = (
                history_text
                if "r_c" not in history_text
                else history_text.replace("r_c", str(patrol.random_cat.name))
            )
            history_text = (
                history_text
                if "o_c_n" not in history_text
                else history_text.replace("o_c_n", f"{str(patrol.other_clan.name)}Clan")
            )

            History.add_scar(cat, history_text)
        else:
            print("WARNING: Scar occured, but scar history is missing")

        return chosen_scar

    def __handle_condition_history(
        self, cat: Cat, condition: str, patrol: "Patrol", default_overide=False
    ) -> None:
        """Handles adding potentional history to a cat. default_overide will use the default text for the condition."""

        if not (
            self.history_leader_death and self.history_reg_death and self.history_scar
        ):
            print("WARNING: Injury occured, but some death or scar history is missing.")

        final_death_history = None
        if cat.status == "leader":
            if self.history_leader_death:
                final_death_history = self.history_leader_death
        else:
            final_death_history = self.history_reg_death

        history_scar = self.history_scar

        if default_overide:
            final_death_history = None
            history_scar = None

        if final_death_history and isinstance(final_death_history, str):
            final_death_history = (
                final_death_history
                if "o_c_n" not in final_death_history
                else final_death_history.replace(
                    "o_c_n", f"{str(patrol.other_clan.name)}Clan"
                )
            )

        if history_scar and isinstance(history_scar, str):
            history_scar = (
                history_scar
                if "o_c_n" not in history_scar
                else history_scar.replace("o_c_n", f"{str(patrol.other_clan.name)}Clan")
            )

        History.add_possible_history(
            cat,
            condition=condition,
            death_text=final_death_history,
            scar_text=history_scar,
        )

    def __handle_death_history(self, cat: Cat, patrol: "Patrol") -> None:
        """Handles adding death history, for dead cats."""

        if not (self.history_leader_death and self.history_reg_death):
            print("WARNING: Death occured, but some death history is missing.")

        final_death_history = None
        if cat.status == "leader":
            if self.history_leader_death:
                final_death_history = self.history_leader_death
        else:
            final_death_history = self.history_reg_death

        if not final_death_history:
            final_death_history = "m_c died on patrol."

        if final_death_history and isinstance(final_death_history, str):
            final_death_history = final_death_history.replace(
                "o_c_n", f"{str(patrol.other_clan.name)}Clan"
            )

        History.add_death(cat, death_text=final_death_history)<|MERGE_RESOLUTION|>--- conflicted
+++ resolved
@@ -513,15 +513,7 @@
             # Injury or scar the cats
             results = []
             for _cat in cats:
-<<<<<<< HEAD
-=======
-                if game.clan and game.clan.game_mode == "classic":
-                    if self.__handle_scarring(_cat, scars, patrol):
-                        results.append(f"{_cat.name} was scarred.")
-                    continue
-
->>>>>>> 8b5581ce
-                # Non-classic, give condition
+                # give condition
                 if not possible_injuries:
                     continue
 
