--- conflicted
+++ resolved
@@ -561,7 +561,6 @@
                 possible_colors = pelt_colours.copy()
                 possible_colors.remove(cat.pelt.colour)
                 cat.tortiecolour = choice(possible_colors)
-<<<<<<< HEAD
 
             else:
                 # Normal generation
@@ -589,35 +588,6 @@
                 else:
                     cat.tortiecolour = "GOLDEN"
 
-=======
-
-            else:
-                # Normal generation
-                if cat.tortiebase in ["singlestripe", "smoke", "single"]:
-                    cat.tortiepattern = choice(['tabby', 'mackerel', 'classic', 'single', 'smoke', 'agouti',
-                                                'ticked'])
-                else:
-                    cat.tortiepattern = random.choices([cat.tortiebase, 'single'], weights=[97, 3], k=1)[0]
-
-                if cat.pelt.colour == "WHITE":
-                    possible_colors = white_colours.copy()
-                    possible_colors.remove("WHITE")
-                    cat.pelt.colour = choice(possible_colors)
-
-                # Ginger is often duplicated to increase its chances
-                if (cat.pelt.colour in black_colours) or (cat.pelt.colour in white_colours):
-                    cat.tortiecolour = choice((ginger_colours * 2) + brown_colours)
-                elif cat.pelt.colour in ginger_colours:
-                    cat.tortiecolour = choice(brown_colours + black_colours * 2)
-                elif cat.pelt.colour in brown_colours:
-                    possible_colors = brown_colours.copy()
-                    possible_colors.remove(cat.pelt.colour)
-                    possible_colors.extend(black_colours + (ginger_colours * 2))
-                    cat.tortiecolour = choice(possible_colors)
-                else:
-                    cat.tortiecolour = "GOLDEN"
-
->>>>>>> c7c065bf
         else:
             cat.tortiecolour = "GOLDEN"
     else:
