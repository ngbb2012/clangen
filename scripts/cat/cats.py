--- conflicted
+++ resolved
@@ -3316,10 +3316,6 @@
     #                                  other                                       #
     # ---------------------------------------------------------------------------- #
 
-<<<<<<< HEAD
-    def is_baby(self):
-        return self.age in ["kitten", "newborn"]
-
     def get_info_block(self, *, make_clan=False, patrol=False, relationship=False):
         if make_clan:
             return "\n".join(
@@ -3367,8 +3363,6 @@
             ]
         )
 
-=======
->>>>>>> e4e08d96
     def get_save_dict(self, faded=False):
         if faded:
             return {
