from __future__ import annotations
from random import choice, randint, sample
from typing import Dict, List, Any
import random
import os.path
import itertools

from ..datadir import get_save_dir
from ..events_module.generate_events import GenerateEvents

import ujson

from .pelts import describe_appearance
from .names import Name
from .appearance_utility import (
    init_pelt,
    init_tint,
    init_sprite,
    init_scars,
    init_accessories,
    init_white_patches,
    init_eyes,
    init_pattern,
)
from scripts.conditions import Illness, Injury, PermanentCondition, get_amount_cat_for_one_medic, \
    medical_cats_condition_fulfilled
import bisect
import pygame

from scripts.utility import get_med_cats, get_personality_compatibility, event_text_adjust, update_sprite
from scripts.game_structure.game_essentials import game, screen
from scripts.cat_relations.relationship import Relationship
from scripts.game_structure import image_cache
from scripts.event_class import Single_Event
from .thoughts import Thoughts
from scripts.cat_relations.inheritance import Inheritance, RelationType


class Cat():
    dead_cats = []
    used_screen = screen
    traits = [
        'adventurous', 'ambitious', 'bloodthirsty', 'bold',
        'calm', 'careful', 'charismatic', 'childish', 'cold', 'compassionate',
        'confident', 'daring', 'faithful', 'fierce', 'insecure',
        'lonesome', 'loving', 'loyal', 'nervous', 'playful',
        'responsible', 'righteous', 'shameless', 'sneaky', 'strange', 'strict',
        'thoughtful', 'troublesome', 'vengeful', 'wise'
    ]
    kit_traits = [
        'attention-seeker', 'bossy', 'bouncy', 'bullying', 'charming',
        'daring', 'daydreamer', 'impulsive', 'inquisitive', 'insecure',
        'nervous', 'noisy', 'polite', 'quiet', 'sweet', 'troublesome'
    ]
    personality_groups = {
        'Outgoing': ['adventurous', 'bold', 'charismatic', 'childish', 'confident', 'daring',
                     'playful', 'righteous', 'attention-seeker', 'bouncy', 'charming', 'noisy'],
        'Benevolent': ['faithful', 'loving', 'responsible', 'thoughtful', 'wise', 'inquisitive',
                       'polite', 'sweet'],
        'Abrasive': ['ambitious', 'bloodthirsty', 'cold', 'fierce', 'shameless', 'strict',
                     'troublesome', 'vengeful', 'bossy', 'bullying', 'impulsive'],
        'Reserved': ['calm', 'careful', 'insecure', 'lonesome', 'loyal', 'nervous', 'sneaky',
                     'strange', 'daydreamer', 'quiet'],
    }
    ages = [
        'newborn', 'kitten', 'adolescent', 'young adult', 'adult', 'senior adult',
        'senior'
    ]
    age_moons = {
        'newborn': game.config["cat_ages"]["newborn"],
        'kitten': game.config["cat_ages"]["kitten"],
        'adolescent': game.config["cat_ages"]["adolescent"],
        'young adult': game.config["cat_ages"]["young adult"],
        'adult': game.config["cat_ages"]["adult"],
        'senior adult': game.config["cat_ages"]["senior adult"],
        'senior': game.config["cat_ages"]["senior"]
    }

    # This in is in reverse order: top of the list at the bottom
    rank_sort_order = [
        "newborn",
        "kitten",
        "elder",
        "apprentice",
        "warrior",
        "mediator apprentice",
        "mediator",
        "medicine cat apprentice",
        "medicine cat",
        "deputy",
        "leader"
    ]

    gender_tags = {'female': 'F', 'male': 'M'}

    skills = [
        'good hunter', 'great hunter', 'fantastic hunter', 'smart',
        'very smart', 'extremely smart', 'good fighter', 'great fighter',
        'excellent fighter', 'good speaker', 'great speaker',
        'excellent speaker', 'strong connection to StarClan', 'good teacher',
        'great teacher', 'fantastic teacher'
    ]
    med_skills = [
        'good healer', 'great healer', 'fantastic healer', 'omen sight',
        'dream walker', 'strong connection to StarClan', 'lore keeper',
        'good teacher', 'great teacher', 'fantastic teacher', 'keen eye',
        'smart', 'very smart', 'extremely smart', 'good mediator',
        'great mediator', 'excellent mediator', 'clairvoyant', 'prophet'
    ]
    elder_skills = [
        'good storyteller', 'great storyteller', 'fantastic storyteller',
        'smart tactician', 'valuable tactician', 'valuable insight',
        'good mediator', 'great mediator', 'excellent mediator',
        'good teacher', 'great teacher', 'fantastic teacher',
        'strong connection to StarClan', 'smart', 'very smart', 'extremely smart',
        'good kitsitter', 'great kitsitter', 'excellent kitsitter', 'camp keeper', 'den builder',
    ]

    skill_groups = {
        'special': ['omen sight', 'dream walker', 'clairvoyant', 'prophet', 'lore keeper', 'keen eye'],
        'star': ['strong connection to StarClan'],
        'heal': ['good healer', 'great healer', 'fantastic healer'],
        'teach': ['good teacher', 'great teacher', 'fantastic teacher'],
        'mediate': ['good mediator', 'great mediator', 'excellent mediator'],
        'smart': ['smart', 'very smart', 'extremely smart'],
        'hunt': ['good hunter', 'great hunter', 'fantastic hunter'],
        'fight': ['good fighter', 'great fighter', 'excellent fighter'],
        'speak': ['good speaker', 'great speaker', 'excellent speaker'],
        'story': ['good storyteller', 'great storyteller', 'fantastic storyteller'],
        'tactician': ['smart tactician', 'valuable tactician', 'valuable insight'],
        'home': ['good kitsitter', 'great kitsitter', 'excellent kitsitter', 'camp keeper', 'den builder']
    }

    backstories = [
        "clan_founder", "clanborn", "halfclan1", "halfclan2", "outsider_roots1", "outsider_roots2", "loner1", "loner2",
        "kittypet1", "kittypet2", "kittypet3", "kittypet4", "rogue1", "rogue2", "rogue3", "abandoned1", "abandoned2",
        "abandoned3", "abandoned4", "medicine_cat", "otherclan", 'otherclan1', "otherclan2", "otherclan3",
        "ostracized_warrior", "disgraced", "retired_leader", "refugee", "refugee2", "refugee3", "refugee4", 'refugee5',
        "tragedy_suvivor", "tragedy_survivor2", "tragedy_survivor4", "tragedy_survivor4", "orphaned", "orphaned2",
        "orphaned3", "orphaned4", "orphaned5", "orphaned6" "wandering_healer1", "wandering_healer2", "guided1",
        "guided2", "guided3", "guided4", "outsider", "outsider2", "outsider3"
    ]
    backstory_categories = {
        'clan-born_backstories': ['clanborn', 'halfclan1', 'halfclan2', 'outsider_roots1', 'outsider_roots2'],
        'loner_backstories': ['loner1', 'loner2', 'refugee2', 'tragedy_survivor4'],
        'rogue_backstories': ['rogue1', 'rogue2', 'rogue3', 'refugee4', 'tragedy_survivor2'],
        'kittypet_backstories': ['kittypet1', 'kittypet2', 'kittypet3', 'refugee3', 'tragedy_survivor3', 'kittypet4'],
        'former_clancat_backstories': ['ostracized_warrior', 'disgraced', 'retired_leader', 'refugee',
                                       'tragedy_survivor', 'disgraced2', 'disgraced3', 'medicine_cat'],
        'otherclan_backstories': ['otherclan', 'otherclan2', 'otherclan3', 'other_clan1'],
        'healer_backstories': ['medicine_cat', 'wandering_healer1', 'wandering_healer2'],
        'orphaned_backstories': ['orphaned', 'orphaned2', 'orphaned3', 'orphaned4', 'orphaned5', 'orphaned6'],
        'abandoned_backstories': ['abandoned1', 'abandoned2', 'abandoned3', 'abandoned4']
    }

    # EX levels and ranges.
    # Ranges are inclusive to both bounds
    experience_levels_range = {
        "untrained": (0, 0),
        "trainee": (1, 50),
        "prepared": (51, 110),
        "competent": (110, 170),
        "proficient": (171, 240),
        "expert": (241, 320),
        "master": (321, 321)
    }

    all_cats: Dict[str, Cat] = {}  # ID: object
    outside_cats: Dict[str, Cat] = {}  # cats outside the clan
    id_iter = itertools.count()

    all_cats_list: List[Cat] = []

    grief_strings = {}

    def __init__(self,
                 prefix=None,
                 gender=None,
                 status="newborn",
                 backstory="clanborn",
                 parent1=None,
                 parent2=None,
                 pelt=None,
                 eye_colour=None,
                 suffix=None,
                 specsuffix_hidden=False,
                 ID=None,
                 moons=None,
                 example=False,
                 faded=False,
                 loading_cat=False,  # Set to true if you are loading a cat at start-up.
                 **kwargs
                 ):

        # This must be at the top. It's a smaller list of things to init, which is only for faded cats
        if faded:
            self.ID = ID
            self.name = Name(status, prefix=prefix, suffix=suffix)
            self.parent1 = None
            self.parent2 = None
            self.status = status
            self.moons = moons
            if "df" in kwargs:
                self.df = kwargs["df"]
            else:
                self.df = False
            if moons > 300:
                # Out of range, always elder
                self.age = 'senior'
            else:
                # In range
                for key_age in self.age_moons.keys():
                    if moons in range(self.age_moons[key_age][0], self.age_moons[key_age][1] + 1):
                        self.age = key_age
                        
            self.set_faded()  # Sets the faded sprite and faded tag (self.faded = True)

            return

        self.generate_events = GenerateEvents()

        # Private attributes
        self._mentor = None  # plz
        self._experience = None
        self._moons = None

        # Public attributes
        self.gender = gender
        self.status = status
        self.backstory = backstory
        self.age = None
        self.skill = None
        self.trait = None
        self.parent1 = parent1
        self.parent2 = parent2
        self.adoptive_parents = []
        self.pelt = pelt
        self.tint = None
        self.white_patches_tint = None
        self.eye_colour = eye_colour
        self.eye_colour2 = None
        self.scars = []
        self.former_mentor = []
        self.patrol_with_mentor = 0
        self.mentor_influence = []
        self.apprentice = []
        self.former_apprentices = []
        self.relationships = {}
        self.mate = []
        self.previous_mates = []
        self.placement = None
        self.example = example
        self.dead = False
        self.exiled = False
        self.outside = False
        self.died_by = []  # once the cat dies, tell the cause
        self.dead_for = 0  # moons
        self.thought = ''
        self.genderalign = None
        self.tortiebase = None
        self.pattern = None
        self.tortiepattern = None
        self.tortiecolour = None
        self.white_patches = None
        self.vitiligo = None
        self.points = None
        self.accessory = None
        self.birth_cooldown = 0
        self.siblings = []
        self.children = []
        self.illnesses = {}
        self.injuries = {}
        self.healed_condition = None
        self.leader_death_heal = None
        self.also_got = False
        self.permanent_condition = {}
        self.retired = False
        self.possible_scar = None
        self.possible_death = None
        self.scar_event = []
        self.death_event = []
        self.df = False
        self.experience_level = None
        self.corruption = 0
        self.life_givers = []
        self.known_life_givers = []
        self.virtues = []
        self.no_kits = False
        self.paralyzed = False
        self.cat_sprites = {
            "newborn": 20,
            "kitten": None,
            "adolescent": None,
            "young adult": None,
            "adult": None,
            "senior adult": None,
            "senior": None,
            "para_young": 17,
            "para_adult": None,
            "sick_adult": 18,
            "sick_young": 19
        }

        self.opacity = 100
        self.prevent_fading = False  # Prevents a cat from fading.
        self.faded_offspring = []  # Stores of a list of faded offspring, for family page purposes.

        self.faded = faded  # This is only used to flag cat that are faded, but won't be added to the faded list until
        # the next save.

        self.favourite = False

        self.specsuffix_hidden = specsuffix_hidden
        self.inheritance = None

        # setting ID
        if ID is None:
            potential_id = str(next(Cat.id_iter))

            if game.clan:
                faded_cats = game.clan.faded_ids
            else:
                faded_cats = []

            while potential_id in self.all_cats or potential_id in faded_cats:
                potential_id = str(next(Cat.id_iter))
            self.ID = potential_id
        else:
            self.ID = ID

        # age and status
        if status is None and moons is None:
            self.age = choice(self.ages)
        elif moons is not None:
            self.moons = moons
            if moons > 300:
                # Out of range, always elder
                self.age = 'senior'
            elif moons == 0:
                self.age = 'newborn'
            else:
                # In range
                for key_age in self.age_moons.keys():
                    if moons in range(self.age_moons[key_age][0], self.age_moons[key_age][1] + 1):
                        self.age = key_age
        else:
            if status == 'newborn':
                self.age = 'newborn'
            elif status == 'kitten':
                self.age = 'kitten'
            elif status == 'elder':
                self.age = 'senior'
            elif status == 'apprentice':
                self.age = 'adolescent'
            elif status == 'medicine cat apprentice':
                self.age = 'adolescent'
            else:
                self.age = choice(['young adult', 'adult', 'adult', 'senior adult'])
            self.moons = random.randint(self.age_moons[self.age][0], self.age_moons[self.age][1])

        # personality trait and skill
        if self.trait is None:
            if self.status not in ['newborn', 'kitten']:
                self.trait = choice(self.traits)
            else:
                self.trait = choice(self.kit_traits)

        if self.trait in self.kit_traits and self.status not in ['kitten', 'newborn']:
            self.trait = choice(self.traits)

        if self.skill is None or self.skill == '???':
            if self.moons <= 11:
                self.skill = '???'
            elif self.status == 'warrior':
                self.skill = choice(self.skills)
            elif self.moons >= 120 and self.status != 'leader' and self.status != 'medicine cat':
                self.skill = choice(self.elder_skills)
            elif self.status == 'medicine cat':
                self.skill = choice(self.med_skills)
            else:
                self.skill = choice(self.skills)

        # backstory
        if self.backstory == None:
            if self.skill == 'formerly a loner':
                backstory = choice(['loner1', 'loner2', 'rogue1', 'rogue2'])
                self.backstory = backstory
            elif self.skill == 'formerly a kittypet':
                backstory = choice(['kittypet1', 'kittypet2'])
                self.backstory = backstory
            else:
                self.backstory = 'clanborn'
        else:
            self.backstory = self.backstory

        # sex!?!??!?!?!??!?!?!?!??
        if self.gender is None:
            self.gender = choice(["female", "male"])
        self.g_tag = self.gender_tags[self.gender]

        # These things should only run when generating a new cat, rather than loading one in.
        if not loading_cat:
            # trans cat chances
            trans_chance = randint(0, 50)
            nb_chance = randint(0, 75)
            if self.gender == "female" and not self.status in ['newborn', 'kitten']:
                if trans_chance == 1:
                    self.genderalign = "trans male"
                elif nb_chance == 1:
                    self.genderalign = "nonbinary"
                else:
                    self.genderalign = self.gender
            elif self.gender == "male" and not self.status in ['newborn', 'kitten']:
                if trans_chance == 1:
                    self.genderalign = "trans female"
                elif nb_chance == 1:
                    self.genderalign = "nonbinary"
                else:
                    self.genderalign = self.gender
            else:
                self.genderalign = self.gender

            # setting up sprites that might not be correct
            if self.pelt is not None:
                if self.pelt.length == 'long':
                    if self.cat_sprites['adult'] not in [9, 10, 11]:
                        self.cat_sprites['adult'] = choice([9, 10, 11])
                        self.cat_sprites['young adult'] = self.cat_sprites['adult']
                        self.cat_sprites['senior adult'] = self.cat_sprites['adult']
                        self.cat_sprites['para_adult'] = 16
                else:
                    self.cat_sprites['para_adult'] = 15

            # APPEARANCE
            init_pelt(self)
            init_sprite(self)
            init_scars(self)
            init_accessories(self)
            init_white_patches(self)
            init_eyes(self)
            init_pattern(self)
            init_tint(self)

            # experience and current patrol status
            if self.age in ['young', 'newborn']:
                self.experience = 0
            elif self.age in ['adolescent']:
                m = self.moons
                self.experience = 0
                while m > Cat.age_moons['adolescent'][0]:
                    ran = game.config["graduation"]["base_app_timeskip_ex"]
                    exp = random.choice(
                        list(range(ran[0][0], ran[0][1] + 1)) + list(range(ran[1][0], ran[1][1] + 1)))
                    self.experience += exp + 3
                    m -= 1
            elif self.age in ['young adult', 'adult']:
                self.experience = randint(Cat.experience_levels_range["prepared"][0],
                                          Cat.experience_levels_range["proficient"][1])
            elif self.age in ['senior adult']:
                self.experience = randint(Cat.experience_levels_range["competent"][0],
                                          Cat.experience_levels_range["expert"][1])
            elif self.age in ['senior']:
                self.experience = randint(Cat.experience_levels_range["competent"][0],
                                          Cat.experience_levels_range["master"][1])
            else:
                self.experience = 0

        # In camp status
        self.in_camp = 1
        if "biome" in kwargs:
            biome = kwargs["biome"]
        elif game.clan is not None:
            biome = game.clan.biome
        else:
            biome = None
        # NAME
        if self.pelt is not None:
            self.name = Name(status,
                             prefix,
                             suffix,
                             self.pelt.colour,
                             self.eye_colour,
                             self.pelt.name,
                             self.tortiepattern,
                             biome=biome,
                             specsuffix_hidden=self.specsuffix_hidden)
        else:
            self.name = Name(status, prefix, suffix, eyes=self.eye_colour, specsuffix_hidden=self.specsuffix_hidden)

        # Sprite sizes
        self.sprite = None
        self.big_sprite = None
        self.large_sprite = None

        # SAVE CAT INTO ALL_CATS DICTIONARY IN CATS-CLASS
        self.all_cats[self.ID] = self

        if self.ID not in ["0", None]:
            Cat.insert_cat(self)

    def __repr__(self):
        return self.ID

    @property
    def mentor(self):
        """Return managed attribute '_mentor', which is the ID of the cat's mentor."""
        return self._mentor

    @mentor.setter
    def mentor(self, mentor_id: Any):
        """Makes sure Cat.mentor can only be None (no mentor) or a string (mentor ID)."""
        if mentor_id is None or isinstance(mentor_id, str):
            self._mentor = mentor_id
        else:
            print(f"Mentor ID {mentor_id} of type {type(mentor_id)} isn't valid :("
                  "\nCat.mentor has to be either None (no mentor) or the mentor's ID as a string.")

    def is_alive(self):
        return not self.dead

    def die(self, body: bool = True):
        """
        This is used to kill a cat.

        body - defaults to True, use this to mark if the body was recovered so
        that grief messages will align with body status

        died_by_condition - defaults to False, use this to mark if the cat is dying via a condition.

        May return some additional text to add to the death event.
        """
        self.injuries.clear()
        self.illnesses.clear()
        # print('DEATH', self.name)
        # Deal with leader death
        text = ""
        if self.status == 'leader':
            if game.clan.leader_lives > 0:
                self.thought = 'Was startled to find themselves in Silverpelt for a moment... did they lose a life?'
                return ""
            elif game.clan.leader_lives <= 0:
                self.dead = True
                game.clan.leader_lives = 0
                self.thought = 'Is surprised to find themselves walking the stars of Silverpelt'
                if game.clan.instructor.df is False:
                    text = 'They\'ve lost their last life and have travelled to StarClan.'
                else:
                    text = 'They\'ve has lost their last life and have travelled to the Dark Forest.'
        else:
            self.dead = True
            self.thought = 'Is surprised to find themselves walking the stars of Silverpelt'

        # Clear Relationships. 
        self.relationships = {}

        for app in self.apprentice.copy():
            Cat.fetch_cat(app).update_mentor()
        self.update_mentor()

        if game.clan.instructor.df is False:
            game.clan.add_to_starclan(self)
        elif game.clan.instructor.df is True:
            game.clan.add_to_darkforest(self)

        if game.clan.game_mode != 'classic':
            self.grief(body)

        if not self.outside:
            Cat.dead_cats.append(self)

        return text

    def exile(self):
        """This is used to send a cat into exile. This removes the cat's status and gives them a special 'exiled'
        status."""
        self.exiled = True
        self.outside = True
        self.status = 'exiled'
        if self.trait == 'vengeful':
            self.thought = "Swears their revenge for being exiled"
        else:
            self.thought = "Is shocked that they have been exiled"
        for app in self.apprentice:
            Cat.fetch_cat(app).update_mentor()
        self.update_mentor()

    def grief(self, body: bool):
        """
        compiles grief moon event text
        """
        if body is True:
            body_status = 'body'
        else:
            body_status = 'no_body'

        # major, cat won't patrol
        grief_major = [
            'loving', 'compassionate', 'empathetic', 'insecure', 'lonesome', 'nervous'
        ]
        # minor, cat will patrol
        grief_minor = [
            'daring', 'cold', 'bold', 'ambitious', 'bloodthirsty', 'responsible', 'loyal', 'strict', 'vengeful'
        ]

        text = None

        # apply grief to cats with high positive relationships to dead cat
        for cat in Cat.all_cats.values():
            if cat.dead or cat.outside or cat.moons < 1:
                continue
            relationships = cat.relationships.values()

            pos_rel_values = {
                "romantic": [i for i in relationships if i.romantic_love > 55],
                "platonic": [i for i in relationships if i.platonic_like > 50],
                "admiration": [i for i in relationships if i.admiration > 70],
                "comfort": [i for i in relationships if i.comfortable > 60],
                "trust": [i for i in relationships if i.trust > 70]
            }

            neg_rel_values = {
                "dislike": [i for i in relationships if i.dislike > 50],
                "jealousy": [i for i in relationships if i.jealousy > 50]
            }

            possible_strings = []
            for value in pos_rel_values:
                value_list = pos_rel_values[value]
                for y in range(len(value_list)):
                    cat_to = value_list[y].cat_to
                    if cat_to == self:
                        family_relation = self.familial_grief(living_cat=cat)
                        possible_strings.extend(
                            self.generate_events.possible_death_reactions(family_relation, value, cat.trait,
                                                                          body_status))

            if possible_strings:
                # choose string
                text = [choice(possible_strings)]

                # check if the cat will get Major or Minor severity for grief
                weights = [1, 1]
                if cat.trait in grief_major:
                    weights = [3, 1]
                if cat.trait in grief_minor:
                    weights = [1, 3]
                if "rosemary" in game.clan.herbs:  # decrease major grief chance if grave herbs are used
                    weights = [1, 6]
                    amount_used = random.choice([1, 2])
                    game.clan.herbs["rosemary"] -= amount_used
                    if game.clan.herbs["rosemary"] <= 0:
                        game.clan.herbs.pop("rosemary")
                    if f"Rosemary was used for {self.name}'s body." not in game.herb_events_list:
                        game.herb_events_list.append(f"Rosemary was used for {self.name}'s body.")

                severity = random.choices(['major', 'minor'], weights=weights, k=1)
                # give the cat the relevant severity text
                severity = severity[0]
                if severity == 'major':
                    text.append(choice(
                        MINOR_MAJOR_REACTION["major"]
                    ))
                elif severity == 'minor':
                    text.append(choice(
                        MINOR_MAJOR_REACTION["minor"]
                    ))

                # grief the cat
                if game.clan.game_mode != 'classic':
                    cat.get_ill("grief stricken", event_triggered=True, severity=severity)

            # negative reactions, no grief
            else:
                for value in neg_rel_values:
                    value_list = neg_rel_values[value]
                    for y in range(len(value_list)):
                        cat_to = value_list[y].cat_to
                        if cat_to == self:
                            family_relation = self.familial_grief(living_cat=cat)
                            possible_strings.extend(
                                self.generate_events.possible_death_reactions(family_relation, value, cat.trait,
                                                                              body_status))

                if possible_strings:
                    # choose string
                    text = [choice(possible_strings)]

            if text:
                # adjust and append text to grief string list
                # print(text)
                text = ' '.join(text)
                text = event_text_adjust(Cat, text, self, cat)
                Cat.grief_strings[cat.ID] = (text, (self.ID, cat.ID))
                possible_strings.clear()
                text = None

    def familial_grief(self, living_cat: Cat):
        """
        returns relevant grief strings for family members, if no relevant strings then returns None
        """
        dead_cat = self

        if dead_cat.is_parent(living_cat):
            return "child"
        elif living_cat.is_parent(dead_cat):
            return "parent"
        elif dead_cat.is_sibling(living_cat):
            return "sibling"
        else:
            return "general"

    def gone(self):
        """ Makes a clan cat an "outside" cat. Handles removing them from special positions, and removing
        mentors and apprentices. """
        if self.status == 'leader':
            self.outside = True
            game.clan.leader_lives = 1
            game.clan.leader.outside = True

        elif self.status == 'deputy':
            self.outside = True
            #self.status = 'warrior'
            game.clan.deputy.outside = True
        else:
            self.outside = True
        for app in self.apprentice.copy():
            app_ob = Cat.fetch_cat(app)
            app_ob.update_mentor()
        self.update_mentor()
        game.clan.add_to_outside(self)

    def add_to_clan(self):
        """ Makes a "outside cat" a clan cat. Former leaders, deputies will become warriors. Apprentices will be assigned a mentor."""
        self.outside = False

        if self.status in ['leader', 'deputy']:
            self.status_change('warrior')
        elif self.status == 'apprentice' and self.moons >= 15:
            self.status_change('warrior')
            self.update_skill()
            self.update_traits()
            self.experience = max(self.experience_levels_range["prepared"][0], self.experience)
            
            involved_cats = [self.ID]
            game.cur_events_list.append(Single_Event('A long overdue warrior ceremony is held for ' + str(
                self.name.prefix) + 'paw. They smile as they finally become a warrior of the Clan and are now named ' + str(
                self.name) + '.', "ceremony", involved_cats))
            
        elif self.status == 'kitten' and self.moons >= 15:
            self.status_change('warrior')
            self.update_skill()
            self.update_traits()
            self.experience = max(self.experience_levels_range["prepared"][0], self.experience)
            
            involved_cats = [self.ID]
            game.cur_events_list.append(Single_Event('A long overdue warrior ceremony is held for ' + str(
                self.name.prefix) + 'kit. They smile as they finally become a warrior of the Clan and are now named ' + str(
                self.name) + '.', "ceremony", involved_cats))
        elif self.status == 'kitten' and self.moons >= 6:
            self.status_change('apprentice')
            self.update_skill()
            self.update_traits()
            
            involved_cats = [self.ID]
            game.cur_events_list.append(Single_Event('A long overdue apprentice ceremony is held for ' + str(
                self.name.prefix) + 'kit. They smile as they finally become a warrior of the Clan and are now named ' + str(
                self.name) + '.', "ceremony", involved_cats))
        elif self.status in ['kittypet', 'loner', 'rogue', 'former Clancat']:
            if self.moons == 0:
                self.status = 'newborn'
            elif self.moons < 6:
                self.status = "kitten"
            elif self.moons < 12:
                self.status_change('apprentice')
            elif self.moons < 120:
                self.status_change('warrior')
            else:
                self.status_change('elder')

        game.clan.add_to_clan(self)
        
        # check if there are kits under 12 moons with this cat and also add them to the clan
        children = self.get_children()
        names = []
        ids = []
        for child_id in children:
            child = Cat.all_cats[child_id]
            if child.outside and not child.exiled and child.moons < 12:
                child.add_to_clan()
                if child.moons < 6:
                    names.append(child.name)
                    ids.append(child_id)
        if len(names) > 0:
            event_text = "This text should not appear, script cat.py function add_to_clan."
            if len(names) > 2:
                event_text = f"{', '.join([str(i) for i in names[0:-1]])}, and {names[-1]}"
            elif len(names) == 2:
                event_text = f"{names[0]} and {names[1]}"
            else:
                event_text = f"{names[0]}"
            game.cur_events_list.append(Single_Event(f"Together with {self.name}, {str(event_text)} joins the Clan.", ids))

        self.update_mentor()

    def status_change(self, new_status, resort=False):
        """ Changes the status of a cat. Additional functions are needed if you want to make a cat a leader or deputy.
            new_status = The new status of a cat. Can be 'apprentice', 'medicine cat apprentice', 'warrior'
                        'medicine cat', 'elder'.
            resort = If sorting type is 'rank', and resort is True, it will resort the cat list. This should
                    only be true for non-timeskip status changes. """
        old_status = self.status
        self.status = new_status
        self.name.status = new_status

        # If they have any apprentices, make sure they are still valid:
        if old_status == "medicine cat":
            game.clan.remove_med_cat(self)
            for app in self.apprentice.copy():
                Cat.fetch_cat(app).update_med_mentor()
        else:
            for app in self.apprentice.copy():
                Cat.fetch_cat(app).update_mentor()

        # updates mentors
        if self.status == 'apprentice':
            self.update_mentor()

        elif self.status == 'medicine cat apprentice':
            self.update_med_mentor()

        elif self.status == 'warrior':
            self.update_mentor()

            if old_status == 'leader':
                self.died_by = []  # Clear their deaths.
                if game.clan.leader:
                    if game.clan.leader.ID == self.ID:
                        game.clan.leader = None
                        game.clan.leader_predecessors += 1

                    # don't remove the check for game.clan, this is needed for tests
            if game.clan and game.clan.deputy:
                if game.clan.deputy.ID == self.ID:
                    game.clan.deputy = None
                    game.clan.deputy_predecessors += 1

        elif self.status == 'medicine cat':
            self.update_med_mentor()
            if game.clan is not None:
                game.clan.new_medicine_cat(self)

        elif self.status == 'elder':
            self.update_mentor()
            
            # Ideally, this should also be triggered for cats that retired due to
            # health conditions. However, it is currently being triggered for all elders to
            # prevent "unretiring" by switching to med or mediator, then warrior.
            self.retired = True

            if old_status == 'leader':
                self.died_by = []  # Clear their deaths.
                if game.clan.leader:
                    if game.clan.leader.ID == self.ID:
                        game.clan.leader = None
                        game.clan.leader_predecessors += 1

            if game.clan.deputy:
                if game.clan.deputy.ID == self.ID:
                    game.clan.deputy = None
                    game.clan.deputy_predecessors += 1

        elif self.status == 'mediator':
            self.update_mentor()

        elif self.status == 'mediator apprentice':
            self.update_mentor()

        # update class dictionary
        self.all_cats[self.ID] = self

        # If we have it sorted by rank, we also need to re-sort
        if game.sort_type == "rank" and resort:
            Cat.sort_cats()

    def update_traits(self):
        """Updates the traits of a cat upon ageing up.  """
        if self.status in ["apprentice", "medicine cat apprentice", "mediator apprentice"]:
            chance = randint(0, 5)  # chance for cat to gain trait that matches their previous trait's personality group
            if chance == 0:
                self.trait = choice(self.traits)
            else:
                possible_groups = ['Outgoing', 'Benevolent', 'Abrasive', 'Reserved']
                for x in possible_groups:
                    if self.trait in self.personality_groups[x]:
                        possible_trait = self.personality_groups.get(x)
                        chosen_trait = choice(possible_trait)
                        if chosen_trait in self.kit_traits:
                            self.trait = choice(self.traits)
                        else:
                            self.trait = chosen_trait
        elif self.status in ["warrior", "medicine cat", "mediator"]:
            chance = randint(0, 9) + int(self.patrol_with_mentor)  # chance for cat to gain new trait or keep old
            if chance == 0:
                self.trait = choice(self.traits)
                self.mentor_influence.insert(0, 'None')
            elif 1 <= chance <= 6:
                possible_groups = ['Outgoing', 'Benevolent', 'Abrasive', 'Reserved']
                for x in possible_groups:
                    if self.trait in self.personality_groups[x]:
                        possible_trait = self.personality_groups.get(x)
                        chosen_trait = choice(possible_trait)
                        if chosen_trait in self.kit_traits:
                            self.trait = self.trait
                            self.mentor_influence.insert(0, 'None')
                        else:
                            self.trait = chosen_trait
                            self.mentor_influence.insert(0, 'None')
            elif chance >= 7:
                possible_groups = ['Outgoing', 'Benevolent', 'Abrasive', 'Reserved']
                for x in possible_groups:
                    mentor = None
                    if self.mentor:
                        mentor = Cat.fetch_cat(self.mentor)
                    elif not self.mentor and len(self.former_mentor) != 0:
                        if len(self.former_mentor) > 1:
                            mentor = Cat.fetch_cat(self.former_mentor[-1])
                        else:
                            mentor = Cat.fetch_cat(self.former_mentor[0])
                    else:
                        self.mentor_influence.insert(0, 'None')
                    if mentor and mentor.trait in self.personality_groups[x]:
                        possible_trait = self.personality_groups.get(x)

                        if x == 'Abrasive' and chance >= 12:
                            possible_trait = self.personality_groups.get('Reserved')
                            self.mentor_influence.insert(0, 'Reserved')
                        chosen_trait = choice(possible_trait)

                        if chosen_trait in self.kit_traits:
                            self.trait = choice(self.traits)
                            if 'Reserved' in self.mentor_influence:
                                self.mentor_influence.pop(0)
                            self.mentor_influence.insert(0, 'None')
                        else:
                            self.trait = chosen_trait
                            if 'Reserved' not in self.mentor_influence:
                                self.mentor_influence.insert(0, x)
            else:
                self.mentor_influence.insert(0, 'None')

        elif self.status in ["elder"]:
            chance = randint(0, 7)  # chance for cat to gain new trait or keep old
            if chance == 0:
                self.trait = choice(self.traits)
            elif chance == 1:
                possible_groups = ['Outgoing', 'Benevolent', 'Abrasive', 'Reserved']
                for x in possible_groups:
                    if self.trait in self.personality_groups[x]:
                        possible_trait = self.personality_groups.get(x)
                        chosen_trait = choice(possible_trait)
                        if chosen_trait in self.kit_traits:
                            self.trait = choice(self.traits)
                        else:
                            self.trait = chosen_trait

    def describe_cat(self, short=False):
        """ Generates a string describing the cat's appearance and gender. Mainly used for generating
        the allegiances. If short is true, it will generate a very short one, with the minimal amount of information. """
        output = describe_appearance(self, short)
        # Add "a" or "an"
        if output[0].lower() in "aiou":
            output = f"an {output}"
        else:
            output = f"a {output}"

        return output

    def describe_eyes(self):
        colour = str(self.eye_colour).lower()
        colour2 = str(self.eye_colour2).lower()

        if colour == 'palegreen':
            colour = 'pale green'
        elif colour == 'darkblue':
            colour = 'dark blue'
        elif colour == 'paleblue':
            colour = 'pale blue'
        elif colour == 'paleyellow':
            colour = 'pale yellow'
        elif colour == 'heatherblue':
            colour = 'heather blue'
        elif colour == 'blue2':
            colour = 'blue'
        elif colour == 'sunlitice':
            colour = 'sunlit ice'
        elif colour == 'greenyellow':
            colour = 'green-yellow'
        if self.eye_colour2 != None:
            if colour2 == 'palegreen':
                colour2 = 'pale green'
            if colour2 == 'darkblue':
                colour2 = 'dark blue'
            if colour2 == 'paleblue':
                colour2 = 'pale blue'
            if colour2 == 'paleyellow':
                colour2 = 'pale yellow'
            if colour2 == 'heatherblue':
                colour2 = 'heather blue'
            if colour2 == 'sunlitice':
                colour2 = 'sunlit ice'
            if colour2 == 'greenyellow':
                colour2 = 'green-yellow'
            colour = colour + ' and ' + colour2
        return colour

    # ---------------------------------------------------------------------------- #
    #                              moon skip functions                             #
    # ---------------------------------------------------------------------------- #

    def one_moon(self):
        """Handles a moon skip for an alive cat. """
        if self.exiled or self.outside:
            # this is handled in events.py
            self.thoughts()
            return

        if self.dead:
            self.thoughts()
            return

        self.moons += 1
        if self.moons == 1:
            self.status = 'kitten'
        self.in_camp = 1

        if self.status in ['apprentice', 'mediator apprentice']:
            self.update_mentor()
        elif self.status == 'medicine cat apprentice':
            self.update_med_mentor()

    def thoughts(self):
        """ Generates a thought for the cat, which displays on their profile. """
        all_cats = self.all_cats
        other_cat = random.choice(list(all_cats.keys()))
        game_mode = game.switches['game_mode']
        biome = game.switches['biome']
        camp = game.switches['camp_bg']
        dead_chance = random.getrandbits(4)
        try:
            season = game.clan.current_season
        except:
            season = None

        # this figures out where the cat is
        where_kitty = None
        if not self.dead and not self.outside:
            where_kitty = "inside"
        elif self.dead and not self.df and not self.outside:
            where_kitty = 'starclan'
        elif self.dead and self.df:
            where_kitty = 'hell'
        elif self.dead and self.outside:
            where_kitty = 'UR'
        elif not self.dead and self.outside:
            where_kitty = 'outside'
        # get other cat
        i = 0
        # for cats inside the clan
        if where_kitty == 'inside':
            while other_cat == self.ID and len(all_cats) > 1 \
            or (all_cats.get(other_cat).dead and dead_chance != 1) \
            or (other_cat not in self.relationships):
                other_cat = choice(list(all_cats.keys()))
                i += 1
                if i > 100:
                    other_cat = None
                    break
        # for dead cats
        elif where_kitty in ['starclan', 'hell', 'UR']:
            while other_cat == self.ID and len(all_cats) > 1:
                other_cat = choice(list(all_cats.keys()))
                i += 1
                if i > 100:
                    other_cat = None
                    break
        # for cats currently outside
        # it appears as for now, kittypets and loners can only think about outsider cats
        elif where_kitty == 'outside':
            while other_cat == self.ID and len(all_cats) > 1\
            or (other_cat not in self.relationships):
                '''or (self.status in ['kittypet', 'loner'] and not all_cats.get(other_cat).outside):'''
                other_cat = choice(list(all_cats.keys()))
                i += 1
                if i > 100:
                    other_cat = None
                    break

        other_cat = all_cats.get(other_cat)

        # get chosen thought
        chosen_thought = Thoughts.get_chosen_thought(self, other_cat, game_mode, biome, season, camp)
        
        # insert name if it is needed
        if "r_c" in chosen_thought and other_cat:
            chosen_thought = chosen_thought.replace("r_c", str(other_cat.name))

        # insert Clan name if needed
        try:
            if "c_n" in chosen_thought:
                chosen_thought = chosen_thought.replace("c_n", str(game.clan.name) + 'Clan')
        except AttributeError:
            if "c_n" in chosen_thought:
                chosen_thought = chosen_thought.replace("c_n", game.switches["clan_list"][0] + 'Clan')

        # insert thought
        self.thought = str(chosen_thought)

    def create_interaction(self):
        """Creates an interaction between this cat and another, which effects relationship values. """
        # if the cat has no relationships, skip
        if not self.relationships or len(self.relationships) < 1:
            return

        cats_to_choose = list(
            filter(lambda iter_cat_id: iter_cat_id != self.ID,
                   Cat.all_cats.copy()))
        # increase chance of cats, which are already befriended
        like_threshold = 30
        relevant_relationships = list(
            filter(lambda relation: relation.platonic_like >= like_threshold,
                   self.relationships.values()))
        for relationship in relevant_relationships:
            cats_to_choose.append(relationship.cat_to)
            if relationship.platonic_like >= like_threshold * 2:
                cats_to_choose.append(relationship.cat_to)

        # increase chance of cats, which are already may be in love
        love_threshold = 30
        relevant_relationships = list(
            filter(lambda relation: relation.romantic_love >= love_threshold,
                   self.relationships.values()))
        for relationship in relevant_relationships:
            cats_to_choose.append(relationship.cat_to)
            if relationship.romantic_love >= love_threshold * 2:
                cats_to_choose.append(relationship.cat_to)

        # increase the chance a kitten interacts with other kittens
        if self.age == "kitten":
            kittens = list(
                filter(
                    lambda cat_id: self.all_cats.get(cat_id).age == "kitten" and
                                   cat_id != self.ID, Cat.all_cats.copy()))
            amount = int(len(cats_to_choose) / 4)
            if len(kittens) > 0:
                amount = int(len(cats_to_choose) / len(kittens))
            cats_to_choose = cats_to_choose + kittens * amount

        # increase the chance an apprentice interacts with other apprentices
        if self.age == "adolescent":
            apprentices = list(
                filter(
                    lambda cat_id: self.all_cats.get(cat_id).age == "adolescent"
                                   and cat_id != self.ID, Cat.all_cats.copy()))
            amount = int(len(cats_to_choose) / 4)
            if len(apprentices) > 0:
                amount = int(len(cats_to_choose) / len(apprentices))
            cats_to_choose = cats_to_choose + apprentices * amount

        # choose cat and start
        random_id = random.choice(cats_to_choose)
        relevant_relationship_list = list(
            filter(
                lambda relation: str(relation.cat_to) == str(random_id) and
                                 not relation.cat_to.dead, self.relationships.values()))
        random_cat = self.all_cats.get(random_id)
        kitten_and_outside = random_cat is not None and random_cat.outside and self.age == "kitten"

        # is also found in Relation_Events.MAX_ATTEMPTS
        attempts_left = 1000
        while len(relevant_relationship_list) < 1 or random_id == self.ID or kitten_and_outside:
            random_id = random.choice(cats_to_choose)
            random_cat = self.all_cats.get(random_id)
            kitten_and_outside = random_cat is not None and random_cat.outside and self.age == "kitten"
            relevant_relationship_list = list(
                filter(
                    lambda relation: str(relation.cat_to) == str(random_id) and
                                     not relation.cat_to.dead, self.relationships.values()))
            attempts_left -= 1
            if attempts_left <= 0:
                return
        relevant_relationship = relevant_relationship_list[0]
        relevant_relationship.start_interaction()

        if game.game_mode == "classic":
            return
        # handle contact with ill cat if
        if self.is_ill():
            relevant_relationship.cat_to.contact_with_ill_cat(self)
        if relevant_relationship.cat_to.is_ill():
            self.contact_with_ill_cat(relevant_relationship.cat_to)

    def relationship_interaction(self):
        """Randomly choose a cat of the clan and have a interaction with them."""
        # if the cat has no relationships, skip
        if not self.relationships or len(self.relationships) < 1:
            return

        cats_to_choose = [iter_cat for iter_cat in Cat.all_cats.values() if iter_cat.ID != self.ID and\
                          not iter_cat.outside and not iter_cat.exiled and not iter_cat.dead]
        # if there are not cats to interact, stop
        if len(cats_to_choose) < 1:
            return

        chosen_cat = choice(cats_to_choose)
        relevant_relationship = self.relationships[chosen_cat.ID]
        relevant_relationship.start_interaction()

        if game.game_mode == "classic":
            return
        # handle contact with ill cat if
        if self.is_ill():
            relevant_relationship.cat_to.contact_with_ill_cat(self)
        if relevant_relationship.cat_to.is_ill():
            self.contact_with_ill_cat(relevant_relationship.cat_to)

    def update_skill(self):
        """Checks for skill and replaces empty skill if cat is old enough
        # also adds a chance for cat to take a skill similar to their mentor"""

        if self.skill == '???':
            if len(self.mentor_influence) < 1:
                self.mentor_influence = ['None']
            # assign skill to new medicine cat
            if self.status == 'medicine cat' and self.skill not in self.med_skills:
                # skill groups they can take from
                possible_groups = ['special', 'heal', 'star', 'mediate', 'smart', 'teach']
                # check if they had a mentor
                if self.former_mentor:
                    chance = randint(0, 9) + int(self.patrol_with_mentor)
                    mentor = Cat.fetch_cat(self.former_mentor[-1])
                    if not mentor:
                        print("WARNING: mentor not found")
                        return
                    # give skill from mentor, this is a higher chance of happening than the warrior has
                    # bc med cats have no patrol_with_mentor modifier
                    if chance >= 9:
                        for x in possible_groups:
                            if mentor.skill in self.skill_groups[x]:
                                possible_skill = self.skill_groups.get(x)
                                self.skill = choice(possible_skill)
                                self.mentor_influence.insert(1, self.skill)
                                return

                # Will only be reached if a mentor skill was not applied.
                self.skill = choice(self.med_skills)
                self.mentor_influence.insert(1, 'None')

            # assign skill to new warrior
            elif self.status == 'warrior':
                # possible skill groups they can take from
                possible_groups = ['star', 'smart', 'teach', 'hunt', 'fight', 'speak']
                # check if they had a mentor
                if self.former_mentor:
                    chance = randint(0, 9) + int(self.patrol_with_mentor)
                    mentor = Cat.fetch_cat(self.former_mentor[-1])
                    if not mentor:
                        print("WARNING: mentor not found")
                        return
                    # give skill from mentor
                    if chance >= 9:
                        for x in possible_groups:
                            if mentor.skill in self.skill_groups[x]:
                                possible_skill = self.skill_groups.get(x)
                                self.skill = choice(possible_skill)
                                self.mentor_influence.insert(1, self.skill)
                                return

                self.skill = choice(self.skills)
                self.mentor_influence.insert(1, 'None')

            elif self.status == 'mediator':
                possible_groups = ['star', 'smart', 'teach', 'speak', 'mediate']
                if self.former_mentor:
                    chance = randint(0, 12)
                    mentor = Cat.fetch_cat(self.former_mentor[-1])
                    if not mentor:
                        print("WARNING: mentor not found")
                        return
                    # give skill from mentor
                    if chance >= 9:
                        for x in possible_groups:
                            if mentor.skill in self.skill_groups[x]:
                                possible_skill = self.skill_groups.get(x)
                                self.skill = choice(possible_skill)
                                self.mentor_influence.insert(1, self.skill)
                                return

                    all_skills = []
                    for x in possible_groups:
                        all_skills.extend(self.skill_groups[x])
                    self.skill = choice(all_skills)
                    self.mentor_influence.insert(1, 'None')


            # assign new skill to elder
            elif self.status == 'elder':
                self.skill = choice(self.elder_skills)

            # if a cat somehow has no skill, assign one after checking that they aren't a kit or adolescent
            elif self.skill == '???' and self.status not in ['apprentice', 'medicine cat apprentice',
                                                             'mediator apprentice', 'kitten']:
                self.skill = choice(self.skills)

    def moon_skip_illness(self, illness):
        """handles the moon skip for illness"""
        if not self.is_ill():
            return True

        if self.illnesses[illness]["event_triggered"]:
            self.illnesses[illness]["event_triggered"] = False
            return True

        mortality = self.illnesses[illness]["mortality"]

        # leader should have a higher chance of death
        if self.status == "leader" and mortality != 0:
            mortality = int(mortality * 0.7)
            if mortality == 0:
                mortality = 1

        if mortality and not int(random.random() * mortality):
            if self.status == "leader":
                self.leader_death_heal = True
                game.clan.leader_lives -= 1
                if game.clan.leader_lives > 0:
                    text = f"{self.name} lost a life to {illness}."
                    # game.health_events_list.append(text)
                    # game.birth_death_events_list.append(text)
                    game.cur_events_list.append(Single_Event(text, ["birth_death", "health"], game.clan.leader.ID))
                elif game.clan.leader_lives <= 0:
                    text = f"{self.name} lost their last life to {illness}."
                    # game.health_events_list.append(text)
                    # game.birth_death_events_list.append(text)
                    game.cur_events_list.append(Single_Event(text, ["birth_death", "health"], game.clan.leader.ID))
            self.die()
            return False

        keys = self.illnesses[illness].keys()
        if 'moons_with' in keys:
            self.illnesses[illness]["moons_with"] += 1
        else:
            self.illnesses[illness].update({'moons_with': 1})

        self.illnesses[illness]["duration"] -= 1
        if self.illnesses[illness]["duration"] <= 0:
            self.healed_condition = True
            return False

    def moon_skip_injury(self, injury):
        """handles the moon skip for injury"""
        if not self.is_injured():
            return True

        if self.injuries[injury]["event_triggered"] is True:
            self.injuries[injury]["event_triggered"] = False
            return True

        mortality = self.injuries[injury]["mortality"]

        # leader should have a higher chance of death
        if self.status == "leader" and mortality != 0:
            mortality = int(mortality * 0.7)
            if mortality == 0:
                mortality = 1

        if mortality and not int(random.random() * mortality):
            if self.status == 'leader':
                game.clan.leader_lives -= 1
            self.die()
            return False

        keys = self.injuries[injury].keys()
        if 'moons_with' in keys:
            self.injuries[injury]["moons_with"] += 1
        else:
            self.injuries[injury].update({'moons_with': 1})

        # if the cat has an infected wound, the wound shouldn't heal till the illness is cured
        if not self.injuries[injury]["complication"]:
            self.injuries[injury]["duration"] -= 1
        if self.injuries[injury]["duration"] <= 0:
            self.healed_condition = True
            return False

    def moon_skip_permanent_condition(self, condition):
        """handles the moon skip for permanent conditions"""
        if not self.is_disabled():
            return "skip"

        if self.permanent_condition[condition]["event_triggered"]:
            self.permanent_condition[condition]["event_triggered"] = False
            return "skip"

        mortality = self.permanent_condition[condition]["mortality"]
        moons_until = self.permanent_condition[condition]["moons_until"]
        born_with = self.permanent_condition[condition]["born_with"]

        # handling the countdown till a congenital condition is revealed
        if moons_until is not None and moons_until >= 0 and born_with is True:
            self.permanent_condition[condition]["moons_until"] = int(moons_until - 1)
            self.permanent_condition[condition]["moons_with"] = 0
            if self.permanent_condition[condition]["moons_until"] != -1:
                return "skip"
        if self.permanent_condition[condition]["moons_until"] == -1 and \
                self.permanent_condition[condition]["born_with"] is True:
            self.permanent_condition[condition]["moons_until"] = -2
            return "reveal"

        keys = self.permanent_condition[condition].keys()
        if 'moons_with' in keys:
            self.permanent_condition[condition]["moons_with"] += 1
        else:
            self.permanent_condition[condition].update({'moons_with': 1})

        # leader should have a higher chance of death
        if self.status == "leader" and mortality != 0:
            mortality = int(mortality * 0.7)
            if mortality == 0:
                mortality = 1

        if mortality and not int(random.random() * mortality):
            if self.status == 'leader':
                game.clan.leader_lives -= 1
            self.die()
            return "continue"

    # ---------------------------------------------------------------------------- #
    #                                   relative                                   #
    # ---------------------------------------------------------------------------- #
    def get_parents(self):
        """Returns list containing parents of cat(id)."""
        if not self.inheritance:
            self.inheritance = Inheritance(self)
        return self.inheritance.parents.keys()

    def get_siblings(self):
        """Returns list of the siblings(id)."""
        if not self.inheritance:
            self.inheritance = Inheritance(self)
        return self.inheritance.siblings.keys()

    def get_children(self):
        """Returns list of the children (ids)."""
        if not self.inheritance:
            self.inheritance = Inheritance(self)
        return self.inheritance.kits.keys()

    def is_grandparent(self, other_cat: Cat):
        """Check if the cat is the grandparent of the other cat."""
        if not self.inheritance:
            self.inheritance = Inheritance(self)
        return other_cat.ID in self.inheritance.grand_parents.keys()

    def is_parent(self, other_cat: Cat):
        """Check if the cat is the parent of the other cat."""
        if not self.inheritance:
            self.inheritance = Inheritance(self)
        return other_cat.ID in self.inheritance.parents.keys()

    def is_sibling(self, other_cat: Cat):
        """Check if the cats are siblings."""
        if not self.inheritance:
            self.inheritance = Inheritance(self)
        return other_cat.ID in self.inheritance.siblings.keys()
    
    def is_littermate(self, other_cat: Cat):
        """Check if the cats are littermates."""
        if other_cat.ID not in self.inheritance.siblings.keys():
            return False
        litter_mates = [key for key, value in self.inheritance.siblings.items() if "litter mates" in value["additional"]]
        return other_cat.ID in litter_mates

    def is_uncle_aunt(self, other_cat):
        """Check if the cats are related as uncle/aunt and niece/nephew."""
        if not self.inheritance:
            self.inheritance = Inheritance(self)
        return other_cat.ID in self.inheritance.parents_siblings.keys()

    def is_cousin(self, other_cat):
        if not self.inheritance:
            self.inheritance = Inheritance(self)
        return other_cat.ID in self.inheritance.cousins.keys()

    def is_related(self, other_cat, cousin_allowed):
        """Checks if the given cat is related to the current cat, according to the inheritance."""
        if not self.inheritance:
            self.inheritance = Inheritance(self)
        if cousin_allowed:
            return other_cat.ID in self.inheritance.all_but_cousins
        return other_cat.ID in self.inheritance.all_involved

    # ---------------------------------------------------------------------------- #
    #                                  conditions                                  #
    # ---------------------------------------------------------------------------- #

    def get_ill(self, name, event_triggered=False, lethal=True, severity='default'):
        """
        use to make a cat ill.
        name = name of the illness you want the cat to get
        event_triggered = make True to have this illness skip the illness_moonskip for 1 moon
        lethal = set True to leave the illness mortality rate at its default level.
                 set False to force the illness to have 0 mortality
        severity = leave 'default' to keep default severity, otherwise set to the desired severity
                   ('minor', 'major', 'severe')
        """
        if name not in ILLNESSES:
            print(f"WARNING: {name} is not in the illnesses collection.")
            return
        if name == 'kittencough' and self.status != 'kitten':
            return

        illness = ILLNESSES[name]
        mortality = illness["mortality"][self.age]
        med_mortality = illness["medicine_mortality"][self.age]
        if severity == 'default':
            illness_severity = illness["severity"]
        else:
            illness_severity = severity

        duration = illness['duration']
        med_duration = illness['medicine_duration']

        amount_per_med = get_amount_cat_for_one_medic(game.clan)

        if medical_cats_condition_fulfilled(Cat.all_cats.values(), amount_per_med):
            duration = med_duration
        if severity != 'minor':
            duration += random.randrange(-1, 1)
        if duration == 0:
            duration = 1

        if game.clan.game_mode == "cruel season":
            if mortality != 0:
                mortality = int(mortality * 0.5)
                med_mortality = int(med_mortality * 0.5)

                # to prevent an illness gets no mortality, check and set it to 1 if needed
                if mortality == 0 or med_mortality == 0:
                    mortality = 1
                    med_mortality = 1
        if lethal is False:
            mortality = 0

        new_illness = Illness(
            name=name,
            severity=illness_severity,
            mortality=mortality,
            infectiousness=illness["infectiousness"],
            duration=duration,
            medicine_duration=illness["medicine_duration"],
            medicine_mortality=med_mortality,
            risks=illness["risks"],
            event_triggered=event_triggered
        )

        if new_illness.name not in self.illnesses:
            self.illnesses[new_illness.name] = {
                "severity": new_illness.severity,
                "mortality": new_illness.current_mortality,
                "infectiousness": new_illness.infectiousness,
                "duration": new_illness.duration,
                "moons_with": 1,
                "risks": new_illness.risks,
                "event_triggered": new_illness.new
            }

    def get_injured(self, name, event_triggered=False, lethal=True, severity='default'):
        if name not in INJURIES:
            if name not in INJURIES:
                print(f"WARNING: {name} is not in the injuries collection.")
            return

        if name == 'mangled tail' and 'NOTAIL' in self.scars:
            return
        if name == 'torn ear' and 'NOEAR' in self.scars:
            return

        injury = INJURIES[name]
        mortality = injury["mortality"][self.age]
        duration = injury['duration']
        med_duration = injury['medicine_duration']

        if severity == 'default':
            injury_severity = injury["severity"]
        else:
            injury_severity = severity

        if medical_cats_condition_fulfilled(Cat.all_cats.values(), get_amount_cat_for_one_medic(game.clan)):
            duration = med_duration
        if severity != 'minor':
            duration += random.randrange(-1, 1)
        if duration == 0:
            duration = 1

        if mortality != 0:
            if game.clan.game_mode == "cruel season":
                mortality = int(mortality * 0.5)

                if mortality == 0:
                    mortality = 1
        if lethal is False:
            mortality = 0

        new_injury = Injury(
            name=name,
            severity=injury_severity,
            duration=injury["duration"],
            medicine_duration=duration,
            mortality=mortality,
            risks=injury["risks"],
            illness_infectiousness=injury["illness_infectiousness"],
            also_got=injury["also_got"],
            cause_permanent=injury["cause_permanent"],
            event_triggered=event_triggered
        )

        if new_injury.name not in self.injuries:
            self.injuries[new_injury.name] = {
                "severity": new_injury.severity,
                "mortality": new_injury.current_mortality,
                "duration": new_injury.duration,
                "moons_with": 1,
                "illness_infectiousness": new_injury.illness_infectiousness,
                "risks": new_injury.risks,
                "complication": None,
                "cause_permanent": new_injury.cause_permanent,
                "event_triggered": new_injury.new
            }

        if len(new_injury.also_got) > 0 and not int(random.random() * 5):
            avoided = False
            if 'blood loss' in new_injury.also_got and len(get_med_cats(Cat)) != 0:
                clan_herbs = set()
                needed_herbs = {"horsetail", "raspberry", "marigold", "cobwebs"}
                clan_herbs.update(game.clan.herbs.keys())
                herb_set = needed_herbs.intersection(clan_herbs)
                usable_herbs = []
                usable_herbs.extend(herb_set)

                if usable_herbs:
                    # deplete the herb
                    herb_used = random.choice(usable_herbs)
                    game.clan.herbs[herb_used] -= 1
                    if game.clan.herbs[herb_used] <= 0:
                        game.clan.herbs.pop(herb_used)
                    avoided = True
                    text = f"{herb_used.capitalize()} was used to stop blood loss for {self.name}."
                    game.herb_events_list.append(text)

            if not avoided:
                self.also_got = True
                additional_injury = choice(new_injury.also_got)
                if additional_injury in INJURIES:
                    self.additional_injury(additional_injury)
                else:
                    self.get_ill(additional_injury, event_triggered=True)
        else:
            self.also_got = False

    def congenital_condition(self, cat):
        possible_conditions = []

        for condition in PERMANENT:
            possible = PERMANENT[condition]
            if possible["congenital"] in ['always', 'sometimes']:
                possible_conditions.append(condition)

        new_condition = choice(possible_conditions)

        if new_condition == "born without a leg":
            cat.scars.append('NOPAW')
        elif new_condition == "born without a tail":
            cat.scars.append('NOTAIL')

        self.get_permanent_condition(new_condition, born_with=True)

    def get_permanent_condition(self, name, born_with=False, event_triggered=False):
        if name not in PERMANENT:
            print(str(self.name), f"WARNING: {name} is not in the permanent conditions collection.")
            return

        # remove accessories if need be
        if 'NOTAIL' in self.scars and self.accessory in ['RED FEATHERS', 'BLUE FEATHERS', 'JAY FEATHERS']:
            self.accessory = None
        if 'HALFTAIL' in self.scars and self.accessory in ['RED FEATHERS', 'BLUE FEATHERS', 'JAY FEATHERS']:
            self.accessory = None

        condition = PERMANENT[name]
        new_condition = False
        mortality = condition["mortality"][self.age]
        if mortality != 0:
            if game.clan.game_mode == "cruel season":
                mortality = int(mortality * 0.65)

        if condition['congenital'] == 'always':
            born_with = True
        moons_until = condition["moons_until"]
        if born_with and moons_until != 0:
            moons_until = randint(moons_until - 1, moons_until + 1)  # creating a range in which a condition can present
            if moons_until < 0:
                moons_until = 0

        if born_with and self.status not in ['kitten', 'newborn']:
            moons_until = -2
        elif born_with is False:
            moons_until = 0

        if name == "paralyzed":
            self.paralyzed = True
            update_sprite(self)

        new_perm_condition = PermanentCondition(
            name=name,
            severity=condition["severity"],
            congenital=condition["congenital"],
            moons_until=moons_until,
            mortality=mortality,
            risks=condition["risks"],
            illness_infectiousness=condition["illness_infectiousness"],
            event_triggered=event_triggered
        )

        if new_perm_condition.name not in self.permanent_condition:
            self.permanent_condition[new_perm_condition.name] = {
                "severity": new_perm_condition.severity,
                "born_with": born_with,
                "moons_until": new_perm_condition.moons_until,
                "moons_with": 1,
                "mortality": new_perm_condition.current_mortality,
                "illness_infectiousness": new_perm_condition.illness_infectiousness,
                "risks": new_perm_condition.risks,
                "complication": None,
                "event_triggered": new_perm_condition.new
            }
            new_condition = True
        return new_condition

    def not_working(self):
        """returns True if the cat cannot work, False if the cat can work"""
        not_working = False
        for illness in self.illnesses:
            if self.illnesses[illness]['severity'] != 'minor':
                not_working = True
                break
        for injury in self.injuries:
            if self.injuries[injury]['severity'] != 'minor':
                not_working = True
                break
        return not_working

    # This is only for cats that retire due to the health condition.
    def retire_cat(self):
        old_status = self.status
        self.retired = True
        self.status = 'elder'
        self.name.status = 'elder'
        self.update_traits()
        self.update_skill()

        if old_status == 'leader':
            game.clan.leader_lives = 0
            self.died_by = []  # Clear their deaths.
            if game.clan.leader:
                if game.clan.leader.ID == self.ID:
                    game.clan.leader = None
                    game.clan.leader_predecessors += 1

        if game.clan.deputy:
            if game.clan.deputy.ID == self.ID:
                game.clan.deputy = None
                game.clan.deputy_predecessors += 1

        self.update_mentor()

    def additional_injury(self, injury):
        self.get_injured(injury, event_triggered=True)

    def is_ill(self):
        is_ill = True
        if len(self.illnesses) <= 0:
            is_ill = False
        return is_ill is not False

    def is_injured(self):
        is_injured = True
        if len(self.injuries) <= 0:
            is_injured = False
        return is_injured is not False

    def is_disabled(self):
        is_disabled = True
        if len(self.permanent_condition) <= 0:
            is_disabled = False
        return is_disabled is not False

    def contact_with_ill_cat(self, cat: Cat):
        """handles if one cat had contact with an ill cat"""

        infectious_illnesses = []
        if self.is_ill() or cat is None or not cat.is_ill():
            return
        elif cat.is_ill():
            for illness in cat.illnesses:
                if cat.illnesses[illness]["infectiousness"] != 0:
                    infectious_illnesses.append(illness)
            if len(infectious_illnesses) == 0:
                return

        for illness in infectious_illnesses:
            illness_name = illness
            rate = cat.illnesses[illness]["infectiousness"]
            if self.is_injured():
                for y in self.injuries:
                    illness_infect = list(
                        filter(lambda ill: ill["name"] == illness_name, self.injuries[y]["illness_infectiousness"]))
                    if illness_infect is not None and len(illness_infect) > 0:
                        illness_infect = illness_infect[0]
                        rate -= illness_infect["lower_by"]

                    # prevent rate lower 0 and print warning message
                    if rate < 0:
                        print(
                            f"WARNING: injury {self.injuries[y]['name']} has lowered chance of {illness_name} infection to {rate}")
                        rate = 1

            if not random.random() * rate:
                text = f"{self.name} had contact with {cat.name} and now has {illness_name}."
                # game.health_events_list.append(text)
                game.cur_events_list.append(Single_Event(text, "health", [self.ID, cat.ID]))
                self.get_ill(illness_name)

    def save_condition(self):
        # save conditions for each cat
        clanname = None
        if game.switches['clan_name'] != '':
            clanname = game.switches['clan_name']
        elif len(game.switches['clan_name']) > 0:
            clanname = game.switches['clan_list'][0]
        elif game.clan is not None:
            clanname = game.clan.name

        condition_directory = get_save_dir() + '/' + clanname + '/conditions'
        condition_file_path = condition_directory + '/' + self.ID + '_conditions.json'

        if not os.path.exists(condition_directory):
            os.makedirs(condition_directory)

        if (not self.is_ill() and not self.is_injured() and not self.is_disabled()) or self.dead or self.outside:
            if os.path.exists(condition_file_path):
                os.remove(condition_file_path)
            return

        conditions = {}

        if self.is_ill():
            conditions["illnesses"] = self.illnesses

        if self.is_injured():
            conditions["injuries"] = self.injuries

        if self.is_disabled():
            conditions["permanent conditions"] = self.permanent_condition

        try:
            with open(condition_file_path, 'w') as rel_file:
                json_string = ujson.dumps(conditions, indent=4)
                rel_file.write(json_string)
        except:
            print(f"WARNING: Saving conditions of cat #{self} didn't work.")

    def load_conditions(self):
        if game.switches['clan_name'] != '':
            clanname = game.switches['clan_name']
        else:
            clanname = game.switches['clan_list'][0]

        condition_directory = get_save_dir() + '/' + clanname + '/conditions/'
        condition_cat_directory = condition_directory + self.ID + '_conditions.json'
        if not os.path.exists(condition_cat_directory):
            return

        try:
            with open(condition_cat_directory, 'r') as read_file:
                rel_data = ujson.loads(read_file.read())
                if "illnesses" in rel_data:
                    self.illnesses = rel_data.get("illnesses")
                if "injuries" in rel_data:
                    self.injuries = rel_data.get("injuries")
                if "permanent conditions" in rel_data:
                    self.permanent_condition = rel_data.get("permanent conditions")

            if "paralyzed" in self.permanent_condition and not self.paralyzed:
                self.paralyzed = True

        except Exception as e:
            print(f"WARNING: There was an error reading the condition file of cat #{self}.\n", e)

    # ---------------------------------------------------------------------------- #
    #                                    mentor                                    #
    # ---------------------------------------------------------------------------- #

    def is_valid_med_mentor(self, potential_mentor: Cat):
        # Dead or outside cats can't be mentors
        if potential_mentor.dead or potential_mentor.outside:
            return False
        # Match jobs
        if self.status == 'medicine cat apprentice' and potential_mentor.status == 'medicine cat':
            return True
        if self.status == 'medicine cat apprentice' and potential_mentor.status != 'medicine cat':
            return False
        # If not an app, don't need a mentor
        if 'medicine cat apprentice' not in self.status:
            return False
        # Dead cats don't need mentors
        if self.dead:
            return False
        return True

    def is_valid_mentor(self, potential_mentor: Cat):
        # Dead or outside cats can't be mentors
        if potential_mentor.dead or potential_mentor.outside:
            return False
        # Match jobs
        if self.status == 'medicine cat apprentice' and potential_mentor.status != 'medicine cat':
            return False
        if self.status == 'apprentice' and potential_mentor.status not in [
            'leader', 'deputy', 'warrior'
        ]:
            return False
        if self.status == 'mediator apprentice' and potential_mentor.status != 'mediator':
            return False

        # If not an app, don't need a mentor
        if 'apprentice' not in self.status:
            return False
        # Dead cats don't need mentors
        if self.dead:
            return False
        return True

    def update_med_mentor(self, new_mentor: Any = None):
        # No !!
        if isinstance(new_mentor, Cat):
            print("Everything is terrible!! (new_mentor {new_mentor} is a Cat D:)")
            return
        # Check if cat can have a mentor
        illegible_for_mentor = self.dead or self.outside or self.exiled or self.status != "medicine cat apprentice"
        if illegible_for_mentor:
            self.__remove_mentor()
            return

        # If eligible, cat should get a mentor.
        if new_mentor:
            self.__remove_mentor()
            self.__add_mentor(new_mentor)

        # Check if current mentor is valid
        if self.mentor:
            mentor_cat = Cat.fetch_cat(self.mentor)  # This will return None if there is no current mentor
            if not self.is_valid_med_mentor(mentor_cat):
                self.__remove_mentor()

        # Need to pick a random mentor if not specified
        if not self.mentor:
            potential_mentors = []
            priority_mentors = []
            for cat in self.all_cats.values():
                if self.is_valid_med_mentor(cat):
                    potential_mentors.append(cat)
                    if not cat.apprentice:  # length of list is 0
                        priority_mentors.append(cat)
            # First try for a cat who currently has no apprentices
            if priority_mentors:  # length of list > 0
                new_mentor = choice(priority_mentors)
            elif potential_mentors:  # length of list > 0
                new_mentor = choice(potential_mentors)
            if new_mentor:
                self.__add_mentor(new_mentor.ID)

    def __remove_mentor(self):
        """Should only be called by update_mentor, also sets fields on mentor."""
        if not self.mentor:
            return
        mentor_cat = Cat.fetch_cat(self.mentor)
        if self.ID in mentor_cat.apprentice:
            mentor_cat.apprentice.remove(self.ID)
        if self.moons > 6 and self.ID not in mentor_cat.former_apprentices:
            mentor_cat.former_apprentices.append(self.ID)
        if self.moons > 6 and mentor_cat.ID not in self.former_mentor:
            self.former_mentor.append(mentor_cat.ID)
        self.mentor = None

    def __add_mentor(self, new_mentor_id: str):
        """Should only be called by update_mentor, also sets fields on mentor."""
        # reset patrol number
        self.patrol_with_mentor = 0
        self.mentor = new_mentor_id
        mentor_cat = Cat.fetch_cat(self.mentor)
        if self.ID not in mentor_cat.apprentice:
            mentor_cat.apprentice.append(self.ID)

    def update_mentor(self, new_mentor: Any = None):
        """Takes mentor's ID as argument, mentor could just be set via this function."""
        # No !!
        if isinstance(new_mentor, Cat):
            print("Everything is terrible!! (new_mentor {new_mentor} is a Cat D:)")
            return
        # Check if cat can have a mentor
        illegible_for_mentor = self.dead or self.outside or self.exiled or self.status not in ["apprentice",
                                                                                               "mediator apprentice"]
        if illegible_for_mentor:
            self.__remove_mentor()
            return
        # If eligible, cat should get a mentor.
        if new_mentor:
            self.__remove_mentor()
            self.__add_mentor(new_mentor)

        # Check if current mentor is valid
        if self.mentor:
            mentor_cat = Cat.fetch_cat(self.mentor)  # This will return None if there is no current mentor
            if not self.is_valid_mentor(mentor_cat):
                self.__remove_mentor()

        # Need to pick a random mentor if not specified
        if not self.mentor:
            potential_mentors = []
            priority_mentors = []
            for cat in self.all_cats.values():
                if self.is_valid_mentor(cat) and not cat.not_working():
                    potential_mentors.append(cat)
                    if not cat.apprentice:  # length of list is 0
                        priority_mentors.append(cat)
            # First try for a cat who currently has no apprentices
            if priority_mentors:  # length of list > 0
                new_mentor = choice(priority_mentors)
            elif potential_mentors:  # length of list > 0
                new_mentor = choice(potential_mentors)
            if new_mentor:
                self.__add_mentor(new_mentor.ID)

    # ---------------------------------------------------------------------------- #
    #                                 relationships                                #
    # ---------------------------------------------------------------------------- #
    def is_potential_mate(self,
                          other_cat: Cat,
                          for_love_interest: bool = False,
                          for_patrol: bool = False):
        """Add additional information to call the check."""
        former_mentor_setting = game.settings['romantic with former mentor']
        for_patrol = for_patrol
        return self._intern_potential_mate(other_cat, for_love_interest, former_mentor_setting, for_patrol)

    def _intern_potential_mate(self,
                               other_cat: Cat,
                               for_love_interest: bool,
                               former_mentor_setting: bool,
                               for_patrol: bool = False,
                               allow_multiple_mates: bool = False,
                               age_restriction: bool = False):
        """Checks if this cat is a free and potential mate for the other cat."""
        # checks if affairs are turned on
        affair = False
        if game.settings['affair']:
            affair = True

        # just to be sure, check if it is not the same cat
        if self.ID == other_cat.ID:
            return False

        # Inheritance check
        if self.is_related(other_cat, game.settings["first_cousin_mates"]):
            return False

        # check exiled, outside, and dead cats
        if self.dead or self.outside or other_cat.dead or other_cat.outside:
            return False

        # check for age
        if not age_restriction:
            if (self.moons < 14 or other_cat.moons < 14) and not for_love_interest:
                return False

            if abs(self.moons - other_cat.moons) > game.config["mates"]["age_range"]:
                return False

        age_restricted_ages = ["newborn", "kitten", "adolescent"]
        if self.age in age_restricted_ages or other_cat.age in age_restricted_ages:
            if self.age != other_cat.age:
                return False

        # check for current mate
        # if the cat has a mate, they are not open for a new mate
        # TODO: redo this for poly mates?
        if for_patrol:
            if not allow_multiple_mates and (len(self.mate) > 0 or len(other_cat.mate) > 0):
                if not for_love_interest or not affair:
                    return False
        else:
            if not allow_multiple_mates and (len(self.mate) > 0 or len(other_cat.mate) > 0 and not for_love_interest):
                return False

        # check for mentor
        is_former_mentor = (other_cat.ID in self.former_apprentices or self.ID in other_cat.former_apprentices)
        if is_former_mentor and not former_mentor_setting:
            return False

<<<<<<< HEAD
=======
        # Relationship checks
        # Apparently, parent2 can't exist without parent1, so we only need to check parent1
        if self.parent1 or other_cat.parent1:
            # Check for relation via other_cat's parents (parent/grandparent)
            if other_cat.parent1:
                if self.is_grandparent(other_cat) or self.is_parent(other_cat):
                    return False
                # Check for uncle/aunt via self's sibs & other's parents
                if self.siblings:
                    if self.is_uncle_aunt(other_cat):
                        return False
                # Check for sibs via self's parents and other_cat's parents
                if self.parent1:
                    if self.is_sibling(other_cat) or other_cat.is_sibling(self):
                        return False

            # Check for relation via self's parents (parent/grandparent)
            if self.parent1:
                if other_cat.is_grandparent(self) or other_cat.is_parent(self):
                    return False
                # Check for uncle/aunt via other_cat's sibs & self's parents
                if other_cat.siblings:
                    if other_cat.is_uncle_aunt(self):
                        return False

            # Only need to check one.
            if not game.settings['first_cousin_mates']:
                if self.is_cousin(other_cat):
                    return False

        else:
            if self.is_sibling(other_cat) or other_cat.is_sibling(self):
                return False

        if self.age != other_cat.age and abs(self.moons - other_cat.moons) > 40:
            return False

>>>>>>> 54a7442b
        return True

    def unset_mate(self, other_cat: Cat, breakup: bool = False, fight: bool = False):
        """Unset the mate from both self and other_cat"""   

        # Both cats must have mates for this to work
        if len(self.mate) < 1 or len(other_cat.mate) < 1:
            return
        
        # AND they must be mates with each other. 
        if self.ID not in other_cat.mate or other_cat.ID not in self.mate:
            print(f"Unsetting mates: These {self.name} and {other_cat.name} are not mates!")
            return
        
        # If only deal with relationships if this is a breakup. 
        if breakup:
            if not self.dead:
                if other_cat.ID not in self.relationships:
                    self.relationships[other_cat.ID] = Relationship(self, other_cat, True)
                self_relationship = self.relationships[other_cat.ID]
                self_relationship.romantic_love -= 40
                self_relationship.comfortable -= 20
                self_relationship.trust -= 10
                self_relationship.mate = False
                if fight:
                    self_relationship.platonic_like -= 30

            if not other_cat.dead:
                if self.ID not in other_cat.relationships:
                    other_cat.relationships[self.ID] = Relationship(other_cat, self, True)
                other_relationship = other_cat.relationships[self.ID]
                other_relationship.romantic_love -= 40
                other_relationship.comfortable -= 20
                other_relationship.trust -= 10
                other_relationship.mate = False
                if fight:
                    other_relationship.platonic_like -= 30

        self.mate.remove(other_cat.ID)
        other_cat.mate.remove(self.ID)
        
        #Handle previous mates:
        if other_cat.ID not in self.previous_mates:
            self.previous_mates.append(other_cat.ID)
        if self.ID not in other_cat.previous_mates:
            other_cat.previous_mates.append(self.ID)

        if other_cat.inheritance:
            other_cat.inheritance.update_all_mates()
        if self.inheritance:
            self.inheritance.update_all_mates()

    def set_mate(self, other_cat: Cat):
        """Sets up a mate relationship between self and other_cat."""
        
        # TODO: 
        #if self.mate or other_cat.mate:
        #    print(f"Warning: In order to set mates, both cats must have no current mate. {self.name} and {other_cat.name} have not been made mates. ")
        #    return

        self.mate.append(other_cat.ID)
        other_cat.mate.append(self.ID)

        # If the current mate was in the previous mate list, remove them. 
        if other_cat.ID in self.previous_mates:
            self.previous_mates.remove(other_cat.ID)
        if self.ID in other_cat.previous_mates:
            other_cat.previous_mates.remove(self.ID)

        if other_cat.inheritance:
            other_cat.inheritance.update_all_mates()
        if self.inheritance:
            self.inheritance.update_all_mates()

        # Set starting relationship values
        if not self.dead:
            if other_cat.ID not in self.relationships:
                self.relationships[other_cat.ID] = Relationship(self, other_cat, True)
            self_relationship = self.relationships[other_cat.ID]
            self_relationship.romantic_love += 20
            self_relationship.comfortable += 20
            self_relationship.trust += 10
            self_relationship.mate = True

        if not other_cat.dead:
            if self.ID not in other_cat.relationships:
                other_cat.relationships[self.ID] = Relationship(other_cat, self, True)
            other_relationship = other_cat.relationships[self.ID]
            other_relationship.romantic_love += 20
            other_relationship.comfortable += 20
            other_relationship.trust += 10
            other_relationship.mate = True

    def create_inheritance_new_cat(self):
        """Creates the inheritance class for a new cat."""
        # set the born status to true, just for safety
        self.inheritance = Inheritance(self, True)

    def create_one_relationship(self, other_cat: Cat):
        """Create a new relationship between current cat and other cat. Returns: Relationship"""
        if other_cat.ID in self.relationships:
            return None
        relationship = Relationship(self, other_cat)
        self.relationships[other_cat.ID] = relationship
        return relationship

    def create_relationships_new_cat(self):
        """Create relationships for a new generated cat."""
        for inter_cat in Cat.all_cats.values():
            # the inter_cat is the same as the current cat
            if inter_cat.ID == self.ID:
                continue
            # if the cat already has (somehow) a relationship with the inter cat
            if inter_cat.ID in self.relationships:
                continue
            # if they dead (dead cats have no relationships)
            if self.dead or inter_cat.dead:
                continue
            # if they are not outside of the clan at the same time
            if self.outside and not inter_cat.outside or not self.outside and inter_cat.outside:
                continue
            inter_cat.relationships[self.ID] = Relationship(inter_cat, self)
            self.relationships[inter_cat.ID] = Relationship(self, inter_cat)

    def init_all_relationships(self):
        """Create Relationships to all current Clancats."""
        for id in self.all_cats:
            the_cat = self.all_cats.get(id)
            if the_cat.ID is not self.ID:
                mates = the_cat.ID in self.mate
                are_parents = False
                parents = False
                siblings = False

                if self.parent1 is not None and self.parent2 is not None and \
                        the_cat.parent1 is not None and the_cat.parent2 is not None:
                    are_parents = the_cat.ID in [self.parent1, self.parent2]
                    parents = are_parents or self.ID in [
                        the_cat.parent1, the_cat.parent2
                    ]
                    siblings = self.parent1 in [
                        the_cat.parent1, the_cat.parent2
                    ] or self.parent2 in [the_cat.parent1, the_cat.parent2]

                related = parents or siblings

                # set the different stats
                romantic_love = 0
                like = 0
                dislike = 0
                admiration = 0
                comfortable = 0
                jealousy = 0
                trust = 0
                if game.settings['random relation']:
                    if randint(1, 20) == 1 and romantic_love < 1:
                        dislike = randint(10, 25)
                        jealousy = randint(5, 15)
                        if randint(1, 30) == 1:
                            trust = randint(1, 10)
                    else:
                        like = randint(0, 35)
                        comfortable = randint(0, 25)
                        trust = randint(0, 15)
                        admiration = randint(0, 20)
                        if randint(
                                1, 100 - like
                        ) == 1 and self.moons > 11 and the_cat.moons > 11:
                            romantic_love = randint(15, 30)
                            comfortable = int(comfortable * 1.3)
                            trust = int(trust * 1.2)

                if are_parents and like < 60:
                    like = 60
                if siblings and like < 30:
                    like = 30

                rel = Relationship(cat_from=self,
                                   cat_to=the_cat,
                                   mates=mates,
                                   family=related,
                                   romantic_love=romantic_love,
                                   platonic_like=like,
                                   dislike=dislike,
                                   admiration=admiration,
                                   comfortable=comfortable,
                                   jealousy=jealousy,
                                   trust=trust)
                self.relationships[the_cat.ID] = rel

    def save_relationship_of_cat(self, relationship_dir):
        # save relationships for each cat
        if not os.path.exists(relationship_dir):
            os.makedirs(relationship_dir)

        rel = []
        for r in self.relationships.values():
            r_data = {
                "cat_from_id": r.cat_from.ID,
                "cat_to_id": r.cat_to.ID,
                "mates": r.mates,
                "family": r.family,
                "romantic_love": r.romantic_love,
                "platonic_like": r.platonic_like,
                "dislike": r.dislike,
                "admiration": r.admiration,
                "comfortable": r.comfortable,
                "jealousy": r.jealousy,
                "trust": r.trust,
                "log": r.log
            }
            rel.append(r_data)

        try:
            with open(relationship_dir + '/' + self.ID + '_relations.json',
                      'w') as rel_file:
                json_string = ujson.dumps(rel, indent=4)
                rel_file.write(json_string)
        except:
            print(f"WARNING: Saving relationship of cat #{self} didn't work.")

    def load_relationship_of_cat(self):
        if game.switches['clan_name'] != '':
            clanname = game.switches['clan_name']
        else:
            clanname = game.switches['clan_list'][0]

        relation_directory = get_save_dir() + '/' + clanname + '/relationships/'
        relation_cat_directory = relation_directory + self.ID + '_relations.json'

        self.relationships = {}
        if os.path.exists(relation_directory):
            if not os.path.exists(relation_cat_directory):
                self.init_all_relationships()
                for cat in Cat.all_cats.values():
                    cat.relationships[self.ID] = Relationship(cat, self)
                return
            try:
                with open(relation_cat_directory, 'r') as read_file:
                    rel_data = ujson.loads(read_file.read())
                    for rel in rel_data:
                        cat_to = self.all_cats.get(rel['cat_to_id'])
                        if cat_to is None:
                            continue
                        new_rel = Relationship(
                            cat_from=self,
                            cat_to=cat_to,
                            mates=rel['mates'] if rel['mates'] else False,
                            family=rel['family'] if rel['family'] else False,
                            romantic_love=rel['romantic_love'] if rel['romantic_love'] else 0,
                            platonic_like=rel['platonic_like'] if rel['platonic_like'] else 0,
                            dislike=rel['dislike'] if rel['dislike'] else 0,
                            admiration=rel['admiration'] if rel['admiration'] else 0,
                            comfortable=rel['comfortable'] if rel['comfortable'] else 0,
                            jealousy=rel['jealousy'] if rel['jealousy'] else 0,
                            trust=rel['trust'] if rel['trust'] else 0,
                            log=rel['log'])
                        self.relationships[rel['cat_to_id']] = new_rel
            except:
                print(f'WARNING: There was an error reading the relationship file of cat #{self}.')

    @staticmethod
    def mediate_relationship(mediator, cat1, cat2, allow_romantic, sabotage=False):
        # Gather some important info

        # Gathering the relationships.
        if cat1.ID in cat2.relationships:
            rel1 = cat1.relationships[cat2.ID]
        else:
            rel1 = cat1.create_one_relationship(cat2)

        if cat2.ID in cat1.relationships:
            rel2 = cat2.relationships[cat1.ID]
        else:
            rel2 = cat2.create_one_relationship(cat1)

        # Are they mates?
        if rel1.cat_from.ID in rel1.cat_to.mate:
            mates = True
        else:
            mates = False

        # Relation Checking
        direct_related = cat1.is_sibling(cat2) or cat1.is_parent(cat2) or cat2.is_parent(cat1)
        indirect_related = cat1.is_uncle_aunt(cat2) or \
                           cat2.is_uncle_aunt(cat1)
        if not game.settings["first_cousin_mates"]:
            indirect_related = indirect_related or cat1.is_cousin(cat2)
        related = direct_related or indirect_related

        # Check for both adults, or same age type:
        if cat1.age == cat2.age or (cat1.age not in ['newborn', 'kitten', 'adolescent'] and
                                    cat2.age not in ['newborn', 'kitten', 'adolescent']):
            valid_age = True
        else:
            valid_age = False

        # Small check to prevent huge age gaps. Will be bypassed if the cats are already mates.
        if abs(cat1.moons - cat2.moons) > 85:
            age_diff = False
        else:
            age_diff = True

        # Output string.
        output = ""

        # Determine the chance of failure.
        if mediator.experience_level == "untrained":
            chance = 15
        if mediator.experience_level == "trainee":
            # Negative bonus for very low.
            chance = 20
        elif mediator.experience_level == "prepared":
            chance = 35
        elif mediator.experience_level == "proficient":
            chance = 55
        elif mediator.experience_level == "expert":
            chance = 70
        elif mediator.experience_level == "master":
            chance = 100
        else:
            chance = 40

        compat = get_personality_compatibility(cat1, cat2)
        if compat is True:
            chance += 10
        elif compat is False:
            chance -= 5

        # Cat's compatablity with mediator also has an effect on success chance.
        for cat in [cat1, cat2]:
            if get_personality_compatibility(cat, mediator) is True:
                chance += 5
            elif get_personality_compatibility(cat, mediator) is False:
                chance -= 5

        # Determine chance to fail, turing sabotage into mediate and mediate into sabotage
        if not int(random.random() * chance):
            apply_bonus = False
            if sabotage:
                output += "Sabotage Failed!\n"
                sabotage = False
            else:
                output += "Mediate Failed!\n"
                sabotage = True
        else:
            apply_bonus = True
            # EX gain on success
            if mediator.status != "mediator apprentice":
                EX_gain = randint(10, 24)

                gm_modifier = 1
                if game.clan.game_mode == 'expanded':
                    gm_modifier = 3
                elif game.clan.game_mode == 'cruel season':
                    gm_modifier = 6

                if mediator.experience_level == "average":
                    lvl_modifier = 1.25
                elif mediator.experience_level == "high":
                    lvl_modifier = 1.75
                elif mediator.experience_level == "master":
                    lvl_modifier = 2
                else:
                    lvl_modifier = 1
                mediator.experience += EX_gain / lvl_modifier / gm_modifier

        if mediator.status == "mediator apprentice":
            mediator.experience += max(random.randint(1, 6), 1)

        no_romantic_mentor = False
        if not game.settings['romantic with former mentor']:
            if cat2.ID in cat1.former_apprentices or cat1.ID in cat2.former_apprentices:
                no_romantic_mentor = True

        # determine the traits to effect
        pos_traits = ["platonic", "respect", "comfortable", "trust"]
        if allow_romantic and (mates or (valid_age and not related and age_diff and not no_romantic_mentor)):
            pos_traits.append("romantic")

        neg_traits = ["dislike", "jealousy"]

        # Determine the number of positive traits to effect, and choose the traits
        chosen_pos = sample(pos_traits, k=randint(2, len(pos_traits)))

        # Determine netative trains effected
        neg_traits = sample(neg_traits, k=randint(1, 2))

        if compat is True:
            personality_bonus = 2
        elif compat is False:
            personality_bonus = -2
        else:
            personality_bonus = 0

        # Effects on traits
        for trait in chosen_pos + neg_traits:

            # The EX bonus in not applied upon a fail.
            if apply_bonus:
                if mediator.experience_level == "very low":
                    # Negative bonus for very low.
                    bonus = randint(-2, -1)
                elif mediator.experience_level == "low":
                    bonus = randint(-2, 0)
                elif mediator.experience_level == "high":
                    bonus = randint(1, 3)
                elif mediator.experience_level == "master":
                    bonus = randint(3, 4)
                elif mediator.experience_level == "max":
                    bonus = randint(4, 5)
                else:
                    bonus = 0  # Average gets no bonus.
            else:
                bonus = 0

            if trait == "romantic":
                if mates:
                    ran = (5, 10)
                else:
                    ran = (4, 6)

                if sabotage:
                    rel1.romantic_love = Cat.effect_relation(rel1.romantic_love, -(randint(ran[0], ran[1]) + bonus) +
                                                             personality_bonus)
                    rel2.romantic_love = Cat.effect_relation(rel1.romantic_love, -(randint(ran[0], ran[1]) + bonus) +
                                                             personality_bonus)
                    output += f"Romantic interest decreased. "
                else:
                    rel1.romantic_love = Cat.effect_relation(rel1.romantic_love, (randint(ran[0], ran[1]) + bonus) +
                                                             personality_bonus)
                    rel2.romantic_love = Cat.effect_relation(rel2.romantic_love, (randint(ran[0], ran[1]) + bonus) +
                                                             personality_bonus)
                    output += f"Romantic interest increased. "

            elif trait == "platonic":
                ran = (4, 6)

                if sabotage:
                    rel1.platonic_like = Cat.effect_relation(rel1.platonic_like, -(randint(ran[0], ran[1]) + bonus) +
                                                             personality_bonus)
                    rel2.platonic_like = Cat.effect_relation(rel2.platonic_like, -(randint(ran[0], ran[1]) + bonus) +
                                                             personality_bonus)
                    output += f"Platonic like decreased. "
                else:
                    rel1.platonic_like = Cat.effect_relation(rel1.platonic_like, (randint(ran[0], ran[1]) + bonus) +
                                                             personality_bonus)
                    rel2.platonic_like = Cat.effect_relation(rel2.platonic_like, (randint(ran[0], ran[1]) + bonus) +
                                                             personality_bonus)
                    output += f"Platonic like increased. "

            elif trait == "respect":
                ran = (4, 6)

                if sabotage:
                    rel1.admiration = Cat.effect_relation(rel1.admiration, -(randint(ran[0], ran[1]) + bonus) +
                                                          personality_bonus)
                    rel2.admiration = Cat.effect_relation(rel2.admiration, -(randint(ran[0], ran[1]) + bonus) +
                                                          personality_bonus)
                    output += f"Respect decreased. "
                else:
                    rel1.admiration = Cat.effect_relation(rel1.admiration, (randint(ran[0], ran[1]) + bonus) +
                                                          personality_bonus)
                    rel2.admiration = Cat.effect_relation(rel2.admiration, (randint(ran[0], ran[1]) + bonus) +
                                                          personality_bonus)
                    output += f"Respect increased. "

            elif trait == "comfortable":
                ran = (4, 6)

                if sabotage:
                    rel1.comfortable = Cat.effect_relation(rel1.comfortable, -(randint(ran[0], ran[1]) + bonus) +
                                                           personality_bonus)
                    rel2.comfortable = Cat.effect_relation(rel2.comfortable, -(randint(ran[0], ran[1]) + bonus) +
                                                           personality_bonus)
                    output += f"Comfort decreased. "
                else:
                    rel1.comfortable = Cat.effect_relation(rel1.comfortable, (randint(ran[0], ran[1]) + bonus) +
                                                           personality_bonus)
                    rel2.comfortable = Cat.effect_relation(rel2.comfortable, (randint(ran[0], ran[1]) + bonus) +
                                                           personality_bonus)
                    output += f"Comfort increased. "

            elif trait == "trust":
                ran = (4, 6)

                if sabotage:
                    rel1.trust = Cat.effect_relation(rel1.trust, -(randint(ran[0], ran[1]) + bonus) +
                                                     personality_bonus)
                    rel2.trust = Cat.effect_relation(rel2.trust, -(randint(ran[0], ran[1]) + bonus) +
                                                     personality_bonus)
                    output += f"Trust decreased. "
                else:
                    rel1.trust = Cat.effect_relation(rel1.trust, (randint(ran[0], ran[1]) + bonus) +
                                                     personality_bonus)
                    rel2.trust = Cat.effect_relation(rel2.trust, (randint(ran[0], ran[1]) + bonus) +
                                                     personality_bonus)
                    output += f"Trust increased. "

            elif trait == "dislike":
                ran = (4, 9)
                if sabotage:
                    rel1.dislike = Cat.effect_relation(rel1.dislike, (randint(ran[0], ran[1]) + bonus) -
                                                       personality_bonus)
                    rel2.dislike = Cat.effect_relation(rel2.dislike, (randint(ran[0], ran[1]) + bonus) -
                                                       personality_bonus)
                    output += f"Dislike increased. "
                else:
                    rel1.dislike = Cat.effect_relation(rel1.dislike, -(randint(ran[0], ran[1]) + bonus) -
                                                       personality_bonus)
                    rel2.dislike = Cat.effect_relation(rel2.dislike, -(randint(ran[0], ran[1]) + bonus) -
                                                       personality_bonus)
                    output += f"Dislike decreased. "

            elif trait == "jealousy":
                ran = (4, 6)

                if sabotage:
                    rel1.jealousy = Cat.effect_relation(rel1.jealousy, (randint(ran[0], ran[1]) + bonus) -
                                                        personality_bonus)
                    rel2.jealousy = Cat.effect_relation(rel2.jealousy, (randint(ran[0], ran[1]) + bonus) -
                                                        personality_bonus)
                    output += f"Jealousy increased. "
                else:
                    rel1.jealousy = Cat.effect_relation(rel1.jealousy, -(randint(ran[0], ran[1]) + bonus) -
                                                        personality_bonus)
                    rel2.jealousy = Cat.effect_relation(rel2.jealousy, -(randint(ran[0], ran[1]) + bonus) -
                                                        personality_bonus)
                    output += f"Jealousy decreased . "

        return output

    @staticmethod
    def effect_relation(current_value, effect):
        if effect < 0:
            if abs(effect) >= current_value:
                return 0

        if effect > 0:
            if current_value + effect >= 100:
                return 100

        return current_value + effect

    def set_faded(self):
        """This function is for cats that are faded. It will set the sprite and the faded tag"""
        self.faded = True

        # Sillotette sprite
        if self.age == 'newborn':
            file_name = "faded_newborn"
        elif self.age == 'kitten':
            file_name = "faded_kitten"
        elif self.age in ['adult', 'young adult', 'senior adult']:
            file_name = "faded_adult"
        elif self.age == "adolescent":
            file_name = "faded_adol"
        else:
            file_name = "faded_senior"
            
        if self.df: 
            file_name += "_df"
            
        file_name += ".png"
            
        self.sprite = image_cache.load_image(f"sprites/faded/{file_name}").convert_alpha()
        self.big_sprite = pygame.transform.scale(self.sprite, (100, 100))
        self.large_sprite = pygame.transform.scale(self.big_sprite, (150, 150))

    @staticmethod
    def fetch_cat(cat_id: str):
        """Fetches a cat object. Works for both faded and non-faded cats. Returns none if no cat was found. """
        if not cat_id or isinstance(cat_id, Cat):  # Check if argument is None or Cat.
            return cat_id
        elif not isinstance(cat_id, str):  # Invalid type
            return None
        if cat_id in Cat.all_cats:
            return Cat.all_cats[cat_id]
        else:
            ob = Cat.load_faded_cat(cat_id)
            if ob:
                return ob
            else:
                return None

    @staticmethod
    def load_faded_cat(cat: str):
        """Loads a faded cat, returning the cat object. This object is saved nowhere else. """
        try:
            with open(get_save_dir() + '/' + game.clan.name + '/faded_cats/' + cat + ".json", 'r') as read_file:
                cat_info = ujson.loads(read_file.read())
        except AttributeError:  # If loading cats is attempted before the clan is loaded, we would need to use this.
            with open(get_save_dir() + '/' + game.switches['clan_list'][0] + '/faded_cats/' + cat + ".json",
                      'r') as read_file:
                cat_info = ujson.loads(read_file.read())
        except:
            print("ERROR: in loading faded cat")
            return False

        cat_ob = Cat(ID=cat_info["ID"], prefix=cat_info["name_prefix"], suffix=cat_info["name_suffix"],
                     status=cat_info["status"], moons=cat_info["moons"], faded=True, 
                     df=cat_info["df"] if "df" in cat_info else False)
        if cat_info["parent1"]:
            cat_ob.parent1 = cat_info["parent1"]
        if cat_info["parent2"]:
            cat_ob.parent2 = cat_info["parent2"]
        cat_ob.faded_offspring = cat_info["faded_offspring"]
        cat_ob.faded = True

        return cat_ob

    # ---------------------------------------------------------------------------- #
    #                                  Sorting                                     #
    # ---------------------------------------------------------------------------- #

    @staticmethod
    def sort_cats():
        if game.sort_type == "age":
            Cat.all_cats_list.sort(key=lambda x: Cat.get_adjusted_age(x))
        elif game.sort_type == "reverse_age":
            Cat.all_cats_list.sort(key=lambda x: Cat.get_adjusted_age(x), reverse=True)
        elif game.sort_type == "id":
            Cat.all_cats_list.sort(key=lambda x: int(x.ID))
        elif game.sort_type == "reverse_id":
            Cat.all_cats_list.sort(key=lambda x: int(x.ID), reverse=True)
        elif game.sort_type == "rank":
            Cat.all_cats_list.sort(key=lambda x: (Cat.rank_order(x), Cat.get_adjusted_age(x)), reverse=True)
        elif game.sort_type == "exp":
            Cat.all_cats_list.sort(key=lambda x: x.experience, reverse=True)

        return

    @staticmethod
    def insert_cat(c: Cat):
        try:
            if game.sort_type == "age":
                bisect.insort(Cat.all_cats_list, c, key=lambda x: Cat.get_adjusted_age(x))
            elif game.sort_type == "reverse_age":
                bisect.insort(Cat.all_cats_list, c, key=lambda x: -1 * Cat.get_adjusted_age(x))
            elif game.sort_type == "rank":
                bisect.insort(Cat.all_cats_list, c, key=lambda x: (-1 * Cat.rank_order(x), -1 *
                                                                   Cat.get_adjusted_age(x)))
            elif game.sort_type == "exp":
                bisect.insort(Cat.all_cats_list, c, key=lambda x: x.experience)
            elif game.sort_type == "id":
                bisect.insort(Cat.all_cats_list, c, key=lambda x: int(x.ID))
            elif game.sort_type == "reverse_id":
                bisect.insort(Cat.all_cats_list, c, key=lambda x: -1 * int(x.ID))
        except (TypeError, NameError):
            # If you are using python 3.8, key is not a supported parameter into insort. Therefore, we'll need to
            # do the slower option of adding the cat, then resorting
            Cat.all_cats_list.append(c)
            Cat.sort_cats()

    @staticmethod
    def rank_order(cat: Cat):
        if cat.status in Cat.rank_sort_order:
            return Cat.rank_sort_order.index(cat.status)
        else:
            return 0

    @staticmethod
    def get_adjusted_age(cat: Cat):
        """Returns the dead_for moons rather than the age for dead cats, so dead cats are sorted by how long
        they have been dead, rather than age at death"""
        if cat.dead:
            return cat.dead_for
        else:
            return cat.moons

    # ---------------------------------------------------------------------------- #
    #                                  properties                                  #
    # ---------------------------------------------------------------------------- #

    @property
    def experience(self):
        return self._experience

    @experience.setter
    def experience(self, exp: int):
        if exp > self.experience_levels_range["master"][1]:
            exp = self.experience_levels_range["master"][1]
        self._experience = int(exp)

        for x in self.experience_levels_range:
            if self.experience_levels_range[x][0] <= exp <= self.experience_levels_range[x][1]:
                self.experience_level = x
                break

    @property
    def moons(self):
        return self._moons

    @moons.setter
    def moons(self, value: int):
        self._moons = value

        updated_age = False
        for key_age in self.age_moons.keys():
            if self._moons in range(self.age_moons[key_age][0], self.age_moons[key_age][1] + 1):
                updated_age = True
                self.age = key_age
        try:
            if not updated_age and self.age is not None:
                self.age = "elder"
        except AttributeError:
            print("ERROR: cat has no age attribute! Cat ID: " + self.ID)
            print("Possibly the disappearing cat bug? Ping luna on the discord if you see this message")


# ---------------------------------------------------------------------------- #
#                               END OF CAT CLASS                               #
# ---------------------------------------------------------------------------- #

# Twelve example cats
def create_example_cats():
    e = random.sample(range(12), 3)
    not_allowed = ['NOPAW', 'NOTAIL', 'HALFTAIL', 'NOEAR', 'BOTHBLIND', 'RIGHTBLIND', 'LEFTBLIND', 'BRIGHTHEART',
                   'NOLEFTEAR', 'NORIGHTEAR', 'MANLEG']
    for a in range(12):
        if a in e:
            game.choose_cats[a] = Cat(status='warrior', biome=None)
        else:
            game.choose_cats[a] = Cat(status=choice(
                ['kitten', 'apprentice', 'warrior', 'warrior', 'elder']), biome=None)
        if game.choose_cats[a].moons >= 160:
            game.choose_cats[a].moons = choice(range(120, 155))
        elif game.choose_cats[a].moons == 0:
            game.choose_cats[a].moons = choice([1, 2, 3, 4, 5])
        for scar in game.choose_cats[a].scars:
            if scar in not_allowed:
                game.choose_cats[a].scars.remove(scar)
    
        update_sprite(game.choose_cats[a])
    


# CAT CLASS ITEMS
cat_class = Cat(example=True)
game.cat_class = cat_class

# ---------------------------------------------------------------------------- #
#                                load json files                               #
# ---------------------------------------------------------------------------- #

resource_directory = "resources/dicts/conditions/"

ILLNESSES = None
with open(f"{resource_directory}illnesses.json", 'r') as read_file:
    ILLNESSES = ujson.loads(read_file.read())

INJURIES = None
with open(f"{resource_directory}injuries.json", 'r') as read_file:
    INJURIES = ujson.loads(read_file.read())

PERMANENT = None
with open(f"{resource_directory}permanent_conditions.json", 'r') as read_file:
    PERMANENT = ujson.loads(read_file.read())

resource_directory = "resources/dicts/events/death/death_reactions/"

MINOR_MAJOR_REACTION = None
with open(f"{resource_directory}minor_major.json", 'r') as read_file:
    MINOR_MAJOR_REACTION = ujson.loads(read_file.read())<|MERGE_RESOLUTION|>--- conflicted
+++ resolved
@@ -2091,7 +2091,7 @@
             if (self.moons < 14 or other_cat.moons < 14) and not for_love_interest:
                 return False
 
-            if abs(self.moons - other_cat.moons) > game.config["mates"]["age_range"]:
+            if self.age != other_cat.age and abs(self.moons - other_cat.moons) > game.config["mates"]["age_range"]:
                 return False
 
         age_restricted_ages = ["newborn", "kitten", "adolescent"]
@@ -2115,46 +2115,6 @@
         if is_former_mentor and not former_mentor_setting:
             return False
 
-<<<<<<< HEAD
-=======
-        # Relationship checks
-        # Apparently, parent2 can't exist without parent1, so we only need to check parent1
-        if self.parent1 or other_cat.parent1:
-            # Check for relation via other_cat's parents (parent/grandparent)
-            if other_cat.parent1:
-                if self.is_grandparent(other_cat) or self.is_parent(other_cat):
-                    return False
-                # Check for uncle/aunt via self's sibs & other's parents
-                if self.siblings:
-                    if self.is_uncle_aunt(other_cat):
-                        return False
-                # Check for sibs via self's parents and other_cat's parents
-                if self.parent1:
-                    if self.is_sibling(other_cat) or other_cat.is_sibling(self):
-                        return False
-
-            # Check for relation via self's parents (parent/grandparent)
-            if self.parent1:
-                if other_cat.is_grandparent(self) or other_cat.is_parent(self):
-                    return False
-                # Check for uncle/aunt via other_cat's sibs & self's parents
-                if other_cat.siblings:
-                    if other_cat.is_uncle_aunt(self):
-                        return False
-
-            # Only need to check one.
-            if not game.settings['first_cousin_mates']:
-                if self.is_cousin(other_cat):
-                    return False
-
-        else:
-            if self.is_sibling(other_cat) or other_cat.is_sibling(self):
-                return False
-
-        if self.age != other_cat.age and abs(self.moons - other_cat.moons) > 40:
-            return False
-
->>>>>>> 54a7442b
         return True
 
     def unset_mate(self, other_cat: Cat, breakup: bool = False, fight: bool = False):
