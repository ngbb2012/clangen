"""
Contains the Cat and Personality classes
"""

from __future__ import annotations

import bisect
import itertools
import os.path
import sys
from random import choice, randint, sample, random, getrandbits, randrange
from typing import Dict, List, Any

import ujson  # type: ignore

from scripts.cat.history import History
from scripts.cat.names import Name
from scripts.cat.pelts import Pelt
from scripts.cat.personality import Personality
from scripts.cat.skills import CatSkills
from scripts.cat.thoughts import Thoughts
from scripts.cat_relations.inheritance import Inheritance
from scripts.cat_relations.relationship import Relationship
from scripts.conditions import (
    Illness,
    Injury,
    PermanentCondition,
    get_amount_cat_for_one_medic,
    medical_cats_condition_fulfilled,
)
from scripts.event_class import Single_Event
from scripts.events_module.generate_events import GenerateEvents
from scripts.game_structure import image_cache
from scripts.game_structure.game_essentials import game
from scripts.game_structure.screen_settings import screen
from scripts.housekeeping.datadir import get_save_dir
from scripts.utility import (
    get_alive_status_cats,
    get_personality_compatibility,
    event_text_adjust,
    update_sprite,
    leader_ceremony_text_adjust,
)


class Cat:
    """The cat class."""

    dead_cats = []
    used_screen = screen

    ages = [
        "newborn",
        "kitten",
        "adolescent",
        "young adult",
        "adult",
        "senior adult",
        "senior",
    ]

    age_moons = {
        "newborn": game.config["cat_ages"]["newborn"],
        "kitten": game.config["cat_ages"]["kitten"],
        "adolescent": game.config["cat_ages"]["adolescent"],
        "young adult": game.config["cat_ages"]["young adult"],
        "adult": game.config["cat_ages"]["adult"],
        "senior adult": game.config["cat_ages"]["senior adult"],
        "senior": game.config["cat_ages"]["senior"],
    }

    # This in is in reverse order: top of the list at the bottom
    rank_sort_order = [
        "newborn",
        "kitten",
        "elder",
        "apprentice",
        "warrior",
        "mediator apprentice",
        "mediator",
        "medicine cat apprentice",
        "medicine cat",
        "deputy",
        "leader",
    ]

    gender_tags = {"female": "F", "male": "M"}

    # EX levels and ranges.
    # Ranges are inclusive to both bounds
    experience_levels_range = {
        "untrained": (0, 0),
        "trainee": (1, 50),
        "prepared": (51, 110),
        "competent": (110, 170),
        "proficient": (171, 240),
        "expert": (241, 320),
        "master": (321, 321),
    }

    default_pronouns = [
        {
            "subject": "they",
            "object": "them",
            "poss": "their",
            "inposs": "theirs",
            "self": "themself",
            "conju": 1,
        },
        {
            "subject": "she",
            "object": "her",
            "poss": "her",
            "inposs": "hers",
            "self": "herself",
            "conju": 2,
        },
        {
            "subject": "he",
            "object": "him",
            "poss": "his",
            "inposs": "his",
            "self": "himself",
            "conju": 2,
        },
    ]

    all_cats: Dict[str, Cat] = {}  # ID: object
    outside_cats: Dict[str, Cat] = {}  # cats outside the clan
    id_iter = itertools.count()

    all_cats_list: List[Cat] = []
    ordered_cat_list: List[Cat] = []

    grief_strings = {}

    def __init__(
        self,
        prefix=None,
        gender=None,
        status="newborn",
        backstory="clanborn",
        parent1=None,
        parent2=None,
        adoptive_parents=None,
        suffix=None,
        specsuffix_hidden=False,
        ID=None,
        moons=None,
        example=False,
        faded=False,
        skill_dict=None,
        pelt: Pelt = None,
        loading_cat=False,  # Set to true if you are loading a cat at start-up.
        **kwargs,
    ):
        """Initialise the cat.

        :param prefix: Cat's prefix (e.g. Fire- for Fireheart)
        :param gender: Cat's gender, default None
        :param status: Cat's age range, default "newborn"
        :param backstory: Cat's origin, default "clanborn"
        :param parent1: ID of parent 1, default None
        :param parent2: ID of parent 2, default None
        :param suffix: Cat's suffix (e.g. -heart for Fireheart)
        :param specsuffix_hidden: Whether cat has a special suffix (-kit, -paw, etc.), default False
        :param ID: Cat's unique ID, default None
        :param moons: Cat's age, default None
        :param example: If cat is an example cat, default False
        :param faded: If cat is faded, default False
        :param skill_dict: TODO find a good definition for this
        :param pelt: Body details, default None
        :param loading_cat: If loading a cat rather than generating a new one, default False
        :param kwargs: TODO what are the possible args here? ["biome", ]
        """

        self.history = None

        if (
            faded
        ):  # This must be at the top. It's a smaller list of things to init, which is only for faded cats
            self.init_faded(ID, status, prefix, suffix, moons, **kwargs)
            return

        self.generate_events = GenerateEvents()

        # Private attributes
        self._mentor = None  # plz
        self._experience = None
        self._moons = None

        # Public attributes
        self.gender = gender
        self.status = status
        self.backstory = backstory
        self.age = None
        self.skills = CatSkills(skill_dict=skill_dict)
        self.personality = Personality(
            trait="troublesome", lawful=0, aggress=0, stable=0, social=0
        )
        self.parent1 = parent1
        self.parent2 = parent2
        self.adoptive_parents = adoptive_parents if adoptive_parents else []
        self.pelt = pelt if pelt else Pelt()
        self.former_mentor = []
        self.patrol_with_mentor = 0
        self.apprentice = []
        self.former_apprentices = []
        self.relationships = {}
        self.mate = []
        self.previous_mates = []
        self.pronouns = [self.default_pronouns[0].copy()]
        self.placement = None
        self.example = example
        self.dead = False
        self.exiled = False
        self.outside = False
        self.driven_out = False
        self.dead_for = 0  # moons
        self.thought = ""
        self.genderalign = None
        self.birth_cooldown = 0
        self.illnesses = {}
        self.injuries = {}
        self.healed_condition = None
        self.leader_death_heal = None
        self.also_got = False
        self.permanent_condition = {}
        self.df = False
        self.experience_level = None

        # Various behavior toggles
        self.no_kits = False
        self.no_mates = False
        self.no_retire = False

        self.prevent_fading = False  # Prevents a cat from fading

        self.faded_offspring = (
            []
        )  # Stores of a list of faded offspring, for relation tracking purposes

        self.faded = faded  # This is only used to flag cats that are faded, but won't be added to the faded list until
        # the next save.

        self.favourite = False

        self.specsuffix_hidden = specsuffix_hidden
        self.inheritance = None

        self.history = None

        # setting ID
        if ID is None:
            potential_id = str(next(Cat.id_iter))

            if game.clan:
                faded_cats = game.clan.faded_ids
            else:
                faded_cats = []

            while potential_id in self.all_cats or potential_id in faded_cats:
                potential_id = str(next(Cat.id_iter))
            self.ID = potential_id
        else:
            self.ID = ID

        # age and status
        if status is None and moons is None:
            self.age = choice(self.ages)
        elif moons is not None:
            self.moons = moons
            if moons > 300:
                # Out of range, always elder
                self.age = "senior"
            elif moons == 0:
                self.age = "newborn"
            else:
                # In range
                for key_age in self.age_moons.keys():
                    if moons in range(
                        self.age_moons[key_age][0], self.age_moons[key_age][1] + 1
                    ):
                        self.age = key_age
        else:
            if status == "newborn":
                self.age = "newborn"
            elif status == "kitten":
                self.age = "kitten"
            elif status == "elder":
                self.age = "senior"
            elif status in [
                "apprentice",
                "mediator apprentice",
                "medicine cat apprentice",
            ]:
                self.age = "adolescent"
            else:
                self.age = choice(["young adult", "adult", "adult", "senior adult"])
            self.moons = randint(
                self.age_moons[self.age][0], self.age_moons[self.age][1]
            )

        # backstory
        if self.backstory is None:
            self.backstory = "clanborn"
        else:
            self.backstory = self.backstory

        # sex!?!??!?!?!??!?!?!?!??
        if self.gender is None:
            self.gender = choice(["female", "male"])
        self.g_tag = self.gender_tags[self.gender]

        """if self.genderalign == "":
            self.genderalign = self.gender"""

        # These things should only run when generating a new cat, rather than loading one in.
        if not loading_cat:
            self.init_generate_cat(skill_dict)

        # In camp status
        self.in_camp = 1
        if "biome" in kwargs:
            biome = kwargs["biome"]
        elif game.clan is not None:
            biome = game.clan.biome
        else:
            biome = None
        # NAME
        # load_existing_name is needed so existing cats don't get their names changed/fixed for no reason
        if self.pelt is not None:
            self.name = Name(
                prefix,
                suffix,
                biome=biome,
                specsuffix_hidden=self.specsuffix_hidden,
                load_existing_name=loading_cat,
                cat=self,
            )
        else:
            self.name = Name(
                status,
                prefix,
                suffix,
                specsuffix_hidden=self.specsuffix_hidden,
                load_existing_name=loading_cat,
                cat=self,
            )

        # Private Sprite
        self._sprite = None

        # SAVE CAT INTO ALL_CATS DICTIONARY IN CATS-CLASS
        self.all_cats[self.ID] = self

        if self.ID not in ["0", None]:
            Cat.insert_cat(self)

    def init_faded(self, ID, status, prefix, suffix, moons, **kwargs):
        """Perform faded-specific initialization

        :param ID: Cat ID
        :param status: Cat status
        :param prefix: Cat's prefix
        :param suffix: Cat's suffix
        :param moons: Age in moons
        :param kwargs:

        :return: None
        """
        self.ID = ID
        self.parent1 = None
        self.parent2 = None
        self.adoptive_parents = []
        self.mate = []
        self.status = status
        self.pronouns = []  # Needs to be set as a list
        self.moons = moons
        self.dead_for = 0
        self.dead = True
        self.outside = False
        self.exiled = False
        self.inheritance = None  # This should never be used, but just for safety
        self.name = Name(prefix=prefix, suffix=suffix, cat=self)
        if "df" in kwargs:
            self.df = kwargs["df"]
        else:
            self.df = False

        self.init_moons_age(moons)

        self.set_faded()  # Sets the faded sprite and faded tag (self.faded = True)
        return True

    def init_moons_age(self, moons):
        """
        Gets the correct life stage for associated moons

        :param moons: Age in moons
        :return: None
        """
        if moons > 300:
            # Out of range, always elder
            self.age = "senior"
        elif moons == 0:
            self.age = "newborn"
        else:
            # In range
            for key_age in self.age_moons.keys():
                if moons in range(
                    self.age_moons[key_age][0], self.age_moons[key_age][1] + 1
                ):
                    self.age = key_age

    def init_generate_cat(self, skill_dict):
        """
        Used to roll a new cat
        :param skill_dict: TODO what is a skill dict exactly
        :return: None
        """
        # trans cat chances
        theythemdefault = game.settings["they them default"]
        self.genderalign = self.gender
        trans_chance = randint(0, 50)
        nb_chance = randint(0, 75)

        # GENDER IDENTITY
        if self.age in ["kitten", "newborn"]:
            # newborns can't be trans, sorry babies
            pass
        elif nb_chance == 1:
            self.genderalign = "nonbinary"
        elif trans_chance == 1:
            if self.gender == "female":
                self.genderalign = "trans male"
            else:
                self.genderalign = "trans female"

        # PRONOUNS
        if theythemdefault is True:
            self.pronouns = [self.default_pronouns[0].copy()]
        else:
            # Assigning pronouns based on gender
            if self.genderalign in ["female", "trans female"]:
                self.pronouns = [self.default_pronouns[1].copy()]
            elif self.genderalign in ["male", "trans male"]:
                self.pronouns = [self.default_pronouns[2].copy()]
            else:
                self.genderalign = "nonbinary"
                self.pronouns = [self.default_pronouns[0].copy()]

        # APPEARANCE
        self.pelt = Pelt.generate_new_pelt(
            self.gender,
            [Cat.fetch_cat(i) for i in (self.parent1, self.parent2) if i],
            self.age,
        )

        # Personality
        self.personality = Personality(kit_trait=self.is_baby())

        # experience and current patrol status
        if self.age in ["young", "newborn"]:
            self.experience = 0
        elif self.age in ["adolescent"]:
            m = self.moons
            self.experience = 0
            while m > Cat.age_moons["adolescent"][0]:
                ran = game.config["graduation"]["base_app_timeskip_ex"]
                exp = choice(
                    list(range(ran[0][0], ran[0][1] + 1))
                    + list(range(ran[1][0], ran[1][1] + 1))
                )
                self.experience += exp + 3
                m -= 1
        elif self.age in ["young adult", "adult"]:
            self.experience = randint(
                Cat.experience_levels_range["prepared"][0],
                Cat.experience_levels_range["proficient"][1],
            )
        elif self.age in ["senior adult"]:
            self.experience = randint(
                Cat.experience_levels_range["competent"][0],
                Cat.experience_levels_range["expert"][1],
            )
        elif self.age in ["senior"]:
            self.experience = randint(
                Cat.experience_levels_range["competent"][0],
                Cat.experience_levels_range["master"][1],
            )
        else:
            self.experience = 0

        if not skill_dict:
            self.skills = CatSkills.generate_new_catskills(self.status, self.moons)

    def __repr__(self):
        return "CAT OBJECT:" + self.ID

    def __eq__(self, other):
<<<<<<< HEAD
        return False if not isinstance(other, Cat) else self.ID == other.ID
=======
        return self.ID == other.ID if isinstance(other, Cat) else False
>>>>>>> 5b58781f
    
    def __hash__(self):
        return hash(self.ID)

    @property
    def mentor(self):
        """Return managed attribute '_mentor', which is the ID of the cat's mentor."""
        return self._mentor

    @mentor.setter
    def mentor(self, mentor_id: Any):
        """Makes sure `Cat.mentor` can only be None (no mentor) or a string (mentor ID)."""
        if mentor_id is None or isinstance(mentor_id, str):
            self._mentor = mentor_id
        else:
            print(
                f"Mentor ID {mentor_id} of type {type(mentor_id)} isn't valid :("
                "\nCat.mentor has to be either None (no mentor) or the mentor's ID as a string."
            )

    def is_alive(self):
        """Check if this cat is alive

        :return: True if alive, False if dead
        """
        return not self.dead

    def die(self, body: bool = True):
        """Kills cat.

        body - defaults to True, use this to mark if the body was recovered so
        that grief messages will align with body status
        - if it is None, a lost cat died and therefore not trigger grief, since the clan does not know
        """
        if (
            self.status == "leader"
            and "pregnant" in self.injuries
            and game.clan.leader_lives > 0
        ):
            self.illnesses.clear()

            self.injuries = {
                key: value
                for (key, value) in self.injuries.items()
                if key == "pregnant"
            }
        else:
            self.injuries.clear()
            self.illnesses.clear()

        # Deal with leader death
        text = ""
        darkforest = game.clan.instructor.df
        isoutside = self.outside
        if self.status == "leader":
            if game.clan.leader_lives > 0:
                lives_left = game.clan.leader_lives
                death_thought = Thoughts.leader_death_thought(
                    self, lives_left, darkforest
                )
                final_thought = event_text_adjust(self, death_thought, main_cat=self)
                self.thought = final_thought
                return ""
            elif game.clan.leader_lives <= 0:
                self.dead = True
                game.just_died.append(self.ID)
                game.clan.leader_lives = 0
                death_thought = Thoughts.leader_death_thought(self, 0, darkforest)
                final_thought = event_text_adjust(self, death_thought, main_cat=self)
                self.thought = final_thought
                if game.clan.instructor.df is False:
                    text = (
                        "They've lost their last life and have travelled to StarClan."
                    )
                else:
                    text = "They've lost their last life and have travelled to the Dark Forest."
        else:
            self.dead = True
            game.just_died.append(self.ID)
            death_thought = Thoughts.new_death_thought(self, darkforest, isoutside)
            final_thought = event_text_adjust(self, death_thought, main_cat=self)
            self.thought = final_thought

        for app in self.apprentice.copy():
            fetched_cat = Cat.fetch_cat(app)
            if fetched_cat:
                fetched_cat.update_mentor()
        self.update_mentor()

        # if game.clan and game.clan.game_mode != 'classic' and not (self.outside or self.exiled) and body is not None:
        if game.clan and not self.outside and not self.exiled:
            self.grief(body)

        if not self.outside:
            Cat.dead_cats.append(self)
            if game.clan.instructor.df is False:
                self.df = False
                game.clan.add_to_starclan(self)
            elif game.clan.instructor.df is True:
                self.df = True
                game.clan.add_to_darkforest(self)
        else:
            game.clan.add_to_unknown(self)

        return

    def exile(self):
        """This is used to send a cat into exile. This removes the cat's status and gives them a special 'exiled'
        status."""
        self.exiled = True
        self.outside = True
        self.status = "exiled"
        if self.personality.trait == "vengeful":
            self.thought = "Swears their revenge for being exiled"
        else:
            self.thought = "Is shocked that they have been exiled"
        for app in self.apprentice:
            fetched_cat = Cat.fetch_cat(app)
            if fetched_cat:
                fetched_cat.update_mentor()
        self.update_mentor()

    def grief(self, body: bool):
        """
        compiles grief moon event text
        """
        if body:
            body_status = "body"
        else:
            body_status = "no_body"

        # Keep track is the body was treated with rosemary.
        body_treated = False
        text = None

        # apply grief to cats with high positive relationships to dead cat
        for cat in Cat.all_cats.values():
            if cat.dead or cat.outside or cat.moons < 1:
                continue

            to_self = cat.relationships.get(self.ID)
            if not isinstance(to_self, Relationship):
                continue

            family_relation = self.familial_grief(living_cat=cat)
            very_high_values = []
            high_values = []

            if to_self.romantic_love > 55:
                very_high_values.append("romantic")
            if to_self.romantic_love > 40:
                high_values.append("romantic")

            if to_self.platonic_like > 50:
                very_high_values.append("platonic")
            if to_self.platonic_like > 30:
                high_values.append("platonic")

            if to_self.admiration > 70:
                very_high_values.append("admiration")
            if to_self.admiration > 50:
                high_values.append("admiration")

            if to_self.comfortable > 60:
                very_high_values.append("comfort")
            if to_self.comfortable > 40:
                high_values.append("comfort")

            if to_self.trust > 70:
                very_high_values.append("trust")
            if to_self.trust > 50:
                high_values.append("trust")

            major_chance = 0
            if very_high_values:
                # major grief eligible cats.

                major_chance = 3
                if cat.personality.stability < 5:
                    major_chance -= 1

                # decrease major grief chance if grave herbs are used
                if body and not body_treated and "rosemary" in game.clan.herbs:
                    body_treated = True
                    game.clan.herbs["rosemary"] -= 1
                    if game.clan.herbs["rosemary"] <= 0:
                        game.clan.herbs.pop("rosemary")
                    game.herb_events_list.append(
                        f"Rosemary was used for {self.name}'s body."
                    )

                if body_treated:
                    major_chance -= 1

            # If major_chance is not 0, there is a chance for major grief
            grief_type = None
            if major_chance and not int(random() * major_chance):
                grief_type = "major"

                possible_strings = []
                for x in very_high_values:
                    possible_strings.extend(
                        self.generate_events.possible_death_reactions(
                            family_relation, x, cat.personality.trait, body_status
                        )
                    )

                if not possible_strings:
                    print("No grief strings")
                    continue

                text = choice(possible_strings)
                text += " " + choice(MINOR_MAJOR_REACTION["major"])
                text = event_text_adjust(Cat, text=text, main_cat=self, random_cat=cat)

                cat.get_ill("grief stricken", event_triggered=True, severity="major")

            # If major grief fails, but there are still very_high or high values,
            # it can fail to to minor grief. If they have a family relation, bypass the roll.
            elif (very_high_values or high_values) and (
                family_relation != "general" or not int(random() * 5)
            ):
                grief_type = "minor"

                # These minor grief message will be applied as thoughts.
                minor_grief_messages = (
                    "Told a fond story at r_c's vigil",
                    "Bargains with StarClan, begging them to send r_c back",
                    "Sat all night at r_c's vigil",
                    "Will never forget r_c",
                    "Prays that r_c is safe in StarClan",
                    "Misses the warmth that r_c brought to {PRONOUN/m_c/poss} life",
                    "Is mourning r_c",
                    "Can't stop coming to tears each time r_c is mentioned",
                    "Stayed the longest at r_c's vigil",
                    "Left r_c's vigil early due to grief",
                    "Lashes out at any cat who checks on {PRONOUN/m_c/object} after r_c's death",
                    "Took a long walk on {PRONOUN/m_c/poss} own to mourn r_c in private",
                    "Is busying {PRONOUN/m_c/self} with too much work to forget about r_c's death",
                    "Does {PRONOUN/m_c/poss} best to console {PRONOUN/m_c/poss} clanmates about r_c's death",
                    "Takes a part of r_c's nest to put with {PRONOUN/m_c/poss} own, clinging to the fading scent",
                    "Sleeps in r_c's nest tonight",
                    "Defensively states that {PRONOUN/m_c/subject} {VERB/m_c/don't/doesn't} need any comfort about r_c's death",
                    "Wonders why StarClan had to take r_c so soon",
                    "Still needs r_c even though they're gone",
                    "Doesn't think {PRONOUN/m_c/subject} will ever be the same without r_c",
                    "Was seen crying in {PRONOUN/m_c/poss} nest after r_c's vigil",
                    "Is hiding {PRONOUN/m_c/poss} tears as {PRONOUN/m_c/subject} {VERB/m_c/comfort/comforts} the others about r_c's passing",
                )

                if body:
                    minor_grief_messages += (
                        "Helped bury r_c, leaving {PRONOUN/r_c/poss} favorite prey at the grave",
                        "Slips out of camp to visit r_c's grave",
                        "Clung so desperately to r_c's body that {PRONOUN/m_c/subject} had to be dragged away",
                        "Hides a scrap of r_c's fur under {PRONOUN/m_c/poss} nest to cling to",
                        "Can't stand the sight of r_c's body in camp",
                        "Hissed at anyone who got too close to r_c's body, refusing to let go",
                        "Spent a long time grooming r_c's fur for their vigil",
                        "Arranged the flowers for r_c's vigil",
                        "Picked the best spot in the burial grounds for r_c",
                        "Keeps thinking that r_c is only sleeping",
                        "Is in denial of r_c's death, despite the ongoing vigil",
                        "Insists that r_c isn't gone",
                        "Begs r_c not to leave them all",
                        "Sleeps next to r_c for the entire vigil one last time",
                        "Ran out of camp the moment {PRONOUN/m_c/subject} saw r_c's body",
                        "Sang a song in memory of r_c at the vigil",
                        "Stares at r_c's vigil longingly, but doesn't feel the right to join in",
                    )

                text = choice(minor_grief_messages)

            if grief_type:
                # Generate the event:
                if cat.ID not in Cat.grief_strings:
                    Cat.grief_strings[cat.ID] = []

                Cat.grief_strings[cat.ID].append((text, (self.ID, cat.ID), grief_type))
                continue

            # Negative "grief" messages are just for flavor.
            high_values = []
            very_high_values = []
            if to_self.dislike > 50:
                high_values.append("dislike")

            if to_self.jealousy > 50:
                high_values.append("jealousy")

            if high_values:
                # Generate the event:
                possible_strings = []
                for x in high_values:
                    possible_strings.extend(
                        self.generate_events.possible_death_reactions(
                            family_relation, x, cat.personality.trait, body_status
                        )
                    )

                text = event_text_adjust(
                    Cat, choice(possible_strings), main_cat=self, random_cat=cat
                )
                if cat.ID not in Cat.grief_strings:
                    Cat.grief_strings[cat.ID] = []

                Cat.grief_strings[cat.ID].append((text, (self.ID, cat.ID), "negative"))

    def familial_grief(self, living_cat: Cat):
        """
        returns relevant grief strings for family members, if no relevant strings then returns None
        """
        dead_cat = self

        if dead_cat.is_parent(living_cat):
            return "child"
        elif living_cat.is_parent(dead_cat):
            return "parent"
        elif dead_cat.is_sibling(living_cat):
            return "sibling"
        else:
            return "general"

    def gone(self):
        """Makes a Clan cat an "outside" cat. Handles removing them from special positions, and removing
        mentors and apprentices."""
        self.outside = True

        if self.status in ["leader", "warrior"]:
            self.status_change("warrior")

        for app in self.apprentice.copy():
            app_ob = Cat.fetch_cat(app)
            if app_ob:
                app_ob.update_mentor()
        self.update_mentor()
        for x in self.apprentice:
            Cat.fetch_cat(x).update_mentor()
        game.clan.add_to_outside(self)

    def add_to_clan(self) -> list:
        """Makes an "outside cat" a Clan cat. Returns a list of IDs for any additional cats that
        are coming with them."""
        self.outside = False
        if not self.exiled:
            History.add_beginning(self)
        self.exiled = False
        game.clan.add_to_clan(self)

        # check if there are kits under 12 moons with this cat and also add them to the clan
        children = self.get_children()
        ids = []
        for child_id in children:
            child = Cat.all_cats[child_id]
            if (
                child.outside
                and not child.exiled
                and not child.dead
                and child.moons < 12
            ):
                child.add_to_clan()
                History.add_beginning(child)
                ids.append(child_id)

        return ids

    def status_change(self, new_status, resort=False):
        """Changes the status of a cat. Additional functions are needed if you want to make a cat a leader or deputy.
        new_status = The new status of a cat. Can be 'apprentice', 'medicine cat apprentice', 'warrior'
                    'medicine cat', 'elder'.
        resort = If sorting type is 'rank', and resort is True, it will resort the cat list. This should
                only be true for non-timeskip status changes."""
        old_status = self.status
        self.status = new_status
        self.name.status = new_status

        self.update_mentor()
        for app in self.apprentice.copy():
            fetched_cat = Cat.fetch_cat(app)
            if isinstance(fetched_cat, Cat):
                fetched_cat.update_mentor()

        # If they have any apprentices, make sure they are still valid:
        if old_status == "medicine cat":
            game.clan.remove_med_cat(self)

        # updates mentors
        if self.status == "apprentice":
            pass

        elif self.status == "medicine cat apprentice":
            pass

        elif self.status == "warrior":
            if old_status == "leader" and (
                game.clan.leader and game.clan.leader.ID == self.ID
            ):
                game.clan.leader = None
                game.clan.leader_predecessors += 1
            if game.clan and game.clan.deputy and game.clan.deputy.ID == self.ID:
                game.clan.deputy = None
                game.clan.deputy_predecessors += 1

        elif self.status == "medicine cat":
            if game.clan is not None:
                game.clan.new_medicine_cat(self)

        elif self.status == "elder":
            if (
                old_status == "leader"
                and game.clan.leader
                and game.clan.leader.ID == self.ID
            ):
                game.clan.leader = None
                game.clan.leader_predecessors += 1

            if game.clan.deputy and game.clan.deputy.ID == self.ID:
                game.clan.deputy = None
                game.clan.deputy_predecessors += 1

        elif self.status == "mediator":
            pass

        elif self.status == "mediator apprentice":
            pass

        # update class dictionary
        self.all_cats[self.ID] = self

        # If we have it sorted by rank, we also need to re-sort
        if game.sort_type == "rank" and resort:
            Cat.sort_cats()

    def rank_change_traits_skill(self, mentor):
        """Updates trait and skill upon ceremony"""

        if self.status in ["warrior", "medicine cat", "mediator"]:
            # Give a couple doses of mentor influence:
            if mentor:
                max_influence = randint(0, 2)
                i = 0
                while max_influence > i:
                    i += 1
                    affect_personality = self.personality.mentor_influence(
                        Cat.fetch_cat(mentor).personality
                    )
                    affect_skills = self.skills.mentor_influence(Cat.fetch_cat(mentor))
                    if affect_personality:
                        History.add_facet_mentor_influence(
                            self,
                            mentor.ID,
                            affect_personality[0],
                            affect_personality[1],
                        )
                    if affect_skills:
                        History.add_skill_mentor_influence(
                            self, affect_skills[0], affect_skills[1], affect_skills[2]
                        )

            History.add_mentor_skill_influence_strings(self)
            History.add_mentor_facet_influence_strings(self)
        return

    def manage_outside_trait(self):
        """To be run every moon on outside cats
        to keep trait and skills making sense."""
        if not (self.outside or self.exiled):
            return

        self.personality.set_kit(self.is_baby())  # Update kit trait stuff

    def describe_cat(self, short=False):
        """Generates a string describing the cat's appearance and gender.

        :param short: Whether to truncate the output, default False
        :type short: bool
        """
        output = Pelt.describe_appearance(self, short)
        # Add "a" or "an"
        output = f"an {output}" if output[0].lower() in "aeiou" else f"a {output}"
        return output

    def describe_eyes(self):
        """Get a human-readable description of this cat's eye colour"""
        colour = str(self.pelt.eye_colour).lower()
        colour2 = str(self.pelt.eye_colour2).lower()

        if colour == "palegreen":
            colour = "pale green"
        elif colour == "darkblue":
            colour = "dark blue"
        elif colour == "paleblue":
            colour = "pale blue"
        elif colour == "paleyellow":
            colour = "pale yellow"
        elif colour == "heatherblue":
            colour = "heather blue"
        elif colour == "blue2":
            colour = "blue"
        elif colour == "sunlitice":
            colour = "sunlit ice"
        elif colour == "greenyellow":
            colour = "green-yellow"
        if self.pelt.eye_colour2:
            if colour2 == "palegreen":
                colour2 = "pale green"
            if colour2 == "darkblue":
                colour2 = "dark blue"
            if colour2 == "paleblue":
                colour2 = "pale blue"
            if colour2 == "paleyellow":
                colour2 = "pale yellow"
            if colour2 == "heatherblue":
                colour2 = "heather blue"
            if colour2 == "sunlitice":
                colour2 = "sunlit ice"
            if colour2 == "greenyellow":
                colour2 = "green-yellow"
            colour = f"{colour} and {colour2}"
        return colour

    def convert_history(self, died_by, scar_events):
        """
        Handle old history save conversions
        """
        deaths = []
        if died_by:
            deaths.extend(
                {"involved": None, "text": death, "moon": "?"} for death in died_by
            )
        scars = []
        if scar_events:
            scars.extend(
                {"involved": None, "text": scar, "moon": "?"} for scar in scar_events
            )
        self.history = History(
            died_by=deaths,
            scar_events=scars,
        )

    def load_history(self):
        """Load this cat's history"""
        try:
            if game.switches["clan_name"] != "":
                clanname = game.switches["clan_name"]
            else:
                clanname = game.switches["clan_list"][0]
        except IndexError:
            print("WARNING: History failed to load, no Clan in game.switches?")
            return

        history_directory = f"{get_save_dir()}/{clanname}/history/"
        cat_history_directory = history_directory + self.ID + "_history.json"

        if not os.path.exists(cat_history_directory):
            self.history = History(
                beginning={},
                mentor_influence={},
                app_ceremony={},
                lead_ceremony=None,
                possible_history={},
                died_by=[],
                scar_events=[],
                murder={},
            )
            return
        try:
            with open(cat_history_directory, "r", encoding="utf-8") as read_file:
                history_data = ujson.loads(read_file.read())
                self.history = History(
                    beginning=(
                        history_data["beginning"] if "beginning" in history_data else {}
                    ),
                    mentor_influence=(
                        history_data["mentor_influence"]
                        if "mentor_influence" in history_data
                        else {}
                    ),
                    app_ceremony=(
                        history_data["app_ceremony"]
                        if "app_ceremony" in history_data
                        else {}
                    ),
                    lead_ceremony=(
                        history_data["lead_ceremony"]
                        if "lead_ceremony" in history_data
                        else None
                    ),
                    possible_history=(
                        history_data["possible_history"]
                        if "possible_history" in history_data
                        else {}
                    ),
                    died_by=(
                        history_data["died_by"] if "died_by" in history_data else []
                    ),
                    scar_events=(
                        history_data["scar_events"]
                        if "scar_events" in history_data
                        else []
                    ),
                    murder=history_data["murder"] if "murder" in history_data else {},
                )
        except Exception:
            self.history = None
            print(
                f"WARNING: There was an error reading the history file of cat #{self} or their history file was "
                f"empty. Default history info was given. Close game without saving if you have save information "
                f"you'd like to preserve!"
            )

    def save_history(self, history_dir):
        """Save this cat's history.

        :param history_dir: Directory to save cat's history to
        :type history_dir: str
        """
        if not os.path.exists(history_dir):
            os.makedirs(history_dir)

        history_dict = History.make_dict(self)
        try:
            game.safe_save(f"{history_dir}/{self.ID}_history.json", history_dict)
        except:
            self.history = History(
                beginning={},
                mentor_influence={},
                app_ceremony={},
                lead_ceremony=None,
                possible_history={},
                died_by=[],
                scar_events=[],
                murder={},
            )

            print(f"WARNING: saving history of cat #{self.ID} didn't work")

    def generate_lead_ceremony(self):
        """Create a leader ceremony and add it to the history"""

        # determine which dict we're pulling from
        if game.clan.instructor.df:
            starclan = False
            ceremony_dict = LEAD_CEREMONY_DF
        else:
            starclan = True
            ceremony_dict = LEAD_CEREMONY_SC

        # ---------------------------------------------------------------------------- #
        #                                    INTRO                                     #
        # ---------------------------------------------------------------------------- #
        all_intros = ceremony_dict["intros"]

        # filter the intros
        possible_intros = []
        for intro in all_intros:
            tags = all_intros[intro]["tags"]

            if game.clan.age != 0 and "new_clan" in tags:
                continue
            elif game.clan.age == 0 and "new_clan" not in tags:
                continue

            if (
                all_intros[intro]["lead_trait"]
                and self.personality.trait not in all_intros[intro]["lead_trait"]
            ):
                continue
            possible_intros.append(all_intros[intro])

        if chosen_intro := choice(possible_intros):
            intro = choice(chosen_intro["text"])
            intro = leader_ceremony_text_adjust(
                Cat,
                intro,
                self,
            )
        else:
            intro = "this should not appear"

        # ---------------------------------------------------------------------------- #
        #                                 LIFE GIVING                                  #
        # ---------------------------------------------------------------------------- #
        life_givers = []
        dead_relations = []
        life_giving_leader = None

        # grab life givers that the cat actually knew in life and sort by amount of relationship!
        relationships = self.relationships.values()

        for rel in relationships:
            kitty = self.fetch_cat(rel.cat_to)
            if kitty and kitty.dead and kitty.status != "newborn":
                # check where they reside
                if starclan:
                    if kitty.ID not in game.clan.starclan_cats:
                        continue
                else:
                    if kitty.ID not in game.clan.darkforest_cats:
                        continue
                # guides aren't allowed here
                if kitty == game.clan.instructor:
                    continue
                else:
                    dead_relations.append(rel)

        # sort relations by the strength of their relationship
        dead_relations.sort(
            key=lambda rel: rel.romantic_love
            + rel.platonic_like
            + rel.admiration
            + rel.comfortable
            + rel.trust,
            reverse=True,
        )

        # if we have relations, then make sure we only take the top 8
        if dead_relations:
            i = 0
            for rel in dead_relations:
                if i == 8:
                    break
                if rel.cat_to.status == "leader":
                    life_giving_leader = rel.cat_to
                    continue
                life_givers.append(rel.cat_to.ID)
                i += 1
        # check amount of life givers, if we need more, then grab from the other dead cats
        if len(life_givers) < 8:
            amount = 8 - len(life_givers)

            if starclan:
                # this part just checks how many SC cats are available, if there aren't enough to fill all the slots,
                # then we just take however many are available

                possible_sc_cats = [
                    i
                    for i in game.clan.starclan_cats
                    if self.fetch_cat(i)
                    and i not in life_givers
                    and self.fetch_cat(i).status not in ["leader", "newborn"]
                ]

                if len(possible_sc_cats) - 1 < amount:
                    extra_givers = possible_sc_cats
                else:
                    extra_givers = sample(possible_sc_cats, k=amount)
            else:
                possible_df_cats = [
                    i
                    for i in game.clan.darkforest_cats
                    if self.fetch_cat(i)
                    and i not in life_givers
                    and self.fetch_cat(i).status not in ["leader", "newborn"]
                ]
                if len(possible_df_cats) - 1 < amount:
                    extra_givers = possible_df_cats
                else:
                    extra_givers = sample(possible_df_cats, k=amount)

            life_givers.extend(extra_givers)

        # making sure we have a leader at the end
        ancient_leader = False
        if not life_giving_leader:
            # choosing if the life giving leader will be the oldest leader or previous leader
            coin_flip = randint(1, 2)
            if coin_flip == 1:
                # pick the oldest leader in SC
                ancient_leader = True
                if starclan:
                    for kitty in reversed(game.clan.starclan_cats):
                        if (
                            self.fetch_cat(kitty)
                            and self.fetch_cat(kitty).status == "leader"
                        ):
                            life_giving_leader = kitty
                            break
                else:
                    for kitty in reversed(game.clan.darkforest_cats):
                        if (
                            self.fetch_cat(kitty)
                            and self.fetch_cat(kitty).status == "leader"
                        ):
                            life_giving_leader = kitty
                            break
            else:
                # pick previous leader
                if starclan:
                    for kitty in game.clan.starclan_cats:
                        if (
                            self.fetch_cat(kitty)
                            and self.fetch_cat(kitty).status == "leader"
                        ):
                            life_giving_leader = kitty
                            break
                else:
                    for kitty in game.clan.darkforest_cats:
                        if (
                            self.fetch_cat(kitty)
                            and self.fetch_cat(kitty).status == "leader"
                        ):
                            life_giving_leader = kitty
                            break

        if life_giving_leader:
            life_givers.append(life_giving_leader)

        # check amount again, if more are needed then we'll add the ghost-y cats at the end
        if len(life_givers) < 9:
            unknown_blessing = True
        else:
            unknown_blessing = False
        extra_lives = str(9 - len(life_givers))
        possible_lives = ceremony_dict["lives"]
        lives = []
        used_lives = []
        used_virtues = []
        for giver in life_givers:
            giver_cat = self.fetch_cat(giver)
            if not giver_cat:
                continue
            life_list = []
            for life in possible_lives:
                tags = possible_lives[life]["tags"]
                rank = giver_cat.status

                if "unknown_blessing" in tags:
                    continue

                if "guide" in tags and giver_cat != game.clan.instructor:
                    continue
                if game.clan.age != 0 and "new_clan" in tags:
                    continue
                elif game.clan.age == 0 and "new_clan" not in tags:
                    continue
                if "old_leader" in tags and not ancient_leader:
                    continue
                if "leader_parent" in tags and giver_cat.ID not in self.get_parents():
                    continue
                elif "leader_child" in tags and giver_cat.ID not in self.get_children():
                    continue
                elif (
                    "leader_sibling" in tags and giver_cat.ID not in self.get_siblings()
                ):
                    continue
                elif "leader_mate" in tags and giver_cat.ID not in self.mate:
                    continue
                elif (
                    "leader_former_mate" in tags
                    and giver_cat.ID not in self.previous_mates
                ):
                    continue
                if "leader_mentor" in tags and giver_cat.ID not in self.former_mentor:
                    continue
                if (
                    "leader_apprentice" in tags
                    and giver_cat.ID not in self.former_apprentices
                ):
                    continue
                if (
                    possible_lives[life]["rank"]
                    and rank not in possible_lives[life]["rank"]
                ):
                    continue
                if (
                    possible_lives[life]["lead_trait"]
                    and self.personality.trait not in possible_lives[life]["lead_trait"]
                ):
                    continue
                if possible_lives[life]["star_trait"] and (
                    giver_cat.personality.trait
                    not in possible_lives[life]["star_trait"]
                ):
                    continue
                life_list.extend(list(possible_lives[life]["life_giving"]))

            i = 0
            chosen_life = {}
            while i < 10:
                attempted = []
                if life_list:
                    chosen_life = choice(life_list)
                    if chosen_life not in used_lives and chosen_life not in attempted:
                        break
                    attempted.append(chosen_life)
                    i += 1
                else:
                    print(
                        f"WARNING: life list had no items for giver #{giver_cat.ID}. Using default life. "
                        f"If you are a beta tester, please report and ping scribble along with "
                        f"all the info you can about the giver cat mentioned in this warning."
                    )
                    chosen_life = ceremony_dict["default_life"]
                    break

            used_lives.append(chosen_life)
            if "virtue" in chosen_life:
                poss_virtues = [
                    i for i in chosen_life["virtue"] if i not in used_virtues
                ] or ["faith", "friendship", "love", "strength"]
                virtue = choice(poss_virtues)
                used_virtues.append(virtue)
            else:
                virtue = None

            lives.append(
                leader_ceremony_text_adjust(
                    Cat,
                    chosen_life["text"],
                    leader=self,
                    life_giver=giver,
                    virtue=virtue,
                )
            )
        if unknown_blessing:
            possible_blessing = []
            for life in possible_lives:
                tags = possible_lives[life]["tags"]

                if "unknown_blessing" not in tags:
                    continue

                if (
                    possible_lives[life]["lead_trait"]
                    and self.personality.trait not in possible_lives[life]["lead_trait"]
                ):
                    continue
                possible_blessing.append(possible_lives[life])
            chosen_blessing = choice(possible_blessing)
            chosen_text = choice(chosen_blessing["life_giving"])
            lives.append(
                leader_ceremony_text_adjust(
                    Cat,
                    chosen_text["text"],
                    leader=self,
                    virtue=chosen_text["virtue"],
                    extra_lives=extra_lives,
                )
            )
        all_lives = "<br><br>".join(lives)

        # ---------------------------------------------------------------------------- #
        #                                    OUTRO                                     #
        # ---------------------------------------------------------------------------- #

        # get the outro
        all_outros = ceremony_dict["outros"]

        possible_outros = []
        for outro in all_outros:
            tags = all_outros[outro]["tags"]

            if game.clan.age != 0 and "new_clan" in tags:
                continue
            elif game.clan.age == 0 and "new_clan" not in tags:
                continue

            if (
                all_outros[outro]["lead_trait"]
                and self.personality.trait not in all_outros[outro]["lead_trait"]
            ):
                continue
            possible_outros.append(all_outros[outro])

        chosen_outro = choice(possible_outros)

        if chosen_outro:
            if life_givers:
                giver = life_givers[-1]
            else:
                giver = None
            outro = choice(chosen_outro["text"])
            outro = leader_ceremony_text_adjust(
                Cat,
                outro,
                leader=self,
                life_giver=giver,
            )
        else:
            outro = "this should not appear"

        full_ceremony = "<br><br>".join([intro, all_lives, outro])
        return full_ceremony

    # ---------------------------------------------------------------------------- #
    #                              moon skip functions                             #
    # ---------------------------------------------------------------------------- #

    def one_moon(self):
        """Handles a moon skip for an alive cat."""
        old_age = self.age
        self.moons += 1
        if self.moons == 1 and self.status == "newborn":
            self.status = "kitten"
        self.in_camp = 1

        if self.exiled or self.outside:
            # this is handled in events.py
            self.personality.set_kit(self.is_baby())
            self.thoughts()
            return

        if self.dead:
            self.thoughts()
            return

        if old_age != self.age:
            # Things to do if the age changes
            self.personality.facet_wobble(facet_max=2)

        # Set personality to correct type
        self.personality.set_kit(self.is_baby())
        # Upon age-change

        if self.status in [
            "apprentice",
            "mediator apprentice",
            "medicine cat apprentice",
        ]:
            self.update_mentor()

    def thoughts(self):
        """Generates a thought for the cat, which displays on their profile."""
        all_cats = self.all_cats
        other_cat = choice(list(all_cats.keys()))
        game_mode = game.switches["game_mode"]
        biome = game.switches["biome"]
        camp = game.switches["camp_bg"]
        try:
            season = game.clan.current_season
        except Exception:
            season = None

        # this figures out where the cat is
        where_kitty = None
        if not self.dead and not self.outside:
            where_kitty = "inside"
        elif self.dead and not self.df and not self.outside:
            where_kitty = "starclan"
        elif self.dead and self.df:
            where_kitty = "hell"
        elif self.dead:
            where_kitty = "UR"
        else:
            where_kitty = "outside"
        # get other cat
        i = 0
        # for cats inside the clan
        if where_kitty == "inside":
            dead_chance = getrandbits(4)
            while (
                other_cat == self.ID
                and len(all_cats) > 1
                or (all_cats.get(other_cat).dead and dead_chance != 1)
                or (other_cat not in self.relationships)
            ):
                other_cat = choice(list(all_cats.keys()))
                i += 1
                if i > 100:
                    other_cat = None
                    break
        # for dead cats
        elif where_kitty in ["starclan", "hell", "UR"]:
            while other_cat == self.ID and len(all_cats) > 1:
                other_cat = choice(list(all_cats.keys()))
                i += 1
                if i > 100:
                    other_cat = None
                    break
        # for cats currently outside
        # it appears as for now, kittypets and loners can only think about outsider cats
        elif where_kitty == "outside":
            while (
                other_cat == self.ID
                and len(all_cats) > 1
                or (other_cat not in self.relationships)
            ):
                # or (self.status in ['kittypet', 'loner'] and not all_cats.get(other_cat).outside):
                other_cat = choice(list(all_cats.keys()))
                i += 1
                if i > 100:
                    other_cat = None
                    break

        other_cat = all_cats.get(other_cat)

        # get chosen thought
        chosen_thought = Thoughts.get_chosen_thought(
            self, other_cat, game_mode, biome, season, camp
        )

        chosen_thought = event_text_adjust(
            Cat, chosen_thought, main_cat=self, random_cat=other_cat, clan=game.clan
        )

        # insert thought
        self.thought = str(chosen_thought)

    def relationship_interaction(self):
        """Randomly choose a cat of the Clan and have an interaction with them."""
        cats_to_choose = [
            iter_cat
            for iter_cat in Cat.all_cats.values()
            if iter_cat.ID != self.ID
            and not iter_cat.outside
            and not iter_cat.exiled
            and not iter_cat.dead
        ]
        # if there are no cats to interact, stop
        if not cats_to_choose:
            return

        chosen_cat = choice(cats_to_choose)
        if chosen_cat.ID not in self.relationships:
            self.create_one_relationship(chosen_cat)
        relevant_relationship = self.relationships[chosen_cat.ID]
        relevant_relationship.start_interaction()

        # handle contact with ill cat if
        if self.is_ill():
            relevant_relationship.cat_to.contact_with_ill_cat(self)
        if relevant_relationship.cat_to.is_ill():
            self.contact_with_ill_cat(relevant_relationship.cat_to)

    def moon_skip_illness(self, illness):
        """handles the moon skip for illness"""
        if not self.is_ill():
            return True

        if self.illnesses[illness]["event_triggered"]:
            self.illnesses[illness]["event_triggered"] = False
            return True

        mortality = self.illnesses[illness]["mortality"]

        # leader should have a higher chance of death
        if self.status == "leader" and mortality != 0:
            mortality = int(mortality * 0.7)
            if mortality == 0:
                mortality = 1

        if mortality and not int(random() * mortality):
            if self.status == "leader":
                self.leader_death_heal = True
                game.clan.leader_lives -= 1

            self.die()
            return False

        moons_with = game.clan.age - self.illnesses[illness]["moon_start"]

        # focus buff
        moons_prior = game.config["focus"]["rest and recover"]["moons_earlier_healed"]

        if self.illnesses[illness]["duration"] - moons_with <= 0:
            self.healed_condition = True
            return False

        # CLAN FOCUS! - if the focus 'rest and recover' is selected
        elif (
            game.clan.clan_settings.get("rest and recover")
            and self.illnesses[illness]["duration"] + moons_prior - moons_with <= 0
        ):
            self.healed_condition = True
            return False

    def moon_skip_injury(self, injury):
        """handles the moon skip for injury"""
        if not self.is_injured():
            return True

        if self.injuries[injury]["event_triggered"] is True:
            self.injuries[injury]["event_triggered"] = False
            return True

        mortality = self.injuries[injury]["mortality"]

        # leader should have a higher chance of death
        if self.status == "leader" and mortality != 0:
            mortality = int(mortality * 0.7)
            if mortality == 0:
                mortality = 1

        if mortality and not int(random() * mortality):
            if self.status == "leader":
                game.clan.leader_lives -= 1
            self.die()
            return False

        moons_with = game.clan.age - self.injuries[injury]["moon_start"]

        # focus buff
        moons_prior = game.config["focus"]["rest and recover"]["moons_earlier_healed"]

        # if the cat has an infected wound, the wound shouldn't heal till the illness is cured
        if (
            not self.injuries[injury]["complication"]
            and self.injuries[injury]["duration"] - moons_with <= 0
        ):
            self.healed_condition = True
            return False

        # CLAN FOCUS! - if the focus 'rest and recover' is selected
        elif (
            not self.injuries[injury]["complication"]
            and game.clan.clan_settings.get("rest and recover")
            and self.injuries[injury]["duration"] + moons_prior - moons_with <= 0
        ):
            self.healed_condition = True
            return False

    def moon_skip_permanent_condition(self, condition):
        """handles the moon skip for permanent conditions"""
        if not self.is_disabled():
            return "skip"

        if self.permanent_condition[condition]["event_triggered"]:
            self.permanent_condition[condition]["event_triggered"] = False
            return "skip"

        mortality = self.permanent_condition[condition]["mortality"]
        moons_until = self.permanent_condition[condition]["moons_until"]
        born_with = self.permanent_condition[condition]["born_with"]

        # handling the countdown till a congenital condition is revealed
        if moons_until is not None and moons_until >= 0 and born_with is True:
            self.permanent_condition[condition]["moons_until"] = int(moons_until - 1)
            self.permanent_condition[condition]["moons_with"] = 0
            if self.permanent_condition[condition]["moons_until"] != -1:
                return "skip"
        if (
            self.permanent_condition[condition]["moons_until"] == -1
            and self.permanent_condition[condition]["born_with"] is True
        ):
            self.permanent_condition[condition]["moons_until"] = -2
            return "reveal"

        # leader should have a higher chance of death
        if self.status == "leader" and mortality != 0:
            mortality = int(mortality * 0.7)
            if mortality == 0:
                mortality = 1

        if mortality and not int(random() * mortality):
            if self.status == "leader":
                game.clan.leader_lives -= 1
            self.die()
            return "continue"

    # ---------------------------------------------------------------------------- #
    #                                   relative                                   #
    # ---------------------------------------------------------------------------- #
    def get_parents(self):
        """Returns list containing parents of cat(id)."""
        if not self.inheritance:
            self.inheritance = Inheritance(self)
        return self.inheritance.parents.keys()

    def get_siblings(self):
        """Returns list of the siblings(id)."""
        if not self.inheritance:
            self.inheritance = Inheritance(self)
        return self.inheritance.siblings.keys()

    def get_children(self):
        """Returns list of the children (ids)."""
        if not self.inheritance:
            self.inheritance = Inheritance(self)
        return self.inheritance.kits.keys()

    def is_grandparent(self, other_cat: Cat):
        """Check if the cat is the grandparent of the other cat."""
        if not self.inheritance:
            self.inheritance = Inheritance(self)
        return other_cat.ID in self.inheritance.grand_kits.keys()

    def is_parent(self, other_cat: Cat):
        """Check if the cat is the parent of the other cat."""
        if not self.inheritance:
            self.inheritance = Inheritance(self)
        return other_cat.ID in self.inheritance.kits.keys()

    def is_sibling(self, other_cat: Cat):
        """Check if the cats are siblings."""
        if not self.inheritance:
            self.inheritance = Inheritance(self)
        return other_cat.ID in self.inheritance.siblings.keys()

    def is_littermate(self, other_cat: Cat):
        """Check if the cats are littermates."""
        if other_cat.ID not in self.inheritance.siblings.keys():
            return False
        litter_mates = [
            key
            for key, value in self.inheritance.siblings.items()
            if "litter mates" in value["additional"]
        ]
        return other_cat.ID in litter_mates

    def is_uncle_aunt(self, other_cat: Cat):
        """Check if the cats are related as uncle/aunt and niece/nephew."""
        if not self.inheritance:
            self.inheritance = Inheritance(self)
        return other_cat.ID in self.inheritance.siblings_kits.keys()

    def is_cousin(self, other_cat: Cat):
        """Check if this cat and other_cat are cousins."""
        if not self.inheritance:
            self.inheritance = Inheritance(self)
        return other_cat.ID in self.inheritance.cousins.keys()

    def is_related(self, other_cat, cousin_allowed):
        """Checks if the given cat is related to the current cat, according to the inheritance."""
        if not self.inheritance:
            self.inheritance = Inheritance(self)
        if cousin_allowed:
            return other_cat.ID in self.inheritance.all_but_cousins
        return other_cat.ID in self.inheritance.all_involved

    def get_relatives(self, cousin_allowed=True) -> list:
        """Returns a list of ids of all nearly related ancestors."""
        if not self.inheritance:
            self.inheritance = Inheritance(self)
        if cousin_allowed:
            return self.inheritance.all_involved
        return self.inheritance.all_but_cousins

    # ---------------------------------------------------------------------------- #
    #                                  conditions                                  #
    # ---------------------------------------------------------------------------- #

    def get_ill(self, name, event_triggered=False, lethal=True, severity="default"):
        """Add an illness to this cat.

        :param name: name of the illness (str)
        :param event_triggered: Whether to have this illness skip `moon_skip_illness` for 1 moon, default `False` (bool)
        :param lethal: Allow lethality, default `True` (bool)
        :param severity: Override severity, default `'default'` (str, accepted values `'minor'`, `'major'`, `'severe'`)
        """
        if name not in ILLNESSES:
            print(f"WARNING: {name} is not in the illnesses collection.")
            return
        if name == "kittencough" and self.status != "kitten":
            return

        illness = ILLNESSES[name]
        mortality = illness["mortality"][self.age]
        med_mortality = illness["medicine_mortality"][self.age]
        illness_severity = illness["severity"] if severity == "default" else severity
        duration = illness["duration"]
        med_duration = illness["medicine_duration"]

        amount_per_med = get_amount_cat_for_one_medic(game.clan)

        if medical_cats_condition_fulfilled(Cat.all_cats.values(), amount_per_med):
            duration = med_duration
        if severity != "minor":
            duration += randrange(-1, 1)
        if duration == 0:
            duration = 1

        if game.clan and game.clan.game_mode == "cruel season" and mortality != 0:
            mortality = int(mortality * 0.5)
            med_mortality = int(med_mortality * 0.5)

            # to prevent an illness gets no mortality, check and set it to 1 if needed
            if mortality == 0 or med_mortality == 0:
                mortality = 1
                med_mortality = 1
        if lethal is False:
            mortality = 0

        new_illness = Illness(
            name=name,
            severity=illness_severity,
            mortality=mortality,
            infectiousness=illness["infectiousness"],
            duration=duration,
            medicine_duration=illness["medicine_duration"],
            medicine_mortality=med_mortality,
            risks=illness["risks"],
            event_triggered=event_triggered,
        )

        if new_illness.name not in self.illnesses:
            self.illnesses[new_illness.name] = {
                "severity": new_illness.severity,
                "mortality": new_illness.current_mortality,
                "infectiousness": new_illness.infectiousness,
                "duration": new_illness.duration,
                "moon_start": game.clan.age if game.clan else 0,
                "risks": new_illness.risks,
                "event_triggered": new_illness.new,
            }

    def get_injured(self, name, event_triggered=False, lethal=True, severity="default"):
        """Add an injury to this cat.

        :param name: The injury to add
        :type name: str
        :param event_triggered: Whether to process healing immediately, defaults to False
        :type event_triggered: bool, optional
        :param lethal: _description_, defaults to True
        :type lethal: bool, optional
        :param severity: _description_, defaults to 'default'
        :type severity: str, optional
        """
        if name not in INJURIES:
            print(f"WARNING: {name} is not in the injuries collection.")
            return

        if name == "mangled tail" and "NOTAIL" in self.pelt.scars:
            return
        if name == "torn ear" and "NOEAR" in self.pelt.scars:
            return

        injury = INJURIES[name]
        mortality = injury["mortality"][self.age]
        duration = injury["duration"]
        med_duration = injury["medicine_duration"]

        injury_severity = injury["severity"] if severity == "default" else severity
        if medical_cats_condition_fulfilled(
            Cat.all_cats.values(), get_amount_cat_for_one_medic(game.clan)
        ):
            duration = med_duration
        if severity != "minor":
            duration += randrange(-1, 1)
        if duration == 0:
            duration = 1

        if mortality != 0 and (game.clan and game.clan.game_mode == "cruel season"):
            mortality = int(mortality * 0.5)

            if mortality == 0:
                mortality = 1
        if lethal is False:
            mortality = 0

        new_injury = Injury(
            name=name,
            severity=injury_severity,
            duration=injury["duration"],
            medicine_duration=duration,
            mortality=mortality,
            risks=injury["risks"],
            illness_infectiousness=injury["illness_infectiousness"],
            also_got=injury["also_got"],
            cause_permanent=injury["cause_permanent"],
            event_triggered=event_triggered,
        )

        if new_injury.name not in self.injuries:
            self.injuries[new_injury.name] = {
                "severity": new_injury.severity,
                "mortality": new_injury.current_mortality,
                "duration": new_injury.duration,
                "moon_start": game.clan.age if game.clan else 0,
                "illness_infectiousness": new_injury.illness_infectiousness,
                "risks": new_injury.risks,
                "complication": None,
                "cause_permanent": new_injury.cause_permanent,
                "event_triggered": new_injury.new,
            }

        if len(new_injury.also_got) > 0 and not int(random() * 5):
            avoided = False
            if (
                "blood loss" in new_injury.also_got
                and len(get_alive_status_cats(Cat, ["medicine cat"], working=True)) != 0
            ):
                clan_herbs = set()
                needed_herbs = {"horsetail", "raspberry", "marigold", "cobwebs"}
                clan_herbs.update(game.clan.herbs.keys())
                herb_set = needed_herbs.intersection(clan_herbs)
                usable_herbs = []
                usable_herbs.extend(herb_set)

                if usable_herbs:
                    # deplete the herb
                    herb_used = choice(usable_herbs)
                    game.clan.herbs[herb_used] -= 1
                    if game.clan.herbs[herb_used] <= 0:
                        game.clan.herbs.pop(herb_used)
                    avoided = True
                    text = f"{herb_used.capitalize()} was used to stop blood loss for {self.name}."
                    game.herb_events_list.append(text)

            if not avoided:
                self.also_got = True
                additional_injury = choice(new_injury.also_got)
                if additional_injury in INJURIES:
                    self.additional_injury(additional_injury)
                else:
                    self.get_ill(additional_injury, event_triggered=True)
        else:
            self.also_got = False

    def additional_injury(self, injury):
        self.get_injured(injury, event_triggered=True)

    def congenital_condition(self, cat):
        possible_conditions = []

        for condition in PERMANENT:
            possible = PERMANENT[condition]
            if possible["congenital"] in ["always", "sometimes"]:
                possible_conditions.append(condition)

        new_condition = choice(possible_conditions)

        if new_condition == "born without a leg":
            cat.pelt.scars.append("NOPAW")
        elif new_condition == "born without a tail":
            cat.pelt.scars.append("NOTAIL")

        self.get_permanent_condition(new_condition, born_with=True)

    def get_permanent_condition(self, name, born_with=False, event_triggered=False):
        if name not in PERMANENT:
            print(
                self.name,
                f"WARNING: {name} is not in the permanent conditions collection.",
            )
            return

        if "blind" in self.permanent_condition and name == "failing eyesight":
            return
        if "deaf" in self.permanent_condition and name == "partial hearing loss":
            return

        # remove accessories if need be
        if "NOTAIL" in self.pelt.scars and self.pelt.accessory in [
            "RED FEATHERS",
            "BLUE FEATHERS",
            "JAY FEATHERS",
            "GULL FEATHERS",
            "SPARROW FEATHERS",
            "CLOVER",
            "DAISY",
        ]:
            self.pelt.accessory = None
        if "HALFTAIL" in self.pelt.scars and self.pelt.accessory in [
            "RED FEATHERS",
            "BLUE FEATHERS",
            "JAY FEATHERS",
            "GULL FEATHERS",
            "SPARROW FEATHERS",
            "CLOVER",
            "DAISY",
        ]:
            self.pelt.accessory = None

        condition = PERMANENT[name]
        new_condition = False
        mortality = condition["mortality"][self.age]
        if mortality != 0 and (game.clan and game.clan.game_mode == "cruel season"):
            mortality = int(mortality * 0.65)

        if condition["congenital"] == "always":
            born_with = True
        moons_until = condition["moons_until"]
        if born_with and moons_until != 0:
            moons_until = randint(
                moons_until - 1, moons_until + 1
            )  # creating a range in which a condition can present
            moons_until = max(moons_until, 0)

        if born_with and self.status not in ["kitten", "newborn"]:
            moons_until = -2
        elif born_with is False:
            moons_until = 0

        if name == "paralyzed":
            self.pelt.paralyzed = True

        new_perm_condition = PermanentCondition(
            name=name,
            severity=condition["severity"],
            congenital=condition["congenital"],
            moons_until=moons_until,
            mortality=mortality,
            risks=condition["risks"],
            illness_infectiousness=condition["illness_infectiousness"],
            event_triggered=event_triggered,
        )

        if new_perm_condition.name not in self.permanent_condition:
            self.permanent_condition[new_perm_condition.name] = {
                "severity": new_perm_condition.severity,
                "born_with": born_with,
                "moons_until": new_perm_condition.moons_until,
                "moon_start": game.clan.age if game.clan else 0,
                "mortality": new_perm_condition.current_mortality,
                "illness_infectiousness": new_perm_condition.illness_infectiousness,
                "risks": new_perm_condition.risks,
                "complication": None,
                "event_triggered": new_perm_condition.new,
            }
            new_condition = True
        return new_condition

    def not_working(self):
        """returns True if the cat cannot work, False if the cat can work"""
        for illness in self.illnesses:
            if self.illnesses[illness]["severity"] != "minor":
                return True
        return any(
            self.injuries[injury]["severity"] != "minor" for injury in self.injuries
        )

    def not_work_because_hunger(self):
        """returns True if the only condition, why the cat cannot work is because of starvation"""
        non_minor_injuries = [
            injury
            for injury in self.injuries
            if self.injuries[injury]["severity"] != "minor"
        ]
        if len(non_minor_injuries) > 0:
            return False
        non_minor_illnesses = [
            illness
            for illness in self.illnesses
            if self.illnesses[illness]["severity"] != "minor"
        ]
        return "starving" in non_minor_illnesses and len(non_minor_illnesses) == 1

    def retire_cat(self):
        """This is only for cats that retire due to health condition"""

        # There are some special tasks we need to do for apprentice
        # Note that although you can un-retire cats, they will be a full warrior/med_cat/mediator
        if self.moons > 6 and self.status in [
            "apprentice",
            "medicine cat apprentice",
            "mediator apprentice",
        ]:
            _ment = Cat.fetch_cat(self.mentor) if self.mentor else None
            self.status_change(
                "warrior"
            )  # Temp switch them to warrior, so the following step will work
            self.rank_change_traits_skill(_ment)

        self.status_change("elder")
        return

    def is_ill(self):
        """Returns true if the cat is ill."""
        return len(self.illnesses) > 0

    def is_injured(self):
        """Returns true if the cat is injured."""
        return len(self.injuries) > 0

    def is_disabled(self):
        """Returns true if the cat have permanent condition"""
        return len(self.permanent_condition) > 0

    def contact_with_ill_cat(self, cat: Cat):
        """handles if one cat had contact with an ill cat"""

        infectious_illnesses = []
        if self.is_ill() or cat is None or not cat.is_ill():
            return
        elif cat.is_ill():
            for illness in cat.illnesses:
                if cat.illnesses[illness]["infectiousness"] != 0:
                    infectious_illnesses.append(illness)
            if len(infectious_illnesses) == 0:
                return

        for illness in infectious_illnesses:
            illness_name = illness
            rate = cat.illnesses[illness]["infectiousness"]
            if self.is_injured():
                for y in self.injuries:
                    illness_infect = list(
                        filter(
                            lambda ill: ill["name"] == illness_name,
                            self.injuries[y]["illness_infectiousness"],
                        )
                    )
                    if illness_infect is not None and len(illness_infect) > 0:
                        illness_infect = illness_infect[0]
                        rate -= illness_infect["lower_by"]

                    # prevent rate lower 0 and print warning message
                    if rate < 0:
                        print(
                            f"WARNING: injury {self.injuries[y]['name']} has lowered \
                            chance of {illness_name} infection to {rate}"
                        )
                        rate = 1

            if not random() * rate:
                text = f"{self.name} had contact with {cat.name} and now has {illness_name}."
                # game.health_events_list.append(text)
                game.cur_events_list.append(
                    Single_Event(text, "health", [self.ID, cat.ID])
                )
                self.get_ill(illness_name)

    def save_condition(self):
        # save conditions for each cat
        clanname = None
        if game.switches["clan_name"] != "":
            clanname = game.switches["clan_name"]
        elif len(game.switches["clan_name"]) > 0:
            clanname = game.switches["clan_list"][0]
        elif game.clan is not None:
            clanname = game.clan.name

        condition_directory = get_save_dir() + "/" + clanname + "/conditions"
        condition_file_path = condition_directory + "/" + self.ID + "_conditions.json"

        if (
            (not self.is_ill() and not self.is_injured() and not self.is_disabled())
            or self.dead
            or self.outside
        ):
            if os.path.exists(condition_file_path):
                os.remove(condition_file_path)
            return

        conditions = {}

        if self.is_ill():
            conditions["illnesses"] = self.illnesses

        if self.is_injured():
            conditions["injuries"] = self.injuries

        if self.is_disabled():
            conditions["permanent conditions"] = self.permanent_condition

        game.safe_save(condition_file_path, conditions)

    def load_conditions(self):
        if game.switches["clan_name"] != "":
            clanname = game.switches["clan_name"]
        else:
            clanname = game.switches["clan_list"][0]

        condition_directory = get_save_dir() + "/" + clanname + "/conditions/"
        condition_cat_directory = condition_directory + self.ID + "_conditions.json"
        if not os.path.exists(condition_cat_directory):
            return

        try:
            with open(condition_cat_directory, "r", encoding="utf-8") as read_file:
                rel_data = ujson.loads(read_file.read())
                self.illnesses = rel_data.get("illnesses", {})
                self.injuries = rel_data.get("injuries", {})
                self.permanent_condition = rel_data.get("permanent conditions", {})

            if "paralyzed" in self.permanent_condition and not self.pelt.paralyzed:
                self.pelt.paralyzed = True

        except Exception as e:
            print(
                f"WARNING: There was an error reading the condition file of cat #{self}.\n",
                e,
            )

    # ---------------------------------------------------------------------------- #
    #                                    mentor                                    #
    # ---------------------------------------------------------------------------- #

    def is_valid_mentor(self, potential_mentor: Cat):
        # Dead or outside cats can't be mentors
        if potential_mentor.dead or potential_mentor.outside:
            return False
        # Match jobs
        if (
            self.status == "medicine cat apprentice"
            and potential_mentor.status != "medicine cat"
        ):
            return False
        if self.status == "apprentice" and potential_mentor.status not in [
            "leader",
            "deputy",
            "warrior",
        ]:
            return False
        if (
            self.status == "mediator apprentice"
            and potential_mentor.status != "mediator"
        ):
            return False

        # If not an app, don't need a mentor
        if "apprentice" not in self.status:
            return False
        # Dead cats don't need mentors
        if self.dead or self.outside or self.exiled:
            return False
        return True

    def __remove_mentor(self):
        """Should only be called by update_mentor, also sets fields on mentor."""
        if not self.mentor:
            return
        mentor_cat = Cat.fetch_cat(self.mentor)
        if not mentor_cat:
            return
        if self.ID in mentor_cat.apprentice:
            mentor_cat.apprentice.remove(self.ID)
        if self.moons > 6 and self.ID not in mentor_cat.former_apprentices:
            mentor_cat.former_apprentices.append(self.ID)
        if self.moons > 6 and mentor_cat.ID not in self.former_mentor:
            self.former_mentor.append(mentor_cat.ID)
        self.mentor = None

    def __add_mentor(self, new_mentor_id: str):
        """Should only be called by update_mentor, also sets fields on mentor."""
        # reset patrol number
        self.patrol_with_mentor = 0
        self.mentor = new_mentor_id
        mentor_cat = Cat.fetch_cat(self.mentor)
        if not mentor_cat:
            return
        if self.ID not in mentor_cat.apprentice:
            mentor_cat.apprentice.append(self.ID)

    def update_mentor(self, new_mentor: Any = None):
        """Takes mentor's ID as argument, mentor could just be set via this function."""
        # No !!
        if isinstance(new_mentor, Cat):
            print("Everything is terrible!! (new_mentor {new_mentor} is a Cat D:)")
            return
        # Check if cat can have a mentor
        illegible_for_mentor = (
            self.dead
            or self.outside
            or self.exiled
            or self.status
            not in ["apprentice", "mediator apprentice", "medicine cat apprentice"]
        )
        if illegible_for_mentor:
            self.__remove_mentor()
            return
        # If eligible, cat should get a mentor.
        if new_mentor:
            self.__remove_mentor()
            self.__add_mentor(new_mentor)

        # Check if current mentor is valid
        if self.mentor:
            mentor_cat = Cat.fetch_cat(
                self.mentor
            )  # This will return None if there is no current mentor
            if mentor_cat and not self.is_valid_mentor(mentor_cat):
                self.__remove_mentor()

        # Need to pick a random mentor if not specified
        if not self.mentor:
            potential_mentors = []
            priority_mentors = []
            for cat in self.all_cats.values():
                if self.is_valid_mentor(cat):
                    potential_mentors.append(cat)
                    if not cat.apprentice and not cat.not_working():
                        priority_mentors.append(cat)
            # First try for a cat who currently has no apprentices and is working
            if priority_mentors:  # length of list > 0
                new_mentor = choice(priority_mentors)
            elif potential_mentors:  # length of list > 0
                new_mentor = choice(potential_mentors)
            if new_mentor:
                self.__add_mentor(new_mentor.ID)

    # ---------------------------------------------------------------------------- #
    #                                 relationships                                #
    # ---------------------------------------------------------------------------- #
    def is_potential_mate(
        self,
        other_cat: Cat,
        for_love_interest: bool = False,
        age_restriction: bool = True,
        first_cousin_mates: bool = False,
        ignore_no_mates: bool = False,
    ):
        """
        Checks if this cat is potential mate for the other cat.
        There are no restrictions if the current cat already has a mate or not (this allows poly-mates).
        """

        try:
            first_cousin_mates = game.clan.clan_settings["first cousin mates"]
        except:
            if "unittest" not in sys.modules:
                raise

        # just to be sure, check if it is not the same cat
        if self.ID == other_cat.ID:
            return False

        # No Mates Check
        if not ignore_no_mates and (self.no_mates or other_cat.no_mates):
            return False

        # Inheritance check
        if self.is_related(other_cat, first_cousin_mates):
            return False

        # check dead cats
        if self.dead != other_cat.dead:
            return False

        # check for age
        if age_restriction:
            if (self.moons < 14 or other_cat.moons < 14) and not for_love_interest:
                return False

            # the +1 is necessary because both might not already be aged up
            # if only one is aged up at this point, later they are more moons apart than the setting defined
            # game_config boolean "override_same_age_group" disables the same-age group check.
            if (
                game.config["mates"].get("override_same_age_group", False)
                or self.age != other_cat.age
            ) and (
                abs(self.moons - other_cat.moons)
                > game.config["mates"]["age_range"] + 1
            ):
                return False

        age_restricted_ages = ["newborn", "kitten", "adolescent"]
        if (
            self.age in age_restricted_ages or other_cat.age in age_restricted_ages
        ) and self.age != other_cat.age:
            return False

        # check for mentor

        # Current mentor
        if other_cat.ID in self.apprentice or self.ID in other_cat.apprentice:
            return False

        # Former mentor
        is_former_mentor = (
            other_cat.ID in self.former_apprentices
            or self.ID in other_cat.former_apprentices
        )
        return bool(
            not is_former_mentor
            or game.clan.clan_settings["romantic with former mentor"]
        )

    def unset_mate(self, other_cat: Cat, breakup: bool = False, fight: bool = False):
        """Unset the mate from both self and other_cat"""
        if not other_cat:
            return

        # Both cats must have mates for this to work
        if len(self.mate) < 1 or len(other_cat.mate) < 1:
            return

        # AND they must be mates with each other.
        if self.ID not in other_cat.mate or other_cat.ID not in self.mate:
            print(
                f"Unsetting mates: These {self.name} and {other_cat.name} are not mates!"
            )
            return

        # If only deal with relationships if this is a breakup.
        if breakup:
            self_relationship = None
            if not self.dead:
                if other_cat.ID not in self.relationships:
                    self.create_one_relationship(other_cat)
                    self.relationships[other_cat.ID].mate = True
                self_relationship = self.relationships[other_cat.ID]
                self_relationship.romantic_love -= randint(20, 60)
                self_relationship.comfortable -= randint(10, 30)
                self_relationship.trust -= randint(5, 15)
                self_relationship.mate = False
                if fight:
                    self_relationship.romantic_love -= randint(10, 30)
                    self_relationship.platonic_like -= randint(15, 45)

            if not other_cat.dead:
                if self.ID not in other_cat.relationships:
                    other_cat.create_one_relationship(self)
                    other_cat.relationships[self.ID].mate = True
                other_relationship = other_cat.relationships[self.ID]
                other_relationship.romantic_love -= 40
                other_relationship.comfortable -= 20
                other_relationship.trust -= 10
                other_relationship.mate = False
                if fight:
                    self_relationship.romantic_love -= 20
                    other_relationship.platonic_like -= 30

        self.mate.remove(other_cat.ID)
        other_cat.mate.remove(self.ID)

        # Handle previous mates:
        if other_cat.ID not in self.previous_mates:
            self.previous_mates.append(other_cat.ID)
        if self.ID not in other_cat.previous_mates:
            other_cat.previous_mates.append(self.ID)

        if other_cat.inheritance:
            other_cat.inheritance.update_all_mates()
        if self.inheritance:
            self.inheritance.update_all_mates()

    def set_mate(self, other_cat: Cat):
        """Sets up a mate relationship between self and other_cat."""
        if other_cat.ID not in self.mate:
            self.mate.append(other_cat.ID)
        if self.ID not in other_cat.mate:
            other_cat.mate.append(self.ID)

        # If the current mate was in the previous mate list, remove them.
        if other_cat.ID in self.previous_mates:
            self.previous_mates.remove(other_cat.ID)
        if self.ID in other_cat.previous_mates:
            other_cat.previous_mates.remove(self.ID)

        if other_cat.inheritance:
            other_cat.inheritance.update_all_mates()
        if self.inheritance:
            self.inheritance.update_all_mates()

        # Set starting relationship values
        if not self.dead:
            if other_cat.ID not in self.relationships:
                self.create_one_relationship(other_cat)
                self.relationships[other_cat.ID].mate = True
            self_relationship = self.relationships[other_cat.ID]
            self_relationship.romantic_love += 20
            self_relationship.comfortable += 20
            self_relationship.trust += 10
            self_relationship.mate = True

        if not other_cat.dead:
            if self.ID not in other_cat.relationships:
                other_cat.create_one_relationship(self)
                other_cat.relationships[self.ID].mate = True
            other_relationship = other_cat.relationships[self.ID]
            other_relationship.romantic_love += 20
            other_relationship.comfortable += 20
            other_relationship.trust += 10
            other_relationship.mate = True

    def create_inheritance_new_cat(self):
        """Creates the inheritance class for a new cat."""
        # set the born status to true, just for safety
        self.inheritance = Inheritance(self, True)

    def create_one_relationship(self, other_cat: Cat):
        """Create a new relationship between current cat and other cat. Returns: Relationship"""
        if other_cat.ID in self.relationships:
            return self.relationships[other_cat.ID]

        if other_cat.ID == self.ID:
            print(
                f"Attempted to create a relationship with self: {self.name}. Please report as a bug!"
            )
            return None

        self.relationships[other_cat.ID] = Relationship(self, other_cat)
        return self.relationships[other_cat.ID]

    def create_relationships_new_cat(self):
        """Create relationships for a new generated cat."""
        for inter_cat in Cat.all_cats.values():
            # the inter_cat is the same as the current cat
            if inter_cat.ID == self.ID:
                continue
            # if the cat already has (somehow) a relationship with the inter cat
            if inter_cat.ID in self.relationships:
                continue
            # if they dead (dead cats have no relationships)
            if self.dead or inter_cat.dead:
                continue
            # if they are not outside of the Clan at the same time
            if (
                self.outside
                and not inter_cat.outside
                or not self.outside
                and inter_cat.outside
            ):
                continue
            inter_cat.relationships[self.ID] = Relationship(inter_cat, self)
            self.relationships[inter_cat.ID] = Relationship(self, inter_cat)

    def init_all_relationships(self):
        """Create Relationships to all current Clancats."""
        for ID in self.all_cats:
            the_cat = self.all_cats.get(ID)
            if the_cat.ID is not self.ID:
                mates = the_cat.ID in self.mate
                are_parents = False
                parents = False
                siblings = False

                if (
                    self.parent1 is not None
                    and self.parent2 is not None
                    and the_cat.parent1 is not None
                    and the_cat.parent2 is not None
                ):
                    are_parents = the_cat.ID in [self.parent1, self.parent2]
                    parents = are_parents or self.ID in [
                        the_cat.parent1,
                        the_cat.parent2,
                    ]
                    siblings = self.parent1 in [
                        the_cat.parent1,
                        the_cat.parent2,
                    ] or self.parent2 in [the_cat.parent1, the_cat.parent2]

                related = parents or siblings

                # set the different stats
                romantic_love = 0
                like = 0
                dislike = 0
                admiration = 0
                comfortable = 0
                jealousy = 0
                trust = 0
                if game.settings["random relation"]:
                    if game.clan:
                        if the_cat == game.clan.instructor and game.clan.instructor.dead_for >= self.moons:
                            pass
                        elif randint(1, 20) == 1 and romantic_love < 1:
                            dislike = randint(10, 25)
                            jealousy = randint(5, 15)
                            if randint(1, 30) == 1:
                                trust = randint(1, 10)
                        else:
                            like = randint(0, 35)
                            comfortable = randint(0, 25)
                            trust = randint(0, 15)
                            admiration = randint(0, 20)
                            if (
                                randint(1, 100 - like) == 1
                                and self.moons > 11
                                and the_cat.moons > 11
                                and self.age == the_cat.age
                            ):
                                romantic_love = randint(15, 30)
                                comfortable = int(comfortable * 1.3)
                                trust = int(trust * 1.2)
                    else:
                        if randint(1, 20) == 1 and romantic_love < 1:
                            dislike = randint(10, 25)
                            jealousy = randint(5, 15)
                            if randint(1, 30) == 1:
                                trust = randint(1, 10)
                        else:
                            like = randint(0, 35)
                            comfortable = randint(0, 25)
                            trust = randint(0, 15)
                            admiration = randint(0, 20)
                            if (
                                randint(1, 100 - like) == 1
                                and self.moons > 11
                                and the_cat.moons > 11
                                and self.age == the_cat.age
                            ):
                                romantic_love = randint(15, 30)
                                comfortable = int(comfortable * 1.3)
                                trust = int(trust * 1.2)

                if are_parents and like < 60:
                    like = 60
                if siblings and like < 30:
                    like = 30

                rel = Relationship(
                    cat_from=self,
                    cat_to=the_cat,
                    mates=mates,
                    family=related,
                    romantic_love=romantic_love,
                    platonic_like=like,
                    dislike=dislike,
                    admiration=admiration,
                    comfortable=comfortable,
                    jealousy=jealousy,
                    trust=trust,
                )
                self.relationships[the_cat.ID] = rel

    def save_relationship_of_cat(self, relationship_dir):
        # save relationships for each cat

        rel = []
        for r in self.relationships.values():
            r_data = {
                "cat_from_id": r.cat_from.ID,
                "cat_to_id": r.cat_to.ID,
                "mates": r.mates,
                "family": r.family,
                "romantic_love": r.romantic_love,
                "platonic_like": r.platonic_like,
                "dislike": r.dislike,
                "admiration": r.admiration,
                "comfortable": r.comfortable,
                "jealousy": r.jealousy,
                "trust": r.trust,
                "log": r.log,
            }
            rel.append(r_data)

        game.safe_save(f"{relationship_dir}/{self.ID}_relations.json", rel)

    def load_relationship_of_cat(self):
        if game.switches["clan_name"] != "":
            clanname = game.switches["clan_name"]
        else:
            clanname = game.switches["clan_list"][0]

        relation_directory = get_save_dir() + "/" + clanname + "/relationships/"
        relation_cat_directory = relation_directory + self.ID + "_relations.json"

        self.relationships = {}
        if os.path.exists(relation_directory):
            if not os.path.exists(relation_cat_directory):
                self.init_all_relationships()
                for cat in Cat.all_cats.values():
                    cat.create_one_relationship(self)
                return
            try:
                with open(relation_cat_directory, "r", encoding="utf-8") as read_file:
                    rel_data = ujson.loads(read_file.read())
                    for rel in rel_data:
                        cat_to = self.all_cats.get(rel["cat_to_id"])
                        if cat_to is None or rel["cat_to_id"] == self.ID:
                            continue
                        new_rel = Relationship(
                            cat_from=self,
                            cat_to=cat_to,
                            mates=rel["mates"] or False,
                            family=rel["family"] or False,
                            romantic_love=(
                                rel["romantic_love"] or 0
                            ),
                            platonic_like=(
                                rel["platonic_like"] or 0
                            ),
                            dislike=rel["dislike"] or 0,
                            admiration=rel["admiration"] or 0,
                            comfortable=rel["comfortable"] or 0,
                            jealousy=rel["jealousy"] or 0,
                            trust=rel["trust"] or 0,
                            log=rel["log"],
                        )
                        self.relationships[rel["cat_to_id"]] = new_rel
            except:
                print(
                    f"WARNING: There was an error reading the relationship file of cat #{self}."
                )

    @staticmethod
    def mediate_relationship(mediator, cat1, cat2, allow_romantic, sabotage=False):
        # Gather some important info

        # Gathering the relationships.
        if cat1.ID in cat2.relationships:
            rel1 = cat1.relationships[cat2.ID]
        else:
            rel1 = cat1.create_one_relationship(cat2)

        if cat2.ID in cat1.relationships:
            rel2 = cat2.relationships[cat1.ID]
        else:
            rel2 = cat2.create_one_relationship(cat1)

        # Output string.
        output = ""

        # Determine the chance of failure.
        if mediator.experience_level == "untrained":
            chance = 15
        elif mediator.experience_level == "trainee":
            # Negative bonus for very low.
            chance = 20
        elif mediator.experience_level == "prepared":
            chance = 35
        elif mediator.experience_level == "proficient":
            chance = 55
        elif mediator.experience_level == "expert":
            chance = 70
        elif mediator.experience_level == "master":
            chance = 100
        else:
            chance = 40

        compat = get_personality_compatibility(cat1, cat2)
        if compat is True:
            chance += 10
        elif compat is False:
            chance -= 5

        # Cat's compatibility with mediator also has an effect on success chance.
        for cat in [cat1, cat2]:
            if get_personality_compatibility(cat, mediator) is True:
                chance += 5
            elif get_personality_compatibility(cat, mediator) is False:
                chance -= 5

        # Determine chance to fail, turning sabotage into mediate and mediate into sabotage
        if not int(random() * chance):
            apply_bonus = False
            if sabotage:
                output += "Sabotage Failed!\n"
                sabotage = False
            else:
                output += "Mediate Failed!\n"
                sabotage = True
        else:
            apply_bonus = True
            # EX gain on success
            if mediator.status != "mediator apprentice":
                exp_gain = randint(10, 24)

                gm_modifier = 1
                if game.clan and game.clan.game_mode == "expanded":
                    gm_modifier = 3
                elif game.clan and game.clan.game_mode == "cruel season":
                    gm_modifier = 6

                if mediator.experience_level == "average":
                    lvl_modifier = 1.25
                elif mediator.experience_level == "high":
                    lvl_modifier = 1.75
                elif mediator.experience_level == "master":
                    lvl_modifier = 2
                else:
                    lvl_modifier = 1
                mediator.experience += exp_gain / lvl_modifier / gm_modifier

        if mediator.status == "mediator apprentice":
            mediator.experience += max(randint(1, 6), 1)

        # determine the traits to effect
        # Are they mates?
        mates = rel1.cat_from.ID in rel1.cat_to.mate

        pos_traits = ["platonic", "respect", "comfortable", "trust"]
        if allow_romantic and (mates or cat1.is_potential_mate(cat2)):
            pos_traits.append("romantic")

        neg_traits = ["dislike", "jealousy"]

        # Determine the number of positive traits to effect, and choose the traits
        chosen_pos = sample(pos_traits, k=randint(2, len(pos_traits)))

        # Determine negative trains effected
        neg_traits = sample(neg_traits, k=randint(1, 2))

        if compat is True:
            personality_bonus = 2
        elif compat is False:
            personality_bonus = -2
        else:
            personality_bonus = 0

        # Effects on traits
        for trait in chosen_pos + neg_traits:
            # The EX bonus in not applied upon a fail.
            if apply_bonus:
                if mediator.experience_level == "very low":
                    # Negative bonus for very low.
                    bonus = randint(-2, -1)
                elif mediator.experience_level == "low":
                    bonus = randint(-2, 0)
                elif mediator.experience_level == "high":
                    bonus = randint(1, 3)
                elif mediator.experience_level == "master":
                    bonus = randint(3, 4)
                elif mediator.experience_level == "max":
                    bonus = randint(4, 5)
                else:
                    bonus = 0  # Average gets no bonus.
            else:
                bonus = 0

            if trait == "romantic":
                if mates:
                    ran = (5, 10)
                else:
                    ran = (4, 6)

                if sabotage:
                    rel1.romantic_love = Cat.effect_relation(
                        rel1.romantic_love,
                        -(randint(ran[0], ran[1]) + bonus) + personality_bonus,
                    )
                    rel2.romantic_love = Cat.effect_relation(
                        rel1.romantic_love,
                        -(randint(ran[0], ran[1]) + bonus) + personality_bonus,
                    )
                    output += "Romantic interest decreased. "
                else:
                    rel1.romantic_love = Cat.effect_relation(
                        rel1.romantic_love,
                        (randint(ran[0], ran[1]) + bonus) + personality_bonus,
                    )
                    rel2.romantic_love = Cat.effect_relation(
                        rel2.romantic_love,
                        (randint(ran[0], ran[1]) + bonus) + personality_bonus,
                    )
                    output += "Romantic interest increased. "

            elif trait == "platonic":
                ran = (4, 6)

                if sabotage:
                    rel1.platonic_like = Cat.effect_relation(
                        rel1.platonic_like,
                        -(randint(ran[0], ran[1]) + bonus) + personality_bonus,
                    )
                    rel2.platonic_like = Cat.effect_relation(
                        rel2.platonic_like,
                        -(randint(ran[0], ran[1]) + bonus) + personality_bonus,
                    )
                    output += "Platonic like decreased. "
                else:
                    rel1.platonic_like = Cat.effect_relation(
                        rel1.platonic_like,
                        (randint(ran[0], ran[1]) + bonus) + personality_bonus,
                    )
                    rel2.platonic_like = Cat.effect_relation(
                        rel2.platonic_like,
                        (randint(ran[0], ran[1]) + bonus) + personality_bonus,
                    )
                    output += "Platonic like increased. "

            elif trait == "respect":
                ran = (4, 6)

                if sabotage:
                    rel1.admiration = Cat.effect_relation(
                        rel1.admiration,
                        -(randint(ran[0], ran[1]) + bonus) + personality_bonus,
                    )
                    rel2.admiration = Cat.effect_relation(
                        rel2.admiration,
                        -(randint(ran[0], ran[1]) + bonus) + personality_bonus,
                    )
                    output += "Respect decreased. "
                else:
                    rel1.admiration = Cat.effect_relation(
                        rel1.admiration,
                        (randint(ran[0], ran[1]) + bonus) + personality_bonus,
                    )
                    rel2.admiration = Cat.effect_relation(
                        rel2.admiration,
                        (randint(ran[0], ran[1]) + bonus) + personality_bonus,
                    )
                    output += "Respect increased. "

            elif trait == "comfortable":
                ran = (4, 6)

                if sabotage:
                    rel1.comfortable = Cat.effect_relation(
                        rel1.comfortable,
                        -(randint(ran[0], ran[1]) + bonus) + personality_bonus,
                    )
                    rel2.comfortable = Cat.effect_relation(
                        rel2.comfortable,
                        -(randint(ran[0], ran[1]) + bonus) + personality_bonus,
                    )
                    output += "Comfort decreased. "
                else:
                    rel1.comfortable = Cat.effect_relation(
                        rel1.comfortable,
                        (randint(ran[0], ran[1]) + bonus) + personality_bonus,
                    )
                    rel2.comfortable = Cat.effect_relation(
                        rel2.comfortable,
                        (randint(ran[0], ran[1]) + bonus) + personality_bonus,
                    )
                    output += "Comfort increased. "

            elif trait == "trust":
                ran = (4, 6)

                if sabotage:
                    rel1.trust = Cat.effect_relation(
                        rel1.trust,
                        -(randint(ran[0], ran[1]) + bonus) + personality_bonus,
                    )
                    rel2.trust = Cat.effect_relation(
                        rel2.trust,
                        -(randint(ran[0], ran[1]) + bonus) + personality_bonus,
                    )
                    output += "Trust decreased. "
                else:
                    rel1.trust = Cat.effect_relation(
                        rel1.trust,
                        (randint(ran[0], ran[1]) + bonus) + personality_bonus,
                    )
                    rel2.trust = Cat.effect_relation(
                        rel2.trust,
                        (randint(ran[0], ran[1]) + bonus) + personality_bonus,
                    )
                    output += "Trust increased. "

            elif trait == "dislike":
                ran = (4, 9)
                if sabotage:
                    rel1.dislike = Cat.effect_relation(
                        rel1.dislike,
                        (randint(ran[0], ran[1]) + bonus) - personality_bonus,
                    )
                    rel2.dislike = Cat.effect_relation(
                        rel2.dislike,
                        (randint(ran[0], ran[1]) + bonus) - personality_bonus,
                    )
                    output += "Dislike increased. "
                else:
                    rel1.dislike = Cat.effect_relation(
                        rel1.dislike,
                        -(randint(ran[0], ran[1]) + bonus) - personality_bonus,
                    )
                    rel2.dislike = Cat.effect_relation(
                        rel2.dislike,
                        -(randint(ran[0], ran[1]) + bonus) - personality_bonus,
                    )
                    output += "Dislike decreased. "

            elif trait == "jealousy":
                ran = (4, 6)

                if sabotage:
                    rel1.jealousy = Cat.effect_relation(
                        rel1.jealousy,
                        (randint(ran[0], ran[1]) + bonus) - personality_bonus,
                    )
                    rel2.jealousy = Cat.effect_relation(
                        rel2.jealousy,
                        (randint(ran[0], ran[1]) + bonus) - personality_bonus,
                    )
                    output += "Jealousy increased. "
                else:
                    rel1.jealousy = Cat.effect_relation(
                        rel1.jealousy,
                        -(randint(ran[0], ran[1]) + bonus) - personality_bonus,
                    )
                    rel2.jealousy = Cat.effect_relation(
                        rel2.jealousy,
                        -(randint(ran[0], ran[1]) + bonus) - personality_bonus,
                    )
                    output += "Jealousy decreased . "

        return output

    @staticmethod
    def effect_relation(current_value, effect):
        if effect < 0 and abs(effect) >= current_value:
            return 0

        if effect > 0 and current_value + effect >= 100:
            return 100

        return current_value + effect

    def set_faded(self):
        """This function is for cats that are faded. It will set the sprite and the faded tag"""
        self.faded = True

        # Silhouette sprite
        if self.age == "newborn":
            file_name = "faded_newborn"
        elif self.age == "kitten":
            file_name = "faded_kitten"
        elif self.age in ["adult", "young adult", "senior adult"]:
            file_name = "faded_adult"
        elif self.age == "adolescent":
            file_name = "faded_adol"
        else:
            file_name = "faded_senior"

        if self.df:
            file_name += "_df"

        file_name += ".png"

        self.sprite = image_cache.load_image(
            f"sprites/faded/{file_name}"
        ).convert_alpha()

    @staticmethod
    def fetch_cat(ID: str):
        """Fetches a cat object. Works for both faded and non-faded cats. Returns none if no cat was found."""
        if not ID or isinstance(ID, Cat):  # Check if argument is None or Cat.
            return ID
        elif not isinstance(ID, str):  # Invalid type
            return None
        if ID in Cat.all_cats:
            return Cat.all_cats[ID]
        else:
            return ob if (ob := Cat.load_faded_cat(ID)) else None

    @staticmethod
    def load_faded_cat(cat: str):
        """Loads a faded cat, returning the cat object. This object is saved nowhere else."""

        # just preventing any attempts to load something that isn't a cat ID
        if not cat.isdigit():
            return

        try:
            clan = (
                game.switches["clan_list"][0] if game.clan is None else game.clan.name
            )

            with open(
                get_save_dir() + "/" + clan + "/faded_cats/" + cat + ".json",
                "r",
                encoding="utf-8",
            ) as read_file:
                cat_info = ujson.loads(read_file.read())
                # If loading cats is attempted before the Clan is loaded, we would need to use this.

        except (
            AttributeError
        ):  # NOPE, cats are always loaded before the Clan, so doesn't make sense to throw an error
            with open(
                get_save_dir()
                + "/"
                + game.switches["clan_list"][0]
                + "/faded_cats/"
                + cat
                + ".json",
                "r",
                encoding="utf-8",
            ) as read_file:
                cat_info = ujson.loads(read_file.read())
        except:
            print("ERROR: in loading faded cat")
            return False

        cat_ob = Cat(
            ID=cat_info["ID"],
            prefix=cat_info["name_prefix"],
            suffix=cat_info["name_suffix"],
            status=cat_info["status"],
            moons=cat_info["moons"],
            faded=True,
            df=cat_info["df"] if "df" in cat_info else False,
        )
        if cat_info["parent1"]:
            cat_ob.parent1 = cat_info["parent1"]
        if cat_info["parent2"]:
            cat_ob.parent2 = cat_info["parent2"]
        cat_ob.faded_offspring = cat_info["faded_offspring"]
        cat_ob.adoptive_parents = (
            cat_info["adoptive_parents"] if "adoptive_parents" in cat_info else []
        )
        cat_ob.faded = True
        cat_ob.dead_for = cat_info["dead_for"] if "dead_for" in cat_info else 1

        return cat_ob

    # ---------------------------------------------------------------------------- #
    #                                  Sorting                                     #
    # ---------------------------------------------------------------------------- #

    @staticmethod
    def sort_cats(given_list=None):
        # disable unnecessary lambda in this function
        # pylint: disable=unnecessary-lambda
        if given_list is None:
            given_list = []
        if not given_list:
            given_list = Cat.all_cats_list
        if game.sort_type == "age":
            given_list.sort(key=lambda x: Cat.get_adjusted_age(x))
        elif game.sort_type == "reverse_age":
            given_list.sort(key=lambda x: Cat.get_adjusted_age(x), reverse=True)
        elif game.sort_type == "id":
            given_list.sort(key=lambda x: int(x.ID))
        elif game.sort_type == "reverse_id":
            given_list.sort(key=lambda x: int(x.ID), reverse=True)
        elif game.sort_type == "rank":
            given_list.sort(
                key=lambda x: (Cat.rank_order(x), Cat.get_adjusted_age(x)), reverse=True
            )
        elif game.sort_type == "exp":
            given_list.sort(key=lambda x: x.experience, reverse=True)
        elif game.sort_type == "death":
            given_list.sort(key=lambda x: -1 * int(x.dead_for))

        return

    @staticmethod
    def insert_cat(c: Cat):
        try:
            if game.sort_type == "age":
                bisect.insort(
                    Cat.all_cats_list, c, key=lambda x: Cat.get_adjusted_age(x)
                )
            elif game.sort_type == "reverse_age":
                bisect.insort(
                    Cat.all_cats_list, c, key=lambda x: -1 * Cat.get_adjusted_age(x)
                )
            elif game.sort_type == "rank":
                bisect.insort(
                    Cat.all_cats_list,
                    c,
                    key=lambda x: (
                        -1 * Cat.rank_order(x),
                        -1 * Cat.get_adjusted_age(x),
                    ),
                )
            elif game.sort_type == "exp":
                bisect.insort(Cat.all_cats_list, c, key=lambda x: x.experience)
            elif game.sort_type == "id":
                bisect.insort(Cat.all_cats_list, c, key=lambda x: int(x.ID))
            elif game.sort_type == "reverse_id":
                bisect.insort(Cat.all_cats_list, c, key=lambda x: -1 * int(x.ID))
            elif game.sort_type == "death":
                bisect.insort(Cat.all_cats_list, c, key=lambda x: -1 * int(x.dead_for))
        except (TypeError, NameError):
            # If you are using python 3.8, key is not a supported parameter into insort. Therefore, we'll need to
            # do the slower option of adding the cat, then resorting
            Cat.all_cats_list.append(c)
            Cat.sort_cats()

    @staticmethod
    def rank_order(cat: Cat):
        if cat.status in Cat.rank_sort_order:
            return Cat.rank_sort_order.index(cat.status)
        else:
            return 0

    @staticmethod
    def get_adjusted_age(cat: Cat):
        """Returns the moons + dead_for moons rather than the moons at death for dead cats, so dead cats are sorted by
        total age, rather than age at death"""
        if cat.dead:
            if game.config["sorting"]["sort_rank_by_death"]:
                if game.sort_type == "rank":
                    return cat.dead_for
                else:
                    if game.config["sorting"]["sort_dead_by_total_age"]:
                        return cat.dead_for + cat.moons
                    else:
                        return cat.moons
            else:
                if game.config["sorting"]["sort_dead_by_total_age"]:
                    return cat.dead_for + cat.moons
                else:
                    return cat.moons
        else:
            return cat.moons

    # ---------------------------------------------------------------------------- #
    #                                  properties                                  #
    # ---------------------------------------------------------------------------- #

    @property
    def experience(self):
        return self._experience

    @experience.setter
    def experience(self, exp: int):
        exp = min(exp, self.experience_levels_range["master"][1])
        self._experience = int(exp)

        for x in self.experience_levels_range:
            if (
                self.experience_levels_range[x][0]
                <= exp
                <= self.experience_levels_range[x][1]
            ):
                self.experience_level = x
                break

    @property
    def moons(self):
        return self._moons

    @moons.setter
    def moons(self, value: int):
        self._moons = value

        updated_age = False
        for key_age in self.age_moons.keys():
            if self._moons in range(
                self.age_moons[key_age][0], self.age_moons[key_age][1] + 1
            ):
                updated_age = True
                self.age = key_age
        try:
            if not updated_age and self.age is not None:
                self.age = "senior"
        except AttributeError:
            print(f"ERROR: cat has no age attribute! Cat ID: {self.ID}")

    @property
    def sprite(self):
        # Update the sprite
        update_sprite(self)
        return self._sprite

    @sprite.setter
    def sprite(self, new_sprite):
        self._sprite = new_sprite

    # ---------------------------------------------------------------------------- #
    #                                  other                                       #
    # ---------------------------------------------------------------------------- #

    def is_baby(self):
        return self.age in ["kitten", "newborn"]

    def get_save_dict(self, faded=False):
        if faded:
            return {
                "ID": self.ID,
                "name_prefix": self.name.prefix,
                "name_suffix": self.name.suffix,
                "status": self.status,
                "moons": self.moons,
                "dead_for": self.dead_for,
                "parent1": self.parent1,
                "parent2": self.parent2,
                "adoptive_parents": self.adoptive_parents,
                "df": self.df,
                "faded_offspring": self.faded_offspring,
            }
        else:
            return {
                "ID": self.ID,
                "name_prefix": self.name.prefix,
                "name_suffix": self.name.suffix,
                "specsuffix_hidden": self.name.specsuffix_hidden,
                "gender": self.gender,
                "gender_align": self.genderalign,
                "pronouns": self.pronouns,
                "birth_cooldown": self.birth_cooldown,
                "status": self.status,
                "backstory": self.backstory or None,
                "moons": self.moons,
                "trait": self.personality.trait,
                "facets": self.personality.get_facet_string(),
                "parent1": self.parent1,
                "parent2": self.parent2,
                "adoptive_parents": self.adoptive_parents,
                "mentor": self.mentor or None,
                "former_mentor": (
                    list(self.former_mentor) if self.former_mentor else []
                ),
                "patrol_with_mentor": (
                    self.patrol_with_mentor or 0
                ),
                "mate": self.mate,
                "previous_mates": self.previous_mates,
                "dead": self.dead,
                "paralyzed": self.pelt.paralyzed,
                "no_kits": self.no_kits,
                "no_retire": self.no_retire,
                "no_mates": self.no_mates,
                "exiled": self.exiled,
                "driven_out": self.driven_out,
                "pelt_name": self.pelt.name,
                "pelt_color": self.pelt.colour,
                "pelt_length": self.pelt.length,
                "sprite_kitten": self.pelt.cat_sprites["kitten"],
                "sprite_adolescent": self.pelt.cat_sprites["adolescent"],
                "sprite_adult": self.pelt.cat_sprites["adult"],
                "sprite_senior": self.pelt.cat_sprites["senior"],
                "sprite_para_adult": self.pelt.cat_sprites["para_adult"],
                "eye_colour": self.pelt.eye_colour,
                "eye_colour2": (
                    self.pelt.eye_colour2 or None
                ),
                "reverse": self.pelt.reverse,
                "white_patches": self.pelt.white_patches,
                "vitiligo": self.pelt.vitiligo,
                "points": self.pelt.points,
                "white_patches_tint": self.pelt.white_patches_tint,
                "pattern": self.pelt.pattern,
                "tortie_base": self.pelt.tortiebase,
                "tortie_color": self.pelt.tortiecolour,
                "tortie_pattern": self.pelt.tortiepattern,
                "skin": self.pelt.skin,
                "tint": self.pelt.tint,
                "skill_dict": self.skills.get_skill_dict(),
                "scars": self.pelt.scars or [],
                "accessory": self.pelt.accessory,
                "experience": self.experience,
                "dead_moons": self.dead_for,
                "current_apprentice": list(self.apprentice),
                "former_apprentices": list(self.former_apprentices),
                "df": self.df,
                "outside": self.outside,
                "faded_offspring": self.faded_offspring,
                "opacity": self.pelt.opacity,
                "prevent_fading": self.prevent_fading,
                "favourite": self.favourite,
            }

    def determine_next_and_previous_cats(self, status: List[str] = None):
        """Determines where the next and previous buttons point to, relative to this cat.

        :param status: Allows you to constrain the list by status
        """
        sorted_specific_list = [
            check_cat
            for check_cat in Cat.all_cats_list
            if check_cat.dead == self.dead
            and check_cat.outside == self.outside
            and check_cat.df == self.df
            and not check_cat.faded
        ]

        if status is not None:
            sorted_specific_list = [
                check_cat
                for check_cat in sorted_specific_list
                if check_cat.status in status
            ]

        idx = sorted_specific_list.index(self)

        return (
            (
                sorted_specific_list[idx + 1].ID
                if len(sorted_specific_list) > idx + 1
                else 0
            ),
            sorted_specific_list[idx - 1].ID if idx - 1 >= 0 else 0,
        )


# ---------------------------------------------------------------------------- #
#                               END OF CAT CLASS                               #
# ---------------------------------------------------------------------------- #


# Creates a random cat
def create_cat(status, moons=None, biome=None):
    new_cat = Cat(status=status, biome=biome)

    if moons is not None:
        new_cat.moons = moons
    elif new_cat.moons >= 160:
        new_cat.moons = randint(120, 155)
    elif new_cat.moons == 0:
        new_cat.moons = randint(1, 5)

    not_allowed_scars = [
        "NOPAW",
        "NOTAIL",
        "HALFTAIL",
        "NOEAR",
        "BOTHBLIND",
        "RIGHTBLIND",
        "LEFTBLIND",
        "BRIGHTHEART",
        "NOLEFTEAR",
        "NORIGHTEAR",
        "MANLEG",
    ]

    for scar in new_cat.pelt.scars:
        if scar in not_allowed_scars:
            new_cat.pelt.scars.remove(scar)

    return new_cat


# Twelve example cats
def create_example_cats():
    warrior_indices = sample(range(12), 3)

    for cat_index in range(12):
        if cat_index in warrior_indices:
            game.choose_cats[cat_index] = create_cat(status="warrior")
        else:
            random_status = choice(
                ["kitten", "apprentice", "warrior", "warrior", "elder"]
            )
            game.choose_cats[cat_index] = create_cat(status=random_status)


# CAT CLASS ITEMS
cat_class = Cat(example=True)
game.cat_class = cat_class

# ---------------------------------------------------------------------------- #
#                                load json files                               #
# ---------------------------------------------------------------------------- #

resource_directory = "resources/dicts/conditions/"

with open(f"{resource_directory}illnesses.json", "r", encoding="utf-8") as read_file:
    ILLNESSES = ujson.loads(read_file.read())

with open(f"{resource_directory}injuries.json", "r", encoding="utf-8") as read_file:
    INJURIES = ujson.loads(read_file.read())

with open(
    f"{resource_directory}permanent_conditions.json", "r", encoding="utf-8"
) as read_file:
    PERMANENT = ujson.loads(read_file.read())

resource_directory = "resources/dicts/events/death/death_reactions/"

with open(f"{resource_directory}minor_major.json", "r", encoding="utf-8") as read_file:
    MINOR_MAJOR_REACTION = ujson.loads(read_file.read())

with open("resources/dicts/lead_ceremony_sc.json", "r", encoding="utf-8") as read_file:
    LEAD_CEREMONY_SC = ujson.loads(read_file.read())

with open("resources/dicts/lead_ceremony_df.json", "r", encoding="utf-8") as read_file:
    LEAD_CEREMONY_DF = ujson.loads(read_file.read())

with open("resources/dicts/backstories.json", "r", encoding="utf-8") as read_file:
    BACKSTORIES = ujson.loads(read_file.read())<|MERGE_RESOLUTION|>--- conflicted
+++ resolved
@@ -499,11 +499,7 @@
         return "CAT OBJECT:" + self.ID
 
     def __eq__(self, other):
-<<<<<<< HEAD
         return False if not isinstance(other, Cat) else self.ID == other.ID
-=======
-        return self.ID == other.ID if isinstance(other, Cat) else False
->>>>>>> 5b58781f
     
     def __hash__(self):
         return hash(self.ID)
