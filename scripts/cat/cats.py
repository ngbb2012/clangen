--- conflicted
+++ resolved
@@ -1805,19 +1805,10 @@
 
     def is_sibling(self, other_cat: Cat):
         """Check if the cats are siblings."""
-<<<<<<< HEAD
-        if other_cat == self:
-            return False
-        if set(self.get_parents()) & set(other_cat.get_parents()):
-            return True
-        return False
-
-=======
         if not self.inheritance:
             self.inheritance = Inheritance(self)
         return other_cat.ID in self.inheritance.siblings.keys()
     
->>>>>>> 9f871730
     def is_littermate(self, other_cat: Cat):
         """Check if the cats are littermates."""
         if other_cat.ID not in self.inheritance.siblings.keys():
@@ -2480,17 +2471,10 @@
                 if fight:
                     other_relationship.platonic_like -= 30
 
-<<<<<<< HEAD
-        self.mate = None
-        other_cat.mate = None
-
-        # Handle previous mates:
-=======
         self.mate.remove(other_cat.ID)
         other_cat.mate.remove(self.ID)
         
         #Handle previous mates:
->>>>>>> 9f871730
         if other_cat.ID not in self.previous_mates:
             self.previous_mates.append(other_cat.ID)
         if self.ID not in other_cat.previous_mates:
@@ -2503,20 +2487,10 @@
 
     def set_mate(self, other_cat: Cat):
         """Sets up a mate relationship between self and other_cat."""
-<<<<<<< HEAD
-        if self.mate or other_cat.mate:
-            print(
-                f"Warning: In order to set mates, both cats must have no current mate. {self.name} and {other_cat.name} have not been made mates. ")
-            return
-
-        self.mate = other_cat.ID
-        other_cat.mate = self.ID
-=======
         if other_cat.ID not in self.mate:
             self.mate.append(other_cat.ID)
         if self.ID not in other_cat.mate:
             other_cat.mate.append(self.ID)
->>>>>>> 9f871730
 
         # If the current mate was in the previous mate list, remove them. 
         if other_cat.ID in self.previous_mates:
