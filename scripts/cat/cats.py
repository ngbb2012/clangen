--- conflicted
+++ resolved
@@ -425,12 +425,6 @@
         self.genderalign = self.gender
         trans_chance = randint(0, 50)
         nb_chance = randint(0, 75)
-<<<<<<< HEAD
-        # newborns can't be trans, sorry babies
-        if self.age in ["kitten", "newborn"]:
-            trans_chance = 0
-            nb_chance = 0
-=======
 
         # GENDER IDENTITY
         if self.age in ["kitten", "newborn"]:
@@ -445,7 +439,6 @@
                 self.genderalign = "trans female"
 
         # PRONOUNS
->>>>>>> cacc01ce
         if theythemdefault is True:
             self.pronouns = [self.default_pronouns[0].copy()]
         else:
