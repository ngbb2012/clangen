--- conflicted
+++ resolved
@@ -356,11 +356,6 @@
             else:
                 self.age = choice(['young adult', 'adult', 'adult', 'senior adult'])
             self.moons = random.randint(self.age_moons[self.age][0], self.age_moons[self.age][1])
-<<<<<<< HEAD
-            #print(f"lunadebug: cat {prefix} gen with id {self.ID} status {status} and rolled {self.moons} moons")
-            #print(f"lunadebug: min: {self.age_moons[self.age][0]} max: {self.age_moons[self.age][1]}")
-=======
->>>>>>> 40b93aef
 
         # personality trait and skill
         if self.trait is None:
@@ -1720,10 +1715,6 @@
                 "event_triggered": new_perm_condition.new
             }
             new_condition = True
-<<<<<<< HEAD
-        # print(self.permanent_condition)
-=======
->>>>>>> 40b93aef
         return new_condition
 
     def not_working(self):
