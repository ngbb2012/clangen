--- conflicted
+++ resolved
@@ -656,21 +656,13 @@
             game.cur_events_list.append(Single_Event('A long overdue apprentice ceremony is held for ' + str(self.name.prefix) + 'kit. They smile as they finally become a warrior of the Clan and are now named ' + str(self.name) + '.', "ceremony", involved_cats))
         elif self.status in ['kittypet', 'loner', 'rogue']:
             if self.moons < 6:
-<<<<<<< HEAD
-                self.status_change('kitten')
-=======
-                self.status == "kitten"
->>>>>>> 7d080214
+                self.status = "kitten"
             elif self.moons < 12:
                 self.status_change('apprentice')
             elif self.moons < 120:
                 self.status_change('warrior')
             else:
                 self.status_change('elder')
-<<<<<<< HEAD
-=======
-        self.update_mentor()
->>>>>>> 7d080214
         game.clan.add_to_clan(self)
         self.update_mentor()
 
