from __future__ import annotations
from random import choice, randint, sample
from typing import Dict, List, Any
import random
import os.path
import itertools

from ..events_module.generate_events import GenerateEvents
try:
    import ujson
except ImportError:
    import json as ujson

from .pelts import describe_color
from .names import Name
from .thoughts import get_thoughts
from .appearance_utility import (
    init_pelt,
    init_tint,
    init_sprite,
    init_scars,
    init_accessories,
    init_white_patches,
    init_eyes,
    init_pattern,
    )
from scripts.conditions import Illness, Injury, PermanentCondition, get_amount_cat_for_one_medic, \
    medical_cats_condition_fulfilled
import bisect
import pygame

from scripts.utility import get_med_cats, get_personality_compatibility, event_text_adjust, update_sprite
from scripts.game_structure.game_essentials import game, screen
from scripts.cat.thoughts import get_thoughts
from scripts.cat_relations.relationship import Relationship
from scripts.game_structure import image_cache
from scripts.event_class import Single_Event


class Cat():
    used_screen = screen
    traits = [
        'adventurous', 'altruistic', 'ambitious', 'bloodthirsty', 'bold',
        'calm', 'careful', 'charismatic', 'childish', 'cold', 'compassionate',
        'confident', 'daring', 'empathetic', 'faithful', 'fierce', 'insecure',
        'lonesome', 'loving', 'loyal', 'nervous', 'patient', 'playful',
        'responsible', 'righteous', 'shameless', 'sneaky', 'strange', 'strict',
        'thoughtful', 'troublesome', 'vengeful', 'wise'
    ]
    kit_traits = [
        'attention-seeker', 'bossy', 'bouncy', 'bullying', 'charming',
        'daring', 'daydreamer', 'impulsive', 'inquisitive', 'insecure',
        'nervous', 'noisy', 'polite', 'quiet', 'sweet', 'troublesome'
    ]
    personality_groups = {
        'Outgoing': ['adventurous', 'bold', 'charismatic', 'childish', 'confident', 'daring',
                     'playful', 'righteous', 'attention-seeker', 'bouncy', 'charming', 'noisy'],
        'Benevolent': ['altruistic', 'compassionate', 'empathetic', 'faithful', 'loving',
                       'patient', 'responsible', 'thoughtful', 'wise', 'inquisitive',
                       'polite', 'sweet'],
        'Abrasive': ['ambitious', 'bloodthirsty', 'cold', 'fierce', 'shameless', 'strict',
                     'troublesome', 'vengeful', 'bossy', 'bullying', 'impulsive'],
        'Reserved': ['calm', 'careful', 'insecure', 'lonesome', 'loyal', 'nervous', 'sneaky',
                     'strange', 'daydreamer', 'quiet'],
    }
    ages = [
        'newborn', 'kitten', 'adolescent', 'young adult', 'adult', 'senior adult',
        'senior'
    ]
    age_moons = {
        'newborn': [0, 0],
        'kitten': [1, 5],
        'adolescent': [6, 11],
        'young adult': [12, 47],
        'adult': [48, 95],
        'senior adult': [96, 119],
        'senior': [120, 300]
    }

    # This in is in reverse order: top of the list at the bottom
    rank_sort_order = [
        "kitten",
        "elder",
        "apprentice",
        "warrior",
        "mediator apprentice",
        "mediator",
        "medicine cat apprentice",
        "medicine cat",
        "deputy",
        "leader"
    ]

    gender_tags = {'female': 'F', 'male': 'M'}

    skills = [
        'good hunter', 'great hunter', 'fantastic hunter', 'smart',
        'very smart', 'extremely smart', 'good fighter', 'great fighter',
        'excellent fighter', 'good speaker', 'great speaker',
        'excellent speaker', 'strong connection to StarClan', 'good teacher',
        'great teacher', 'fantastic teacher'
    ]
    med_skills = [
        'good healer', 'great healer', 'fantastic healer', 'omen sight',
        'dream walker', 'strong connection to StarClan', 'lore keeper',
        'good teacher', 'great teacher', 'fantastic teacher', 'keen eye',
        'smart', 'very smart', 'extremely smart', 'good mediator',
        'great mediator', 'excellent mediator', 'clairvoyant', 'prophet'
    ]
    elder_skills = [
        'good storyteller', 'great storyteller', 'fantastic storyteller',
        'smart tactician', 'valuable tactician', 'valuable insight',
        'good mediator', 'great mediator', 'excellent mediator',
        'good teacher', 'great teacher', 'fantastic teacher',
        'strong connection to StarClan', 'smart', 'very smart', 'extremely smart',
        'good kitsitter', 'great kitsitter', 'excellent kitsitter', 'camp keeper', 'den builder',
    ]

    skill_groups = {
        'special': ['omen sight', 'dream walker', 'clairvoyant', 'prophet', 'lore keeper', 'keen eye'],
        'star': ['strong connection to StarClan'],
        'heal': ['good healer', 'great healer', 'fantastic healer'],
        'teach': ['good teacher', 'great teacher', 'fantastic teacher'],
        'mediate': ['good mediator', 'great mediator', 'excellent mediator'],
        'smart': ['smart', 'very smart', 'extremely smart'],
        'hunt': ['good hunter', 'great hunter', 'fantastic hunter'],
        'fight': ['good fighter', 'great fighter', 'excellent fighter'],
        'speak': ['good speaker', 'great speaker', 'excellent speaker'],
        'story': ['good storyteller', 'great storyteller', 'fantastic storyteller'],
        'tactician': ['smart tactician', 'valuable tactician', 'valuable insight'],
        'home': ['good kitsitter', 'great kitsitter', 'excellent kitsitter', 'camp keeper', 'den builder']
    }

    backstories = [
        'clanborn', 'halfclan1', 'halfclan2', 'outsider_roots1', 'outsider_roots2',
        'loner1', 'loner2', 'kittypet1', 'kittypet2', 'rogue1', 'rogue2', 'abandoned1',
        'abandoned2', 'abandoned3', 'medicine_cat', 'otherclan', 'otherclan2', 'ostracized_warrior', 'disgraced',
        'retired_leader', 'refugee', 'tragedy_survivor', 'clan_founder', 'orphaned', "orphaned2", "guided1", "guided2",
        "guided3", "guided4"
    ]

    #EX levels and ranges.
    # Ranges are inclusive to both bounds
    experience_levels_range = {
        "untrained": (0, 0),
        "trainee": (1, 50),
        "prepared": (51, 110),
        "competent": (110, 170),
        "proficient": (171, 240),
        "expert": (241, 320),
        "master": (321, 321)
    }

    all_cats: Dict[str, Cat] = {}  # ID: object
    outside_cats: Dict[str, Cat] = {}  # cats outside the clan
    id_iter = itertools.count()

    all_cats_list: List[Cat] = []

    grief_strings = {}

    def __init__(self,
                 prefix=None,
                 gender=None,
                 status="kitten",
                 backstory="clanborn",
                 parent1=None,
                 parent2=None,
                 pelt=None,
                 eye_colour=None,
                 suffix=None,
                 ID=None,
                 moons=None,
                 example=False,
                 faded=False,
                 # Set this to True if you are loading a faded cat. This will prevent the cat from being added to the list
                 loading_cat=False  # Set to true if you are loading a cat at start-up.
                 ):

        # This must be at the top. It's a smaller list of things to init, which is only for faded cats
        if faded:
            self.ID = ID
            self.name = Name(status, prefix=prefix, suffix=suffix)
            self.parent1 = None
            self.parent2 = None
            self.status = status
            self.moons = moons
            if moons > 300:
                # Out of range, always elder
                self.age = 'elder'
            else:
                # In range
                for key_age in self.age_moons.keys():
                    if moons in range(self.age_moons[key_age][0], self.age_moons[key_age][1] + 1):
                        self.age = key_age

            self.set_faded()  # Sets the faded sprite and faded tag (self.faded = True)

            return

        self.generate_events = GenerateEvents()

        # Private attributes
        self._mentor = None  # plz
        self._experience = None
        self._moons = None

        # Public attributes
        self.gender = gender
        self.status = status
        self.backstory = backstory
        self.age = None
        self.skill = None
        self.trait = None
        self.parent1 = parent1
        self.parent2 = parent2
        self.pelt = pelt
        self.tint = None
        self.white_patches_tint = None
        self.eye_colour = eye_colour
        self.eye_colour2 = None
        self.scars = []
        self.former_mentor = []
        self.patrol_with_mentor = 0
        self.mentor_influence = []
        self.apprentice = []
        self.former_apprentices = []
        self.relationships = {}
        self.mate = None
        self.placement = None
        self.example = example
        self.dead = False
        self.exiled = False
        self.outside = False
        self.died_by = []  # once the cat dies, tell the cause
        self.dead_for = 0  # moons
        self.thought = ''
        self.genderalign = None
        self.tortiebase = None
        self.pattern = None
        self.tortiepattern = None
        self.tortiecolour = None
        self.white_patches = None
        self.vitiligo = None
        self.points = None
        self.accessory = None
        self.birth_cooldown = 0
        self.siblings = []
        self.children = []
        self.illnesses = {}
        self.injuries = {}
        self.healed_condition = None
        self.leader_death_heal = None
        self.also_got = False
        self.permanent_condition = {}
        self.retired = False
        self.possible_scar = None
        self.possible_death = None
        self.scar_event = []
        self.death_event = []
        self.df = False
        self.experience_level = None
        self.corruption = 0
        self.life_givers = []
        self.known_life_givers = []
        self.virtues = []
        self.no_kits = False
        self.paralyzed = False
        self.cat_sprites = {
            "newborn": 20,
            "kitten": None,
            "adolescent": None,
            "young adult": None,
            "adult": None,
            "senior adult": None,
            "senior": None,
            "para_young": 17,
            "para_adult": None,
            "sick_adult": 18,
            "sick_young": 19
        }

        self.opacity = 100
        self.prevent_fading = False  # Prevents a cat from fading.
        self.faded_offspring = []  # Stores of a list of faded offspring, for family page purposes.

        self.faded = faded  # This is only used to flag cat that are faded, but won't be added to the faded list until
        # the next save.

        self.favourite = False

        # setting ID
        if ID is None:
            potential_id = str(next(Cat.id_iter))

            if game.clan:
                faded_cats = game.clan.faded_ids
            else:
                faded_cats = []

            while potential_id in self.all_cats or potential_id in faded_cats:
                potential_id = str(next(Cat.id_iter))
            self.ID = potential_id
        else:
            self.ID = ID

        # age and status
        if status is None and moons is None:
            self.age = choice(self.ages)
        elif moons is not None:
            self.moons = moons
            if moons > 300:
                # Out of range, always elder
                self.age = 'senior'
            elif moons == 0:
                self.age = 'newborn'
            else:
                # In range
                for key_age in self.age_moons.keys():
                    if moons in range(self.age_moons[key_age][0], self.age_moons[key_age][1] + 1):
                        self.age = key_age
        else:
            if status == 'kitten':
                self.age = 'kitten'
            elif status == 'elder':
                self.age = 'senior'
            elif status == 'apprentice':
                self.age = 'adolescent'
            elif status == 'medicine cat apprentice':
                self.age = 'adolescent'
            else:
                self.age = choice(['young adult', 'adult', 'adult', 'senior adult'])
            self.moons = random.randint(self.age_moons[self.age][0], self.age_moons[self.age][1])

        # personality trait and skill
        if self.trait is None:
            if self.status != 'kitten':
                self.trait = choice(self.traits)
            else:
                self.trait = choice(self.kit_traits)

        if self.trait in self.kit_traits and self.status != 'kitten':
            self.trait = choice(self.traits)

        if self.skill is None or self.skill == '???':
            if self.moons <= 11:
                self.skill = '???'
            elif self.status == 'warrior':
                self.skill = choice(self.skills)
            elif self.moons >= 120 and self.status != 'leader' and self.status != 'medicine cat':
                self.skill = choice(self.elder_skills)
            elif self.status == 'medicine cat':
                self.skill = choice(self.med_skills)
            else:
                self.skill = choice(self.skills)

        # backstory
        if self.backstory == None:
            if self.skill == 'formerly a loner':
                backstory = choice(['loner1', 'loner2', 'rogue1', 'rogue2'])
                self.backstory = backstory
            elif self.skill == 'formerly a kittypet':
                backstory = choice(['kittypet1', 'kittypet2'])
                self.backstory = backstory
            else:
                self.backstory = 'clanborn'
        else:
            self.backstory = self.backstory

        # sex
        if self.gender is None:
            self.gender = choice(["female", "male"])
        self.g_tag = self.gender_tags[self.gender]

        # These things should only run when generating a new cat, rather than loading one in.
        if not loading_cat:
            # trans cat chances
            trans_chance = randint(0, 50)
            nb_chance = randint(0, 75)
            if self.gender == "female" and not self.status == 'kitten':
                if trans_chance == 1:
                    self.genderalign = "trans male"
                elif nb_chance == 1:
                    self.genderalign = "nonbinary"
                else:
                    self.genderalign = self.gender
            elif self.gender == "male" and not self.status == 'kitten':
                if trans_chance == 1:
                    self.genderalign = "trans female"
                elif nb_chance == 1:
                    self.genderalign = "nonbinary"
                else:
                    self.genderalign = self.gender
            else:
                self.genderalign = self.gender

            # setting up sprites that might not be correct
            if self.pelt is not None:
                if self.pelt.length == 'long':
                    if self.cat_sprites['adult'] not in [9, 10, 11]:
                        self.cat_sprites['adult'] = choice([9, 10, 11])
                        self.cat_sprites['young adult'] = self.cat_sprites['adult']
                        self.cat_sprites['senior adult'] = self.cat_sprites['adult']
                        self.cat_sprites['para_adult'] = 16
                else:
                    self.cat_sprites['para_adult'] = 15

            # APPEARANCE
            init_pelt(self)
            init_sprite(self)
            init_scars(self)
            init_accessories(self)
            init_white_patches(self)
            init_eyes(self)
            init_pattern(self)
            init_tint(self)

            # experience and current patrol status
            if self.age in ['young', 'newborn']:
                self.experience = 0
            elif self.age in ['adolescent']:
                m = self.moons
                self.experience = 0
                while m > Cat.age_moons['adolescent'][0]:
                    base_ex = 0.6 * random.choices(game.config["graduation"]["base_app_timeskip_ex"][0],
                                          weights=game.config["graduation"]["base_app_timeskip_ex"][1], k=1)[0]
                    self.experience += base_ex
                    m -= 1
            elif self.age in ['young adult', 'adult']:
                self.experience = randint(Cat.experience_levels_range["prepared"][0],
                                          Cat.experience_levels_range["proficient"][1])
            elif self.age in ['senior adult']:
<<<<<<< HEAD
                self.experience = randint(30, 60)
            elif self.age in ['senior']:
                self.experience = randint(40, 70)
=======
                self.experience = randint(Cat.experience_levels_range["competent"][0],
                                          Cat.experience_levels_range["expert"][1])
            elif self.age in ['elder']:
                self.experience = randint(Cat.experience_levels_range["competent"][0],
                                          Cat.experience_levels_range["master"][1])
>>>>>>> 1b6d93c6
            else:
                self.experience = 0

        # In camp status
        self.in_camp = 1

        # NAME
        if self.pelt is not None:
            self.name = Name(status,
                             prefix,
                             suffix,
                             self.pelt.colour,
                             self.eye_colour,
                             self.pelt.name,
                             self.tortiepattern)
        else:
            self.name = Name(status, prefix, suffix, eyes=self.eye_colour)

        # Sprite sizes
        self.sprite = None
        self.big_sprite = None
        self.large_sprite = None

        # SAVE CAT INTO ALL_CATS DICTIONARY IN CATS-CLASS
        self.all_cats[self.ID] = self

        if self.ID not in ["0", None]:
            Cat.insert_cat(self)

    def __repr__(self):
        return self.ID

    @property
    def mentor(self):
        """Return managed attribute '_mentor', which is the ID of the cat's mentor."""
        return self._mentor

    @mentor.setter
    def mentor(self, mentor_id: Any):
        """Makes sure Cat.mentor can only be None (no mentor) or a string (mentor ID)."""
        if mentor_id is None or isinstance(mentor_id, str):
            self._mentor = mentor_id
        else:
            print(f"Mentor ID {mentor_id} of type {type(mentor_id)} isn't valid :("
                  "\nCat.mentor has to be either None (no mentor) or the mentor's ID as a string.")

    def is_alive(self):
        return not self.dead

    def die(self, body: bool = True):
        """
        This is used to kill a cat.

        body - defaults to True, use this to mark if the body was recovered so
        that grief messages will align with body status

        died_by_condition - defaults to False, use this to mark if the cat is dying via a condition.

        May return some additional text to add to the death event.
        """
        self.injuries.clear()
        self.illnesses.clear()

        # Deal with leader death
        text = ""
        if self.status == 'leader':
            if game.clan.leader_lives > 0:
                return ""
            elif game.clan.leader_lives <= 0:
                self.dead = True
                game.clan.leader_lives = 0
                if game.clan.instructor.df is False:
                    text = 'They\'ve lost their last life and have travelled to StarClan.'
                else:
                    text = 'They\'ve has lost their last life and have travelled to the Dark Forest.'
        else:
            self.dead = True

        # They are not removed from the mate's "mate" property. There is a "cooldown" period, which prevents
        # cats from getting into relationships the same moon their mates dies.
        self.mate = None
        """if self.mate is not None:
            if isinstance(self.mate, str):
                mate_cat: Cat = Cat.all_cats[self.mate]
                if isinstance(mate_cat, Cat):
                    mate_cat.mate = None
            elif isinstance(self.mate, Cat):
                self.mate.mate = None
            self.mate = None"""

        for app in self.apprentice.copy():
            Cat.fetch_cat(app).update_mentor()
        self.update_mentor()

        if game.clan.instructor.df is False:
            game.clan.add_to_starclan(self)
        elif game.clan.instructor.df is True:
            game.clan.add_to_darkforest(self)

        if game.clan.game_mode != 'classic':
            self.grief(body)

        return text

    def grief(self, body: bool):
        """
        compiles grief moon event text
        """
        if body is True:
            body_status = 'body'
        else:
            body_status = 'no_body'

        # major, cat won't patrol
        grief_major = [
            'loving', 'compassionate', 'empathetic', 'insecure', 'lonesome', 'nervous'
        ]
        # minor, cat will patrol
        grief_minor = [
            'daring', 'cold', 'bold', 'ambitious', 'bloodthirsty', 'responsible', 'loyal', 'strict', 'vengeful'
        ]

        text = None

        # apply grief to cats with high positive relationships to dead cat
        for cat in Cat.all_cats.values():
            if cat.dead or cat.outside or cat.moons < 1:
                continue
            relationships = cat.relationships.values()

            pos_rel_values = {
                "romantic": list(filter(lambda rel: rel.romantic_love > 55, relationships)),
                "platonic": list(filter(lambda rel: rel.platonic_like > 50, relationships)),
                "admiration": list(filter(lambda rel: rel.admiration > 70, relationships)),
                "comfort": list(filter(lambda rel: rel.comfortable > 60, relationships)),
                "trust": list(filter(lambda rel: rel.trust > 70, relationships))
            }

            neg_rel_values = {
                "dislike": list(filter(lambda rel: rel.dislike > 50, relationships)),
                "jealousy": list(filter(lambda rel: rel.jealousy > 50, relationships))
            }

            possible_strings = []
            for value in pos_rel_values:
                value_list = pos_rel_values[value]
                for y in range(len(value_list)):
                    cat_to = value_list[y].cat_to
                    if cat_to == self:
                        family_relation = self.familial_grief(living_cat=cat)
                        possible_strings.extend(
                            self.generate_events.get_possible_death_reactions(family_relation, value, cat.trait, body_status))

            if possible_strings:
                # choose string
                text = [choice(possible_strings)]

                # check if the cat will get Major or Minor severity for grief
                weights = [1, 1]
                if cat.trait in grief_major:
                    weights = [3, 1]
                if cat.trait in grief_minor:
                    weights = [1, 3]
                if "rosemary" in game.clan.herbs:  # decrease major grief chance if grave herbs are used
                    weights = [1, 6]
                    amount_used = random.choice([1, 2])
                    game.clan.herbs["rosemary"] -= amount_used
                    if game.clan.herbs["rosemary"] <= 0:
                        game.clan.herbs.pop("rosemary")
                    if f"Rosemary was used for {self.name}'s body." not in game.herb_events_list:
                        game.herb_events_list.append(f"Rosemary was used for {self.name}'s body.")

                severity = random.choices(['major', 'minor'], weights=weights, k=1)
                # give the cat the relevant severity text
                severity = severity[0]
                if severity == 'major':
                    text.append(choice(
                        MINOR_MAJOR_REACTION["major"]
                    ))
                elif severity == 'minor':
                    text.append(choice(
                        MINOR_MAJOR_REACTION["minor"]
                    ))

                # grief the cat
                if game.clan.game_mode != 'classic':
                    cat.get_ill("grief stricken", event_triggered=True, severity=severity)

            # negative reactions, no grief
            else:
                for value in neg_rel_values:
                    value_list = neg_rel_values[value]
                    for y in range(len(value_list)):
                        cat_to = value_list[y].cat_to
                        if cat_to == self:
                            family_relation = self.familial_grief(living_cat=cat)
                            possible_strings.extend(
                                self.generate_events.get_possible_death_reactions(family_relation, value, cat.trait, body_status))

                if possible_strings:
                    # choose string
                    text = [choice(possible_strings)]

            if text:
                # adjust and append text to grief string list
                # print(text)
                text = ' '.join(text)
                text = event_text_adjust(Cat, text, self, cat)
                Cat.grief_strings[cat.ID] = (text, (self.ID, cat.ID))
                possible_strings.clear()
                text = None

    def familial_grief(self, living_cat: Cat):
        """
        returns relevant grief strings for family members, if no relevant strings then returns None
        """
        dead_cat = self

        if dead_cat.is_parent(living_cat):
            return "child"
        elif living_cat.is_parent(dead_cat):
            return "parent"
        elif dead_cat.is_sibling(living_cat):
            return "sibling"
        else:
            return "general"

    def gone(self):
        """ Makes a clan cat an "outside" cat. Handles removing them from special positions, and removing
        mentors and apprentices. """
        if self.status == 'leader':
            self.outside = True
            game.clan.leader_lives = 1
            game.clan.leader.outside = True

        elif self.status == 'deputy':
            self.outside = True
            self.status = 'warrior'
            game.clan.deputy.outside = True
        else:
            self.outside = True
        for app in self.apprentice.copy():
            app_ob = Cat.fetch_cat(app)
            app_ob.update_mentor()
        self.update_mentor()
        game.clan.add_to_outside(self)
    
    def add_to_clan(self):
        """ Makes a "outside cat" a clan cat. Former leaders, deputies will become warriors. Apprentices will be assigned a mentor."""
        self.outside = False
        if self.status in ['leader', 'deputy']:
            self.status_change('warrior')
            self.status = 'warrior'
        elif self.status == 'apprentice' and self.moons >= 12:
            self.status_change('warrior')
            involved_cats = [self.ID]
            game.cur_events_list.append(Single_Event('A long overdue warrior ceremony is held for ' + str(self.name.prefix) + 'paw. They smile as they finally become a warrior of the Clan and are now named ' + str(self.name) + '.', "ceremony", involved_cats))
        elif self.status == 'kitten' and self.moons >= 12:
            self.status_change('warrior')
            involved_cats = [self]
            game.cur_events_list.append(Single_Event('A long overdue warrior ceremony is held for ' + str(self.name.prefix) + 'kit. They smile as they finally become a warrior of the Clan and are now named ' + str(self.name) + '.', "ceremony", involved_cats))
        elif self.status == 'kitten' and self.moons >= 6:
            self.status_change('apprentice')
            involved_cats = [self.ID]
            game.cur_events_list.append(Single_Event('A long overdue apprentice ceremony is held for ' + str(self.name.prefix) + 'kit. They smile as they finally become a warrior of the Clan and are now named ' + str(self.name) + '.', "ceremony", involved_cats))
        elif self.status in ['kittypet', 'loner', 'rogue']:
            if self.moons < 6:
                self.status = "kitten"
            elif self.moons < 12:
                self.status_change('apprentice')
            elif self.moons < 120:
                self.status_change('warrior')
            else:
                self.status_change('elder')
        game.clan.add_to_clan(self)
        self.update_mentor()

    def status_change(self, new_status, resort=False):
        """ Changes the status of a cat. Additional functions are needed if you want to make a cat a leader or deputy.
            new_status = The new status of a cat. Can be 'apprentice', 'medicine cat apprentice', 'warrior'
                        'medicine cat', 'elder'.
            resort = If sorting type is 'rank', and resort is True, it will resort the cat list. This should
                    only be true for non-timeskip status changes. """
        old_status = self.status
        self.status = new_status
        self.name.status = new_status

        # If they have any apprentices, make sure they are still valid:
        if old_status == "medicine cat":
            game.clan.remove_med_cat(self)
            for app in self.apprentice.copy():
                Cat.fetch_cat(app).update_med_mentor()
        else:
            for app in self.apprentice.copy():
                Cat.fetch_cat(app).update_mentor()

        # updates mentors
        if self.status == 'apprentice':
            self.update_mentor()

        elif self.status == 'medicine cat apprentice':
            self.update_med_mentor()

        elif self.status == 'warrior':
            self.update_mentor()
            self.update_skill()

            if old_status == 'leader':
                game.clan.leader_lives = 0
                self.died_by = []  # Clear their deaths.
                if game.clan.leader:
                    if game.clan.leader.ID == self.ID:
                        game.clan.leader = None
                        game.clan.leader_predecessors += 1

                    # don't remove the check for game.clan, this is needed for tests
            if game.clan and game.clan.deputy:
                if game.clan.deputy.ID == self.ID:
                    game.clan.deputy = None
                    game.clan.deputy_predecessors += 1

        elif self.status == 'medicine cat':
            self.update_med_mentor()
            self.update_skill()
            if game.clan is not None:
                game.clan.new_medicine_cat(self)

        elif self.status == 'elder':
            self.update_mentor()
            self.skill = choice(self.elder_skills)

            # Ideally, this should also be triggered for cats that retired due to
            # health conditions. However, it is currently being triggered for all elders to
            # prevent "unretiring" by switching to med or mediator, then warrior.
            self.retired = True

            if old_status == 'leader':
                game.clan.leader_lives = 0
                self.died_by = []  # Clear their deaths.
                if game.clan.leader:
                    if game.clan.leader.ID == self.ID:
                        game.clan.leader = None
                        game.clan.leader_predecessors += 1

            if game.clan.deputy:
                if game.clan.deputy.ID == self.ID:
                    game.clan.deputy = None
                    game.clan.deputy_predecessors += 1

        elif self.status == 'mediator':
            self.update_mentor()
            self.update_skill()

        elif self.status == 'mediator apprentice':
            self.update_mentor()

        # update class dictionary
        self.all_cats[self.ID] = self

        # If we have it sorted by rank, we also need to re-sort
        if game.sort_type == "rank" and resort:
            Cat.sort_cats()

    def update_traits(self):
        """Updates the traits of a cat upon ageing up.  """
        if self.moons == 6:
            chance = randint(0, 5)  # chance for cat to gain trait that matches their previous trait's personality group
            if chance == 0:
                self.trait = choice(self.traits)
            else:
                possible_groups = ['Outgoing', 'Benevolent', 'Abrasive', 'Reserved']
                for x in possible_groups:
                    if self.trait in self.personality_groups[x]:
                        possible_trait = self.personality_groups.get(x)
                        chosen_trait = choice(possible_trait)
                        if chosen_trait in self.kit_traits:
                            self.trait = choice(self.traits)
                        else:
                            self.trait = chosen_trait
        elif self.moons == 12:
            chance = randint(0, 9) + int(self.patrol_with_mentor)  # chance for cat to gain new trait or keep old
            if chance == 0:
                self.trait = choice(self.traits)
                self.mentor_influence.insert(0, 'None')
            elif 1 <= chance <= 6:
                possible_groups = ['Outgoing', 'Benevolent', 'Abrasive', 'Reserved']
                for x in possible_groups:
                    if self.trait in self.personality_groups[x]:
                        possible_trait = self.personality_groups.get(x)
                        chosen_trait = choice(possible_trait)
                        if chosen_trait in self.kit_traits:
                            self.trait = self.trait
                            self.mentor_influence.insert(0, 'None')
                        else:
                            self.trait = chosen_trait
                            self.mentor_influence.insert(0, 'None')
            elif chance >= 7:
                possible_groups = ['Outgoing', 'Benevolent', 'Abrasive', 'Reserved']
                for x in possible_groups:
                    mentor = None
                    if self.mentor:
                        mentor = Cat.fetch_cat(self.mentor)
                    elif not self.mentor and len(self.former_mentor) != 0:
                        if len(self.former_mentor) > 1:
                            mentor = Cat.fetch_cat(self.former_mentor[-1])
                        else:
                            mentor = Cat.fetch_cat(self.former_mentor[0])
                    else:
                        self.mentor_influence.insert(0, 'None')
                    if mentor and mentor.trait in self.personality_groups[x]:
                        possible_trait = self.personality_groups.get(x)

                        if x == 'Abrasive' and chance >= 12:
                            possible_trait = self.personality_groups.get('Reserved')
                            self.mentor_influence.insert(0, 'Reserved')
                        chosen_trait = choice(possible_trait)

                        if chosen_trait in self.kit_traits:
                            self.trait = choice(self.traits)
                            if 'Reserved' in self.mentor_influence:
                                self.mentor_influence.pop(0)
                            self.mentor_influence.insert(0, 'None')
                        else:
                            self.trait = chosen_trait
                            if 'Reserved' not in self.mentor_influence:
                                self.mentor_influence.insert(0, x)
            else:
                self.mentor_influence.insert(0, 'None')

        elif self.moons == 120:
            chance = randint(0, 7)  # chance for cat to gain new trait or keep old
            if chance == 0:
                self.trait = choice(self.traits)
            elif chance == 1:
                possible_groups = ['Outgoing', 'Benevolent', 'Abrasive', 'Reserved']
                for x in possible_groups:
                    if self.trait in self.personality_groups[x]:
                        possible_trait = self.personality_groups.get(x)
                        chosen_trait = choice(possible_trait)
                        if chosen_trait in self.kit_traits:
                            self.trait = choice(self.traits)
                        else:
                            self.trait = chosen_trait

    def describe_cat(self):
        """ Generates a string describing the cat's appearance and gender. Mainly used for generating
        the allegiances."""
        if self.genderalign == 'male' or self.genderalign == "transmasc" or self.genderalign == "trans male":
            sex = 'tom'
        elif self.genderalign == 'female' or self.genderalign == "transfem" or self.genderalign == "trans female":
            sex = 'she-cat'
        else:
            sex = 'cat'
        description = ''
        if self.pelt.length == 'long':
            description = str(self.pelt.length).lower() + '-furred '
        description = description +  describe_color(self.pelt, self.tortiebase, self.tortiecolour,
                                            self.white_patches, self.points, self.vitiligo) + ' ' + sex
        return description

    def describe_eyes(self):
        colour = str(self.eye_colour).lower()
        colour2 = str(self.eye_colour2).lower()

        if colour == 'palegreen':
            colour = 'pale green'
        elif colour == 'darkblue':
            colour = 'dark blue'
        elif colour == 'paleblue':
            colour = 'pale blue'
        elif colour == 'paleyellow':
            colour = 'pale yellow'
        elif colour == 'heatherblue':
            colour = 'heather blue'
        elif colour == 'blue2':
            colour = 'blue'
        elif colour == 'sunlitice':
            colour = 'sunlit ice'
        elif colour == 'greenyellow':
            colour = 'green-yellow'
        if self.eye_colour2 != None:
            if colour2 == 'palegreen':
                colour2 = 'pale green'
            if colour2 == 'darkblue':
                colour2 = 'dark blue'
            if colour2 == 'paleblue':
                colour2 = 'pale blue'
            if colour2 == 'paleyellow':
                colour2 = 'pale yellow'
            if colour2 == 'heatherblue':
                colour2 = 'heather blue'
            if colour2 == 'blue2':
                colour2 = 'blue'
            if colour2 == 'sunlitice':
                colour2 = 'sunlit ice'
            if colour2 == 'greenyellow':
                colour2 = 'green-yellow'
            colour = colour + ' and ' + colour2
        return colour

    # ---------------------------------------------------------------------------- #
    #                              moon skip functions                             #
    # ---------------------------------------------------------------------------- #

    def one_moon(self):
        """Handles a moon skip for an alive cat. """
        if self.exiled or self.outside:
            # this is handled in events.py
            self.thoughts()
            return

        if self.dead:
            self.thoughts()
            return

        self.moons += 1
        self.update_traits()
        self.in_camp = 1

        if self.status in ['apprentice', 'mediator apprentice']:
            self.update_mentor()
        elif self.status == 'medicine cat apprentice':
            self.update_med_mentor()
        else:
            self.update_skill()

    def thoughts(self):
        """ Generates a thought for the cat, which displays on their profile. """
        all_cats = self.all_cats
        other_cat = random.choice(list(all_cats.keys()))

        # get other cat
        i = 0
        while other_cat == self.ID and len(all_cats) > 1 or (all_cats.get(other_cat).status in ['kittypet', 'rogue', 'loner']):
            other_cat = random.choice(list(all_cats.keys()))
            i += 1
            if i > 100:
                other_cat = None
                break

        other_cat = all_cats.get(other_cat)
            
        # get possible thoughts
        thought_possibilities = get_thoughts(self, other_cat)
        chosen_thought = random.choice(thought_possibilities)

        # insert name if it is needed
        if "r_c" in chosen_thought:
            chosen_thought = chosen_thought.replace("r_c", str(other_cat.name))

        # insert Clan name if needed
        try:
            if "c_n" in chosen_thought:
                chosen_thought = chosen_thought.replace("c_n", str(game.clan.name) + 'Clan')
        except AttributeError:
            if "c_n" in chosen_thought:
                chosen_thought = chosen_thought.replace("c_n", game.switches["clan_list"][0] + 'Clan')

        # insert thought
        self.thought = str(chosen_thought)

    def create_interaction(self):
        """Creates an interaction between this cat and another, which effects relationship values. """
        # if the cat has no relationships, skip
        if len(self.relationships) < 1 or not self.relationships:
            return

        cats_to_choose = list(
            filter(lambda iter_cat_id: iter_cat_id != self.ID,
                   Cat.all_cats.copy()))
        # increase chance of cats, which are already befriended
        like_threshold = 30
        relevant_relationships = list(
            filter(lambda relation: relation.platonic_like >= like_threshold,
                   self.relationships.values()))
        for relationship in relevant_relationships:
            cats_to_choose.append(relationship.cat_to)
            if relationship.platonic_like >= like_threshold * 2:
                cats_to_choose.append(relationship.cat_to)

        # increase chance of cats, which are already may be in love
        love_threshold = 30
        relevant_relationships = list(
            filter(lambda relation: relation.romantic_love >= love_threshold,
                   self.relationships.values()))
        for relationship in relevant_relationships:
            cats_to_choose.append(relationship.cat_to)
            if relationship.romantic_love >= love_threshold * 2:
                cats_to_choose.append(relationship.cat_to)

        # increase the chance a kitten interacts with other kittens
        if self.age == "kitten":
            kittens = list(
                filter(
                    lambda cat_id: self.all_cats.get(cat_id).age == "kitten" and
                                   cat_id != self.ID, Cat.all_cats.copy()))
            amount = int(len(cats_to_choose) / 4)
            if len(kittens) > 0:
                amount = int(len(cats_to_choose) / len(kittens))
            cats_to_choose = cats_to_choose + kittens * amount

        # increase the chance an apprentice interacts with other apprentices
        if self.age == "adolescent":
            apprentices = list(
                filter(
                    lambda cat_id: self.all_cats.get(cat_id).age == "adolescent"
                                   and cat_id != self.ID, Cat.all_cats.copy()))
            amount = int(len(cats_to_choose) / 4)
            if len(apprentices) > 0:
                amount = int(len(cats_to_choose) / len(apprentices))
            cats_to_choose = cats_to_choose + apprentices * amount

        # choose cat and start
        random_id = random.choice(cats_to_choose)
        relevant_relationship_list = list(
            filter(
                lambda relation: str(relation.cat_to) == str(random_id) and
                                 not relation.cat_to.dead, self.relationships.values()))
        random_cat = self.all_cats.get(random_id)
        kitten_and_outside = random_cat is not None and random_cat.outside and self.age == "kitten"

        # is also found in Relation_Events.MAX_ATTEMPTS
        attempts_left = 1000
        while len(relevant_relationship_list) < 1 or random_id == self.ID or kitten_and_outside:
            random_id = random.choice(cats_to_choose)
            random_cat = self.all_cats.get(random_id)
            kitten_and_outside = random_cat is not None and random_cat.outside and self.age == "kitten"
            relevant_relationship_list = list(
                filter(
                    lambda relation: str(relation.cat_to) == str(random_id) and
                                     not relation.cat_to.dead, self.relationships.values()))
            attempts_left -= 1
            if attempts_left <= 0:
                return
        relevant_relationship = relevant_relationship_list[0]
        relevant_relationship.start_interaction()

        if game.game_mode == "classic":
            return
        # handle contact with ill cat if
        if self.is_ill():
            relevant_relationship.cat_to.contact_with_ill_cat(self)
        if relevant_relationship.cat_to.is_ill():
            self.contact_with_ill_cat(relevant_relationship.cat_to)

    def relationship_interaction(self):
        """Randomly choose a cat of the clan and have a interaction with them."""
        # if the cat has no relationships, skip
        if len(self.relationships) < 1 or not self.relationships:
            return

        cats_to_choose = list(
            filter(lambda iter_cat: iter_cat.ID != self.ID and not iter_cat.outside and not iter_cat.exiled and not iter_cat.dead,
                   Cat.all_cats.values())
        )
        # if there are not cats to interact, stop
        if len(cats_to_choose) < 1:
            return

        chosen_cat = choice(cats_to_choose)
        relevant_relationship = self.relationships[chosen_cat.ID]
        relevant_relationship.start_interaction()

        if game.game_mode == "classic":
            return
        # handle contact with ill cat if
        if self.is_ill():
            relevant_relationship.cat_to.contact_with_ill_cat(self)
        if relevant_relationship.cat_to.is_ill():
            self.contact_with_ill_cat(relevant_relationship.cat_to)
        

    def update_skill(self):
        """Checks for skill and replaces empty skill if cat is old enough
        # also adds a chance for cat to take a skill similar to their mentor"""

        if self.skill == '???':
            if len(self.mentor_influence) < 1:
                self.mentor_influence = ['None']
            # assign skill to new medicine cat
            if self.status == 'medicine cat' and self.skill not in self.med_skills:
                # skill groups they can take from
                possible_groups = ['special', 'heal', 'star', 'mediate', 'smart', 'teach']
                # check if they had a mentor
                if self.former_mentor:
                    chance = randint(0, 9) + int(self.patrol_with_mentor)
                    mentor = Cat.fetch_cat(self.former_mentor[-1])
                    if not mentor:
                        print("WARNING: mentor not found")
                        return
                    # give skill from mentor, this is a higher chance of happening than the warrior has
                    # bc med cats have no patrol_with_mentor modifier
                    if chance >= 9:
                        for x in possible_groups:
                            if mentor.skill in self.skill_groups[x]:
                                possible_skill = self.skill_groups.get(x)
                                self.skill = choice(possible_skill)
                                self.mentor_influence.insert(1, self.skill)
                                return

                # Will only be reached if a mentor skill was not applied.
                self.skill = choice(self.med_skills)
                self.mentor_influence.insert(1, 'None')

            # assign skill to new warrior
            elif self.status == 'warrior':
                # possible skill groups they can take from
                possible_groups = ['star', 'smart', 'teach', 'hunt', 'fight', 'speak']
                # check if they had a mentor
                if self.former_mentor:
                    chance = randint(0, 9) + int(self.patrol_with_mentor)
                    mentor = Cat.fetch_cat(self.former_mentor[-1])
                    if not mentor:
                        print("WARNING: mentor not found")
                        return
                    # give skill from mentor
                    if chance >= 9:
                        for x in possible_groups:
                            if mentor.skill in self.skill_groups[x]:
                                possible_skill = self.skill_groups.get(x)
                                self.skill = choice(possible_skill)
                                self.mentor_influence.insert(1, self.skill)
                                return

                self.skill = choice(self.skills)
                self.mentor_influence.insert(1, 'None')

            elif self.status == 'mediator':
                possible_groups = ['star', 'smart', 'teach', 'speak', 'mediate']
                if self.former_mentor:
                    chance = randint(0, 12)
                    mentor = Cat.fetch_cat(self.former_mentor[-1])
                    if not mentor:
                        print("WARNING: mentor not found")
                        return
                # give skill from mentor
                    if chance >= 9:
                        for x in possible_groups:
                            if mentor.skill in self.skill_groups[x]:
                                possible_skill = self.skill_groups.get(x)
                                self.skill = choice(possible_skill)
                                self.mentor_influence.insert(1, self.skill)
                                return

                    all_skills = []
                    for x in possible_groups:
                        all_skills.extend(self.skill_groups[x])
                    self.skill = choice(all_skills)
                    self.mentor_influence.insert(1, 'None')


            # assign new skill to elder
            elif self.status == 'elder':
                self.skill = choice(self.elder_skills)

            # if a cat somehow has no skill, assign one after checking that they aren't a kit or adolescent
            elif self.skill == '???' and self.status not in ['apprentice', 'medicine cat apprentice',
                                                             'mediator apprentice', 'kitten']:
                self.skill = choice(self.skills)

    def moon_skip_illness(self, illness):
        """handles the moon skip for illness"""
        if not self.is_ill():
            return False

        if self.illnesses[illness]["event_triggered"]:
            self.illnesses[illness]["event_triggered"] = False
            return True

        mortality = self.illnesses[illness]["mortality"]

        # leader should have a higher chance of death
        if self.status == "leader" and mortality != 0:
            mortality = int(mortality * 0.7)
            if mortality == 0:
                mortality = 1

        if mortality and not int(random.random() * mortality):
            if self.status == "leader":
                self.leader_death_heal = True
                game.clan.leader_lives -= 1
                if game.clan.leader_lives > 0:
                    text = f"{self.name} lost a life to {illness}."
                    # game.health_events_list.append(text)
                    # game.birth_death_events_list.append(text)
                    game.cur_events_list.append(Single_Event(text, ["birth_death", "health"], game.clan.leader.ID))
                elif game.clan.leader_lives <= 0:
                    text = f"{self.name} lost their last life to {illness}."
                    # game.health_events_list.append(text)
                    # game.birth_death_events_list.append(text)
                    game.cur_events_list.append(Single_Event(text, ["birth_death", "health"], game.clan.leader.ID))
            self.die()
            return False

        keys = self.illnesses[illness].keys()
        if 'moons_with' in keys:
            self.illnesses[illness]["moons_with"] += 1
        else:
            self.illnesses[illness].update({'moons_with': 1})

        self.illnesses[illness]["duration"] -= 1
        if self.illnesses[illness]["duration"] <= 0:
            self.healed_condition = True
            return False

    def moon_skip_injury(self, injury):
        """handles the moon skip for injury"""
        if not self.is_injured():
            return

        if self.injuries[injury]["event_triggered"] is True:
            self.injuries[injury]["event_triggered"] = False
            return True

        mortality = self.injuries[injury]["mortality"]

        # leader should have a higher chance of death
        if self.status == "leader" and mortality != 0:
            mortality = int(mortality * 0.7)
            if mortality == 0:
                mortality = 1

        if mortality and not int(random.random() * mortality):
            if self.status == 'leader':
                game.clan.leader_lives -= 1
            self.die()
            return

        keys = self.injuries[injury].keys()
        if 'moons_with' in keys:
            self.injuries[injury]["moons_with"] += 1
        else:
            self.injuries[injury].update({'moons_with': 1})

        # if the cat has an infected wound, the wound shouldn't heal till the illness is cured
        if not self.injuries[injury]["complication"]:
            self.injuries[injury]["duration"] -= 1
        if self.injuries[injury]["duration"] <= 0:
            self.healed_condition = True
            return

    def moon_skip_permanent_condition(self, condition):
        """handles the moon skip for permanent conditions"""
        if not self.is_disabled():
            return False

        if self.permanent_condition[condition]["event_triggered"]:
            self.permanent_condition[condition]["event_triggered"] = False
            return False

        mortality = self.permanent_condition[condition]["mortality"]
        moons_until = self.permanent_condition[condition]["moons_until"]
        born_with = self.permanent_condition[condition]["born_with"]

        # handling the countdown till a congenital condition is revealed
        if moons_until is not None and moons_until >= 0 and born_with is True:
            self.permanent_condition[condition]["moons_until"] = int(moons_until - 1)
            self.permanent_condition[condition]["moons_with"] = 0
            if self.permanent_condition[condition]["moons_until"] != -1:
                return False
        if self.permanent_condition[condition]["moons_until"] == -1 and \
                self.permanent_condition[condition]["born_with"] is True:
            self.permanent_condition[condition]["moons_until"] = -2
            return True

        keys = self.permanent_condition[condition].keys()
        if 'moons_with' in keys:
            self.permanent_condition[condition]["moons_with"] += 1
        else:
            self.permanent_condition[condition].update({'moons_with': 1})

        # leader should have a higher chance of death
        if self.status == "leader" and mortality != 0:
            mortality = int(mortality * 0.7)
            if mortality == 0:
                mortality = 1

        if mortality and not int(random.random() * mortality):
            if self.status == 'leader':
                game.clan.leader_lives -= 1
            self.die()
            return True

    # ---------------------------------------------------------------------------- #
    #                                   relative                                   #
    # ---------------------------------------------------------------------------- #
    def get_parents(self):
        """Returns list containing parents of cat."""
        if self.parent1:
            if self.parent2:
                return [self.parent1, self.parent2]
            return [self.parent1]
        return []

    def get_siblings(self):
        """Returns list of the siblings."""
        return self.siblings

    def get_children(self):
        """Returns list of the children."""
        return self.children

    def is_grandparent(self, other_cat: Cat):
        """Check if the cat is the grandparent of the other cat."""
        # Get parents ID
        parents = other_cat.get_parents()
        for parent in parents:
            # Get parent 'Cat'
            if parent in Cat.all_cats.keys():
                parent_obj = Cat.all_cats.get(parent)
            else:
                parent_obj = Cat.load_faded_cat(parent)
            if parent_obj:
                # If there are parents, get grandparents and check if our ID is among them.
                if self.ID in parent_obj.get_parents():
                    return True
        return False

    def is_parent(self, other_cat: Cat):
        """Check if the cat is the parent of the other cat."""
        if self.ID in other_cat.get_parents():
            return True
        return False

    def is_sibling(self, other_cat: Cat):
        """Check if the cats are siblings."""
        if other_cat == self:
            return False
        if set(self.get_parents()) & set(other_cat.get_parents()):
            return True
        return False

    def is_uncle_aunt(self, other_cat):
        """Check if the cats are related as uncle/aunt and niece/nephew."""
        if self.is_parent(other_cat):
            return False
        if set(self.get_siblings()) & set(other_cat.get_parents()):
            return True
        return False

    def is_cousin(self, other_cat):
        grandparent_id = []
        for parent in other_cat.get_parents():
            parent_ob = Cat.fetch_cat(parent)
            grandparent_id.extend(parent_ob.get_parents())
        for parent in self.get_parents():
            parent_ob = Cat.fetch_cat(parent)
            if set(parent_ob.get_parents()) & set(grandparent_id):
                return True
        return False

    # ---------------------------------------------------------------------------- #
    #                                  conditions                                  #
    # ---------------------------------------------------------------------------- #

    def get_ill(self, name, event_triggered=False, lethal=True, severity='default'):
        """
        use to make a cat ill.
        name = name of the illness you want the cat to get
        event_triggered = make True to have this illness skip the illness_moonskip for 1 moon
        lethal = set True to leave the illness mortality rate at its default level.
                 set False to force the illness to have 0 mortality
        severity = leave 'default' to keep default severity, otherwise set to the desired severity
                   ('minor', 'major', 'severe')
        """
        if name not in ILLNESSES:
            print(f"WARNING: {name} is not in the illnesses collection.")
            return
        if name == 'kittencough' and self.status != 'kitten':
            return

        illness = ILLNESSES[name]
        mortality = illness["mortality"][self.age]
        med_mortality = illness["medicine_mortality"][self.age]
        if severity == 'default':
            illness_severity = illness["severity"]
        else:
            illness_severity = severity

        duration = illness['duration']
        med_duration = illness['medicine_duration']

        amount_per_med = get_amount_cat_for_one_medic(game.clan)

        if medical_cats_condition_fulfilled(Cat.all_cats.values(), amount_per_med):
            duration = med_duration
        if severity != 'minor':
            duration += random.randrange(-1, 1)
        if duration == 0:
            duration = 1

        if game.clan.game_mode == "cruel season":
            if mortality != 0:
                mortality = int(mortality * 0.5)
                med_mortality = int(med_mortality * 0.5)

                # to prevent an illness gets no mortality, check and set it to 1 if needed
                if mortality == 0 or med_mortality == 0:
                    mortality = 1
                    med_mortality = 1
        if lethal is False:
            mortality = 0

        new_illness = Illness(
            name=name,
            severity=illness_severity,
            mortality=mortality,
            infectiousness=illness["infectiousness"],
            duration=duration,
            medicine_duration=illness["medicine_duration"],
            medicine_mortality=med_mortality,
            risks=illness["risks"],
            event_triggered=event_triggered
        )

        if new_illness.name not in self.illnesses:
            self.illnesses[new_illness.name] = {
                "severity": new_illness.severity,
                "mortality": new_illness.current_mortality,
                "infectiousness": new_illness.infectiousness,
                "duration": new_illness.duration,
                "moons_with": 1,
                "risks": new_illness.risks,
                "event_triggered": new_illness.new
            }

    def get_injured(self, name, event_triggered=False, lethal=True):
        if name not in INJURIES:
            if name not in INJURIES:
                print(f"WARNING: {name} is not in the injuries collection.")
            return

        if name == 'mangled tail' and 'NOTAIL' in self.scars:
            return
        if name == 'torn ear' and 'NOEAR' in self.scars:
            return

        injury = INJURIES[name]
        mortality = injury["mortality"][self.age]
        duration = injury['duration']
        med_duration = injury['medicine_duration']

        amount_per_med = get_amount_cat_for_one_medic(game.clan)

        if medical_cats_condition_fulfilled(Cat.all_cats.values(), amount_per_med):
            duration = med_duration
        duration += random.randrange(-1, 1)
        if duration == 0:
            duration = 1

        if mortality != 0:
            if game.clan.game_mode == "cruel season":
                mortality = int(mortality * 0.5)

                if mortality == 0:
                    mortality = 1
        if lethal is False:
            mortality = 0

        new_injury = Injury(
            name=name,
            severity=injury["severity"],
            duration=injury["duration"],
            medicine_duration=duration,
            mortality=mortality,
            risks=injury["risks"],
            illness_infectiousness=injury["illness_infectiousness"],
            also_got=injury["also_got"],
            cause_permanent=injury["cause_permanent"],
            event_triggered=event_triggered
        )

        if new_injury.name not in self.injuries:
            self.injuries[new_injury.name] = {
                "severity": new_injury.severity,
                "mortality": new_injury.current_mortality,
                "duration": new_injury.duration,
                "moons_with": 1,
                "illness_infectiousness": new_injury.illness_infectiousness,
                "risks": new_injury.risks,
                "complication": None,
                "cause_permanent": new_injury.cause_permanent,
                "event_triggered": new_injury.new
            }

        if len(new_injury.also_got) > 0 and not int(random.random() * 5):
            avoided = False
            if 'blood loss' in new_injury.also_got and len(get_med_cats(Cat)) != 0:
                clan_herbs = set()
                needed_herbs = {"horsetail", "raspberry", "marigold", "cobwebs"}
                clan_herbs.update(game.clan.herbs.keys())
                herb_set = needed_herbs.intersection(clan_herbs)
                usable_herbs = []
                usable_herbs.extend(herb_set)

                if usable_herbs:
                    # deplete the herb
                    herb_used = random.choice(usable_herbs)
                    game.clan.herbs[herb_used] -= 1
                    if game.clan.herbs[herb_used] <= 0:
                        game.clan.herbs.pop(herb_used)
                    avoided = True
                    text = f"{herb_used.capitalize()} was used to stop blood loss for {self.name}."
                    game.herb_events_list.append(text)

            if not avoided:
                self.also_got = True
                additional_injury = choice(new_injury.also_got)
                if additional_injury in INJURIES:
                    self.additional_injury(additional_injury)
                else:
                    self.get_ill(additional_injury, event_triggered=True)
        else:
            self.also_got = False

    def congenital_condition(self, cat):
        possible_conditions = []

        for condition in PERMANENT:
            possible = PERMANENT[condition]
            if possible["congenital"] in ['always', 'sometimes']:
                possible_conditions.append(condition)

        new_condition = choice(possible_conditions)

        if new_condition == "born without a leg":
            cat.scars.append('NOPAW')
        elif new_condition == "born without a tail":
            cat.scars.append('NOTAIL')

        self.get_permanent_condition(new_condition, born_with=True)

    def get_permanent_condition(self, name, born_with=False, event_triggered=False):
        if name not in PERMANENT:
            print(str(self.name), f"WARNING: {name} is not in the permanent conditions collection.")
            return

        # remove accessories if need be
        if 'NOTAIL' in self.scars and self.accessory in ['RED FEATHERS', 'BLUE FEATHERS', 'JAY FEATHERS']:
            self.accessory = None
        if 'HALFTAIL' in self.scars and self.accessory in ['RED FEATHERS', 'BLUE FEATHERS', 'JAY FEATHERS']:
            self.accessory = None

        condition = PERMANENT[name]
        new_condition = False
        mortality = condition["mortality"][self.age]
        if mortality != 0:
            if game.clan.game_mode == "cruel season":
                mortality = int(mortality * 0.65)

        if condition['congenital'] == 'always':
            born_with = True
        moons_until = condition["moons_until"]
        if born_with and moons_until != 0:
            moons_until = randint(moons_until - 1, moons_until + 1)  # creating a range in which a condition can present
            if moons_until < 0:
                moons_until = 0

        if born_with and self.status != 'kitten':
                moons_until = -2
        elif born_with is False:
            moons_until = 0

        if condition == "paralyzed":
            self.paralyzed = True

        new_perm_condition = PermanentCondition(
            name=name,
            severity=condition["severity"],
            congenital=condition["congenital"],
            moons_until=moons_until,
            mortality=mortality,
            risks=condition["risks"],
            illness_infectiousness=condition["illness_infectiousness"],
            event_triggered=event_triggered
        )

        if new_perm_condition.name not in self.permanent_condition:
            self.permanent_condition[new_perm_condition.name] = {
                "severity": new_perm_condition.severity,
                "born_with": born_with,
                "moons_until": new_perm_condition.moons_until,
                "moons_with": 1,
                "mortality": new_perm_condition.current_mortality,
                "illness_infectiousness": new_perm_condition.illness_infectiousness,
                "risks": new_perm_condition.risks,
                "complication": None,
                "event_triggered": new_perm_condition.new
            }
            new_condition = True

        return new_condition

    def not_working(self):
        """returns True if the cat cannot work, False if the cat can work"""
        not_working = False
        for illness in self.illnesses:
            if self.illnesses[illness]['severity'] != 'minor':
                not_working = True
                break
        for injury in self.injuries:
            if self.injuries[injury]['severity'] != 'minor':
                not_working = True
                break
        return not_working

    # This is only for cats that retire due to the health condition.
    def retire_cat(self):
        old_status = self.status
        self.retired = True
        self.status = 'elder'
        self.name.status = 'elder'

        if old_status == 'leader':
            game.clan.leader_lives = 0
            self.died_by = []  # Clear their deaths.
            if game.clan.leader:
                if game.clan.leader.ID == self.ID:
                    game.clan.leader = None
                    game.clan.leader_predecessors += 1

        if game.clan.deputy:
            if game.clan.deputy.ID == self.ID:
                game.clan.deputy = None
                game.clan.deputy_predecessors += 1

        self.update_mentor()

    def additional_injury(self, injury):
        self.get_injured(injury, event_triggered=True)

    def is_ill(self):
        is_ill = True
        if len(self.illnesses) <= 0:
            is_ill = False
        return is_ill is not False

    def is_injured(self):
        is_injured = True
        if len(self.injuries) <= 0:
            is_injured = False
        return is_injured is not False

    def is_disabled(self):
        is_disabled = True
        if len(self.permanent_condition) <= 0:
            is_disabled = False
        return is_disabled is not False

    def contact_with_ill_cat(self, cat: Cat):
        """handles if one cat had contact with an ill cat"""

        infectious_illnesses = []
        if self.is_ill() or cat is None or not cat.is_ill():
            return
        elif cat.is_ill():
            for illness in cat.illnesses:
                if cat.illnesses[illness]["infectiousness"] != 0:
                    infectious_illnesses.append(illness)
            if len(infectious_illnesses) == 0:
                return

        for illness in infectious_illnesses:
            illness_name = illness
            rate = cat.illnesses[illness]["infectiousness"]
            if self.is_injured():
                for y in self.injuries:
                    illness_infect = list(
                        filter(lambda ill: ill["name"] == illness_name, self.injuries[y]["illness_infectiousness"]))
                    if illness_infect is not None and len(illness_infect) > 0:
                        illness_infect = illness_infect[0]
                        rate -= illness_infect["lower_by"]

                    # prevent rate lower 0 and print warning message
                    if rate < 0:
                        print(
                            f"WARNING: injury {self.injuries[y]['name']} has lowered chance of {illness_name} infection to {rate}")
                        rate = 1

            if not random.random() * rate:
                text = f"{self.name} had contact with {cat.name} and now has {illness_name}."
                # game.health_events_list.append(text)
                game.cur_events_list.append(Single_Event(text, "health", [self.ID, cat.ID]))
                self.get_ill(illness_name)

    def save_condition(self):
        # save conditions for each cat
        clanname = None
        if game.switches['clan_name'] != '':
            clanname = game.switches['clan_name']
        elif len(game.switches['clan_name']) > 0:
            clanname = game.switches['clan_list'][0]
        elif game.clan is not None:
            clanname = game.clan.name

        condition_directory = 'saves/' + clanname + '/conditions'
        condition_file_path = condition_directory + '/' + self.ID + '_conditions.json'

        if not os.path.exists(condition_directory):
            os.makedirs(condition_directory)

        if (not self.is_ill() and not self.is_injured() and not self.is_disabled()) or self.dead or self.outside:
            if os.path.exists(condition_file_path):
                os.remove(condition_file_path)
            return

        conditions = {}

        if self.is_ill():
            conditions["illnesses"] = self.illnesses

        if self.is_injured():
            conditions["injuries"] = self.injuries

        if self.is_disabled():
            conditions["permanent conditions"] = self.permanent_condition

        try:
            with open(condition_file_path, 'w') as rel_file:
                json_string = ujson.dumps(conditions, indent=4)
                rel_file.write(json_string)
        except:
            print(f"WARNING: Saving conditions of cat #{self} didn't work.")

    def load_conditions(self):
        if game.switches['clan_name'] != '':
            clanname = game.switches['clan_name']
        else:
            clanname = game.switches['clan_list'][0]

        condition_directory = 'saves/' + clanname + '/conditions/'
        condition_cat_directory = condition_directory + self.ID + '_conditions.json'
        if not os.path.exists(condition_cat_directory):
            return

        try:
            with open(condition_cat_directory, 'r') as read_file:
                rel_data = ujson.loads(read_file.read())
                if "illnesses" in rel_data:
                    self.illnesses = rel_data.get("illnesses")
                if "injuries" in rel_data:
                    self.injuries = rel_data.get("injuries")
                if "permanent conditions" in rel_data:
                    self.permanent_condition = rel_data.get("permanent conditions")

            if "paralyzed" in self.permanent_condition and not self.paralyzed:
                self.paralyzed = True
                
        except Exception as e:
            print(f"WARNING: There was an error reading the condition file of cat #{self}.\n", e)

    # ---------------------------------------------------------------------------- #
    #                                    mentor                                    #
    # ---------------------------------------------------------------------------- #

    def is_valid_med_mentor(self, potential_mentor: Cat):
        # Dead or outside cats can't be mentors
        if potential_mentor.dead or potential_mentor.outside:
            return False
        # Match jobs
        if self.status == 'medicine cat apprentice' and potential_mentor.status == 'medicine cat':
            return True
        if self.status == 'medicine cat apprentice' and potential_mentor.status != 'medicine cat':
            return False
        # If not an app, don't need a mentor
        if 'medicine cat apprentice' not in self.status:
            return False
        # Dead cats don't need mentors
        if self.dead:
            return False
        return True

    def is_valid_mentor(self, potential_mentor: Cat):
        # Dead or outside cats can't be mentors
        if potential_mentor.dead or potential_mentor.outside:
            return False
        # Match jobs
        if self.status == 'medicine cat apprentice' and potential_mentor.status != 'medicine cat':
            return False
        if self.status == 'apprentice' and potential_mentor.status not in [
            'leader', 'deputy', 'warrior'
        ]:
            return False
        if self.status == 'mediator apprentice' and potential_mentor.status != 'mediator':
            return False

        # If not an app, don't need a mentor
        if 'apprentice' not in self.status:
            return False
        # Dead cats don't need mentors
        if self.dead:
            return False
        return True

    def update_med_mentor(self, new_mentor: Any = None):
        # No !!
        if isinstance(new_mentor, Cat):
            print("Everything is terrible!! (new_mentor {new_mentor} is a Cat D:)")
            return
        # Check if cat can have a mentor
        illegible_for_mentor = self.dead or self.outside or self.exiled or self.status != "medicine cat apprentice"
        if illegible_for_mentor:
            self.__remove_mentor()
            return

        # If eligible, cat should get a mentor.
        if new_mentor:
            self.__remove_mentor()
            self.__add_mentor(new_mentor)

        # Check if current mentor is valid
        if self.mentor:
            mentor_cat = Cat.fetch_cat(self.mentor)  # This will return None if there is no current mentor
            if not self.is_valid_med_mentor(mentor_cat):
                self.__remove_mentor()

        # Need to pick a random mentor if not specified
        if not self.mentor:
            potential_mentors = []
            priority_mentors = []
            for cat in self.all_cats.values():
                if self.is_valid_med_mentor(cat):
                    potential_mentors.append(cat)
                    if not cat.apprentice:  # length of list is 0
                        priority_mentors.append(cat)
            # First try for a cat who currently has no apprentices
            if priority_mentors:  # length of list > 0
                new_mentor = choice(priority_mentors)
            elif potential_mentors:  # length of list > 0
                new_mentor = choice(potential_mentors)
            if new_mentor:
                self.__add_mentor(new_mentor.ID)

    def __remove_mentor(self):
        """Should only be called by update_mentor, also sets fields on mentor."""
        if not self.mentor:
            return
        mentor_cat = Cat.fetch_cat(self.mentor)
        if self.ID in mentor_cat.apprentice:
            mentor_cat.apprentice.remove(self.ID)
        if self.moons > 6 and self.ID not in mentor_cat.former_apprentices:
            mentor_cat.former_apprentices.append(self.ID)
        if self.moons > 6 and mentor_cat.ID not in self.former_mentor:
            self.former_mentor.append(mentor_cat.ID)
        self.mentor = None

    def __add_mentor(self, new_mentor_id: str):
        """Should only be called by update_mentor, also sets fields on mentor."""
        # reset patrol number
        self.patrol_with_mentor = 0
        self.mentor = new_mentor_id
        mentor_cat = Cat.fetch_cat(self.mentor)
        if self.ID not in mentor_cat.apprentice:
            mentor_cat.apprentice.append(self.ID)

    def update_mentor(self, new_mentor: Any = None):
        """Takes mentor's ID as argument, mentor could just be set via this function."""
        # No !!
        if isinstance(new_mentor, Cat):
            print("Everything is terrible!! (new_mentor {new_mentor} is a Cat D:)")
            return
        # Check if cat can have a mentor
        illegible_for_mentor = self.dead or self.outside or self.exiled or self.status not in ["apprentice",
                                                                                               "mediator apprentice"]
        if illegible_for_mentor:
            self.__remove_mentor()
            return
        # If eligible, cat should get a mentor.
        if new_mentor:
            self.__remove_mentor()
            self.__add_mentor(new_mentor)

        # Check if current mentor is valid
        if self.mentor:
            mentor_cat = Cat.fetch_cat(self.mentor)  # This will return None if there is no current mentor
            if not self.is_valid_mentor(mentor_cat):
                self.__remove_mentor()

        # Need to pick a random mentor if not specified
        if not self.mentor:
            potential_mentors = []
            priority_mentors = []
            for cat in self.all_cats.values():
                if self.is_valid_mentor(cat) and not cat.not_working():
                    potential_mentors.append(cat)
                    if not cat.apprentice:  # length of list is 0
                        priority_mentors.append(cat)
            # First try for a cat who currently has no apprentices
            if priority_mentors:  # length of list > 0
                new_mentor = choice(priority_mentors)
            elif potential_mentors:  # length of list > 0
                new_mentor = choice(potential_mentors)
            if new_mentor:
                self.__add_mentor(new_mentor.ID)

    # ---------------------------------------------------------------------------- #
    #                                 relationships                                #
    # ---------------------------------------------------------------------------- #
    def is_potential_mate(self,
                          other_cat: Cat,
                          for_love_interest: bool = False,
                          for_patrol: bool = False):
        """Add aditional information to call the check."""
        former_mentor_setting = game.settings['romantic with former mentor']
        for_patrol = for_patrol
        return self._intern_potential_mate(other_cat, for_love_interest, former_mentor_setting, for_patrol)

    def _intern_potential_mate(self,
                               other_cat: Cat,
                               for_love_interest: bool,
                               former_mentor_setting: bool,
                               for_patrol: bool = False):
        """Checks if this cat is a free and potential mate for the other cat."""
        # checks if affairs are turned on

        affair = False
        if game.settings['affair']:
            affair = True

        # just to be sure, check if it is not the same cat
        if self.ID == other_cat.ID:
            return False

        # check exiled, outside, and dead cats
        if self.dead or self.outside or other_cat.dead or other_cat.outside:
            return False

        # check for age
        if (self.moons < 14 or other_cat.moons < 14) and not for_love_interest:
            return False

        age_restricted_ages = ["kitten", "adolescent"]
        if self.age in age_restricted_ages or other_cat.age in age_restricted_ages:
            if self.age != other_cat.age:
                return False

        # check for current mate
        # if the cat has a mate, they are not open for a new mate
        if for_patrol:
            if self.mate or other_cat.mate:
                if not for_love_interest:
                    return False
                elif not affair:
                    return False
                else:
                    return True
        else:
            if self.mate or other_cat.mate and not for_love_interest:
                return False

        # check for mentor
        is_former_mentor = (other_cat.ID in self.former_apprentices or self.ID in other_cat.former_apprentices)
        if is_former_mentor and not former_mentor_setting:
            return False

        # Relationship checks
        # Apparently, parent2 can't exist without parent1, so we only need to check parent1
        if self.parent1 or other_cat.parent1:
            # Check for relation via other_cat's parents (parent/grandparent)
            if other_cat.parent1:
                if self.is_grandparent(other_cat) or self.is_parent(other_cat):
                    return False
                # Check for uncle/aunt via self's sibs & other's parents
                if self.siblings:
                    if self.is_uncle_aunt(other_cat):
                        return False
                # Check for sibs via self's parents and other_cat's parents
                if self.parent1:
                    if self.is_sibling(other_cat) or other_cat.is_sibling(self):
                        return False

            # Check for relation via self's parents (parent/grandparent)
            if self.parent1:
                if other_cat.is_grandparent(self) or other_cat.is_parent(self):
                    return False
                # Check for uncle/aunt via other_cat's sibs & self's parents
                if other_cat.siblings:
                    if other_cat.is_uncle_aunt(self):
                        return False

            # Only need to check one.
            if not game.settings['first_cousin_mates']:
                if self.is_cousin(other_cat):
                    return False

        else:
            if self.is_sibling(other_cat) or other_cat.is_sibling(self):
                return False

        if abs(self.moons - other_cat.moons) > 40:
            return False

        return True

    def unset_mate(self, breakup: bool = False, fight: bool = False):
        """Unset the mate."""
        if self.mate is None:
            return

        if self.mate in self.relationships:
            relation = self.relationships[self.mate]
            relation.mates = False
            if breakup:
                relation.romantic_love -= 40
                relation.comfortable -= 20
                relation.trust -= 10
                if fight:
                    relation.platonic_like -= 30
        else:
            mate = self.all_cats.get(self.mate)
            if mate:
                self.relationships[self.mate] = Relationship(self, mate)

        self.mate = None

    def set_mate(self, other_cat: Cat):
        """Assigns other_cat as mate to self."""
        self.mate = other_cat.ID
        other_cat.mate = self.ID

        if other_cat.ID in self.relationships:
            cat_relationship = self.relationships[other_cat.ID]
            cat_relationship.romantic_love += 20
            cat_relationship.comfortable += 20
            cat_relationship.trust += 10
        else:
            self.relationships[other_cat.ID] = Relationship(self, other_cat, True)

    def create_one_relationship(self, other_cat: Cat):
        """Create a new relationship between current cat and other cat. Returns: Relationship"""
        relationship = Relationship(self, other_cat)
        self.relationships[other_cat.ID] = relationship
        return relationship

    def create_all_relationships(self):
        """Create Relationships to all current Clancats."""
        for id in self.all_cats:
            the_cat = self.all_cats.get(id)
            if the_cat.ID is not self.ID:
                mates = the_cat is self.mate
                are_parents = False
                parents = False
                siblings = False

                if self.parent1 is not None and self.parent2 is not None and \
                        the_cat.parent1 is not None and the_cat.parent2 is not None:
                    are_parents = the_cat.ID in [self.parent1, self.parent2]
                    parents = are_parents or self.ID in [
                        the_cat.parent1, the_cat.parent2
                    ]
                    siblings = self.parent1 in [
                        the_cat.parent1, the_cat.parent2
                    ] or self.parent2 in [the_cat.parent1, the_cat.parent2]

                related = parents or siblings

                # set the different stats
                romantic_love = 0
                like = 0
                dislike = 0
                admiration = 0
                comfortable = 0
                jealousy = 0
                trust = 0
                if game.settings['random relation']:
                    if randint(1, 20) == 1 and romantic_love < 1:
                        dislike = randint(10, 25)
                        jealousy = randint(5, 15)
                        if randint(1, 30) == 1:
                            trust = randint(1, 10)
                    else:
                        like = randint(0, 35)
                        comfortable = randint(0, 25)
                        trust = randint(0, 15)
                        admiration = randint(0, 20)
                        if randint(
                                1, 100 - like
                        ) == 1 and self.moons > 11 and the_cat.moons > 11:
                            romantic_love = randint(15, 30)
                            comfortable = int(comfortable * 1.3)
                            trust = int(trust * 1.2)

                if are_parents and like < 60:
                    like = 60
                if siblings and like < 30:
                    like = 30

                rel = Relationship(cat_from=self,
                                   cat_to=the_cat,
                                   mates=mates,
                                   family=related,
                                   romantic_love=romantic_love,
                                   platonic_like=like,
                                   dislike=dislike,
                                   admiration=admiration,
                                   comfortable=comfortable,
                                   jealousy=jealousy,
                                   trust=trust)
                self.relationships[the_cat.ID] = rel

    def save_relationship_of_cat(self):
        # save relationships for each cat
        clanname = None
        if game.switches['clan_name'] != '':
            clanname = game.switches['clan_name']
        elif len(game.switches['clan_name']) > 0:
            clanname = game.switches['clan_list'][0]
        elif game.clan is not None:
            clanname = game.clan.name
        relationship_dir = 'saves/' + clanname + '/relationships'
        if not os.path.exists(relationship_dir):
            os.makedirs(relationship_dir)

        rel = []
        for r in self.relationships.values():
            r_data = {
                "cat_from_id": r.cat_from.ID,
                "cat_to_id": r.cat_to.ID,
                "mates": r.mates,
                "family": r.family,
                "romantic_love": r.romantic_love,
                "platonic_like": r.platonic_like,
                "dislike": r.dislike,
                "admiration": r.admiration,
                "comfortable": r.comfortable,
                "jealousy": r.jealousy,
                "trust": r.trust,
                "log": r.log
            }
            rel.append(r_data)

        try:
            with open(relationship_dir + '/' + self.ID + '_relations.json',
                      'w') as rel_file:
                json_string = ujson.dumps(rel, indent=4)
                rel_file.write(json_string)
        except:
            print(f"WARNING: Saving relationship of cat #{self} didn't work.")

    def load_relationship_of_cat(self):
        if game.switches['clan_name'] != '':
            clanname = game.switches['clan_name']
        else:
            clanname = game.switches['clan_list'][0]

        relation_directory = 'saves/' + clanname + '/relationships/'
        relation_cat_directory = relation_directory + self.ID + '_relations.json'

        self.relationships = {}
        if os.path.exists(relation_directory):
            if not os.path.exists(relation_cat_directory):
                self.create_all_relationships()
                for cat in Cat.all_cats.values():
                    cat.relationships[self.ID] = Relationship(cat, self)
                return
            try:
                with open(relation_cat_directory, 'r') as read_file:
                    rel_data = ujson.loads(read_file.read())
                    for rel in rel_data:
                        cat_to = self.all_cats.get(rel['cat_to_id'])
                        if cat_to is None:
                            continue
                        new_rel = Relationship(
                            cat_from=self,
                            cat_to=cat_to,
                            mates=rel['mates'] if rel['mates'] else False,
                            family=rel['family'] if rel['family'] else False,
                            romantic_love=rel['romantic_love'] if rel['romantic_love'] else 0,
                            platonic_like=rel['platonic_like'] if rel['platonic_like'] else 0,
                            dislike=rel['dislike'] if rel['dislike'] else 0,
                            admiration=rel['admiration'] if rel['admiration'] else 0,
                            comfortable=rel['comfortable'] if rel['comfortable'] else 0,
                            jealousy=rel['jealousy'] if rel['jealousy'] else 0,
                            trust=rel['trust'] if rel['trust'] else 0,
                            log=rel['log'])
                        self.relationships[rel['cat_to_id']] = new_rel
            except:
                print(f'WARNING: There was an error reading the relationship file of cat #{self}.')

    @staticmethod
    def mediate_relationship(mediator, cat1, cat2, allow_romantic, sabotage=False):
        # Gather some important info

        # Gathering the relationships.
        if cat1.ID in cat2.relationships:
            rel1 = cat1.relationships[cat2.ID]
        else:
            rel1 = cat1.create_one_relationship(cat2)

        if cat2.ID in cat1.relationships:
            rel2 = cat2.relationships[cat1.ID]
        else:
            rel2 = cat2.create_one_relationship(cat1)

        # Are they mates?
        if rel1.cat_to.mate == rel1.cat_from.ID:
            mates = True
        else:
            mates = False

        # Relation Checking
        direct_related = cat1.is_sibling(cat2) or cat1.is_parent(cat2) or cat2.is_parent(cat1)
        indirect_related = cat1.is_uncle_aunt(cat2) or \
                           cat2.is_uncle_aunt(cat1)
        if not game.settings["first_cousin_mates"]:
            indirect_related = indirect_related or cat1.is_cousin(cat2)
        related = direct_related or indirect_related

        # Check for both adults, or same age type:
        if cat1.age == cat2.age or (cat1.age not in ['kitten', 'adolescent'] and
                                    cat2.age not in ['kitten', 'adolescent']):
            valid_age = True
        else:
            valid_age = False

        # Small check to prevent huge age gaps. Will be bypassed if the cats are already mates.
        if abs(cat1.moons - cat2.moons) > 85:
            age_diff = False
        else:
            age_diff = True

        # Output string.
        output = ""

        # Determine the chance of failure.
        if mediator.experience_level == "untrained":
            chance = 15
        if mediator.experience_level == "trainee":
            # Negative bonus for very low.
            chance = 20
        elif mediator.experience_level == "prepared":
            chance = 35
        elif mediator.experience_level == "proficient":
            chance = 55
        elif mediator.experience_level == "expert":
            chance = 70
        elif mediator.experience_level == "master":
            chance = 100
        else:
            chance = 40

        compat = get_personality_compatibility(cat1, cat2)
        if compat is True:
            chance += 10
        elif compat is False:
            chance -= 5

        # Cat's compatablity with mediator also has an effect on success chance.
        for cat in [cat1, cat2]:
            if get_personality_compatibility(cat, mediator) is True:
                chance += 5
            elif get_personality_compatibility(cat, mediator) is False:
                chance -= 5

        # Determine chance to fail, turing sabotage into mediate and mediate into sabotage
        if not int(random.random() * chance):
            apply_bonus = False
            if sabotage:
                output += "Sabotage Failed!\n"
                sabotage = False
            else:
                output += "Mediate Failed!\n"
                sabotage = True
        else:
            apply_bonus = True
            # EX gain on success
            EX_gain = randint(5, 12)

            gm_modifier = 1
            if game.clan.game_mode == 'expanded':
                gm_modifier = 3
            elif game.clan.game_mode == 'cruel season':
                gm_modifier = 6

            if mediator.experience_level == "average":
                lvl_modifier = 1.25
            elif mediator.experience_level == "high":
                lvl_modifier = 1.75
            elif mediator.experience_level == "master":
                lvl_modifier = 2
            else:
                lvl_modifier = 1
            mediator.experience += EX_gain / lvl_modifier / gm_modifier

        no_romantic_mentor = False
        if not game.settings['romantic with former mentor']:
            if cat2.ID in cat1.former_apprentices or cat1.ID in cat2.former_apprentices:
                no_romantic_mentor = True

        # determine the traits to effect
        pos_traits = ["platonic", "respect", "comfortable", "trust"]
        if allow_romantic and (mates or (valid_age and not related and age_diff and not no_romantic_mentor)):
            pos_traits.append("romantic")

        neg_traits = ["dislike", "jealousy"]

        # Determine the number of positive traits to effect, and choose the traits
        chosen_pos = sample(pos_traits, k=randint(2, len(pos_traits)))

        # Determine netative trains effected
        neg_traits = sample(neg_traits, k=randint(1, 2))

        if compat is True:
            personality_bonus = 2
        elif compat is False:
            personality_bonus = -2
        else:
            personality_bonus = 0

        # Effects on traits
        for trait in chosen_pos + neg_traits:

            # The EX bonus in not applied upon a fail.
            if apply_bonus:
                if mediator.experience_level == "very low":
                    # Negative bonus for very low.
                    bonus = randint(-2, -1)
                elif mediator.experience_level == "low":
                    bonus = randint(-2, 0)
                elif mediator.experience_level == "high":
                    bonus = randint(1, 3)
                elif mediator.experience_level == "master":
                    bonus = randint(3, 4)
                elif mediator.experience_level == "max":
                    bonus = randint(4, 5)
                else:
                    bonus = 0  # Average gets no bonus.
            else:
                bonus = 0

            if trait == "romantic":
                if mates:
                    ran = (5, 10)
                else:
                    ran = (4, 6)

                if sabotage:
                    rel1.romantic_love = Cat.effect_relation(rel1.romantic_love, -(randint(ran[0], ran[1]) + bonus) +
                                                             personality_bonus)
                    rel2.romantic_love = Cat.effect_relation(rel1.romantic_love, -(randint(ran[0], ran[1]) + bonus) +
                                                             personality_bonus)
                    output += f"Romantic interest decreased. "
                else:
                    rel1.romantic_love = Cat.effect_relation(rel1.romantic_love, (randint(ran[0], ran[1]) + bonus) +
                                                             personality_bonus)
                    rel2.romantic_love = Cat.effect_relation(rel2.romantic_love, (randint(ran[0], ran[1]) + bonus) +
                                                             personality_bonus)
                    output += f"Romantic interest increased. "

            elif trait == "platonic":
                ran = (4, 6)

                if sabotage:
                    rel1.platonic_like = Cat.effect_relation(rel1.platonic_like, -(randint(ran[0], ran[1]) + bonus) +
                                                             personality_bonus)
                    rel2.platonic_like = Cat.effect_relation(rel2.platonic_like, -(randint(ran[0], ran[1]) + bonus) +
                                                             personality_bonus)
                    output += f"Platonic like decreased. "
                else:
                    rel1.platonic_like = Cat.effect_relation(rel1.platonic_like, (randint(ran[0], ran[1]) + bonus) +
                                                             personality_bonus)
                    rel2.platonic_like = Cat.effect_relation(rel2.platonic_like, (randint(ran[0], ran[1]) + bonus) +
                                                             personality_bonus)
                    output += f"Platonic like increased. "

            elif trait == "respect":
                ran = (4, 6)

                if sabotage:
                    rel1.admiration = Cat.effect_relation(rel1.admiration, -(randint(ran[0], ran[1]) + bonus) +
                                                          personality_bonus)
                    rel2.admiration = Cat.effect_relation(rel2.admiration, -(randint(ran[0], ran[1]) + bonus) +
                                                          personality_bonus)
                    output += f"Respect decreased. "
                else:
                    rel1.admiration = Cat.effect_relation(rel1.admiration, (randint(ran[0], ran[1]) + bonus) +
                                                          personality_bonus)
                    rel2.admiration = Cat.effect_relation(rel2.admiration, (randint(ran[0], ran[1]) + bonus) +
                                                          personality_bonus)
                    output += f"Respect increased. "

            elif trait == "comfortable":
                ran = (4, 6)

                if sabotage:
                    rel1.comfortable = Cat.effect_relation(rel1.comfortable, -(randint(ran[0], ran[1]) + bonus) +
                                                           personality_bonus)
                    rel2.comfortable = Cat.effect_relation(rel2.comfortable, -(randint(ran[0], ran[1]) + bonus) +
                                                           personality_bonus)
                    output += f"Comfort decreased. "
                else:
                    rel1.comfortable = Cat.effect_relation(rel1.comfortable, (randint(ran[0], ran[1]) + bonus) +
                                                           personality_bonus)
                    rel2.comfortable = Cat.effect_relation(rel2.comfortable, (randint(ran[0], ran[1]) + bonus) +
                                                           personality_bonus)
                    output += f"Comfort increased. "

            elif trait == "trust":
                ran = (4, 6)

                if sabotage:
                    rel1.trust = Cat.effect_relation(rel1.trust, -(randint(ran[0], ran[1]) + bonus) +
                                                     personality_bonus)
                    rel2.trust = Cat.effect_relation(rel2.trust, -(randint(ran[0], ran[1]) + bonus) +
                                                     personality_bonus)
                    output += f"Trust decreased. "
                else:
                    rel1.trust = Cat.effect_relation(rel1.trust, (randint(ran[0], ran[1]) + bonus) +
                                                     personality_bonus)
                    rel2.trust = Cat.effect_relation(rel2.trust, (randint(ran[0], ran[1]) + bonus) +
                                                     personality_bonus)
                    output += f"Trust increased. "

            elif trait == "dislike":
                ran = (4, 9)
                if sabotage:
                    rel1.dislike = Cat.effect_relation(rel1.dislike, (randint(ran[0], ran[1]) + bonus) -
                                                       personality_bonus)
                    rel2.dislike = Cat.effect_relation(rel2.dislike, (randint(ran[0], ran[1]) + bonus) -
                                                       personality_bonus)
                    output += f"Dislike increased. "
                else:
                    rel1.dislike = Cat.effect_relation(rel1.dislike, -(randint(ran[0], ran[1]) + bonus) -
                                                       personality_bonus)
                    rel2.dislike = Cat.effect_relation(rel2.dislike, -(randint(ran[0], ran[1]) + bonus) -
                                                       personality_bonus)
                    output += f"Dislike decreased. "

            elif trait == "jealousy":
                ran = (4, 6)

                if sabotage:
                    rel1.jealousy = Cat.effect_relation(rel1.jealousy, (randint(ran[0], ran[1]) + bonus) -
                                                        personality_bonus)
                    rel2.jealousy = Cat.effect_relation(rel2.jealousy, (randint(ran[0], ran[1]) + bonus) -
                                                        personality_bonus)
                    output += f"Jealousy increased. "
                else:
                    rel1.jealousy = Cat.effect_relation(rel1.jealousy, -(randint(ran[0], ran[1]) + bonus) -
                                                        personality_bonus)
                    rel2.jealousy = Cat.effect_relation(rel2.jealousy, -(randint(ran[0], ran[1]) + bonus) -
                                                        personality_bonus)
                    output += f"Jealousy decreased . "

        return output

    @staticmethod
    def effect_relation(current_value, effect):
        if effect < 0:
            if abs(effect) >= current_value:
                return 0

        if effect > 0:
            if current_value + effect >= 100:
                return 100

        return current_value + effect

    def set_faded(self):
        """This function is for cats that are faded. It will set the sprite and the faded tag"""
        self.faded = True

        # Sillotette sprite
        if self.age in ['kitten']:
            file_name = "faded_kitten.png"
        elif self.age in ['adult', 'young adult', 'senior adult']:
            file_name = "faded_adult.png"
        elif self.age in ["adolescent"]:
            file_name = "faded_adol.png"
        else:
            file_name = "faded_elder.png"

        self.sprite = image_cache.load_image(f"sprites/faded/{file_name}").convert_alpha()
        self.big_sprite = pygame.transform.scale(self.sprite, (100, 100))
        self.large_sprite = pygame.transform.scale(self.big_sprite, (150, 150))

    @staticmethod
    def fetch_cat(cat_id: str):
        """Fetches a cat object. Works for both faded and non-faded cats. Returns none if no cat was found. """
        if not cat_id or isinstance(cat_id, Cat):  # Check if argument is None or Cat.
            return cat_id
        elif not isinstance(cat_id, str):  # Invalid type
            return None
        if cat_id in Cat.all_cats:
            return Cat.all_cats[cat_id]
        else:
            ob = Cat.load_faded_cat(cat_id)
            if ob:
                return ob
            else:
                return None

    @staticmethod
    def load_faded_cat(cat: str):
        """Loads a faded cat, returning the cat object. This object is saved nowhere else. """
        try:
            with open('saves/' + game.clan.name + '/faded_cats/' + cat + ".json", 'r') as read_file:
                cat_info = ujson.loads(read_file.read())
        except AttributeError:  # If loading cats is attempted before the clan is loaded, we would need to use this.
            with open('saves/' + game.switches['clan_list'][0] + '/faded_cats/' + cat + ".json", 'r') as read_file:
                cat_info = ujson.loads(read_file.read())
        except:
            print("ERROR: in loading faded cat")
            return False

        cat_ob = Cat(ID=cat_info["ID"], prefix=cat_info["name_prefix"], suffix=cat_info["name_suffix"],
                     status=cat_info["status"], moons=cat_info["moons"], faded=True)
        if cat_info["parent1"]:
            cat_ob.parent1 = cat_info["parent1"]
        if cat_info["parent2"]:
            cat_ob.parent2 = cat_info["parent2"]
        cat_ob.paralyzed = cat_info["paralyzed"]
        cat_ob.faded_offspring = cat_info["faded_offspring"]
        cat_ob.faded = True

        return cat_ob

    # ---------------------------------------------------------------------------- #
    #                                  Sorting                                     #
    # ---------------------------------------------------------------------------- #

    @staticmethod
    def sort_cats():
        if game.sort_type == "age":
            Cat.all_cats_list.sort(key=lambda x: Cat.get_adjusted_age(x))
        elif game.sort_type == "reverse_age":
            Cat.all_cats_list.sort(key=lambda x: Cat.get_adjusted_age(x), reverse=True)
        elif game.sort_type == "id":
            Cat.all_cats_list.sort(key=lambda x: int(x.ID))
        elif game.sort_type == "reverse_id":
            Cat.all_cats_list.sort(key=lambda x: int(x.ID), reverse=True)
        elif game.sort_type == "rank":
            Cat.all_cats_list.sort(key=lambda x: (Cat.rank_order(x), Cat.get_adjusted_age(x)), reverse=True)
        
        if game.sort_fav:
            Cat.all_cats_list.sort(key=lambda x: x.favourite, reverse=True)
        return

    @staticmethod
    def insert_cat(c: Cat):
        try:
            if game.sort_type == "age":
                bisect.insort(Cat.all_cats_list, c, key=lambda x: Cat.get_adjusted_age(x))
            elif game.sort_type == "reverse_age":
                bisect.insort(Cat.all_cats_list, c, key=lambda x: -1 * Cat.get_adjusted_age(x))
            elif game.sort_type == "rank":
                bisect.insort(Cat.all_cats_list, c, key=lambda x: (-1 * Cat.rank_order(x), -1 *
                                                                   Cat.get_adjusted_age(x)))
            elif game.sort_type == "id":
                bisect.insort(Cat.all_cats_list, c, key=lambda x: int(x.ID))
            elif game.sort_type == "reverse_id":
                bisect.insort(Cat.all_cats_list, c, key=lambda x: -1 * int(x.ID))
        except (TypeError, NameError):
            # If you are using python 3.8, key is not a supported parameter into insort. Therefore, we'll need to
            # do the slower option of adding the cat, then resorting
            Cat.all_cats_list.append(c)
            Cat.sort_cats()

    @staticmethod
    def rank_order(cat: Cat):
        if cat.status in Cat.rank_sort_order:
            return Cat.rank_sort_order.index(cat.status)
        else:
            return 0

    @staticmethod
    def get_adjusted_age(cat: Cat):
        """Returns the dead_for moons rather than the age for dead cats, so dead cats are sorted by how long
        they have been dead, rather than age at death"""
        if cat.dead:
            return cat.dead_for
        else:
            return cat.moons

    # ---------------------------------------------------------------------------- #
    #                                  properties                                  #
    # ---------------------------------------------------------------------------- #

    @property
    def experience(self):
        return self._experience

    @experience.setter
    def experience(self, exp: int):
        if exp > self.experience_levels_range["master"][1]:
            exp = self.experience_levels_range["master"][1]
        self._experience = int(exp)

        for x in self.experience_levels_range:
            if self.experience_levels_range[x][0] <= exp <= self.experience_levels_range[x][1]:
                self.experience_level = x
                break


    @property
    def moons(self):
        return self._moons

    @moons.setter
    def moons(self, value: int):
        self._moons = value

        updated_age = False
        for key_age in self.age_moons.keys():
            if self._moons in range(self.age_moons[key_age][0], self.age_moons[key_age][1] + 1):
                updated_age = True
                self.age = key_age
        if not updated_age and self.age is not None:
            self.age = "elder"


# ---------------------------------------------------------------------------- #
#                               END OF CAT CLASS                               #
# ---------------------------------------------------------------------------- #

# Twelve example cats
def create_example_cats():
    e = random.sample(range(12), 3)
    not_allowed = ['NOPAW', 'NOTAIL', 'HALFTAIL', 'NOEAR', 'BOTHBLIND', 'RIGHTBLIND', 'LEFTBLIND', 'BRIGHTHEART',
                   'NOLEFTEAR', 'NORIGHTEAR', 'MANLEG']
    for a in range(12):
        if a in e:
            game.choose_cats[a] = Cat(status='warrior')
        else:
            game.choose_cats[a] = Cat(status=choice(
                ['kitten', 'apprentice', 'warrior', 'warrior', 'elder']))
        if game.choose_cats[a].moons >= 160:
            game.choose_cats[a].moons = choice(range(120, 155))
        elif game.choose_cats[a].moons == 0:
            game.choose_cats[a].moons = choice([1, 2, 3, 4, 5])
        for scar in game.choose_cats[a].scars:
            if scar in not_allowed:
                game.choose_cats[a].scars.remove(scar)
        update_sprite(game.choose_cats[a])


# CAT CLASS ITEMS
cat_class = Cat(example=True)
game.cat_class = cat_class

# ---------------------------------------------------------------------------- #
#                                load json files                               #
# ---------------------------------------------------------------------------- #

resource_directory = "resources/dicts/conditions/"

ILLNESSES = None
with open(f"{resource_directory}illnesses.json", 'r') as read_file:
    ILLNESSES = ujson.loads(read_file.read())

INJURIES = None
with open(f"{resource_directory}injuries.json", 'r') as read_file:
    INJURIES = ujson.loads(read_file.read())

PERMANENT = None
with open(f"{resource_directory}permanent_conditions.json", 'r') as read_file:
    PERMANENT = ujson.loads(read_file.read())


resource_directory = "resources/dicts/events/death/death_reactions/"

MINOR_MAJOR_REACTION = None
with open(f"{resource_directory}minor_major.json", 'r') as read_file:
    MINOR_MAJOR_REACTION = ujson.loads(read_file.read())
<|MERGE_RESOLUTION|>--- conflicted
+++ resolved
@@ -430,17 +430,11 @@
                 self.experience = randint(Cat.experience_levels_range["prepared"][0],
                                           Cat.experience_levels_range["proficient"][1])
             elif self.age in ['senior adult']:
-<<<<<<< HEAD
-                self.experience = randint(30, 60)
-            elif self.age in ['senior']:
-                self.experience = randint(40, 70)
-=======
                 self.experience = randint(Cat.experience_levels_range["competent"][0],
                                           Cat.experience_levels_range["expert"][1])
-            elif self.age in ['elder']:
+            elif self.age in ['senior']:
                 self.experience = randint(Cat.experience_levels_range["competent"][0],
                                           Cat.experience_levels_range["master"][1])
->>>>>>> 1b6d93c6
             else:
                 self.experience = 0
 
