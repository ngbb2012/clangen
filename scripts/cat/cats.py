--- conflicted
+++ resolved
@@ -1247,11 +1247,7 @@
                     if self.personality.trait not in possible_lives[life]["lead_trait"]:
                         continue
                 if possible_lives[life]["star_trait"]:
-<<<<<<< HEAD
-                    if self.fetch_cat(giver).personality.trait not in possible_lives[life]["star_trait"]:
-=======
-                    if giver_cat.trait not in possible_lives[life]["star_trait"]:
->>>>>>> 9482acc3
+                    if giver_cat.personality.trait not in possible_lives[life]["star_trait"]:
                         continue
                 life_list.extend([i for i in possible_lives[life]["life_giving"]])
 
