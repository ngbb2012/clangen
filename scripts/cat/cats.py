--- conflicted
+++ resolved
@@ -1881,11 +1881,7 @@
                                other_cat: Cat,
                                for_love_interest: bool,
                                former_mentor_setting: bool,
-<<<<<<< HEAD
                                for_patrol: bool = False):
-=======
-                               for_patrol: bool):
->>>>>>> 693e81b6
         """Checks if this cat is a free and potential mate for the other cat."""
         # checks if affairs are turned on
         affair = False
@@ -1913,7 +1909,6 @@
         if for_patrol:
             if self.mate or other_cat.mate:
                 if not for_love_interest:
-<<<<<<< HEAD
                     return False
                 elif not affair:
                     return False
@@ -1922,18 +1917,6 @@
         else:
             if self.mate or other_cat.mate and not for_love_interest:
                 return False
-
-=======
-                    return False
-                elif not affair:
-                    return False
-                else:
-                    return True
-        else:
-
-            if self.mate or other_cat.mate and not for_love_interest:
-                return False
->>>>>>> 693e81b6
 
         # check for mentor
         is_former_mentor = (other_cat.ID in self.former_apprentices or self.ID in other_cat.former_apprentices)
