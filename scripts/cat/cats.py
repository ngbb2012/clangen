from __future__ import annotations
from random import choice, randint, sample
from typing import Dict, List, Any
import math
import os.path
import itertools

<<<<<<< HEAD
=======
from ..events_module.generate_events import GenerateEvents

>>>>>>> 6d30f2ef
try:
    import ujson
except ImportError:
    import json as ujson

from .pelts import *
from .names import *
from .sprites import *
from .thoughts import *
from .appearance_utility import *
from scripts.conditions import Illness, Injury, PermanentCondition, get_amount_cat_for_one_medic, \
    medical_cats_condition_fulfilled
import bisect

from scripts.utility import *
from scripts.game_structure.game_essentials import *
from scripts.cat_relations.relationship import *
import scripts.game_structure.image_cache as image_cache
from scripts.event_class import Single_Event


class Cat():
    used_screen = screen
    traits = [
        'adventurous', 'altruistic', 'ambitious', 'bloodthirsty', 'bold',
        'calm', 'careful', 'charismatic', 'childish', 'cold', 'compassionate',
        'confident', 'daring', 'empathetic', 'faithful', 'fierce', 'insecure',
        'lonesome', 'loving', 'loyal', 'nervous', 'patient', 'playful',
        'responsible', 'righteous', 'shameless', 'sneaky', 'strange', 'strict',
        'thoughtful', 'troublesome', 'vengeful', 'wise'
    ]
    kit_traits = [
        'attention-seeker', 'bossy', 'bouncy', 'bullying', 'charming',
        'daring', 'daydreamer', 'impulsive', 'inquisitive', 'insecure',
        'nervous', 'noisy', 'polite', 'quiet', 'sweet', 'troublesome'
    ]
    personality_groups = {
        'Outgoing': ['adventurous', 'bold', 'charismatic', 'childish', 'confident', 'daring',
                     'playful', 'righteous', 'attention-seeker', 'bouncy', 'charming', 'noisy'],
        'Benevolent': ['altruistic', 'compassionate', 'empathetic', 'faithful', 'loving',
                       'patient', 'responsible', 'thoughtful', 'wise', 'inquisitive',
                       'polite', 'sweet'],
        'Abrasive': ['ambitious', 'bloodthirsty', 'cold', 'fierce', 'shameless', 'strict',
                     'troublesome', 'vengeful', 'bossy', 'bullying', 'impulsive'],
        'Reserved': ['calm', 'careful', 'insecure', 'lonesome', 'loyal', 'nervous', 'sneaky',
                     'strange', 'daydreamer', 'quiet'],
    }
    ages = [
        'kitten', 'adolescent', 'young adult', 'adult', 'senior adult',
        'elder', 'dead'
    ]
    age_moons = {
        'kitten': [0, 5],
        'adolescent': [6, 11],
        'young adult': [12, 47],
        'adult': [48, 95],
        'senior adult': [96, 119],
        'elder': [120, 300]
    }

    # This in is in reverse order: top of the list at the bottom
    rank_sort_order = [
        "kitten",
        "elder",
        "apprentice",
        "warrior",
        "mediator apprentice",
        "mediator",
        "medicine cat apprentice",
        "medicine cat",
        "deputy",
        "leader"
    ]

    gender_tags = {'female': 'F', 'male': 'M'}

    skills = [
        'good hunter', 'great hunter', 'fantastic hunter', 'smart',
        'very smart', 'extremely smart', 'good fighter', 'great fighter',
        'excellent fighter', 'good speaker', 'great speaker',
        'excellent speaker', 'strong connection to StarClan', 'good teacher',
        'great teacher', 'fantastic teacher'
    ]
    med_skills = [
        'good healer', 'great healer', 'fantastic healer', 'omen sight',
        'dream walker', 'strong connection to StarClan', 'lore keeper',
        'good teacher', 'great teacher', 'fantastic teacher', 'keen eye',
        'smart', 'very smart', 'extremely smart', 'good mediator',
        'great mediator', 'excellent mediator', 'clairvoyant', 'prophet'
    ]
    elder_skills = [
        'good storyteller', 'great storyteller', 'fantastic storyteller',
        'smart tactician', 'valuable tactician', 'valuable insight',
        'good mediator', 'great mediator', 'excellent mediator',
        'good teacher', 'great teacher', 'fantastic teacher',
        'strong connection to StarClan', 'smart', 'very smart', 'extremely smart',
        'good kitsitter', 'great kitsitter', 'excellent kitsitter', 'camp keeper', 'den builder',
    ]

    skill_groups = {
        'special': ['omen sight', 'dream walker', 'clairvoyant', 'prophet', 'lore keeper', 'keen eye'],
        'star': ['strong connection to StarClan'],
        'heal': ['good healer', 'great healer', 'fantastic healer'],
        'teach': ['good teacher', 'great teacher', 'fantastic teacher'],
        'mediate': ['good mediator', 'great mediator', 'excellent mediator'],
        'smart': ['smart', 'very smart', 'extremely smart'],
        'hunt': ['good hunter', 'great hunter', 'fantastic hunter'],
        'fight': ['good fighter', 'great fighter', 'excellent fighter'],
        'speak': ['good speaker', 'great speaker', 'excellent speaker'],
        'story': ['good storyteller', 'great storyteller', 'fantastic storyteller'],
        'tactician': ['smart tactician', 'valuable tactician', 'valuable insight'],
        'home': ['good kitsitter', 'great kitsitter', 'excellent kitsitter', 'camp keeper', 'den builder']
    }

    backstories = [
        'clanborn', 'halfclan1', 'halfclan2', 'outsider_roots1', 'outsider_roots2',
        'loner1', 'loner2', 'kittypet1', 'kittypet2', 'rogue1', 'rogue2', 'abandoned1',
        'abandoned2', 'abandoned3', 'medicine_cat', 'otherclan', 'otherclan2', 'ostracized_warrior', 'disgraced',
        'retired_leader', 'refugee', 'tragedy_survivor', 'clan_founder', 'orphaned'
    ]
    all_cats: Dict[str, Cat] = {}  # ID: object
    outside_cats: Dict[str, Cat] = {}  # cats outside the clan
    id_iter = itertools.count()

    all_cats_list: List[Cat] = []

    grief_strings = {}

    def __init__(self,
                 prefix=None,
                 gender=None,
                 status="kitten",
                 backstory="clanborn",
                 parent1=None,
                 parent2=None,
                 pelt=None,
                 eye_colour=None,
                 suffix=None,
                 ID=None,
                 moons=None,
                 example=False,
                 faded=False,
                 # Set this to True if you are loading a faded cat. This will prevent the cat from being added to the list
                 loading_cat=False  # Set to true if you are loading a cat at start-up.
                 ):

        # This must be at the top. It's a smaller list of things to init, which is only for faded cats
        if faded:
            self.ID = ID
            self.name = Name(status, prefix=prefix, suffix=suffix)
            self.parent1 = None
            self.parent2 = None
            self.status = status
            self.moons = moons
            if moons > 300:
                # Out of range, always elder
                self.age = 'elder'
            else:
                # In range
                for key_age in self.age_moons.keys():
                    if moons in range(self.age_moons[key_age][0], self.age_moons[key_age][1] + 1):
                        self.age = key_age

            self.set_faded()  # Sets the faded sprite and faded tag (self.faded = True)

            return

        self.generate_events = GenerateEvents()

        # Private attributes
        self._mentor = None  # plz
        self._experience = None
        self._moons = None

        # Public attributes
        self.gender = gender
        self.status = status
        self.backstory = backstory
        self.age = None
        self.skill = None
        self.trait = None
        self.parent1 = parent1
        self.parent2 = parent2
        self.pelt = pelt
        self.tint = None
        self.eye_colour = eye_colour
        self.eye_colour2 = None
        self.scars = []
        self.former_mentor = []
        self.patrol_with_mentor = 0
        self.mentor_influence = []
        self.apprentice = []
        self.former_apprentices = []
        self.relationships = {}
        self.mate = None
        self.placement = None
        self.example = example
        self.dead = False
        self.exiled = False
        self.outside = False
        self.died_by = []  # once the cat dies, tell the cause
        self.dead_for = 0  # moons
        self.thought = ''
        self.genderalign = None
        self.tortiebase = None
        self.pattern = None
        self.tortiepattern = None
        self.tortiecolour = None
        self.white_patches = None
        self.accessory = None
        self.birth_cooldown = 0
        self.siblings = []
        self.children = []
        self.illnesses = {}
        self.injuries = {}
        self.healed_condition = None
        self.leader_death_heal = None
        self.also_got = False
        self.permanent_condition = {}
        self.retired = False
        self.possible_scar = None
        self.possible_death = None
        self.scar_event = []
        self.death_event = []
        self.df = False
        self.experience_level = None
        self.corruption = 0
        self.life_givers = []
        self.known_life_givers = []
        self.virtues = []
        self.no_kits = False
        self.paralyzed = False
        self.age_sprites = {
            "kitten": None,
            "adolescent": None,
            "young adult": None,
            "adult": None,
            "senior adult": None,
            "elder": None
        }

        self.opacity = 100
        self.prevent_fading = False  # Prevents a cat from fading.
        self.faded_offspring = []  # Stores of a list of faded offspring, for family page purposes.

        self.faded = faded  # This is only used to flag cat that are faded, but won't be added to the faded list until
        # the next save.

        # setting ID
        if ID is None:
            potential_id = str(next(Cat.id_iter))

            if game.clan:
                faded_cats = game.clan.faded_ids
            else:
                faded_cats = []

            while potential_id in self.all_cats or potential_id in faded_cats:
                potential_id = str(next(Cat.id_iter))
            self.ID = potential_id
        else:
            self.ID = ID

        # age and status
        if status is None and moons is None:
            self.age = choice(self.ages)
        elif moons is not None:
            self.moons = moons
            if moons > 300:
                # Out of range, always elder
                self.age = 'elder'
            else:
                # In range
                for key_age in self.age_moons.keys():
                    if moons in range(self.age_moons[key_age][0], self.age_moons[key_age][1] + 1):
                        self.age = key_age
        else:
            if status in ['kitten', 'elder']:
                self.age = status
            elif status == 'apprentice':
                self.age = 'adolescent'
            elif status == 'medicine cat apprentice':
                self.age = 'adolescent'
            else:
                self.age = choice(['young adult', 'adult', 'adult', 'senior adult'])
            self.moons = random.randint(self.age_moons[self.age][0], self.age_moons[self.age][1])

        # personality trait and skill
        if self.trait is None:
            if self.status != 'kitten':
                self.trait = choice(self.traits)
            else:
                self.trait = choice(self.kit_traits)

        if self.trait in self.kit_traits and self.status != 'kitten':
            self.trait = choice(self.traits)

        if self.skill is None or self.skill == '???':
            if self.moons <= 11:
                self.skill = '???'
            elif self.status == 'warrior':
                self.skill = choice(self.skills)
            elif self.moons >= 120 and self.status != 'leader' and self.status != 'medicine cat':
                self.skill = choice(self.elder_skills)
            elif self.status == 'medicine cat':
                self.skill = choice(self.med_skills)
            else:
                self.skill = choice(self.skills)

        # backstory
        if self.backstory == None:
            if self.skill == 'formerly a loner':
                backstory = choice(['loner1', 'loner2', 'rogue1', 'rogue2'])
                self.backstory = backstory
            elif self.skill == 'formerly a kittypet':
                backstory = choice(['kittypet1', 'kittypet2'])
                self.backstory = backstory
            else:
                self.backstory = 'clanborn'
        else:
            self.backstory = self.backstory

        # sex
        if self.gender is None:
            self.gender = choice(["female", "male"])
        self.g_tag = self.gender_tags[self.gender]

        # These things should only run when generating a new cat, rather than loading one in.
        if not loading_cat:
            # trans cat chances
            trans_chance = randint(0, 50)
            nb_chance = randint(0, 75)
            if self.gender == "female" and not self.age == 'kitten':
                if trans_chance == 1:
                    self.genderalign = "trans male"
                elif nb_chance == 1:
                    self.genderalign = "nonbinary"
                else:
                    self.genderalign = self.gender
            elif self.gender == "male" and not self.age == 'kitten':
                if trans_chance == 1:
                    self.genderalign = "trans female"
                elif nb_chance == 1:
                    self.genderalign = "nonbinary"
                else:
                    self.genderalign = self.gender
            else:
                self.genderalign = self.gender

            # APPEARANCE
            init_pelt(self)
            init_tint(self)
            init_sprite(self)
            init_scars(self)
            init_accessories(self)
            init_white_patches(self)
            init_eyes(self)
            init_pattern(self)

            # experience and current patrol status
            if self.age in ['kitten']:
                self.experience = 0
            elif self.age in ['adolescent']:
                self.experience = randint(0, 19)
            elif self.age in ['young adult']:
                self.experience = randint(10, 40)
            elif self.age in ['adult']:
                self.experience = randint(20, 50)
            elif self.age in ['senior adult']:
                self.experience = randint(30, 60)
            elif self.age in ['elder']:
                self.experience = randint(40, 70)
            else:
                self.experience = 0

        # In camp status
        self.in_camp = 1

        # NAME
        if self.pelt is not None:
            self.name = Name(status,
                             prefix,
                             suffix,
                             self.pelt.colour,
                             self.eye_colour,
                             self.pelt.name,
                             self.tortiepattern)
        else:
            self.name = Name(status, prefix, suffix, eyes=self.eye_colour)

        # Sprite sizes
        self.sprite = None
        self.big_sprite = None
        self.large_sprite = None

        # SAVE CAT INTO ALL_CATS DICTIONARY IN CATS-CLASS
        self.all_cats[self.ID] = self

        if self.ID not in ["0", None]:
            Cat.insert_cat(self)

    def __repr__(self):
        return self.ID

    @property
    def mentor(self):
        """Return managed attribute '_mentor', which is the ID of the cat's mentor."""
        return self._mentor

    @mentor.setter
    def mentor(self, mentor_id: Any):
        """Makes sure Cat.mentor can only be None (no mentor) or a string (mentor ID)."""
        if mentor_id is None or isinstance(mentor_id, str):
            self._mentor = mentor_id
        else:
            print(f"Mentor ID {mentor_id} of type {type(mentor_id)} isn't valid :("
                  "\nCat.mentor has to be either None (no mentor) or the mentor's ID as a string.")

    def is_alive(self):
        return not self.dead

    def die(self, body: bool = True):
        """
        This is used to kill a cat.

        body - defaults to True, use this to mark if the body was recovered so
        that grief messages will align with body status

        died_by_condition - defaults to False, use this to mark if the cat is dying via a condition.

        May return some additional text to add to the death event.
        """
        self.injuries.clear()
        self.illnesses.clear()

        # Deal with leader death
        text = ""
        if self.status == 'leader':
            if game.clan.leader_lives > 0:
                return ""
            elif game.clan.leader_lives <= 0:
                self.dead = True
                game.clan.leader_lives = 0
                if game.clan.instructor.df is False:
                    text = 'They\'ve lost their last life and have travelled to StarClan.'
                else:
                    text = 'They\'ve has lost their last life and have travelled to the Dark Forest.'
        else:
            self.dead = True

        # They are not removed from the mate's "mate" property. There is a "cooldown" period, which prevents
        # cats from getting into relationships the same moon their mates dies.
        self.mate = None
        """if self.mate is not None:
            if isinstance(self.mate, str):
                mate_cat: Cat = Cat.all_cats[self.mate]
                if isinstance(mate_cat, Cat):
                    mate_cat.mate = None
            elif isinstance(self.mate, Cat):
                self.mate.mate = None
            self.mate = None"""

        for app in self.apprentice.copy():
            Cat.fetch_cat(app).update_mentor()
        self.update_mentor()

        if game.clan.instructor.df is False:
            game.clan.add_to_starclan(self)
        elif game.clan.instructor.df is True:
            game.clan.add_to_darkforest(self)

        if game.clan.game_mode != 'classic':
            self.grief(body)

        return text

    def grief(self, body: bool):
        """
        compiles grief moon event text
        """
        if body is True:
            body_status = 'body'
        else:
            body_status = 'no_body'

        # major, cat won't patrol
        grief_major = [
            'loving', 'compassionate', 'empathetic', 'insecure', 'lonesome', 'nervous'
        ]
        # minor, cat will patrol
        grief_minor = [
            'daring', 'cold', 'bold', 'ambitious', 'bloodthirsty', 'responsible', 'loyal', 'strict', 'vengeful'
        ]

        text = None

        # apply grief to cats with high positive relationships to dead cat
        for cat in Cat.all_cats.values():
            if cat.dead or cat.outside or cat.moons < 1:
                continue
            relationships = cat.relationships.values()

            pos_rel_values = {
                "romantic": list(filter(lambda rel: rel.romantic_love > 55, relationships)),
                "platonic": list(filter(lambda rel: rel.platonic_like > 50, relationships)),
                "admiration": list(filter(lambda rel: rel.admiration > 70, relationships)),
                "comfort": list(filter(lambda rel: rel.comfortable > 60, relationships)),
                "trust": list(filter(lambda rel: rel.trust > 70, relationships))
            }

            neg_rel_values = {
                "dislike": list(filter(lambda rel: rel.dislike > 50, relationships)),
                "jealousy": list(filter(lambda rel: rel.jealousy > 50, relationships))
            }

            possible_strings = []
            for value in pos_rel_values:
                value_list = pos_rel_values[value]
                for y in range(len(value_list)):
                    cat_to = value_list[y].cat_to
                    if cat_to == self:
                        family_relation = self.familial_grief(living_cat=cat)
                        possible_strings.extend(
                            self.generate_events.get_possible_death_reactions(family_relation, value, cat.trait, body_status))

            if possible_strings:
                # choose string
                text = [choice(possible_strings)]

                # check if the cat will get Major or Minor severity for grief
                weights = [1, 1]
                if cat.trait in grief_major:
                    weights = [3, 1]
                if cat.trait in grief_minor:
                    weights = [1, 3]
                if "rosemary" in game.clan.herbs:  # decrease major grief chance if grave herbs are used
                    weights = [1, 6]
                    amount_used = random.choice([1, 2])
                    game.clan.herbs["rosemary"] -= amount_used
                    if game.clan.herbs["rosemary"] <= 0:
                        game.clan.herbs.pop("rosemary")
                    if f"Rosemary was used for {self.name}'s body." not in game.herb_events_list:
                        game.herb_events_list.append(f"Rosemary was used for {self.name}'s body.")

                severity = random.choices(['major', 'minor'], weights=weights, k=1)
                # give the cat the relevant severity text
                severity = severity[0]
                if severity == 'major':
                    text.append(choice(
                        MINOR_MAJOR_REACTION["major"]
                    ))
                elif severity == 'minor':
                    text.append(choice(
                        MINOR_MAJOR_REACTION["minor"]
                    ))

                # grief the cat
                cat.get_ill("grief stricken", event_triggered=True, severity=severity)

            # negative reactions, no grief
            else:
                for value in neg_rel_values:
                    value_list = neg_rel_values[value]
                    for y in range(len(value_list)):
                        cat_to = value_list[y].cat_to
                        if cat_to == self:
                            family_relation = self.familial_grief(living_cat=cat)
                            possible_strings.extend(
                                self.generate_events.get_possible_death_reactions(family_relation, value, cat.trait, body_status))

                if possible_strings:
                    # choose string
                    text = [choice(possible_strings)]

            if text:
                # adjust and append text to grief string list
                # print(text)
                text = ' '.join(text)
                text = event_text_adjust(Cat, text, self, cat)
                Cat.grief_strings[cat.ID] = (text, (self.ID, cat.ID))
                possible_strings.clear()
                text = None

    def familial_grief(self, living_cat: Cat):
        """
        returns relevant grief strings for family members, if no relevant strings then returns None
        """
        dead_cat = self

        if dead_cat.is_parent(living_cat):
            return "child"
        elif living_cat.is_parent(dead_cat):
            return "parent"
        elif dead_cat.is_sibling(living_cat):
            return "sibling"
        else:
            return "general"

    def gone(self):
        """ Makes a clan cat an "outside" cat. Handles removing them from special positions, and removing
        mentors and apprentices. """
        if self.status == 'leader':
            self.outside = True
            game.clan.leader_lives = 1
            game.clan.leader.outside = True

        elif self.status == 'deputy':
            self.outside = True
            self.status = 'warrior'
            game.clan.deputy.outside = True
        else:
            self.outside = True
        for app in self.apprentice.copy():
            app_ob = Cat.fetch_cat(app)
            app_ob.update_mentor()
        self.update_mentor()
        game.clan.add_to_outside(self)

    def status_change(self, new_status, resort=False):
        """ Changes the status of a cat. Additional functions are needed if you want to make a cat a leader or deputy.
            new_status = The new status of a cat. Can be 'apprentice', 'medicine cat apprentice', 'warrior'
                        'medicine cat', 'elder'.
            resort = If sorting type is 'rank', and resort is True, it will resort the cat list. This should
                    only be true for non-timeskip status changes. """
        old_status = self.status
        self.status = new_status
        self.name.status = new_status

        # If they have any apprentices, make sure they are still valid:
        if old_status == "medicine cat":
            for app in self.apprentice.copy():
                Cat.fetch_cat(app).update_med_mentor()
        else:
            for app in self.apprentice.copy():
                Cat.fetch_cat(app).update_mentor()

        # updates mentors
        if self.status == 'apprentice':
            self.update_mentor()
        elif self.status == 'medicine cat apprentice':
            self.update_med_mentor()

        # updates skill
        if self.status == 'warrior':
            self.update_mentor()
            self.update_skill()
            if old_status == "medicine cat":
                game.clan.remove_med_cat(self)

            if old_status == 'leader':
                game.clan.leader_lives = 0
                self.died_by = []  # Clear their deaths.
                if game.clan.leader:
                    if game.clan.leader.ID == self.ID:
                        game.clan.leader = None
                        game.clan.leader_predecessors += 1

                    # don't remove the check for game.clan, this is needed for tests
            if game.clan and game.clan.deputy:
                if game.clan.deputy.ID == self.ID:
                    game.clan.deputy = None
                    game.clan.deputy_predecessors += 1

        elif self.status == 'medicine cat':
            self.update_med_mentor()
            self.update_skill()
            if game.clan is not None:
                game.clan.new_medicine_cat(self)

        elif self.status == 'elder':
            self.update_mentor()
            self.skill = choice(self.elder_skills)

            # Ideally, this should also be triggered for cats that retired due to
            # health conditions. However, it is currently being triggered for all elders to
            # prevent "unretiring" by switching to med or mediator, then warrior.
            self.retired = True

            # Will remove them from the clan med cat variables, if they are a med cat
            if old_status == "medicine cat":
                game.clan.remove_med_cat(self)

            if old_status == 'leader':
                game.clan.leader_lives = 0
                self.died_by = []  # Clear their deaths.
                if game.clan.leader:
                    if game.clan.leader.ID == self.ID:
                        game.clan.leader = None
                        game.clan.leader_predecessors += 1

            if game.clan.deputy:
                if game.clan.deputy.ID == self.ID:
                    game.clan.deputy = None
                    game.clan.deputy_predecessors += 1

        elif self.status == 'mediator':
            self.update_mentor()

        elif self.status == 'mediator apprentice':
            self.update_mentor()

        # update class dictionary
        self.all_cats[self.ID] = self

        # If we have it sorted by rank, we also need to re-sort
        if game.sort_type == "rank" and resort:
            Cat.sort_cats()

    def update_traits(self):
        """Updates the traits of a cat upon ageing up.  """
        if self.moons == 6:
            chance = randint(0, 5)  # chance for cat to gain trait that matches their previous trait's personality group
            if chance == 0:
                self.trait = choice(self.traits)
            else:
                possible_groups = ['Outgoing', 'Benevolent', 'Abrasive', 'Reserved']
                for x in possible_groups:
                    if self.trait in self.personality_groups[x]:
                        possible_trait = self.personality_groups.get(x)
                        chosen_trait = choice(possible_trait)
                        if chosen_trait in self.kit_traits:
                            self.trait = choice(self.traits)
                        else:
                            self.trait = chosen_trait
        elif self.moons == 12:
            chance = randint(0, 9) + int(self.patrol_with_mentor)  # chance for cat to gain new trait or keep old
            if chance == 0:
                self.trait = choice(self.traits)
                self.mentor_influence.append('None')
            elif 1 <= chance <= 6:
                possible_groups = ['Outgoing', 'Benevolent', 'Abrasive', 'Reserved']
                for x in possible_groups:
                    if self.trait in self.personality_groups[x]:
                        possible_trait = self.personality_groups.get(x)
                        chosen_trait = choice(possible_trait)
                        if chosen_trait in self.kit_traits:
                            self.trait = self.trait
                            self.mentor_influence.append('None')
                        else:
                            self.trait = chosen_trait
                            self.mentor_influence.append('None')
            elif chance >= 7:
                possible_groups = ['Outgoing', 'Benevolent', 'Abrasive', 'Reserved']
                for x in possible_groups:
                    mentor = None
                    if self.mentor:
                        mentor = Cat.fetch_cat(self.mentor)
                    elif not self.mentor and len(self.former_mentor) != 0:
                        if len(self.former_mentor) > 1:
                            mentor = Cat.fetch_cat(self.former_mentor[-1])
                        else:
                            mentor = Cat.fetch_cat(self.former_mentor[0])
                    else:
                        self.mentor_influence.append('None')
                    if mentor and mentor.trait in self.personality_groups[x]:
                        possible_trait = self.personality_groups.get(x)

                        if x == 'Abrasive' and chance >= 12:
                            possible_trait = self.personality_groups.get('Reserved')
                            self.mentor_influence.append('Reserved')
                        chosen_trait = choice(possible_trait)

                        if chosen_trait in self.kit_traits:
                            self.trait = choice(self.traits)
                            if 'Reserved' in self.mentor_influence:
                                self.mentor_influence.pop(0)
                            self.mentor_influence.append('None')
                        else:
                            self.trait = chosen_trait
                            if 'Reserved' not in self.mentor_influence:
                                self.mentor_influence.append(x)
            else:
                self.mentor_influence.append('None')

        elif self.moons == 120:
            chance = randint(0, 7)  # chance for cat to gain new trait or keep old
            if chance == 0:
                self.trait = choice(self.traits)
            elif chance == 1:
                possible_groups = ['Outgoing', 'Benevolent', 'Abrasive', 'Reserved']
                for x in possible_groups:
                    if self.trait in self.personality_groups[x]:
                        possible_trait = self.personality_groups.get(x)
                        chosen_trait = choice(possible_trait)
                        if chosen_trait in self.kit_traits:
                            self.trait = choice(self.traits)
                        else:
                            self.trait = chosen_trait

    def describe_cat(self):
        """ Generates a string describing the cat's appearance and gender. Mainly used for generating
        the allegiances."""
        if self.genderalign == 'male' or self.genderalign == "transmasc" or self.genderalign == "trans male":
            sex = 'tom'
        elif self.genderalign == 'female' or self.genderalign == "transfem" or self.genderalign == "trans female":
            sex = 'she-cat'
        else:
            sex = 'cat'
        description = str(self.pelt.length).lower() + '-furred'
        description += ' ' + describe_color(self.pelt, self.tortiecolour, self.tortiepattern,
                                            self.white_patches) + ' ' + sex
        return description

    def describe_eyes(self):
        colour = str(self.eye_colour).lower()
        colour2 = str(self.eye_colour2).lower()

        if colour == 'palegreen':
            colour = 'pale green'
        elif colour == 'darkblue':
            colour = 'dark blue'
        elif colour == 'paleblue':
            colour = 'pale blue'
        elif colour == 'paleyellow':
            colour = 'pale yellow'
        elif colour == 'heatherblue':
            colour = 'heather blue'
        elif colour == 'blue2':
            colour = 'blue'
        elif colour == 'sunlitice':
            colour = 'sunlit ice'
        elif colour == 'greenyellow':
            colour = 'green-yellow'
        if self.eye_colour2 != None:
            if colour2 == 'palegreen':
                colour2 = 'pale green'
            if colour2 == 'darkblue':
                colour2 = 'dark blue'
            if colour2 == 'paleblue':
                colour2 = 'pale blue'
            if colour2 == 'paleyellow':
                colour2 = 'pale yellow'
            if colour2 == 'heatherblue':
                colour2 = 'heather blue'
            if colour2 == 'blue2':
                colour2 = 'blue'
            if colour2 == 'sunlitice':
                colour2 = 'sunlit ice'
            if colour2 == 'greenyellow':
                colour2 = 'green-yellow'
            colour = colour + ' and ' + colour2
        return colour

    # ---------------------------------------------------------------------------- #
    #                              moon skip functions                             #
    # ---------------------------------------------------------------------------- #

    def one_moon(self):
        """Handles a moon skip for an alive cat. """
        if self.exiled or self.outside:
            # this is handled in events.py
            self.thoughts()
            return

        if self.dead:
            self.thoughts()
            return

        self.moons += 1
        self.update_traits()
        self.in_camp = 1

        if self.status in ['apprentice', 'mediator apprentice']:
            self.update_mentor()
        elif self.status == 'medicine cat apprentice':
            self.update_med_mentor()
        else:
            self.update_skill()

        self.create_interaction()
        self.thoughts()

    def thoughts(self):
        """ Generates a thought for the cat, which displays on their profile. """
        all_cats = self.all_cats
        other_cat = random.choice(list(all_cats.keys()))

        # get other cat
        while other_cat == self.ID and len(all_cats) > 1:
            other_cat = random.choice(list(all_cats.keys()))
        other_cat = all_cats.get(other_cat)

        # get possible thoughts
        thought_possibilities = get_thoughts(self, other_cat)
        chosen_thought = random.choice(thought_possibilities)

        # insert name if it is needed
        if "r_c" in chosen_thought:
            chosen_thought = chosen_thought.replace("r_c", str(other_cat.name))

        # insert Clan name if needed
        try:
            if "c_n" in chosen_thought:
                chosen_thought = chosen_thought.replace("c_n", str(game.clan.name) + 'Clan')
        except AttributeError:
            if "c_n" in chosen_thought:
                chosen_thought = chosen_thought.replace("c_n", game.switches["clan_list"][0] + 'Clan')

        # insert thought
        self.thought = str(chosen_thought)

    def create_interaction(self):
        """Creates an interaction between this cat and another, which effects relationship values. """
        # if the cat has no relationships, skip
        if len(self.relationships) < 1 or not self.relationships:
            return

        cats_to_choose = list(
            filter(lambda iter_cat_id: iter_cat_id != self.ID,
                   Cat.all_cats.copy()))
        # increase chance of cats, which are already befriended
        like_threshold = 30
        relevant_relationships = list(
            filter(lambda relation: relation.platonic_like >= like_threshold,
                   self.relationships.values()))
        for relationship in relevant_relationships:
            cats_to_choose.append(relationship.cat_to)
            if relationship.platonic_like >= like_threshold * 2:
                cats_to_choose.append(relationship.cat_to)

        # increase chance of cats, which are already may be in love
        love_threshold = 30
        relevant_relationships = list(
            filter(lambda relation: relation.romantic_love >= love_threshold,
                   self.relationships.values()))
        for relationship in relevant_relationships:
            cats_to_choose.append(relationship.cat_to)
            if relationship.romantic_love >= love_threshold * 2:
                cats_to_choose.append(relationship.cat_to)

        # increase the chance a kitten interacts with other kittens
        if self.age == "kitten":
            kittens = list(
                filter(
                    lambda cat_id: self.all_cats.get(cat_id).age == "kitten" and
                                   cat_id != self.ID, Cat.all_cats.copy()))
            amount = int(len(cats_to_choose) / 4)
            if len(kittens) > 0:
                amount = int(len(cats_to_choose) / len(kittens))
            cats_to_choose = cats_to_choose + kittens * amount

        # increase the chance an apprentice interacts with other apprentices
        if self.age == "adolescent":
            apprentices = list(
                filter(
                    lambda cat_id: self.all_cats.get(cat_id).age == "adolescent"
                                   and cat_id != self.ID, Cat.all_cats.copy()))
            amount = int(len(cats_to_choose) / 4)
            if len(apprentices) > 0:
                amount = int(len(cats_to_choose) / len(apprentices))
            cats_to_choose = cats_to_choose + apprentices * amount

        # choose cat and start
        random_id = random.choice(cats_to_choose)
        relevant_relationship_list = list(
            filter(
                lambda relation: str(relation.cat_to) == str(random_id) and
                                 not relation.cat_to.dead, self.relationships.values()))
        random_cat = self.all_cats.get(random_id)
        kitten_and_outside = random_cat is not None and random_cat.outside and self.age == "kitten"

        # is also found in Relation_Events.MAX_ATTEMPTS
        attempts_left = 1000
        while len(relevant_relationship_list) < 1 or random_id == self.ID or kitten_and_outside:
            random_id = random.choice(cats_to_choose)
            random_cat = self.all_cats.get(random_id)
            kitten_and_outside = random_cat is not None and random_cat.outside and self.age == "kitten"
            relevant_relationship_list = list(
                filter(
                    lambda relation: str(relation.cat_to) == str(random_id) and
                                     not relation.cat_to.dead, self.relationships.values()))
            attempts_left -= 1
            if attempts_left <= 0:
                return
        relevant_relationship = relevant_relationship_list[0]
        relevant_relationship.start_action()

        if game.game_mode == "classic":
            return
        # handle contact with ill cat if
        if self.is_ill():
            relevant_relationship.cat_to.contact_with_ill_cat(self)
        if relevant_relationship.cat_to.is_ill():
            self.contact_with_ill_cat(relevant_relationship.cat_to)

    def update_skill(self):
        """Checks for skill and replaces empty skill if cat is old enough
        # also adds a chance for cat to take a skill similar to their mentor"""

        if self.skill == '???':
            # assign skill to new medicine cat
            if self.status == 'medicine cat' and self.skill not in self.med_skills:
                # skill groups they can take from
                possible_groups = ['special', 'heal', 'star', 'mediate', 'smart', 'teach']
                # check if they had a mentor
                if self.former_mentor:
                    chance = randint(0, 9) + int(self.patrol_with_mentor)
                    mentor = Cat.fetch_cat(self.former_mentor[-1])
                    if not mentor:
                        print("WARNING: mentor not found")
                        return
                    # give skill from mentor, this is a higher chance of happening than the warrior has
                    # bc med cats have no patrol_with_mentor modifier
                    if chance >= 9:
                        for x in possible_groups:
                            if mentor.skill in self.skill_groups[x]:
                                possible_skill = self.skill_groups.get(x)
                                self.skill = choice(possible_skill)
                                self.mentor_influence.append(self.skill)
                                return

                # Will only be reached if a mentor skill was not applied.
                self.skill = choice(self.med_skills)
                self.mentor_influence.append('None')

            # assign skill to new warrior
            elif self.status == 'warrior':
                # possible skill groups they can take from
                possible_groups = ['star', 'smart', 'teach', 'hunt', 'fight', 'speak']
                # check if they had a mentor
                if self.former_mentor:
                    chance = randint(0, 9) + int(self.patrol_with_mentor)
                    mentor = Cat.fetch_cat(self.former_mentor[-1])
                    if not mentor:
                        print("WARNING: mentor not found")
                        return
                    # give skill from mentor
                    if chance >= 9:
                        for x in possible_groups:
                            if mentor.skill in self.skill_groups[x]:
                                possible_skill = self.skill_groups.get(x)
                                self.skill = choice(possible_skill)
                                self.mentor_influence.append(self.skill)
                                return

                self.skill = choice(self.skills)
                self.mentor_influence.append('None')

            elif self.status == 'mediator':
                possible_groups = ['star', 'smart', 'teach', 'speak', 'mediate']
                if self.former_mentor:
                    chance = randint(0, 12)
                    mentor = Cat.fetch_cat(self.former_mentor[-1])
                    if not mentor:
                        print("WARNING: mentor not found")
                        return
                # give skill from mentor
                    if chance >= 9:
                        for x in possible_groups:
                            if mentor.skill in self.skill_groups[x]:
                                possible_skill = self.skill_groups.get(x)
                                self.skill = choice(possible_skill)
                                self.mentor_influence.append(self.skill)
                                return

                    all_skills = []
                    for x in possible_groups:
                        all_skills = all_skills + self.skill_groups[x]
                    self.skill = choice(all_skills)
                    self.mentor_influence.append('None')


            # assign new skill to elder
            elif self.status == 'elder':
                self.skill = choice(self.elder_skills)

            # if a cat somehow has no skill, assign one after checking that they aren't a kit or adolescent
            elif self.skill == '???' and self.status not in ['apprentice', 'medicine cat apprentice',
                                                             'mediator apprentice', 'kitten']:
                self.skill = choice(self.skills)

    def moon_skip_illness(self, illness):
        """handles the moon skip for illness"""
        if not self.is_ill():
            return False

        if self.illnesses[illness]["event_triggered"]:
            self.illnesses[illness]["event_triggered"] = False
            return True

        mortality = self.illnesses[illness]["mortality"]

        # leader should have a higher chance of death
        if self.status == "leader" and mortality != 0:
            mortality = int(mortality * 0.7)
            if mortality == 0:
                mortality = 1

        if mortality and not int(random.random() * mortality):
            if self.status == "leader":
                self.leader_death_heal = True
                game.clan.leader_lives -= 1
                if game.clan.leader_lives > 0:
                    text = f"{self.name} lost a life to {illness}."
                    # game.health_events_list.append(text)
                    # game.birth_death_events_list.append(text)
                    game.cur_events_list.append(Single_Event(text, ["birth_death", "health"], game.clan.leader.ID))
                elif game.clan.leader_lives <= 0:
                    text = f"{self.name} lost their last life to {illness}."
                    # game.health_events_list.append(text)
                    # game.birth_death_events_list.append(text)
                    game.cur_events_list.append(Single_Event(text, ["birth_death", "health"], game.clan.leader.ID))
            self.die()
            return False

        keys = self.illnesses[illness].keys()
        if 'moons_with' in keys:
            self.illnesses[illness]["moons_with"] += 1
        else:
            self.illnesses[illness].update({'moons_with': 1})

        self.illnesses[illness]["duration"] -= 1
        if self.illnesses[illness]["duration"] <= 0:
            self.healed_condition = True
            return False

    def moon_skip_injury(self, injury):
        """handles the moon skip for injury"""
        if not self.is_injured():
            return

        if self.injuries[injury]["event_triggered"] is True:
            self.injuries[injury]["event_triggered"] = False
            return True

        mortality = self.injuries[injury]["mortality"]

        # leader should have a higher chance of death
        if self.status == "leader" and mortality != 0:
            mortality = int(mortality * 0.7)
            if mortality == 0:
                mortality = 1

        if mortality and not int(random.random() * mortality):
            if self.status == 'leader':
                game.clan.leader_lives -= 1
            self.die()
            return

        keys = self.injuries[injury].keys()
        if 'moons_with' in keys:
            self.injuries[injury]["moons_with"] += 1
        else:
            self.injuries[injury].update({'moons_with': 1})

        # if the cat has an infected wound, the wound shouldn't heal till the illness is cured
        if not self.injuries[injury]["complication"]:
            self.injuries[injury]["duration"] -= 1
        if self.injuries[injury]["duration"] <= 0:
            self.healed_condition = True
            return

    def moon_skip_permanent_condition(self, condition):
        """handles the moon skip for permanent conditions"""
        if not self.is_disabled():
            return False

        if self.permanent_condition[condition]["event_triggered"]:
            self.permanent_condition[condition]["event_triggered"] = False
            return False

        mortality = self.permanent_condition[condition]["mortality"]
        moons_until = self.permanent_condition[condition]["moons_until"]
        born_with = self.permanent_condition[condition]["born_with"]

        # handling the countdown till a congenital condition is revealed
        if moons_until is not None and moons_until >= 0 and born_with is True:
            self.permanent_condition[condition]["moons_until"] = int(moons_until - 1)
            self.permanent_condition[condition]["moons_with"] = 0
            if self.permanent_condition[condition]["moons_until"] != -1:
                return False
        if self.permanent_condition[condition]["moons_until"] == -1 and \
                self.permanent_condition[condition]["born_with"] is True:
            self.permanent_condition[condition]["moons_until"] = -2
            return True

        keys = self.permanent_condition[condition].keys()
        if 'moons_with' in keys:
            self.permanent_condition[condition]["moons_with"] += 1
        else:
            self.permanent_condition[condition].update({'moons_with': 1})

        # leader should have a higher chance of death
        if self.status == "leader" and mortality != 0:
            mortality = int(mortality * 0.7)
            if mortality == 0:
                mortality = 1

        if mortality and not int(random.random() * mortality):
            if self.status == 'leader':
                game.clan.leader_lives -= 1
            self.die()
            return False

    # ---------------------------------------------------------------------------- #
    #                                   relative                                   #
    # ---------------------------------------------------------------------------- #
    def get_parents(self):
        """Returns list containing parents of cat."""
        if self.parent1:
            if self.parent2:
                return [self.parent1, self.parent2]
            return [self.parent1]
        return []

    def get_siblings(self):
        """Returns list of the siblings."""
        return self.siblings

    def get_children(self):
        """Returns list of the children."""
        return self.children

    def is_grandparent(self, other_cat: Cat):
        """Check if the cat is the grandparent of the other cat."""
        # Get parents ID
        parents = other_cat.get_parents()
        for parent in parents:
            # Get parent 'Cat'
            if parent in Cat.all_cats.keys():
                parent_obj = Cat.all_cats.get(parent)
            else:
                parent_obj = Cat.load_faded_cat(parent)
            if parent_obj:
                # If there are parents, get grandparents and check if our ID is among them.
                if self.ID in parent_obj.get_parents():
                    return True
        return False

    def is_parent(self, other_cat: Cat):
        """Check if the cat is the parent of the other cat."""
        if self.ID in other_cat.get_parents():
            return True
        return False

    def is_sibling(self, other_cat: Cat):
        """Check if the cats are siblings."""
        if other_cat == self:
            return False
        if set(self.get_parents()) & set(other_cat.get_parents()):
            return True
        return False

    def is_uncle_aunt(self, other_cat):
        """Check if the cats are related as uncle/aunt and niece/nephew."""
        if self.is_parent(other_cat):
            return False
        if set(self.get_siblings()) & set(other_cat.get_parents()):
            return True
        return False

    def is_cousin(self, other_cat):
        grandparent_id = []
        for parent in other_cat.get_parents():
            parent_ob = Cat.fetch_cat(parent)
            grandparent_id.extend(parent_ob.get_parents())
        for parent in self.get_parents():
            parent_ob = Cat.fetch_cat(parent)
            if set(parent_ob.get_parents()) & set(grandparent_id):
                return True
        return False

    # ---------------------------------------------------------------------------- #
    #                                  conditions                                  #
    # ---------------------------------------------------------------------------- #

    def get_ill(self, name, event_triggered=False, lethal=True, severity='default'):
        """
        use to make a cat ill.
        name = name of the illness you want the cat to get
        event_triggered = make True to have this illness skip the illness_moonskip for 1 moon
        lethal = set True to leave the illness mortality rate at its default level.
                 set False to force the illness to have 0 mortality
        severity = leave 'default' to keep default severity, otherwise set to the desired severity
                   ('minor', 'major', 'severe')
        """
        if name not in ILLNESSES:
            print(f"WARNING: {name} is not in the illnesses collection.")
            return
        if name == 'kittencough' and self.status != 'kitten':
            return

        illness = ILLNESSES[name]
        mortality = illness["mortality"][self.age]
        med_mortality = illness["medicine_mortality"][self.age]
        if severity == 'default':
            illness_severity = illness["severity"]
        else:
            illness_severity = severity

        duration = illness['duration']
        med_duration = illness['medicine_duration']

        amount_per_med = get_amount_cat_for_one_medic(game.clan)

        if medical_cats_condition_fulfilled(Cat.all_cats.values(), amount_per_med):
            duration = med_duration
        if severity != 'minor':
            duration += random.randrange(-1, 1)
        if duration == 0:
            duration = 1

        if game.clan.game_mode == "cruel season":
            if mortality != 0:
                mortality = int(mortality * 0.5)
                med_mortality = int(med_mortality * 0.5)

                # to prevent an illness gets no mortality, check and set it to 1 if needed
                if mortality == 0 or med_mortality == 0:
                    mortality = 1
                    med_mortality = 1
        if lethal is False:
            mortality = 0

        new_illness = Illness(
            name=name,
            severity=illness_severity,
            mortality=mortality,
            infectiousness=illness["infectiousness"],
            duration=duration,
            medicine_duration=illness["medicine_duration"],
            medicine_mortality=med_mortality,
            risks=illness["risks"],
            event_triggered=event_triggered
        )

        if new_illness.name not in self.illnesses:
            self.illnesses[new_illness.name] = {
                "severity": new_illness.severity,
                "mortality": new_illness.current_mortality,
                "infectiousness": new_illness.infectiousness,
                "duration": new_illness.duration,
                "moons_with": 1,
                "risks": new_illness.risks,
                "event_triggered": new_illness.new
            }

    def get_injured(self, name, event_triggered=False, lethal=True):
        if name not in INJURIES:
            if name not in INJURIES:
                print(f"WARNING: {name} is not in the injuries collection.")
            return

        if name == 'mangled tail' and 'NOTAIL' in self.scars:
            return
        if name == 'torn ear' and 'NOEAR' in self.scars:
            return

        injury = INJURIES[name]
        mortality = injury["mortality"][self.age]
        duration = injury['duration']
        med_duration = injury['medicine_duration']

        amount_per_med = get_amount_cat_for_one_medic(game.clan)

        if medical_cats_condition_fulfilled(Cat.all_cats.values(), amount_per_med):
            duration = med_duration
        duration += random.randrange(-1, 1)
        if duration == 0:
            duration = 1

        if mortality != 0:
            if game.clan.game_mode == "cruel season":
                mortality = int(mortality * 0.5)

                if mortality == 0:
                    mortality = 1
        if lethal is False:
            mortality = 0

        new_injury = Injury(
            name=name,
            severity=injury["severity"],
            duration=injury["duration"],
            medicine_duration=duration,
            mortality=mortality,
            risks=injury["risks"],
            illness_infectiousness=injury["illness_infectiousness"],
            also_got=injury["also_got"],
            cause_permanent=injury["cause_permanent"],
            event_triggered=event_triggered
        )

        if new_injury.name not in self.injuries:
            self.injuries[new_injury.name] = {
                "severity": new_injury.severity,
                "mortality": new_injury.current_mortality,
                "duration": new_injury.duration,
                "moons_with": 1,
                "illness_infectiousness": new_injury.illness_infectiousness,
                "risks": new_injury.risks,
                "complication": None,
                "cause_permanent": new_injury.cause_permanent,
                "event_triggered": new_injury.new
            }

        if len(new_injury.also_got) > 0 and not int(random.random() * 5):
            avoided = False
            if 'blood loss' in new_injury.also_got and len(get_med_cats(Cat)) != 0:
                clan_herbs = set()
                needed_herbs = {"horsetail", "raspberry", "marigold", "cobwebs"}
                clan_herbs.update(game.clan.herbs.keys())
                herb_set = needed_herbs.intersection(clan_herbs)
                usable_herbs = []
                usable_herbs.extend(herb_set)

                if usable_herbs:
                    # deplete the herb
                    herb_used = random.choice(usable_herbs)
                    game.clan.herbs[herb_used] -= 1
                    if game.clan.herbs[herb_used] <= 0:
                        game.clan.herbs.pop(herb_used)
                    avoided = True
                    text = f"{str(herb_used).capitalize()} was used to stop blood loss for {self.name}."
                    game.herb_events_list.append(text)

            if not avoided:
                self.also_got = True
                additional_injury = choice(new_injury.also_got)
                if additional_injury in INJURIES:
                    self.additional_injury(additional_injury)
                else:
                    self.get_ill(additional_injury, event_triggered=True)
        else:
            self.also_got = False

    def congenital_condition(self, cat):
        possible_conditions = []

        for condition in PERMANENT:
            possible = PERMANENT[condition]
            if possible["congenital"] in ['always', 'sometimes']:
                possible_conditions.append(condition)

        new_condition = choice(possible_conditions)

        if new_condition == "born without a leg":
            cat.scars.append('NOPAW')
        elif new_condition == "born without a tail":
            cat.scars.append('NOTAIL')

        self.get_permanent_condition(new_condition, born_with=True)

    def get_permanent_condition(self, name, born_with=False, event_triggered=False):
        if name not in PERMANENT:
            print(str(self.name), f"WARNING: {name} is not in the permanent conditions collection.")
            return

        # remove accessories if need be
        if 'NOTAIL' in self.scars and self.accessory in ['RED FEATHERS', 'BLUE FEATHERS', 'JAY FEATHERS']:
            self.accessory = None
        if 'HALFTAIL' in self.scars and self.accessory in ['RED FEATHERS', 'BLUE FEATHERS', 'JAY FEATHERS']:
            self.accessory = None

        condition = PERMANENT[name]
        new_condition = False
        mortality = condition["mortality"][self.age]
        if mortality != 0:
            if game.clan.game_mode == "cruel season":
                mortality = int(mortality * 0.65)

        if condition['congenital'] == 'always':
            born_with = True
        moons_until = condition["moons_until"]
        if born_with is True and moons_until != 0:
            moons_until = randint(moons_until - 1, moons_until + 1)  # creating a range in which a condition can present
            if moons_until < 0:
                moons_until = 0
        elif born_with is False:
            moons_until = 0

        new_perm_condition = PermanentCondition(
            name=name,
            severity=condition["severity"],
            congenital=condition["congenital"],
            moons_until=moons_until,
            mortality=mortality,
            risks=condition["risks"],
            illness_infectiousness=condition["illness_infectiousness"],
            event_triggered=event_triggered
        )

        if new_perm_condition.name not in self.permanent_condition:
            self.permanent_condition[new_perm_condition.name] = {
                "severity": new_perm_condition.severity,
                "born_with": born_with,
                "moons_until": new_perm_condition.moons_until,
                "moons_with": 1,
                "mortality": new_perm_condition.current_mortality,
                "illness_infectiousness": new_perm_condition.illness_infectiousness,
                "risks": new_perm_condition.risks,
                "complication": None,
                "event_triggered": new_perm_condition.new
            }
            new_condition = True

        return new_condition

    def not_working(self):
        """returns True if the cat cannot work, False if the cat can work"""
        not_working = False
        for illness in self.illnesses:
            if self.illnesses[illness]['severity'] != 'minor':
                not_working = True
                break
        for injury in self.injuries:
            if self.injuries[injury]['severity'] != 'minor':
                not_working = True
                break
        return not_working

    # This is only for cats that retire due to the health condition.
    def retire_cat(self):
        old_status = self.status
        self.retired = True
        self.status = 'elder'
        self.name.status = 'elder'

        if old_status == 'leader':
            game.clan.leader_lives = 0
            self.died_by = []  # Clear their deaths.
            if game.clan.leader:
                if game.clan.leader.ID == self.ID:
                    game.clan.leader = None
                    game.clan.leader_predecessors += 1

        if game.clan.deputy:
            if game.clan.deputy.ID == self.ID:
                game.clan.deputy = None
                game.clan.deputy_predecessors += 1

        self.update_mentor()

    def additional_injury(self, injury):
        self.get_injured(injury, event_triggered=True)

    def is_ill(self):
        is_ill = True
        if len(self.illnesses) <= 0:
            is_ill = False
        return is_ill is not False

    def is_injured(self):
        is_injured = True
        if len(self.injuries) <= 0:
            is_injured = False
        return is_injured is not False

    def is_disabled(self):
        is_disabled = True
        if len(self.permanent_condition) <= 0:
            is_disabled = False
        return is_disabled is not False

    def contact_with_ill_cat(self, cat: Cat):
        """handles if one cat had contact with an ill cat"""

        infectious_illnesses = []
        if self.is_ill() or cat is None or not cat.is_ill():
            return
        elif cat.is_ill():
            for illness in cat.illnesses:
                if cat.illnesses[illness]["infectiousness"] != 0:
                    infectious_illnesses.append(illness)
            if len(infectious_illnesses) == 0:
                return

        for illness in infectious_illnesses:
            illness_name = illness
            rate = cat.illnesses[illness]["infectiousness"]
            if self.is_injured():
                for y in self.injuries:
                    illness_infect = list(
                        filter(lambda ill: ill["name"] == illness_name, self.injuries[y]["illness_infectiousness"]))
                    if illness_infect is not None and len(illness_infect) > 0:
                        illness_infect = illness_infect[0]
                        rate -= illness_infect["lower_by"]

                    # prevent rate lower 0 and print warning message
                    if rate < 0:
                        print(
                            f"WARNING: injury {self.injuries[y]['name']} has lowered chance of {illness_name} infection to {rate}")
                        rate = 1

            if not random.random() * rate:
                text = f"{self.name} had contact with {cat.name} and now has {illness_name}."
                # game.health_events_list.append(text)
                game.cur_events_list.append(Single_Event(text, "health", [self.ID, cat.ID]))
                self.get_ill(illness_name)

    def save_condition(self):
        # save conditions for each cat
        clanname = None
        if game.switches['clan_name'] != '':
            clanname = game.switches['clan_name']
        elif len(game.switches['clan_name']) > 0:
            clanname = game.switches['clan_list'][0]
        elif game.clan is not None:
            clanname = game.clan.name

        condition_directory = 'saves/' + clanname + '/conditions'
        condition_file_path = condition_directory + '/' + self.ID + '_conditions.json'

        if not os.path.exists(condition_directory):
            os.makedirs(condition_directory)

        if (not self.is_ill() and not self.is_injured() and not self.is_disabled()) or self.dead or self.outside:
            if os.path.exists(condition_file_path):
                os.remove(condition_file_path)
            return

        conditions = {}

        if self.is_ill():
            conditions["illnesses"] = self.illnesses

        if self.is_injured():
            conditions["injuries"] = self.injuries

        if self.is_disabled():
            conditions["permanent conditions"] = self.permanent_condition

        try:
            with open(condition_file_path, 'w') as rel_file:
                json_string = ujson.dumps(conditions, indent=4)
                rel_file.write(json_string)
        except:
            print(f"WARNING: Saving conditions of cat #{self} didn't work.")

    def load_conditions(self):
        if game.switches['clan_name'] != '':
            clanname = game.switches['clan_name']
        else:
            clanname = game.switches['clan_list'][0]

        condition_directory = 'saves/' + clanname + '/conditions/'
        condition_cat_directory = condition_directory + self.ID + '_conditions.json'
        if not os.path.exists(condition_cat_directory):
            return

        try:
            with open(condition_cat_directory, 'r') as read_file:
                rel_data = ujson.loads(read_file.read())
                if "illnesses" in rel_data:
                    self.illnesses = rel_data.get("illnesses")
                if "injuries" in rel_data:
                    self.injuries = rel_data.get("injuries")
                if "permanent conditions" in rel_data:
                    self.permanent_condition = rel_data.get("permanent conditions")

        except Exception as e:
            print(f"WARNING: There was an error reading the condition file of cat #{self}.\n", e)

    # ---------------------------------------------------------------------------- #
    #                                    mentor                                    #
    # ---------------------------------------------------------------------------- #

    def is_valid_med_mentor(self, potential_mentor: Cat):
        # Dead or outside cats can't be mentors
        if potential_mentor.dead or potential_mentor.outside:
            return False
        # Match jobs
        if self.status == 'medicine cat apprentice' and potential_mentor.status == 'medicine cat':
            return True
        if self.status == 'medicine cat apprentice' and potential_mentor.status != 'medicine cat':
            return False
        # If not an app, don't need a mentor
        if 'medicine cat apprentice' not in self.status:
            return False
        # Dead cats don't need mentors
        if self.dead:
            return False
        return True

    def is_valid_mentor(self, potential_mentor: Cat):
        # Dead or outside cats can't be mentors
        if potential_mentor.dead or potential_mentor.outside:
            return False
        # Match jobs
        if self.status == 'medicine cat apprentice' and potential_mentor.status != 'medicine cat':
            return False
        if self.status == 'apprentice' and potential_mentor.status not in [
            'leader', 'deputy', 'warrior'
        ]:
            return False
        if self.status == 'mediator apprentice' and potential_mentor.status != 'mediator':
            return False

        # If not an app, don't need a mentor
        if 'apprentice' not in self.status:
            return False
        # Dead cats don't need mentors
        if self.dead:
            return False
        return True

    def update_med_mentor(self, new_mentor: Any = None):
        # No !!
        if isinstance(new_mentor, Cat):
            print("Everything is terrible!! (new_mentor {new_mentor} is a Cat D:)")
            return
        # Check if cat can have a mentor
        illegible_for_mentor = self.dead or self.outside or self.exiled or self.status != "medicine cat apprentice"
        if illegible_for_mentor:
            self.__remove_mentor()
            return

        # If eligible, cat should get a mentor.
        if new_mentor:
            self.__remove_mentor()
            self.__add_mentor(new_mentor)

        # Check if current mentor is valid
        if self.mentor:
            mentor_cat = Cat.fetch_cat(self.mentor)  # This will return None if there is no current mentor
            if not self.is_valid_med_mentor(mentor_cat):
                self.__remove_mentor()

        # Need to pick a random mentor if not specified
        if not self.mentor:
            potential_mentors = []
            priority_mentors = []
            for cat in self.all_cats.values():
                if self.is_valid_med_mentor(cat):
                    potential_mentors.append(cat)
                    if not cat.apprentice:  # length of list is 0
                        priority_mentors.append(cat)
            # First try for a cat who currently has no apprentices
            if priority_mentors:  # length of list > 0
                new_mentor = choice(priority_mentors)
            elif potential_mentors:  # length of list > 0
                new_mentor = choice(potential_mentors)
            if new_mentor:
                self.__add_mentor(new_mentor.ID)

    def __remove_mentor(self):
        """Should only be called by update_mentor, also sets fields on mentor."""
        if not self.mentor:
            return
        mentor_cat = Cat.fetch_cat(self.mentor)
        if self.ID in mentor_cat.apprentice:
            mentor_cat.apprentice.remove(self.ID)
        if self.moons > 6 and self.ID not in mentor_cat.former_apprentices:
            mentor_cat.former_apprentices.append(self.ID)
        if self.moons > 6 and mentor_cat.ID not in self.former_mentor:
            self.former_mentor.append(mentor_cat.ID)
        self.mentor = None

    def __add_mentor(self, new_mentor_id: str):
        """Should only be called by update_mentor, also sets fields on mentor."""
        # reset patrol number
        self.patrol_with_mentor = 0
        self.mentor = new_mentor_id
        mentor_cat = Cat.fetch_cat(self.mentor)
        if self.ID not in mentor_cat.apprentice:
            mentor_cat.apprentice.append(self.ID)

    def update_mentor(self, new_mentor: Any = None):
        """Takes mentor's ID as argument, mentor could just be set via this function."""
        # No !!
        if isinstance(new_mentor, Cat):
            print("Everything is terrible!! (new_mentor {new_mentor} is a Cat D:)")
            return
        # Check if cat can have a mentor
        illegible_for_mentor = self.dead or self.outside or self.exiled or self.status not in ["apprentice",
                                                                                               "mediator apprentice"]
        if illegible_for_mentor:
            self.__remove_mentor()
            return
        # If eligible, cat should get a mentor.
        if new_mentor:
            self.__remove_mentor()
            self.__add_mentor(new_mentor)

        # Check if current mentor is valid
        if self.mentor:
            mentor_cat = Cat.fetch_cat(self.mentor)  # This will return None if there is no current mentor
            if not self.is_valid_mentor(mentor_cat):
                self.__remove_mentor()

        # Need to pick a random mentor if not specified
        if not self.mentor:
            potential_mentors = []
            priority_mentors = []
            for cat in self.all_cats.values():
                if self.is_valid_mentor(cat) and not cat.not_working():
                    potential_mentors.append(cat)
                    if not cat.apprentice:  # length of list is 0
                        priority_mentors.append(cat)
            # First try for a cat who currently has no apprentices
            if priority_mentors:  # length of list > 0
                new_mentor = choice(priority_mentors)
            elif potential_mentors:  # length of list > 0
                new_mentor = choice(potential_mentors)
            if new_mentor:
                self.__add_mentor(new_mentor.ID)

    # ---------------------------------------------------------------------------- #
    #                                 relationships                                #
    # ---------------------------------------------------------------------------- #
    def is_potential_mate(self,
                          other_cat: Cat,
                          for_love_interest: bool = False,
                          for_patrol: bool = False):
        """Add aditional information to call the check."""
        former_mentor_setting = game.settings['romantic with former mentor']
        for_patrol = for_patrol
        return self._intern_potential_mate(other_cat, for_love_interest, former_mentor_setting, for_patrol)

    def _intern_potential_mate(self,
                               other_cat: Cat,
                               for_love_interest: bool,
                               former_mentor_setting: bool,
                               for_patrol: bool = False):
        """Checks if this cat is a free and potential mate for the other cat."""
        # checks if affairs are turned on

        affair = False
        if game.settings['affair']:
            affair = True

        # just to be sure, check if it is not the same cat
        if self.ID == other_cat.ID:
            return False

        # check exiled, outside, and dead cats
        if self.dead or self.outside or other_cat.dead or other_cat.outside:
            return False



        # check for age
        if (self.moons < 14 or other_cat.moons < 14) and not for_love_interest:
            return False

        age_restricted_ages = ["kitten", "adolescent"]
        if self.age in age_restricted_ages or other_cat.age in age_restricted_ages:
            if self.age != other_cat.age:
                return False

        # check for current mate
        # if the cat has a mate, they are not open for a new mate
        if for_patrol:
            if self.mate or other_cat.mate:
                if not for_love_interest:
                    return False
                elif not affair:
                    return False
                else:
                    return True
        else:
            if self.mate or other_cat.mate and not for_love_interest:
                return False

        # check for mentor
        is_former_mentor = (other_cat.ID in self.former_apprentices or self.ID in other_cat.former_apprentices)
        if is_former_mentor and not former_mentor_setting:
            return False

        # Relationship checks
        # Apparently, parent2 can't exist without parent1, so we only need to check parent1
        if self.parent1 or other_cat.parent1:
            # Check for relation via other_cat's parents (parent/grandparent)
            if other_cat.parent1:
                if self.is_grandparent(other_cat) or self.is_parent(other_cat):
                    return False
                # Check for uncle/aunt via self's sibs & other's parents
                if self.siblings:
                    if self.is_uncle_aunt(other_cat):
                        return False
                # Check for sibs via self's parents and other_cat's parents
                if self.parent1:
                    if self.is_sibling(other_cat) or other_cat.is_sibling(self):
                        return False

            # Check for relation via self's parents (parent/grandparent)
            if self.parent1:
                if other_cat.is_grandparent(self) or other_cat.is_parent(self):
                    return False
                # Check for uncle/aunt via other_cat's sibs & self's parents
                if other_cat.siblings:
                    if other_cat.is_uncle_aunt(self):
                        return False

            # Only need to check one.
            if not game.settings['first_cousin_mates']:
                if self.is_cousin(other_cat):
                    return False

        else:
            if self.is_sibling(other_cat) or other_cat.is_sibling(self):
                return False

        if abs(self.moons - other_cat.moons) > 40:
            return False

        return True

    def unset_mate(self, breakup: bool = False, fight: bool = False):
        """Unset the mate."""
        if self.mate is None:
            return

        if self.mate in self.relationships:
            relation = self.relationships[self.mate]
            relation.mates = False
            if breakup:
                relation.romantic_love -= 40
                relation.comfortable -= 20
                relation.trust -= 10
                if fight:
                    relation.platonic_like -= 30
        else:
            mate = self.all_cats.get(self.mate)
            if mate:
                self.relationships[self.mate] = Relationship(self, mate)

        self.mate = None

    def set_mate(self, other_cat: Cat):
        """Assigns other_cat as mate to self."""
        self.mate = other_cat.ID
        other_cat.mate = self.ID

        if other_cat.ID in self.relationships:
            cat_relationship = self.relationships[other_cat.ID]
            cat_relationship.romantic_love += 20
            cat_relationship.comfortable += 20
            cat_relationship.trust += 10
        else:
            self.relationships[other_cat.ID] = Relationship(self, other_cat, True)

    def create_one_relationship(self, other_cat: Cat):
        """Create a new relationship between current cat and other cat. Returns: Relationship"""
        relationship = Relationship(self, other_cat)
        self.relationships[other_cat.ID] = relationship
        return relationship

    def create_all_relationships(self):
        """Create Relationships to all current Clancats."""
        for id in self.all_cats:
            the_cat = self.all_cats.get(id)
            if the_cat.ID is not self.ID:
                mates = the_cat is self.mate
                are_parents = False
                parents = False
                siblings = False

                if self.parent1 is not None and self.parent2 is not None and \
                        the_cat.parent1 is not None and the_cat.parent2 is not None:
                    are_parents = the_cat.ID in [self.parent1, self.parent2]
                    parents = are_parents or self.ID in [
                        the_cat.parent1, the_cat.parent2
                    ]
                    siblings = self.parent1 in [
                        the_cat.parent1, the_cat.parent2
                    ] or self.parent2 in [the_cat.parent1, the_cat.parent2]

                related = parents or siblings

                # set the different stats
                romantic_love = 0
                like = 0
                dislike = 0
                admiration = 0
                comfortable = 0
                jealousy = 0
                trust = 0
                if game.settings['random relation']:
                    if randint(1, 20) == 1 and romantic_love < 1:
                        dislike = randint(10, 25)
                        jealousy = randint(5, 15)
                        if randint(1, 30) == 1:
                            trust = randint(1, 10)
                    else:
                        like = randint(0, 35)
                        comfortable = randint(0, 25)
                        trust = randint(0, 15)
                        admiration = randint(0, 20)
                        if randint(
                                1, 100 - like
                        ) == 1 and self.moons > 11 and the_cat.moons > 11:
                            romantic_love = randint(15, 30)
                            comfortable = int(comfortable * 1.3)
                            trust = int(trust * 1.2)

                if are_parents and like < 60:
                    like = 60
                if siblings and like < 30:
                    like = 30

                rel = Relationship(cat_from=self,
                                   cat_to=the_cat,
                                   mates=mates,
                                   family=related,
                                   romantic_love=romantic_love,
                                   platonic_like=like,
                                   dislike=dislike,
                                   admiration=admiration,
                                   comfortable=comfortable,
                                   jealousy=jealousy,
                                   trust=trust)
                self.relationships[the_cat.ID] = rel

    def save_relationship_of_cat(self):
        # save relationships for each cat
        clanname = None
        if game.switches['clan_name'] != '':
            clanname = game.switches['clan_name']
        elif len(game.switches['clan_name']) > 0:
            clanname = game.switches['clan_list'][0]
        elif game.clan is not None:
            clanname = game.clan.name
        relationship_dir = 'saves/' + clanname + '/relationships'
        if not os.path.exists(relationship_dir):
            os.makedirs(relationship_dir)

        rel = []
        for r in self.relationships.values():
            r_data = {
                "cat_from_id": r.cat_from.ID,
                "cat_to_id": r.cat_to.ID,
                "mates": r.mates,
                "family": r.family,
                "romantic_love": r.romantic_love,
                "platonic_like": r.platonic_like,
                "dislike": r.dislike,
                "admiration": r.admiration,
                "comfortable": r.comfortable,
                "jealousy": r.jealousy,
                "trust": r.trust,
                "log": r.log
            }
            rel.append(r_data)

        try:
            with open(relationship_dir + '/' + self.ID + '_relations.json',
                      'w') as rel_file:
                json_string = ujson.dumps(rel, indent=4)
                rel_file.write(json_string)
        except:
            print(f"WARNING: Saving relationship of cat #{self} didn't work.")

    def load_relationship_of_cat(self):
        if game.switches['clan_name'] != '':
            clanname = game.switches['clan_name']
        else:
            clanname = game.switches['clan_list'][0]

        relation_directory = 'saves/' + clanname + '/relationships/'
        relation_cat_directory = relation_directory + self.ID + '_relations.json'

        self.relationships = {}
        if os.path.exists(relation_directory):
            if not os.path.exists(relation_cat_directory):
                self.create_all_relationships()
                for cat in Cat.all_cats.values():
                    cat.relationships[self.ID] = Relationship(cat, self)
                return
            try:
                with open(relation_cat_directory, 'r') as read_file:
                    rel_data = ujson.loads(read_file.read())
                    for rel in rel_data:
                        cat_to = self.all_cats.get(rel['cat_to_id'])
                        if cat_to is None:
                            continue
                        new_rel = Relationship(
                            cat_from=self,
                            cat_to=cat_to,
                            mates=rel['mates'] if rel['mates'] else False,
                            family=rel['family'] if rel['family'] else False,
                            romantic_love=rel['romantic_love'] if rel['romantic_love'] else 0,
                            platonic_like=rel['platonic_like'] if rel['platonic_like'] else 0,
                            dislike=rel['dislike'] if rel['dislike'] else 0,
                            admiration=rel['admiration'] if rel['admiration'] else 0,
                            comfortable=rel['comfortable'] if rel['comfortable'] else 0,
                            jealousy=rel['jealousy'] if rel['jealousy'] else 0,
                            trust=rel['trust'] if rel['trust'] else 0,
                            log=rel['log'])
                        self.relationships[rel['cat_to_id']] = new_rel
            except:
                print(f'WARNING: There was an error reading the relationship file of cat #{self}.')

    @staticmethod
    def mediate_relationship(mediator, cat1, cat2, allow_romantic, sabotage=False):
        # Gather some important info

        # Gathering the relationships.
        if cat1.ID in cat2.relationships:
            rel1 = cat1.relationships[cat2.ID]
        else:
            rel1 = cat1.create_one_relationship(cat2)

        if cat2.ID in cat1.relationships:
            rel2 = cat2.relationships[cat1.ID]
        else:
            rel2 = cat2.create_one_relationship(cat1)

        # Are they mates?
        if rel1.cat_to.mate == rel1.cat_from.ID:
            mates = True
        else:
            mates = False

        # Relation Checking
        direct_related = cat1.is_sibling(cat2) or cat1.is_parent(cat2) or cat2.is_parent(cat1)
        indirect_related = cat1.is_uncle_aunt(cat2) or \
                           cat2.is_uncle_aunt(cat1)
        if not game.settings["first_cousin_mates"]:
            indirect_related = indirect_related or cat1.is_cousin(cat2)
        related = direct_related or indirect_related

        # Check for both adults, or same age type:
        if cat1.age == cat2.age or (cat1.age not in ['kitten', 'adolescent'] and
                                    cat2.age not in ['kitten', 'adolescent']):
            valid_age = True
        else:
            valid_age = False

        # Small check to prevent huge age gaps. Will be bypassed if the cats are already mates.
        if abs(cat1.moons - cat2.moons) > 85:
            age_diff = False
        else:
            age_diff = True

        # Output string.
        output = ""

        # Determine the chance of failure.
        if mediator.experience_level == "very low":
            # Negative bonus for very low.
            chance = 20
        elif mediator.experience_level == "low":
            chance = 35
        elif mediator.experience_level == "high":
            chance = 55
        elif mediator.experience_level == "master":
            chance = 70
        elif mediator.experience_level == "max":
            chance = 100
        else:
            chance = 40  # Average gets no bonus.

        compat = get_personality_compatibility(cat1, cat2)
        if compat is True:
            chance += 10
        elif compat is False:
            chance -= 5

        # Cat's compatablity with mediator also has an effect on success chance.
        for cat in [cat1, cat2]:
            if get_personality_compatibility(cat, mediator) is True:
                chance += 5
            elif get_personality_compatibility(cat, mediator) is False:
                chance -= 5

        # Determine chance to fail, turing sabotage into mediate and mediate into sabotage
        if not int(random.random() * chance):
            apply_bonus = False
            if sabotage:
                output += "Sabotage Failed!\n"
                sabotage = False
            else:
                output += "Mediate Failed!\n"
                sabotage = True
        else:
            apply_bonus = True
            # EX gain on success
            EX_gain = randint(5, 12)

            gm_modifier = 1
            if game.clan.game_mode == 'expanded':
                gm_modifier = 3
            elif game.clan.game_mode == 'cruel season':
                gm_modifier = 6

            if mediator.experience_level == "average":
                lvl_modifier = 1.25
            elif mediator.experience_level == "high":
                lvl_modifier = 1.75
            elif mediator.experience_level == "master":
                lvl_modifier = 2
            else:
                lvl_modifier = 1
            mediator.experience += EX_gain / lvl_modifier / gm_modifier

        no_romantic_mentor = False
        if not game.settings['romantic with former mentor']:
            if cat2.ID in cat1.former_apprentices or cat1.ID in cat2.former_apprentices:
                no_romantic_mentor = True

        # determine the traits to effect
        pos_traits = ["platonic", "respect", "comfortable", "trust"]
        if allow_romantic and (mates or (valid_age and not related and age_diff and not no_romantic_mentor)):
            pos_traits.append("romantic")

        neg_traits = ["dislike", "jealousy"]

        # Determine the number of positive traits to effect, and choose the traits
        chosen_pos = sample(pos_traits, k=randint(2, len(pos_traits)))

        # Determine netative trains effected
        neg_traits = sample(neg_traits, k=randint(1, 2))

        if compat is True:
            personality_bonus = 2
        elif compat is False:
            personality_bonus = -2
        else:
            personality_bonus = 0

        # Effects on traits
        for trait in chosen_pos + neg_traits:

            # The EX bonus in not applied upon a fail.
            if apply_bonus:
                if mediator.experience_level == "very low":
                    # Negative bonus for very low.
                    bonus = randint(-2, -1)
                elif mediator.experience_level == "low":
                    bonus = randint(-2, 0)
                elif mediator.experience_level == "high":
                    bonus = randint(1, 3)
                elif mediator.experience_level == "master":
                    bonus = randint(3, 4)
                elif mediator.experience_level == "max":
                    bonus = randint(4, 5)
                else:
                    bonus = 0  # Average gets no bonus.
            else:
                bonus = 0

            if trait == "romantic":
                if mates:
                    ran = (5, 10)
                else:
                    ran = (4, 6)

                if sabotage:
                    rel1.romantic_love = Cat.effect_relation(rel1.romantic_love, -(randint(ran[0], ran[1]) + bonus) +
                                                             personality_bonus)
                    rel2.romantic_love = Cat.effect_relation(rel1.romantic_love, -(randint(ran[0], ran[1]) + bonus) +
                                                             personality_bonus)
                    output += f"Romantic interest decreased. "
                else:
                    rel1.romantic_love = Cat.effect_relation(rel1.romantic_love, (randint(ran[0], ran[1]) + bonus) +
                                                             personality_bonus)
                    rel2.romantic_love = Cat.effect_relation(rel1.romantic_love, (randint(ran[0], ran[1]) + bonus) +
                                                             personality_bonus)
                    output += f"Romantic interest increased. "

            elif trait == "platonic":
                ran = (4, 6)

                if sabotage:
                    rel1.platonic_like = Cat.effect_relation(rel1.platonic_like, -(randint(ran[0], ran[1]) + bonus) +
                                                             personality_bonus)
                    rel2.platonic_like = Cat.effect_relation(rel1.platonic_like, -(randint(ran[0], ran[1]) + bonus) +
                                                             personality_bonus)
                    output += f"Platonic like decreased. "
                else:
                    rel1.platonic_like = Cat.effect_relation(rel1.platonic_like, (randint(ran[0], ran[1]) + bonus) +
                                                             personality_bonus)
                    rel2.platonic_like = Cat.effect_relation(rel1.platonic_like, (randint(ran[0], ran[1]) + bonus) +
                                                             personality_bonus)
                    output += f"Platonic like increased. "

            elif trait == "respect":
                ran = (4, 6)

                if sabotage:
                    rel1.admiration = Cat.effect_relation(rel1.admiration, -(randint(ran[0], ran[1]) + bonus) +
                                                          personality_bonus)
                    rel2.admiration = Cat.effect_relation(rel2.admiration, -(randint(ran[0], ran[1]) + bonus) +
                                                          personality_bonus)
                    output += f"Respect decreased. "
                else:
                    rel1.admiration = Cat.effect_relation(rel1.admiration, (randint(ran[0], ran[1]) + bonus) +
                                                          personality_bonus)
                    rel2.admiration = Cat.effect_relation(rel2.admiration, (randint(ran[0], ran[1]) + bonus) +
                                                          personality_bonus)
                    output += f"Respect increased. "

            elif trait == "comfortable":
                ran = (4, 6)

                if sabotage:
                    rel1.comfortable = Cat.effect_relation(rel1.comfortable, -(randint(ran[0], ran[1]) + bonus) +
                                                           personality_bonus)
                    rel2.comfortable = Cat.effect_relation(rel2.comfortable, -(randint(ran[0], ran[1]) + bonus) +
                                                           personality_bonus)
                    output += f"Comfort decreased. "
                else:
                    rel1.comfortable = Cat.effect_relation(rel1.comfortable, (randint(ran[0], ran[1]) + bonus) +
                                                           personality_bonus)
                    rel2.comfortable = Cat.effect_relation(rel2.comfortable, (randint(ran[0], ran[1]) + bonus) +
                                                           personality_bonus)
                    output += f"Comfort increased. "

            elif trait == "trust":
                ran = (4, 6)

                if sabotage:
                    rel1.trust = Cat.effect_relation(rel1.trust, -(randint(ran[0], ran[1]) + bonus) +
                                                     personality_bonus)
                    rel2.trust = Cat.effect_relation(rel2.trust, -(randint(ran[0], ran[1]) + bonus) +
                                                     personality_bonus)
                    output += f"Trust decreased. "
                else:
                    rel1.trust = Cat.effect_relation(rel1.trust, (randint(ran[0], ran[1]) + bonus) +
                                                     personality_bonus)
                    rel2.trust = Cat.effect_relation(rel2.trust, (randint(ran[0], ran[1]) + bonus) +
                                                     personality_bonus)
                    output += f"Trust increased. "

            elif trait == "dislike":
                ran = (4, 9)
                if sabotage:
                    rel1.dislike = Cat.effect_relation(rel1.dislike, (randint(ran[0], ran[1]) + bonus) -
                                                       personality_bonus)
                    rel2.dislike = Cat.effect_relation(rel2.dislike, (randint(ran[0], ran[1]) + bonus) -
                                                       personality_bonus)
                    output += f"Dislike increased. "
                else:
                    rel1.dislike = Cat.effect_relation(rel1.dislike, -(randint(ran[0], ran[1]) + bonus) -
                                                       personality_bonus)
                    rel2.dislike = Cat.effect_relation(rel2.dislike, -(randint(ran[0], ran[1]) + bonus) -
                                                       personality_bonus)
                    output += f"Dislike decreased. "

            elif trait == "jealousy":
                ran = (4, 6)

                if sabotage:
                    rel1.jealousy = Cat.effect_relation(rel1.jealousy, (randint(ran[0], ran[1]) + bonus) -
                                                        personality_bonus)
                    rel2.jealousy = Cat.effect_relation(rel2.jealousy, (randint(ran[0], ran[1]) + bonus) -
                                                        personality_bonus)
                    output += f"Jealousy increased. "
                else:
                    rel1.jealousy = Cat.effect_relation(rel1.jealousy, -(randint(ran[0], ran[1]) + bonus) -
                                                        personality_bonus)
                    rel2.jealousy = Cat.effect_relation(rel2.jealousy, -(randint(ran[0], ran[1]) + bonus) -
                                                        personality_bonus)
                    output += f"Jealousy decreased . "

        return output

    @staticmethod
    def effect_relation(current_value, effect):
        if effect < 0:
            if abs(effect) >= current_value:
                return 0

        if effect > 0:
            if current_value + effect >= 100:
                return 100

        return current_value + effect

    def set_faded(self):
        """This function is for cats that are faded. It will set the sprite and the faded tag"""
        self.faded = True

        # Sillotette sprite
        if self.age in ['kitten']:
            file_name = "faded_kitten.png"
        elif self.age in ['adult', 'young adult', 'senior adult']:
            file_name = "faded_adult.png"
        elif self.age in ["adolescent"]:
            file_name = "faded_adol.png"
        else:
            file_name = "faded_elder.png"

        self.sprite = image_cache.load_image(f"sprites/faded/{file_name}").convert_alpha()

    @staticmethod
    def fetch_cat(cat_id: str):
        """Fetches a cat object. Works for both faded and non-faded cats. Returns none if no cat was found. """
        if not cat_id or isinstance(cat_id, Cat):  # Check if argument is None or Cat.
            return cat_id
        elif not isinstance(cat_id, str):  # Invalid type
            return None
        if cat_id in Cat.all_cats:
            return Cat.all_cats[cat_id]
        else:
            ob = Cat.load_faded_cat(cat_id)
            if ob:
                return ob
            else:
                return None

    @staticmethod
    def load_faded_cat(cat: str):
        """Loads a faded cat, returning the cat object. This object is saved nowhere else. """
        try:
            with open('saves/' + game.clan.name + '/faded_cats/' + cat + ".json", 'r') as read_file:
                cat_info = ujson.loads(read_file.read())
        except AttributeError:  # If loading cats is attempted before the clan is loaded, we would need to use this.
            with open('saves/' + game.switches['clan_list'][0] + '/faded_cats/' + cat + ".json", 'r') as read_file:
                cat_info = ujson.loads(read_file.read())
        except:
            print("ERROR: in loading faded cat")
            return False

        cat_ob = Cat(ID=cat_info["ID"], prefix=cat_info["name_prefix"], suffix=cat_info["name_suffix"],
                     status=cat_info["status"], moons=cat_info["moons"], faded=True)
        if cat_info["parent1"]:
            cat_ob.parent1 = cat_info["parent1"]
        if cat_info["parent2"]:
            cat_ob.parent2 = cat_info["parent2"]
        cat_ob.paralyzed = cat_info["paralyzed"]
        cat_ob.faded_offspring = cat_info["faded_offspring"]
        cat_ob.faded = True

        return cat_ob

    # ---------------------------------------------------------------------------- #
    #                                  Sorting                                     #
    # ---------------------------------------------------------------------------- #

    @staticmethod
    def sort_cats():
        if game.sort_type == "age":
            Cat.all_cats_list.sort(key=lambda x: Cat.get_adjusted_age(x))
        elif game.sort_type == "reverse_age":
            Cat.all_cats_list.sort(key=lambda x: Cat.get_adjusted_age(x), reverse=True)
        elif game.sort_type == "id":
            Cat.all_cats_list.sort(key=lambda x: int(x.ID))
        elif game.sort_type == "reverse_id":
            Cat.all_cats_list.sort(key=lambda x: int(x.ID), reverse=True)
        elif game.sort_type == "rank":
            Cat.all_cats_list.sort(key=lambda x: (Cat.rank_order(x), Cat.get_adjusted_age(x)), reverse=True)
        return

    @staticmethod
    def insert_cat(c: Cat):
        try:
            if game.sort_type == "age":
                bisect.insort(Cat.all_cats_list, c, key=lambda x: Cat.get_adjusted_age(x))
            elif game.sort_type == "reverse_age":
                bisect.insort(Cat.all_cats_list, c, key=lambda x: -1 * Cat.get_adjusted_age(x))
            elif game.sort_type == "rank":
                bisect.insort(Cat.all_cats_list, c, key=lambda x: (-1 * Cat.rank_order(x), -1 *
                                                                   Cat.get_adjusted_age(x)))
            elif game.sort_type == "id":
                bisect.insort(Cat.all_cats_list, c, key=lambda x: int(x.ID))
            elif game.sort_type == "reverse_id":
                bisect.insort(Cat.all_cats_list, c, key=lambda x: -1 * int(x.ID))
        except (TypeError, NameError):
            # If you are using python 3.8, key is not a supported parameter into insort. Therefore, we'll need to
            # do the slower option of adding the cat, then resorting
            Cat.all_cats_list.append(c)
            Cat.sort_cats()

    @staticmethod
    def rank_order(cat: Cat):
        if cat.status in Cat.rank_sort_order:
            return Cat.rank_sort_order.index(cat.status)
        else:
            return 0

    @staticmethod
    def get_adjusted_age(cat: Cat):
        """Returns the dead_for moons rather than the age for dead cats, so dead cats are sorted by how long
        they have been dead, rather than age at death"""
        if cat.dead:
            return cat.dead_for
        else:
            return cat.moons

    # ---------------------------------------------------------------------------- #
    #                                  properties                                  #
    # ---------------------------------------------------------------------------- #

    @property
    def experience(self):
        return self._experience

    @experience.setter
    def experience(self, exp: int):
        if (exp > 100):
            exp = 100
        self._experience = exp
        experience_level = self.experience_level
        experience_levels = [
            'very low', 'low', 'average', 'high', 'master', 'max'
        ]
        if exp < 11:
            experience_level = 'very low'
        elif exp < 31:
            experience_level = 'low'
        elif exp < 70:
            experience_level = 'average'
        elif exp < 81:
            experience_level = 'high'
        elif exp < 100:
            experience_level = 'master'
        elif exp == 100:
            experience_level = 'max'

        self.experience_level = experience_level

    @property
    def moons(self):
        return self._moons

    @moons.setter
    def moons(self, value: int):
        self._moons = value

        updated_age = False
        for key_age in self.age_moons.keys():
            if self._moons in range(self.age_moons[key_age][0], self.age_moons[key_age][1] + 1):
                updated_age = True
                self.age = key_age
        if not updated_age and self.age is not None:
            self.age = "elder"


# ---------------------------------------------------------------------------- #
#                               END OF CAT CLASS                               #
# ---------------------------------------------------------------------------- #

# Twelve example cats
def create_example_cats():
    e = random.sample(range(12), 3)
    not_allowed = ['NOPAW', 'NOTAIL', 'HALFTAIL', 'NOEAR', 'BOTHBLIND', 'RIGHTBLIND', 'LEFTBLIND', 'BRIGHTHEART',
                   'NOLEFTEAR', 'NORIGHTEAR', 'MANLEG']
    for a in range(12):
        if a in e:
            game.choose_cats[a] = Cat(status='warrior')
        else:
            game.choose_cats[a] = Cat(status=choice(
                ['kitten', 'apprentice', 'warrior', 'warrior', 'elder']))
        if game.choose_cats[a].moons >= 160:
            game.choose_cats[a].moons = choice(range(120, 155))
        for scar in game.choose_cats[a].scars:
            if scar in not_allowed:
                game.choose_cats[a].scars.remove(scar)
        update_sprite(game.choose_cats[a])


# CAT CLASS ITEMS
cat_class = Cat(example=True)
game.cat_class = cat_class

# ---------------------------------------------------------------------------- #
#                                load json files                               #
# ---------------------------------------------------------------------------- #

resource_directory = "resources/dicts/conditions/"

ILLNESSES = None
with open(f"{resource_directory}illnesses.json", 'r') as read_file:
    ILLNESSES = ujson.loads(read_file.read())

INJURIES = None
with open(f"{resource_directory}injuries.json", 'r') as read_file:
    INJURIES = ujson.loads(read_file.read())

PERMANENT = None
with open(f"{resource_directory}permanent_conditions.json", 'r') as read_file:
    PERMANENT = ujson.loads(read_file.read())

INJURY_DISTRIBUTION = None
with open(f"{resource_directory}event_injuries_distribution.json", 'r') as read_file:
    INJURY_DISTRIBUTION = ujson.loads(read_file.read())

resource_directory = "resources/dicts/events/death/death_reactions/"

MINOR_MAJOR_REACTION = None
with open(f"{resource_directory}minor_major.json", 'r') as read_file:
    MINOR_MAJOR_REACTION = ujson.loads(read_file.read())
<|MERGE_RESOLUTION|>--- conflicted
+++ resolved
@@ -5,11 +5,7 @@
 import os.path
 import itertools
 
-<<<<<<< HEAD
-=======
 from ..events_module.generate_events import GenerateEvents
-
->>>>>>> 6d30f2ef
 try:
     import ujson
 except ImportError:
