--- conflicted
+++ resolved
@@ -906,13 +906,6 @@
             sex = 'she-cat'
         else:
             sex = 'cat'
-<<<<<<< HEAD
-        description = ''
-        if self.pelt.length == 'long':
-            description = str(self.pelt.length).lower() + '-furred '
-        description = description +  describe_color(self.pelt, self.tortiebase, self.tortiecolour,
-                                            self.white_patches, self.points, self.vitiligo) + ' ' + sex
-=======
 
         description = ""
         if len(self.scars) >= 4:
@@ -922,8 +915,7 @@
             description += str(self.pelt.length).lower() + '-furred ' 
 
         description += describe_color(self.pelt, self.tortiepattern, self.tortiecolour,
-                                            self.white_patches, short=short) + ' ' + sex
->>>>>>> 2520c8d0
+                                            self.white_patches, short=short, self.points, self.vitiligo) + ' ' + sex
         return description
         
 
