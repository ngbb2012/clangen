from __future__ import annotations
from random import choice, randint, sample
from typing import Dict, List, Any
import random
import os.path
import itertools

from .history import History
from ..datadir import get_save_dir
from ..events_module.generate_events import GenerateEvents

import ujson

from .pelts import describe_appearance
from .names import Name, names
from .appearance_utility import (
    init_pelt,
    init_tint,
    init_sprite,
    init_scars,
    init_accessories,
    init_white_patches,
    init_eyes,
    init_pattern,
)
from scripts.conditions import Illness, Injury, PermanentCondition, get_amount_cat_for_one_medic, \
    medical_cats_condition_fulfilled
import bisect
import pygame

from scripts.utility import get_med_cats, get_personality_compatibility, event_text_adjust, update_sprite, \
    leader_ceremony_text_adjust
from scripts.game_structure.game_essentials import game, screen
from scripts.cat_relations.relationship import Relationship
from scripts.game_structure import image_cache
from scripts.event_class import Single_Event
from .thoughts import Thoughts
from scripts.cat_relations.inheritance import Inheritance, RelationType


class Cat():
    dead_cats = []
    used_screen = screen
    traits = [
        'adventurous', 'ambitious', 'bloodthirsty', 'bold',
        'calm', 'careful', 'charismatic', 'childish', 'cold', 'compassionate',
        'confident', 'daring', 'faithful', 'fierce', 'insecure',
        'lonesome', 'loving', 'loyal', 'nervous', 'playful',
        'responsible', 'righteous', 'shameless', 'sneaky', 'strange', 'strict',
        'thoughtful', 'troublesome', 'vengeful', 'wise'
    ]
    kit_traits = [
        'attention-seeker', 'bossy', 'bouncy', 'bullying', 'charming',
        'daring', 'daydreamer', 'impulsive', 'inquisitive', 'insecure',
        'nervous', 'noisy', 'polite', 'quiet', 'sweet', 'troublesome'
    ]
    personality_groups = {
        'Outgoing': ['adventurous', 'bold', 'charismatic', 'childish', 'confident', 'daring',
                     'playful', 'righteous', 'attention-seeker', 'bouncy', 'charming', 'noisy'],
        'Benevolent': ['faithful', 'loving', 'responsible', 'thoughtful', 'wise', 'inquisitive',
                       'polite', 'sweet'],
        'Abrasive': ['ambitious', 'bloodthirsty', 'cold', 'fierce', 'shameless', 'strict',
                     'troublesome', 'vengeful', 'bossy', 'bullying', 'impulsive'],
        'Reserved': ['calm', 'careful', 'insecure', 'lonesome', 'loyal', 'nervous', 'sneaky',
                     'strange', 'daydreamer', 'quiet'],
    }
    ages = [
        'newborn', 'kitten', 'adolescent', 'young adult', 'adult', 'senior adult',
        'senior'
    ]
    age_moons = {
        'newborn': game.config["cat_ages"]["newborn"],
        'kitten': game.config["cat_ages"]["kitten"],
        'adolescent': game.config["cat_ages"]["adolescent"],
        'young adult': game.config["cat_ages"]["young adult"],
        'adult': game.config["cat_ages"]["adult"],
        'senior adult': game.config["cat_ages"]["senior adult"],
        'senior': game.config["cat_ages"]["senior"]
    }

    # This in is in reverse order: top of the list at the bottom
    rank_sort_order = [
        "newborn",
        "kitten",
        "elder",
        "apprentice",
        "warrior",
        "mediator apprentice",
        "mediator",
        "medicine cat apprentice",
        "medicine cat",
        "deputy",
        "leader"
    ]

    gender_tags = {'female': 'F', 'male': 'M'}

    skills = [
        'good hunter', 'great hunter', 'fantastic hunter', 'smart',
        'very smart', 'extremely smart', 'good fighter', 'great fighter',
        'excellent fighter', 'good speaker', 'great speaker',
        'excellent speaker', 'strong connection to StarClan', 'good teacher',
        'great teacher', 'fantastic teacher'
    ]
    med_skills = [
        'good healer', 'great healer', 'fantastic healer', 'omen sight',
        'dream walker', 'strong connection to StarClan', 'lore keeper',
        'good teacher', 'great teacher', 'fantastic teacher', 'keen eye',
        'smart', 'very smart', 'extremely smart', 'good mediator',
        'great mediator', 'excellent mediator', 'clairvoyant', 'prophet'
    ]
    elder_skills = [
        'good storyteller', 'great storyteller', 'fantastic storyteller',
        'smart tactician', 'valuable tactician', 'valuable insight',
        'good mediator', 'great mediator', 'excellent mediator',
        'good teacher', 'great teacher', 'fantastic teacher',
        'strong connection to StarClan', 'smart', 'very smart', 'extremely smart',
        'good kitsitter', 'great kitsitter', 'excellent kitsitter', 'camp keeper', 'den builder',
    ]

    skill_groups = {
        'special': ['omen sight', 'dream walker', 'clairvoyant', 'prophet', 'lore keeper', 'keen eye'],
        'star': ['strong connection to StarClan'],
        'heal': ['good healer', 'great healer', 'fantastic healer'],
        'teach': ['good teacher', 'great teacher', 'fantastic teacher'],
        'mediate': ['good mediator', 'great mediator', 'excellent mediator'],
        'smart': ['smart', 'very smart', 'extremely smart'],
        'hunt': ['good hunter', 'great hunter', 'fantastic hunter'],
        'fight': ['good fighter', 'great fighter', 'excellent fighter'],
        'speak': ['good speaker', 'great speaker', 'excellent speaker'],
        'story': ['good storyteller', 'great storyteller', 'fantastic storyteller'],
        'tactician': ['smart tactician', 'valuable tactician', 'valuable insight'],
        'home': ['good kitsitter', 'great kitsitter', 'excellent kitsitter', 'camp keeper', 'den builder']
    }

    backstories = [
        "clan_founder", "clanborn", "halfclan1", "halfclan2", "outsider_roots1", "outsider_roots2", "loner1", "loner2",
        "kittypet1", "kittypet2", "kittypet3", "kittypet4", "rogue1", "rogue2", "rogue3", "abandoned1", "abandoned2",
        "abandoned3", "abandoned4", "medicine_cat", "otherclan", 'otherclan1', "otherclan2", "otherclan3",
        "ostracized_warrior", "disgraced", "retired_leader", "refugee", "refugee2", "refugee3", "refugee4", 'refugee5',
        "tragedy_suvivor", "tragedy_survivor2", "tragedy_survivor4", "tragedy_survivor4", "orphaned", "orphaned2",
        "orphaned3", "orphaned4", "orphaned5", "orphaned6" "wandering_healer1", "wandering_healer2", "guided1",
        "guided2", "guided3", "guided4", "outsider", "outsider2", "outsider3"
    ]
    backstory_categories = {
        'clan-born_backstories': ['clanborn', 'halfclan1', 'halfclan2', 'outsider_roots1', 'outsider_roots2'],
        'loner_backstories': ['loner1', 'loner2', 'refugee2', 'tragedy_survivor4'],
        'rogue_backstories': ['rogue1', 'rogue2', 'rogue3', 'refugee4', 'tragedy_survivor2'],
        'kittypet_backstories': ['kittypet1', 'kittypet2', 'kittypet3', 'refugee3', 'tragedy_survivor3', 'kittypet4'],
        'former_clancat_backstories': ['ostracized_warrior', 'disgraced', 'retired_leader', 'refugee',
                                       'tragedy_survivor', 'disgraced2', 'disgraced3', 'medicine_cat'],
        'otherclan_backstories': ['otherclan', 'otherclan2', 'otherclan3', 'other_clan1'],
        'healer_backstories': ['medicine_cat', 'wandering_healer1', 'wandering_healer2'],
        'orphaned_backstories': ['orphaned', 'orphaned2', 'orphaned3', 'orphaned4', 'orphaned5', 'orphaned6'],
        'abandoned_backstories': ['abandoned1', 'abandoned2', 'abandoned3', 'abandoned4']
    }

    # EX levels and ranges.
    # Ranges are inclusive to both bounds
    experience_levels_range = {
        "untrained": (0, 0),
        "trainee": (1, 50),
        "prepared": (51, 110),
        "competent": (110, 170),
        "proficient": (171, 240),
        "expert": (241, 320),
        "master": (321, 321)
    }

    default_pronouns = [
        {
            "subject": "they",
            "object": "them",
            "poss": "their",
            "inposs": "theirs",
            "self": "themself",
            "conju": 1
        },
        {
            "subject": "she",
            "object": "her",
            "poss": "her",
            "inposs": "hers",
            "self": "herself",
            "conju": 2
        },
        {
            "subject": "he",
            "object": "him",
            "poss": "his",
            "inposs": "his",
            "self": "himself",
            "conju": 2
        }
    ]


    all_cats: Dict[str, Cat] = {}  # ID: object
    outside_cats: Dict[str, Cat] = {}  # cats outside the clan
    id_iter = itertools.count()

    all_cats_list: List[Cat] = []

    grief_strings = {}

    def __init__(self,
                 prefix=None,
                 gender=None,
                 status="newborn",
                 backstory="clanborn",
                 parent1=None,
                 parent2=None,
                 pelt=None,
                 eye_colour=None,
                 suffix=None,
                 specsuffix_hidden=False,
                 ID=None,
                 moons=None,
                 example=False,
                 faded=False,
                 loading_cat=False,  # Set to true if you are loading a cat at start-up.
                 **kwargs
                 ):

        # This must be at the top. It's a smaller list of things to init, which is only for faded cats
        self.history_class = History()
        if faded:
            self.ID = ID
            self.name = Name(status, prefix=prefix, suffix=suffix)
            self.parent1 = None
            self.parent2 = None
            self.adoptive_parents = []
            self.mate = []
            self.status = status
            self.moons = moons
            if "df" in kwargs:
                self.df = kwargs["df"]
            else:
                self.df = False
            if moons > 300:
                # Out of range, always elder
                self.age = 'senior'
            else:
                # In range
                for key_age in self.age_moons.keys():
                    if moons in range(self.age_moons[key_age][0], self.age_moons[key_age][1] + 1):
                        self.age = key_age

            self.set_faded()  # Sets the faded sprite and faded tag (self.faded = True)

            return

        self.generate_events = GenerateEvents()

        # Private attributes
        self._mentor = None  # plz
        self._experience = None
        self._moons = None

        # Public attributes
        self.gender = gender
        self.status = status
        self.backstory = backstory
        self.age = None
        self.skill = None
        self.trait = None
        self.parent1 = parent1
        self.parent2 = parent2
        self.adoptive_parents = []
        self.pelt = pelt
        self.tint = None
        self.white_patches_tint = None
        self.eye_colour = eye_colour
        self.eye_colour2 = None
        self.eye_tint = None
        self.scars = []
        self.former_mentor = []
        self.patrol_with_mentor = 0
        self.apprentice = []
        self.former_apprentices = []
        self.relationships = {}
        self.mate = []
        self.previous_mates = []
        self.pronouns = [self.default_pronouns[0].copy()]
        self.placement = None
        self.example = example
        self.dead = False
        self.exiled = False
        self.outside = False
        self.dead_for = 0  # moons
        self.thought = ''
        self.genderalign = None
        self.tortiebase = None
        self.pattern = None
        self.tortiepattern = None
        self.tortiecolour = None
        self.white_patches = None
        self.vitiligo = None
        self.points = None
        self.accessory = None
        self.birth_cooldown = 0
        self.siblings = []
        self.children = []
        self.illnesses = {}
        self.injuries = {}
        self.healed_condition = None
        self.leader_death_heal = None
        self.also_got = False
        self.permanent_condition = {}
        self.retired = False
        self.df = False
        self.experience_level = None
        self.no_kits = False
        self.paralyzed = False
        self.cat_sprites = {
            "newborn": 20,
            "kitten": None,
            "adolescent": None,
            "young adult": None,
            "adult": None,
            "senior adult": None,
            "senior": None,
            "para_young": 17,
            "para_adult": None,
            "sick_adult": 18,
            "sick_young": 19
        }

        self.opacity = 100
        self.prevent_fading = False  # Prevents a cat from fading.
        self.faded_offspring = []  # Stores of a list of faded offspring, for family page purposes.

        self.faded = faded  # This is only used to flag cat that are faded, but won't be added to the faded list until
        # the next save.

        self.favourite = False

        self.specsuffix_hidden = specsuffix_hidden
        self.inheritance = None

        self.history = None

        # setting ID
        if ID is None:
            potential_id = str(next(Cat.id_iter))

            if game.clan:
                faded_cats = game.clan.faded_ids
            else:
                faded_cats = []

            while potential_id in self.all_cats or potential_id in faded_cats:
                potential_id = str(next(Cat.id_iter))
            self.ID = potential_id
        else:
            self.ID = ID

        # age and status
        if status is None and moons is None:
            self.age = choice(self.ages)
        elif moons is not None:
            self.moons = moons
            if moons > 300:
                # Out of range, always elder
                self.age = 'senior'
            elif moons == 0:
                self.age = 'newborn'
            else:
                # In range
                for key_age in self.age_moons.keys():
                    if moons in range(self.age_moons[key_age][0], self.age_moons[key_age][1] + 1):
                        self.age = key_age
        else:
            if status == 'newborn':
                self.age = 'newborn'
            elif status == 'kitten':
                self.age = 'kitten'
            elif status == 'elder':
                self.age = 'senior'
            elif status == 'apprentice':
                self.age = 'adolescent'
            elif status == 'medicine cat apprentice':
                self.age = 'adolescent'
            else:
                self.age = choice(['young adult', 'adult', 'adult', 'senior adult'])
            self.moons = random.randint(self.age_moons[self.age][0], self.age_moons[self.age][1])

        # personality trait and skill
        if self.trait is None:
            if self.status not in ['newborn', 'kitten']:
                self.trait = choice(self.traits)
            else:
                self.trait = choice(self.kit_traits)

        if self.trait in self.kit_traits and self.status not in ['kitten', 'newborn']:
            self.trait = choice(self.traits)

        if self.skill is None or self.skill == '???':
            if self.moons <= 11:
                self.skill = '???'
            elif self.status == 'warrior':
                self.skill = choice(self.skills)
            elif self.moons >= 120 and self.status != 'leader' and self.status != 'medicine cat':
                self.skill = choice(self.elder_skills)
            elif self.status == 'medicine cat':
                self.skill = choice(self.med_skills)
            else:
                self.skill = choice(self.skills)

        # backstory
        if self.backstory == None:
            if self.skill == 'formerly a loner':
                backstory = choice(['loner1', 'loner2', 'rogue1', 'rogue2'])
                self.backstory = backstory
            elif self.skill == 'formerly a kittypet':
                backstory = choice(['kittypet1', 'kittypet2'])
                self.backstory = backstory
            else:
                self.backstory = 'clanborn'
        else:
            self.backstory = self.backstory

        # sex!?!??!?!?!??!?!?!?!??
        if self.gender is None:
            self.gender = choice(["female", "male"])
        self.g_tag = self.gender_tags[self.gender]

        # These things should only run when generating a new cat, rather than loading one in.
        if not loading_cat:
            # trans cat chances
            trans_chance = randint(0, 50)
            nb_chance = randint(0, 75)
            if self.gender == "female" and not self.status in ['newborn', 'kitten']:
                if trans_chance == 1:
                    self.genderalign = "trans male"
                elif nb_chance == 1:
                    self.genderalign = "nonbinary"
                else:
                    self.genderalign = self.gender
            elif self.gender == "male" and not self.status in ['newborn', 'kitten']:
                if trans_chance == 1:
                    self.genderalign = "trans female"
                elif nb_chance == 1:
                    self.genderalign = "nonbinary"
                else:
                    self.genderalign = self.gender
            else:
                self.genderalign = self.gender
                
            """if self.genderalign in ["female", "trans female"]:
                self.pronouns = [self.default_pronouns[1].copy()]
            elif self.genderalign in ["male", "trans male"]:
                self.pronouns = [self.default_pronouns[2].copy()]"""

            # setting up sprites that might not be correct
            if self.pelt is not None:
                if self.pelt.length == 'long':
                    if self.cat_sprites['adult'] not in [9, 10, 11]:
                        self.cat_sprites['adult'] = choice([9, 10, 11])
                        self.cat_sprites['young adult'] = self.cat_sprites['adult']
                        self.cat_sprites['senior adult'] = self.cat_sprites['adult']
                        self.cat_sprites['para_adult'] = 16
                else:
                    self.cat_sprites['para_adult'] = 15

            # APPEARANCE
            init_pelt(self)
            init_sprite(self)
            init_scars(self)
            init_accessories(self)
            init_white_patches(self)
            init_eyes(self)
            init_pattern(self)
            init_tint(self)

            # experience and current patrol status
            if self.age in ['young', 'newborn']:
                self.experience = 0
            elif self.age in ['adolescent']:
                m = self.moons
                self.experience = 0
                while m > Cat.age_moons['adolescent'][0]:
                    ran = game.config["graduation"]["base_app_timeskip_ex"]
                    exp = random.choice(
                        list(range(ran[0][0], ran[0][1] + 1)) + list(range(ran[1][0], ran[1][1] + 1)))
                    self.experience += exp + 3
                    m -= 1
            elif self.age in ['young adult', 'adult']:
                self.experience = randint(Cat.experience_levels_range["prepared"][0],
                                          Cat.experience_levels_range["proficient"][1])
            elif self.age in ['senior adult']:
                self.experience = randint(Cat.experience_levels_range["competent"][0],
                                          Cat.experience_levels_range["expert"][1])
            elif self.age in ['senior']:
                self.experience = randint(Cat.experience_levels_range["competent"][0],
                                          Cat.experience_levels_range["master"][1])
            else:
                self.experience = 0

        # In camp status
        self.in_camp = 1
        if "biome" in kwargs:
            biome = kwargs["biome"]
        elif game.clan is not None:
            biome = game.clan.biome
        else:
            biome = None
        # NAME
        # load_existing_name is needed so existing cats don't get their names changed/fixed for no reason
        if self.pelt is not None:
            self.name = Name(status,
                             prefix,
                             suffix,
                             self.pelt.colour,
                             self.eye_colour,
                             self.pelt.name,
                             self.tortiepattern,
                             biome=biome,
                             specsuffix_hidden=self.specsuffix_hidden,
                             load_existing_name = loading_cat)
        else:
            self.name = Name(status, prefix, suffix, eyes=self.eye_colour, specsuffix_hidden=self.specsuffix_hidden, load_existing_name = loading_cat)

        # Private Sprite
        self._sprite = None

        # SAVE CAT INTO ALL_CATS DICTIONARY IN CATS-CLASS
        self.all_cats[self.ID] = self

        if self.ID not in ["0", None]:
            Cat.insert_cat(self)

    def __repr__(self):
        return self.ID

    @property
    def mentor(self):
        """Return managed attribute '_mentor', which is the ID of the cat's mentor."""
        return self._mentor

    @mentor.setter
    def mentor(self, mentor_id: Any):
        """Makes sure Cat.mentor can only be None (no mentor) or a string (mentor ID)."""
        if mentor_id is None or isinstance(mentor_id, str):
            self._mentor = mentor_id
        else:
            print(f"Mentor ID {mentor_id} of type {type(mentor_id)} isn't valid :("
                  "\nCat.mentor has to be either None (no mentor) or the mentor's ID as a string.")

    def is_alive(self):
        return not self.dead

    def die(self, body: bool = True):
        """
        This is used to kill a cat.

        body - defaults to True, use this to mark if the body was recovered so
        that grief messages will align with body status

        died_by_condition - defaults to False, use this to mark if the cat is dying via a condition.

        May return some additional text to add to the death event.
        """
        self.injuries.clear()
        self.illnesses.clear()
        # print('DEATH', self.name)
        # Deal with leader death
        text = ""
        if self.status == 'leader':
            if game.clan.leader_lives > 0:
                self.thought = 'Was startled to find themselves in Silverpelt for a moment... did they lose a life?'
                return ""
            elif game.clan.leader_lives <= 0:
                self.dead = True
                game.clan.leader_lives = 0
                self.thought = 'Is surprised to find themselves walking the stars of Silverpelt'
                if game.clan.instructor.df is False:
                    text = 'They\'ve lost their last life and have travelled to StarClan.'
                else:
                    text = 'They\'ve has lost their last life and have travelled to the Dark Forest.'
        else:
            self.dead = True
            self.thought = 'Is surprised to find themselves walking the stars of Silverpelt'

        # Clear Relationships. 
        self.relationships = {}

        for app in self.apprentice.copy():
            Cat.fetch_cat(app).update_mentor()
        self.update_mentor()

        if game.clan.instructor.df is False:
            self.df = False
            game.clan.add_to_starclan(self)
        elif game.clan.instructor.df is True:
            self.df = True
            game.clan.add_to_darkforest(self)

        if game.clan.game_mode != 'classic':
            self.grief(body)

        if not self.outside:
            Cat.dead_cats.append(self)

        return text

    def exile(self):
        """This is used to send a cat into exile. This removes the cat's status and gives them a special 'exiled'
        status."""
        self.exiled = True
        self.outside = True
        self.status = 'exiled'
        if self.trait == 'vengeful':
            self.thought = "Swears their revenge for being exiled"
        else:
            self.thought = "Is shocked that they have been exiled"
        for app in self.apprentice:
            Cat.fetch_cat(app).update_mentor()
        self.update_mentor()

    def grief(self, body: bool):
        """
        compiles grief moon event text
        """
        if body is True:
            body_status = 'body'
        else:
            body_status = 'no_body'

        # major, cat won't patrol
        grief_major = [
            'loving', 'compassionate', 'empathetic', 'insecure', 'lonesome', 'nervous'
        ]
        # minor, cat will patrol
        grief_minor = [
            'daring', 'cold', 'bold', 'ambitious', 'bloodthirsty', 'responsible', 'loyal', 'strict', 'vengeful'
        ]

        text = None

        # apply grief to cats with high positive relationships to dead cat
        for cat in Cat.all_cats.values():
            if cat.dead or cat.outside or cat.moons < 1:
                continue
            relationships = cat.relationships.values()

            pos_rel_values = {
                "romantic": [i for i in relationships if i.romantic_love > 55],
                "platonic": [i for i in relationships if i.platonic_like > 50],
                "admiration": [i for i in relationships if i.admiration > 70],
                "comfort": [i for i in relationships if i.comfortable > 60],
                "trust": [i for i in relationships if i.trust > 70]
            }

            neg_rel_values = {
                "dislike": [i for i in relationships if i.dislike > 50],
                "jealousy": [i for i in relationships if i.jealousy > 50]
            }

            possible_strings = []
            for value in pos_rel_values:
                value_list = pos_rel_values[value]
                for y in range(len(value_list)):
                    cat_to = value_list[y].cat_to
                    if cat_to == self:
                        family_relation = self.familial_grief(living_cat=cat)
                        possible_strings.extend(
                            self.generate_events.possible_death_reactions(family_relation, value, cat.trait,
                                                                          body_status))

            if possible_strings:
                # choose string
                text = [choice(possible_strings)]

                # check if the cat will get Major or Minor severity for grief
                weights = [1, 1]
                if cat.trait in grief_major:
                    weights = [3, 1]
                if cat.trait in grief_minor:
                    weights = [1, 3]
                if "rosemary" in game.clan.herbs:  # decrease major grief chance if grave herbs are used
                    weights = [1, 6]
                    amount_used = random.choice([1, 2])
                    game.clan.herbs["rosemary"] -= amount_used
                    if game.clan.herbs["rosemary"] <= 0:
                        game.clan.herbs.pop("rosemary")
                    if f"Rosemary was used for {self.name}'s body." not in game.herb_events_list:
                        game.herb_events_list.append(f"Rosemary was used for {self.name}'s body.")

                severity = random.choices(['major', 'minor'], weights=weights, k=1)
                # give the cat the relevant severity text
                severity = severity[0]
                if severity == 'major':
                    text.append(choice(
                        MINOR_MAJOR_REACTION["major"]
                    ))
                elif severity == 'minor':
                    text.append(choice(
                        MINOR_MAJOR_REACTION["minor"]
                    ))

                # grief the cat
                if game.clan.game_mode != 'classic':
                    cat.get_ill("grief stricken", event_triggered=True, severity=severity)

            # negative reactions, no grief
            else:
                for value in neg_rel_values:
                    value_list = neg_rel_values[value]
                    for y in range(len(value_list)):
                        cat_to = value_list[y].cat_to
                        if cat_to == self:
                            family_relation = self.familial_grief(living_cat=cat)
                            possible_strings.extend(
                                self.generate_events.possible_death_reactions(family_relation, value, cat.trait,
                                                                              body_status))

                if possible_strings:
                    # choose string
                    text = [choice(possible_strings)]

            if text:
                # adjust and append text to grief string list
                # print(text)
                text = ' '.join(text)
                text = event_text_adjust(Cat, text, self, cat)
                Cat.grief_strings[cat.ID] = (text, (self.ID, cat.ID))
                possible_strings.clear()
                text = None

    def familial_grief(self, living_cat: Cat):
        """
        returns relevant grief strings for family members, if no relevant strings then returns None
        """
        dead_cat = self

        if dead_cat.is_parent(living_cat):
            return "child"
        elif living_cat.is_parent(dead_cat):
            return "parent"
        elif dead_cat.is_sibling(living_cat):
            return "sibling"
        else:
            return "general"

    def gone(self):
        """ Makes a clan cat an "outside" cat. Handles removing them from special positions, and removing
        mentors and apprentices. """
        if self.status == 'leader':
            self.outside = True
            game.clan.leader_lives = 1
            game.clan.leader.outside = True

        elif self.status == 'deputy':
            self.outside = True
            # self.status = 'warrior'
            game.clan.deputy.outside = True
        else:
            self.outside = True
        for app in self.apprentice.copy():
            app_ob = Cat.fetch_cat(app)
            app_ob.update_mentor()
        self.update_mentor()
        game.clan.add_to_outside(self)

    def add_to_clan(self):
        """ Makes a "outside cat" a clan cat. Former leaders, deputies will become warriors. Apprentices will be assigned a mentor."""
        self.outside = False

        if self.status in ['leader', 'deputy']:
            self.status_change('warrior')
        elif self.status == 'apprentice' and self.moons >= 15:
            self.status_change('warrior')
            involved_cats = [self.ID]
            game.cur_events_list.append(Single_Event('A long overdue warrior ceremony is held for ' + str(
                self.name.prefix) + 'paw. They smile as they finally become a warrior of the Clan and are now named ' + str(
                self.name) + '.', "ceremony", involved_cats))
        elif self.status == 'kitten' and self.moons >= 15:
            self.status_change('warrior')
            involved_cats = [self.ID]
            game.cur_events_list.append(Single_Event('A long overdue warrior ceremony is held for ' + str(
                self.name.prefix) + 'kit. They smile as they finally become a warrior of the Clan and are now named ' + str(
                self.name) + '.', "ceremony", involved_cats))
        elif self.status == 'kitten' and self.moons >= 6:
            self.status_change('apprentice')
            involved_cats = [self.ID]
            game.cur_events_list.append(Single_Event('A long overdue apprentice ceremony is held for ' + str(
                self.name.prefix) + 'kit. They smile as they finally become a warrior of the Clan and are now named ' + str(
                self.name) + '.', "ceremony", involved_cats))
        elif self.status in ['kittypet', 'loner', 'rogue', 'former Clancat']:
            if self.moons == 0:
                self.status = 'newborn'
            elif self.moons < 6:
                self.status = "kitten"
            elif self.moons < 12:
                self.status_change('apprentice')
            elif self.moons < 120:
                self.status_change('warrior')
            else:
                self.status_change('elder')

        game.clan.add_to_clan(self)

        # check if there are kits under 12 moons with this cat and also add them to the clan
        children = self.get_children()
        names = []
        ids = []
        for child_id in children:
            child = Cat.all_cats[child_id]
            if child.outside and not child.exiled and child.moons < 12:
                child.add_to_clan()
                if child.moons < 6:
                    names.append(child.name)
                    ids.append(child_id)
        if len(names) > 0:
            event_text = "This text should not appear, script cat.py function add_to_clan."
            if len(names) > 2:
                event_text = f"{', '.join([str(i) for i in names[0:-1]])}, and {names[-1]}"
            elif len(names) == 2:
                event_text = f"{names[0]} and {names[1]}"
            else:
                event_text = f"{names[0]}"
            game.cur_events_list.append(
                Single_Event(f"Together with {self.name}, {str(event_text)} joins the Clan.", ids))

        self.update_mentor()

    def status_change(self, new_status, resort=False):
        """ Changes the status of a cat. Additional functions are needed if you want to make a cat a leader or deputy.
            new_status = The new status of a cat. Can be 'apprentice', 'medicine cat apprentice', 'warrior'
                        'medicine cat', 'elder'.
            resort = If sorting type is 'rank', and resort is True, it will resort the cat list. This should
                    only be true for non-timeskip status changes. """
        old_status = self.status
        self.status = new_status
        self.name.status = new_status

        # If they have any apprentices, make sure they are still valid:
        if old_status == "medicine cat":
            game.clan.remove_med_cat(self)
            for app in self.apprentice.copy():
                Cat.fetch_cat(app).update_med_mentor()
        else:
            for app in self.apprentice.copy():
                Cat.fetch_cat(app).update_mentor()

        # updates mentors
        if self.status == 'apprentice':
            self.update_mentor()

        elif self.status == 'medicine cat apprentice':
            self.update_med_mentor()

        elif self.status == 'warrior':
            self.update_mentor()

            if old_status == 'leader':
                if game.clan.leader:
                    if game.clan.leader.ID == self.ID:
                        game.clan.leader = None
                        game.clan.leader_predecessors += 1

                    # don't remove the check for game.clan, this is needed for tests
            if game.clan and game.clan.deputy:
                if game.clan.deputy.ID == self.ID:
                    game.clan.deputy = None
                    game.clan.deputy_predecessors += 1

        elif self.status == 'medicine cat':
            self.update_med_mentor()
            if game.clan is not None:
                game.clan.new_medicine_cat(self)

        elif self.status == 'elder':
            self.update_mentor()

            # Ideally, this should also be triggered for cats that retired due to
            # health conditions. However, it is currently being triggered for all elders to
            # prevent "unretiring" by switching to med or mediator, then warrior.
            self.retired = True

            if old_status == 'leader':
                if game.clan.leader:
                    if game.clan.leader.ID == self.ID:
                        game.clan.leader = None
                        game.clan.leader_predecessors += 1

            if game.clan.deputy:
                if game.clan.deputy.ID == self.ID:
                    game.clan.deputy = None
                    game.clan.deputy_predecessors += 1

        elif self.status == 'mediator':
            self.update_mentor()

        elif self.status == 'mediator apprentice':
            self.update_mentor()

        # update class dictionary
        self.all_cats[self.ID] = self

        # If we have it sorted by rank, we also need to re-sort
        if game.sort_type == "rank" and resort:
            Cat.sort_cats()

    def update_traits(self):
        """Updates the traits of a cat upon ageing up.  """
        if self.status in ["apprentice", "medicine cat apprentice", "mediator apprentice"]:
            chance = randint(0, 5)  # chance for cat to gain trait that matches their previous trait's personality group
            if chance == 0:
                self.trait = choice(self.traits)
            else:
                possible_groups = ['Outgoing', 'Benevolent', 'Abrasive', 'Reserved']
                for x in possible_groups:
                    if self.trait in self.personality_groups[x]:
                        possible_trait = self.personality_groups.get(x)
                        chosen_trait = choice(possible_trait)
                        if chosen_trait in self.kit_traits:
                            self.trait = choice(self.traits)
                        else:
                            self.trait = chosen_trait
        elif self.status in ["warrior", "medicine cat", "mediator"]:
            mentor = None
            if self.mentor:
                mentor = Cat.fetch_cat(self.mentor)
            elif not self.mentor and len(self.former_mentor) != 0:
                if len(self.former_mentor) > 1:
                    mentor = Cat.fetch_cat(self.former_mentor[-1])
                else:
                    mentor = Cat.fetch_cat(self.former_mentor[0])

            influence_trait = None

            chance = randint(0, 9) + int(self.patrol_with_mentor)  # chance for cat to gain new trait or keep old

            # choose random trait, no influence
            if chance == 0:
                self.trait = choice(self.traits)

            # choose related trait, no influence
            elif 1 <= chance <= 6:
                possible_groups = ['Outgoing', 'Benevolent', 'Abrasive', 'Reserved']
                for x in possible_groups:
                    if self.trait in self.personality_groups[x]:
                        possible_trait = self.personality_groups.get(x)
                        chosen_trait = choice(possible_trait)
                        if chosen_trait in self.kit_traits:
                            self.trait = self.trait
                        else:
                            self.trait = chosen_trait

            # chose influence trait
            elif chance >= 7:
                possible_groups = ['Outgoing', 'Benevolent', 'Abrasive', 'Reserved']
                for x in possible_groups:
                    if mentor and mentor.trait in self.personality_groups[x]:
                        possible_trait = self.personality_groups.get(x)

                        if x == 'Abrasive' and chance >= 12:
                            possible_trait = self.personality_groups.get('Reserved')
                            influence_trait = "Reserved"
                        chosen_trait = choice(possible_trait)

                        if chosen_trait in self.kit_traits:
                            chosen_group = choice(possible_groups)
                            possible_traits = [i for i in self.personality_groups[chosen_group] if
                                               i not in self.kit_traits]
                            self.trait = choice(possible_traits)
                            influence_trait = None
                        else:
                            self.trait = chosen_trait
                            if not influence_trait:
                                influence_trait = x

            self.history_class.add_mentor_influence(self, mentor, skill=None, trait=influence_trait)

        elif self.status in ["elder"]:
            chance = randint(0, 7)  # chance for cat to gain new trait or keep old
            if chance == 0:
                self.trait = choice(self.traits)
            elif chance == 1:
                possible_groups = ['Outgoing', 'Benevolent', 'Abrasive', 'Reserved']
                for x in possible_groups:
                    if self.trait in self.personality_groups[x]:
                        possible_trait = self.personality_groups.get(x)
                        chosen_trait = choice(possible_trait)
                        if chosen_trait in self.kit_traits:
                            self.trait = choice(self.traits)
                        else:
                            self.trait = chosen_trait

    def describe_cat(self, short=False):
        """ Generates a string describing the cat's appearance and gender. Mainly used for generating
        the allegiances. If short is true, it will generate a very short one, with the minimal amount of information. """
        output = describe_appearance(self, short)
        # Add "a" or "an"
        if output[0].lower() in "aiou":
            output = f"an {output}"
        else:
            output = f"a {output}"

        return output

    def describe_eyes(self):
        colour = str(self.eye_colour).lower()
        colour2 = str(self.eye_colour2).lower()

        if colour == 'palegreen':
            colour = 'pale green'
        elif colour == 'darkblue':
            colour = 'dark blue'
        elif colour == 'paleblue':
            colour = 'pale blue'
        elif colour == 'paleyellow':
            colour = 'pale yellow'
        elif colour == 'heatherblue':
            colour = 'heather blue'
        elif colour == 'blue2':
            colour = 'blue'
        elif colour == 'sunlitice':
            colour = 'sunlit ice'
        elif colour == 'greenyellow':
            colour = 'green-yellow'
        if self.eye_colour2:
            if colour2 == 'palegreen':
                colour2 = 'pale green'
            if colour2 == 'darkblue':
                colour2 = 'dark blue'
            if colour2 == 'paleblue':
                colour2 = 'pale blue'
            if colour2 == 'paleyellow':
                colour2 = 'pale yellow'
            if colour2 == 'heatherblue':
                colour2 = 'heather blue'
            if colour2 == 'sunlitice':
                colour2 = 'sunlit ice'
            if colour2 == 'greenyellow':
                colour2 = 'green-yellow'
            colour = colour + ' and ' + colour2
        return colour

    def convert_history(self, mentor_influence, died_by, scar_events):
        """
        this is to handle old history save conversions
        """
        if mentor_influence or self.former_mentor:
            trait = None
            skill = None
            if mentor_influence:
                if len(mentor_influence) == 1:
                    mentor_influence = [mentor_influence[0], 'None']
                if mentor_influence[0] not in ['None', 'none']:
                    if mentor_influence[0] in ["Benevolent", "Abrasive", "Outgoing", "Reserved"]:
                        trait = mentor_influence[0]
                        if mentor_influence[1] not in ['None', 'none']:
                            skill = mentor_influence[1]
                    else:
                        skill = mentor_influence[0]
                if mentor_influence[1] not in ['None', 'none'] and not trait:
                    trait = mentor_influence[1]

            mentor_influence = {
                "mentor": self.former_mentor[-1] if self.former_mentor else None,
                "skill": skill,
                "trait": trait
            }

        deaths = []
        if died_by:
            for death in died_by:
                deaths.append(
                    {
                        "involved": None,
                        "text": death,
                        "moon": "?"
                    }
                )
        scars = []
        if scar_events:
            for scar in scar_events:
                scars.append(
                    {
                        "involved": None,
                        "text": scar,
                        "moon": "?"
                    }
                )
        self.history = History(
            mentor_influence=mentor_influence,
            died_by=deaths,
            scar_events=scars,
        )

    def load_history(self):
        try:
            if game.switches['clan_name'] != '':
                clanname = game.switches['clan_name']
            else:
                clanname = game.switches['clan_list'][0]
        except IndexError:
            print('WARNING: History failed to load, no clan in game.switches?')
            return

        history_directory = get_save_dir() + '/' + clanname + '/history/'
        cat_history_directory = history_directory + self.ID + '_history.json'

        if not os.path.exists(cat_history_directory):
            self.history = History(
                beginning={},
                mentor_influence={},
                app_ceremony={},
                lead_ceremony=None,
                possible_death={},
                died_by=[],
                possible_scar={},
                scar_events=[],
                murder={},
            )
            return
        try:
            with open(cat_history_directory, 'r') as read_file:
                history_data = ujson.loads(read_file.read())
                self.history = History(
                    beginning=history_data["beginning"] if "beginning" in history_data else {},
                    mentor_influence=history_data[
                        'mentor_influence'] if "mentor_influence" in history_data else {},
                    app_ceremony=history_data['app_ceremony'] if "app_ceremony" in history_data else {},
                    lead_ceremony=history_data['lead_ceremony'] if "lead_ceremony" in history_data else None,
                    possible_death=history_data['possible_death'] if "possible_death" in history_data else {},
                    died_by=history_data['died_by'] if "died_by" in history_data else [],
                    possible_scar=history_data['possible_scar'] if "possible_scar" in history_data else {},
                    scar_events=history_data['scar_events'] if "scar_events" in history_data else [],
                    murder=history_data['murder'] if "murder" in history_data else {},
                )
        except:
            self.history = None
            print(f'WARNING: There was an error reading the history file of cat #{self} or their history file was '
                  f'empty. Default history info was given. Close game without saving if you have save information '
                  f'you\'d like to preserve!')

    def save_history(self, history_dir):
        if not os.path.exists(history_dir):
            os.makedirs(history_dir)

        history_dict = self.history_class.make_dict(self)
        try:
            with open(history_dir + '/' + self.ID + '_history.json', 'w') as history_file:
                json_string = ujson.dumps(history_dict, indent=4)
                history_file.write(json_string)
        except:
            print(f"WARNING: saving history of cat #{self.ID} didn't work")
            self.history = History(
                beginning={},
                mentor_influence={},
                app_ceremony={},
                lead_ceremony=None,
                possible_death={},
                died_by=[],
                possible_scar={},
                scar_events=[],
                murder={},
            )

    def generate_lead_ceremony(self):
        """
        here we create a leader ceremony and add it to the history
        :param cat: cat object
        """

        # determine which dict we're pulling from
        if game.clan.instructor.df:
            starclan = False
            ceremony_dict = LEAD_CEREMONY_DF
        else:
            starclan = True
            ceremony_dict = LEAD_CEREMONY_SC

        # ---------------------------------------------------------------------------- #
        #                                    INTRO                                     #
        # ---------------------------------------------------------------------------- #
        all_intros = ceremony_dict["intros"]

        # filter the intros
        possible_intros = []
        for intro in all_intros:
            tags = all_intros[intro]["tags"]

            if game.clan.age != 0 and "new_clan" in tags:
                continue
            elif game.clan.age == 0 and "new_clan" not in tags:
                continue

            if all_intros[intro]["lead_trait"]:
                if self.trait not in all_intros[intro]["lead_trait"]:
                    continue
            possible_intros.append(all_intros[intro])

        # choose and adjust text
        chosen_intro = random.choice(possible_intros)
        if chosen_intro:
            intro = random.choice(chosen_intro["text"])
            intro = leader_ceremony_text_adjust(Cat,
                                                intro,
                                                self,
                                                )
        else:
            intro = 'this should not appear'

        # ---------------------------------------------------------------------------- #
        #                                 LIFE GIVING                                  #
        # ---------------------------------------------------------------------------- #
        life_givers = []
        dead_relations = []
        life_giving_leader = None

        # grab life givers that the cat actually knew in life and sort by amount of relationship!
        relationships = self.relationships.values()

        for rel in relationships:
            kitty = self.fetch_cat(rel.cat_to)
            if kitty.dead:
                # check where they reside
                if starclan:
                    if kitty.ID not in game.clan.starclan_cats or kitty.outside:
                        continue
                else:
                    if kitty.ID not in game.clan.darkforest_cats or kitty.outside:
                        continue
                # guides aren't allowed here
                if kitty == game.clan.instructor:
                    continue
                else:
                    dead_relations.append(rel)

        # sort relations by the strength of their relationship

        dead_relations.sort(
            key=lambda rel: rel.romantic_love + rel.platonic_like + rel.admiration + rel.comfortable + rel.trust, reverse=True)
        for rel in dead_relations:
            print(self.fetch_cat(rel.cat_to).name)
        # if we have relations, then make sure we only take the top 8
        if dead_relations:
            i = 0
            for rel in dead_relations:
                if i == 8:
                    break
                if rel.cat_to.status == 'leader':
                    life_giving_leader = rel.cat_to
                    continue
                life_givers.append(rel.cat_to.ID)
                i += 1
        # check amount of life givers, if we need more, then grab from the other dead cats
        if len(life_givers) < 8:
            amount = 8 - len(life_givers)

            if starclan:
                # this part just checks how many SC cats are available, if there aren't enough to fill all the slots,
                # then we just take however many are available

                possible_sc_cats = [i for i in game.clan.starclan_cats if
                                    i not in life_givers and
                                    self.fetch_cat(i).status != 'leader']

                if len(possible_sc_cats) - 1 < amount:
                    extra_givers = possible_sc_cats
                else:
                    extra_givers = random.sample(possible_sc_cats, k=amount)
            else:
                print(game.clan.darkforest_cats)
                possible_df_cats = [i for i in game.clan.darkforest_cats if
                                    i not in life_givers and
                                    self.fetch_cat(i).status != 'leader']
                if len(possible_df_cats) - 1 < amount:
                    extra_givers = possible_df_cats
                else:
                    extra_givers = random.sample(possible_df_cats, k=amount)

            life_givers.extend(extra_givers)

        # making sure we have a leader at the end
        ancient_leader = False
        if not life_giving_leader:
            # choosing if the life giving leader will be oldest leader or previous leader
            coin_flip = random.randint(1, 2)
            if coin_flip == 1:
                # pick oldest leader in SC
                ancient_leader = True
                if starclan:
                    for kitty in reversed(game.clan.starclan_cats):
                        if self.fetch_cat(kitty).status == 'leader':
                            life_giving_leader = kitty
                            break
                else:
                    for kitty in reversed(game.clan.darkforest_cats):
                        if self.fetch_cat(kitty).status == 'leader':
                            life_giving_leader = kitty
                            break
            else:
                # pick previous leader
                if starclan:
                    for kitty in game.clan.starclan_cats:
                        if self.fetch_cat(kitty).status == 'leader':
                            life_giving_leader = kitty
                            break
                else:
                    for kitty in game.clan.darkforest_cats:
                        if self.fetch_cat(kitty).status == 'leader':
                            life_giving_leader = kitty
                            break

        if life_giving_leader:
            life_givers.append(life_giving_leader)

        # check amount again, if more are needed then we'll add the ghost-y cats at the end
        if len(life_givers) < 9:
            unknown_blessing = True
            extra_lives = str(9 - len(life_givers))
        else:
            unknown_blessing = False
            extra_lives = str(9 - len(life_givers))

        possible_lives = ceremony_dict["lives"]
        lives = []
        used_lives = []
        used_virtues = []
        for giver in life_givers:
            giver_cat = self.fetch_cat(giver)
            life_list = []
            for life in possible_lives:
                tags = possible_lives[life]["tags"]
                rank = giver_cat.status

                if "unknown_blessing" in tags:
                    continue

                if "guide" in tags and giver_cat != game.clan.instructor:
                    continue
                if game.clan.age != 0 and "new_clan" in tags:
                    continue
                elif game.clan.age == 0 and "new_clan" not in tags:
                    continue
                if "old_leader" in tags and not ancient_leader:
                    continue
                if "leader_parent" in tags and giver_cat.ID not in self.get_parents():
                    continue
                elif "leader_child" in tags and giver_cat.ID not in self.get_children():
                    continue
                elif "leader_mate" in tags and giver_cat.ID not in self.mate:
                    continue
                if possible_lives[life]["rank"]:
                    if rank not in possible_lives[life]["rank"]:
                        continue
                if possible_lives[life]["lead_trait"]:
                    if self.trait not in possible_lives[life]["lead_trait"]:
                        continue
                if possible_lives[life]["star_trait"]:
                    if giver_cat.trait not in possible_lives[life]["star_trait"]:
                        continue
                life_list.extend([i for i in possible_lives[life]["life_giving"]])

            i = 0
            chosen_life = {}
            while i < 10:
                attempted = []
                try:
                    chosen_life = random.choice(life_list)
                except IndexError:
<<<<<<< HEAD
                    print(f'WARNING: life list had no items for giver {giver}. If you are a beta tester, please report and ping scribble along with all the info you can about the giver cat mentioned in this warning.')
=======
                    print(f'WARNING: life list had no items for giver #{giver_cat.ID}. If you are a beta tester, please report and ping scribble along with all the info you can about the giver cat mentioned in this warning.')
>>>>>>> 7807a0e7
                if chosen_life not in used_lives and chosen_life not in attempted:
                    break
                else:
                    attempted.append(chosen_life)
                i += 1
            used_lives.append(chosen_life)
            if chosen_life["virtue"]:
                poss_virtues = [i for i in chosen_life["virtue"] if i not in used_virtues]
                if not poss_virtues:
                    poss_virtues = ['faith', 'friendship', 'love', 'strength']
                virtue = choice(poss_virtues)
                used_virtues.append(virtue)
            else:
                virtue = None

            lives.append(leader_ceremony_text_adjust(Cat,
                                                     chosen_life["text"],
                                                     leader=self,
                                                     life_giver=giver,
                                                     virtue=virtue,
                                                     ))
        if unknown_blessing:
            possible_blessing = []
            for life in possible_lives:
                tags = possible_lives[life]["tags"]

                if "unknown_blessing" not in tags:
                    continue

                if possible_lives[life]["lead_trait"]:
                    if self.trait not in possible_lives[life]["lead_trait"]:
                        continue
                possible_blessing.append(possible_lives[life])
            chosen_blessing = choice(possible_blessing)
            chosen_text = random.choice(chosen_blessing["life_giving"])
            lives.append(leader_ceremony_text_adjust(Cat,
                                                     chosen_text["text"],
                                                     leader=self,
                                                     virtue=chosen_text["virtue"],
                                                     extra_lives=extra_lives,
                                                     ))
        all_lives = "<br><br>".join(lives)

        # ---------------------------------------------------------------------------- #
        #                                    OUTRO                                     #
        # ---------------------------------------------------------------------------- #

        # get the outro
        all_outros = ceremony_dict["outros"]

        possible_outros = []
        for outro in all_outros:
            tags = all_outros[outro]["tags"]

            if game.clan.age != 0 and "new_clan" in tags:
                continue
            elif game.clan.age == 0 and "new_clan" not in tags:
                continue

            if all_outros[outro]["lead_trait"]:
                if self.trait not in all_outros[outro]["lead_trait"]:
                    continue
            possible_outros.append(all_outros[outro])

        chosen_outro = random.choice(possible_outros)

        if chosen_outro:
            if life_givers:
                giver = life_givers[-1]
            else:
                giver = None
            outro = random.choice(chosen_outro["text"])
            outro = leader_ceremony_text_adjust(Cat,
                                                outro,
                                                leader=self,
                                                life_giver=giver,
                                                )
        else:
            outro = 'this should not appear'

        full_ceremony = "<br><br>".join([intro, all_lives, outro])
        return full_ceremony

    # ---------------------------------------------------------------------------- #
    #                              moon skip functions                             #
    # ---------------------------------------------------------------------------- #

    def one_moon(self):
        """Handles a moon skip for an alive cat. """
        if self.exiled or self.outside:
            # this is handled in events.py
            self.thoughts()
            return

        if self.dead:
            self.thoughts()
            return

        self.moons += 1
        if self.moons == 1:
            self.status = 'kitten'
        self.in_camp = 1

        if self.status in ['apprentice', 'mediator apprentice']:
            self.update_mentor()
        elif self.status == 'medicine cat apprentice':
            self.update_med_mentor()

    def thoughts(self):
        """ Generates a thought for the cat, which displays on their profile. """
        all_cats = self.all_cats
        other_cat = random.choice(list(all_cats.keys()))
        game_mode = game.switches['game_mode']
        biome = game.switches['biome']
        camp = game.switches['camp_bg']
        dead_chance = random.getrandbits(4)
        try:
            season = game.clan.current_season
        except:
            season = None

        # this figures out where the cat is
        where_kitty = None
        if not self.dead and not self.outside:
            where_kitty = "inside"
        elif self.dead and not self.df and not self.outside:
            where_kitty = 'starclan'
        elif self.dead and self.df:
            where_kitty = 'hell'
        elif self.dead and self.outside:
            where_kitty = 'UR'
        elif not self.dead and self.outside:
            where_kitty = 'outside'
        # get other cat
        i = 0
        # for cats inside the clan
        if where_kitty == 'inside':
            while other_cat == self.ID and len(all_cats) > 1 \
                    or (all_cats.get(other_cat).dead and dead_chance != 1) \
                    or (other_cat not in self.relationships):
                other_cat = choice(list(all_cats.keys()))
                i += 1
                if i > 100:
                    other_cat = None
                    break
        # for dead cats
        elif where_kitty in ['starclan', 'hell', 'UR']:
            while other_cat == self.ID and len(all_cats) > 1:
                other_cat = choice(list(all_cats.keys()))
                i += 1
                if i > 100:
                    other_cat = None
                    break
        # for cats currently outside
        # it appears as for now, kittypets and loners can only think about outsider cats
        elif where_kitty == 'outside':
            while other_cat == self.ID and len(all_cats) > 1 \
                    or (other_cat not in self.relationships):
                '''or (self.status in ['kittypet', 'loner'] and not all_cats.get(other_cat).outside):'''
                other_cat = choice(list(all_cats.keys()))
                i += 1
                if i > 100:
                    other_cat = None
                    break

        other_cat = all_cats.get(other_cat)

        # get chosen thought
        chosen_thought = Thoughts.get_chosen_thought(self, other_cat, game_mode, biome, season, camp)
        
        chosen_thought = event_text_adjust(Cat, chosen_thought, self, other_cat)

        # insert thought
        self.thought = str(chosen_thought)

    def relationship_interaction(self):
        """Randomly choose a cat of the clan and have a interaction with them."""
        # if the cat has no relationships, skip
        if not self.relationships or len(self.relationships) < 1:
            return

        cats_to_choose = [iter_cat for iter_cat in Cat.all_cats.values() if iter_cat.ID != self.ID and \
                          not iter_cat.outside and not iter_cat.exiled and not iter_cat.dead]
        # if there are not cats to interact, stop
        if len(cats_to_choose) < 1:
            return

        chosen_cat = choice(cats_to_choose)
        if chosen_cat.ID not in self.relationships:
            self.relationships[chosen_cat.ID] = Relationship(self, chosen_cat)
        relevant_relationship = self.relationships[chosen_cat.ID]
        relevant_relationship.start_interaction()

        if game.game_mode == "classic":
            return
        # handle contact with ill cat if
        if self.is_ill():
            relevant_relationship.cat_to.contact_with_ill_cat(self)
        if relevant_relationship.cat_to.is_ill():
            self.contact_with_ill_cat(relevant_relationship.cat_to)

    def update_skill(self):
        """Checks for skill and replaces empty skill if cat is old enough
        # also adds a chance for cat to take a skill similar to their mentor"""

        if self.skill == '???':
            skill_influence = None
            # assign skill to new medicine cat
            if self.status == 'medicine cat' and self.skill not in self.med_skills:
                # skill groups they can take from
                possible_groups = ['special', 'heal', 'star', 'mediate', 'smart', 'teach']
                # check if they had a mentor
                if self.former_mentor:
                    chance = randint(0, 9) + int(self.patrol_with_mentor)
                    mentor = Cat.fetch_cat(self.former_mentor[-1])
                    if not mentor:
                        print("WARNING: mentor not found")
                        return
                    # give skill from mentor
                    if chance >= 9:
                        for x in possible_groups:
                            if mentor.skill in self.skill_groups[x]:
                                possible_skill = self.skill_groups.get(x)
                                self.skill = choice(possible_skill)
                                skill_influence = self.skill
                                self.history_class.add_mentor_influence(self, mentor, skill_influence, trait=None)
                                return

                    self.history_class.add_mentor_influence(self, mentor, skill_influence, trait=None)

                # Will only be reached if a mentor skill was not applied.
                self.skill = choice(self.med_skills)

            # assign skill to new warrior
            elif self.status == 'warrior':
                # possible skill groups they can take from
                possible_groups = ['star', 'smart', 'teach', 'hunt', 'fight', 'speak']
                # check if they had a mentor
                if self.former_mentor:
                    chance = randint(0, 9) + int(self.patrol_with_mentor)
                    mentor = Cat.fetch_cat(self.former_mentor[-1])
                    if not mentor:
                        print("WARNING: mentor not found")
                        return
                    # give skill from mentor
                    if chance >= 9:
                        for x in possible_groups:
                            if mentor.skill in self.skill_groups[x]:
                                possible_skill = self.skill_groups.get(x)
                                self.skill = choice(possible_skill)
                                skill_influence = self.skill
                                self.history_class.add_mentor_influence(self, mentor, skill_influence, trait=None)
                                return

                    self.history_class.add_mentor_influence(self, mentor, skill_influence, trait=None)

                self.skill = choice(self.skills)

            elif self.status == 'mediator':
                possible_groups = ['star', 'smart', 'teach', 'speak', 'mediate']
                if self.former_mentor:
                    chance = randint(0, 12)
                    mentor = Cat.fetch_cat(self.former_mentor[-1])
                    if not mentor:
                        print("WARNING: mentor not found")
                        return
                    # give skill from mentor
                    if chance >= 9:
                        for x in possible_groups:
                            if mentor.skill in self.skill_groups[x]:
                                possible_skill = self.skill_groups.get(x)
                                self.skill = choice(possible_skill)
                                skill_influence = self.skill
                                self.history_class.add_mentor_influence(self, mentor, skill_influence, trait=None)
                                return

                    all_skills = []
                    for x in possible_groups:
                        all_skills.extend(self.skill_groups[x])
                    self.skill = choice(all_skills)

                    self.history_class.add_mentor_influence(self, mentor, skill_influence, trait=None)


            # assign new skill to elder
            elif self.status == 'elder':
                self.skill = choice(self.elder_skills)

            # if a cat somehow has no skill, assign one after checking that they aren't a kit or adolescent
            elif self.skill == '???' and self.status not in ['apprentice', 'medicine cat apprentice',
                                                             'mediator apprentice', 'kitten', 'newborn']:
                self.skill = choice(self.skills)

    def moon_skip_illness(self, illness):
        """handles the moon skip for illness"""
        if not self.is_ill():
            return True

        if self.illnesses[illness]["event_triggered"]:
            self.illnesses[illness]["event_triggered"] = False
            return True

        mortality = self.illnesses[illness]["mortality"]

        # leader should have a higher chance of death
        if self.status == "leader" and mortality != 0:
            mortality = int(mortality * 0.7)
            if mortality == 0:
                mortality = 1

        if mortality and not int(random.random() * mortality):
            if self.status == "leader":
                self.leader_death_heal = True
                game.clan.leader_lives -= 1
                if game.clan.leader_lives > 0:
                    text = f"{self.name} lost a life to {illness}."
                    # game.health_events_list.append(text)
                    # game.birth_death_events_list.append(text)
                    game.cur_events_list.append(Single_Event(text, ["birth_death", "health"], game.clan.leader.ID))
                elif game.clan.leader_lives <= 0:
                    text = f"{self.name} lost their last life to {illness}."
                    # game.health_events_list.append(text)
                    # game.birth_death_events_list.append(text)
                    game.cur_events_list.append(Single_Event(text, ["birth_death", "health"], game.clan.leader.ID))
            self.die()
            return False

        keys = self.illnesses[illness].keys()
        if 'moons_with' in keys:
            self.illnesses[illness]["moons_with"] += 1
        else:
            self.illnesses[illness].update({'moons_with': 1})

        self.illnesses[illness]["duration"] -= 1
        if self.illnesses[illness]["duration"] <= 0:
            self.healed_condition = True
            return False

    def moon_skip_injury(self, injury):
        """handles the moon skip for injury"""
        if not self.is_injured():
            return True

        if self.injuries[injury]["event_triggered"] is True:
            self.injuries[injury]["event_triggered"] = False
            return True

        mortality = self.injuries[injury]["mortality"]

        # leader should have a higher chance of death
        if self.status == "leader" and mortality != 0:
            mortality = int(mortality * 0.7)
            if mortality == 0:
                mortality = 1

        if mortality and not int(random.random() * mortality):
            if self.status == 'leader':
                game.clan.leader_lives -= 1
            self.die()
            return False

        keys = self.injuries[injury].keys()
        if 'moons_with' in keys:
            self.injuries[injury]["moons_with"] += 1
        else:
            self.injuries[injury].update({'moons_with': 1})

        # if the cat has an infected wound, the wound shouldn't heal till the illness is cured
        if not self.injuries[injury]["complication"]:
            self.injuries[injury]["duration"] -= 1
        if self.injuries[injury]["duration"] <= 0:
            self.healed_condition = True
            return False

    def moon_skip_permanent_condition(self, condition):
        """handles the moon skip for permanent conditions"""
        if not self.is_disabled():
            return "skip"

        if self.permanent_condition[condition]["event_triggered"]:
            self.permanent_condition[condition]["event_triggered"] = False
            return "skip"

        mortality = self.permanent_condition[condition]["mortality"]
        moons_until = self.permanent_condition[condition]["moons_until"]
        born_with = self.permanent_condition[condition]["born_with"]

        # handling the countdown till a congenital condition is revealed
        if moons_until is not None and moons_until >= 0 and born_with is True:
            self.permanent_condition[condition]["moons_until"] = int(moons_until - 1)
            self.permanent_condition[condition]["moons_with"] = 0
            if self.permanent_condition[condition]["moons_until"] != -1:
                return "skip"
        if self.permanent_condition[condition]["moons_until"] == -1 and \
                self.permanent_condition[condition]["born_with"] is True:
            self.permanent_condition[condition]["moons_until"] = -2
            return "reveal"

        keys = self.permanent_condition[condition].keys()
        if 'moons_with' in keys:
            self.permanent_condition[condition]["moons_with"] += 1
        else:
            self.permanent_condition[condition].update({'moons_with': 1})

        # leader should have a higher chance of death
        if self.status == "leader" and mortality != 0:
            mortality = int(mortality * 0.7)
            if mortality == 0:
                mortality = 1

        if mortality and not int(random.random() * mortality):
            if self.status == 'leader':
                game.clan.leader_lives -= 1
            self.die()
            return "continue"

    # ---------------------------------------------------------------------------- #
    #                                   relative                                   #
    # ---------------------------------------------------------------------------- #
    def get_parents(self):
        """Returns list containing parents of cat(id)."""
        if not self.inheritance:
            self.inheritance = Inheritance(self)
        return self.inheritance.parents.keys()

    def get_siblings(self):
        """Returns list of the siblings(id)."""
        if not self.inheritance:
            self.inheritance = Inheritance(self)
        return self.inheritance.siblings.keys()

    def get_children(self):
        """Returns list of the children (ids)."""
        if not self.inheritance:
            self.inheritance = Inheritance(self)
        return self.inheritance.kits.keys()

    def is_grandparent(self, other_cat: Cat):
        """Check if the cat is the grandparent of the other cat."""
        if not self.inheritance:
            self.inheritance = Inheritance(self)
        return other_cat.ID in self.inheritance.grand_kits.keys()

    def is_parent(self, other_cat: Cat):
        """Check if the cat is the parent of the other cat."""
        if not self.inheritance:
            self.inheritance = Inheritance(self)
        return other_cat.ID in self.inheritance.kits.keys()

    def is_sibling(self, other_cat: Cat):
        """Check if the cats are siblings."""
        if not self.inheritance:
            self.inheritance = Inheritance(self)
        return other_cat.ID in self.inheritance.siblings.keys()
    
    def is_littermate(self, other_cat: Cat):
        """Check if the cats are littermates."""
        if other_cat.ID not in self.inheritance.siblings.keys():
            return False
        litter_mates = [key for key, value in self.inheritance.siblings.items() if "litter mates" in value["additional"]]
        return other_cat.ID in litter_mates

    def is_uncle_aunt(self, other_cat):
        """Check if the cats are related as uncle/aunt and niece/nephew."""
        if not self.inheritance:
            self.inheritance = Inheritance(self)
        return other_cat.ID in self.inheritance.siblings_kits.keys()

    def is_cousin(self, other_cat):
        if not self.inheritance:
            self.inheritance = Inheritance(self)
        return other_cat.ID in self.inheritance.cousins.keys()

    def is_related(self, other_cat, cousin_allowed):
        """Checks if the given cat is related to the current cat, according to the inheritance."""
        if not self.inheritance:
            self.inheritance = Inheritance(self)
        if cousin_allowed:
            return other_cat.ID in self.inheritance.all_but_cousins
        return other_cat.ID in self.inheritance.all_involved

    def get_relatives(self, cousin_allowed = True) -> list:
        """Returns a list of ids of all nearly related ancestors."""
        if not self.inheritance:
            self.inheritance = Inheritance(self)
        if cousin_allowed:
            return self.inheritance.all_involved
        return self.inheritance.all_but_cousins

    # ---------------------------------------------------------------------------- #
    #                                  conditions                                  #
    # ---------------------------------------------------------------------------- #

    def get_ill(self, name, event_triggered=False, lethal=True, severity='default'):
        """
        use to make a cat ill.
        name = name of the illness you want the cat to get
        event_triggered = make True to have this illness skip the illness_moonskip for 1 moon
        lethal = set True to leave the illness mortality rate at its default level.
                 set False to force the illness to have 0 mortality
        severity = leave 'default' to keep default severity, otherwise set to the desired severity
                   ('minor', 'major', 'severe')
        """
        if name not in ILLNESSES:
            print(f"WARNING: {name} is not in the illnesses collection.")
            return
        if name == 'kittencough' and self.status != 'kitten':
            return

        illness = ILLNESSES[name]
        mortality = illness["mortality"][self.age]
        med_mortality = illness["medicine_mortality"][self.age]
        if severity == 'default':
            illness_severity = illness["severity"]
        else:
            illness_severity = severity

        duration = illness['duration']
        med_duration = illness['medicine_duration']

        amount_per_med = get_amount_cat_for_one_medic(game.clan)

        if medical_cats_condition_fulfilled(Cat.all_cats.values(), amount_per_med):
            duration = med_duration
        if severity != 'minor':
            duration += random.randrange(-1, 1)
        if duration == 0:
            duration = 1

        if game.clan.game_mode == "cruel season":
            if mortality != 0:
                mortality = int(mortality * 0.5)
                med_mortality = int(med_mortality * 0.5)

                # to prevent an illness gets no mortality, check and set it to 1 if needed
                if mortality == 0 or med_mortality == 0:
                    mortality = 1
                    med_mortality = 1
        if lethal is False:
            mortality = 0

        new_illness = Illness(
            name=name,
            severity=illness_severity,
            mortality=mortality,
            infectiousness=illness["infectiousness"],
            duration=duration,
            medicine_duration=illness["medicine_duration"],
            medicine_mortality=med_mortality,
            risks=illness["risks"],
            event_triggered=event_triggered
        )

        if new_illness.name not in self.illnesses:
            self.illnesses[new_illness.name] = {
                "severity": new_illness.severity,
                "mortality": new_illness.current_mortality,
                "infectiousness": new_illness.infectiousness,
                "duration": new_illness.duration,
                "moons_with": 1,
                "risks": new_illness.risks,
                "event_triggered": new_illness.new
            }

    def get_injured(self, name, event_triggered=False, lethal=True, severity='default'):
        if name not in INJURIES:
            if name not in INJURIES:
                print(f"WARNING: {name} is not in the injuries collection.")
            return

        if name == 'mangled tail' and 'NOTAIL' in self.scars:
            return
        if name == 'torn ear' and 'NOEAR' in self.scars:
            return

        injury = INJURIES[name]
        mortality = injury["mortality"][self.age]
        duration = injury['duration']
        med_duration = injury['medicine_duration']

        if severity == 'default':
            injury_severity = injury["severity"]
        else:
            injury_severity = severity

        if medical_cats_condition_fulfilled(Cat.all_cats.values(), get_amount_cat_for_one_medic(game.clan)):
            duration = med_duration
        if severity != 'minor':
            duration += random.randrange(-1, 1)
        if duration == 0:
            duration = 1

        if mortality != 0:
            if game.clan.game_mode == "cruel season":
                mortality = int(mortality * 0.5)

                if mortality == 0:
                    mortality = 1
        if lethal is False:
            mortality = 0

        new_injury = Injury(
            name=name,
            severity=injury_severity,
            duration=injury["duration"],
            medicine_duration=duration,
            mortality=mortality,
            risks=injury["risks"],
            illness_infectiousness=injury["illness_infectiousness"],
            also_got=injury["also_got"],
            cause_permanent=injury["cause_permanent"],
            event_triggered=event_triggered
        )

        if new_injury.name not in self.injuries:
            self.injuries[new_injury.name] = {
                "severity": new_injury.severity,
                "mortality": new_injury.current_mortality,
                "duration": new_injury.duration,
                "moons_with": 1,
                "illness_infectiousness": new_injury.illness_infectiousness,
                "risks": new_injury.risks,
                "complication": None,
                "cause_permanent": new_injury.cause_permanent,
                "event_triggered": new_injury.new
            }

        if len(new_injury.also_got) > 0 and not int(random.random() * 5):
            avoided = False
            if 'blood loss' in new_injury.also_got and len(get_med_cats(Cat)) != 0:
                clan_herbs = set()
                needed_herbs = {"horsetail", "raspberry", "marigold", "cobwebs"}
                clan_herbs.update(game.clan.herbs.keys())
                herb_set = needed_herbs.intersection(clan_herbs)
                usable_herbs = []
                usable_herbs.extend(herb_set)

                if usable_herbs:
                    # deplete the herb
                    herb_used = random.choice(usable_herbs)
                    game.clan.herbs[herb_used] -= 1
                    if game.clan.herbs[herb_used] <= 0:
                        game.clan.herbs.pop(herb_used)
                    avoided = True
                    text = f"{herb_used.capitalize()} was used to stop blood loss for {self.name}."
                    game.herb_events_list.append(text)

            if not avoided:
                self.also_got = True
                additional_injury = choice(new_injury.also_got)
                if additional_injury in INJURIES:
                    self.additional_injury(additional_injury)
                else:
                    self.get_ill(additional_injury, event_triggered=True)
        else:
            self.also_got = False

    def additional_injury(self, injury):
        self.get_injured(injury, event_triggered=True)

    def congenital_condition(self, cat):
        possible_conditions = []

        for condition in PERMANENT:
            possible = PERMANENT[condition]
            if possible["congenital"] in ['always', 'sometimes']:
                possible_conditions.append(condition)

        new_condition = choice(possible_conditions)

        if new_condition == "born without a leg":
            cat.scars.append('NOPAW')
        elif new_condition == "born without a tail":
            cat.scars.append('NOTAIL')

        self.get_permanent_condition(new_condition, born_with=True)

    def get_permanent_condition(self, name, born_with=False, event_triggered=False):
        if name not in PERMANENT:
            print(str(self.name), f"WARNING: {name} is not in the permanent conditions collection.")
            return

        # remove accessories if need be
        if 'NOTAIL' in self.scars and self.accessory in ['RED FEATHERS', 'BLUE FEATHERS', 'JAY FEATHERS']:
            self.accessory = None
        if 'HALFTAIL' in self.scars and self.accessory in ['RED FEATHERS', 'BLUE FEATHERS', 'JAY FEATHERS']:
            self.accessory = None

        condition = PERMANENT[name]
        new_condition = False
        mortality = condition["mortality"][self.age]
        if mortality != 0:
            if game.clan.game_mode == "cruel season":
                mortality = int(mortality * 0.65)

        if condition['congenital'] == 'always':
            born_with = True
        moons_until = condition["moons_until"]
        if born_with and moons_until != 0:
            moons_until = randint(moons_until - 1, moons_until + 1)  # creating a range in which a condition can present
            if moons_until < 0:
                moons_until = 0

        if born_with and self.status not in ['kitten', 'newborn']:
            moons_until = -2
        elif born_with is False:
            moons_until = 0

        if name == "paralyzed":
            self.paralyzed = True

        new_perm_condition = PermanentCondition(
            name=name,
            severity=condition["severity"],
            congenital=condition["congenital"],
            moons_until=moons_until,
            mortality=mortality,
            risks=condition["risks"],
            illness_infectiousness=condition["illness_infectiousness"],
            event_triggered=event_triggered
        )

        if new_perm_condition.name not in self.permanent_condition:
            self.permanent_condition[new_perm_condition.name] = {
                "severity": new_perm_condition.severity,
                "born_with": born_with,
                "moons_until": new_perm_condition.moons_until,
                "moons_with": 1,
                "mortality": new_perm_condition.current_mortality,
                "illness_infectiousness": new_perm_condition.illness_infectiousness,
                "risks": new_perm_condition.risks,
                "complication": None,
                "event_triggered": new_perm_condition.new
            }
            new_condition = True
        return new_condition

    def not_working(self):
        """returns True if the cat cannot work, False if the cat can work"""
        not_working = False
        for illness in self.illnesses:
            if self.illnesses[illness]['severity'] != 'minor':
                not_working = True
                break
        for injury in self.injuries:
            if self.injuries[injury]['severity'] != 'minor':
                not_working = True
                break
        return not_working

    # This is only for cats that retire due to the health condition.
    def retire_cat(self):
        old_status = self.status
        self.retired = True
        self.status = 'elder'
        self.name.status = 'elder'
        self.update_traits()
        self.update_skill()

        if old_status == 'leader':
            game.clan.leader_lives = 0
            if game.clan.leader:
                if game.clan.leader.ID == self.ID:
                    game.clan.leader = None
                    game.clan.leader_predecessors += 1

        if game.clan.deputy:
            if game.clan.deputy.ID == self.ID:
                game.clan.deputy = None
                game.clan.deputy_predecessors += 1

        self.update_mentor()


    def is_ill(self):
        is_ill = True
        if len(self.illnesses) <= 0:
            is_ill = False
        return is_ill is not False

    def is_injured(self):
        is_injured = True
        if len(self.injuries) <= 0:
            is_injured = False
        return is_injured is not False

    def is_disabled(self):
        is_disabled = True
        if len(self.permanent_condition) <= 0:
            is_disabled = False
        return is_disabled is not False

    def contact_with_ill_cat(self, cat: Cat):
        """handles if one cat had contact with an ill cat"""

        infectious_illnesses = []
        if self.is_ill() or cat is None or not cat.is_ill():
            return
        elif cat.is_ill():
            for illness in cat.illnesses:
                if cat.illnesses[illness]["infectiousness"] != 0:
                    infectious_illnesses.append(illness)
            if len(infectious_illnesses) == 0:
                return

        for illness in infectious_illnesses:
            illness_name = illness
            rate = cat.illnesses[illness]["infectiousness"]
            if self.is_injured():
                for y in self.injuries:
                    illness_infect = list(
                        filter(lambda ill: ill["name"] == illness_name, self.injuries[y]["illness_infectiousness"]))
                    if illness_infect is not None and len(illness_infect) > 0:
                        illness_infect = illness_infect[0]
                        rate -= illness_infect["lower_by"]

                    # prevent rate lower 0 and print warning message
                    if rate < 0:
                        print(
                            f"WARNING: injury {self.injuries[y]['name']} has lowered chance of {illness_name} infection to {rate}")
                        rate = 1

            if not random.random() * rate:
                text = f"{self.name} had contact with {cat.name} and now has {illness_name}."
                # game.health_events_list.append(text)
                game.cur_events_list.append(Single_Event(text, "health", [self.ID, cat.ID]))
                self.get_ill(illness_name)

    def save_condition(self):
        # save conditions for each cat
        clanname = None
        if game.switches['clan_name'] != '':
            clanname = game.switches['clan_name']
        elif len(game.switches['clan_name']) > 0:
            clanname = game.switches['clan_list'][0]
        elif game.clan is not None:
            clanname = game.clan.name

        condition_directory = get_save_dir() + '/' + clanname + '/conditions'
        condition_file_path = condition_directory + '/' + self.ID + '_conditions.json'

        if (not self.is_ill() and not self.is_injured() and not self.is_disabled()) or self.dead or self.outside:
            if os.path.exists(condition_file_path):
                os.remove(condition_file_path)
            return

        conditions = {}

        if self.is_ill():
            conditions["illnesses"] = self.illnesses

        if self.is_injured():
            conditions["injuries"] = self.injuries

        if self.is_disabled():
            conditions["permanent conditions"] = self.permanent_condition

        game.safe_save(condition_file_path, conditions)

    def load_conditions(self):
        if game.switches['clan_name'] != '':
            clanname = game.switches['clan_name']
        else:
            clanname = game.switches['clan_list'][0]

        condition_directory = get_save_dir() + '/' + clanname + '/conditions/'
        condition_cat_directory = condition_directory + self.ID + '_conditions.json'
        if not os.path.exists(condition_cat_directory):
            return

        try:
            with open(condition_cat_directory, 'r') as read_file:
                rel_data = ujson.loads(read_file.read())
                if "illnesses" in rel_data:
                    self.illnesses = rel_data.get("illnesses")
                if "injuries" in rel_data:
                    self.injuries = rel_data.get("injuries")
                if "permanent conditions" in rel_data:
                    self.permanent_condition = rel_data.get("permanent conditions")

            if "paralyzed" in self.permanent_condition and not self.paralyzed:
                self.paralyzed = True

        except Exception as e:
            print(f"WARNING: There was an error reading the condition file of cat #{self}.\n", e)

    # ---------------------------------------------------------------------------- #
    #                                    mentor                                    #
    # ---------------------------------------------------------------------------- #

    def is_valid_med_mentor(self, potential_mentor: Cat):
        # Dead or outside cats can't be mentors
        if potential_mentor.dead or potential_mentor.outside:
            return False
        # Match jobs
        if self.status == 'medicine cat apprentice' and potential_mentor.status == 'medicine cat':
            return True
        if self.status == 'medicine cat apprentice' and potential_mentor.status != 'medicine cat':
            return False
        # If not an app, don't need a mentor
        if 'medicine cat apprentice' not in self.status:
            return False
        # Dead cats don't need mentors
        if self.dead:
            return False
        return True

    def is_valid_mentor(self, potential_mentor: Cat):
        # Dead or outside cats can't be mentors
        if potential_mentor.dead or potential_mentor.outside:
            return False
        # Match jobs
        if self.status == 'medicine cat apprentice' and potential_mentor.status != 'medicine cat':
            return False
        if self.status == 'apprentice' and potential_mentor.status not in [
            'leader', 'deputy', 'warrior'
        ]:
            return False
        if self.status == 'mediator apprentice' and potential_mentor.status != 'mediator':
            return False

        # If not an app, don't need a mentor
        if 'apprentice' not in self.status:
            return False
        # Dead cats don't need mentors
        if self.dead:
            return False
        return True

    def update_med_mentor(self, new_mentor: Any = None):
        # No !!
        if isinstance(new_mentor, Cat):
            print("Everything is terrible!! (new_mentor {new_mentor} is a Cat D:)")
            return
        # Check if cat can have a mentor
        illegible_for_mentor = self.dead or self.outside or self.exiled or self.status != "medicine cat apprentice"
        if illegible_for_mentor:
            self.__remove_mentor()
            return

        # If eligible, cat should get a mentor.
        if new_mentor:
            self.__remove_mentor()
            self.__add_mentor(new_mentor)

        # Check if current mentor is valid
        if self.mentor:
            mentor_cat = Cat.fetch_cat(self.mentor)  # This will return None if there is no current mentor
            if not self.is_valid_med_mentor(mentor_cat):
                self.__remove_mentor()

        # Need to pick a random mentor if not specified
        if not self.mentor:
            potential_mentors = []
            priority_mentors = []
            for cat in self.all_cats.values():
                if self.is_valid_med_mentor(cat):
                    potential_mentors.append(cat)
                    if not cat.apprentice:  # length of list is 0
                        priority_mentors.append(cat)
            # First try for a cat who currently has no apprentices
            if priority_mentors:  # length of list > 0
                new_mentor = choice(priority_mentors)
            elif potential_mentors:  # length of list > 0
                new_mentor = choice(potential_mentors)
            if new_mentor:
                self.__add_mentor(new_mentor.ID)

    def __remove_mentor(self):
        """Should only be called by update_mentor, also sets fields on mentor."""
        if not self.mentor:
            return
        mentor_cat = Cat.fetch_cat(self.mentor)
        if self.ID in mentor_cat.apprentice:
            mentor_cat.apprentice.remove(self.ID)
        if self.moons > 6 and self.ID not in mentor_cat.former_apprentices:
            mentor_cat.former_apprentices.append(self.ID)
        if self.moons > 6 and mentor_cat.ID not in self.former_mentor:
            self.former_mentor.append(mentor_cat.ID)
        self.mentor = None

    def __add_mentor(self, new_mentor_id: str):
        """Should only be called by update_mentor, also sets fields on mentor."""
        # reset patrol number
        self.patrol_with_mentor = 0
        self.mentor = new_mentor_id
        mentor_cat = Cat.fetch_cat(self.mentor)
        if self.ID not in mentor_cat.apprentice:
            mentor_cat.apprentice.append(self.ID)

    def update_mentor(self, new_mentor: Any = None):
        """Takes mentor's ID as argument, mentor could just be set via this function."""
        # No !!
        if isinstance(new_mentor, Cat):
            print("Everything is terrible!! (new_mentor {new_mentor} is a Cat D:)")
            return
        # Check if cat can have a mentor
        illegible_for_mentor = self.dead or self.outside or self.exiled or self.status not in ["apprentice",
                                                                                               "mediator apprentice"]
        if illegible_for_mentor:
            self.__remove_mentor()
            return
        # If eligible, cat should get a mentor.
        if new_mentor:
            self.__remove_mentor()
            self.__add_mentor(new_mentor)

        # Check if current mentor is valid
        if self.mentor:
            mentor_cat = Cat.fetch_cat(self.mentor)  # This will return None if there is no current mentor
            if not self.is_valid_mentor(mentor_cat):
                self.__remove_mentor()

        # Need to pick a random mentor if not specified
        if not self.mentor:
            potential_mentors = []
            priority_mentors = []
            for cat in self.all_cats.values():
                if self.is_valid_mentor(cat) and not cat.not_working():
                    potential_mentors.append(cat)
                    if not cat.apprentice:  # length of list is 0
                        priority_mentors.append(cat)
            # First try for a cat who currently has no apprentices
            if priority_mentors:  # length of list > 0
                new_mentor = choice(priority_mentors)
            elif potential_mentors:  # length of list > 0
                new_mentor = choice(potential_mentors)
            if new_mentor:
                self.__add_mentor(new_mentor.ID)

    # ---------------------------------------------------------------------------- #
    #                                 relationships                                #
    # ---------------------------------------------------------------------------- #
    def is_potential_mate(self,
                          other_cat: Cat,
                          for_love_interest: bool = False,
                          age_restriction: bool = True):
        """
            Checks if this cat is potential mate for the other cat.
            There are no restrictions if the current cat already has a mate or not (this allows poly-mates).
        """
        # just to be sure, check if it is not the same cat
        if self.ID == other_cat.ID:
            return False

        # Inheritance check
        if self.is_related(other_cat, game.settings["first_cousin_mates"]):
            return False

        # check exiled, outside, and dead cats
        if (self.dead != other_cat.dead) or self.outside or other_cat.outside:
            return False

        # check for age
        if age_restriction:
            if (self.moons < 14 or other_cat.moons < 14) and not for_love_interest:
                return False

            if self.age != other_cat.age and abs(self.moons - other_cat.moons) > game.config["mates"]["age_range"]:
                return False

        age_restricted_ages = ["newborn", "kitten", "adolescent"]
        if self.age in age_restricted_ages or other_cat.age in age_restricted_ages:
            if self.age != other_cat.age:
                return False

        # check for mentor
        is_former_mentor = (other_cat.ID in self.former_apprentices or self.ID in other_cat.former_apprentices)
        if is_former_mentor and not game.settings['romantic with former mentor']:
            return False

        return True

    def unset_mate(self, other_cat: Cat, breakup: bool = False, fight: bool = False):
        """Unset the mate from both self and other_cat"""

        # Both cats must have mates for this to work
        if len(self.mate) < 1 or len(other_cat.mate) < 1:
            return

        # AND they must be mates with each other. 
        if self.ID not in other_cat.mate or other_cat.ID not in self.mate:
            print(f"Unsetting mates: These {self.name} and {other_cat.name} are not mates!")
            return

        # If only deal with relationships if this is a breakup. 
        if breakup:
            if not self.dead:
                if other_cat.ID not in self.relationships:
                    self.relationships[other_cat.ID] = Relationship(self, other_cat, True)
                self_relationship = self.relationships[other_cat.ID]
                self_relationship.romantic_love -= 40
                self_relationship.comfortable -= 20
                self_relationship.trust -= 10
                self_relationship.mate = False
                if fight:
                    self_relationship.platonic_like -= 30

            if not other_cat.dead:
                if self.ID not in other_cat.relationships:
                    other_cat.relationships[self.ID] = Relationship(other_cat, self, True)
                other_relationship = other_cat.relationships[self.ID]
                other_relationship.romantic_love -= 40
                other_relationship.comfortable -= 20
                other_relationship.trust -= 10
                other_relationship.mate = False
                if fight:
                    other_relationship.platonic_like -= 30

        self.mate.remove(other_cat.ID)
        other_cat.mate.remove(self.ID)
        
        #Handle previous mates:
        if other_cat.ID not in self.previous_mates:
            self.previous_mates.append(other_cat.ID)
        if self.ID not in other_cat.previous_mates:
            other_cat.previous_mates.append(self.ID)

        if other_cat.inheritance:
            other_cat.inheritance.update_all_mates()
        if self.inheritance:
            self.inheritance.update_all_mates()

    def set_mate(self, other_cat: Cat):
        """Sets up a mate relationship between self and other_cat."""
        if other_cat.ID not in self.mate:
            self.mate.append(other_cat.ID)
        if self.ID not in other_cat.mate:
            other_cat.mate.append(self.ID)

        # If the current mate was in the previous mate list, remove them. 
        if other_cat.ID in self.previous_mates:
            self.previous_mates.remove(other_cat.ID)
        if self.ID in other_cat.previous_mates:
            other_cat.previous_mates.remove(self.ID)

        if other_cat.inheritance:
            other_cat.inheritance.update_all_mates()
        if self.inheritance:
            self.inheritance.update_all_mates()

        # Set starting relationship values
        if not self.dead:
            if other_cat.ID not in self.relationships:
                self.relationships[other_cat.ID] = Relationship(self, other_cat, True)
            self_relationship = self.relationships[other_cat.ID]
            self_relationship.romantic_love += 20
            self_relationship.comfortable += 20
            self_relationship.trust += 10
            self_relationship.mate = True

        if not other_cat.dead:
            if self.ID not in other_cat.relationships:
                other_cat.relationships[self.ID] = Relationship(other_cat, self, True)
            other_relationship = other_cat.relationships[self.ID]
            other_relationship.romantic_love += 20
            other_relationship.comfortable += 20
            other_relationship.trust += 10
            other_relationship.mate = True

    def create_inheritance_new_cat(self):
        """Creates the inheritance class for a new cat."""
        # set the born status to true, just for safety
        self.inheritance = Inheritance(self, True)

    def create_one_relationship(self, other_cat: Cat):
        """Create a new relationship between current cat and other cat. Returns: Relationship"""
        if other_cat.ID in self.relationships:
            return None
        relationship = Relationship(self, other_cat)
        self.relationships[other_cat.ID] = relationship
        return relationship

    def create_relationships_new_cat(self):
        """Create relationships for a new generated cat."""
        for inter_cat in Cat.all_cats.values():
            # the inter_cat is the same as the current cat
            if inter_cat.ID == self.ID:
                continue
            # if the cat already has (somehow) a relationship with the inter cat
            if inter_cat.ID in self.relationships:
                continue
            # if they dead (dead cats have no relationships)
            if self.dead or inter_cat.dead:
                continue
            # if they are not outside of the clan at the same time
            if self.outside and not inter_cat.outside or not self.outside and inter_cat.outside:
                continue
            inter_cat.relationships[self.ID] = Relationship(inter_cat, self)
            self.relationships[inter_cat.ID] = Relationship(self, inter_cat)

    def init_all_relationships(self):
        """Create Relationships to all current Clancats."""
        for id in self.all_cats:
            the_cat = self.all_cats.get(id)
            if the_cat.ID is not self.ID:
                mates = the_cat.ID in self.mate
                are_parents = False
                parents = False
                siblings = False

                if self.parent1 is not None and self.parent2 is not None and \
                        the_cat.parent1 is not None and the_cat.parent2 is not None:
                    are_parents = the_cat.ID in [self.parent1, self.parent2]
                    parents = are_parents or self.ID in [
                        the_cat.parent1, the_cat.parent2
                    ]
                    siblings = self.parent1 in [
                        the_cat.parent1, the_cat.parent2
                    ] or self.parent2 in [the_cat.parent1, the_cat.parent2]

                related = parents or siblings

                # set the different stats
                romantic_love = 0
                like = 0
                dislike = 0
                admiration = 0
                comfortable = 0
                jealousy = 0
                trust = 0
                if game.settings['random relation']:
                    if game.clan:
                        if the_cat == game.clan.instructor:
                            pass
                        elif randint(1, 20) == 1 and romantic_love < 1:
                            dislike = randint(10, 25)
                            jealousy = randint(5, 15)
                            if randint(1, 30) == 1:
                                trust = randint(1, 10)
                        else:
                            like = randint(0, 35)
                            comfortable = randint(0, 25)
                            trust = randint(0, 15)
                            admiration = randint(0, 20)
                            if randint(
                                    1, 100 - like
                            ) == 1 and self.moons > 11 and the_cat.moons > 11:
                                romantic_love = randint(15, 30)
                                comfortable = int(comfortable * 1.3)
                                trust = int(trust * 1.2)
                    else:
                        if randint(1, 20) == 1 and romantic_love < 1:
                            dislike = randint(10, 25)
                            jealousy = randint(5, 15)
                            if randint(1, 30) == 1:
                                trust = randint(1, 10)
                        else:
                            like = randint(0, 35)
                            comfortable = randint(0, 25)
                            trust = randint(0, 15)
                            admiration = randint(0, 20)
                            if randint(
                                    1, 100 - like
                            ) == 1 and self.moons > 11 and the_cat.moons > 11:
                                romantic_love = randint(15, 30)
                                comfortable = int(comfortable * 1.3)
                                trust = int(trust * 1.2)

                if are_parents and like < 60:
                    like = 60
                if siblings and like < 30:
                    like = 30

                rel = Relationship(cat_from=self,
                                   cat_to=the_cat,
                                   mates=mates,
                                   family=related,
                                   romantic_love=romantic_love,
                                   platonic_like=like,
                                   dislike=dislike,
                                   admiration=admiration,
                                   comfortable=comfortable,
                                   jealousy=jealousy,
                                   trust=trust)
                self.relationships[the_cat.ID] = rel

    def save_relationship_of_cat(self, relationship_dir):
        # save relationships for each cat

        rel = []
        for r in self.relationships.values():
            r_data = {
                "cat_from_id": r.cat_from.ID,
                "cat_to_id": r.cat_to.ID,
                "mates": r.mates,
                "family": r.family,
                "romantic_love": r.romantic_love,
                "platonic_like": r.platonic_like,
                "dislike": r.dislike,
                "admiration": r.admiration,
                "comfortable": r.comfortable,
                "jealousy": r.jealousy,
                "trust": r.trust,
                "log": r.log
            }
            rel.append(r_data)

        game.safe_save(f"{relationship_dir}/{self.ID}_relations.json", rel)

    def load_relationship_of_cat(self):
        if game.switches['clan_name'] != '':
            clanname = game.switches['clan_name']
        else:
            clanname = game.switches['clan_list'][0]

        relation_directory = get_save_dir() + '/' + clanname + '/relationships/'
        relation_cat_directory = relation_directory + self.ID + '_relations.json'

        self.relationships = {}
        if os.path.exists(relation_directory):
            if not os.path.exists(relation_cat_directory):
                self.init_all_relationships()
                for cat in Cat.all_cats.values():
                    cat.relationships[self.ID] = Relationship(cat, self)
                return
            try:
                with open(relation_cat_directory, 'r') as read_file:
                    rel_data = ujson.loads(read_file.read())
                    for rel in rel_data:
                        cat_to = self.all_cats.get(rel['cat_to_id'])
                        if cat_to is None:
                            continue
                        new_rel = Relationship(
                            cat_from=self,
                            cat_to=cat_to,
                            mates=rel['mates'] if rel['mates'] else False,
                            family=rel['family'] if rel['family'] else False,
                            romantic_love=rel['romantic_love'] if rel['romantic_love'] else 0,
                            platonic_like=rel['platonic_like'] if rel['platonic_like'] else 0,
                            dislike=rel['dislike'] if rel['dislike'] else 0,
                            admiration=rel['admiration'] if rel['admiration'] else 0,
                            comfortable=rel['comfortable'] if rel['comfortable'] else 0,
                            jealousy=rel['jealousy'] if rel['jealousy'] else 0,
                            trust=rel['trust'] if rel['trust'] else 0,
                            log=rel['log'])
                        self.relationships[rel['cat_to_id']] = new_rel
            except:
                print(f'WARNING: There was an error reading the relationship file of cat #{self}.')

    @staticmethod
    def mediate_relationship(mediator, cat1, cat2, allow_romantic, sabotage=False):
        # Gather some important info

        # Gathering the relationships.
        if cat1.ID in cat2.relationships:
            rel1 = cat1.relationships[cat2.ID]
        else:
            rel1 = cat1.create_one_relationship(cat2)

        if cat2.ID in cat1.relationships:
            rel2 = cat2.relationships[cat1.ID]
        else:
            rel2 = cat2.create_one_relationship(cat1)

        # Are they mates?
        if rel1.cat_from.ID in rel1.cat_to.mate:
            mates = True
        else:
            mates = False

        # Relation Checking
        direct_related = cat1.is_sibling(cat2) or cat1.is_parent(cat2) or cat2.is_parent(cat1)
        indirect_related = cat1.is_uncle_aunt(cat2) or \
                           cat2.is_uncle_aunt(cat1)
        if not game.settings["first_cousin_mates"]:
            indirect_related = indirect_related or cat1.is_cousin(cat2)
        related = direct_related or indirect_related

        # Check for both adults, or same age type:
        if cat1.age == cat2.age or (cat1.age not in ['newborn', 'kitten', 'adolescent'] and
                                    cat2.age not in ['newborn', 'kitten', 'adolescent']):
            valid_age = True
        else:
            valid_age = False

        # Small check to prevent huge age gaps. Will be bypassed if the cats are already mates.
        if abs(cat1.moons - cat2.moons) > 85:
            age_diff = False
        else:
            age_diff = True

        # Output string.
        output = ""

        # Determine the chance of failure.
        if mediator.experience_level == "untrained":
            chance = 15
        if mediator.experience_level == "trainee":
            # Negative bonus for very low.
            chance = 20
        elif mediator.experience_level == "prepared":
            chance = 35
        elif mediator.experience_level == "proficient":
            chance = 55
        elif mediator.experience_level == "expert":
            chance = 70
        elif mediator.experience_level == "master":
            chance = 100
        else:
            chance = 40

        compat = get_personality_compatibility(cat1, cat2)
        if compat is True:
            chance += 10
        elif compat is False:
            chance -= 5

        # Cat's compatablity with mediator also has an effect on success chance.
        for cat in [cat1, cat2]:
            if get_personality_compatibility(cat, mediator) is True:
                chance += 5
            elif get_personality_compatibility(cat, mediator) is False:
                chance -= 5

        # Determine chance to fail, turing sabotage into mediate and mediate into sabotage
        if not int(random.random() * chance):
            apply_bonus = False
            if sabotage:
                output += "Sabotage Failed!\n"
                sabotage = False
            else:
                output += "Mediate Failed!\n"
                sabotage = True
        else:
            apply_bonus = True
            # EX gain on success
            if mediator.status != "mediator apprentice":
                EX_gain = randint(10, 24)

                gm_modifier = 1
                if game.clan.game_mode == 'expanded':
                    gm_modifier = 3
                elif game.clan.game_mode == 'cruel season':
                    gm_modifier = 6

                if mediator.experience_level == "average":
                    lvl_modifier = 1.25
                elif mediator.experience_level == "high":
                    lvl_modifier = 1.75
                elif mediator.experience_level == "master":
                    lvl_modifier = 2
                else:
                    lvl_modifier = 1
                mediator.experience += EX_gain / lvl_modifier / gm_modifier

        if mediator.status == "mediator apprentice":
            mediator.experience += max(random.randint(1, 6), 1)

        no_romantic_mentor = False
        if not game.settings['romantic with former mentor']:
            if cat2.ID in cat1.former_apprentices or cat1.ID in cat2.former_apprentices:
                no_romantic_mentor = True

        # determine the traits to effect
        pos_traits = ["platonic", "respect", "comfortable", "trust"]
        if allow_romantic and (mates or (valid_age and not related and age_diff and not no_romantic_mentor)):
            pos_traits.append("romantic")

        neg_traits = ["dislike", "jealousy"]

        # Determine the number of positive traits to effect, and choose the traits
        chosen_pos = sample(pos_traits, k=randint(2, len(pos_traits)))

        # Determine netative trains effected
        neg_traits = sample(neg_traits, k=randint(1, 2))

        if compat is True:
            personality_bonus = 2
        elif compat is False:
            personality_bonus = -2
        else:
            personality_bonus = 0

        # Effects on traits
        for trait in chosen_pos + neg_traits:

            # The EX bonus in not applied upon a fail.
            if apply_bonus:
                if mediator.experience_level == "very low":
                    # Negative bonus for very low.
                    bonus = randint(-2, -1)
                elif mediator.experience_level == "low":
                    bonus = randint(-2, 0)
                elif mediator.experience_level == "high":
                    bonus = randint(1, 3)
                elif mediator.experience_level == "master":
                    bonus = randint(3, 4)
                elif mediator.experience_level == "max":
                    bonus = randint(4, 5)
                else:
                    bonus = 0  # Average gets no bonus.
            else:
                bonus = 0

            if trait == "romantic":
                if mates:
                    ran = (5, 10)
                else:
                    ran = (4, 6)

                if sabotage:
                    rel1.romantic_love = Cat.effect_relation(rel1.romantic_love, -(randint(ran[0], ran[1]) + bonus) +
                                                             personality_bonus)
                    rel2.romantic_love = Cat.effect_relation(rel1.romantic_love, -(randint(ran[0], ran[1]) + bonus) +
                                                             personality_bonus)
                    output += f"Romantic interest decreased. "
                else:
                    rel1.romantic_love = Cat.effect_relation(rel1.romantic_love, (randint(ran[0], ran[1]) + bonus) +
                                                             personality_bonus)
                    rel2.romantic_love = Cat.effect_relation(rel2.romantic_love, (randint(ran[0], ran[1]) + bonus) +
                                                             personality_bonus)
                    output += f"Romantic interest increased. "

            elif trait == "platonic":
                ran = (4, 6)

                if sabotage:
                    rel1.platonic_like = Cat.effect_relation(rel1.platonic_like, -(randint(ran[0], ran[1]) + bonus) +
                                                             personality_bonus)
                    rel2.platonic_like = Cat.effect_relation(rel2.platonic_like, -(randint(ran[0], ran[1]) + bonus) +
                                                             personality_bonus)
                    output += f"Platonic like decreased. "
                else:
                    rel1.platonic_like = Cat.effect_relation(rel1.platonic_like, (randint(ran[0], ran[1]) + bonus) +
                                                             personality_bonus)
                    rel2.platonic_like = Cat.effect_relation(rel2.platonic_like, (randint(ran[0], ran[1]) + bonus) +
                                                             personality_bonus)
                    output += f"Platonic like increased. "

            elif trait == "respect":
                ran = (4, 6)

                if sabotage:
                    rel1.admiration = Cat.effect_relation(rel1.admiration, -(randint(ran[0], ran[1]) + bonus) +
                                                          personality_bonus)
                    rel2.admiration = Cat.effect_relation(rel2.admiration, -(randint(ran[0], ran[1]) + bonus) +
                                                          personality_bonus)
                    output += f"Respect decreased. "
                else:
                    rel1.admiration = Cat.effect_relation(rel1.admiration, (randint(ran[0], ran[1]) + bonus) +
                                                          personality_bonus)
                    rel2.admiration = Cat.effect_relation(rel2.admiration, (randint(ran[0], ran[1]) + bonus) +
                                                          personality_bonus)
                    output += f"Respect increased. "

            elif trait == "comfortable":
                ran = (4, 6)

                if sabotage:
                    rel1.comfortable = Cat.effect_relation(rel1.comfortable, -(randint(ran[0], ran[1]) + bonus) +
                                                           personality_bonus)
                    rel2.comfortable = Cat.effect_relation(rel2.comfortable, -(randint(ran[0], ran[1]) + bonus) +
                                                           personality_bonus)
                    output += f"Comfort decreased. "
                else:
                    rel1.comfortable = Cat.effect_relation(rel1.comfortable, (randint(ran[0], ran[1]) + bonus) +
                                                           personality_bonus)
                    rel2.comfortable = Cat.effect_relation(rel2.comfortable, (randint(ran[0], ran[1]) + bonus) +
                                                           personality_bonus)
                    output += f"Comfort increased. "

            elif trait == "trust":
                ran = (4, 6)

                if sabotage:
                    rel1.trust = Cat.effect_relation(rel1.trust, -(randint(ran[0], ran[1]) + bonus) +
                                                     personality_bonus)
                    rel2.trust = Cat.effect_relation(rel2.trust, -(randint(ran[0], ran[1]) + bonus) +
                                                     personality_bonus)
                    output += f"Trust decreased. "
                else:
                    rel1.trust = Cat.effect_relation(rel1.trust, (randint(ran[0], ran[1]) + bonus) +
                                                     personality_bonus)
                    rel2.trust = Cat.effect_relation(rel2.trust, (randint(ran[0], ran[1]) + bonus) +
                                                     personality_bonus)
                    output += f"Trust increased. "

            elif trait == "dislike":
                ran = (4, 9)
                if sabotage:
                    rel1.dislike = Cat.effect_relation(rel1.dislike, (randint(ran[0], ran[1]) + bonus) -
                                                       personality_bonus)
                    rel2.dislike = Cat.effect_relation(rel2.dislike, (randint(ran[0], ran[1]) + bonus) -
                                                       personality_bonus)
                    output += f"Dislike increased. "
                else:
                    rel1.dislike = Cat.effect_relation(rel1.dislike, -(randint(ran[0], ran[1]) + bonus) -
                                                       personality_bonus)
                    rel2.dislike = Cat.effect_relation(rel2.dislike, -(randint(ran[0], ran[1]) + bonus) -
                                                       personality_bonus)
                    output += f"Dislike decreased. "

            elif trait == "jealousy":
                ran = (4, 6)

                if sabotage:
                    rel1.jealousy = Cat.effect_relation(rel1.jealousy, (randint(ran[0], ran[1]) + bonus) -
                                                        personality_bonus)
                    rel2.jealousy = Cat.effect_relation(rel2.jealousy, (randint(ran[0], ran[1]) + bonus) -
                                                        personality_bonus)
                    output += f"Jealousy increased. "
                else:
                    rel1.jealousy = Cat.effect_relation(rel1.jealousy, -(randint(ran[0], ran[1]) + bonus) -
                                                        personality_bonus)
                    rel2.jealousy = Cat.effect_relation(rel2.jealousy, -(randint(ran[0], ran[1]) + bonus) -
                                                        personality_bonus)
                    output += f"Jealousy decreased . "

        return output

    @staticmethod
    def effect_relation(current_value, effect):
        if effect < 0:
            if abs(effect) >= current_value:
                return 0

        if effect > 0:
            if current_value + effect >= 100:
                return 100

        return current_value + effect

    def set_faded(self):
        """This function is for cats that are faded. It will set the sprite and the faded tag"""
        self.faded = True

        # Sillotette sprite
        if self.age == 'newborn':
            file_name = "faded_newborn"
        elif self.age == 'kitten':
            file_name = "faded_kitten"
        elif self.age in ['adult', 'young adult', 'senior adult']:
            file_name = "faded_adult"
        elif self.age == "adolescent":
            file_name = "faded_adol"
        else:
            file_name = "faded_senior"

        if self.df:
            file_name += "_df"

        file_name += ".png"

        self.sprite = image_cache.load_image(f"sprites/faded/{file_name}").convert_alpha()

    @staticmethod
    def fetch_cat(cat_id: str):
        """Fetches a cat object. Works for both faded and non-faded cats. Returns none if no cat was found. """
        if not cat_id or isinstance(cat_id, Cat):  # Check if argument is None or Cat.
            return cat_id
        elif not isinstance(cat_id, str):  # Invalid type
            return None
        if cat_id in Cat.all_cats:
            return Cat.all_cats[cat_id]
        else:
            ob = Cat.load_faded_cat(cat_id)
            if ob:
                return ob
            else:
                return None

    @staticmethod
    def load_faded_cat(cat: str):
        """Loads a faded cat, returning the cat object. This object is saved nowhere else. """
        try:
            with open(get_save_dir() + '/' + game.clan.name + '/faded_cats/' + cat + ".json", 'r') as read_file:
                cat_info = ujson.loads(read_file.read())
        except AttributeError:  # If loading cats is attempted before the clan is loaded, we would need to use this.
            with open(get_save_dir() + '/' + game.switches['clan_list'][0] + '/faded_cats/' + cat + ".json",
                      'r') as read_file:
                cat_info = ujson.loads(read_file.read())
        except:
            print("ERROR: in loading faded cat")
            return False

        cat_ob = Cat(ID=cat_info["ID"], prefix=cat_info["name_prefix"], suffix=cat_info["name_suffix"],
                     status=cat_info["status"], moons=cat_info["moons"], faded=True,
                     df=cat_info["df"] if "df" in cat_info else False)
        if cat_info["parent1"]:
            cat_ob.parent1 = cat_info["parent1"]
        if cat_info["parent2"]:
            cat_ob.parent2 = cat_info["parent2"]
        cat_ob.faded_offspring = cat_info["faded_offspring"]
        cat_ob.faded = True

        return cat_ob

    # ---------------------------------------------------------------------------- #
    #                                  Sorting                                     #
    # ---------------------------------------------------------------------------- #

    @staticmethod
    def sort_cats():
        if game.sort_type == "age":
            Cat.all_cats_list.sort(key=lambda x: Cat.get_adjusted_age(x))
        elif game.sort_type == "reverse_age":
            Cat.all_cats_list.sort(key=lambda x: Cat.get_adjusted_age(x), reverse=True)
        elif game.sort_type == "id":
            Cat.all_cats_list.sort(key=lambda x: int(x.ID))
        elif game.sort_type == "reverse_id":
            Cat.all_cats_list.sort(key=lambda x: int(x.ID), reverse=True)
        elif game.sort_type == "rank":
            Cat.all_cats_list.sort(key=lambda x: (Cat.rank_order(x), Cat.get_adjusted_age(x)), reverse=True)
        elif game.sort_type == "exp":
            Cat.all_cats_list.sort(key=lambda x: x.experience, reverse=True)

        return

    @staticmethod
    def insert_cat(c: Cat):
        try:
            if game.sort_type == "age":
                bisect.insort(Cat.all_cats_list, c, key=lambda x: Cat.get_adjusted_age(x))
            elif game.sort_type == "reverse_age":
                bisect.insort(Cat.all_cats_list, c, key=lambda x: -1 * Cat.get_adjusted_age(x))
            elif game.sort_type == "rank":
                bisect.insort(Cat.all_cats_list, c, key=lambda x: (-1 * Cat.rank_order(x), -1 *
                                                                   Cat.get_adjusted_age(x)))
            elif game.sort_type == "exp":
                bisect.insort(Cat.all_cats_list, c, key=lambda x: x.experience)
            elif game.sort_type == "id":
                bisect.insort(Cat.all_cats_list, c, key=lambda x: int(x.ID))
            elif game.sort_type == "reverse_id":
                bisect.insort(Cat.all_cats_list, c, key=lambda x: -1 * int(x.ID))
        except (TypeError, NameError):
            # If you are using python 3.8, key is not a supported parameter into insort. Therefore, we'll need to
            # do the slower option of adding the cat, then resorting
            Cat.all_cats_list.append(c)
            Cat.sort_cats()

    @staticmethod
    def rank_order(cat: Cat):
        if cat.status in Cat.rank_sort_order:
            return Cat.rank_sort_order.index(cat.status)
        else:
            return 0

    @staticmethod
    def get_adjusted_age(cat: Cat):
        """Returns the dead_for moons rather than the age for dead cats, so dead cats are sorted by how long
        they have been dead, rather than age at death"""
        if cat.dead:
            return cat.dead_for
        else:
            return cat.moons

    # ---------------------------------------------------------------------------- #
    #                                  properties                                  #
    # ---------------------------------------------------------------------------- #

    @property
    def experience(self):
        return self._experience

    @experience.setter
    def experience(self, exp: int):
        if exp > self.experience_levels_range["master"][1]:
            exp = self.experience_levels_range["master"][1]
        self._experience = int(exp)

        for x in self.experience_levels_range:
            if self.experience_levels_range[x][0] <= exp <= self.experience_levels_range[x][1]:
                self.experience_level = x
                break

    @property
    def moons(self):
        return self._moons

    @moons.setter
    def moons(self, value: int):
        self._moons = value

        updated_age = False
        for key_age in self.age_moons.keys():
            if self._moons in range(self.age_moons[key_age][0], self.age_moons[key_age][1] + 1):
                updated_age = True
                self.age = key_age
        try:
            if not updated_age and self.age is not None:
                self.age = "elder"
        except AttributeError:
            print("ERROR: cat has no age attribute! Cat ID: " + self.ID)
            print("Possibly the disappearing cat bug? Ping luna on the discord if you see this message")
            
    @property
    def sprite(self):
        #Update the sprite
        update_sprite(self)        
        return self._sprite
    
    @sprite.setter
    def sprite(self, new_sprite):
        self._sprite = new_sprite


# ---------------------------------------------------------------------------- #
#                               END OF CAT CLASS                               #
# ---------------------------------------------------------------------------- #

# Twelve example cats
def create_example_cats():
    e = random.sample(range(12), 3)
    not_allowed = ['NOPAW', 'NOTAIL', 'HALFTAIL', 'NOEAR', 'BOTHBLIND', 'RIGHTBLIND', 'LEFTBLIND', 'BRIGHTHEART',
                   'NOLEFTEAR', 'NORIGHTEAR', 'MANLEG']
    for a in range(12):
        if a in e:
            game.choose_cats[a] = Cat(status='warrior', biome=None)
        else:
            game.choose_cats[a] = Cat(status=choice(
                ['kitten', 'apprentice', 'warrior', 'warrior', 'elder']), biome=None)
        if game.choose_cats[a].moons >= 160:
            game.choose_cats[a].moons = choice(range(120, 155))
        elif game.choose_cats[a].moons == 0:
            game.choose_cats[a].moons = choice([1, 2, 3, 4, 5])
        for scar in game.choose_cats[a].scars:
            if scar in not_allowed:
                game.choose_cats[a].scars.remove(scar)
    
        #update_sprite(game.choose_cats[a])
    

# CAT CLASS ITEMS
cat_class = Cat(example=True)
game.cat_class = cat_class

# ---------------------------------------------------------------------------- #
#                                load json files                               #
# ---------------------------------------------------------------------------- #

resource_directory = "resources/dicts/conditions/"

ILLNESSES = None
with open(f"{resource_directory}illnesses.json", 'r') as read_file:
    ILLNESSES = ujson.loads(read_file.read())

INJURIES = None
with open(f"{resource_directory}injuries.json", 'r') as read_file:
    INJURIES = ujson.loads(read_file.read())

PERMANENT = None
with open(f"{resource_directory}permanent_conditions.json", 'r') as read_file:
    PERMANENT = ujson.loads(read_file.read())

resource_directory = "resources/dicts/events/death/death_reactions/"

MINOR_MAJOR_REACTION = None
with open(f"{resource_directory}minor_major.json", 'r') as read_file:
    MINOR_MAJOR_REACTION = ujson.loads(read_file.read())

LEAD_CEREMONY_SC = None
with open(f"resources/dicts/lead_ceremony_sc.json", 'r') as read_file:
    LEAD_CEREMONY_SC = ujson.loads(read_file.read())

LEAD_CEREMONY_DF = None
with open(f"resources/dicts/lead_ceremony_df.json", 'r') as read_file:
    LEAD_CEREMONY_DF = ujson.loads(read_file.read())<|MERGE_RESOLUTION|>--- conflicted
+++ resolved
@@ -1365,11 +1365,7 @@
                 try:
                     chosen_life = random.choice(life_list)
                 except IndexError:
-<<<<<<< HEAD
-                    print(f'WARNING: life list had no items for giver {giver}. If you are a beta tester, please report and ping scribble along with all the info you can about the giver cat mentioned in this warning.')
-=======
                     print(f'WARNING: life list had no items for giver #{giver_cat.ID}. If you are a beta tester, please report and ping scribble along with all the info you can about the giver cat mentioned in this warning.')
->>>>>>> 7807a0e7
                 if chosen_life not in used_lives and chosen_life not in attempted:
                     break
                 else:
