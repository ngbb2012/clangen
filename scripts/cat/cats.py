from __future__ import annotations
from random import choice, randint, sample
from typing import Dict, List, Any
import random
import os.path
import itertools

from .history import History
from ..datadir import get_save_dir
from ..events_module.generate_events import GenerateEvents

import ujson

from .pelts import describe_appearance
from .names import Name, names
from .appearance_utility import (
    init_pelt,
    init_tint,
    init_sprite,
    init_scars,
    init_accessories,
    init_white_patches,
    init_eyes,
    init_pattern,
)
from scripts.conditions import Illness, Injury, PermanentCondition, get_amount_cat_for_one_medic, \
    medical_cats_condition_fulfilled
import bisect
import pygame

from scripts.utility import get_med_cats, get_personality_compatibility, event_text_adjust, update_sprite, \
    leader_ceremony_text_adjust
from scripts.game_structure.game_essentials import game, screen
from scripts.cat_relations.relationship import Relationship
from scripts.game_structure import image_cache
from scripts.event_class import Single_Event
from .thoughts import Thoughts
from scripts.cat_relations.inheritance import Inheritance, RelationType


class Cat():
    dead_cats = []
    used_screen = screen
    traits = [
        'adventurous', 'ambitious', 'bloodthirsty', 'bold',
        'calm', 'careful', 'charismatic', 'childish', 'cold', 'compassionate',
        'confident', 'daring', 'faithful', 'fierce', 'insecure',
        'lonesome', 'loving', 'loyal', 'nervous', 'playful',
        'responsible', 'righteous', 'shameless', 'sneaky', 'strange', 'strict',
        'thoughtful', 'troublesome', 'vengeful', 'wise'
    ]
    kit_traits = [
        'attention-seeker', 'bossy', 'bouncy', 'bullying', 'charming',
        'daring', 'daydreamer', 'impulsive', 'inquisitive', 'insecure',
        'nervous', 'noisy', 'polite', 'quiet', 'sweet', 'troublesome'
    ]
    personality_groups = {
        'Outgoing': ['adventurous', 'bold', 'charismatic', 'childish', 'confident', 'daring',
                     'playful', 'righteous', 'attention-seeker', 'bouncy', 'charming', 'noisy'],
        'Benevolent': ['faithful', 'loving', 'responsible', 'thoughtful', 'wise', 'inquisitive',
                       'polite', 'sweet'],
        'Abrasive': ['ambitious', 'bloodthirsty', 'cold', 'fierce', 'shameless', 'strict',
                     'troublesome', 'vengeful', 'bossy', 'bullying', 'impulsive'],
        'Reserved': ['calm', 'careful', 'insecure', 'lonesome', 'loyal', 'nervous', 'sneaky',
                     'strange', 'daydreamer', 'quiet'],
    }
    ages = [
        'newborn', 'kitten', 'adolescent', 'young adult', 'adult', 'senior adult',
        'senior'
    ]
    age_moons = {
        'newborn': game.config["cat_ages"]["newborn"],
        'kitten': game.config["cat_ages"]["kitten"],
        'adolescent': game.config["cat_ages"]["adolescent"],
        'young adult': game.config["cat_ages"]["young adult"],
        'adult': game.config["cat_ages"]["adult"],
        'senior adult': game.config["cat_ages"]["senior adult"],
        'senior': game.config["cat_ages"]["senior"]
    }

    # This in is in reverse order: top of the list at the bottom
    rank_sort_order = [
        "newborn",
        "kitten",
        "elder",
        "apprentice",
        "warrior",
        "mediator apprentice",
        "mediator",
        "medicine cat apprentice",
        "medicine cat",
        "deputy",
        "leader"
    ]

    gender_tags = {'female': 'F', 'male': 'M'}

    skills = [
        'good hunter', 'great hunter', 'fantastic hunter', 'smart',
        'very smart', 'extremely smart', 'good fighter', 'great fighter',
        'excellent fighter', 'good speaker', 'great speaker',
        'excellent speaker', 'strong connection to StarClan', 'good teacher',
        'great teacher', 'fantastic teacher'
    ]
    med_skills = [
        'good healer', 'great healer', 'fantastic healer', 'omen sight',
        'dream walker', 'strong connection to StarClan', 'lore keeper',
        'good teacher', 'great teacher', 'fantastic teacher', 'keen eye',
        'smart', 'very smart', 'extremely smart', 'good mediator',
        'great mediator', 'excellent mediator', 'clairvoyant', 'prophet'
    ]
    elder_skills = [
        'good storyteller', 'great storyteller', 'fantastic storyteller',
        'smart tactician', 'valuable tactician', 'valuable insight',
        'good mediator', 'great mediator', 'excellent mediator',
        'good teacher', 'great teacher', 'fantastic teacher',
        'strong connection to StarClan', 'smart', 'very smart', 'extremely smart',
        'good kitsitter', 'great kitsitter', 'excellent kitsitter', 'camp keeper', 'den builder',
    ]

    skill_groups = {
        'special': ['omen sight', 'dream walker', 'clairvoyant', 'prophet', 'lore keeper', 'keen eye'],
        'star': ['strong connection to StarClan'],
        'heal': ['good healer', 'great healer', 'fantastic healer'],
        'teach': ['good teacher', 'great teacher', 'fantastic teacher'],
        'mediate': ['good mediator', 'great mediator', 'excellent mediator'],
        'smart': ['smart', 'very smart', 'extremely smart'],
        'hunt': ['good hunter', 'great hunter', 'fantastic hunter'],
        'fight': ['good fighter', 'great fighter', 'excellent fighter'],
        'speak': ['good speaker', 'great speaker', 'excellent speaker'],
        'story': ['good storyteller', 'great storyteller', 'fantastic storyteller'],
        'tactician': ['smart tactician', 'valuable tactician', 'valuable insight'],
        'home': ['good kitsitter', 'great kitsitter', 'excellent kitsitter', 'camp keeper', 'den builder']
    }

    backstories = [
        "clan_founder", "clanborn", "halfclan1", "halfclan2", "outsider_roots1", "outsider_roots2", "loner1", "loner2",
        "kittypet1", "kittypet2", "kittypet3", "kittypet4", "rogue1", "rogue2", "rogue3", "abandoned1", "abandoned2",
        "abandoned3", "abandoned4", "medicine_cat", "otherclan", 'otherclan1', "otherclan2", "otherclan3",
        "ostracized_warrior", "disgraced", "retired_leader", "refugee", "refugee2", "refugee3", "refugee4", 'refugee5',
        "tragedy_suvivor", "tragedy_survivor2", "tragedy_survivor4", "tragedy_survivor4", "orphaned", "orphaned2",
        "orphaned3", "orphaned4", "orphaned5", "orphaned6" "wandering_healer1", "wandering_healer2", "guided1",
        "guided2", "guided3", "guided4", "outsider", "outsider2", "outsider3"
    ]
    backstory_categories = {
        'clan-born_backstories': ['clanborn', 'halfclan1', 'halfclan2', 'outsider_roots1', 'outsider_roots2'],
        'loner_backstories': ['loner1', 'loner2', 'refugee2', 'tragedy_survivor4'],
        'rogue_backstories': ['rogue1', 'rogue2', 'rogue3', 'refugee4', 'tragedy_survivor2'],
        'kittypet_backstories': ['kittypet1', 'kittypet2', 'kittypet3', 'refugee3', 'tragedy_survivor3', 'kittypet4'],
        'former_clancat_backstories': ['ostracized_warrior', 'disgraced', 'retired_leader', 'refugee',
                                       'tragedy_survivor', 'disgraced2', 'disgraced3', 'medicine_cat'],
        'otherclan_backstories': ['otherclan', 'otherclan2', 'otherclan3', 'other_clan1'],
        'healer_backstories': ['medicine_cat', 'wandering_healer1', 'wandering_healer2'],
        'orphaned_backstories': ['orphaned', 'orphaned2', 'orphaned3', 'orphaned4', 'orphaned5', 'orphaned6'],
        'abandoned_backstories': ['abandoned1', 'abandoned2', 'abandoned3', 'abandoned4']
    }

    # EX levels and ranges.
    # Ranges are inclusive to both bounds
    experience_levels_range = {
        "untrained": (0, 0),
        "trainee": (1, 50),
        "prepared": (51, 110),
        "competent": (110, 170),
        "proficient": (171, 240),
        "expert": (241, 320),
        "master": (321, 321)
    }

    default_pronouns = [
        {
            "subject": "they",
            "object": "them",
            "poss": "their",
            "inposs": "theirs",
            "self": "themself",
            "conju": 1
        },
        {
            "subject": "she",
            "object": "her",
            "poss": "her",
            "inposs": "hers",
            "self": "herself",
            "conju": 2
        },
        {
            "subject": "he",
            "object": "him",
            "poss": "his",
            "inposs": "his",
            "self": "himself",
            "conju": 2
        }
    ]


    all_cats: Dict[str, Cat] = {}  # ID: object
    outside_cats: Dict[str, Cat] = {}  # cats outside the clan
    id_iter = itertools.count()

    all_cats_list: List[Cat] = []

    grief_strings = {}

    def __init__(self,
                 prefix=None,
                 gender=None,
                 status="newborn",
                 backstory="clanborn",
                 parent1=None,
                 parent2=None,
                 pelt=None,
                 eye_colour=None,
                 suffix=None,
                 specsuffix_hidden=False,
                 ID=None,
                 moons=None,
                 example=False,
                 faded=False,
                 loading_cat=False,  # Set to true if you are loading a cat at start-up.
                 **kwargs
                 ):

        # This must be at the top. It's a smaller list of things to init, which is only for faded cats
        self.history_class = History()
        if faded:
            self.ID = ID
            self.name = Name(status, prefix=prefix, suffix=suffix)
            self.parent1 = None
            self.parent2 = None
            self.adoptive_parents = []
            self.mate = []
            self.status = status
            self.moons = moons
            if "df" in kwargs:
                self.df = kwargs["df"]
            else:
                self.df = False
            if moons > 300:
                # Out of range, always elder
                self.age = 'senior'
            else:
                # In range
                for key_age in self.age_moons.keys():
                    if moons in range(self.age_moons[key_age][0], self.age_moons[key_age][1] + 1):
                        self.age = key_age

            self.set_faded()  # Sets the faded sprite and faded tag (self.faded = True)

            return

        self.generate_events = GenerateEvents()

        # Private attributes
        self._mentor = None  # plz
        self._experience = None
        self._moons = None

        # Public attributes
        self.gender = gender
        self.status = status
        self.backstory = backstory
        self.age = None
        self.skill = None
        self.trait = None
        self.parent1 = parent1
        self.parent2 = parent2
        self.adoptive_parents = []
        self.pelt = pelt
        self.tint = None
        self.white_patches_tint = None
        self.eye_colour = eye_colour
        self.eye_colour2 = None
        self.eye_tint = None
        self.scars = []
        self.former_mentor = []
        self.patrol_with_mentor = 0
        self.apprentice = []
        self.former_apprentices = []
        self.relationships = {}
        self.mate = []
        self.previous_mates = []
        self.pronouns = [self.default_pronouns[0].copy()]
        self.placement = None
        self.example = example
        self.dead = False
        self.exiled = False
        self.outside = False
        self.dead_for = 0  # moons
        self.thought = ''
        self.genderalign = None
        self.tortiebase = None
        self.pattern = None
        self.tortiepattern = None
        self.tortiecolour = None
        self.white_patches = None
        self.vitiligo = None
        self.points = None
        self.accessory = None
        self.birth_cooldown = 0
        self.siblings = []
        self.children = []
        self.illnesses = {}
        self.injuries = {}
        self.healed_condition = None
        self.leader_death_heal = None
        self.also_got = False
        self.permanent_condition = {}
        self.retired = False
        self.df = False
        self.experience_level = None
        self.no_kits = False
        self.paralyzed = False
        self.cat_sprites = {
            "newborn": 20,
            "kitten": None,
            "adolescent": None,
            "young adult": None,
            "adult": None,
            "senior adult": None,
            "senior": None,
            "para_young": 17,
            "para_adult": None,
            "sick_adult": 18,
            "sick_young": 19
        }

        self.opacity = 100
        self.prevent_fading = False  # Prevents a cat from fading.
        self.faded_offspring = []  # Stores of a list of faded offspring, for family page purposes.

        self.faded = faded  # This is only used to flag cat that are faded, but won't be added to the faded list until
        # the next save.

        self.favourite = False

        self.specsuffix_hidden = specsuffix_hidden
        self.inheritance = None

        self.history = History()

        # setting ID
        if ID is None:
            potential_id = str(next(Cat.id_iter))

            if game.clan:
                faded_cats = game.clan.faded_ids
            else:
                faded_cats = []

            while potential_id in self.all_cats or potential_id in faded_cats:
                potential_id = str(next(Cat.id_iter))
            self.ID = potential_id
        else:
            self.ID = ID

        # age and status
        if status is None and moons is None:
            self.age = choice(self.ages)
        elif moons is not None:
            self.moons = moons
            if moons > 300:
                # Out of range, always elder
                self.age = 'senior'
            elif moons == 0:
                self.age = 'newborn'
            else:
                # In range
                for key_age in self.age_moons.keys():
                    if moons in range(self.age_moons[key_age][0], self.age_moons[key_age][1] + 1):
                        self.age = key_age
        else:
            if status == 'newborn':
                self.age = 'newborn'
            elif status == 'kitten':
                self.age = 'kitten'
            elif status == 'elder':
                self.age = 'senior'
            elif status == 'apprentice':
                self.age = 'adolescent'
            elif status == 'medicine cat apprentice':
                self.age = 'adolescent'
            else:
                self.age = choice(['young adult', 'adult', 'adult', 'senior adult'])
            self.moons = random.randint(self.age_moons[self.age][0], self.age_moons[self.age][1])

        # personality trait and skill
        if self.trait is None:
            if self.status not in ['newborn', 'kitten']:
                self.trait = choice(self.traits)
            else:
                self.trait = choice(self.kit_traits)

        if self.trait in self.kit_traits and self.status not in ['kitten', 'newborn']:
            self.trait = choice(self.traits)

        if self.skill is None or self.skill == '???':
            if self.moons <= 11:
                self.skill = '???'
            elif self.status == 'warrior':
                self.skill = choice(self.skills)
            elif self.moons >= 120 and self.status != 'leader' and self.status != 'medicine cat':
                self.skill = choice(self.elder_skills)
            elif self.status == 'medicine cat':
                self.skill = choice(self.med_skills)
            else:
                self.skill = choice(self.skills)

        # backstory
        if self.backstory == None:
            if self.skill == 'formerly a loner':
                backstory = choice(['loner1', 'loner2', 'rogue1', 'rogue2'])
                self.backstory = backstory
            elif self.skill == 'formerly a kittypet':
                backstory = choice(['kittypet1', 'kittypet2'])
                self.backstory = backstory
            else:
                self.backstory = 'clanborn'
        else:
            self.backstory = self.backstory

        # sex!?!??!?!?!??!?!?!?!??
        if self.gender is None:
            self.gender = choice(["female", "male"])
        self.g_tag = self.gender_tags[self.gender]

        # These things should only run when generating a new cat, rather than loading one in.
        if not loading_cat:
            # trans cat chances
            trans_chance = randint(0, 50)
            nb_chance = randint(0, 75)
            if self.gender == "female" and not self.status in ['newborn', 'kitten']:
                if trans_chance == 1:
                    self.genderalign = "trans male"
                elif nb_chance == 1:
                    self.genderalign = "nonbinary"
                else:
                    self.genderalign = self.gender
            elif self.gender == "male" and not self.status in ['newborn', 'kitten']:
                if trans_chance == 1:
                    self.genderalign = "trans female"
                elif nb_chance == 1:
                    self.genderalign = "nonbinary"
                else:
                    self.genderalign = self.gender
            else:
                self.genderalign = self.gender
                
            """if self.genderalign in ["female", "trans female"]:
                self.pronouns = [self.default_pronouns[1].copy()]
            elif self.genderalign in ["male", "trans male"]:
                self.pronouns = [self.default_pronouns[2].copy()]"""

            # setting up sprites that might not be correct
            if self.pelt is not None:
                if self.pelt.length == 'long':
                    if self.cat_sprites['adult'] not in [9, 10, 11]:
                        self.cat_sprites['adult'] = choice([9, 10, 11])
                        self.cat_sprites['young adult'] = self.cat_sprites['adult']
                        self.cat_sprites['senior adult'] = self.cat_sprites['adult']
                        self.cat_sprites['para_adult'] = 16
                else:
                    self.cat_sprites['para_adult'] = 15

            # APPEARANCE
            init_pelt(self)
            init_sprite(self)
            init_scars(self)
            init_accessories(self)
            init_white_patches(self)
            init_eyes(self)
            init_pattern(self)
            init_tint(self)

            # experience and current patrol status
            if self.age in ['young', 'newborn']:
                self.experience = 0
            elif self.age in ['adolescent']:
                m = self.moons
                self.experience = 0
                while m > Cat.age_moons['adolescent'][0]:
                    ran = game.config["graduation"]["base_app_timeskip_ex"]
                    exp = random.choice(
                        list(range(ran[0][0], ran[0][1] + 1)) + list(range(ran[1][0], ran[1][1] + 1)))
                    self.experience += exp + 3
                    m -= 1
            elif self.age in ['young adult', 'adult']:
                self.experience = randint(Cat.experience_levels_range["prepared"][0],
                                          Cat.experience_levels_range["proficient"][1])
            elif self.age in ['senior adult']:
                self.experience = randint(Cat.experience_levels_range["competent"][0],
                                          Cat.experience_levels_range["expert"][1])
            elif self.age in ['senior']:
                self.experience = randint(Cat.experience_levels_range["competent"][0],
                                          Cat.experience_levels_range["master"][1])
            else:
                self.experience = 0

        # In camp status
        self.in_camp = 1
        if "biome" in kwargs:
            biome = kwargs["biome"]
        elif game.clan is not None:
            biome = game.clan.biome
        else:
            biome = None
        # NAME
        # load_existing_name is needed so existing cats don't get their names changed/fixed for no reason
        if self.pelt is not None:
            self.name = Name(status,
                             prefix,
                             suffix,
                             self.pelt.colour,
                             self.eye_colour,
                             self.pelt.name,
                             self.tortiepattern,
                             biome=biome,
                             specsuffix_hidden=self.specsuffix_hidden,
                             load_existing_name = loading_cat)
        else:
            self.name = Name(status, prefix, suffix, eyes=self.eye_colour, specsuffix_hidden=self.specsuffix_hidden, load_existing_name = loading_cat)

        # Private Sprite
        self._sprite = None

        # SAVE CAT INTO ALL_CATS DICTIONARY IN CATS-CLASS
        self.all_cats[self.ID] = self

        if self.ID not in ["0", None]:
            Cat.insert_cat(self)

    def __repr__(self):
        return self.ID

    @property
    def mentor(self):
        """Return managed attribute '_mentor', which is the ID of the cat's mentor."""
        return self._mentor

    @mentor.setter
    def mentor(self, mentor_id: Any):
        """Makes sure Cat.mentor can only be None (no mentor) or a string (mentor ID)."""
        if mentor_id is None or isinstance(mentor_id, str):
            self._mentor = mentor_id
        else:
            print(f"Mentor ID {mentor_id} of type {type(mentor_id)} isn't valid :("
                  "\nCat.mentor has to be either None (no mentor) or the mentor's ID as a string.")

    def is_alive(self):
        return not self.dead

    def die(self, body: bool = True):
        """
        This is used to kill a cat.

        body - defaults to True, use this to mark if the body was recovered so
        that grief messages will align with body status

        died_by_condition - defaults to False, use this to mark if the cat is dying via a condition.

        May return some additional text to add to the death event.
        """
        self.injuries.clear()
        self.illnesses.clear()
        # print('DEATH', self.name)
        # Deal with leader death
        text = ""
        if self.status == 'leader':
            if game.clan.leader_lives > 0:
                self.thought = 'Was startled to find themselves in Silverpelt for a moment... did they lose a life?'
                return ""
            elif game.clan.leader_lives <= 0:
                self.dead = True
                game.clan.leader_lives = 0
                self.thought = 'Is surprised to find themselves walking the stars of Silverpelt'
                if game.clan.instructor.df is False:
                    text = 'They\'ve lost their last life and have travelled to StarClan.'
                else:
                    text = 'They\'ve has lost their last life and have travelled to the Dark Forest.'
        else:
            self.dead = True
            self.thought = 'Is surprised to find themselves walking the stars of Silverpelt'

        # Clear Relationships. 
        self.relationships = {}

        for app in self.apprentice.copy():
            Cat.fetch_cat(app).update_mentor()
        self.update_mentor()

        if game.clan.instructor.df is False:
            game.clan.add_to_starclan(self)
        elif game.clan.instructor.df is True:
            game.clan.add_to_darkforest(self)

        if game.clan.game_mode != 'classic':
            self.grief(body)

        if not self.outside:
            Cat.dead_cats.append(self)

        return text

    def exile(self):
        """This is used to send a cat into exile. This removes the cat's status and gives them a special 'exiled'
        status."""
        self.exiled = True
        self.outside = True
        self.status = 'exiled'
        if self.trait == 'vengeful':
            self.thought = "Swears their revenge for being exiled"
        else:
            self.thought = "Is shocked that they have been exiled"
        for app in self.apprentice:
            Cat.fetch_cat(app).update_mentor()
        self.update_mentor()

    def grief(self, body: bool):
        """
        compiles grief moon event text
        """
        if body is True:
            body_status = 'body'
        else:
            body_status = 'no_body'

        # major, cat won't patrol
        grief_major = [
            'loving', 'compassionate', 'empathetic', 'insecure', 'lonesome', 'nervous'
        ]
        # minor, cat will patrol
        grief_minor = [
            'daring', 'cold', 'bold', 'ambitious', 'bloodthirsty', 'responsible', 'loyal', 'strict', 'vengeful'
        ]

        text = None

        # apply grief to cats with high positive relationships to dead cat
        for cat in Cat.all_cats.values():
            if cat.dead or cat.outside or cat.moons < 1:
                continue
            relationships = cat.relationships.values()

            pos_rel_values = {
                "romantic": [i for i in relationships if i.romantic_love > 55],
                "platonic": [i for i in relationships if i.platonic_like > 50],
                "admiration": [i for i in relationships if i.admiration > 70],
                "comfort": [i for i in relationships if i.comfortable > 60],
                "trust": [i for i in relationships if i.trust > 70]
            }

            neg_rel_values = {
                "dislike": [i for i in relationships if i.dislike > 50],
                "jealousy": [i for i in relationships if i.jealousy > 50]
            }

            possible_strings = []
            for value in pos_rel_values:
                value_list = pos_rel_values[value]
                for y in range(len(value_list)):
                    cat_to = value_list[y].cat_to
                    if cat_to == self:
                        family_relation = self.familial_grief(living_cat=cat)
                        possible_strings.extend(
                            self.generate_events.possible_death_reactions(family_relation, value, cat.trait,
                                                                          body_status))

            if possible_strings:
                # choose string
                text = [choice(possible_strings)]

                # check if the cat will get Major or Minor severity for grief
                weights = [1, 1]
                if cat.trait in grief_major:
                    weights = [3, 1]
                if cat.trait in grief_minor:
                    weights = [1, 3]
                if "rosemary" in game.clan.herbs:  # decrease major grief chance if grave herbs are used
                    weights = [1, 6]
                    amount_used = random.choice([1, 2])
                    game.clan.herbs["rosemary"] -= amount_used
                    if game.clan.herbs["rosemary"] <= 0:
                        game.clan.herbs.pop("rosemary")
                    if f"Rosemary was used for {self.name}'s body." not in game.herb_events_list:
                        game.herb_events_list.append(f"Rosemary was used for {self.name}'s body.")

                severity = random.choices(['major', 'minor'], weights=weights, k=1)
                # give the cat the relevant severity text
                severity = severity[0]
                if severity == 'major':
                    text.append(choice(
                        MINOR_MAJOR_REACTION["major"]
                    ))
                elif severity == 'minor':
                    text.append(choice(
                        MINOR_MAJOR_REACTION["minor"]
                    ))

                # grief the cat
                if game.clan.game_mode != 'classic':
                    cat.get_ill("grief stricken", event_triggered=True, severity=severity)

            # negative reactions, no grief
            else:
                for value in neg_rel_values:
                    value_list = neg_rel_values[value]
                    for y in range(len(value_list)):
                        cat_to = value_list[y].cat_to
                        if cat_to == self:
                            family_relation = self.familial_grief(living_cat=cat)
                            possible_strings.extend(
                                self.generate_events.possible_death_reactions(family_relation, value, cat.trait,
                                                                              body_status))

                if possible_strings:
                    # choose string
                    text = [choice(possible_strings)]

            if text:
                # adjust and append text to grief string list
                # print(text)
                text = ' '.join(text)
                text = event_text_adjust(Cat, text, self, cat)
                Cat.grief_strings[cat.ID] = (text, (self.ID, cat.ID))
                possible_strings.clear()
                text = None

    def familial_grief(self, living_cat: Cat):
        """
        returns relevant grief strings for family members, if no relevant strings then returns None
        """
        dead_cat = self

        if dead_cat.is_parent(living_cat):
            return "child"
        elif living_cat.is_parent(dead_cat):
            return "parent"
        elif dead_cat.is_sibling(living_cat):
            return "sibling"
        else:
            return "general"

    def gone(self):
        """ Makes a clan cat an "outside" cat. Handles removing them from special positions, and removing
        mentors and apprentices. """
        if self.status == 'leader':
            self.outside = True
            game.clan.leader_lives = 1
            game.clan.leader.outside = True

        elif self.status == 'deputy':
            self.outside = True
            # self.status = 'warrior'
            game.clan.deputy.outside = True
        else:
            self.outside = True
        for app in self.apprentice.copy():
            app_ob = Cat.fetch_cat(app)
            app_ob.update_mentor()
        self.update_mentor()
        game.clan.add_to_outside(self)

    def add_to_clan(self):
        """ Makes a "outside cat" a clan cat. Former leaders, deputies will become warriors. Apprentices will be assigned a mentor."""
        self.outside = False

        if self.status in ['leader', 'deputy']:
            self.status_change('warrior')
        elif self.status == 'apprentice' and self.moons >= 15:
            self.status_change('warrior')
            involved_cats = [self.ID]
            game.cur_events_list.append(Single_Event('A long overdue warrior ceremony is held for ' + str(
                self.name.prefix) + 'paw. They smile as they finally become a warrior of the Clan and are now named ' + str(
                self.name) + '.', "ceremony", involved_cats))
        elif self.status == 'kitten' and self.moons >= 15:
            self.status_change('warrior')
            involved_cats = [self.ID]
            game.cur_events_list.append(Single_Event('A long overdue warrior ceremony is held for ' + str(
                self.name.prefix) + 'kit. They smile as they finally become a warrior of the Clan and are now named ' + str(
                self.name) + '.', "ceremony", involved_cats))
        elif self.status == 'kitten' and self.moons >= 6:
            self.status_change('apprentice')
            involved_cats = [self.ID]
            game.cur_events_list.append(Single_Event('A long overdue apprentice ceremony is held for ' + str(
                self.name.prefix) + 'kit. They smile as they finally become a warrior of the Clan and are now named ' + str(
                self.name) + '.', "ceremony", involved_cats))
        elif self.status in ['kittypet', 'loner', 'rogue', 'former Clancat']:
            if self.moons == 0:
                self.status = 'newborn'
            elif self.moons < 6:
                self.status = "kitten"
            elif self.moons < 12:
                self.status_change('apprentice')
            elif self.moons < 120:
                self.status_change('warrior')
            else:
                self.status_change('elder')

        game.clan.add_to_clan(self)

        # check if there are kits under 12 moons with this cat and also add them to the clan
        children = self.get_children()
        names = []
        ids = []
        for child_id in children:
            child = Cat.all_cats[child_id]
            if child.outside and not child.exiled and child.moons < 12:
                child.add_to_clan()
                if child.moons < 6:
                    names.append(child.name)
                    ids.append(child_id)
        if len(names) > 0:
            event_text = "This text should not appear, script cat.py function add_to_clan."
            if len(names) > 2:
                event_text = f"{', '.join([str(i) for i in names[0:-1]])}, and {names[-1]}"
            elif len(names) == 2:
                event_text = f"{names[0]} and {names[1]}"
            else:
                event_text = f"{names[0]}"
            game.cur_events_list.append(
                Single_Event(f"Together with {self.name}, {str(event_text)} joins the Clan.", ids))

        self.update_mentor()

    def status_change(self, new_status, resort=False):
        """ Changes the status of a cat. Additional functions are needed if you want to make a cat a leader or deputy.
            new_status = The new status of a cat. Can be 'apprentice', 'medicine cat apprentice', 'warrior'
                        'medicine cat', 'elder'.
            resort = If sorting type is 'rank', and resort is True, it will resort the cat list. This should
                    only be true for non-timeskip status changes. """
        old_status = self.status
        self.status = new_status
        self.name.status = new_status

        # If they have any apprentices, make sure they are still valid:
        if old_status == "medicine cat":
            game.clan.remove_med_cat(self)
            for app in self.apprentice.copy():
                Cat.fetch_cat(app).update_med_mentor()
        else:
            for app in self.apprentice.copy():
                Cat.fetch_cat(app).update_mentor()

        # updates mentors
        if self.status == 'apprentice':
            self.update_mentor()

        elif self.status == 'medicine cat apprentice':
            self.update_med_mentor()

        elif self.status == 'warrior':
            self.update_mentor()

            if old_status == 'leader':
                if game.clan.leader:
                    if game.clan.leader.ID == self.ID:
                        game.clan.leader = None
                        game.clan.leader_predecessors += 1

                    # don't remove the check for game.clan, this is needed for tests
            if game.clan and game.clan.deputy:
                if game.clan.deputy.ID == self.ID:
                    game.clan.deputy = None
                    game.clan.deputy_predecessors += 1

        elif self.status == 'medicine cat':
            self.update_med_mentor()
            if game.clan is not None:
                game.clan.new_medicine_cat(self)

        elif self.status == 'elder':
            self.update_mentor()

            # Ideally, this should also be triggered for cats that retired due to
            # health conditions. However, it is currently being triggered for all elders to
            # prevent "unretiring" by switching to med or mediator, then warrior.
            self.retired = True

            if old_status == 'leader':
                if game.clan.leader:
                    if game.clan.leader.ID == self.ID:
                        game.clan.leader = None
                        game.clan.leader_predecessors += 1

            if game.clan.deputy:
                if game.clan.deputy.ID == self.ID:
                    game.clan.deputy = None
                    game.clan.deputy_predecessors += 1

        elif self.status == 'mediator':
            self.update_mentor()

        elif self.status == 'mediator apprentice':
            self.update_mentor()

        # update class dictionary
        self.all_cats[self.ID] = self

        # If we have it sorted by rank, we also need to re-sort
        if game.sort_type == "rank" and resort:
            Cat.sort_cats()

    def update_traits(self):
        """Updates the traits of a cat upon ageing up.  """
        if self.status in ["apprentice", "medicine cat apprentice", "mediator apprentice"]:
            chance = randint(0, 5)  # chance for cat to gain trait that matches their previous trait's personality group
            if chance == 0:
                self.trait = choice(self.traits)
            else:
                possible_groups = ['Outgoing', 'Benevolent', 'Abrasive', 'Reserved']
                for x in possible_groups:
                    if self.trait in self.personality_groups[x]:
                        possible_trait = self.personality_groups.get(x)
                        chosen_trait = choice(possible_trait)
                        if chosen_trait in self.kit_traits:
                            self.trait = choice(self.traits)
                        else:
                            self.trait = chosen_trait
        elif self.status in ["warrior", "medicine cat", "mediator"]:
            mentor = None
            if self.mentor:
                mentor = Cat.fetch_cat(self.mentor)
            elif not self.mentor and len(self.former_mentor) != 0:
                if len(self.former_mentor) > 1:
                    mentor = Cat.fetch_cat(self.former_mentor[-1])
                else:
                    mentor = Cat.fetch_cat(self.former_mentor[0])

            influence_trait = None

            chance = randint(0, 9) + int(self.patrol_with_mentor)  # chance for cat to gain new trait or keep old

            # choose random trait, no influence
            if chance == 0:
                self.trait = choice(self.traits)

            # choose related trait, no influence
            elif 1 <= chance <= 6:
                possible_groups = ['Outgoing', 'Benevolent', 'Abrasive', 'Reserved']
                for x in possible_groups:
                    if self.trait in self.personality_groups[x]:
                        possible_trait = self.personality_groups.get(x)
                        chosen_trait = choice(possible_trait)
                        if chosen_trait in self.kit_traits:
                            self.trait = self.trait
                        else:
                            self.trait = chosen_trait

            # chose influence trait
            elif chance >= 7:
                possible_groups = ['Outgoing', 'Benevolent', 'Abrasive', 'Reserved']
                for x in possible_groups:
                    if mentor and mentor.trait in self.personality_groups[x]:
                        possible_trait = self.personality_groups.get(x)

                        if x == 'Abrasive' and chance >= 12:
                            possible_trait = self.personality_groups.get('Reserved')
                            influence_trait = "Reserved"
                        chosen_trait = choice(possible_trait)

                        if chosen_trait in self.kit_traits:
                            chosen_group = choice(possible_groups)
                            possible_traits = [i for i in self.personality_groups[chosen_group] if
                                               i not in self.kit_traits]
                            self.trait = choice(possible_traits)
                            influence_trait = None
                        else:
                            self.trait = chosen_trait
                            if not influence_trait:
                                influence_trait = x

            self.history_class.add_mentor_influence(self, mentor, skill=None, trait=influence_trait)

        elif self.status in ["elder"]:
            chance = randint(0, 7)  # chance for cat to gain new trait or keep old
            if chance == 0:
                self.trait = choice(self.traits)
            elif chance == 1:
                possible_groups = ['Outgoing', 'Benevolent', 'Abrasive', 'Reserved']
                for x in possible_groups:
                    if self.trait in self.personality_groups[x]:
                        possible_trait = self.personality_groups.get(x)
                        chosen_trait = choice(possible_trait)
                        if chosen_trait in self.kit_traits:
                            self.trait = choice(self.traits)
                        else:
                            self.trait = chosen_trait

    def describe_cat(self, short=False):
        """ Generates a string describing the cat's appearance and gender. Mainly used for generating
        the allegiances. If short is true, it will generate a very short one, with the minimal amount of information. """
        output = describe_appearance(self, short)
        # Add "a" or "an"
        if output[0].lower() in "aiou":
            output = f"an {output}"
        else:
            output = f"a {output}"

        return output

    def describe_eyes(self):
        colour = str(self.eye_colour).lower()
        colour2 = str(self.eye_colour2).lower()

        if colour == 'palegreen':
            colour = 'pale green'
        elif colour == 'darkblue':
            colour = 'dark blue'
        elif colour == 'paleblue':
            colour = 'pale blue'
        elif colour == 'paleyellow':
            colour = 'pale yellow'
        elif colour == 'heatherblue':
            colour = 'heather blue'
        elif colour == 'blue2':
            colour = 'blue'
        elif colour == 'sunlitice':
            colour = 'sunlit ice'
        elif colour == 'greenyellow':
            colour = 'green-yellow'
        if self.eye_colour2:
            if colour2 == 'palegreen':
                colour2 = 'pale green'
            if colour2 == 'darkblue':
                colour2 = 'dark blue'
            if colour2 == 'paleblue':
                colour2 = 'pale blue'
            if colour2 == 'paleyellow':
                colour2 = 'pale yellow'
            if colour2 == 'heatherblue':
                colour2 = 'heather blue'
            if colour2 == 'sunlitice':
                colour2 = 'sunlit ice'
            if colour2 == 'greenyellow':
                colour2 = 'green-yellow'
            colour = colour + ' and ' + colour2
        return colour

    def convert_history(self, mentor_influence, died_by, scar_events):
        """
        this is to handle old history save conversions
        """
        if mentor_influence or self.former_mentor:
            trait = None
            skill = None
            if mentor_influence:
                if len(mentor_influence) == 1:
                    mentor_influence = [mentor_influence[0], 'None']
                if mentor_influence[0] not in ['None', 'none']:
                    if mentor_influence[0] in ["Benevolent", "Abrasive", "Outgoing", "Reserved"]:
                        trait = mentor_influence[0]
                        if mentor_influence[1] not in ['None', 'none']:
                            skill = mentor_influence[1]
                    else:
                        skill = mentor_influence[0]
                if mentor_influence[1] not in ['None', 'none'] and not trait:
                    trait = mentor_influence[1]

            mentor_influence = {
                "mentor": self.former_mentor[-1] if self.former_mentor else None,
                "skill": skill,
                "trait": trait
            }

        deaths = []
        if died_by:
            for death in died_by:
                deaths.append(
                    {
                        "involved": None,
                        "text": death,
                        "moon": "?"
                    }
                )
        scars = []
        if scar_events:
            for scar in scar_events:
                scars.append(
                    {
                        "involved": None,
                        "text": scar,
                        "moon": "?"
                    }
                )
        self.history = History(
            mentor_influence=mentor_influence,
            died_by=deaths,
            scar_events=scars,
        )

    def load_history(self):
        try:
            if game.switches['clan_name'] != '':
                clanname = game.switches['clan_name']
            else:
                clanname = game.switches['clan_list'][0]
        except IndexError:
            print('WARNING: History failed to load, no clan in game.switches?')
            return

        history_directory = get_save_dir() + '/' + clanname + '/history/'
        cat_history_directory = history_directory + self.ID + '_history.json'

        if not os.path.exists(cat_history_directory):
            self.history = History(
                beginning={},
                mentor_influence={},
                app_ceremony={},
                lead_ceremony=None,
                possible_death={},
                died_by=[],
                possible_scar={},
                scar_events=[],
                murder={},
            )
            return
        try:
            with open(cat_history_directory, 'r') as read_file:
                history_data = ujson.loads(read_file.read())
                self.history = History(
                    beginning=history_data["beginning"] if "beginning" in history_data else {},
                    mentor_influence=history_data[
                        'mentor_influence'] if "mentor_influence" in history_data else {},
                    app_ceremony=history_data['app_ceremony'] if "app_ceremony" in history_data else {},
                    lead_ceremony=history_data['lead_ceremony'] if "lead_ceremony" in history_data else None,
                    possible_death=history_data['possible_death'] if "possible_death" in history_data else {},
                    died_by=history_data['died_by'] if "died_by" in history_data else [],
                    possible_scar=history_data['possible_scar'] if "possible_scar" in history_data else {},
                    scar_events=history_data['scar_events'] if "scar_events" in history_data else [],
                    murder=history_data['murder'] if "murder" in history_data else {},
                )
        except:
            self.history = History()
            print(f'WARNING: There was an error reading the history file of cat #{self} or their history file was '
                  f'empty. Default history info was given. Close game without saving if you have save information '
                  f'you\'d like to preserve!')

    def save_history(self, history_dir):
        if not os.path.exists(history_dir):
            os.makedirs(history_dir)

        history_dict = self.history_class.make_dict(self)

        try:
            with open(history_dir + '/' + self.ID + '_history.json', 'w') as history_file:
                json_string = ujson.dumps(history_dict, indent=4)
                history_file.write(json_string)
        except:
            print(f"WARNING: saving history of cat #{self.ID} didn't work")

        self.history = History()

    def generate_lead_ceremony(self):
        """
        here we create a leader ceremony and add it to the history
        :param cat: cat object
        """

        # determine which dict we're pulling from
        if game.clan.instructor.df:
            starclan = False
            ceremony_dict = LEAD_CEREMONY_DF
        else:
            starclan = True
            ceremony_dict = LEAD_CEREMONY_SC

        # ---------------------------------------------------------------------------- #
        #                                    INTRO                                     #
        # ---------------------------------------------------------------------------- #
        all_intros = ceremony_dict["intros"]

        # filter the intros
        possible_intros = []
        for intro in all_intros:
            tags = all_intros[intro]["tags"]

            if game.clan.age != 0 and "new_clan" in tags:
                continue
            elif game.clan.age == 0 and "new_clan" not in tags:
                continue

            if all_intros[intro]["lead_trait"]:
                if self.trait not in all_intros[intro]["lead_trait"]:
                    continue
            possible_intros.append(all_intros[intro])

        # choose and adjust text
        chosen_intro = random.choice(possible_intros)
        if chosen_intro:
            intro = random.choice(chosen_intro["text"])
            intro = leader_ceremony_text_adjust(Cat,
                                                intro,
                                                self,
                                                )
        else:
            intro = 'this should not appear'

        # ---------------------------------------------------------------------------- #
        #                                 LIFE GIVING                                  #
        # ---------------------------------------------------------------------------- #
        life_givers = []
        dead_relations = []
        life_giving_leader = None

        # grab life givers that the cat actually knew in life and sort by amount of relationship!
        relationships = self.relationships.values()

        for rel in relationships:
            kitty = self.fetch_cat(rel.cat_to)
            if (kitty).dead:
                # check where they reside
                if starclan:
                    if kitty.ID not in game.clan.starclan_cats or kitty.outside:
                        continue
                else:
                    if kitty.ID not in game.clan.darkforest_cats or kitty.outside:
                        continue
                # guides aren't allowed here
                if kitty == game.clan.instructor:
                    continue
                else:
                    dead_relations.append(rel)

        # sort relations by the strength of their relationship

        dead_relations.sort(
            key=lambda rel: rel.romantic_love + rel.platonic_like + rel.admiration + rel.comfortable + rel.trust, reverse=True)
        for rel in dead_relations:
            print(self.fetch_cat(rel.cat_to).name)
        # if we have relations, then make sure we only take the top 8
        if dead_relations:
            i = 0
            for rel in dead_relations:
                if i == 8:
                    break
                if self.fetch_cat(rel.cat_to).status == 'leader':
                    life_giving_leader = rel.cat_to
                    continue
                life_givers.append(rel.cat_to)
                i += 1

        for giver in life_givers:
            print(self.fetch_cat(giver).name)

        # check amount of life givers, if we need more, then grab from the other dead cats
        if len(life_givers) < 8:
            amount = 8 - len(life_givers)

            if starclan:
                # this part just checks how many SC cats are available, if there aren't enough to fill all the slots,
                # then we just take however many are available
                possible_sc_cats = [i for i in game.clan.starclan_cats if
                                    i not in life_givers and
                                    self.fetch_cat(i).status != 'leader']
                if len(possible_sc_cats) - 1 < amount:
                    extra_givers = possible_sc_cats
                else:
                    extra_givers = random.sample(possible_sc_cats, k=amount)
            else:
                possible_df_cats = [i for i in game.clan.darkforest_cats if
                                    i not in life_givers and
                                    self.fetch_cat(i).status != 'leader']
                if len(possible_df_cats) - 1 < amount:
                    extra_givers = possible_df_cats
                else:
                    extra_givers = random.sample(possible_df_cats, k=amount)

            life_givers.extend(extra_givers)

        # making sure we have a leader at the end
        ancient_leader = False
        if not life_giving_leader:
            # choosing if the life giving leader will be oldest leader or previous leader
            coin_flip = random.randint(1, 2)
            if coin_flip == 1:
                # pick oldest leader in SC
                ancient_leader = True
                if starclan:
                    print(game.clan.starclan_cats.reverse())
                    for kitty in reversed(game.clan.starclan_cats):
                        if self.fetch_cat(kitty).status == 'leader':
                            life_giving_leader = kitty
                            break
                else:
                    for kitty in reversed(game.clan.darkforest_cats):
                        if self.fetch_cat(kitty).status == 'leader':
                            life_giving_leader = kitty
                            break
            else:
                # pick previous leader
                if starclan:
                    for kitty in game.clan.starclan_cats:
                        if self.fetch_cat(kitty).status == 'leader':
                            life_giving_leader = kitty
                            break
                else:
                    for kitty in game.clan.darkforest_cats:
                        if self.fetch_cat(kitty).status == 'leader':
                            life_giving_leader = kitty
                            break

        if life_giving_leader:
            life_givers.append(life_giving_leader)

        # check amount again, if more are needed then we'll add the ghost-y cats at the end
        if len(life_givers) < 9:
            unknown_blessing = True
            extra_lives = str(9 - len(life_givers))
        else:
            unknown_blessing = False
            extra_lives = str(9 - len(life_givers))

        possible_lives = ceremony_dict["lives"]
        lives = []
        used_lives = []
        used_virtues = []
        for giver in life_givers:
            giver_cat = self.fetch_cat(giver)
            life_list = []
            for life in possible_lives:
                tags = possible_lives[life]["tags"]
                rank = giver_cat.status

                if "unknown_blessing" in tags:
                    continue

                if "guide" in tags and giver_cat != game.clan.instructor:
                    continue
                if game.clan.age != 0 and "new_clan" in tags:
                    continue
                elif game.clan.age == 0 and "new_clan" not in tags:
                    continue
                if "old_leader" in tags and not ancient_leader:
                    continue
                if "leader_parent" in tags and giver_cat.ID not in self.get_parents():
                    continue
                elif "leader_child" in tags and giver_cat.ID not in self.get_children():
                    continue
                elif "leader_mate" in tags and giver_cat.ID not in self.mate:
                    continue
                if possible_lives[life]["rank"]:
                    if rank not in possible_lives[life]["rank"]:
                        continue
                if possible_lives[life]["lead_trait"]:
                    if self.trait not in possible_lives[life]["lead_trait"]:
                        continue
                if possible_lives[life]["star_trait"]:
                    if self.fetch_cat(giver).trait not in possible_lives[life]["star_trait"]:
                        continue

                life_list.extend([i for i in possible_lives[life]["life_giving"]])

            i = 0
            chosen_life = {}
            while i < 10:
                attempted = []
                chosen_life = random.choice(life_list)
                if chosen_life not in used_lives and chosen_life not in attempted:
                    break
                else:
                    attempted.append(chosen_life)
                i += 1
            used_lives.append(chosen_life)
            if chosen_life["virtue"]:
                poss_virtues = [i for i in chosen_life["virtue"] if i not in used_virtues]
                if not poss_virtues:
                    poss_virtues = ['faith', 'friendship', 'love', 'strength']
                virtue = choice(poss_virtues)
                used_virtues.append(virtue)
            else:
                virtue = None

            lives.append(leader_ceremony_text_adjust(Cat,
                                                     chosen_life["text"],
                                                     leader=self,
                                                     life_giver=giver,
                                                     virtue=virtue,
                                                     ))
        if unknown_blessing:
            possible_blessing = []
            for life in possible_lives:
                tags = possible_lives[life]["tags"]

                if "unknown_blessing" not in tags:
                    continue

                if possible_lives[life]["lead_trait"]:
                    if self.trait not in possible_lives[life]["lead_trait"]:
                        continue
                possible_blessing.append(possible_lives[life])
            chosen_blessing = choice(possible_blessing)
            chosen_text = random.choice(chosen_blessing["life_giving"])
            lives.append(leader_ceremony_text_adjust(Cat,
                                                     chosen_text["text"],
                                                     leader=self,
                                                     virtue=chosen_text["virtue"],
                                                     extra_lives=extra_lives,
                                                     ))
        all_lives = "<br><br>".join(lives)

        # ---------------------------------------------------------------------------- #
        #                                    OUTRO                                     #
        # ---------------------------------------------------------------------------- #

        # get the outro
        all_outros = ceremony_dict["outros"]

        possible_outros = []
        for outro in all_outros:
            tags = all_outros[outro]["tags"]

            if game.clan.age != 0 and "new_clan" in tags:
                continue
            elif game.clan.age == 0 and "new_clan" not in tags:
                continue

            if all_outros[outro]["lead_trait"]:
                if self.trait not in all_outros[outro]["lead_trait"]:
                    continue
            possible_outros.append(all_outros[outro])

        chosen_outro = random.choice(possible_outros)

        if chosen_outro:
            outro = random.choice(chosen_outro["text"])
            outro = leader_ceremony_text_adjust(Cat,
                                                outro,
                                                leader=self,
                                                life_giver=life_givers[-1],
                                                )
        else:
            outro = 'this should not appear'

        full_ceremony = "<br><br>".join([intro, all_lives, outro])
        print(full_ceremony)
        return full_ceremony

    # ---------------------------------------------------------------------------- #
    #                              moon skip functions                             #
    # ---------------------------------------------------------------------------- #

    def one_moon(self):
        """Handles a moon skip for an alive cat. """
        if self.exiled or self.outside:
            # this is handled in events.py
            self.thoughts()
            return

        if self.dead:
            self.thoughts()
            return

        self.moons += 1
        if self.moons == 1:
            self.status = 'kitten'
        self.in_camp = 1

        if self.status in ['apprentice', 'mediator apprentice']:
            self.update_mentor()
        elif self.status == 'medicine cat apprentice':
            self.update_med_mentor()

    def thoughts(self):
        """ Generates a thought for the cat, which displays on their profile. """
        all_cats = self.all_cats
        other_cat = random.choice(list(all_cats.keys()))
        game_mode = game.switches['game_mode']
        biome = game.switches['biome']
        camp = game.switches['camp_bg']
        dead_chance = random.getrandbits(4)
        try:
            season = game.clan.current_season
        except:
            season = None

        # this figures out where the cat is
        where_kitty = None
        if not self.dead and not self.outside:
            where_kitty = "inside"
        elif self.dead and not self.df and not self.outside:
            where_kitty = 'starclan'
        elif self.dead and self.df:
            where_kitty = 'hell'
        elif self.dead and self.outside:
            where_kitty = 'UR'
        elif not self.dead and self.outside:
            where_kitty = 'outside'
        # get other cat
        i = 0
        # for cats inside the clan
        if where_kitty == 'inside':
            while other_cat == self.ID and len(all_cats) > 1 \
                    or (all_cats.get(other_cat).dead and dead_chance != 1) \
                    or (other_cat not in self.relationships):
                other_cat = choice(list(all_cats.keys()))
                i += 1
                if i > 100:
                    other_cat = None
                    break
        # for dead cats
        elif where_kitty in ['starclan', 'hell', 'UR']:
            while other_cat == self.ID and len(all_cats) > 1:
                other_cat = choice(list(all_cats.keys()))
                i += 1
                if i > 100:
                    other_cat = None
                    break
        # for cats currently outside
        # it appears as for now, kittypets and loners can only think about outsider cats
        elif where_kitty == 'outside':
            while other_cat == self.ID and len(all_cats) > 1 \
                    or (other_cat not in self.relationships):
                '''or (self.status in ['kittypet', 'loner'] and not all_cats.get(other_cat).outside):'''
                other_cat = choice(list(all_cats.keys()))
                i += 1
                if i > 100:
                    other_cat = None
                    break

        other_cat = all_cats.get(other_cat)

        # get chosen thought
        chosen_thought = Thoughts.get_chosen_thought(self, other_cat, game_mode, biome, season, camp)
        
        chosen_thought = event_text_adjust(Cat, chosen_thought, self, other_cat)

        # insert thought
        self.thought = str(chosen_thought)

    def relationship_interaction(self):
        """Randomly choose a cat of the clan and have a interaction with them."""
        # if the cat has no relationships, skip
        if not self.relationships or len(self.relationships) < 1:
            return

        cats_to_choose = [iter_cat for iter_cat in Cat.all_cats.values() if iter_cat.ID != self.ID and \
                          not iter_cat.outside and not iter_cat.exiled and not iter_cat.dead]
        # if there are not cats to interact, stop
        if len(cats_to_choose) < 1:
            return

        chosen_cat = choice(cats_to_choose)
        if chosen_cat.ID not in self.relationships:
            self.relationships[chosen_cat.ID] = Relationship(self, chosen_cat)
        relevant_relationship = self.relationships[chosen_cat.ID]
        relevant_relationship.start_interaction()

        if game.game_mode == "classic":
            return
        # handle contact with ill cat if
        if self.is_ill():
            relevant_relationship.cat_to.contact_with_ill_cat(self)
        if relevant_relationship.cat_to.is_ill():
            self.contact_with_ill_cat(relevant_relationship.cat_to)

    def update_skill(self):
        """Checks for skill and replaces empty skill if cat is old enough
        # also adds a chance for cat to take a skill similar to their mentor"""

        if self.skill == '???':
            skill_influence = None
            # assign skill to new medicine cat
            if self.status == 'medicine cat' and self.skill not in self.med_skills:
                # skill groups they can take from
                possible_groups = ['special', 'heal', 'star', 'mediate', 'smart', 'teach']
                # check if they had a mentor
                if self.former_mentor:
                    chance = randint(0, 9) + int(self.patrol_with_mentor)
                    mentor = Cat.fetch_cat(self.former_mentor[-1])
                    if not mentor:
                        print("WARNING: mentor not found")
                        return
                    # give skill from mentor
                    if chance >= 9:
                        for x in possible_groups:
                            if mentor.skill in self.skill_groups[x]:
                                possible_skill = self.skill_groups.get(x)
                                self.skill = choice(possible_skill)
                                skill_influence = self.skill
                                self.history_class.add_mentor_influence(self, mentor, skill_influence, trait=None)
                                return

                    self.history_class.add_mentor_influence(self, mentor, skill_influence, trait=None)

                # Will only be reached if a mentor skill was not applied.
                self.skill = choice(self.med_skills)

            # assign skill to new warrior
            elif self.status == 'warrior':
                # possible skill groups they can take from
                possible_groups = ['star', 'smart', 'teach', 'hunt', 'fight', 'speak']
                # check if they had a mentor
                if self.former_mentor:
                    chance = randint(0, 9) + int(self.patrol_with_mentor)
                    mentor = Cat.fetch_cat(self.former_mentor[-1])
                    if not mentor:
                        print("WARNING: mentor not found")
                        return
                    # give skill from mentor
                    if chance >= 9:
                        for x in possible_groups:
                            if mentor.skill in self.skill_groups[x]:
                                possible_skill = self.skill_groups.get(x)
                                self.skill = choice(possible_skill)
                                skill_influence = self.skill
                                self.history_class.add_mentor_influence(self, mentor, skill_influence, trait=None)
                                return

                    self.history_class.add_mentor_influence(self, mentor, skill_influence, trait=None)

                self.skill = choice(self.skills)

            elif self.status == 'mediator':
                possible_groups = ['star', 'smart', 'teach', 'speak', 'mediate']
                if self.former_mentor:
                    chance = randint(0, 12)
                    mentor = Cat.fetch_cat(self.former_mentor[-1])
                    if not mentor:
                        print("WARNING: mentor not found")
                        return
                    # give skill from mentor
                    if chance >= 9:
                        for x in possible_groups:
                            if mentor.skill in self.skill_groups[x]:
                                possible_skill = self.skill_groups.get(x)
                                self.skill = choice(possible_skill)
                                skill_influence = self.skill
                                self.history_class.add_mentor_influence(self, mentor, skill_influence, trait=None)
                                return

                    all_skills = []
                    for x in possible_groups:
                        all_skills.extend(self.skill_groups[x])
                    self.skill = choice(all_skills)

                    self.history_class.add_mentor_influence(self, mentor, skill_influence, trait=None)


            # assign new skill to elder
            elif self.status == 'elder':
                self.skill = choice(self.elder_skills)

            # if a cat somehow has no skill, assign one after checking that they aren't a kit or adolescent
            elif self.skill == '???' and self.status not in ['apprentice', 'medicine cat apprentice',
                                                             'mediator apprentice', 'kitten', 'newborn']:
                self.skill = choice(self.skills)

    def moon_skip_illness(self, illness):
        """handles the moon skip for illness"""
        if not self.is_ill():
            return True

        if self.illnesses[illness]["event_triggered"]:
            self.illnesses[illness]["event_triggered"] = False
            return True

        mortality = self.illnesses[illness]["mortality"]

        # leader should have a higher chance of death
        if self.status == "leader" and mortality != 0:
            mortality = int(mortality * 0.7)
            if mortality == 0:
                mortality = 1

        if mortality and not int(random.random() * mortality):
            if self.status == "leader":
                self.leader_death_heal = True
                game.clan.leader_lives -= 1
                if game.clan.leader_lives > 0:
                    text = f"{self.name} lost a life to {illness}."
                    # game.health_events_list.append(text)
                    # game.birth_death_events_list.append(text)
                    game.cur_events_list.append(Single_Event(text, ["birth_death", "health"], game.clan.leader.ID))
                elif game.clan.leader_lives <= 0:
                    text = f"{self.name} lost their last life to {illness}."
                    # game.health_events_list.append(text)
                    # game.birth_death_events_list.append(text)
                    game.cur_events_list.append(Single_Event(text, ["birth_death", "health"], game.clan.leader.ID))
            self.die()
            return False

        keys = self.illnesses[illness].keys()
        if 'moons_with' in keys:
            self.illnesses[illness]["moons_with"] += 1
        else:
            self.illnesses[illness].update({'moons_with': 1})

        self.illnesses[illness]["duration"] -= 1
        if self.illnesses[illness]["duration"] <= 0:
            self.healed_condition = True
            return False

    def moon_skip_injury(self, injury):
        """handles the moon skip for injury"""
        if not self.is_injured():
            return True

        if self.injuries[injury]["event_triggered"] is True:
            self.injuries[injury]["event_triggered"] = False
            return True

        mortality = self.injuries[injury]["mortality"]

        # leader should have a higher chance of death
        if self.status == "leader" and mortality != 0:
            mortality = int(mortality * 0.7)
            if mortality == 0:
                mortality = 1

        if mortality and not int(random.random() * mortality):
            if self.status == 'leader':
                game.clan.leader_lives -= 1
            self.die()
            return False

        keys = self.injuries[injury].keys()
        if 'moons_with' in keys:
            self.injuries[injury]["moons_with"] += 1
        else:
            self.injuries[injury].update({'moons_with': 1})

        # if the cat has an infected wound, the wound shouldn't heal till the illness is cured
        if not self.injuries[injury]["complication"]:
            self.injuries[injury]["duration"] -= 1
        if self.injuries[injury]["duration"] <= 0:
            self.healed_condition = True
            return False

    def moon_skip_permanent_condition(self, condition):
        """handles the moon skip for permanent conditions"""
        if not self.is_disabled():
            return "skip"

        if self.permanent_condition[condition]["event_triggered"]:
            self.permanent_condition[condition]["event_triggered"] = False
            return "skip"

        mortality = self.permanent_condition[condition]["mortality"]
        moons_until = self.permanent_condition[condition]["moons_until"]
        born_with = self.permanent_condition[condition]["born_with"]

        # handling the countdown till a congenital condition is revealed
        if moons_until is not None and moons_until >= 0 and born_with is True:
            self.permanent_condition[condition]["moons_until"] = int(moons_until - 1)
            self.permanent_condition[condition]["moons_with"] = 0
            if self.permanent_condition[condition]["moons_until"] != -1:
                return "skip"
        if self.permanent_condition[condition]["moons_until"] == -1 and \
                self.permanent_condition[condition]["born_with"] is True:
            self.permanent_condition[condition]["moons_until"] = -2
            return "reveal"

        keys = self.permanent_condition[condition].keys()
        if 'moons_with' in keys:
            self.permanent_condition[condition]["moons_with"] += 1
        else:
            self.permanent_condition[condition].update({'moons_with': 1})

        # leader should have a higher chance of death
        if self.status == "leader" and mortality != 0:
            mortality = int(mortality * 0.7)
            if mortality == 0:
                mortality = 1

        if mortality and not int(random.random() * mortality):
            if self.status == 'leader':
                game.clan.leader_lives -= 1
            self.die()
            return "continue"

    # ---------------------------------------------------------------------------- #
    #                                   relative                                   #
    # ---------------------------------------------------------------------------- #
    def get_parents(self):
        """Returns list containing parents of cat(id)."""
        if not self.inheritance:
            self.inheritance = Inheritance(self)
        return self.inheritance.parents.keys()

    def get_siblings(self):
        """Returns list of the siblings(id)."""
        if not self.inheritance:
            self.inheritance = Inheritance(self)
        return self.inheritance.siblings.keys()

    def get_children(self):
        """Returns list of the children (ids)."""
        if not self.inheritance:
            self.inheritance = Inheritance(self)
        return self.inheritance.kits.keys()

    def is_grandparent(self, other_cat: Cat):
        """Check if the cat is the grandparent of the other cat."""
        if not self.inheritance:
            self.inheritance = Inheritance(self)
        return other_cat.ID in self.inheritance.grand_kits.keys()

    def is_parent(self, other_cat: Cat):
        """Check if the cat is the parent of the other cat."""
        if not self.inheritance:
            self.inheritance = Inheritance(self)
        return other_cat.ID in self.inheritance.kits.keys()

    def is_sibling(self, other_cat: Cat):
        """Check if the cats are siblings."""
        if not self.inheritance:
            self.inheritance = Inheritance(self)
        return other_cat.ID in self.inheritance.siblings.keys()
    
    def is_littermate(self, other_cat: Cat):
        """Check if the cats are littermates."""
        if other_cat.ID not in self.inheritance.siblings.keys():
            return False
        litter_mates = [key for key, value in self.inheritance.siblings.items() if "litter mates" in value["additional"]]
        return other_cat.ID in litter_mates

    def is_uncle_aunt(self, other_cat):
        """Check if the cats are related as uncle/aunt and niece/nephew."""
        if not self.inheritance:
            self.inheritance = Inheritance(self)
        return other_cat.ID in self.inheritance.siblings_kits.keys()

    def is_cousin(self, other_cat):
        if not self.inheritance:
            self.inheritance = Inheritance(self)
        return other_cat.ID in self.inheritance.cousins.keys()

    def is_related(self, other_cat, cousin_allowed):
        """Checks if the given cat is related to the current cat, according to the inheritance."""
        if not self.inheritance:
            self.inheritance = Inheritance(self)
        if cousin_allowed:
            return other_cat.ID in self.inheritance.all_but_cousins
        return other_cat.ID in self.inheritance.all_involved

    def get_relatives(self, cousin_allowed = True) -> list:
        """Returns a list of ids of all nearly related ancestors."""
        if not self.inheritance:
            self.inheritance = Inheritance(self)
        if cousin_allowed:
            return self.inheritance.all_involved
        return self.inheritance.all_but_cousins

    # ---------------------------------------------------------------------------- #
    #                                  conditions                                  #
    # ---------------------------------------------------------------------------- #

    def get_ill(self, name, event_triggered=False, lethal=True, severity='default'):
        """
        use to make a cat ill.
        name = name of the illness you want the cat to get
        event_triggered = make True to have this illness skip the illness_moonskip for 1 moon
        lethal = set True to leave the illness mortality rate at its default level.
                 set False to force the illness to have 0 mortality
        severity = leave 'default' to keep default severity, otherwise set to the desired severity
                   ('minor', 'major', 'severe')
        """
        if name not in ILLNESSES:
            print(f"WARNING: {name} is not in the illnesses collection.")
            return
        if name == 'kittencough' and self.status != 'kitten':
            return

        illness = ILLNESSES[name]
        mortality = illness["mortality"][self.age]
        med_mortality = illness["medicine_mortality"][self.age]
        if severity == 'default':
            illness_severity = illness["severity"]
        else:
            illness_severity = severity

        duration = illness['duration']
        med_duration = illness['medicine_duration']

        amount_per_med = get_amount_cat_for_one_medic(game.clan)

        if medical_cats_condition_fulfilled(Cat.all_cats.values(), amount_per_med):
            duration = med_duration
        if severity != 'minor':
            duration += random.randrange(-1, 1)
        if duration == 0:
            duration = 1

        if game.clan.game_mode == "cruel season":
            if mortality != 0:
                mortality = int(mortality * 0.5)
                med_mortality = int(med_mortality * 0.5)

                # to prevent an illness gets no mortality, check and set it to 1 if needed
                if mortality == 0 or med_mortality == 0:
                    mortality = 1
                    med_mortality = 1
        if lethal is False:
            mortality = 0

        new_illness = Illness(
            name=name,
            severity=illness_severity,
            mortality=mortality,
            infectiousness=illness["infectiousness"],
            duration=duration,
            medicine_duration=illness["medicine_duration"],
            medicine_mortality=med_mortality,
            risks=illness["risks"],
            event_triggered=event_triggered
        )

        if new_illness.name not in self.illnesses:
            self.illnesses[new_illness.name] = {
                "severity": new_illness.severity,
                "mortality": new_illness.current_mortality,
                "infectiousness": new_illness.infectiousness,
                "duration": new_illness.duration,
                "moons_with": 1,
                "risks": new_illness.risks,
                "event_triggered": new_illness.new
            }

    def get_injured(self, name, event_triggered=False, lethal=True, severity='default'):
        if name not in INJURIES:
            if name not in INJURIES:
                print(f"WARNING: {name} is not in the injuries collection.")
            return

        if name == 'mangled tail' and 'NOTAIL' in self.scars:
            return
        if name == 'torn ear' and 'NOEAR' in self.scars:
            return

        injury = INJURIES[name]
        mortality = injury["mortality"][self.age]
        duration = injury['duration']
        med_duration = injury['medicine_duration']

        if severity == 'default':
            injury_severity = injury["severity"]
        else:
            injury_severity = severity

        if medical_cats_condition_fulfilled(Cat.all_cats.values(), get_amount_cat_for_one_medic(game.clan)):
            duration = med_duration
        if severity != 'minor':
            duration += random.randrange(-1, 1)
        if duration == 0:
            duration = 1

        if mortality != 0:
            if game.clan.game_mode == "cruel season":
                mortality = int(mortality * 0.5)

                if mortality == 0:
                    mortality = 1
        if lethal is False:
            mortality = 0

        new_injury = Injury(
            name=name,
            severity=injury_severity,
            duration=injury["duration"],
            medicine_duration=duration,
            mortality=mortality,
            risks=injury["risks"],
            illness_infectiousness=injury["illness_infectiousness"],
            also_got=injury["also_got"],
            cause_permanent=injury["cause_permanent"],
            event_triggered=event_triggered
        )

        if new_injury.name not in self.injuries:
            self.injuries[new_injury.name] = {
                "severity": new_injury.severity,
                "mortality": new_injury.current_mortality,
                "duration": new_injury.duration,
                "moons_with": 1,
                "illness_infectiousness": new_injury.illness_infectiousness,
                "risks": new_injury.risks,
                "complication": None,
                "cause_permanent": new_injury.cause_permanent,
                "event_triggered": new_injury.new
            }

        if len(new_injury.also_got) > 0 and not int(random.random() * 5):
            avoided = False
            if 'blood loss' in new_injury.also_got and len(get_med_cats(Cat)) != 0:
                clan_herbs = set()
                needed_herbs = {"horsetail", "raspberry", "marigold", "cobwebs"}
                clan_herbs.update(game.clan.herbs.keys())
                herb_set = needed_herbs.intersection(clan_herbs)
                usable_herbs = []
                usable_herbs.extend(herb_set)

                if usable_herbs:
                    # deplete the herb
                    herb_used = random.choice(usable_herbs)
                    game.clan.herbs[herb_used] -= 1
                    if game.clan.herbs[herb_used] <= 0:
                        game.clan.herbs.pop(herb_used)
                    avoided = True
                    text = f"{herb_used.capitalize()} was used to stop blood loss for {self.name}."
                    game.herb_events_list.append(text)

            if not avoided:
                self.also_got = True
                additional_injury = choice(new_injury.also_got)
                if additional_injury in INJURIES:
                    self.additional_injury(additional_injury)
                else:
                    self.get_ill(additional_injury, event_triggered=True)
        else:
            self.also_got = False

    def congenital_condition(self, cat):
        possible_conditions = []

        for condition in PERMANENT:
            possible = PERMANENT[condition]
            if possible["congenital"] in ['always', 'sometimes']:
                possible_conditions.append(condition)

        new_condition = choice(possible_conditions)

        if new_condition == "born without a leg":
            cat.scars.append('NOPAW')
        elif new_condition == "born without a tail":
            cat.scars.append('NOTAIL')

        self.get_permanent_condition(new_condition, born_with=True)

    def get_permanent_condition(self, name, born_with=False, event_triggered=False):
        if name not in PERMANENT:
            print(str(self.name), f"WARNING: {name} is not in the permanent conditions collection.")
            return

        # remove accessories if need be
        if 'NOTAIL' in self.scars and self.accessory in ['RED FEATHERS', 'BLUE FEATHERS', 'JAY FEATHERS']:
            self.accessory = None
        if 'HALFTAIL' in self.scars and self.accessory in ['RED FEATHERS', 'BLUE FEATHERS', 'JAY FEATHERS']:
            self.accessory = None

        condition = PERMANENT[name]
        new_condition = False
        mortality = condition["mortality"][self.age]
        if mortality != 0:
            if game.clan.game_mode == "cruel season":
                mortality = int(mortality * 0.65)

        if condition['congenital'] == 'always':
            born_with = True
        moons_until = condition["moons_until"]
        if born_with and moons_until != 0:
            moons_until = randint(moons_until - 1, moons_until + 1)  # creating a range in which a condition can present
            if moons_until < 0:
                moons_until = 0

        if born_with and self.status not in ['kitten', 'newborn']:
            moons_until = -2
        elif born_with is False:
            moons_until = 0

        if name == "paralyzed":
            self.paralyzed = True

        new_perm_condition = PermanentCondition(
            name=name,
            severity=condition["severity"],
            congenital=condition["congenital"],
            moons_until=moons_until,
            mortality=mortality,
            risks=condition["risks"],
            illness_infectiousness=condition["illness_infectiousness"],
            event_triggered=event_triggered
        )

        if new_perm_condition.name not in self.permanent_condition:
            self.permanent_condition[new_perm_condition.name] = {
                "severity": new_perm_condition.severity,
                "born_with": born_with,
                "moons_until": new_perm_condition.moons_until,
                "moons_with": 1,
                "mortality": new_perm_condition.current_mortality,
                "illness_infectiousness": new_perm_condition.illness_infectiousness,
                "risks": new_perm_condition.risks,
                "complication": None,
                "event_triggered": new_perm_condition.new
            }
            new_condition = True
        return new_condition

    def not_working(self):
        """returns True if the cat cannot work, False if the cat can work"""
        not_working = False
        for illness in self.illnesses:
            if self.illnesses[illness]['severity'] != 'minor':
                not_working = True
                break
        for injury in self.injuries:
            if self.injuries[injury]['severity'] != 'minor':
                not_working = True
                break
        return not_working

    # This is only for cats that retire due to the health condition.
    def retire_cat(self):
        old_status = self.status
        self.retired = True
        self.status = 'elder'
        self.name.status = 'elder'
        self.update_traits()
        self.update_skill()

        if old_status == 'leader':
            game.clan.leader_lives = 0
            if game.clan.leader:
                if game.clan.leader.ID == self.ID:
                    game.clan.leader = None
                    game.clan.leader_predecessors += 1

        if game.clan.deputy:
            if game.clan.deputy.ID == self.ID:
                game.clan.deputy = None
                game.clan.deputy_predecessors += 1

        self.update_mentor()

    def additional_injury(self, injury):
        self.get_injured(injury, event_triggered=True)

    def is_ill(self):
        is_ill = True
        if len(self.illnesses) <= 0:
            is_ill = False
        return is_ill is not False

    def is_injured(self):
        is_injured = True
        if len(self.injuries) <= 0:
            is_injured = False
        return is_injured is not False

    def is_disabled(self):
        is_disabled = True
        if len(self.permanent_condition) <= 0:
            is_disabled = False
        return is_disabled is not False

    def contact_with_ill_cat(self, cat: Cat):
        """handles if one cat had contact with an ill cat"""

        infectious_illnesses = []
        if self.is_ill() or cat is None or not cat.is_ill():
            return
        elif cat.is_ill():
            for illness in cat.illnesses:
                if cat.illnesses[illness]["infectiousness"] != 0:
                    infectious_illnesses.append(illness)
            if len(infectious_illnesses) == 0:
                return

        for illness in infectious_illnesses:
            illness_name = illness
            rate = cat.illnesses[illness]["infectiousness"]
            if self.is_injured():
                for y in self.injuries:
                    illness_infect = list(
                        filter(lambda ill: ill["name"] == illness_name, self.injuries[y]["illness_infectiousness"]))
                    if illness_infect is not None and len(illness_infect) > 0:
                        illness_infect = illness_infect[0]
                        rate -= illness_infect["lower_by"]

                    # prevent rate lower 0 and print warning message
                    if rate < 0:
                        print(
                            f"WARNING: injury {self.injuries[y]['name']} has lowered chance of {illness_name} infection to {rate}")
                        rate = 1

            if not random.random() * rate:
                text = f"{self.name} had contact with {cat.name} and now has {illness_name}."
                # game.health_events_list.append(text)
                game.cur_events_list.append(Single_Event(text, "health", [self.ID, cat.ID]))
                self.get_ill(illness_name)

    def save_condition(self):
        # save conditions for each cat
        clanname = None
        if game.switches['clan_name'] != '':
            clanname = game.switches['clan_name']
        elif len(game.switches['clan_name']) > 0:
            clanname = game.switches['clan_list'][0]
        elif game.clan is not None:
            clanname = game.clan.name

        condition_directory = get_save_dir() + '/' + clanname + '/conditions'
        condition_file_path = condition_directory + '/' + self.ID + '_conditions.json'

        if not os.path.exists(condition_directory):
            os.makedirs(condition_directory)

        if (not self.is_ill() and not self.is_injured() and not self.is_disabled()) or self.dead or self.outside:
            if os.path.exists(condition_file_path):
                os.remove(condition_file_path)
            return

        conditions = {}

        if self.is_ill():
            conditions["illnesses"] = self.illnesses

        if self.is_injured():
            conditions["injuries"] = self.injuries

        if self.is_disabled():
            conditions["permanent conditions"] = self.permanent_condition

        try:
            with open(condition_file_path, 'w') as rel_file:
                json_string = ujson.dumps(conditions, indent=4)
                rel_file.write(json_string)
        except:
            print(f"WARNING: Saving conditions of cat #{self} didn't work.")

    def load_conditions(self):
        if game.switches['clan_name'] != '':
            clanname = game.switches['clan_name']
        else:
            clanname = game.switches['clan_list'][0]

        condition_directory = get_save_dir() + '/' + clanname + '/conditions/'
        condition_cat_directory = condition_directory + self.ID + '_conditions.json'
        if not os.path.exists(condition_cat_directory):
            return

        try:
            with open(condition_cat_directory, 'r') as read_file:
                rel_data = ujson.loads(read_file.read())
                if "illnesses" in rel_data:
                    self.illnesses = rel_data.get("illnesses")
                if "injuries" in rel_data:
                    self.injuries = rel_data.get("injuries")
                if "permanent conditions" in rel_data:
                    self.permanent_condition = rel_data.get("permanent conditions")

            if "paralyzed" in self.permanent_condition and not self.paralyzed:
                self.paralyzed = True

        except Exception as e:
            print(f"WARNING: There was an error reading the condition file of cat #{self}.\n", e)

    # ---------------------------------------------------------------------------- #
    #                                    mentor                                    #
    # ---------------------------------------------------------------------------- #

    def is_valid_med_mentor(self, potential_mentor: Cat):
        # Dead or outside cats can't be mentors
        if potential_mentor.dead or potential_mentor.outside:
            return False
        # Match jobs
        if self.status == 'medicine cat apprentice' and potential_mentor.status == 'medicine cat':
            return True
        if self.status == 'medicine cat apprentice' and potential_mentor.status != 'medicine cat':
            return False
        # If not an app, don't need a mentor
        if 'medicine cat apprentice' not in self.status:
            return False
        # Dead cats don't need mentors
        if self.dead:
            return False
        return True

    def is_valid_mentor(self, potential_mentor: Cat):
        # Dead or outside cats can't be mentors
        if potential_mentor.dead or potential_mentor.outside:
            return False
        # Match jobs
        if self.status == 'medicine cat apprentice' and potential_mentor.status != 'medicine cat':
            return False
        if self.status == 'apprentice' and potential_mentor.status not in [
            'leader', 'deputy', 'warrior'
        ]:
            return False
        if self.status == 'mediator apprentice' and potential_mentor.status != 'mediator':
            return False

        # If not an app, don't need a mentor
        if 'apprentice' not in self.status:
            return False
        # Dead cats don't need mentors
        if self.dead:
            return False
        return True

    def update_med_mentor(self, new_mentor: Any = None):
        # No !!
        if isinstance(new_mentor, Cat):
            print("Everything is terrible!! (new_mentor {new_mentor} is a Cat D:)")
            return
        # Check if cat can have a mentor
        illegible_for_mentor = self.dead or self.outside or self.exiled or self.status != "medicine cat apprentice"
        if illegible_for_mentor:
            self.__remove_mentor()
            return

        # If eligible, cat should get a mentor.
        if new_mentor:
            self.__remove_mentor()
            self.__add_mentor(new_mentor)

        # Check if current mentor is valid
        if self.mentor:
            mentor_cat = Cat.fetch_cat(self.mentor)  # This will return None if there is no current mentor
            if not self.is_valid_med_mentor(mentor_cat):
                self.__remove_mentor()

        # Need to pick a random mentor if not specified
        if not self.mentor:
            potential_mentors = []
            priority_mentors = []
            for cat in self.all_cats.values():
                if self.is_valid_med_mentor(cat):
                    potential_mentors.append(cat)
                    if not cat.apprentice:  # length of list is 0
                        priority_mentors.append(cat)
            # First try for a cat who currently has no apprentices
            if priority_mentors:  # length of list > 0
                new_mentor = choice(priority_mentors)
            elif potential_mentors:  # length of list > 0
                new_mentor = choice(potential_mentors)
            if new_mentor:
                self.__add_mentor(new_mentor.ID)

    def __remove_mentor(self):
        """Should only be called by update_mentor, also sets fields on mentor."""
        if not self.mentor:
            return
        mentor_cat = Cat.fetch_cat(self.mentor)
        if self.ID in mentor_cat.apprentice:
            mentor_cat.apprentice.remove(self.ID)
        if self.moons > 6 and self.ID not in mentor_cat.former_apprentices:
            mentor_cat.former_apprentices.append(self.ID)
        if self.moons > 6 and mentor_cat.ID not in self.former_mentor:
            self.former_mentor.append(mentor_cat.ID)
        self.mentor = None

    def __add_mentor(self, new_mentor_id: str):
        """Should only be called by update_mentor, also sets fields on mentor."""
        # reset patrol number
        self.patrol_with_mentor = 0
        self.mentor = new_mentor_id
        mentor_cat = Cat.fetch_cat(self.mentor)
        if self.ID not in mentor_cat.apprentice:
            mentor_cat.apprentice.append(self.ID)

    def update_mentor(self, new_mentor: Any = None):
        """Takes mentor's ID as argument, mentor could just be set via this function."""
        # No !!
        if isinstance(new_mentor, Cat):
            print("Everything is terrible!! (new_mentor {new_mentor} is a Cat D:)")
            return
        # Check if cat can have a mentor
        illegible_for_mentor = self.dead or self.outside or self.exiled or self.status not in ["apprentice",
                                                                                               "mediator apprentice"]
        if illegible_for_mentor:
            self.__remove_mentor()
            return
        # If eligible, cat should get a mentor.
        if new_mentor:
            self.__remove_mentor()
            self.__add_mentor(new_mentor)

        # Check if current mentor is valid
        if self.mentor:
            mentor_cat = Cat.fetch_cat(self.mentor)  # This will return None if there is no current mentor
            if not self.is_valid_mentor(mentor_cat):
                self.__remove_mentor()

        # Need to pick a random mentor if not specified
        if not self.mentor:
            potential_mentors = []
            priority_mentors = []
            for cat in self.all_cats.values():
                if self.is_valid_mentor(cat) and not cat.not_working():
                    potential_mentors.append(cat)
                    if not cat.apprentice:  # length of list is 0
                        priority_mentors.append(cat)
            # First try for a cat who currently has no apprentices
            if priority_mentors:  # length of list > 0
                new_mentor = choice(priority_mentors)
            elif potential_mentors:  # length of list > 0
                new_mentor = choice(potential_mentors)
            if new_mentor:
                self.__add_mentor(new_mentor.ID)

    # ---------------------------------------------------------------------------- #
    #                                 relationships                                #
    # ---------------------------------------------------------------------------- #
    def is_potential_mate(self,
                          other_cat: Cat,
                          for_love_interest: bool = False,
                          age_restriction: bool = False):
        """
            Checks if this cat is potential mate for the other cat.
            There are no restrictions if the current cat already has a mate or not (this allows poly-mates).
        """
        # just to be sure, check if it is not the same cat
        if self.ID == other_cat.ID:
            return False

        # Inheritance check
        if self.is_related(other_cat, game.settings["first_cousin_mates"]):
            return False

        # check exiled, outside, and dead cats
        if self.dead or self.outside or other_cat.dead or other_cat.outside:
            return False

        # check for age
        if not age_restriction:
            if (self.moons < 14 or other_cat.moons < 14) and not for_love_interest:
                return False

            if self.age != other_cat.age and abs(self.moons - other_cat.moons) > game.config["mates"]["age_range"]:
                return False

        age_restricted_ages = ["newborn", "kitten", "adolescent"]
        if self.age in age_restricted_ages or other_cat.age in age_restricted_ages:
            if self.age != other_cat.age:
                return False

        # check for mentor
        is_former_mentor = (other_cat.ID in self.former_apprentices or self.ID in other_cat.former_apprentices)
        if is_former_mentor and not game.settings['romantic with former mentor']:
            return False

        return True

    def unset_mate(self, other_cat: Cat, breakup: bool = False, fight: bool = False):
        """Unset the mate from both self and other_cat"""

        # Both cats must have mates for this to work
        if len(self.mate) < 1 or len(other_cat.mate) < 1:
            return

        # AND they must be mates with each other. 
        if self.ID not in other_cat.mate or other_cat.ID not in self.mate:
            print(f"Unsetting mates: These {self.name} and {other_cat.name} are not mates!")
            return

        # If only deal with relationships if this is a breakup. 
        if breakup:
            if not self.dead:
                if other_cat.ID not in self.relationships:
                    self.relationships[other_cat.ID] = Relationship(self, other_cat, True)
                self_relationship = self.relationships[other_cat.ID]
                self_relationship.romantic_love -= 40
                self_relationship.comfortable -= 20
                self_relationship.trust -= 10
                self_relationship.mate = False
                if fight:
                    self_relationship.platonic_like -= 30

            if not other_cat.dead:
                if self.ID not in other_cat.relationships:
                    other_cat.relationships[self.ID] = Relationship(other_cat, self, True)
                other_relationship = other_cat.relationships[self.ID]
                other_relationship.romantic_love -= 40
                other_relationship.comfortable -= 20
                other_relationship.trust -= 10
                other_relationship.mate = False
                if fight:
                    other_relationship.platonic_like -= 30

        self.mate.remove(other_cat.ID)
        other_cat.mate.remove(self.ID)
        
        #Handle previous mates:
        if other_cat.ID not in self.previous_mates:
            self.previous_mates.append(other_cat.ID)
        if self.ID not in other_cat.previous_mates:
            other_cat.previous_mates.append(self.ID)

        if other_cat.inheritance:
            other_cat.inheritance.update_all_mates()
        if self.inheritance:
            self.inheritance.update_all_mates()

    def set_mate(self, other_cat: Cat):
        """Sets up a mate relationship between self and other_cat."""
        if other_cat.ID not in self.mate:
            self.mate.append(other_cat.ID)
        if self.ID not in other_cat.mate:
            other_cat.mate.append(self.ID)

        # If the current mate was in the previous mate list, remove them. 
        if other_cat.ID in self.previous_mates:
            self.previous_mates.remove(other_cat.ID)
        if self.ID in other_cat.previous_mates:
            other_cat.previous_mates.remove(self.ID)

        if other_cat.inheritance:
            other_cat.inheritance.update_all_mates()
        if self.inheritance:
            self.inheritance.update_all_mates()

        # Set starting relationship values
        if not self.dead:
            if other_cat.ID not in self.relationships:
                self.relationships[other_cat.ID] = Relationship(self, other_cat, True)
            self_relationship = self.relationships[other_cat.ID]
            self_relationship.romantic_love += 20
            self_relationship.comfortable += 20
            self_relationship.trust += 10
            self_relationship.mate = True

        if not other_cat.dead:
            if self.ID not in other_cat.relationships:
                other_cat.relationships[self.ID] = Relationship(other_cat, self, True)
            other_relationship = other_cat.relationships[self.ID]
            other_relationship.romantic_love += 20
            other_relationship.comfortable += 20
            other_relationship.trust += 10
            other_relationship.mate = True

    def create_inheritance_new_cat(self):
        """Creates the inheritance class for a new cat."""
        # set the born status to true, just for safety
        self.inheritance = Inheritance(self, True)

    def create_one_relationship(self, other_cat: Cat):
        """Create a new relationship between current cat and other cat. Returns: Relationship"""
        if other_cat.ID in self.relationships:
            return None
        relationship = Relationship(self, other_cat)
        self.relationships[other_cat.ID] = relationship
        return relationship

    def create_relationships_new_cat(self):
        """Create relationships for a new generated cat."""
        for inter_cat in Cat.all_cats.values():
            # the inter_cat is the same as the current cat
            if inter_cat.ID == self.ID:
                continue
            # if the cat already has (somehow) a relationship with the inter cat
            if inter_cat.ID in self.relationships:
                continue
            # if they dead (dead cats have no relationships)
            if self.dead or inter_cat.dead:
                continue
            # if they are not outside of the clan at the same time
            if self.outside and not inter_cat.outside or not self.outside and inter_cat.outside:
                continue
            inter_cat.relationships[self.ID] = Relationship(inter_cat, self)
            self.relationships[inter_cat.ID] = Relationship(self, inter_cat)

    def init_all_relationships(self):
        """Create Relationships to all current Clancats."""
        for id in self.all_cats:
            the_cat = self.all_cats.get(id)
            if the_cat.ID is not self.ID:
                mates = the_cat.ID in self.mate
                are_parents = False
                parents = False
                siblings = False

                if self.parent1 is not None and self.parent2 is not None and \
                        the_cat.parent1 is not None and the_cat.parent2 is not None:
                    are_parents = the_cat.ID in [self.parent1, self.parent2]
                    parents = are_parents or self.ID in [
                        the_cat.parent1, the_cat.parent2
                    ]
                    siblings = self.parent1 in [
                        the_cat.parent1, the_cat.parent2
                    ] or self.parent2 in [the_cat.parent1, the_cat.parent2]

                related = parents or siblings

                # set the different stats
                romantic_love = 0
                like = 0
                dislike = 0
                admiration = 0
                comfortable = 0
                jealousy = 0
                trust = 0
                if game.settings['random relation']:
                    if randint(1, 20) == 1 and romantic_love < 1:
                        dislike = randint(10, 25)
                        jealousy = randint(5, 15)
                        if randint(1, 30) == 1:
                            trust = randint(1, 10)
                    else:
                        like = randint(0, 35)
                        comfortable = randint(0, 25)
                        trust = randint(0, 15)
                        admiration = randint(0, 20)
                        if randint(
                                1, 100 - like
                        ) == 1 and self.moons > 11 and the_cat.moons > 11:
                            romantic_love = randint(15, 30)
                            comfortable = int(comfortable * 1.3)
                            trust = int(trust * 1.2)

                if are_parents and like < 60:
                    like = 60
                if siblings and like < 30:
                    like = 30

                rel = Relationship(cat_from=self,
                                   cat_to=the_cat,
                                   mates=mates,
                                   family=related,
                                   romantic_love=romantic_love,
                                   platonic_like=like,
                                   dislike=dislike,
                                   admiration=admiration,
                                   comfortable=comfortable,
                                   jealousy=jealousy,
                                   trust=trust)
                self.relationships[the_cat.ID] = rel

    def save_relationship_of_cat(self, relationship_dir):
        # save relationships for each cat
        if not os.path.exists(relationship_dir):
            os.makedirs(relationship_dir)

        rel = []
        for r in self.relationships.values():
            r_data = {
                "cat_from_id": r.cat_from.ID,
                "cat_to_id": r.cat_to.ID,
                "mates": r.mates,
                "family": r.family,
                "romantic_love": r.romantic_love,
                "platonic_like": r.platonic_like,
                "dislike": r.dislike,
                "admiration": r.admiration,
                "comfortable": r.comfortable,
                "jealousy": r.jealousy,
                "trust": r.trust,
                "log": r.log
            }
            rel.append(r_data)

        try:
            with open(relationship_dir + '/' + self.ID + '_relations.json',
                      'w') as rel_file:
                json_string = ujson.dumps(rel, indent=4)
                rel_file.write(json_string)
        except:
            print(f"WARNING: Saving relationship of cat #{self.ID} didn't work.")

    def load_relationship_of_cat(self):
        if game.switches['clan_name'] != '':
            clanname = game.switches['clan_name']
        else:
            clanname = game.switches['clan_list'][0]

        relation_directory = get_save_dir() + '/' + clanname + '/relationships/'
        relation_cat_directory = relation_directory + self.ID + '_relations.json'

        self.relationships = {}
        if os.path.exists(relation_directory):
            if not os.path.exists(relation_cat_directory):
                self.init_all_relationships()
                for cat in Cat.all_cats.values():
                    cat.relationships[self.ID] = Relationship(cat, self)
                return
            try:
                with open(relation_cat_directory, 'r') as read_file:
                    rel_data = ujson.loads(read_file.read())
                    for rel in rel_data:
                        cat_to = self.all_cats.get(rel['cat_to_id'])
                        if cat_to is None:
                            continue
                        new_rel = Relationship(
                            cat_from=self,
                            cat_to=cat_to,
                            mates=rel['mates'] if rel['mates'] else False,
                            family=rel['family'] if rel['family'] else False,
                            romantic_love=rel['romantic_love'] if rel['romantic_love'] else 0,
                            platonic_like=rel['platonic_like'] if rel['platonic_like'] else 0,
                            dislike=rel['dislike'] if rel['dislike'] else 0,
                            admiration=rel['admiration'] if rel['admiration'] else 0,
                            comfortable=rel['comfortable'] if rel['comfortable'] else 0,
                            jealousy=rel['jealousy'] if rel['jealousy'] else 0,
                            trust=rel['trust'] if rel['trust'] else 0,
                            log=rel['log'])
                        self.relationships[rel['cat_to_id']] = new_rel
            except:
                print(f'WARNING: There was an error reading the relationship file of cat #{self}.')

    @staticmethod
    def mediate_relationship(mediator, cat1, cat2, allow_romantic, sabotage=False):
        # Gather some important info

        # Gathering the relationships.
        if cat1.ID in cat2.relationships:
            rel1 = cat1.relationships[cat2.ID]
        else:
            rel1 = cat1.create_one_relationship(cat2)

        if cat2.ID in cat1.relationships:
            rel2 = cat2.relationships[cat1.ID]
        else:
            rel2 = cat2.create_one_relationship(cat1)

        # Are they mates?
        if rel1.cat_from.ID in rel1.cat_to.mate:
            mates = True
        else:
            mates = False

        # Relation Checking
        direct_related = cat1.is_sibling(cat2) or cat1.is_parent(cat2) or cat2.is_parent(cat1)
        indirect_related = cat1.is_uncle_aunt(cat2) or \
                           cat2.is_uncle_aunt(cat1)
        if not game.settings["first_cousin_mates"]:
            indirect_related = indirect_related or cat1.is_cousin(cat2)
        related = direct_related or indirect_related

        # Check for both adults, or same age type:
        if cat1.age == cat2.age or (cat1.age not in ['newborn', 'kitten', 'adolescent'] and
                                    cat2.age not in ['newborn', 'kitten', 'adolescent']):
            valid_age = True
        else:
            valid_age = False

        # Small check to prevent huge age gaps. Will be bypassed if the cats are already mates.
        if abs(cat1.moons - cat2.moons) > 85:
            age_diff = False
        else:
            age_diff = True

        # Output string.
        output = ""

        # Determine the chance of failure.
        if mediator.experience_level == "untrained":
            chance = 15
        if mediator.experience_level == "trainee":
            # Negative bonus for very low.
            chance = 20
        elif mediator.experience_level == "prepared":
            chance = 35
        elif mediator.experience_level == "proficient":
            chance = 55
        elif mediator.experience_level == "expert":
            chance = 70
        elif mediator.experience_level == "master":
            chance = 100
        else:
            chance = 40

        compat = get_personality_compatibility(cat1, cat2)
        if compat is True:
            chance += 10
        elif compat is False:
            chance -= 5

        # Cat's compatablity with mediator also has an effect on success chance.
        for cat in [cat1, cat2]:
            if get_personality_compatibility(cat, mediator) is True:
                chance += 5
            elif get_personality_compatibility(cat, mediator) is False:
                chance -= 5

        # Determine chance to fail, turing sabotage into mediate and mediate into sabotage
        if not int(random.random() * chance):
            apply_bonus = False
            if sabotage:
                output += "Sabotage Failed!\n"
                sabotage = False
            else:
                output += "Mediate Failed!\n"
                sabotage = True
        else:
            apply_bonus = True
            # EX gain on success
            if mediator.status != "mediator apprentice":
                EX_gain = randint(10, 24)

                gm_modifier = 1
                if game.clan.game_mode == 'expanded':
                    gm_modifier = 3
                elif game.clan.game_mode == 'cruel season':
                    gm_modifier = 6

                if mediator.experience_level == "average":
                    lvl_modifier = 1.25
                elif mediator.experience_level == "high":
                    lvl_modifier = 1.75
                elif mediator.experience_level == "master":
                    lvl_modifier = 2
                else:
                    lvl_modifier = 1
                mediator.experience += EX_gain / lvl_modifier / gm_modifier

        if mediator.status == "mediator apprentice":
            mediator.experience += max(random.randint(1, 6), 1)

        no_romantic_mentor = False
        if not game.settings['romantic with former mentor']:
            if cat2.ID in cat1.former_apprentices or cat1.ID in cat2.former_apprentices:
                no_romantic_mentor = True

        # determine the traits to effect
        pos_traits = ["platonic", "respect", "comfortable", "trust"]
        if allow_romantic and (mates or (valid_age and not related and age_diff and not no_romantic_mentor)):
            pos_traits.append("romantic")

        neg_traits = ["dislike", "jealousy"]

        # Determine the number of positive traits to effect, and choose the traits
        chosen_pos = sample(pos_traits, k=randint(2, len(pos_traits)))

        # Determine netative trains effected
        neg_traits = sample(neg_traits, k=randint(1, 2))

        if compat is True:
            personality_bonus = 2
        elif compat is False:
            personality_bonus = -2
        else:
            personality_bonus = 0

        # Effects on traits
        for trait in chosen_pos + neg_traits:

            # The EX bonus in not applied upon a fail.
            if apply_bonus:
                if mediator.experience_level == "very low":
                    # Negative bonus for very low.
                    bonus = randint(-2, -1)
                elif mediator.experience_level == "low":
                    bonus = randint(-2, 0)
                elif mediator.experience_level == "high":
                    bonus = randint(1, 3)
                elif mediator.experience_level == "master":
                    bonus = randint(3, 4)
                elif mediator.experience_level == "max":
                    bonus = randint(4, 5)
                else:
                    bonus = 0  # Average gets no bonus.
            else:
                bonus = 0

            if trait == "romantic":
                if mates:
                    ran = (5, 10)
                else:
                    ran = (4, 6)

                if sabotage:
                    rel1.romantic_love = Cat.effect_relation(rel1.romantic_love, -(randint(ran[0], ran[1]) + bonus) +
                                                             personality_bonus)
                    rel2.romantic_love = Cat.effect_relation(rel1.romantic_love, -(randint(ran[0], ran[1]) + bonus) +
                                                             personality_bonus)
                    output += f"Romantic interest decreased. "
                else:
                    rel1.romantic_love = Cat.effect_relation(rel1.romantic_love, (randint(ran[0], ran[1]) + bonus) +
                                                             personality_bonus)
                    rel2.romantic_love = Cat.effect_relation(rel2.romantic_love, (randint(ran[0], ran[1]) + bonus) +
                                                             personality_bonus)
                    output += f"Romantic interest increased. "

            elif trait == "platonic":
                ran = (4, 6)

                if sabotage:
                    rel1.platonic_like = Cat.effect_relation(rel1.platonic_like, -(randint(ran[0], ran[1]) + bonus) +
                                                             personality_bonus)
                    rel2.platonic_like = Cat.effect_relation(rel2.platonic_like, -(randint(ran[0], ran[1]) + bonus) +
                                                             personality_bonus)
                    output += f"Platonic like decreased. "
                else:
                    rel1.platonic_like = Cat.effect_relation(rel1.platonic_like, (randint(ran[0], ran[1]) + bonus) +
                                                             personality_bonus)
                    rel2.platonic_like = Cat.effect_relation(rel2.platonic_like, (randint(ran[0], ran[1]) + bonus) +
                                                             personality_bonus)
                    output += f"Platonic like increased. "

            elif trait == "respect":
                ran = (4, 6)

                if sabotage:
                    rel1.admiration = Cat.effect_relation(rel1.admiration, -(randint(ran[0], ran[1]) + bonus) +
                                                          personality_bonus)
                    rel2.admiration = Cat.effect_relation(rel2.admiration, -(randint(ran[0], ran[1]) + bonus) +
                                                          personality_bonus)
                    output += f"Respect decreased. "
                else:
                    rel1.admiration = Cat.effect_relation(rel1.admiration, (randint(ran[0], ran[1]) + bonus) +
                                                          personality_bonus)
                    rel2.admiration = Cat.effect_relation(rel2.admiration, (randint(ran[0], ran[1]) + bonus) +
                                                          personality_bonus)
                    output += f"Respect increased. "

            elif trait == "comfortable":
                ran = (4, 6)

                if sabotage:
                    rel1.comfortable = Cat.effect_relation(rel1.comfortable, -(randint(ran[0], ran[1]) + bonus) +
                                                           personality_bonus)
                    rel2.comfortable = Cat.effect_relation(rel2.comfortable, -(randint(ran[0], ran[1]) + bonus) +
                                                           personality_bonus)
                    output += f"Comfort decreased. "
                else:
                    rel1.comfortable = Cat.effect_relation(rel1.comfortable, (randint(ran[0], ran[1]) + bonus) +
                                                           personality_bonus)
                    rel2.comfortable = Cat.effect_relation(rel2.comfortable, (randint(ran[0], ran[1]) + bonus) +
                                                           personality_bonus)
                    output += f"Comfort increased. "

            elif trait == "trust":
                ran = (4, 6)

                if sabotage:
                    rel1.trust = Cat.effect_relation(rel1.trust, -(randint(ran[0], ran[1]) + bonus) +
                                                     personality_bonus)
                    rel2.trust = Cat.effect_relation(rel2.trust, -(randint(ran[0], ran[1]) + bonus) +
                                                     personality_bonus)
                    output += f"Trust decreased. "
                else:
                    rel1.trust = Cat.effect_relation(rel1.trust, (randint(ran[0], ran[1]) + bonus) +
                                                     personality_bonus)
                    rel2.trust = Cat.effect_relation(rel2.trust, (randint(ran[0], ran[1]) + bonus) +
                                                     personality_bonus)
                    output += f"Trust increased. "

            elif trait == "dislike":
                ran = (4, 9)
                if sabotage:
                    rel1.dislike = Cat.effect_relation(rel1.dislike, (randint(ran[0], ran[1]) + bonus) -
                                                       personality_bonus)
                    rel2.dislike = Cat.effect_relation(rel2.dislike, (randint(ran[0], ran[1]) + bonus) -
                                                       personality_bonus)
                    output += f"Dislike increased. "
                else:
                    rel1.dislike = Cat.effect_relation(rel1.dislike, -(randint(ran[0], ran[1]) + bonus) -
                                                       personality_bonus)
                    rel2.dislike = Cat.effect_relation(rel2.dislike, -(randint(ran[0], ran[1]) + bonus) -
                                                       personality_bonus)
                    output += f"Dislike decreased. "

            elif trait == "jealousy":
                ran = (4, 6)

                if sabotage:
                    rel1.jealousy = Cat.effect_relation(rel1.jealousy, (randint(ran[0], ran[1]) + bonus) -
                                                        personality_bonus)
                    rel2.jealousy = Cat.effect_relation(rel2.jealousy, (randint(ran[0], ran[1]) + bonus) -
                                                        personality_bonus)
                    output += f"Jealousy increased. "
                else:
                    rel1.jealousy = Cat.effect_relation(rel1.jealousy, -(randint(ran[0], ran[1]) + bonus) -
                                                        personality_bonus)
                    rel2.jealousy = Cat.effect_relation(rel2.jealousy, -(randint(ran[0], ran[1]) + bonus) -
                                                        personality_bonus)
                    output += f"Jealousy decreased . "

        return output

    @staticmethod
    def effect_relation(current_value, effect):
        if effect < 0:
            if abs(effect) >= current_value:
                return 0

        if effect > 0:
            if current_value + effect >= 100:
                return 100

        return current_value + effect

    def set_faded(self):
        """This function is for cats that are faded. It will set the sprite and the faded tag"""
        self.faded = True

        # Sillotette sprite
        if self.age == 'newborn':
            file_name = "faded_newborn"
        elif self.age == 'kitten':
            file_name = "faded_kitten"
        elif self.age in ['adult', 'young adult', 'senior adult']:
            file_name = "faded_adult"
        elif self.age == "adolescent":
            file_name = "faded_adol"
        else:
            file_name = "faded_senior"

        if self.df:
            file_name += "_df"

        file_name += ".png"

        self.sprite = image_cache.load_image(f"sprites/faded/{file_name}").convert_alpha()

    @staticmethod
    def fetch_cat(cat_id: str):
        """Fetches a cat object. Works for both faded and non-faded cats. Returns none if no cat was found. """
        if not cat_id or isinstance(cat_id, Cat):  # Check if argument is None or Cat.
            return cat_id
        elif not isinstance(cat_id, str):  # Invalid type
            return None
        if cat_id in Cat.all_cats:
            return Cat.all_cats[cat_id]
        else:
            ob = Cat.load_faded_cat(cat_id)
            if ob:
                return ob
            else:
                return None

    @staticmethod
    def load_faded_cat(cat: str):
        """Loads a faded cat, returning the cat object. This object is saved nowhere else. """
        try:
            with open(get_save_dir() + '/' + game.clan.name + '/faded_cats/' + cat + ".json", 'r') as read_file:
                cat_info = ujson.loads(read_file.read())
        except AttributeError:  # If loading cats is attempted before the clan is loaded, we would need to use this.
            with open(get_save_dir() + '/' + game.switches['clan_list'][0] + '/faded_cats/' + cat + ".json",
                      'r') as read_file:
                cat_info = ujson.loads(read_file.read())
        except:
            print("ERROR: in loading faded cat")
            return False

        cat_ob = Cat(ID=cat_info["ID"], prefix=cat_info["name_prefix"], suffix=cat_info["name_suffix"],
                     status=cat_info["status"], moons=cat_info["moons"], faded=True,
                     df=cat_info["df"] if "df" in cat_info else False)
        if cat_info["parent1"]:
            cat_ob.parent1 = cat_info["parent1"]
        if cat_info["parent2"]:
            cat_ob.parent2 = cat_info["parent2"]
        cat_ob.faded_offspring = cat_info["faded_offspring"]
        cat_ob.faded = True

        return cat_ob

    # ---------------------------------------------------------------------------- #
    #                                  Sorting                                     #
    # ---------------------------------------------------------------------------- #

    @staticmethod
    def sort_cats():
        if game.sort_type == "age":
            Cat.all_cats_list.sort(key=lambda x: Cat.get_adjusted_age(x))
        elif game.sort_type == "reverse_age":
            Cat.all_cats_list.sort(key=lambda x: Cat.get_adjusted_age(x), reverse=True)
        elif game.sort_type == "id":
            Cat.all_cats_list.sort(key=lambda x: int(x.ID))
        elif game.sort_type == "reverse_id":
            Cat.all_cats_list.sort(key=lambda x: int(x.ID), reverse=True)
        elif game.sort_type == "rank":
            Cat.all_cats_list.sort(key=lambda x: (Cat.rank_order(x), Cat.get_adjusted_age(x)), reverse=True)
        elif game.sort_type == "exp":
            Cat.all_cats_list.sort(key=lambda x: x.experience, reverse=True)

        return

    @staticmethod
    def insert_cat(c: Cat):
        try:
            if game.sort_type == "age":
                bisect.insort(Cat.all_cats_list, c, key=lambda x: Cat.get_adjusted_age(x))
            elif game.sort_type == "reverse_age":
                bisect.insort(Cat.all_cats_list, c, key=lambda x: -1 * Cat.get_adjusted_age(x))
            elif game.sort_type == "rank":
                bisect.insort(Cat.all_cats_list, c, key=lambda x: (-1 * Cat.rank_order(x), -1 *
                                                                   Cat.get_adjusted_age(x)))
            elif game.sort_type == "exp":
                bisect.insort(Cat.all_cats_list, c, key=lambda x: x.experience)
            elif game.sort_type == "id":
                bisect.insort(Cat.all_cats_list, c, key=lambda x: int(x.ID))
            elif game.sort_type == "reverse_id":
                bisect.insort(Cat.all_cats_list, c, key=lambda x: -1 * int(x.ID))
        except (TypeError, NameError):
            # If you are using python 3.8, key is not a supported parameter into insort. Therefore, we'll need to
            # do the slower option of adding the cat, then resorting
            Cat.all_cats_list.append(c)
            Cat.sort_cats()

    @staticmethod
    def rank_order(cat: Cat):
        if cat.status in Cat.rank_sort_order:
            return Cat.rank_sort_order.index(cat.status)
        else:
            return 0

    @staticmethod
    def get_adjusted_age(cat: Cat):
        """Returns the dead_for moons rather than the age for dead cats, so dead cats are sorted by how long
        they have been dead, rather than age at death"""
        if cat.dead:
            return cat.dead_for
        else:
            return cat.moons

    # ---------------------------------------------------------------------------- #
    #                                  properties                                  #
    # ---------------------------------------------------------------------------- #

    @property
    def experience(self):
        return self._experience

    @experience.setter
    def experience(self, exp: int):
        if exp > self.experience_levels_range["master"][1]:
            exp = self.experience_levels_range["master"][1]
        self._experience = int(exp)

        for x in self.experience_levels_range:
            if self.experience_levels_range[x][0] <= exp <= self.experience_levels_range[x][1]:
                self.experience_level = x
                break

    @property
    def moons(self):
        return self._moons

    @moons.setter
    def moons(self, value: int):
        self._moons = value

        updated_age = False
        for key_age in self.age_moons.keys():
            if self._moons in range(self.age_moons[key_age][0], self.age_moons[key_age][1] + 1):
                updated_age = True
                self.age = key_age
        try:
            if not updated_age and self.age is not None:
                self.age = "elder"
        except AttributeError:
            print("ERROR: cat has no age attribute! Cat ID: " + self.ID)
            print("Possibly the disappearing cat bug? Ping luna on the discord if you see this message")
            
    @property
    def sprite(self):
        #Update the sprite
        update_sprite(self)        
        return self._sprite
    
    @sprite.setter
    def sprite(self, new_sprite):
        self._sprite = new_sprite


# ---------------------------------------------------------------------------- #
#                               END OF CAT CLASS                               #
# ---------------------------------------------------------------------------- #

# Twelve example cats
def create_example_cats():
    e = random.sample(range(12), 3)
    not_allowed = ['NOPAW', 'NOTAIL', 'HALFTAIL', 'NOEAR', 'BOTHBLIND', 'RIGHTBLIND', 'LEFTBLIND', 'BRIGHTHEART',
                   'NOLEFTEAR', 'NORIGHTEAR', 'MANLEG']
    for a in range(12):
        if a in e:
            game.choose_cats[a] = Cat(status='warrior', biome=None)
        else:
            game.choose_cats[a] = Cat(status=choice(
                ['kitten', 'apprentice', 'warrior', 'warrior', 'elder']), biome=None)
        if game.choose_cats[a].moons >= 160:
            game.choose_cats[a].moons = choice(range(120, 155))
        elif game.choose_cats[a].moons == 0:
            game.choose_cats[a].moons = choice([1, 2, 3, 4, 5])
        for scar in game.choose_cats[a].scars:
            if scar in not_allowed:
                game.choose_cats[a].scars.remove(scar)
<<<<<<< HEAD

        update_sprite(game.choose_cats[a])
=======
    
        #update_sprite(game.choose_cats[a])
    
>>>>>>> 31947508


# CAT CLASS ITEMS
cat_class = Cat(example=True)
game.cat_class = cat_class

# ---------------------------------------------------------------------------- #
#                                load json files                               #
# ---------------------------------------------------------------------------- #

resource_directory = "resources/dicts/conditions/"

ILLNESSES = None
with open(f"{resource_directory}illnesses.json", 'r') as read_file:
    ILLNESSES = ujson.loads(read_file.read())

INJURIES = None
with open(f"{resource_directory}injuries.json", 'r') as read_file:
    INJURIES = ujson.loads(read_file.read())

PERMANENT = None
with open(f"{resource_directory}permanent_conditions.json", 'r') as read_file:
    PERMANENT = ujson.loads(read_file.read())

resource_directory = "resources/dicts/events/death/death_reactions/"

MINOR_MAJOR_REACTION = None
with open(f"{resource_directory}minor_major.json", 'r') as read_file:
    MINOR_MAJOR_REACTION = ujson.loads(read_file.read())

LEAD_CEREMONY_SC = None
with open(f"resources/dicts/lead_ceremony_sc.json", 'r') as read_file:
    LEAD_CEREMONY_SC = ujson.loads(read_file.read())

LEAD_CEREMONY_DF = None
with open(f"resources/dicts/lead_ceremony_df.json", 'r') as read_file:
    LEAD_CEREMONY_DF = ujson.loads(read_file.read())<|MERGE_RESOLUTION|>--- conflicted
+++ resolved
@@ -3167,15 +3167,9 @@
         for scar in game.choose_cats[a].scars:
             if scar in not_allowed:
                 game.choose_cats[a].scars.remove(scar)
-<<<<<<< HEAD
-
-        update_sprite(game.choose_cats[a])
-=======
     
         #update_sprite(game.choose_cats[a])
     
->>>>>>> 31947508
-
 
 # CAT CLASS ITEMS
 cat_class = Cat(example=True)
