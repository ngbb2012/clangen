"""
Contains the Cat and Personality classes
"""

from __future__ import annotations

import bisect
import itertools
import os.path
import sys
from random import choice, randint, sample, random, choices, getrandbits, randrange
from typing import Dict, List, Any

import ujson  # type: ignore

from scripts.cat.history import History
from scripts.cat.names import Name
from scripts.cat.pelts import Pelt
from scripts.cat.skills import CatSkills
from scripts.cat.thoughts import Thoughts
from scripts.cat_relations.inheritance import Inheritance
from scripts.cat_relations.relationship import Relationship
from scripts.conditions import (
    Illness,
    Injury,
    PermanentCondition,
    get_amount_cat_for_one_medic,
    medical_cats_condition_fulfilled,
)
from scripts.event_class import Single_Event
from scripts.events_module.generate_events import GenerateEvents
from scripts.game_structure import image_cache
from scripts.game_structure.game_essentials import game, screen
from scripts.housekeeping.datadir import get_save_dir
from scripts.utility import (
    get_med_cats,
    get_personality_compatibility,
    event_text_adjust,
    update_sprite,
    leader_ceremony_text_adjust,
)


class Cat:
    """The cat class."""

    dead_cats = []
    used_screen = screen

    ages = [
        "newborn",
        "kitten",
        "adolescent",
        "young adult",
        "adult",
        "senior adult",
        "senior",
    ]

    age_moons = {
        "newborn": game.config["cat_ages"]["newborn"],
        "kitten": game.config["cat_ages"]["kitten"],
        "adolescent": game.config["cat_ages"]["adolescent"],
        "young adult": game.config["cat_ages"]["young adult"],
        "adult": game.config["cat_ages"]["adult"],
        "senior adult": game.config["cat_ages"]["senior adult"],
        "senior": game.config["cat_ages"]["senior"],
    }

    # This in is in reverse order: top of the list at the bottom
    rank_sort_order = [
        "newborn",
        "kitten",
        "elder",
        "apprentice",
        "warrior",
        "mediator apprentice",
        "mediator",
        "medicine cat apprentice",
        "medicine cat",
        "deputy",
        "leader",
    ]

    gender_tags = {"female": "F", "male": "M"}

    # EX levels and ranges.
    # Ranges are inclusive to both bounds
    experience_levels_range = {
        "untrained": (0, 0),
        "trainee": (1, 50),
        "prepared": (51, 110),
        "competent": (110, 170),
        "proficient": (171, 240),
        "expert": (241, 320),
        "master": (321, 321),
    }

    default_pronouns = [
        {
            "subject": "they",
            "object": "them",
            "poss": "their",
            "inposs": "theirs",
            "self": "themself",
            "conju": 1,
        },
        {
            "subject": "she",
            "object": "her",
            "poss": "her",
            "inposs": "hers",
            "self": "herself",
            "conju": 2,
        },
        {
            "subject": "he",
            "object": "him",
            "poss": "his",
            "inposs": "his",
            "self": "himself",
            "conju": 2,
        },
    ]

    all_cats: Dict[str, Cat] = {}  # ID: object
    outside_cats: Dict[str, Cat] = {}  # cats outside the clan
    id_iter = itertools.count()

    all_cats_list: List[Cat] = []
    ordered_cat_list: List[Cat] = []

    grief_strings = {}

    def __init__(
        self,
        prefix=None,
        gender=None,
        status="newborn",
        backstory="clanborn",
        parent1=None,
        parent2=None,
        suffix=None,
        specsuffix_hidden=False,
        ID=None,
        moons=None,
        example=False,
        faded=False,
        skill_dict=None,
        pelt: Pelt = None,
        loading_cat=False,  # Set to true if you are loading a cat at start-up.
        **kwargs,
    ):
        """Initialise the cat.

        :param prefix: Cat's prefix (e.g. Fire- for Fireheart)
        :param gender: Cat's gender, default None
        :param status: Cat's age range, default "newborn"
        :param backstory: Cat's origin, default "clanborn"
        :param parent1: ID of parent 1, default None
        :param parent2: ID of parent 2, default None
        :param suffix: Cat's suffix (e.g. -heart for Fireheart)
        :param specsuffix_hidden: Whether cat has a special suffix (-kit, -paw, etc.), default False
        :param ID: Cat's unique ID, default None
        :param moons: Cat's age, default None
        :param example: If cat is an example cat, default False
        :param faded: If cat is faded, default False
        :param skill_dict: TODO find a good definition for this
        :param pelt: Body details, default None
        :param loading_cat: If loading a cat rather than generating a new one, default False
        :param kwargs: TODO what are the possible args here? ["biome", ]
        """

        self.history = None
        if (
            faded
        ):  # This must be at the top. It's a smaller list of things to init, which is only for faded cats
            self.init_faded(ID, status, prefix, suffix, moons, **kwargs)
            return

        self.generate_events = GenerateEvents()

        # Private attributes
        self._mentor = None  # plz
        self._experience = None
        self._moons = None

        # Public attributes
        self.gender = gender
        self.status = status
        self.backstory = backstory
        self.age = None
        self.skills = CatSkills(skill_dict=skill_dict)
        self.personality = Personality(
            trait="troublesome", lawful=0, aggress=0, stable=0, social=0
        )
        self.parent1 = parent1
        self.parent2 = parent2
        self.adoptive_parents = []
        self.pelt = pelt if pelt else Pelt()
        self.former_mentor = []
        self.patrol_with_mentor = 0
        self.apprentice = []
        self.former_apprentices = []
        self.relationships = {}
        self.mate = []
        self.previous_mates = []
        self.pronouns = [self.default_pronouns[0].copy()]
        self.placement = None
        self.example = example
        self.dead = False
        self.exiled = False
        self.outside = False
        self.driven_out = False
        self.dead_for = 0  # moons
        self.thought = ""
        self.genderalign = None
        self.birth_cooldown = 0
        self.illnesses = {}
        self.injuries = {}
        self.healed_condition = None
        self.leader_death_heal = None
        self.also_got = False
        self.permanent_condition = {}
        self.df = False
        self.experience_level = None

        # Various behavior toggles
        self.no_kits = False
        self.no_mates = False
        self.no_retire = False
        self.prevent_fading = False  # Prevents a cat from fading

        self.faded_offspring = (
            []
        )  # Stores of a list of faded offspring, for relation tracking purposes

        self.faded = faded  # This is only used to flag cats that are faded, but won't be added to the faded list until
        # the next save.

        self.favourite = False

        self.specsuffix_hidden = specsuffix_hidden
        self.inheritance = None

        self.history = None

        # setting ID
        if ID is None:
            potential_id = str(next(Cat.id_iter))

            if game.clan:
                faded_cats = game.clan.faded_ids
            else:
                faded_cats = []

            while potential_id in [self.all_cats, faded_cats]:
                potential_id = str(next(Cat.id_iter))
            self.ID = potential_id
        else:
            self.ID = ID

        # age and status
        if status is None and moons is None:
            self.age = choice(self.ages)
        elif moons is not None:
            self.moons = moons
            self.init_moons_age(moons)
        else:  # status is not None
            match status:
                case "newborn":
                    self.age = "newborn"
                case "kitten":
                    self.age = "kitten"
                case "elder":
                    self.age = "senior"
                case "apprentice" | "mediator apprentice" | "medicine cat apprentice":
                    self.age = "adolescent"
                case _:
                    self.age = choice(["young adult", "adult", "adult", "senior adult"])
            self.moons = randint(
                self.age_moons[self.age][0], self.age_moons[self.age][1]
            )

        # backstory
        if self.backstory is None:
            self.backstory = "clanborn"
        else:
            self.backstory = self.backstory

        # sex!?!??!?!?!??!?!?!?!??
        if self.gender is None:
            self.gender = choice(["female", "male"])
        self.g_tag = self.gender_tags[self.gender]

        """if self.genderalign == "":
            self.genderalign = self.gender"""

        # These things should only run when generating a new cat, rather than loading one in.
        if not loading_cat:
            self.init_generate_cat(skill_dict)

        # In camp status
        self.in_camp = 1
        if "biome" in kwargs:
            biome = kwargs["biome"]
        elif game.clan is not None:
            biome = game.clan.biome
        else:
            biome = None
        # NAME
        # load_existing_name is needed so existing cats don't get their names changed/fixed for no reason
        if self.pelt is not None:
            self.name = Name(
                status,
                prefix,
                suffix,
                self.pelt.colour,
                self.pelt.eye_colour,
                self.pelt.name,
                self.pelt.tortiepattern,
                biome=biome,
                specsuffix_hidden=self.specsuffix_hidden,
                load_existing_name=loading_cat,
            )
        else:
            self.name = Name(
                status,
                prefix,
                suffix,
                specsuffix_hidden=self.specsuffix_hidden,
                load_existing_name=loading_cat,
            )

        # Private Sprite
        self._sprite = None

        # SAVE CAT INTO ALL_CATS DICTIONARY IN CATS-CLASS
        self.all_cats[self.ID] = self

        if self.ID not in ["0", None]:
            Cat.insert_cat(self)

    def init_faded(self, ID, status, prefix, suffix, moons, **kwargs):
        """Perform faded-specific initialisation

        :param ID: Cat ID
        :param status: Cat status
        :param prefix: Cat's prefix
        :param suffix: Cat's suffix
        :param moons: Age in moons
        :param kwargs:

        :return: None
        """
        self.ID = ID
        self.name = Name(status, prefix=prefix, suffix=suffix)
        self.parent1 = None
        self.parent2 = None
        self.adoptive_parents = []
        self.mate = []
        self.status = status
        self.pronouns = []  # Needs to be set as a list
        self.moons = moons
        self.dead_for = 0
        self.dead = True
        self.outside = False
        self.exiled = False
        self.inheritance = None  # This should never be used, but just for safety
        if "df" in kwargs:
            self.df = kwargs["df"]
        else:
            self.df = False

        self.init_moons_age(moons)

        self.set_faded()  # Sets the faded sprite and faded tag (self.faded = True)
        return True

    def init_moons_age(self, moons):
        """
        Gets the correct life stage for associated moons

        :param moons: Age in moons
        :return: None
        """
        if moons > 300:
            # Out of range, always elder
            self.age = "senior"
        elif moons == 0:
            self.age = "newborn"
        else:
            # In range
            for key_age in self.age_moons.keys():
                if moons in range(
                    self.age_moons[key_age][0], self.age_moons[key_age][1] + 1
                ):
                    self.age = key_age

    def init_generate_cat(self, skill_dict):
        """
        Used to roll a new cat
        :param skill_dict: TODO what is a skill dict exactly
        :return: None
        """
        # trans cat chances
        theythemdefault = game.settings["they them default"]
        self.genderalign = self.gender
        trans_chance = randint(0, 50)
        nb_chance = randint(0, 75)
        # newborns can't be trans, sorry babies
        if self.age in ["kitten", "newborn"]:
            trans_chance = 0
            nb_chance = 0
        if theythemdefault:
            self.pronouns = [self.default_pronouns[0].copy()]
            if nb_chance == 1:
                self.genderalign = "nonbinary"
            elif trans_chance == 1:
                if self.gender == "female":
                    self.genderalign = "trans male"
                else:
                    self.genderalign = "trans female"
        else:
            # Assigning pronouns based on gender and chance
            match self.gender:
                case "female" | "trans female":
                    self.pronouns = [self.default_pronouns[1].copy()]
                case "male" | "trans male":
                    self.pronouns = [self.default_pronouns[2].copy()]
                case _:
                    self.pronouns = [self.default_pronouns[0].copy()]
                    self.genderalign = "nonbinary"

        # APPEARANCE
        self.pelt = Pelt.generate_new_pelt(
            self.gender,
            [Cat.fetch_cat(i) for i in (self.parent1, self.parent2) if i],
            self.age,
        )

        # Personality
        self.personality = Personality(kit_trait=self.is_baby())

        # experience and current patrol status
        match self.age:
            case "young" | "newborn":
                self.experience = 0
            case "adolescent":
                m = self.moons
                self.experience = 0
                while m > Cat.age_moons["adolescent"][0]:
                    ran = game.config["graduation"]["base_app_timeskip_ex"]
                    exp = choice(
                        list(range(ran[0][0], ran[0][1] + 1))
                        + list(range(ran[1][0], ran[1][1] + 1))
                    )
                    self.experience += exp + 3
                    m -= 1
            case "young adult" | "adult":
                self.experience = randint(
                    Cat.experience_levels_range["prepared"][0],
                    Cat.experience_levels_range["proficient"][1],
                )
            case "senior adult":
                self.experience = randint(
                    Cat.experience_levels_range["competent"][0],
                    Cat.experience_levels_range["expert"][1],
                )
            case "senior":
                self.experience = randint(
                    Cat.experience_levels_range["competent"][0],
                    Cat.experience_levels_range["master"][1],
                )
            case _:
                self.experience = 0

        if not skill_dict:
            self.skills = CatSkills.generate_new_catskills(self.status, self.moons)

    def __repr__(self):
        return "CAT OBJECT:" + self.ID

    def __eq__(self, other):
        if not isinstance(other, Cat):
            return False

        return self.ID == other.ID

    def __hash__(self):
        return hash(self.ID)

    @property
    def mentor(self):
        """Return managed attribute '_mentor', which is the ID of the cat's mentor."""
        return self._mentor

    @mentor.setter
    def mentor(self, mentor_id: Any):
        """Makes sure `Cat.mentor` can only be None (no mentor) or a string (mentor ID)."""
        if mentor_id is None or isinstance(mentor_id, str):
            self._mentor = mentor_id
        else:
            print(
                f"Mentor ID {mentor_id} of type {type(mentor_id)} isn't valid :("
                "\nCat.mentor has to be either None (no mentor) or the mentor's ID as a string."
            )

    def is_alive(self):
        """Check if this cat is alive

        :return: True if alive, False if dead
        """
        return not self.dead

    def die(self, body: bool = True):
        """Kills cat.

        body - defaults to True, use this to mark if the body was recovered so
        that grief messages will align with body status
        - if it is None, a lost cat died and therefore not trigger grief, since the clan does not know

        May return some additional text to add to the death event.
        """
        if (
            self.status == "leader"
            and "pregnant" in self.injuries
            and game.clan.leader_lives > 0
        ):
            self.illnesses.clear()
            self.injuries = {
                key: value
                for (key, value) in self.injuries.items()
                if key == "pregnant"
            }
        else:
            self.injuries.clear()
            self.illnesses.clear()

        # Deal with leader death
        text = ""
        if self.status == "leader":
            if game.clan.leader_lives > 0:
                self.thought = "Was startled to find themself in Silverpelt for a moment... did they lose a life?"
                return ""
            elif game.clan.leader_lives <= 0:
                self.dead = True
                game.just_died.append(self.ID)
                game.clan.leader_lives = 0
                self.thought = (
                    "Is surprised to find themself walking the stars of Silverpelt"
                )
                if game.clan.instructor.df is False:
                    text = (
                        "They've lost their last life and have travelled to StarClan."
                    )
                else:
                    text = "They've lost their last life and have travelled to the Dark Forest."
        else:
            self.dead = True
            game.just_died.append(self.ID)
            self.thought = (
                "Is surprised to find themself walking the stars of Silverpelt"
            )

        # Clear Relationships.
        self.relationships = {}

        for app in self.apprentice.copy():
            fetched_cat = Cat.fetch_cat(app)
            if fetched_cat:
                fetched_cat.update_mentor()
        self.update_mentor()

        # if game.clan and game.clan.game_mode != 'classic' and not (self.outside or self.exiled) and body is not None:
        if (
            game.clan
            and game.clan.game_mode != "classic"
            and not self.outside
            and not self.exiled
        ):
            self.grief(body)

        if not self.outside:
            Cat.dead_cats.append(self)
            if game.clan.instructor.df is False:
                self.df = False
                game.clan.add_to_starclan(self)
            elif game.clan.instructor.df is True:
                self.df = True
                self.thought = "Is startled to find themself wading in the muck of a shadowed forest"
                game.clan.add_to_darkforest(self)
        else:
            self.thought = (
                "Is fascinated by the new ghostly world they've stumbled into"
            )
            game.clan.add_to_unknown(self)

        return text

    def exile(self):
        """This is used to send a cat into exile. This removes the cat's status and gives them a special 'exiled'
        status."""
        self.exiled = True
        self.outside = True
        self.status = "exiled"
        if self.personality.trait == "vengeful":
            self.thought = "Swears their revenge for being exiled"
        else:
            self.thought = "Is shocked that they have been exiled"
        for app in self.apprentice:
            fetched_cat = Cat.fetch_cat(app)
            if fetched_cat:
                fetched_cat.update_mentor()
        self.update_mentor()

    def grief(self, body: bool):
        """
        compiles grief moon event text
        """
        if body is True:
            body_status = "body"
        else:
            body_status = "no_body"

        # Keep track is the body was treated with rosemary.
        body_treated = False

        # apply grief to cats with high positive relationships to dead cat
        for cat in Cat.all_cats.values():
            if cat.dead or cat.outside or cat.moons < 1:
                continue

            to_self = cat.relationships.get(self.ID)
            if not isinstance(to_self, Relationship):
                continue

            family_relation = self.familial_grief(living_cat=cat)
            very_high_values = []
            high_values = []

            if to_self.romantic_love > 55:
                very_high_values.append("romantic")
            if to_self.romantic_love > 40:
                high_values.append("romantic")

            if to_self.platonic_like > 50:
                very_high_values.append("platonic")
            if to_self.platonic_like > 30:
                high_values.append("platonic")

            if to_self.admiration > 70:
                very_high_values.append("admiration")
            if to_self.admiration > 50:
                high_values.append("admiration")

            if to_self.comfortable > 60:
                very_high_values.append("comfort")
            if to_self.comfortable > 40:
                high_values.append("comfort")

            if to_self.trust > 70:
                very_high_values.append("trust")
            if to_self.trust > 50:
                high_values.append("trust")

            major_chance = 0
            if very_high_values:
                # major grief eligible cats.

                major_chance = 3
                if cat.personality.stability < 5:
                    major_chance -= 1

                # decrease major grief chance if grave herbs are used
                if not body_treated and "rosemary" in game.clan.herbs:
                    body_treated = True
                    game.clan.herbs["rosemary"] -= 1
                    if game.clan.herbs["rosemary"] <= 0:
                        game.clan.herbs.pop("rosemary")
                    game.herb_events_list.append(
                        f"Rosemary was used for {self.name}'s body."
                    )

                if body_treated:
                    major_chance -= 1

            # If major_chance is not 0, there is a chance for major grief
            grief_type = None
            if major_chance and not int(random() * major_chance):

                grief_type = "major"

                possible_strings = []
                for x in very_high_values:
                    possible_strings.extend(
                        self.generate_events.possible_death_reactions(
                            family_relation, x, cat.personality.trait, body_status
                        )
                    )

                if not possible_strings:
                    print("No grief strings")
                    continue

                text = choice(possible_strings)
                text += " " + choice(MINOR_MAJOR_REACTION["major"])
                text = event_text_adjust(Cat, text, self, cat)

                # grief the cat
                if game.clan.game_mode != "classic":
                    cat.get_ill(
                        "grief stricken", event_triggered=True, severity="major"
                    )

            # If major grief fails, but there are still very_high or high values,
            # it can fail to to minor grief. If they have a family relation, bypass the roll.
            elif (very_high_values or high_values) and (
                family_relation != "general" or not int(random() * 5)
            ):

                grief_type = "minor"

                # These minor grief message will be applied as thoughts.
                minor_grief_messages = (
                    "Told a fond story at r_c's vigil",
                    "Bargains with StarClan, begging them to send r_c back",
                    "Sat all night at r_c's vigil",
                    "Will never forget r_c",
                    "Prays that r_c is safe in StarClan",
                    "Misses the warmth that r_c brought to {PRONOUN/m_c/poss} life",
                    "Is mourning r_c",
                )

                if body:
                    minor_grief_messages += (
                        "Helped bury r_c, leaving {PRONOUN/r_c/poss} favorite prey at the grave",
                        "Slips out of camp to visit r_c's grave",
                    )

                text = choice(minor_grief_messages)

            if grief_type:
                # Generate the event:
                if cat.ID not in Cat.grief_strings:
                    Cat.grief_strings[cat.ID] = []

                Cat.grief_strings[cat.ID].append((text, (self.ID, cat.ID), grief_type))
                continue

            # Negative "grief" messages are just for flavor.
            high_values = []
            very_high_values = []
            if to_self.dislike > 50:
                high_values.append("dislike")

            if to_self.jealousy > 50:
                high_values.append("jealousy")

            if high_values:
                # Generate the event:
                possible_strings = []
                for x in high_values:
                    possible_strings.extend(
                        self.generate_events.possible_death_reactions(
                            family_relation, x, cat.personality.trait, body_status
                        )
                    )

                text = event_text_adjust(Cat, choice(possible_strings), self, cat)
                if cat.ID not in Cat.grief_strings:
                    Cat.grief_strings[cat.ID] = []

                Cat.grief_strings[cat.ID].append((text, (self.ID, cat.ID), "negative"))

    def familial_grief(self, living_cat: Cat):
        """
        returns relevant grief strings for family members, if no relevant strings then returns None
        """
        dead_cat = self

        if dead_cat.is_parent(living_cat):
            return "child"
        elif living_cat.is_parent(dead_cat):
            return "parent"
        elif dead_cat.is_sibling(living_cat):
            return "sibling"
        else:
            return "general"

    def gone(self):
        """Makes a Clan cat an "outside" cat. Handles removing them from special positions, and removing
        mentors and apprentices."""
        self.outside = True

        if self.status in ["leader", "warrior"]:
            self.status_change("warrior")

        for app in self.apprentice.copy():
            app_ob = Cat.fetch_cat(app)
            if app_ob:
                app_ob.update_mentor()
        self.update_mentor()
        for x in self.apprentice:
            Cat.fetch_cat(x).update_mentor()
        game.clan.add_to_outside(self)

    def add_to_clan(self) -> list:
        """Makes an "outside cat" a Clan cat. Returns a list of IDs for any additional cats that
        are coming with them."""
        self.outside = False
        if not self.exiled:
            History.add_beginning(self)
        self.exiled = False
        game.clan.add_to_clan(self)

        # check if there are kits under 12 moons with this cat and also add them to the clan
        children = self.get_children()
        ids = []
        for child_id in children:
            child = Cat.all_cats[child_id]
            if (
                child.outside
                and not child.exiled
                and not child.dead
                and child.moons < 12
            ):
                child.add_to_clan()
                History.add_beginning(child)
                ids.append(child_id)

        return ids

    def status_change(self, new_status, resort=False):
        """Changes the status of a cat. Additional functions are needed if you want to make a cat a leader or deputy.
        new_status = The new status of a cat. Can be 'apprentice', 'medicine cat apprentice', 'warrior'
                    'medicine cat', 'elder'.
        resort = If sorting type is 'rank', and resort is True, it will resort the cat list. This should
                only be true for non-timeskip status changes."""
        old_status = self.status
        self.status = new_status
        self.name.status = new_status

        self.update_mentor()
        for app in self.apprentice.copy():
            fetched_cat = Cat.fetch_cat(app)
            if isinstance(fetched_cat, Cat):
                fetched_cat.update_mentor()

        # If they have any apprentices, make sure they are still valid:
        if old_status == "medicine cat":
            game.clan.remove_med_cat(self)

        # updates mentors
        if self.status == "apprentice":
            pass

        elif self.status == "medicine cat apprentice":
            pass

        elif self.status == "warrior":
            if old_status == "leader":
                if game.clan.leader:
                    if game.clan.leader.ID == self.ID:
                        game.clan.leader = None
                        game.clan.leader_predecessors += 1

                    # don't remove the check for game.clan, this is needed for tests
            if game.clan and game.clan.deputy:
                if game.clan.deputy.ID == self.ID:
                    game.clan.deputy = None
                    game.clan.deputy_predecessors += 1

        elif self.status == "medicine cat":
            if game.clan is not None:
                game.clan.new_medicine_cat(self)

        elif self.status == "elder":
            if old_status == "leader":
                if game.clan.leader:
                    if game.clan.leader.ID == self.ID:
                        game.clan.leader = None
                        game.clan.leader_predecessors += 1

            if game.clan.deputy:
                if game.clan.deputy.ID == self.ID:
                    game.clan.deputy = None
                    game.clan.deputy_predecessors += 1

        elif self.status == "mediator":
            pass

        elif self.status == "mediator apprentice":
            pass

        # update class dictionary
        self.all_cats[self.ID] = self

        # If we have it sorted by rank, we also need to re-sort
        if game.sort_type == "rank" and resort:
            Cat.sort_cats()

    def rank_change_traits_skill(self, mentor):
        """Updates trait and skill upon ceremony"""

        if self.status in ["warrior", "medicine cat", "mediator"]:
            # Give a couple doses of mentor influence:
            if mentor:
                max_influence = randint(0, 2)
                i = 0
                while max_influence > i:
                    i += 1
                    affect_personality = self.personality.mentor_influence(
                        Cat.fetch_cat(mentor)
                    )
                    affect_skills = self.skills.mentor_influence(Cat.fetch_cat(mentor))
                    if affect_personality:
                        History.add_facet_mentor_influence(
                            self,
                            affect_personality[0],
                            affect_personality[1],
                            affect_personality[2],
                        )
                    if affect_skills:
                        History.add_skill_mentor_influence(
                            self, affect_skills[0], affect_skills[1], affect_skills[2]
                        )

            History.add_mentor_skill_influence_strings(self)
            History.add_mentor_facet_influence_strings(self)
        return

    def manage_outside_trait(self):
        """To be run every moon on outside cats
        to keep trait and skills making sense."""
        if not (self.outside or self.exiled):
            return

        self.personality.set_kit(self.is_baby())  # Update kit trait stuff

    def describe_cat(self, short=False):
        """Generates a string describing the cat's appearance and gender.

        :param short: Whether to truncate the output, default False
        :type short: bool
        """
        output = Pelt.describe_appearance(self, short)
        # Add "a" or "an"
        if output[0].lower() in "aeiou":
            output = f"an {output}"
        else:
            output = f"a {output}"

        return output

    def describe_eyes(self):
        """Get a human-readable description of this cat's eye colour"""
        colour = str(self.pelt.eye_colour).lower()
        colour2 = str(self.pelt.eye_colour2).lower()

        if colour == "palegreen":
            colour = "pale green"
        elif colour == "darkblue":
            colour = "dark blue"
        elif colour == "paleblue":
            colour = "pale blue"
        elif colour == "paleyellow":
            colour = "pale yellow"
        elif colour == "heatherblue":
            colour = "heather blue"
        elif colour == "blue2":
            colour = "blue"
        elif colour == "sunlitice":
            colour = "sunlit ice"
        elif colour == "greenyellow":
            colour = "green-yellow"
        if self.pelt.eye_colour2:
            if colour2 == "palegreen":
                colour2 = "pale green"
            if colour2 == "darkblue":
                colour2 = "dark blue"
            if colour2 == "paleblue":
                colour2 = "pale blue"
            if colour2 == "paleyellow":
                colour2 = "pale yellow"
            if colour2 == "heatherblue":
                colour2 = "heather blue"
            if colour2 == "sunlitice":
                colour2 = "sunlit ice"
            if colour2 == "greenyellow":
                colour2 = "green-yellow"
            colour = colour + " and " + colour2
        return colour

    def convert_history(self, died_by, scar_events):
        """
        Handle old history save conversions
        """
        deaths = []
        if died_by:
            for death in died_by:
                deaths.append({"involved": None, "text": death, "moon": "?"})
        scars = []
        if scar_events:
            for scar in scar_events:
                scars.append({"involved": None, "text": scar, "moon": "?"})
        self.history = History(
            died_by=deaths,
            scar_events=scars,
        )

    def load_history(self):
        """Load this cat's history"""
        try:
            if game.switches["clan_name"] != "":
                clanname = game.switches["clan_name"]
            else:
                clanname = game.switches["clan_list"][0]
        except IndexError:
            print("WARNING: History failed to load, no Clan in game.switches?")
            return

        history_directory = get_save_dir() + "/" + clanname + "/history/"
        cat_history_directory = history_directory + self.ID + "_history.json"

        if not os.path.exists(cat_history_directory):
            self.history = History(
                beginning={},
                mentor_influence={},
                app_ceremony={},
                lead_ceremony=None,
                possible_history={},
                died_by=[],
                scar_events=[],
                murder={},
            )
            return
        try:
            with open(cat_history_directory, "r", encoding="utf-8") as read_file:
                history_data = ujson.loads(read_file.read())
                self.history = History(
                    beginning=(
                        history_data["beginning"] if "beginning" in history_data else {}
                    ),
                    mentor_influence=(
                        history_data["mentor_influence"]
                        if "mentor_influence" in history_data
                        else {}
                    ),
                    app_ceremony=(
                        history_data["app_ceremony"]
                        if "app_ceremony" in history_data
                        else {}
                    ),
                    lead_ceremony=(
                        history_data["lead_ceremony"]
                        if "lead_ceremony" in history_data
                        else None
                    ),
                    possible_history=(
                        history_data["possible_history"]
                        if "possible_history" in history_data
                        else {}
                    ),
                    died_by=(
                        history_data["died_by"] if "died_by" in history_data else []
                    ),
                    scar_events=(
                        history_data["scar_events"]
                        if "scar_events" in history_data
                        else []
                    ),
                    murder=history_data["murder"] if "murder" in history_data else {},
                )
        except:
            self.history = None
            print(
                f"WARNING: There was an error reading the history file of cat #{self} or their history file was "
                f"empty. Default history info was given. Close game without saving if you have save information "
                f"you'd like to preserve!"
            )

    def save_history(self, history_dir):
        """Save this cat's history.

        :param history_dir: Directory to save cat's history to
        :type history_dir: str
        """
        if not os.path.exists(history_dir):
            os.makedirs(history_dir)

        history_dict = History.make_dict(self)
        try:
            game.safe_save(history_dir + "/" + self.ID + "_history.json", history_dict)
        except:
            self.history = History(
                beginning={},
                mentor_influence={},
                app_ceremony={},
                lead_ceremony=None,
                possible_history={},
                died_by=[],
                scar_events=[],
                murder={},
            )

            print(f"WARNING: saving history of cat #{self.ID} didn't work")

    def generate_lead_ceremony(self):
        """Create a leader ceremony and add it to the history"""

        # determine which dict we're pulling from
        if game.clan.instructor.df:
            starclan = False
            ceremony_dict = LEAD_CEREMONY_DF
        else:
            starclan = True
            ceremony_dict = LEAD_CEREMONY_SC

        # ---------------------------------------------------------------------------- #
        #                                    INTRO                                     #
        # ---------------------------------------------------------------------------- #
        all_intros = ceremony_dict["intros"]

        # filter the intros
        possible_intros = []
        for intro in all_intros:
            tags = all_intros[intro]["tags"]

            if game.clan.age != 0 and "new_clan" in tags:
                continue
            elif game.clan.age == 0 and "new_clan" not in tags:
                continue

            if all_intros[intro]["lead_trait"]:
                if self.personality.trait not in all_intros[intro]["lead_trait"]:
                    continue
            possible_intros.append(all_intros[intro])

        # choose and adjust text
        chosen_intro = choice(possible_intros)
        if chosen_intro:
            intro = choice(chosen_intro["text"])
            intro = leader_ceremony_text_adjust(
                Cat,
                intro,
                self,
            )
        else:
            intro = "this should not appear"

        # ---------------------------------------------------------------------------- #
        #                                 LIFE GIVING                                  #
        # ---------------------------------------------------------------------------- #
        life_givers = []
        dead_relations = []
        life_giving_leader = None

        # grab life givers that the cat actually knew in life and sort by amount of relationship!
        relationships = self.relationships.values()

        for rel in relationships:
            kitty = self.fetch_cat(rel.cat_to)
            if kitty and kitty.dead and kitty.status != "newborn":
                # check where they reside
                if starclan:
                    if kitty.ID not in game.clan.starclan_cats:
                        continue
                else:
                    if kitty.ID not in game.clan.darkforest_cats:
                        continue
                # guides aren't allowed here
                if kitty == game.clan.instructor:
                    continue
                else:
                    dead_relations.append(rel)

        # sort relations by the strength of their relationship
        dead_relations.sort(
            key=lambda rel: rel.romantic_love
            + rel.platonic_like
            + rel.admiration
            + rel.comfortable
            + rel.trust,
            reverse=True,
        )

        # if we have relations, then make sure we only take the top 8
        if dead_relations:
            i = 0
            for rel in dead_relations:
                if i == 8:
                    break
                if rel.cat_to.status == "leader":
                    life_giving_leader = rel.cat_to
                    continue
                life_givers.append(rel.cat_to.ID)
                i += 1
        # check amount of life givers, if we need more, then grab from the other dead cats
        if len(life_givers) < 8:
            amount = 8 - len(life_givers)

            if starclan:
                # this part just checks how many SC cats are available, if there aren't enough to fill all the slots,
                # then we just take however many are available

                possible_sc_cats = [
                    i
                    for i in game.clan.starclan_cats
                    if self.fetch_cat(i)
                    and i not in life_givers
                    and self.fetch_cat(i).status not in ["leader", "newborn"]
                ]

                if len(possible_sc_cats) - 1 < amount:
                    extra_givers = possible_sc_cats
                else:
                    extra_givers = sample(possible_sc_cats, k=amount)
            else:
<<<<<<< HEAD
                # print(game.clan.darkforest_cats)
                possible_df_cats = [
                    i
                    for i in game.clan.darkforest_cats
                    if self.fetch_cat(i)
                    and i not in life_givers
                    and self.fetch_cat(i).status not in ["leader", "newborn"]
                ]
=======
                possible_df_cats = [i for i in game.clan.darkforest_cats if
                                    self.fetch_cat(i) and
                                    i not in life_givers and
                                    self.fetch_cat(i).status not in ['leader', 'newborn']]
>>>>>>> c65fc05c
                if len(possible_df_cats) - 1 < amount:
                    extra_givers = possible_df_cats
                else:
                    extra_givers = sample(possible_df_cats, k=amount)

            life_givers.extend(extra_givers)

        # making sure we have a leader at the end
        ancient_leader = False
        if not life_giving_leader:
            # choosing if the life giving leader will be the oldest leader or previous leader
            coin_flip = randint(1, 2)
            if coin_flip == 1:
                # pick the oldest leader in SC
                ancient_leader = True
                if starclan:
                    for kitty in reversed(game.clan.starclan_cats):
                        if (
                            self.fetch_cat(kitty)
                            and self.fetch_cat(kitty).status == "leader"
                        ):
                            life_giving_leader = kitty
                            break
                else:
                    for kitty in reversed(game.clan.darkforest_cats):
                        if (
                            self.fetch_cat(kitty)
                            and self.fetch_cat(kitty).status == "leader"
                        ):
                            life_giving_leader = kitty
                            break
            else:
                # pick previous leader
                if starclan:
                    for kitty in game.clan.starclan_cats:
                        if (
                            self.fetch_cat(kitty)
                            and self.fetch_cat(kitty).status == "leader"
                        ):
                            life_giving_leader = kitty
                            break
                else:
                    for kitty in game.clan.darkforest_cats:
                        if (
                            self.fetch_cat(kitty)
                            and self.fetch_cat(kitty).status == "leader"
                        ):
                            life_giving_leader = kitty
                            break

        if life_giving_leader:
            life_givers.append(life_giving_leader)

        # check amount again, if more are needed then we'll add the ghost-y cats at the end
        if len(life_givers) < 9:
            unknown_blessing = True
            extra_lives = str(9 - len(life_givers))
        else:
            unknown_blessing = False
            extra_lives = str(9 - len(life_givers))

        possible_lives = ceremony_dict["lives"]
        lives = []
        used_lives = []
        used_virtues = []
        for giver in life_givers:
            giver_cat = self.fetch_cat(giver)
            if not giver_cat:
                continue
            life_list = []
            for life in possible_lives:
                tags = possible_lives[life]["tags"]
                rank = giver_cat.status

                if "unknown_blessing" in tags:
                    continue

                if "guide" in tags and giver_cat != game.clan.instructor:
                    continue
                if game.clan.age != 0 and "new_clan" in tags:
                    continue
                elif game.clan.age == 0 and "new_clan" not in tags:
                    continue
                if "old_leader" in tags and not ancient_leader:
                    continue
                if "leader_parent" in tags and giver_cat.ID not in self.get_parents():
                    continue
                elif "leader_child" in tags and giver_cat.ID not in self.get_children():
                    continue
                elif (
                    "leader_sibling" in tags and giver_cat.ID not in self.get_siblings()
                ):
                    continue
                elif "leader_mate" in tags and giver_cat.ID not in self.mate:
                    continue
                elif (
                    "leader_former_mate" in tags
                    and giver_cat.ID not in self.previous_mates
                ):
                    continue
                if "leader_mentor" in tags and giver_cat.ID not in self.former_mentor:
                    continue
                if (
                    "leader_apprentice" in tags
                    and giver_cat.ID not in self.former_apprentices
                ):
                    continue
                if possible_lives[life]["rank"]:
                    if rank not in possible_lives[life]["rank"]:
                        continue
                if possible_lives[life]["lead_trait"]:
                    if self.personality.trait not in possible_lives[life]["lead_trait"]:
                        continue
                if possible_lives[life]["star_trait"]:
                    if (
                        giver_cat.personality.trait
                        not in possible_lives[life]["star_trait"]
                    ):
                        continue
                life_list.extend([i for i in possible_lives[life]["life_giving"]])

            i = 0
            chosen_life = {}
            while i < 10:
                attempted = []
                if life_list:
                    chosen_life = choice(life_list)
                    if chosen_life not in used_lives and chosen_life not in attempted:
                        break
                    else:
                        attempted.append(chosen_life)
                    i += 1
                else:
                    print(
                        f"WARNING: life list had no items for giver #{giver_cat.ID}. Using default life. "
                        f"If you are a beta tester, please report and ping scribble along with "
                        f"all the info you can about the giver cat mentioned in this warning."
                    )
                    chosen_life = ceremony_dict["default_life"]
                    break

            used_lives.append(chosen_life)
            if "virtue" in chosen_life:
                poss_virtues = [
                    i for i in chosen_life["virtue"] if i not in used_virtues
                ]
                if not poss_virtues:
                    poss_virtues = ["faith", "friendship", "love", "strength"]
                virtue = choice(poss_virtues)
                used_virtues.append(virtue)
            else:
                virtue = None

            lives.append(
                leader_ceremony_text_adjust(
                    Cat,
                    chosen_life["text"],
                    leader=self,
                    life_giver=giver,
                    virtue=virtue,
                )
            )
        if unknown_blessing:
            possible_blessing = []
            for life in possible_lives:
                tags = possible_lives[life]["tags"]

                if "unknown_blessing" not in tags:
                    continue

                if possible_lives[life]["lead_trait"]:
                    if self.personality.trait not in possible_lives[life]["lead_trait"]:
                        continue
                possible_blessing.append(possible_lives[life])
            chosen_blessing = choice(possible_blessing)
            chosen_text = choice(chosen_blessing["life_giving"])
            lives.append(
                leader_ceremony_text_adjust(
                    Cat,
                    chosen_text["text"],
                    leader=self,
                    virtue=chosen_text["virtue"],
                    extra_lives=extra_lives,
                )
            )
        all_lives = "<br><br>".join(lives)

        # ---------------------------------------------------------------------------- #
        #                                    OUTRO                                     #
        # ---------------------------------------------------------------------------- #

        # get the outro
        all_outros = ceremony_dict["outros"]

        possible_outros = []
        for outro in all_outros:
            tags = all_outros[outro]["tags"]

            if game.clan.age != 0 and "new_clan" in tags:
                continue
            elif game.clan.age == 0 and "new_clan" not in tags:
                continue

            if all_outros[outro]["lead_trait"]:
                if self.personality.trait not in all_outros[outro]["lead_trait"]:
                    continue
            possible_outros.append(all_outros[outro])

        chosen_outro = choice(possible_outros)

        if chosen_outro:
            if life_givers:
                giver = life_givers[-1]
            else:
                giver = None
            outro = choice(chosen_outro["text"])
            outro = leader_ceremony_text_adjust(
                Cat,
                outro,
                leader=self,
                life_giver=giver,
            )
        else:
            outro = "this should not appear"

        full_ceremony = "<br><br>".join([intro, all_lives, outro])
        return full_ceremony

    # ---------------------------------------------------------------------------- #
    #                              moon skip functions                             #
    # ---------------------------------------------------------------------------- #

    def one_moon(self):
        """Handles a moon skip for an alive cat."""
        old_age = self.age
        self.moons += 1
        if self.moons == 1 and self.status == "newborn":
            self.status = "kitten"
        self.in_camp = 1

        if self.exiled or self.outside:
            # this is handled in events.py
            self.personality.set_kit(self.is_baby())
            self.thoughts()
            return

        if self.dead:
            self.thoughts()
            return

        if old_age != self.age:
            # Things to do if the age changes
            self.personality.facet_wobble(facet_max=2)

        # Set personality to correct type
        self.personality.set_kit(self.is_baby())
        # Upon age-change

        if self.status in [
            "apprentice",
            "mediator apprentice",
            "medicine cat apprentice",
        ]:
            self.update_mentor()

    def thoughts(self):
        """Generates a thought for the cat, which displays on their profile."""
        all_cats = self.all_cats
        other_cat = choice(list(all_cats.keys()))
        game_mode = game.switches["game_mode"]
        biome = game.switches["biome"]
        camp = game.switches["camp_bg"]
        dead_chance = getrandbits(4)
        try:
            season = game.clan.current_season
        except:
            season = None

        # this figures out where the cat is
        where_kitty = None
        if not self.dead and not self.outside:
            where_kitty = "inside"
        elif self.dead and not self.df and not self.outside:
            where_kitty = "starclan"
        elif self.dead and self.df:
            where_kitty = "hell"
        elif self.dead and self.outside:
            where_kitty = "UR"
        elif not self.dead and self.outside:
            where_kitty = "outside"
        # get other cat
        i = 0
        # for cats inside the clan
        if where_kitty == "inside":
            while (
                other_cat == self.ID
                and len(all_cats) > 1
                or (all_cats.get(other_cat).dead and dead_chance != 1)
                or (other_cat not in self.relationships)
            ):
                other_cat = choice(list(all_cats.keys()))
                i += 1
                if i > 100:
                    other_cat = None
                    break
        # for dead cats
        elif where_kitty in ["starclan", "hell", "UR"]:
            while other_cat == self.ID and len(all_cats) > 1:
                other_cat = choice(list(all_cats.keys()))
                i += 1
                if i > 100:
                    other_cat = None
                    break
        # for cats currently outside
        # it appears as for now, kittypets and loners can only think about outsider cats
        elif where_kitty == "outside":
            while (
                other_cat == self.ID
                and len(all_cats) > 1
                or (other_cat not in self.relationships)
            ):
                # or (self.status in ['kittypet', 'loner'] and not all_cats.get(other_cat).outside):
                other_cat = choice(list(all_cats.keys()))
                i += 1
                if i > 100:
                    other_cat = None
                    break

        other_cat = all_cats.get(other_cat)

        # get chosen thought
        chosen_thought = Thoughts.get_chosen_thought(
            self, other_cat, game_mode, biome, season, camp
        )

        chosen_thought = event_text_adjust(Cat, chosen_thought, self, other_cat)

        # insert thought
        self.thought = str(chosen_thought)

    def relationship_interaction(self):
        """Randomly choose a cat of the Clan and have an interaction with them."""
        cats_to_choose = [
            iter_cat
            for iter_cat in Cat.all_cats.values()
            if iter_cat.ID != self.ID
            and not iter_cat.outside
            and not iter_cat.exiled
            and not iter_cat.dead
        ]
        # if there are no cats to interact, stop
        if len(cats_to_choose) < 1:
            return

        chosen_cat = choice(cats_to_choose)
        if chosen_cat.ID not in self.relationships:
            self.create_one_relationship(chosen_cat)
        relevant_relationship = self.relationships[chosen_cat.ID]
        relevant_relationship.start_interaction()

        if game.game_mode == "classic":
            return
        # handle contact with ill cat if
        if self.is_ill():
            relevant_relationship.cat_to.contact_with_ill_cat(self)
        if relevant_relationship.cat_to.is_ill():
            self.contact_with_ill_cat(relevant_relationship.cat_to)

    def moon_skip_illness(self, illness):
        """handles the moon skip for illness"""
        if not self.is_ill():
            return True

        if self.illnesses[illness]["event_triggered"]:
            self.illnesses[illness]["event_triggered"] = False
            return True

        mortality = self.illnesses[illness]["mortality"]

        # leader should have a higher chance of death
        if self.status == "leader" and mortality != 0:
            mortality = int(mortality * 0.7)
            if mortality == 0:
                mortality = 1

        if mortality and not int(random() * mortality):
            if self.status == "leader":
                self.leader_death_heal = True
                game.clan.leader_lives -= 1
                if game.clan.leader_lives > 0:
                    text = f"{self.name} lost a life to {illness}."
                    # game.health_events_list.append(text)
                    # game.birth_death_events_list.append(text)
                    game.cur_events_list.append(
                        Single_Event(
                            text, ["birth_death", "health"], game.clan.leader.ID
                        )
                    )
                elif game.clan.leader_lives <= 0:
                    text = f"{self.name} lost their last life to {illness}."
                    # game.health_events_list.append(text)
                    # game.birth_death_events_list.append(text)
                    game.cur_events_list.append(
                        Single_Event(
                            text, ["birth_death", "health"], game.clan.leader.ID
                        )
                    )
            self.die()
            return False

        moons_with = game.clan.age - self.illnesses[illness]["moon_start"]

        # focus buff
        moons_prior = game.config["focus"]["rest and recover"]["moons_earlier_healed"]

        if self.illnesses[illness]["duration"] - moons_with <= 0:
            self.healed_condition = True
            return False

        # CLAN FOCUS! - if the focus 'rest and recover' is selected
<<<<<<< HEAD
        elif (
            game.clan.clan_settings.get("rest and recover")
            and self.illnesses[illness]["duration"] + moons_prior - moons_with <= 0
        ):
            # print(f"rest and recover - illness {illness} of {self.name} healed earlier")
=======
        elif game.clan.clan_settings.get("rest and recover") and\
            self.illnesses[illness]["duration"] + moons_prior - moons_with <= 0:
>>>>>>> c65fc05c
            self.healed_condition = True
            return False

    def moon_skip_injury(self, injury):
        """handles the moon skip for injury"""
        if not self.is_injured():
            return True

        if self.injuries[injury]["event_triggered"] is True:
            self.injuries[injury]["event_triggered"] = False
            return True

        mortality = self.injuries[injury]["mortality"]

        # leader should have a higher chance of death
        if self.status == "leader" and mortality != 0:
            mortality = int(mortality * 0.7)
            if mortality == 0:
                mortality = 1

        if mortality and not int(random() * mortality):
            if self.status == "leader":
                game.clan.leader_lives -= 1
            self.die()
            return False

        moons_with = game.clan.age - self.injuries[injury]["moon_start"]

        # focus buff
        moons_prior = game.config["focus"]["rest and recover"]["moons_earlier_healed"]

        # if the cat has an infected wound, the wound shouldn't heal till the illness is cured
        if (
            not self.injuries[injury]["complication"]
            and self.injuries[injury]["duration"] - moons_with <= 0
        ):
            self.healed_condition = True
            return False

        # CLAN FOCUS! - if the focus 'rest and recover' is selected
<<<<<<< HEAD
        elif (
            not self.injuries[injury]["complication"]
            and game.clan.clan_settings.get("rest and recover")
            and self.injuries[injury]["duration"] + moons_prior - moons_with <= 0
        ):
            # print(f"rest and recover - injury {injury} of {self.name} healed earlier")
=======
        elif not self.injuries[injury]["complication"] and \
            game.clan.clan_settings.get("rest and recover") and\
            self.injuries[injury]["duration"] + moons_prior - moons_with <= 0:
>>>>>>> c65fc05c
            self.healed_condition = True
            return False

    def moon_skip_permanent_condition(self, condition):
        """handles the moon skip for permanent conditions"""
        if not self.is_disabled():
            return "skip"

        if self.permanent_condition[condition]["event_triggered"]:
            self.permanent_condition[condition]["event_triggered"] = False
            return "skip"

        mortality = self.permanent_condition[condition]["mortality"]
        moons_until = self.permanent_condition[condition]["moons_until"]
        born_with = self.permanent_condition[condition]["born_with"]

        # handling the countdown till a congenital condition is revealed
        if moons_until is not None and moons_until >= 0 and born_with is True:
            self.permanent_condition[condition]["moons_until"] = int(moons_until - 1)
            self.permanent_condition[condition]["moons_with"] = 0
            if self.permanent_condition[condition]["moons_until"] != -1:
                return "skip"
        if (
            self.permanent_condition[condition]["moons_until"] == -1
            and self.permanent_condition[condition]["born_with"] is True
        ):
            self.permanent_condition[condition]["moons_until"] = -2
            return "reveal"

        # leader should have a higher chance of death
        if self.status == "leader" and mortality != 0:
            mortality = int(mortality * 0.7)
            if mortality == 0:
                mortality = 1

        if mortality and not int(random() * mortality):
            if self.status == "leader":
                game.clan.leader_lives -= 1
            self.die()
            return "continue"

    # ---------------------------------------------------------------------------- #
    #                                   relative                                   #
    # ---------------------------------------------------------------------------- #
    def get_parents(self):
        """Returns list containing parents of cat(id)."""
        if not self.inheritance:
            self.inheritance = Inheritance(self)
        return self.inheritance.parents.keys()

    def get_siblings(self):
        """Returns list of the siblings(id)."""
        if not self.inheritance:
            self.inheritance = Inheritance(self)
        return self.inheritance.siblings.keys()

    def get_children(self):
        """Returns list of the children (ids)."""
        if not self.inheritance:
            self.inheritance = Inheritance(self)
        return self.inheritance.kits.keys()

    def is_grandparent(self, other_cat: Cat):
        """Check if the cat is the grandparent of the other cat."""
        if not self.inheritance:
            self.inheritance = Inheritance(self)
        return other_cat.ID in self.inheritance.grand_kits.keys()

    def is_parent(self, other_cat: Cat):
        """Check if the cat is the parent of the other cat."""
        if not self.inheritance:
            self.inheritance = Inheritance(self)
        return other_cat.ID in self.inheritance.kits.keys()

    def is_sibling(self, other_cat: Cat):
        """Check if the cats are siblings."""
        if not self.inheritance:
            self.inheritance = Inheritance(self)
        return other_cat.ID in self.inheritance.siblings.keys()

    def is_littermate(self, other_cat: Cat):
        """Check if the cats are littermates."""
        if other_cat.ID not in self.inheritance.siblings.keys():
            return False
        litter_mates = [
            key
            for key, value in self.inheritance.siblings.items()
            if "litter mates" in value["additional"]
        ]
        return other_cat.ID in litter_mates

    def is_uncle_aunt(self, other_cat: Cat):
        """Check if the cats are related as uncle/aunt and niece/nephew."""
        if not self.inheritance:
            self.inheritance = Inheritance(self)
        return other_cat.ID in self.inheritance.siblings_kits.keys()

    def is_cousin(self, other_cat: Cat):
        """Check if this cat and other_cat are cousins."""
        if not self.inheritance:
            self.inheritance = Inheritance(self)
        return other_cat.ID in self.inheritance.cousins.keys()

    def is_related(self, other_cat, cousin_allowed):
        """Checks if the given cat is related to the current cat, according to the inheritance."""
        if not self.inheritance:
            self.inheritance = Inheritance(self)
        if cousin_allowed:
            return other_cat.ID in self.inheritance.all_but_cousins
        return other_cat.ID in self.inheritance.all_involved

    def get_relatives(self, cousin_allowed=True) -> list:
        """Returns a list of ids of all nearly related ancestors."""
        if not self.inheritance:
            self.inheritance = Inheritance(self)
        if cousin_allowed:
            return self.inheritance.all_involved
        return self.inheritance.all_but_cousins

    # ---------------------------------------------------------------------------- #
    #                                  conditions                                  #
    # ---------------------------------------------------------------------------- #

    def get_ill(self, name, event_triggered=False, lethal=True, severity="default"):
        """Add an illness to this cat.

        :param name: name of the illness (str)
        :param event_triggered: Whether to have this illness skip `moon_skip_illness` for 1 moon, default `False` (bool)
        :param lethal: Allow lethality, default `True` (bool)
        :param severity: Override severity, default `'default'` (str, accepted values `'minor'`, `'major'`, `'severe'`)
        """
        if game.clan.game_mode == "classic":
            return

        if name not in ILLNESSES:
            print(f"WARNING: {name} is not in the illnesses collection.")
            return
        if name == "kittencough" and self.status != "kitten":
            return

        illness = ILLNESSES[name]
        mortality = illness["mortality"][self.age]
        med_mortality = illness["medicine_mortality"][self.age]
        if severity == "default":
            illness_severity = illness["severity"]
        else:
            illness_severity = severity

        duration = illness["duration"]
        med_duration = illness["medicine_duration"]

        amount_per_med = get_amount_cat_for_one_medic(game.clan)

        if medical_cats_condition_fulfilled(Cat.all_cats.values(), amount_per_med):
            duration = med_duration
        if severity != "minor":
            duration += randrange(-1, 1)
        if duration == 0:
            duration = 1

        if game.clan and game.clan.game_mode == "cruel season":
            if mortality != 0:
                mortality = int(mortality * 0.5)
                med_mortality = int(med_mortality * 0.5)

                # to prevent an illness gets no mortality, check and set it to 1 if needed
                if mortality == 0 or med_mortality == 0:
                    mortality = 1
                    med_mortality = 1
        if lethal is False:
            mortality = 0

        new_illness = Illness(
            name=name,
            severity=illness_severity,
            mortality=mortality,
            infectiousness=illness["infectiousness"],
            duration=duration,
            medicine_duration=illness["medicine_duration"],
            medicine_mortality=med_mortality,
            risks=illness["risks"],
            event_triggered=event_triggered,
        )

        if new_illness.name not in self.illnesses:
            self.illnesses[new_illness.name] = {
                "severity": new_illness.severity,
                "mortality": new_illness.current_mortality,
                "infectiousness": new_illness.infectiousness,
                "duration": new_illness.duration,
                "moon_start": game.clan.age if game.clan else 0,
                "risks": new_illness.risks,
                "event_triggered": new_illness.new,
            }

    def get_injured(self, name, event_triggered=False, lethal=True, severity="default"):
        """Add an injury to this cat.

        :param name: The injury to add
        :type name: str
        :param event_triggered: Whether to process healing immediately, defaults to False
        :type event_triggered: bool, optional
        :param lethal: _description_, defaults to True
        :type lethal: bool, optional
        :param severity: _description_, defaults to 'default'
        :type severity: str, optional
        """
        if game.clan and game.clan.game_mode == "classic":
            return

        if name not in INJURIES:
            if name not in INJURIES:
                print(f"WARNING: {name} is not in the injuries collection.")
            return

        if name == "mangled tail" and "NOTAIL" in self.pelt.scars:
            return
        if name == "torn ear" and "NOEAR" in self.pelt.scars:
            return

        injury = INJURIES[name]
        mortality = injury["mortality"][self.age]
        duration = injury["duration"]
        med_duration = injury["medicine_duration"]

        if severity == "default":
            injury_severity = injury["severity"]
        else:
            injury_severity = severity

        if medical_cats_condition_fulfilled(
            Cat.all_cats.values(), get_amount_cat_for_one_medic(game.clan)
        ):
            duration = med_duration
        if severity != "minor":
            duration += randrange(-1, 1)
        if duration == 0:
            duration = 1

        if mortality != 0:
            if game.clan and game.clan.game_mode == "cruel season":
                mortality = int(mortality * 0.5)

                if mortality == 0:
                    mortality = 1
        if lethal is False:
            mortality = 0

        new_injury = Injury(
            name=name,
            severity=injury_severity,
            duration=injury["duration"],
            medicine_duration=duration,
            mortality=mortality,
            risks=injury["risks"],
            illness_infectiousness=injury["illness_infectiousness"],
            also_got=injury["also_got"],
            cause_permanent=injury["cause_permanent"],
            event_triggered=event_triggered,
        )

        if new_injury.name not in self.injuries:
            self.injuries[new_injury.name] = {
                "severity": new_injury.severity,
                "mortality": new_injury.current_mortality,
                "duration": new_injury.duration,
                "moon_start": game.clan.age if game.clan else 0,
                "illness_infectiousness": new_injury.illness_infectiousness,
                "risks": new_injury.risks,
                "complication": None,
                "cause_permanent": new_injury.cause_permanent,
                "event_triggered": new_injury.new,
            }

        if len(new_injury.also_got) > 0 and not int(random() * 5):
            avoided = False
            if "blood loss" in new_injury.also_got and len(get_med_cats(Cat)) != 0:
                clan_herbs = set()
                needed_herbs = {"horsetail", "raspberry", "marigold", "cobwebs"}
                clan_herbs.update(game.clan.herbs.keys())
                herb_set = needed_herbs.intersection(clan_herbs)
                usable_herbs = []
                usable_herbs.extend(herb_set)

                if usable_herbs:
                    # deplete the herb
                    herb_used = choice(usable_herbs)
                    game.clan.herbs[herb_used] -= 1
                    if game.clan.herbs[herb_used] <= 0:
                        game.clan.herbs.pop(herb_used)
                    avoided = True
                    text = f"{herb_used.capitalize()} was used to stop blood loss for {self.name}."
                    game.herb_events_list.append(text)

            if not avoided:
                self.also_got = True
                additional_injury = choice(new_injury.also_got)
                if additional_injury in INJURIES:
                    self.additional_injury(additional_injury)
                else:
                    self.get_ill(additional_injury, event_triggered=True)
        else:
            self.also_got = False

    def additional_injury(self, injury):
        self.get_injured(injury, event_triggered=True)

    def congenital_condition(self, cat):
        possible_conditions = []

        for condition in PERMANENT:
            possible = PERMANENT[condition]
            if possible["congenital"] in ["always", "sometimes"]:
                possible_conditions.append(condition)

        new_condition = choice(possible_conditions)

        if new_condition == "born without a leg":
            cat.pelt.scars.append("NOPAW")
        elif new_condition == "born without a tail":
            cat.pelt.scars.append("NOTAIL")

        self.get_permanent_condition(new_condition, born_with=True)

    def get_permanent_condition(self, name, born_with=False, event_triggered=False):
        if name not in PERMANENT:
            print(
                str(self.name),
                f"WARNING: {name} is not in the permanent conditions collection.",
            )
            return

        if "blind" in self.permanent_condition and name == "failing eyesight":
            return
        if "deaf" in self.permanent_condition and name == "partial hearing loss":
            return

        # remove accessories if need be
        if "NOTAIL" in self.pelt.scars and self.pelt.accessory in [
            "RED FEATHERS",
            "BLUE FEATHERS",
            "JAY FEATHERS",
        ]:
            self.pelt.accessory = None
        if "HALFTAIL" in self.pelt.scars and self.pelt.accessory in [
            "RED FEATHERS",
            "BLUE FEATHERS",
            "JAY FEATHERS",
        ]:
            self.pelt.accessory = None

        condition = PERMANENT[name]
        new_condition = False
        mortality = condition["mortality"][self.age]
        if mortality != 0:
            if game.clan and game.clan.game_mode == "cruel season":
                mortality = int(mortality * 0.65)

        if condition["congenital"] == "always":
            born_with = True
        moons_until = condition["moons_until"]
        if born_with and moons_until != 0:
            moons_until = randint(
                moons_until - 1, moons_until + 1
            )  # creating a range in which a condition can present
            moons_until = max(moons_until, 0)

        if born_with and self.status not in ["kitten", "newborn"]:
            moons_until = -2
        elif born_with is False:
            moons_until = 0

        if name == "paralyzed":
            self.pelt.paralyzed = True

        new_perm_condition = PermanentCondition(
            name=name,
            severity=condition["severity"],
            congenital=condition["congenital"],
            moons_until=moons_until,
            mortality=mortality,
            risks=condition["risks"],
            illness_infectiousness=condition["illness_infectiousness"],
            event_triggered=event_triggered,
        )

        if new_perm_condition.name not in self.permanent_condition:
            self.permanent_condition[new_perm_condition.name] = {
                "severity": new_perm_condition.severity,
                "born_with": born_with,
                "moons_until": new_perm_condition.moons_until,
                "moon_start": game.clan.age if game.clan else 0,
                "mortality": new_perm_condition.current_mortality,
                "illness_infectiousness": new_perm_condition.illness_infectiousness,
                "risks": new_perm_condition.risks,
                "complication": None,
                "event_triggered": new_perm_condition.new,
            }
            new_condition = True
        return new_condition

    def not_working(self):
        """returns True if the cat cannot work, False if the cat can work"""
        for illness in self.illnesses:
            if self.illnesses[illness]["severity"] != "minor":
                return True
        for injury in self.injuries:
            if self.injuries[injury]["severity"] != "minor":
                return True
        return False

    def not_work_because_hunger(self):
        """returns True if the only condition, why the cat cannot work is because of starvation"""
        non_minor_injuries = [
            injury
            for injury in self.injuries
            if self.injuries[injury]["severity"] != "minor"
        ]
        if len(non_minor_injuries) > 0:
            return False
        non_minor_illnesses = [
            illness
            for illness in self.illnesses
            if self.illnesses[illness]["severity"] != "minor"
        ]
        if "starving" in non_minor_illnesses and len(non_minor_illnesses) == 1:
            return True
        return False

    def retire_cat(self):
        """This is only for cats that retire due to health condition"""

        # There are some special tasks we need to do for apprentice
        # Note that although you can un-retire cats, they will be a full warrior/med_cat/mediator
        if self.moons > 6 and self.status in [
            "apprentice",
            "medicine cat apprentice",
            "mediator apprentice",
        ]:
            _ment = Cat.fetch_cat(self.mentor) if self.mentor else None
            self.status_change(
                "warrior"
            )  # Temp switch them to warrior, so the following step will work
            self.rank_change_traits_skill(_ment)

        self.status_change("elder")
        return

    def is_ill(self):
        is_ill = True
        if len(self.illnesses) <= 0:
            is_ill = False
        return is_ill is not False

    def is_injured(self):
        is_injured = True
        if len(self.injuries) <= 0:
            is_injured = False
        return is_injured is not False

    def is_disabled(self):
        is_disabled = True
        if len(self.permanent_condition) <= 0:
            is_disabled = False
        return is_disabled is not False

    def contact_with_ill_cat(self, cat: Cat):
        """handles if one cat had contact with an ill cat"""

        infectious_illnesses = []
        if self.is_ill() or cat is None or not cat.is_ill():
            return
        elif cat.is_ill():
            for illness in cat.illnesses:
                if cat.illnesses[illness]["infectiousness"] != 0:
                    infectious_illnesses.append(illness)
            if len(infectious_illnesses) == 0:
                return

        for illness in infectious_illnesses:
            illness_name = illness
            rate = cat.illnesses[illness]["infectiousness"]
            if self.is_injured():
                for y in self.injuries:
                    illness_infect = list(
                        filter(
                            lambda ill: ill["name"] == illness_name,
                            self.injuries[y]["illness_infectiousness"],
                        )
                    )
                    if illness_infect is not None and len(illness_infect) > 0:
                        illness_infect = illness_infect[0]
                        rate -= illness_infect["lower_by"]

                    # prevent rate lower 0 and print warning message
                    if rate < 0:
                        print(
                            f"WARNING: injury {self.injuries[y]['name']} has lowered \
                            chance of {illness_name} infection to {rate}"
                        )
                        rate = 1

            if not random() * rate:
                text = f"{self.name} had contact with {cat.name} and now has {illness_name}."
                # game.health_events_list.append(text)
                game.cur_events_list.append(
                    Single_Event(text, "health", [self.ID, cat.ID])
                )
                self.get_ill(illness_name)

    def save_condition(self):
        # save conditions for each cat
        clanname = None
        if game.switches["clan_name"] != "":
            clanname = game.switches["clan_name"]
        elif len(game.switches["clan_name"]) > 0:
            clanname = game.switches["clan_list"][0]
        elif game.clan is not None:
            clanname = game.clan.name

        condition_directory = get_save_dir() + "/" + clanname + "/conditions"
        condition_file_path = condition_directory + "/" + self.ID + "_conditions.json"

        if (
            (not self.is_ill() and not self.is_injured() and not self.is_disabled())
            or self.dead
            or self.outside
        ):
            if os.path.exists(condition_file_path):
                os.remove(condition_file_path)
            return

        conditions = {}

        if self.is_ill():
            conditions["illnesses"] = self.illnesses

        if self.is_injured():
            conditions["injuries"] = self.injuries

        if self.is_disabled():
            conditions["permanent conditions"] = self.permanent_condition

        game.safe_save(condition_file_path, conditions)

    def load_conditions(self):
        if game.switches["clan_name"] != "":
            clanname = game.switches["clan_name"]
        else:
            clanname = game.switches["clan_list"][0]

        condition_directory = get_save_dir() + "/" + clanname + "/conditions/"
        condition_cat_directory = condition_directory + self.ID + "_conditions.json"
        if not os.path.exists(condition_cat_directory):
            return

        try:
            with open(condition_cat_directory, "r", encoding="utf-8") as read_file:
                rel_data = ujson.loads(read_file.read())
                self.illnesses = rel_data.get("illnesses", {})
                self.injuries = rel_data.get("injuries", {})
                self.permanent_condition = rel_data.get("permanent conditions", {})

            if "paralyzed" in self.permanent_condition and not self.pelt.paralyzed:
                self.pelt.paralyzed = True

        except Exception as e:
            print(
                f"WARNING: There was an error reading the condition file of cat #{self}.\n",
                e,
            )

    # ---------------------------------------------------------------------------- #
    #                                    mentor                                    #
    # ---------------------------------------------------------------------------- #

    def is_valid_mentor(self, potential_mentor: Cat):
        # Dead or outside cats can't be mentors
        if potential_mentor.dead or potential_mentor.outside:
            return False
        # Match jobs
        if (
            self.status == "medicine cat apprentice"
            and potential_mentor.status != "medicine cat"
        ):
            return False
        if self.status == "apprentice" and potential_mentor.status not in [
            "leader",
            "deputy",
            "warrior",
        ]:
            return False
        if (
            self.status == "mediator apprentice"
            and potential_mentor.status != "mediator"
        ):
            return False

        # If not an app, don't need a mentor
        if "apprentice" not in self.status:
            return False
        # Dead cats don't need mentors
        if self.dead or self.outside or self.exiled:
            return False
        return True

    def __remove_mentor(self):
        """Should only be called by update_mentor, also sets fields on mentor."""
        if not self.mentor:
            return
        mentor_cat = Cat.fetch_cat(self.mentor)
        if not mentor_cat:
            return
        if self.ID in mentor_cat.apprentice:
            mentor_cat.apprentice.remove(self.ID)
        if self.moons > 6 and self.ID not in mentor_cat.former_apprentices:
            mentor_cat.former_apprentices.append(self.ID)
        if self.moons > 6 and mentor_cat.ID not in self.former_mentor:
            self.former_mentor.append(mentor_cat.ID)
        self.mentor = None

    def __add_mentor(self, new_mentor_id: str):
        """Should only be called by update_mentor, also sets fields on mentor."""
        # reset patrol number
        self.patrol_with_mentor = 0
        self.mentor = new_mentor_id
        mentor_cat = Cat.fetch_cat(self.mentor)
        if not mentor_cat:
            return
        if self.ID not in mentor_cat.apprentice:
            mentor_cat.apprentice.append(self.ID)

    def update_mentor(self, new_mentor: Any = None):
        """Takes mentor's ID as argument, mentor could just be set via this function."""
        # No !!
        if isinstance(new_mentor, Cat):
            print("Everything is terrible!! (new_mentor {new_mentor} is a Cat D:)")
            return
        # Check if cat can have a mentor
        illegible_for_mentor = (
            self.dead
            or self.outside
            or self.exiled
            or self.status
            not in ["apprentice", "mediator apprentice", "medicine cat apprentice"]
        )
        if illegible_for_mentor:
            self.__remove_mentor()
            return
        # If eligible, cat should get a mentor.
        if new_mentor:
            self.__remove_mentor()
            self.__add_mentor(new_mentor)

        # Check if current mentor is valid
        if self.mentor:
            mentor_cat = Cat.fetch_cat(
                self.mentor
            )  # This will return None if there is no current mentor
            if mentor_cat and not self.is_valid_mentor(mentor_cat):
                self.__remove_mentor()

        # Need to pick a random mentor if not specified
        if not self.mentor:
            potential_mentors = []
            priority_mentors = []
            for cat in self.all_cats.values():
                if self.is_valid_mentor(cat):
                    potential_mentors.append(cat)
                    if not cat.apprentice and not cat.not_working():
                        priority_mentors.append(cat)
            # First try for a cat who currently has no apprentices and is working
            if priority_mentors:  # length of list > 0
                new_mentor = choice(priority_mentors)
            elif potential_mentors:  # length of list > 0
                new_mentor = choice(potential_mentors)
            if new_mentor:
                self.__add_mentor(new_mentor.ID)

    # ---------------------------------------------------------------------------- #
    #                                 relationships                                #
    # ---------------------------------------------------------------------------- #
    def is_potential_mate(
        self,
        other_cat: Cat,
        for_love_interest: bool = False,
        age_restriction: bool = True,
        first_cousin_mates: bool = False,
        ignore_no_mates: bool = False,
    ):
        """
        Checks if this cat is potential mate for the other cat.
        There are no restrictions if the current cat already has a mate or not (this allows poly-mates).
        """

        try:
            first_cousin_mates = game.clan.clan_settings["first cousin mates"]
        except:
            if "unittest" not in sys.modules:
                raise

        # just to be sure, check if it is not the same cat
        if self.ID == other_cat.ID:
            return False

        # No Mates Check
        if not ignore_no_mates and (self.no_mates or other_cat.no_mates):
            return False

        # Inheritance check
        if self.is_related(other_cat, first_cousin_mates):
            return False

        # check exiled, outside, and dead cats
        if (self.dead != other_cat.dead) or self.outside or other_cat.outside:
            return False

        # check for age
        if age_restriction:
            if (self.moons < 14 or other_cat.moons < 14) and not for_love_interest:
                return False

            # the +1 is necessary because both might not already be aged up
            # if only one is aged up at this point, later they are more moons apart than the setting defined
            # game_config boolean "override_same_age_group" disables the same-age group check.
            if (
                game.config["mates"].get("override_same_age_group", False)
                or self.age != other_cat.age
            ):
                if (
                    abs(self.moons - other_cat.moons)
                    > game.config["mates"]["age_range"] + 1
                ):
                    return False

        age_restricted_ages = ["newborn", "kitten", "adolescent"]
        if self.age in age_restricted_ages or other_cat.age in age_restricted_ages:
            if self.age != other_cat.age:
                return False

        # check for mentor

        # Current mentor
        if other_cat.ID in self.apprentice or self.ID in other_cat.apprentice:
            return False

        # Former mentor
        is_former_mentor = (
            other_cat.ID in self.former_apprentices
            or self.ID in other_cat.former_apprentices
        )
        if (
            is_former_mentor
            and not game.clan.clan_settings["romantic with former mentor"]
        ):
            return False

        # Current mentor
        if other_cat.ID in self.apprentice or self.ID in other_cat.apprentice:
            return False

        return True

    def unset_mate(self, other_cat: Cat, breakup: bool = False, fight: bool = False):
        """Unset the mate from both self and other_cat"""
        if not other_cat:
            return

        # Both cats must have mates for this to work
        if len(self.mate) < 1 or len(other_cat.mate) < 1:
            return

        # AND they must be mates with each other.
        if self.ID not in other_cat.mate or other_cat.ID not in self.mate:
            print(
                f"Unsetting mates: These {self.name} and {other_cat.name} are not mates!"
            )
            return

        # If only deal with relationships if this is a breakup.
        if breakup:
            if not self.dead:
                if other_cat.ID not in self.relationships:
                    self.create_one_relationship(other_cat)
                    self.relationships[other_cat.ID].mate = True
                self_relationship = self.relationships[other_cat.ID]
                self_relationship.romantic_love -= 40
                self_relationship.comfortable -= 20
                self_relationship.trust -= 10
                self_relationship.mate = False
                if fight:
                    self_relationship.romantic_love -= 20
                    self_relationship.platonic_like -= 30

            if not other_cat.dead:
                if self.ID not in other_cat.relationships:
                    other_cat.create_one_relationship(self)
                    other_cat.relationships[self.ID].mate = True
                other_relationship = other_cat.relationships[self.ID]
                other_relationship.romantic_love -= 40
                other_relationship.comfortable -= 20
                other_relationship.trust -= 10
                other_relationship.mate = False
                if fight:
                    self_relationship.romantic_love -= 20
                    other_relationship.platonic_like -= 30

        self.mate.remove(other_cat.ID)
        other_cat.mate.remove(self.ID)

        # Handle previous mates:
        if other_cat.ID not in self.previous_mates:
            self.previous_mates.append(other_cat.ID)
        if self.ID not in other_cat.previous_mates:
            other_cat.previous_mates.append(self.ID)

        if other_cat.inheritance:
            other_cat.inheritance.update_all_mates()
        if self.inheritance:
            self.inheritance.update_all_mates()

    def set_mate(self, other_cat: Cat):
        """Sets up a mate relationship between self and other_cat."""
        if other_cat.ID not in self.mate:
            self.mate.append(other_cat.ID)
        if self.ID not in other_cat.mate:
            other_cat.mate.append(self.ID)

        # If the current mate was in the previous mate list, remove them.
        if other_cat.ID in self.previous_mates:
            self.previous_mates.remove(other_cat.ID)
        if self.ID in other_cat.previous_mates:
            other_cat.previous_mates.remove(self.ID)

        if other_cat.inheritance:
            other_cat.inheritance.update_all_mates()
        if self.inheritance:
            self.inheritance.update_all_mates()

        # Set starting relationship values
        if not self.dead:
            if other_cat.ID not in self.relationships:
                self.create_one_relationship(other_cat)
                self.relationships[other_cat.ID].mate = True
            self_relationship = self.relationships[other_cat.ID]
            self_relationship.romantic_love += 20
            self_relationship.comfortable += 20
            self_relationship.trust += 10
            self_relationship.mate = True

        if not other_cat.dead:
            if self.ID not in other_cat.relationships:
                other_cat.create_one_relationship(self)
                other_cat.relationships[self.ID].mate = True
            other_relationship = other_cat.relationships[self.ID]
            other_relationship.romantic_love += 20
            other_relationship.comfortable += 20
            other_relationship.trust += 10
            other_relationship.mate = True

    def create_inheritance_new_cat(self):
        """Creates the inheritance class for a new cat."""
        # set the born status to true, just for safety
        self.inheritance = Inheritance(self, True)

    def create_one_relationship(self, other_cat: Cat):
        """Create a new relationship between current cat and other cat. Returns: Relationship"""
        if other_cat.ID in self.relationships:
            return self.relationships[other_cat.ID]

        if other_cat.ID == self.ID:
            print(
                f"Attempted to create a relationship with self: {self.name}. Please report as a bug!"
            )
            return None

        self.relationships[other_cat.ID] = Relationship(self, other_cat)
        return self.relationships[other_cat.ID]

    def create_relationships_new_cat(self):
        """Create relationships for a new generated cat."""
        for inter_cat in Cat.all_cats.values():
            # the inter_cat is the same as the current cat
            if inter_cat.ID == self.ID:
                continue
            # if the cat already has (somehow) a relationship with the inter cat
            if inter_cat.ID in self.relationships:
                continue
            # if they dead (dead cats have no relationships)
            if self.dead or inter_cat.dead:
                continue
            # if they are not outside of the Clan at the same time
            if (
                self.outside
                and not inter_cat.outside
                or not self.outside
                and inter_cat.outside
            ):
                continue
            inter_cat.relationships[self.ID] = Relationship(inter_cat, self)
            self.relationships[inter_cat.ID] = Relationship(self, inter_cat)

    def init_all_relationships(self):
        """Create Relationships to all current Clancats."""
        for ID in self.all_cats:
            the_cat = self.all_cats.get(ID)
            if the_cat.ID is not self.ID:
                mates = the_cat.ID in self.mate
                are_parents = False
                parents = False
                siblings = False

                if (
                    self.parent1 is not None
                    and self.parent2 is not None
                    and the_cat.parent1 is not None
                    and the_cat.parent2 is not None
                ):
                    are_parents = the_cat.ID in [self.parent1, self.parent2]
                    parents = are_parents or self.ID in [
                        the_cat.parent1,
                        the_cat.parent2,
                    ]
                    siblings = self.parent1 in [
                        the_cat.parent1,
                        the_cat.parent2,
                    ] or self.parent2 in [the_cat.parent1, the_cat.parent2]

                related = parents or siblings

                # set the different stats
                romantic_love = 0
                like = 0
                dislike = 0
                admiration = 0
                comfortable = 0
                jealousy = 0
                trust = 0
                if game.settings["random relation"]:
                    if game.clan:
                        if the_cat == game.clan.instructor:
                            pass
                        elif randint(1, 20) == 1 and romantic_love < 1:
                            dislike = randint(10, 25)
                            jealousy = randint(5, 15)
                            if randint(1, 30) == 1:
                                trust = randint(1, 10)
                        else:
                            like = randint(0, 35)
                            comfortable = randint(0, 25)
                            trust = randint(0, 15)
                            admiration = randint(0, 20)
                            if (
                                randint(1, 100 - like) == 1
                                and self.moons > 11
                                and the_cat.moons > 11
                            ):
                                romantic_love = randint(15, 30)
                                comfortable = int(comfortable * 1.3)
                                trust = int(trust * 1.2)
                    else:
                        if randint(1, 20) == 1 and romantic_love < 1:
                            dislike = randint(10, 25)
                            jealousy = randint(5, 15)
                            if randint(1, 30) == 1:
                                trust = randint(1, 10)
                        else:
                            like = randint(0, 35)
                            comfortable = randint(0, 25)
                            trust = randint(0, 15)
                            admiration = randint(0, 20)
                            if (
                                randint(1, 100 - like) == 1
                                and self.moons > 11
                                and the_cat.moons > 11
                            ):
                                romantic_love = randint(15, 30)
                                comfortable = int(comfortable * 1.3)
                                trust = int(trust * 1.2)

                if are_parents and like < 60:
                    like = 60
                if siblings and like < 30:
                    like = 30

                rel = Relationship(
                    cat_from=self,
                    cat_to=the_cat,
                    mates=mates,
                    family=related,
                    romantic_love=romantic_love,
                    platonic_like=like,
                    dislike=dislike,
                    admiration=admiration,
                    comfortable=comfortable,
                    jealousy=jealousy,
                    trust=trust,
                )
                self.relationships[the_cat.ID] = rel

    def save_relationship_of_cat(self, relationship_dir):
        # save relationships for each cat

        rel = []
        for r in self.relationships.values():
            r_data = {
                "cat_from_id": r.cat_from.ID,
                "cat_to_id": r.cat_to.ID,
                "mates": r.mates,
                "family": r.family,
                "romantic_love": r.romantic_love,
                "platonic_like": r.platonic_like,
                "dislike": r.dislike,
                "admiration": r.admiration,
                "comfortable": r.comfortable,
                "jealousy": r.jealousy,
                "trust": r.trust,
                "log": r.log,
            }
            rel.append(r_data)

        game.safe_save(f"{relationship_dir}/{self.ID}_relations.json", rel)

    def load_relationship_of_cat(self):
        if game.switches["clan_name"] != "":
            clanname = game.switches["clan_name"]
        else:
            clanname = game.switches["clan_list"][0]

        relation_directory = get_save_dir() + "/" + clanname + "/relationships/"
        relation_cat_directory = relation_directory + self.ID + "_relations.json"

        self.relationships = {}
        if os.path.exists(relation_directory):
            if not os.path.exists(relation_cat_directory):
                self.init_all_relationships()
                for cat in Cat.all_cats.values():
                    cat.create_one_relationship(self)
                return
            try:
                with open(relation_cat_directory, "r", encoding="utf-8") as read_file:
                    rel_data = ujson.loads(read_file.read())
                    for rel in rel_data:
                        cat_to = self.all_cats.get(rel["cat_to_id"])
                        if cat_to is None or rel["cat_to_id"] == self.ID:
                            continue
                        new_rel = Relationship(
                            cat_from=self,
                            cat_to=cat_to,
                            mates=rel["mates"] if rel["mates"] else False,
                            family=rel["family"] if rel["family"] else False,
                            romantic_love=(
                                rel["romantic_love"] if rel["romantic_love"] else 0
                            ),
                            platonic_like=(
                                rel["platonic_like"] if rel["platonic_like"] else 0
                            ),
                            dislike=rel["dislike"] if rel["dislike"] else 0,
                            admiration=rel["admiration"] if rel["admiration"] else 0,
                            comfortable=rel["comfortable"] if rel["comfortable"] else 0,
                            jealousy=rel["jealousy"] if rel["jealousy"] else 0,
                            trust=rel["trust"] if rel["trust"] else 0,
                            log=rel["log"],
                        )
                        self.relationships[rel["cat_to_id"]] = new_rel
            except:
                print(
                    f"WARNING: There was an error reading the relationship file of cat #{self}."
                )

    @staticmethod
    def mediate_relationship(mediator, cat1, cat2, allow_romantic, sabotage=False):
        # Gather some important info

        # Gathering the relationships.
        if cat1.ID in cat2.relationships:
            rel1 = cat1.relationships[cat2.ID]
        else:
            rel1 = cat1.create_one_relationship(cat2)

        if cat2.ID in cat1.relationships:
            rel2 = cat2.relationships[cat1.ID]
        else:
            rel2 = cat2.create_one_relationship(cat1)

        # Output string.
        output = ""

        # Determine the chance of failure.
        if mediator.experience_level == "untrained":
            chance = 15
        elif mediator.experience_level == "trainee":
            # Negative bonus for very low.
            chance = 20
        elif mediator.experience_level == "prepared":
            chance = 35
        elif mediator.experience_level == "proficient":
            chance = 55
        elif mediator.experience_level == "expert":
            chance = 70
        elif mediator.experience_level == "master":
            chance = 100
        else:
            chance = 40

        compat = get_personality_compatibility(cat1, cat2)
        if compat is True:
            chance += 10
        elif compat is False:
            chance -= 5

        # Cat's compatibility with mediator also has an effect on success chance.
        for cat in [cat1, cat2]:
            if get_personality_compatibility(cat, mediator) is True:
                chance += 5
            elif get_personality_compatibility(cat, mediator) is False:
                chance -= 5

        # Determine chance to fail, turning sabotage into mediate and mediate into sabotage
        if not int(random() * chance):
            apply_bonus = False
            if sabotage:
                output += "Sabotage Failed!\n"
                sabotage = False
            else:
                output += "Mediate Failed!\n"
                sabotage = True
        else:
            apply_bonus = True
            # EX gain on success
            if mediator.status != "mediator apprentice":
                exp_gain = randint(10, 24)

                gm_modifier = 1
                if game.clan and game.clan.game_mode == "expanded":
                    gm_modifier = 3
                elif game.clan and game.clan.game_mode == "cruel season":
                    gm_modifier = 6

                if mediator.experience_level == "average":
                    lvl_modifier = 1.25
                elif mediator.experience_level == "high":
                    lvl_modifier = 1.75
                elif mediator.experience_level == "master":
                    lvl_modifier = 2
                else:
                    lvl_modifier = 1
                mediator.experience += exp_gain / lvl_modifier / gm_modifier

        if mediator.status == "mediator apprentice":
            mediator.experience += max(randint(1, 6), 1)

        # determine the traits to effect
        # Are they mates?
        mates = rel1.cat_from.ID in rel1.cat_to.mate

        pos_traits = ["platonic", "respect", "comfortable", "trust"]
        if allow_romantic and (mates or cat1.is_potential_mate(cat2)):
            pos_traits.append("romantic")

        neg_traits = ["dislike", "jealousy"]

        # Determine the number of positive traits to effect, and choose the traits
        chosen_pos = sample(pos_traits, k=randint(2, len(pos_traits)))

        # Determine negative trains effected
        neg_traits = sample(neg_traits, k=randint(1, 2))

        if compat is True:
            personality_bonus = 2
        elif compat is False:
            personality_bonus = -2
        else:
            personality_bonus = 0

        # Effects on traits
        for trait in chosen_pos + neg_traits:

            # The EX bonus in not applied upon a fail.
            if apply_bonus:
                if mediator.experience_level == "very low":
                    # Negative bonus for very low.
                    bonus = randint(-2, -1)
                elif mediator.experience_level == "low":
                    bonus = randint(-2, 0)
                elif mediator.experience_level == "high":
                    bonus = randint(1, 3)
                elif mediator.experience_level == "master":
                    bonus = randint(3, 4)
                elif mediator.experience_level == "max":
                    bonus = randint(4, 5)
                else:
                    bonus = 0  # Average gets no bonus.
            else:
                bonus = 0

            if trait == "romantic":
                if mates:
                    ran = (5, 10)
                else:
                    ran = (4, 6)

                if sabotage:
                    rel1.romantic_love = Cat.effect_relation(
                        rel1.romantic_love,
                        -(randint(ran[0], ran[1]) + bonus) + personality_bonus,
                    )
                    rel2.romantic_love = Cat.effect_relation(
                        rel1.romantic_love,
                        -(randint(ran[0], ran[1]) + bonus) + personality_bonus,
                    )
                    output += "Romantic interest decreased. "
                else:
                    rel1.romantic_love = Cat.effect_relation(
                        rel1.romantic_love,
                        (randint(ran[0], ran[1]) + bonus) + personality_bonus,
                    )
                    rel2.romantic_love = Cat.effect_relation(
                        rel2.romantic_love,
                        (randint(ran[0], ran[1]) + bonus) + personality_bonus,
                    )
                    output += "Romantic interest increased. "

            elif trait == "platonic":
                ran = (4, 6)

                if sabotage:
                    rel1.platonic_like = Cat.effect_relation(
                        rel1.platonic_like,
                        -(randint(ran[0], ran[1]) + bonus) + personality_bonus,
                    )
                    rel2.platonic_like = Cat.effect_relation(
                        rel2.platonic_like,
                        -(randint(ran[0], ran[1]) + bonus) + personality_bonus,
                    )
                    output += "Platonic like decreased. "
                else:
                    rel1.platonic_like = Cat.effect_relation(
                        rel1.platonic_like,
                        (randint(ran[0], ran[1]) + bonus) + personality_bonus,
                    )
                    rel2.platonic_like = Cat.effect_relation(
                        rel2.platonic_like,
                        (randint(ran[0], ran[1]) + bonus) + personality_bonus,
                    )
                    output += "Platonic like increased. "

            elif trait == "respect":
                ran = (4, 6)

                if sabotage:
                    rel1.admiration = Cat.effect_relation(
                        rel1.admiration,
                        -(randint(ran[0], ran[1]) + bonus) + personality_bonus,
                    )
                    rel2.admiration = Cat.effect_relation(
                        rel2.admiration,
                        -(randint(ran[0], ran[1]) + bonus) + personality_bonus,
                    )
                    output += "Respect decreased. "
                else:
                    rel1.admiration = Cat.effect_relation(
                        rel1.admiration,
                        (randint(ran[0], ran[1]) + bonus) + personality_bonus,
                    )
                    rel2.admiration = Cat.effect_relation(
                        rel2.admiration,
                        (randint(ran[0], ran[1]) + bonus) + personality_bonus,
                    )
                    output += "Respect increased. "

            elif trait == "comfortable":
                ran = (4, 6)

                if sabotage:
                    rel1.comfortable = Cat.effect_relation(
                        rel1.comfortable,
                        -(randint(ran[0], ran[1]) + bonus) + personality_bonus,
                    )
                    rel2.comfortable = Cat.effect_relation(
                        rel2.comfortable,
                        -(randint(ran[0], ran[1]) + bonus) + personality_bonus,
                    )
                    output += "Comfort decreased. "
                else:
                    rel1.comfortable = Cat.effect_relation(
                        rel1.comfortable,
                        (randint(ran[0], ran[1]) + bonus) + personality_bonus,
                    )
                    rel2.comfortable = Cat.effect_relation(
                        rel2.comfortable,
                        (randint(ran[0], ran[1]) + bonus) + personality_bonus,
                    )
                    output += "Comfort increased. "

            elif trait == "trust":
                ran = (4, 6)

                if sabotage:
                    rel1.trust = Cat.effect_relation(
                        rel1.trust,
                        -(randint(ran[0], ran[1]) + bonus) + personality_bonus,
                    )
                    rel2.trust = Cat.effect_relation(
                        rel2.trust,
                        -(randint(ran[0], ran[1]) + bonus) + personality_bonus,
                    )
                    output += "Trust decreased. "
                else:
                    rel1.trust = Cat.effect_relation(
                        rel1.trust,
                        (randint(ran[0], ran[1]) + bonus) + personality_bonus,
                    )
                    rel2.trust = Cat.effect_relation(
                        rel2.trust,
                        (randint(ran[0], ran[1]) + bonus) + personality_bonus,
                    )
                    output += "Trust increased. "

            elif trait == "dislike":
                ran = (4, 9)
                if sabotage:
                    rel1.dislike = Cat.effect_relation(
                        rel1.dislike,
                        (randint(ran[0], ran[1]) + bonus) - personality_bonus,
                    )
                    rel2.dislike = Cat.effect_relation(
                        rel2.dislike,
                        (randint(ran[0], ran[1]) + bonus) - personality_bonus,
                    )
                    output += "Dislike increased. "
                else:
                    rel1.dislike = Cat.effect_relation(
                        rel1.dislike,
                        -(randint(ran[0], ran[1]) + bonus) - personality_bonus,
                    )
                    rel2.dislike = Cat.effect_relation(
                        rel2.dislike,
                        -(randint(ran[0], ran[1]) + bonus) - personality_bonus,
                    )
                    output += "Dislike decreased. "

            elif trait == "jealousy":
                ran = (4, 6)

                if sabotage:
                    rel1.jealousy = Cat.effect_relation(
                        rel1.jealousy,
                        (randint(ran[0], ran[1]) + bonus) - personality_bonus,
                    )
                    rel2.jealousy = Cat.effect_relation(
                        rel2.jealousy,
                        (randint(ran[0], ran[1]) + bonus) - personality_bonus,
                    )
                    output += "Jealousy increased. "
                else:
                    rel1.jealousy = Cat.effect_relation(
                        rel1.jealousy,
                        -(randint(ran[0], ran[1]) + bonus) - personality_bonus,
                    )
                    rel2.jealousy = Cat.effect_relation(
                        rel2.jealousy,
                        -(randint(ran[0], ran[1]) + bonus) - personality_bonus,
                    )
                    output += "Jealousy decreased . "

        return output

    @staticmethod
    def effect_relation(current_value, effect):
        if effect < 0:
            if abs(effect) >= current_value:
                return 0

        if effect > 0:
            if current_value + effect >= 100:
                return 100

        return current_value + effect

    def set_faded(self):
        """This function is for cats that are faded. It will set the sprite and the faded tag"""
        self.faded = True

        # Silhouette sprite
        if self.age == "newborn":
            file_name = "faded_newborn"
        elif self.age == "kitten":
            file_name = "faded_kitten"
        elif self.age in ["adult", "young adult", "senior adult"]:
            file_name = "faded_adult"
        elif self.age == "adolescent":
            file_name = "faded_adol"
        else:
            file_name = "faded_senior"

        if self.df:
            file_name += "_df"

        file_name += ".png"

        self.sprite = image_cache.load_image(
            f"sprites/faded/{file_name}"
        ).convert_alpha()

    @staticmethod
    def fetch_cat(ID: str):
        """Fetches a cat object. Works for both faded and non-faded cats. Returns none if no cat was found."""
        if not ID or isinstance(ID, Cat):  # Check if argument is None or Cat.
            return ID
        elif not isinstance(ID, str):  # Invalid type
            return None
        if ID in Cat.all_cats:
            return Cat.all_cats[ID]
        else:
            ob = Cat.load_faded_cat(ID)
            if ob:
                return ob
            else:
                return None

    @staticmethod
    def load_faded_cat(cat: str):
        """Loads a faded cat, returning the cat object. This object is saved nowhere else."""
        try:
            clan = (
                game.switches["clan_list"][0] if game.clan is None else game.clan.name
            )

            with open(
                get_save_dir() + "/" + clan + "/faded_cats/" + cat + ".json",
                "r",
                encoding="utf-8",
            ) as read_file:
                cat_info = ujson.loads(read_file.read())
                # If loading cats is attempted before the Clan is loaded, we would need to use this.
        except (
            AttributeError
        ):  # NOPE, cats are always loaded before the Clan, so doesn't make sense to throw an error
            with open(
                get_save_dir()
                + "/"
                + game.switches["clan_list"][0]
                + "/faded_cats/"
                + cat
                + ".json",
                "r",
                encoding="utf-8",
            ) as read_file:
                cat_info = ujson.loads(read_file.read())
        except:
            print("ERROR: in loading faded cat")
            return False

        cat_ob = Cat(
            ID=cat_info["ID"],
            prefix=cat_info["name_prefix"],
            suffix=cat_info["name_suffix"],
            status=cat_info["status"],
            moons=cat_info["moons"],
            faded=True,
            df=cat_info["df"] if "df" in cat_info else False,
        )
        if cat_info["parent1"]:
            cat_ob.parent1 = cat_info["parent1"]
        if cat_info["parent2"]:
            cat_ob.parent2 = cat_info["parent2"]
        cat_ob.faded_offspring = cat_info["faded_offspring"]
        cat_ob.adoptive_parents = (
            cat_info["adoptive_parents"] if "adoptive_parents" in cat_info else []
        )
        cat_ob.faded = True
        cat_ob.dead_for = cat_info["dead_for"] if "dead_for" in cat_info else 1

        return cat_ob

    # ---------------------------------------------------------------------------- #
    #                                  Sorting                                     #
    # ---------------------------------------------------------------------------- #

    @staticmethod
    def sort_cats(given_list=None):
        # disable unnecessary lambda in this function
        # pylint: disable=unnecessary-lambda
        if given_list is None:
            given_list = []
        if not given_list:
            given_list = Cat.all_cats_list
        if game.sort_type == "age":
            given_list.sort(key=lambda x: Cat.get_adjusted_age(x))
        elif game.sort_type == "reverse_age":
            given_list.sort(key=lambda x: Cat.get_adjusted_age(x), reverse=True)
        elif game.sort_type == "id":
            given_list.sort(key=lambda x: int(x.ID))
        elif game.sort_type == "reverse_id":
            given_list.sort(key=lambda x: int(x.ID), reverse=True)
        elif game.sort_type == "rank":
            given_list.sort(
                key=lambda x: (Cat.rank_order(x), Cat.get_adjusted_age(x)), reverse=True
            )
        elif game.sort_type == "exp":
            given_list.sort(key=lambda x: x.experience, reverse=True)
        elif game.sort_type == "death":
            given_list.sort(key=lambda x: -1 * int(x.dead_for))

        return

    @staticmethod
    def insert_cat(c: Cat):
        try:
            if game.sort_type == "age":
                bisect.insort(
                    Cat.all_cats_list, c, key=lambda x: Cat.get_adjusted_age(x)
                )
            elif game.sort_type == "reverse_age":
                bisect.insort(
                    Cat.all_cats_list, c, key=lambda x: -1 * Cat.get_adjusted_age(x)
                )
            elif game.sort_type == "rank":
                bisect.insort(
                    Cat.all_cats_list,
                    c,
                    key=lambda x: (
                        -1 * Cat.rank_order(x),
                        -1 * Cat.get_adjusted_age(x),
                    ),
                )
            elif game.sort_type == "exp":
                bisect.insort(Cat.all_cats_list, c, key=lambda x: x.experience)
            elif game.sort_type == "id":
                bisect.insort(Cat.all_cats_list, c, key=lambda x: int(x.ID))
            elif game.sort_type == "reverse_id":
                bisect.insort(Cat.all_cats_list, c, key=lambda x: -1 * int(x.ID))
            elif game.sort_type == "death":
                bisect.insort(Cat.all_cats_list, c, key=lambda x: -1 * int(x.dead_for))
        except (TypeError, NameError):
            # If you are using python 3.8, key is not a supported parameter into insort. Therefore, we'll need to
            # do the slower option of adding the cat, then resorting
            Cat.all_cats_list.append(c)
            Cat.sort_cats()

    @staticmethod
    def rank_order(cat: Cat):
        if cat.status in Cat.rank_sort_order:
            return Cat.rank_sort_order.index(cat.status)
        else:
            return 0

    @staticmethod
    def get_adjusted_age(cat: Cat):
        """Returns the moons + dead_for moons rather than the moons at death for dead cats, so dead cats are sorted by
        total age, rather than age at death"""
        if cat.dead:
            if game.config["sorting"]["sort_rank_by_death"]:
                if game.sort_type == "rank":
                    return cat.dead_for
                else:
                    if game.config["sorting"]["sort_dead_by_total_age"]:
                        return cat.dead_for + cat.moons
                    else:
                        return cat.moons
            else:
                if game.config["sorting"]["sort_dead_by_total_age"]:
                    return cat.dead_for + cat.moons
                else:
                    return cat.moons
        else:
            return cat.moons

    # ---------------------------------------------------------------------------- #
    #                                  properties                                  #
    # ---------------------------------------------------------------------------- #

    @property
    def experience(self):
        return self._experience

    @experience.setter
    def experience(self, exp: int):
        if exp > self.experience_levels_range["master"][1]:
            exp = self.experience_levels_range["master"][1]
        self._experience = int(exp)

        for x in self.experience_levels_range:
            if (
                self.experience_levels_range[x][0]
                <= exp
                <= self.experience_levels_range[x][1]
            ):
                self.experience_level = x
                break

    @property
    def moons(self):
        return self._moons

    @moons.setter
    def moons(self, value: int):
        self._moons = value

        updated_age = False
        for key_age in self.age_moons.keys():
            if self._moons in range(
                self.age_moons[key_age][0], self.age_moons[key_age][1] + 1
            ):
                updated_age = True
                self.age = key_age
        try:
            if not updated_age and self.age is not None:
                self.age = "senior"
        except AttributeError:
            print("ERROR: cat has no age attribute! Cat ID: " + self.ID)

    @property
    def sprite(self):
        # Update the sprite
        update_sprite(self)
        return self._sprite

    @sprite.setter
    def sprite(self, new_sprite):
        self._sprite = new_sprite

    # ---------------------------------------------------------------------------- #
    #                                  other                                       #
    # ---------------------------------------------------------------------------- #

    def is_baby(self):
        return self.age in ["kitten", "newborn"]

    def get_save_dict(self, faded=False):
        if faded:
            return {
                "ID": self.ID,
                "name_prefix": self.name.prefix,
                "name_suffix": self.name.suffix,
                "status": self.status,
                "moons": self.moons,
                "dead_for": self.dead_for,
                "parent1": self.parent1,
                "parent2": self.parent2,
                "adoptive_parents": self.adoptive_parents,
                "df": self.df,
                "faded_offspring": self.faded_offspring,
            }
        else:
            return {
                "ID": self.ID,
                "name_prefix": self.name.prefix,
                "name_suffix": self.name.suffix,
                "specsuffix_hidden": self.name.specsuffix_hidden,
                "gender": self.gender,
                "gender_align": self.genderalign,
                "pronouns": self.pronouns,
                "birth_cooldown": self.birth_cooldown,
                "status": self.status,
                "backstory": self.backstory if self.backstory else None,
                "moons": self.moons,
                "trait": self.personality.trait,
                "facets": self.personality.get_facet_string(),
                "parent1": self.parent1,
                "parent2": self.parent2,
                "adoptive_parents": self.adoptive_parents,
                "mentor": self.mentor if self.mentor else None,
                "former_mentor": (
                    [cat for cat in self.former_mentor] if self.former_mentor else []
                ),
                "patrol_with_mentor": (
                    self.patrol_with_mentor if self.patrol_with_mentor else 0
                ),
                "mate": self.mate,
                "previous_mates": self.previous_mates,
                "dead": self.dead,
                "paralyzed": self.pelt.paralyzed,
                "no_kits": self.no_kits,
                "no_retire": self.no_retire,
                "no_mates": self.no_mates,
                "exiled": self.exiled,
                "driven_out": self.driven_out,
                "pelt_name": self.pelt.name,
                "pelt_color": self.pelt.colour,
                "pelt_length": self.pelt.length,
                "sprite_kitten": self.pelt.cat_sprites["kitten"],
                "sprite_adolescent": self.pelt.cat_sprites["adolescent"],
                "sprite_adult": self.pelt.cat_sprites["adult"],
                "sprite_senior": self.pelt.cat_sprites["senior"],
                "sprite_para_adult": self.pelt.cat_sprites["para_adult"],
                "eye_colour": self.pelt.eye_colour,
                "eye_colour2": self.pelt.eye_colour2 if self.pelt.eye_colour2 else None,
                "reverse": self.pelt.reverse,
                "white_patches": self.pelt.white_patches,
                "vitiligo": self.pelt.vitiligo,
                "points": self.pelt.points,
                "white_patches_tint": self.pelt.white_patches_tint,
                "pattern": self.pelt.pattern,
                "tortie_base": self.pelt.tortiebase,
                "tortie_color": self.pelt.tortiecolour,
                "tortie_pattern": self.pelt.tortiepattern,
                "skin": self.pelt.skin,
                "tint": self.pelt.tint,
                "skill_dict": self.skills.get_skill_dict(),
                "scars": self.pelt.scars if self.pelt.scars else [],
                "accessory": self.pelt.accessory,
                "experience": self.experience,
                "dead_moons": self.dead_for,
                "current_apprentice": [appr for appr in self.apprentice],
                "former_apprentices": [appr for appr in self.former_apprentices],
                "df": self.df,
                "outside": self.outside,
                "faded_offspring": self.faded_offspring,
                "opacity": self.pelt.opacity,
                "prevent_fading": self.prevent_fading,
                "favourite": self.favourite,
            }


# ---------------------------------------------------------------------------- #
#                               END OF CAT CLASS                               #
# ---------------------------------------------------------------------------- #

# ---------------------------------------------------------------------------- #
#                               PERSONALITY CLASS                              #
# ---------------------------------------------------------------------------- #


class Personality:
    """Hold personality information for a cat, and functions to deal with it"""

    facet_types = ["lawfulness", "sociability", "aggression", "stability"]
    facet_range = [0, 16]

    with open(
        "resources/dicts/traits/trait_ranges.json", "r", encoding="utf-8"
    ) as read_file:
        trait_ranges = ujson.loads(read_file.read())

    def __init__(
        self,
        trait: str = None,
        kit_trait: bool = False,
        lawful: int = None,
        social: int = None,
        aggress: int = None,
        stable: int = None,
    ):
        """If trait is given, it will randomize facets within the range of the trait. It will ignore any facets given.
        If facets are given and no trait, it will find a trait that matches the facets. NOTE: you can give
        only some facets: It will randomize any you don't specify.
        If both facets and trait are given, it will use the trait if it matched the facets. Otherwise, it will
        find a new trait."""
        self._law = 0
        self._social = 0
        self._aggress = 0
        self._stable = 0
        self.trait = None
        self.kit = kit_trait  # If true, use kit trait. If False, use normal traits.

        if self.kit:
            trait_type_dict = Personality.trait_ranges["kit_traits"]
        else:
            trait_type_dict = Personality.trait_ranges["normal_traits"]

        _tr = None
        if trait and trait in trait_type_dict:
            # Trait-given init
            self.trait = trait
            _tr = trait_type_dict[self.trait]

        # Set Facet Values
        # The priority of is:
        # (1) Given value, from parameter.
        # (2) If a trait range is assigned, pick from trait range
        # (3) Totally random.
        if lawful is not None:
            self._law = Personality.adjust_to_range(lawful)
        elif _tr:
            self._law = randint(_tr["lawfulness"][0], _tr["lawfulness"][1])
        else:
            self._law = randint(Personality.facet_range[0], Personality.facet_range[1])

        if social is not None:
            self._social = Personality.adjust_to_range(social)
        elif _tr:
            self._social = randint(_tr["sociability"][0], _tr["sociability"][1])
        else:
            self._social = randint(
                Personality.facet_range[0], Personality.facet_range[1]
            )

        if aggress is not None:
            self._aggress = Personality.adjust_to_range(aggress)
        elif _tr:
            self._aggress = randint(_tr["aggression"][0], _tr["aggression"][1])
        else:
            self._aggress = randint(
                Personality.facet_range[0], Personality.facet_range[1]
            )

        if stable is not None:
            self._stable = Personality.adjust_to_range(stable)
        elif _tr:
            self._stable = randint(_tr["stability"][0], _tr["stability"][1])
        else:
            self._stable = randint(
                Personality.facet_range[0], Personality.facet_range[1]
            )

        # If trait is still empty, or if the trait is not valid with the facets, change it.
        if not self.trait or not self.is_trait_valid():
            self.choose_trait()

    def __repr__(self) -> str:
        """For debugging"""
        return (
            f"{self.trait}: "
            f"lawfulness {self.lawfulness}, "
            f"aggression {self.aggression}, "
            f"sociability {self.sociability}, "
            f"stability {self.stability}"
        )

    def get_facet_string(self):
        """For saving the facets to file."""
        return (
            f"{self.lawfulness},{self.sociability},{self.aggression},{self.stability}"
        )

    def __getitem__(self, key):
        """Alongside __setitem__, Allows you to treat this like a dictionary if you want."""
        return getattr(self, key)

    def __setitem__(self, key, newval):
        """Alongside __getitem__, Allows you to treat this like a dictionary if you want."""
        setattr(self, key, newval)

    # ---------------------------------------------------------------------------- #
    #                               PROPERTIES                                     #
    # ---------------------------------------------------------------------------- #

    @property
    def lawfulness(self):
        return self._law

    @lawfulness.setter
    def lawfulness(self, new_val):
        """Do not use property in init"""
        self._law = Personality.adjust_to_range(new_val)
        if not self.is_trait_valid():
            self.choose_trait()

    @property
    def sociability(self):
        return self._social

    @sociability.setter
    def sociability(self, new_val):
        """Do not use property in init"""
        self._social = Personality.adjust_to_range(new_val)
        if not self.is_trait_valid():
            self.choose_trait()

    @property
    def aggression(self):
        return self._aggress

    @aggression.setter
    def aggression(self, new_val):
        """Do not use property in init"""
        self._aggress = Personality.adjust_to_range(new_val)
        if not self.is_trait_valid():
            self.choose_trait()

    @property
    def stability(self):
        return self._stable

    @stability.setter
    def stability(self, new_val):
        """Do not use property in init"""
        self._stable = Personality.adjust_to_range(new_val)
        if not self.is_trait_valid():
            self.choose_trait()

    # ---------------------------------------------------------------------------- #
    #                               METHODS                                        #
    # ---------------------------------------------------------------------------- #

    @staticmethod
    def adjust_to_range(val: int) -> int:
        """Take an integer and adjust it to be in the trait-range"""

        if val < Personality.facet_range[0]:
            val = Personality.facet_range[0]
        elif val > Personality.facet_range[1]:
            val = Personality.facet_range[1]

        return val

    def set_kit(self, kit: bool):
        """Switch the trait-type. True for kit, False for normal"""
        self.kit = kit
        if not self.is_trait_valid():
            self.choose_trait()

    def is_trait_valid(self) -> bool:
        """Return True if the current facets fit the trait ranges, false
        if it doesn't. Also returns false if the trait is not in the trait dict."""

        if self.kit:
            trait_type_dict = Personality.trait_ranges["kit_traits"]
        else:
            trait_type_dict = Personality.trait_ranges["normal_traits"]

        if self.trait not in trait_type_dict:
            return False

        trait_range = trait_type_dict[self.trait]

        if not (
            trait_range["lawfulness"][0]
            <= self.lawfulness
            <= trait_range["lawfulness"][1]
        ):
            return False
        if not (
            trait_range["sociability"][0]
            <= self.sociability
            <= trait_range["sociability"][1]
        ):
            return False
        if not (
            trait_range["aggression"][0]
            <= self.aggression
            <= trait_range["aggression"][1]
        ):
            return False
        if not (
            trait_range["stability"][0] <= self.stability <= trait_range["stability"][1]
        ):
            return False

        return True

    def choose_trait(self):
        """Chooses trait based on the facets"""

        if self.kit:
            trait_type_dict = Personality.trait_ranges["kit_traits"]
        else:
            trait_type_dict = Personality.trait_ranges["normal_traits"]

        possible_traits = []
        for trait, fac in trait_type_dict.items():
            if not (fac["lawfulness"][0] <= self.lawfulness <= fac["lawfulness"][1]):
                continue
            if not (fac["sociability"][0] <= self.sociability <= fac["sociability"][1]):
                continue
            if not (fac["aggression"][0] <= self.aggression <= fac["aggression"][1]):
                continue
            if not (fac["stability"][0] <= self.stability <= fac["stability"][1]):
                continue

            possible_traits.append(trait)

        if possible_traits:
            self.trait = choice(possible_traits)
        else:
            print("No possible traits! Using 'strange'")
            self.trait = "strange"

    def facet_wobble(self, facet_max=5):
        """Makes a small adjustment to all the facets, and redetermines trait if needed."""
        self.lawfulness += randint(-facet_max, facet_max)
        self.stability += randint(-facet_max, facet_max)
        self.aggression += randint(-facet_max, facet_max)
        self.sociability += randint(-facet_max, facet_max)

    def mentor_influence(self, mentor: Cat):
        """applies mentor influence after the pair go on a patrol together
        returns history information in the form (mentor_id, facet_affected, amount_affected)
        """
        mentor_personality = mentor.personality

        # Get possible facet values
        possible_facets = {
            i: mentor_personality[i] - self[i]
            for i in Personality.facet_types
            if mentor_personality[i] - self[i] != 0
        }

        if possible_facets:
            # Choice trait to effect, weighted by the abs of the difference (higher difference = more likely to effect)
            facet_affected = choices(
                [i for i in possible_facets],
                weights=[abs(i) for i in possible_facets.values()],
                k=1,
            )[0]
            # stupid python with no sign() function by default.
            amount_affected = int(
                possible_facets[facet_affected]
                / abs(possible_facets[facet_affected])
                * randint(1, 2)
            )
            self[facet_affected] += amount_affected
            return mentor.ID, facet_affected, amount_affected
        else:
            # This will only trigger if they have the same personality.
            return None


# Twelve example cats
def create_example_cats():
    e = sample(range(12), 3)
    not_allowed = [
        "NOPAW",
        "NOTAIL",
        "HALFTAIL",
        "NOEAR",
        "BOTHBLIND",
        "RIGHTBLIND",
        "LEFTBLIND",
        "BRIGHTHEART",
        "NOLEFTEAR",
        "NORIGHTEAR",
        "MANLEG",
    ]
    for a in range(12):
        if a in e:
            game.choose_cats[a] = Cat(status="warrior", biome=None)
        else:
            game.choose_cats[a] = Cat(
                status=choice(["kitten", "apprentice", "warrior", "warrior", "elder"]),
                biome=None,
            )
        if game.choose_cats[a].moons >= 160:
            game.choose_cats[a].moons = choice(range(120, 155))
        elif game.choose_cats[a].moons == 0:
            game.choose_cats[a].moons = choice([1, 2, 3, 4, 5])
        for scar in game.choose_cats[a].pelt.scars:
            if scar in not_allowed:
                game.choose_cats[a].pelt.scars.remove(scar)

        # update_sprite(game.choose_cats[a])


# CAT CLASS ITEMS
cat_class = Cat(example=True)
game.cat_class = cat_class

# ---------------------------------------------------------------------------- #
#                                load json files                               #
# ---------------------------------------------------------------------------- #

resource_directory = "resources/dicts/conditions/"

with open(f"{resource_directory}illnesses.json", "r", encoding="utf-8") as read_file:
    ILLNESSES = ujson.loads(read_file.read())

with open(f"{resource_directory}injuries.json", "r", encoding="utf-8") as read_file:
    INJURIES = ujson.loads(read_file.read())

with open(
    f"{resource_directory}permanent_conditions.json", "r", encoding="utf-8"
) as read_file:
    PERMANENT = ujson.loads(read_file.read())

resource_directory = "resources/dicts/events/death/death_reactions/"

with open(f"{resource_directory}minor_major.json", "r", encoding="utf-8") as read_file:
    MINOR_MAJOR_REACTION = ujson.loads(read_file.read())

with open("resources/dicts/lead_ceremony_sc.json", "r", encoding="utf-8") as read_file:
    LEAD_CEREMONY_SC = ujson.loads(read_file.read())

with open("resources/dicts/lead_ceremony_df.json", "r", encoding="utf-8") as read_file:
    LEAD_CEREMONY_DF = ujson.loads(read_file.read())

with open("resources/dicts/backstories.json", "r", encoding="utf-8") as read_file:
    BACKSTORIES = ujson.loads(read_file.read())<|MERGE_RESOLUTION|>--- conflicted
+++ resolved
@@ -1217,8 +1217,6 @@
                 else:
                     extra_givers = sample(possible_sc_cats, k=amount)
             else:
-<<<<<<< HEAD
-                # print(game.clan.darkforest_cats)
                 possible_df_cats = [
                     i
                     for i in game.clan.darkforest_cats
@@ -1226,12 +1224,6 @@
                     and i not in life_givers
                     and self.fetch_cat(i).status not in ["leader", "newborn"]
                 ]
-=======
-                possible_df_cats = [i for i in game.clan.darkforest_cats if
-                                    self.fetch_cat(i) and
-                                    i not in life_givers and
-                                    self.fetch_cat(i).status not in ['leader', 'newborn']]
->>>>>>> c65fc05c
                 if len(possible_df_cats) - 1 < amount:
                     extra_givers = possible_df_cats
                 else:
@@ -1652,16 +1644,10 @@
             return False
 
         # CLAN FOCUS! - if the focus 'rest and recover' is selected
-<<<<<<< HEAD
         elif (
             game.clan.clan_settings.get("rest and recover")
             and self.illnesses[illness]["duration"] + moons_prior - moons_with <= 0
         ):
-            # print(f"rest and recover - illness {illness} of {self.name} healed earlier")
-=======
-        elif game.clan.clan_settings.get("rest and recover") and\
-            self.illnesses[illness]["duration"] + moons_prior - moons_with <= 0:
->>>>>>> c65fc05c
             self.healed_condition = True
             return False
 
@@ -1702,18 +1688,11 @@
             return False
 
         # CLAN FOCUS! - if the focus 'rest and recover' is selected
-<<<<<<< HEAD
         elif (
             not self.injuries[injury]["complication"]
             and game.clan.clan_settings.get("rest and recover")
             and self.injuries[injury]["duration"] + moons_prior - moons_with <= 0
         ):
-            # print(f"rest and recover - injury {injury} of {self.name} healed earlier")
-=======
-        elif not self.injuries[injury]["complication"] and \
-            game.clan.clan_settings.get("rest and recover") and\
-            self.injuries[injury]["duration"] + moons_prior - moons_with <= 0:
->>>>>>> c65fc05c
             self.healed_condition = True
             return False
 
