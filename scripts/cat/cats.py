--- conflicted
+++ resolved
@@ -735,15 +735,10 @@
         elif self.status == 'apprentice' and self.moons >= 15 or self.experience_level not in ['trainee']:
             self.status_change('warrior')
             involved_cats = [self.ID]
-<<<<<<< HEAD
-            game.cur_events_list.append(Single_Event('A long overdue warrior ceremony is held for ' + str(self.name.prefix) + 'paw. They smile as they finally become a warrior of the Clan and are now named ' + str(self.name) + '.', "ceremony", involved_cats))
-        elif self.status == 'kitten' and self.moons >= 15 or self.experience_level not in ['untrained', 'trainee']:
-=======
             game.cur_events_list.append(Single_Event('A long overdue warrior ceremony is held for ' + str(
                 self.name.prefix) + 'paw. They smile as they finally become a warrior of the Clan and are now named ' + str(
                 self.name) + '.', "ceremony", involved_cats))
-        elif self.status == 'kitten' and self.moons >= 12:
->>>>>>> ed0f4f05
+        elif self.status == 'kitten' and self.moons >= 15 or self.experience_level not in ['untrained', 'trainee']:
             self.status_change('warrior')
             involved_cats = [self]
             game.cur_events_list.append(Single_Event('A long overdue warrior ceremony is held for ' + str(
