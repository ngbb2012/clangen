import pygame

try:
    import ujson
except ImportError:
    import json as ujson


class Sprites():
    cat_tints = {}
    white_patches_tints = {}

    def __init__(self, original_size, new_size=None):
        self.size = original_size  # size of a single sprite in a spritesheet
        self.new_size = self.size * 2 if new_size is None else new_size
        self.spritesheets = {}
        self.images = {}
        self.groups = {}
        self.sprites = {}

        self.load_tints()

    def load_tints(self):
        try:
            with open("sprites/dicts/tint.json", 'r') as read_file:
                Sprites.cat_tints = ujson.loads(read_file.read())
        except:
            print("ERROR: Reading Tints")

        try:
            with open("sprites/dicts/white_patches_tint.json", 'r') as read_file:
                Sprites.white_patches_tints = ujson.loads(read_file.read())
        except:
            print("ERROR: Reading White Patches Tints")

    def spritesheet(self, a_file, name):
        """
        Add spritesheet called name from a_file.

        Parameters:
        a_file -- Path to the file to create a spritesheet from.
        name -- Name to call the new spritesheet.
        """
        self.spritesheets[name] = pygame.image.load(a_file).convert_alpha()

    def find_sprite(self, group_name, x, y):
        """
        Find singular sprite from a group.

        Parameters:
        group_name -- Name of Pygame group to find sprite from.
        x -- X-offset of the sprite to get. NOT pixel offset, but offset of other sprites.
        y -- Y-offset of the sprite to get. NOT pixel offset, but offset of other sprites.
        """
        # pixels will be calculated automatically, so for x and y, just use 0, 1, 2, 3 etc.
        new_sprite = pygame.Surface((self.size, self.size),
                                    pygame.HWSURFACE | pygame.SRCALPHA)
        new_sprite.blit(self.groups[group_name], (0, 0),
                        (x * self.size, y * self.size, (x + 1) * self.size,
                         (y + 1) * self.size))
        return new_sprite

    def make_group(self,
                   spritesheet,
                   pos,
                   name,
                   sprites_x=3,
                   sprites_y=7):  # pos = ex. (2, 3), no single pixels
        """
        Divide sprites on a sprite-sheet into groups of sprites that are easily accessible.

        Parameters:
        spritesheet -- Name of spritesheet.
        pos -- (x,y) tuple of offsets. NOT pixel offset, but offset of other sprites.
        name -- Name of group to make.
        
        Keyword Arguments
        sprites_x -- Number of sprites horizontally (default: 3)
        sprites_y -- Number of sprites vertically (default: 3)
        """

        # making the group
        new_group = pygame.Surface(
            (self.size * sprites_x, self.size * sprites_y),
            pygame.HWSURFACE | pygame.SRCALPHA)
        new_group.blit(
            self.spritesheets[spritesheet], (0, 0),
            (pos[0] * sprites_x * self.size, pos[1] * sprites_y * self.size,
             (pos[0] + sprites_x) * self.size,
             (pos[1] + sprites_y) * self.size))

        self.groups[name] = new_group

        # splitting group into singular sprites and storing into self.sprites section
        x_spr = 0
        y_spr = 0
        for x in range(sprites_x * sprites_y):
            new_sprite = pygame.Surface((self.size, self.size),
                                        pygame.HWSURFACE | pygame.SRCALPHA)
            new_sprite.blit(new_group, (0, 0),
                            (x_spr * self.size, y_spr * self.size,
                             (x_spr + 1) * self.size, (y_spr + 1) * self.size))
            self.sprites[name + str(x)] = new_sprite
            x_spr += 1
            if x_spr == sprites_x:
                x_spr = 0
                y_spr += 1

    def load_scars(self):
        """
        Loads scar sprites and puts them into groups.
        """
        for a, i in enumerate(
                ["ONE", "TWO", "THREE", "MANLEG", "BRIGHTHEART", "MANTAIL", 
                 "BRIDGE", "RIGHTBLIND", "LEFTBLIND", "BOTHBLIND", "BURNPAWS", "BURNTAIL"]):
            sprites.make_group('scars', (a, 0), f'scars{i}')
        for a, i in enumerate(
                ["BURNBELLY", "BEAKCHEEK", "BEAKLOWER", "BURNRUMP", "CATBITE", "RATBITE",
                 "FROSTFACE", "FROSTTAIL", "FROSTMITT", "FROSTSOCK", "QUILLCHUNK", "QUILLSCRATCH"]):
            sprites.make_group('scars', (a, 1), f'scars{i}')
        for a, i in enumerate(
                ["TAILSCAR", "SNOUT", "CHEEK", "SIDE", "THROAT", "TAILBASE", "BELLY", "TOETRAP", "SNAKE",
                 "LEGBITE", "NECKBITE", "FACE"]):
            sprites.make_group('scars', (a, 2), f'scars{i}')
        # missing parts
        for a, i in enumerate(
                ["LEFTEAR", "RIGHTEAR", "NOTAIL", "NOLEFTEAR", "NORIGHTEAR", "NOEAR", "HALFTAIL", "NOPAW"]):
            sprites.make_group('missingscars', (a, 0), f'scars{i}')

            # Accessories
        for a, i in enumerate([
            "MAPLE LEAF", "HOLLY", "BLUE BERRIES", "FORGET ME NOTS", "RYE STALK", "LAUREL"]):
            sprites.make_group('medcatherbs', (a, 0), f'acc_herbs{i}')
        for a, i in enumerate([
            "BLUEBELLS", "NETTLE", "POPPY", "LAVENDER", "HERBS", "PETALS"]):
            sprites.make_group('medcatherbs', (a, 1), f'acc_herbs{i}')
        for a, i in enumerate([
            "OAK LEAVES", "CATMINT", "MAPLE SEED", "JUNIPER"]):
            sprites.make_group('medcatherbs', (a, 3), f'acc_herbs{i}')
        sprites.make_group('medcatherbs', (5, 2), 'acc_herbsDRY HERBS')

        for a, i in enumerate([
            "RED FEATHERS", "BLUE FEATHERS", "JAY FEATHERS", "MOTH WINGS", "CICADA WINGS"]):
            sprites.make_group('medcatherbs', (a, 2), f'acc_wild{i}')
        for a, i in enumerate(["CRIMSON", "BLUE", "YELLOW", "CYAN", "RED", "LIME"]):
            sprites.make_group('collars', (a, 0), f'collars{i}')
        for a, i in enumerate(["GREEN", "RAINBOW", "BLACK", "SPIKES", "WHITE"]):
            sprites.make_group('collars', (a, 1), f'collars{i}')
        for a, i in enumerate(["PINK", "PURPLE", "MULTI", "INDIGO"]):
            sprites.make_group('collars', (a, 2), f'collars{i}')
        for a, i in enumerate([
            "CRIMSONBELL", "BLUEBELL", "YELLOWBELL", "CYANBELL", "REDBELL",
            "LIMEBELL"
        ]):
            sprites.make_group('bellcollars', (a, 0), f'collars{i}')
        for a, i in enumerate(
                ["GREENBELL", "RAINBOWBELL", "BLACKBELL", "SPIKESBELL", "WHITEBELL"]):
            sprites.make_group('bellcollars', (a, 1), f'collars{i}')
        for a, i in enumerate(["PINKBELL", "PURPLEBELL", "MULTIBELL", "INDIGOBELL"]):
            sprites.make_group('bellcollars', (a, 2), f'collars{i}')
        for a, i in enumerate([
            "CRIMSONBOW", "BLUEBOW", "YELLOWBOW", "CYANBOW", "REDBOW",
            "LIMEBOW"
        ]):
            sprites.make_group('bowcollars', (a, 0), f'collars{i}')
        for a, i in enumerate(
                ["GREENBOW", "RAINBOWBOW", "BLACKBOW", "SPIKESBOW", "WHITEBOW"]):
            sprites.make_group('bowcollars', (a, 1), f'collars{i}')
        for a, i in enumerate(["PINKBOW", "PURPLEBOW", "MULTIBOW", "INDIGOBOW"]):
            sprites.make_group('bowcollars', (a, 2), f'collars{i}')
        for a, i in enumerate([
            "CRIMSONNYLON", "BLUENYLON", "YELLOWNYLON", "CYANNYLON", "REDNYLON",
            "LIMENYLON"
        ]):
            sprites.make_group('nyloncollars', (a, 0), f'collars{i}')
        for a, i in enumerate(
                ["GREENNYLON", "RAINBOWNYLON", "BLACKNYLON", "SPIKESNYLON", "WHITENYLON"]):
            sprites.make_group('nyloncollars', (a, 1), f'collars{i}')
        for a, i in enumerate(["PINKNYLON", "PURPLENYLON", "MULTINYLON", "INDIGONYLON"]):
            sprites.make_group('nyloncollars', (a, 2), f'collars{i}')


sprites = Sprites(50)
#tiles = Sprites(64)

for x in [
    'lineart', 'singlecolours', 'speckledcolours', 'tabbycolours',
    'whitepatches', 'eyes', 'eyes2', 'skin', 'scars', 'missingscars',
    'collars', 'bellcollars', 'bowcollars', 'nyloncollars',
    'bengalcolours', 'marbledcolours', 'rosettecolours', 'smokecolours', 'tickedcolours', 
    'mackerelcolours', 'classiccolours', 'sokokecolours', 'agouticolours', 'singlestripecolours', 
    'shadersnewwhite', 'lineartdead', 'tortiepatchesmasks', 
    'medcatherbs', 'lineartdf', 'lightingnew', 'fademask',
    'fadestarclan', 'fadedarkforest'

]:
    sprites.spritesheet(f"sprites/{x}.png", x)

# Line art
sprites.make_group('lineart', (0, 0), 'lines')
sprites.make_group('shadersnewwhite', (0, 0), 'shaders')
sprites.make_group('lightingnew', (0, 0), 'lighting')

sprites.make_group('lineartdead', (0, 0), 'lineartdead')
sprites.make_group('lineartdf', (0, 0), 'lineartdf')

# Fading Fog
sprites.make_group('fademask', (0, 0), 'fademask', sprites_y=15)
sprites.make_group('fadestarclan', (0, 0), 'fadestarclan', sprites_y=15)
sprites.make_group('fadedarkforest', (0, 0), 'fadedf', sprites_y=15)

for a, i in enumerate(
        ['YELLOW', 'AMBER', 'HAZEL', 'PALEGREEN', 'GREEN', 'BLUE', 
        'DARKBLUE', 'GREY', 'CYAN', 'EMERALD', 'HEATHERBLUE', 'SUNLITICE']):
    sprites.make_group('eyes', (a, 0), f'eyes{i}')
    sprites.make_group('eyes2', (a, 0), f'eyes2{i}')
for a, i in enumerate(
        ['COPPER', 'SAGE', 'BLUE2', 'PALEBLUE', 'BRONZE', 'SILVER',
        'PALEYELLOW', 'GOLD', 'GREENYELLOW']):
    sprites.make_group('eyes', (a, 1), f'eyes{i}')
    sprites.make_group('eyes2', (a, 1), f'eyes2{i}')

# white patches
for a, i in enumerate(['FULLWHITE', 'ANY', 'TUXEDO', 'LITTLE', 'COLOURPOINT', 'VAN', 'ANY2', 
    'ANYCREAMY', 'TUXEDOCREAMY', 'LITTLECREAMY', 'COLOURPOINTCREAMY', 'VANCREAMY', 'ANY2CREAMY']):
    sprites.make_group('whitepatches', (a, 0), f'white{i}')
<<<<<<< HEAD
for a, i in enumerate(['EXTRA', 'ONEEAR', 'BROKEN', 'LIGHTTUXEDO', 'BUZZARDFANG', 'RAGDOLL', 
    'LIGHTSONG', 'VITILIGO', 'BLACKSTAR', 'PIEBALD', 'CURVED']):
    sprites.make_group('whitepatches', (a, 1), f'white{i}')
=======
    sprites.make_group('whiteextra', (a, 0), f'whiteextra{i}', sprites_y=2)
for a, i in enumerate([
    'ONEEAR', 'BROKEN', 'LIGHTTUXEDO', 'BUZZARDFANG', 'RAGDOLL',
    'LIGHTSONG', 'VITILIGO'
]):
    sprites.make_group('whitepatchesnew', (a, 0), f'white{i}')
    sprites.make_group('whitenewextra', (a, 0), f'whiteextra{i}', sprites_y=2)
# extra
sprites.make_group('whitepatches', (0, 2), 'whiteEXTRA')
sprites.make_group('whiteextra', (0, 2), 'whiteextraEXTRA', sprites_y=2)

>>>>>>> 3a3d1311
# ryos white patches
for a, i in enumerate(['TIP', 'FANCY', 'FRECKLES', 'RINGTAIL', 'HALFFACE', 'PANTS2', 'GOATEE', 'VITILIGO2',
    'PAWS', 'MITAINE', 'BROKENBLAZE', 'SCOURGE']):
    sprites.make_group('whitepatches', (a, 2), f'white{i}')
for a, i in enumerate(['TAIL', 'BLAZE', 'PRINCE', 'BIB', 'VEE', 'UNDERS', 'HONEY',
    'FAROFA', 'DAMIEN', 'MISTER', 'BELLY', 'TAILTIP', 'TOES']):
    sprites.make_group('whitepatches', (a, 3), f'white{i}')
for a, i in enumerate(
        ['APRON', 'CAPSADDLE', 'MASKMANTLE', 'SQUEAKS', 'STAR', 'TOESTAIL', 'RAVENPAW',
        'PANTS', 'REVERSEPANTS', 'SKUNK', 'KARPATI', 'HALFWHITE', 'APPALOOSA']):
    sprites.make_group('whitepatches', (a, 4), f'white{i}')
# beejeans white patches + perrio's point marks, painted, and heart2 + anju's new marks + key's blackstar
for a, i in enumerate(['HEART', 'LILTWO', 'GLASS', 'MOORISH', 'SEPIAPOINT', 'MINKPOINT', 'SEALPOINT',
    'MAO', 'LUNA', 'CHESTSPECK', 'WINGS', 'PAINTED', 'HEART2']):
    sprites.make_group('whitepatches', (a, 5), 'white' + i)

# single (solid)
for a, i in enumerate(['WHITE', 'PALEGREY', 'SILVER', 'GREY', 'DARKGREY', 'GHOST']):
    sprites.make_group('singlecolours', (a, 0), f'single{i}')
for a, i in enumerate(['PALEGINGER', 'GOLDEN', 'GINGER', 'DARKGINGER', 'CREAM']):
    sprites.make_group('singlecolours', (a, 1), f'single{i}')
for a, i in enumerate(['LIGHTBROWN', 'BROWN', 'DARKBROWN', 'BLACK']):
    sprites.make_group('singlecolours', (a, 2), f'single{i}')
# tabby
for a, i in enumerate(['WHITE', 'PALEGREY', 'SILVER', 'GREY', 'DARKGREY', 'GHOST']):
    sprites.make_group('tabbycolours', (a, 0), f'tabby{i}')
for a, i in enumerate(['PALEGINGER', 'GOLDEN', 'GINGER', 'DARKGINGER', 'CREAM']):
    sprites.make_group('tabbycolours', (a, 1), f'tabby{i}')
for a, i in enumerate(['LIGHTBROWN', 'BROWN', 'DARKBROWN', 'BLACK']):
    sprites.make_group('tabbycolours', (a, 2), f'tabby{i}')
# marbled
for a, i in enumerate(['WHITE', 'PALEGREY', 'SILVER', 'GREY', 'DARKGREY', 'GHOST']):
    sprites.make_group('marbledcolours', (a, 0), f'marbled{i}')
for a, i in enumerate(['PALEGINGER', 'GOLDEN', 'GINGER', 'DARKGINGER', 'CREAM']):
    sprites.make_group('marbledcolours', (a, 1), f'marbled{i}')
for a, i in enumerate(['LIGHTBROWN', 'BROWN', 'DARKBROWN', 'BLACK']):
    sprites.make_group('marbledcolours', (a, 2), f'marbled{i}')
# rosette
for a, i in enumerate(['WHITE', 'PALEGREY', 'SILVER', 'GREY', 'DARKGREY', 'GHOST']):
    sprites.make_group('rosettecolours', (a, 0), f'rosette{i}')
for a, i in enumerate(['PALEGINGER', 'GOLDEN', 'GINGER', 'DARKGINGER', 'CREAM']):
    sprites.make_group('rosettecolours', (a, 1), f'rosette{i}')
for a, i in enumerate(['LIGHTBROWN', 'BROWN', 'DARKBROWN', 'BLACK']):
    sprites.make_group('rosettecolours', (a, 2), f'rosette{i}')
# smoke
for a, i in enumerate(['WHITE', 'PALEGREY', 'SILVER', 'GREY', 'DARKGREY', 'GHOST']):
    sprites.make_group('smokecolours', (a, 0), f'smoke{i}')
for a, i in enumerate(['PALEGINGER', 'GOLDEN', 'GINGER', 'DARKGINGER', 'CREAM']):
    sprites.make_group('smokecolours', (a, 1), f'smoke{i}')
for a, i in enumerate(['LIGHTBROWN', 'BROWN', 'DARKBROWN', 'BLACK']):
    sprites.make_group('smokecolours', (a, 2), f'smoke{i}')
# ticked
for a, i in enumerate(['WHITE', 'PALEGREY', 'SILVER', 'GREY', 'DARKGREY', 'GHOST']):
    sprites.make_group('tickedcolours', (a, 0), f'ticked{i}')
for a, i in enumerate(['PALEGINGER', 'GOLDEN', 'GINGER', 'DARKGINGER', 'CREAM']):
    sprites.make_group('tickedcolours', (a, 1), f'ticked{i}')
for a, i in enumerate(['LIGHTBROWN', 'BROWN', 'DARKBROWN', 'BLACK']):
    sprites.make_group('tickedcolours', (a, 2), f'ticked{i}')
# speckled
for a, i in enumerate(['WHITE', 'PALEGREY', 'SILVER', 'GREY', 'DARKGREY', 'GHOST']):
    sprites.make_group('speckledcolours', (a, 0), f'speckled{i}')
for a, i in enumerate(['PALEGINGER', 'GOLDEN', 'GINGER', 'DARKGINGER', 'CREAM']):
    sprites.make_group('speckledcolours', (a, 1), f'speckled{i}')
for a, i in enumerate(['LIGHTBROWN', 'BROWN', 'DARKBROWN', 'BLACK']):
    sprites.make_group('speckledcolours', (a, 2), f'speckled{i}')
# bengal
for a, i in enumerate(['WHITE', 'PALEGREY', 'SILVER', 'GREY', 'DARKGREY', 'GHOST']):
    sprites.make_group('bengalcolours', (a, 0), f'bengal{i}')
for a, i in enumerate(['PALEGINGER', 'GOLDEN', 'GINGER', 'DARKGINGER', 'CREAM']):
    sprites.make_group('bengalcolours', (a, 1), f'bengal{i}')
for a, i in enumerate(['LIGHTBROWN', 'BROWN', 'DARKBROWN', 'BLACK']):
    sprites.make_group('bengalcolours', (a, 2), f'bengal{i}')
# mackerel
for a, i in enumerate(['WHITE', 'PALEGREY', 'SILVER', 'GREY', 'DARKGREY', 'GHOST']):
    sprites.make_group('mackerelcolours', (a, 0), f'mackerel{i}')
for a, i in enumerate(['PALEGINGER', 'GOLDEN', 'GINGER', 'DARKGINGER', 'CREAM']):
    sprites.make_group('mackerelcolours', (a, 1), f'mackerel{i}')
for a, i in enumerate(['LIGHTBROWN', 'BROWN', 'DARKBROWN', 'BLACK']):
    sprites.make_group('mackerelcolours', (a, 2), f'mackerel{i}')
# classic
for a, i in enumerate(['WHITE', 'PALEGREY', 'SILVER', 'GREY', 'DARKGREY', 'GHOST']):
    sprites.make_group('classiccolours', (a, 0), f'classic{i}')
for a, i in enumerate(['PALEGINGER', 'GOLDEN', 'GINGER', 'DARKGINGER', 'CREAM']):
    sprites.make_group('classiccolours', (a, 1), f'classic{i}')
for a, i in enumerate(['LIGHTBROWN', 'BROWN', 'DARKBROWN', 'BLACK']):
    sprites.make_group('classiccolours', (a, 2), f'classic{i}')
# sokoke
for a, i in enumerate(['WHITE', 'PALEGREY', 'SILVER', 'GREY', 'DARKGREY', 'GHOST']):
    sprites.make_group('sokokecolours', (a, 0), f'sokoke{i}')
for a, i in enumerate(['PALEGINGER', 'GOLDEN', 'GINGER', 'DARKGINGER', 'CREAM']):
    sprites.make_group('sokokecolours', (a, 1), f'sokoke{i}')
for a, i in enumerate(['LIGHTBROWN', 'BROWN', 'DARKBROWN', 'BLACK']):
    sprites.make_group('sokokecolours', (a, 2), f'sokoke{i}')
# agouti
for a, i in enumerate(['WHITE', 'PALEGREY', 'SILVER', 'GREY', 'DARKGREY', 'GHOST']):
    sprites.make_group('agouticolours', (a, 0), f'agouti{i}')
for a, i in enumerate(['PALEGINGER', 'GOLDEN', 'GINGER', 'DARKGINGER', 'CREAM']):
    sprites.make_group('agouticolours', (a, 1), f'agouti{i}')
for a, i in enumerate(['LIGHTBROWN', 'BROWN', 'DARKBROWN', 'BLACK']):
    sprites.make_group('agouticolours', (a, 2), f'agouti{i}')
# singlestripe
for a, i in enumerate(['WHITE', 'PALEGREY', 'SILVER', 'GREY', 'DARKGREY', 'GHOST']):
    sprites.make_group('singlestripecolours', (a, 0), f'singlestripe{i}')
for a, i in enumerate(['PALEGINGER', 'GOLDEN', 'GINGER', 'DARKGINGER', 'CREAM']):
    sprites.make_group('singlestripecolours', (a, 1), f'singlestripe{i}')
for a, i in enumerate(['LIGHTBROWN', 'BROWN', 'DARKBROWN', 'BLACK']):
    sprites.make_group('singlestripecolours', (a, 2), f'singlestripe{i}')
    
# new new torties
for a, i in enumerate(['ONE', 'TWO', 'THREE', 'FOUR', 'REDTAIL', 'DELILAH']):
    sprites.make_group('tortiepatchesmasks', (a, 0), f"tortiemask{i}", sprites_y=7)
for a, i in enumerate(['MINIMAL1', 'MINIMAL2', 'MINIMAL3', 'MINIMAL4', 'OREO', 'SWOOP']):
    sprites.make_group('tortiepatchesmasks', (a, 1), f"tortiemask{i}", sprites_y=7)
for a, i in enumerate(['MOTTLED', 'SIDEMASK', 'EYEDOT', 'BANDANA', 'PACMAN', 'STREAMSTRIKE']):
    sprites.make_group('tortiepatchesmasks', (a, 2), f"tortiemask{i}", sprites_y=7)
for a, i in enumerate(['ORIOLE', 'ROBIN', 'BRINDLE', 'PAIGE']):
    sprites.make_group('tortiepatchesmasks', (a, 3), f"tortiemask{i}", sprites_y=7)


# SKINS
sprites.make_group('skin', (0, 0), 'skinBLACK')
sprites.make_group('skin', (1, 0), 'skinRED')
sprites.make_group('skin', (2, 0), 'skinPINK')
sprites.make_group('skin', (3, 0), 'skinDARKBROWN')
sprites.make_group('skin', (4, 0), 'skinBROWN')
sprites.make_group('skin', (5, 0), 'skinLIGHTBROWN')
sprites.make_group('skin', (0, 1), 'skinDARK')
sprites.make_group('skin', (1, 1), 'skinDARKGREY')
sprites.make_group('skin', (2, 1), 'skinGREY')
sprites.make_group('skin', (3, 1), 'skinDARKSALMON')
sprites.make_group('skin', (4, 1), 'skinSALMON')
sprites.make_group('skin', (5, 1), 'skinPEACH')
sprites.make_group('skin', (0, 2), 'skinDARKMARBLED')
sprites.make_group('skin', (1, 2), 'skinMARBLED')
sprites.make_group('skin', (2, 2), 'skinLIGHTMARBLED')
sprites.make_group('skin', (3, 2), 'skinDARKBLUE')
sprites.make_group('skin', (4, 2), 'skinBLUE')
sprites.make_group('skin', (5, 2), 'skinLIGHTBLUE')

sprites.load_scars()<|MERGE_RESOLUTION|>--- conflicted
+++ resolved
@@ -221,26 +221,11 @@
     sprites.make_group('eyes2', (a, 1), f'eyes2{i}')
 
 # white patches
-for a, i in enumerate(['FULLWHITE', 'ANY', 'TUXEDO', 'LITTLE', 'COLOURPOINT', 'VAN', 'ANY2', 
-    'ANYCREAMY', 'TUXEDOCREAMY', 'LITTLECREAMY', 'COLOURPOINTCREAMY', 'VANCREAMY', 'ANY2CREAMY']):
+for a, i in enumerate(['FULLWHITE', 'ANY', 'TUXEDO', 'LITTLE', 'COLOURPOINT', 'VAN', 'ANY2']):
     sprites.make_group('whitepatches', (a, 0), f'white{i}')
-<<<<<<< HEAD
 for a, i in enumerate(['EXTRA', 'ONEEAR', 'BROKEN', 'LIGHTTUXEDO', 'BUZZARDFANG', 'RAGDOLL', 
     'LIGHTSONG', 'VITILIGO', 'BLACKSTAR', 'PIEBALD', 'CURVED']):
     sprites.make_group('whitepatches', (a, 1), f'white{i}')
-=======
-    sprites.make_group('whiteextra', (a, 0), f'whiteextra{i}', sprites_y=2)
-for a, i in enumerate([
-    'ONEEAR', 'BROKEN', 'LIGHTTUXEDO', 'BUZZARDFANG', 'RAGDOLL',
-    'LIGHTSONG', 'VITILIGO'
-]):
-    sprites.make_group('whitepatchesnew', (a, 0), f'white{i}')
-    sprites.make_group('whitenewextra', (a, 0), f'whiteextra{i}', sprites_y=2)
-# extra
-sprites.make_group('whitepatches', (0, 2), 'whiteEXTRA')
-sprites.make_group('whiteextra', (0, 2), 'whiteextraEXTRA', sprites_y=2)
-
->>>>>>> 3a3d1311
 # ryos white patches
 for a, i in enumerate(['TIP', 'FANCY', 'FRECKLES', 'RINGTAIL', 'HALFFACE', 'PANTS2', 'GOATEE', 'VITILIGO2',
     'PAWS', 'MITAINE', 'BROKENBLAZE', 'SCOURGE']):
