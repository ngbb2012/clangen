import pygame

try:
    import ujson
except ImportError:
    import json as ujson


class Sprites():
    cat_tints = {}

    def __init__(self, original_size, new_size=None):
        self.size = original_size  # size of a single sprite in a spritesheet
        self.new_size = self.size * 2 if new_size is None else new_size
        self.spritesheets = {}
        self.images = {}
        self.groups = {}
        self.sprites = {}

        self.load_tints()

    def load_tints(self):
        try:
            with open("sprites/dicts/tint.json", 'r') as read_file:
                Sprites.cat_tints = ujson.loads(read_file.read())
        except:
            print("ERROR: Reading Tints")

    def spritesheet(self, a_file, name):
        """
        Add spritesheet called name from a_file.

        Parameters:
        a_file -- Path to the file to create a spritesheet from.
        name -- Name to call the new spritesheet.
        """
        self.spritesheets[name] = pygame.image.load(a_file).convert_alpha()

    def find_sprite(self, group_name, x, y):
        """
        Find singular sprite from a group.

        Parameters:
        group_name -- Name of Pygame group to find sprite from.
        x -- X-offset of the sprite to get. NOT pixel offset, but offset of other sprites.
        y -- Y-offset of the sprite to get. NOT pixel offset, but offset of other sprites.
        """
        # pixels will be calculated automatically, so for x and y, just use 0, 1, 2, 3 etc.
        new_sprite = pygame.Surface((self.size, self.size),
                                    pygame.HWSURFACE | pygame.SRCALPHA)
        new_sprite.blit(self.groups[group_name], (0, 0),
                        (x * self.size, y * self.size, (x + 1) * self.size,
                         (y + 1) * self.size))
        return new_sprite

    def make_group(self,
                   spritesheet,
                   pos,
                   name,
                   sprites_x=3,
                   sprites_y=7):  # pos = ex. (2, 3), no single pixels
        """
        Divide sprites on a sprite-sheet into groups of sprites that are easily accessible.

        Parameters:
        spritesheet -- Name of spritesheet.
        pos -- (x,y) tuple of offsets. NOT pixel offset, but offset of other sprites.
        name -- Name of group to make.
        
        Keyword Arguments
        sprites_x -- Number of sprites horizontally (default: 3)
        sprites_y -- Number of sprites vertically (default: 3)
        """

        # making the group
        new_group = pygame.Surface(
            (self.size * sprites_x, self.size * sprites_y),
            pygame.HWSURFACE | pygame.SRCALPHA)
        new_group.blit(
            self.spritesheets[spritesheet], (0, 0),
            (pos[0] * sprites_x * self.size, pos[1] * sprites_y * self.size,
             (pos[0] + sprites_x) * self.size,
             (pos[1] + sprites_y) * self.size))

        self.groups[name] = new_group

        # splitting group into singular sprites and storing into self.sprites section
        x_spr = 0
        y_spr = 0
        for x in range(sprites_x * sprites_y):
            new_sprite = pygame.Surface((self.size, self.size),
                                        pygame.HWSURFACE | pygame.SRCALPHA)
            new_sprite.blit(new_group, (0, 0),
                            (x_spr * self.size, y_spr * self.size,
                             (x_spr + 1) * self.size, (y_spr + 1) * self.size))
            self.sprites[name + str(x)] = new_sprite
            x_spr += 1
            if x_spr == sprites_x:
                x_spr = 0
                y_spr += 1

    def load_scars(self):
        """
        Loads scar sprites and puts them into groups.
        """
        scars = 'scars'

        for a, i in enumerate(
                ["ONE", "TWO", "THREE", "MANLEG", "BRIGHTHEART", "MANTAIL", 
                 "BRIDGE", "RIGHTBLIND", "LEFTBLIND", "BOTHBLIND", "BURNPAWS", "BURNTAIL"]):
            sprites.make_group('scars', (a, 0), f'scars{i}')

        # needed
        # "LEFTEAR", "RIGHTEAR", "NOTAIL", "NOLEFTEAR", "NORIGHTEAR", "NOEAR", "HALFTAIL", "NOPAW"

        for a, i in enumerate(
                ["BURNBELLY", "BEAKCHEEK", "BEAKLOWER", "BURNRUMP", "CATBITE", "RATBITE",
                 "FROSTFACE", "FROSTTAIL", "FROSTMITT", "FROSTSOCK", "QUILLCHUNK", "QUILLSCRATCH"]):
            sprites.make_group('scars', (a, 1), f'scars{i}')

        for a, i in enumerate(
                ["TAILSCAR", "SNOUT", "CHEEK", "SIDE", "THROAT", "TAILBASE", "BELLY", "TOETRAP", "SNAKE",
                 "LEGBITE", "NECKBITE", "FACE"]):
            sprites.make_group('scars', (a, 2), f'scars{i}')

            # Accessories
        for a, i in enumerate([
            "MAPLE LEAF", "HOLLY", "BLUE BERRIES", "FORGET ME NOTS", "RYE STALK", "LAUREL"]):
            sprites.make_group('medcatherbs', (a, 0), f'acc_herbs{i}')
        for a, i in enumerate([
            "BLUEBELLS", "NETTLE", "POPPY", "LAVENDER", "HERBS", "PETALS"]):
            sprites.make_group('medcatherbs', (a, 1), f'acc_herbs{i}')
        for a, i in enumerate([
            "OAK LEAVES", "CATMINT", "MAPLE SEED", "JUNIPER"]):
            sprites.make_group('medcatherbs', (a, 3), f'acc_herbs{i}')
        sprites.make_group('medcatherbs', (5, 2), 'acc_herbsDRY HERBS')

        for a, i in enumerate([
            "RED FEATHERS", "BLUE FEATHERS", "JAY FEATHERS", "MOTH WINGS", "CICADA WINGS"]):
            sprites.make_group('medcatherbs', (a, 2), f'acc_wild{i}')
        for a, i in enumerate(["CRIMSON", "BLUE", "YELLOW", "CYAN", "RED", "LIME"]):
            sprites.make_group('collars', (a, 0), f'collars{i}')
<<<<<<< HEAD
        for a, i in enumerate(["GREEN", "RAINBOW", "BLACK", "SPIKES"]):
            sprites.make_group('collars', (a, 1), f'collars{i}')
        for a, i in enumerate(["PINK", "PURPLE", "MULTI"]):
=======
            sprites.make_group('collarsextra', (a, 0),
                               f'collarsextra{i}',
                               sprites_y=2)
        for a, i in enumerate(["GREEN", "RAINBOW", "BLACK", "SPIKES", "WHITE"]):
            sprites.make_group('collars', (a, 1), f'collars{i}')
            sprites.make_group('collarsextra', (a, 1),
                               f'collarsextra{i}',
                               sprites_y=2)
        for a, i in enumerate(["PINK", "PURPLE", "MULTI", "INDIGO"]):
>>>>>>> fc3ba1eb
            sprites.make_group('collars', (a, 2), f'collars{i}')
        for a, i in enumerate([
            "CRIMSONBELL", "BLUEBELL", "YELLOWBELL", "CYANBELL", "REDBELL",
            "LIMEBELL"
        ]):
            sprites.make_group('bellcollars', (a, 0), f'collars{i}')
        for a, i in enumerate(
                ["GREENBELL", "RAINBOWBELL", "BLACKBELL", "SPIKESBELL", "WHITEBELL"]):
            sprites.make_group('bellcollars', (a, 1), f'collars{i}')
<<<<<<< HEAD
        for a, i in enumerate(["PINKBELL", "PURPLEBELL", "MULTIBELL"]):
=======
            sprites.make_group('bellcollarsextra', (a, 1),
                               f'collarsextra{i}',
                               sprites_y=2)
        for a, i in enumerate(["PINKBELL", "PURPLEBELL", "MULTIBELL", "INDIGOBELL"]):
>>>>>>> fc3ba1eb
            sprites.make_group('bellcollars', (a, 2), f'collars{i}')
        for a, i in enumerate([
            "CRIMSONBOW", "BLUEBOW", "YELLOWBOW", "CYANBOW", "REDBOW",
            "LIMEBOW"
        ]):
            sprites.make_group('bowcollars', (a, 0), f'collars{i}')
        for a, i in enumerate(
                ["GREENBOW", "RAINBOWBOW", "BLACKBOW", "SPIKESBOW", "WHITEBOW"]):
            sprites.make_group('bowcollars', (a, 1), f'collars{i}')
<<<<<<< HEAD
        for a, i in enumerate(["PINKBOW", "PURPLEBOW", "MULTIBOW"]):
            sprites.make_group('bowcollars', (a, 2), f'collars{i}')
=======
            sprites.make_group('bowcollarsextra', (a, 1),
                               f'collarsextra{i}',
                               sprites_y=2)
        for a, i in enumerate(["PINKBOW", "PURPLEBOW", "MULTIBOW", "INDIGOBOW"]):
            sprites.make_group('bowcollars', (a, 2), f'collars{i}')
            sprites.make_group('bowcollarsextra', (a, 2),
                               f'collarsextra{i}',
                               sprites_y=2)
        for a, i in enumerate([
            "CRIMSONNYLON", "BLUENYLON", "YELLOWNYLON", "CYANNYLON", "REDNYLON",
            "LIMENYLON"
        ]):
            sprites.make_group('nyloncollars', (a, 0), f'collars{i}')
            sprites.make_group('nyloncollarsextra', (a, 0),
                               f'collarsextra{i}',
                               sprites_y=2)
        for a, i in enumerate(
                ["GREENNYLON", "RAINBOWNYLON", "BLACKNYLON", "SPIKESNYLON", "WHITENYLON"]):
            sprites.make_group('nyloncollars', (a, 1), f'collars{i}')
            sprites.make_group('nyloncollarsextra', (a, 1),
                               f'collarsextra{i}',
                               sprites_y=2)
        for a, i in enumerate(["PINKNYLON", "PURPLENYLON", "MULTINYLON", "INDIGONYLON"]):
            sprites.make_group('nyloncollars', (a, 2), f'collars{i}')
            sprites.make_group('nyloncollarsextra', (a, 2),
                               f'collarsextra{i}',
                               sprites_y=2)
>>>>>>> fc3ba1eb


sprites = Sprites(50)
#tiles = Sprites(64)

for x in [
    'lineart', 'singlecolours', 'speckledcolours', 'tabbycolours',
<<<<<<< HEAD
    'whitepatches', 'eyes', 'eyes2', 'skin', 'scars', 'collars', 'bellcollars', 'bowcollars',
    'bengalcolours', 'marbledcolours', 'rosettecolours', 'smokecolours', 'tickedcolours', 
    'mackerelcolours', 'classiccolours', 'sokokecolours', 'agouticolours', 'singlestripecolours', 
    'shadersnewwhite', 'lineartdead', 'tortiepatchesmasks',
    'medcatherbs', 'lineartdf', 'lightingnew', 'fademask',
=======
    'whitepatches', 'eyes', 'singleextra', 'tabbyextra', 'eyes2',
    'speckledextra', 'whiteextra', 'eyesextra', 'eyes2extra', 'skin',
    'skinextra', 'scars', 'scarsextra', 'whitenewextra', 'whitepatchesnew',
    'scarsdark', 'scarsdarkextra', 'collars', 'collarsextra', 'nyloncollars', 'nyloncollarsextra',
    'bellcollars', 'bellcollarsextra', 'bowcollars', 'bowcollarsextra',
    'speckledcolours2', 'speckledextra2', 'tabbycolours2', 'tabbyextra2',
    'rosettecolours', 'rosetteextra', 'smokecolours', 'smokeextra', 'tickedcolours', 'tickedextra',
    'mackerelcolours', 'classiccolours', 'sokokecolours', 'agouticolours', 'singlestripecolours',
    'mackerelextra', 'classicextra', 'sokokeextra', 'agoutiextra', 'singlestripeextra',
    'whitepatches3', 'whitepatches3extra', 'whitepatches4', 'whitepatches4extra',
    'Newscars', 'Newscarsextra', 'shadersnewwhite', 'lineartdead',
    'tortiecolourssolid', 'tortiecolourstabby', 'tortiecoloursbengal', 'tortiecoloursmarbled',
    'tortiecoloursticked', 'tortiecolourssmoke', 'tortiecoloursrosette', 'tortiecoloursspeckled',
    'tortiecoloursmackerel', 'tortiecoloursclassic', 'tortiecolourssokoke', 'tortiecoloursagouti',
    'tortiesextrasolid', 'tortiesextratabby', 'tortiesextrabengal', 'tortiesextramarbled', 'tortiesextraticked',
    'tortiesextrasmoke', 'tortiesextrarosette', 'tortiesextraspeckled',
    'tortiesextramackerel', 'tortiesextraclassic', 'tortiesextrasokoke', 'tortiesextraagouti',
    'medcatherbs', 'medcatherbsextra', 'lineartdf', 'eyes_df', 'eyesextra_df', 'lightingnew', 'fademask',
>>>>>>> fc3ba1eb
    'fadestarclan', 'fadedarkforest'

]:
    sprites.spritesheet(f"sprites/{x}.png", x)

# Line art
sprites.make_group('lineart', (0, 0), 'lines')
sprites.make_group('shadersnewwhite', (0, 0), 'shaders')
sprites.make_group('lightingnew', (0, 0), 'lighting')

sprites.make_group('lineartdead', (0, 0), 'lineartdead')
sprites.make_group('lineartdf', (0, 0), 'lineartdf')

# Fading Fog
sprites.make_group('fademask', (0, 0), 'fademask', sprites_y=15)
sprites.make_group('fadestarclan', (0, 0), 'fadestarclan', sprites_y=15)
sprites.make_group('fadedarkforest', (0, 0), 'fadedf', sprites_y=15)

for a, i in enumerate(
        ['YELLOW', 'AMBER', 'HAZEL', 'PALEGREEN', 'GREEN', 'BLUE', 
        'DARKBLUE', 'GREY', 'CYAN', 'EMERALD', 'HEATHERBLUE', 'SUNLITICE']):
    sprites.make_group('eyes', (a, 0), f'eyes{i}')
    sprites.make_group('eyes2', (a, 0), f'eyes2{i}')
for a, i in enumerate(
        ['COPPER', 'SAGE', 'BLUE2', 'PALEBLUE', 'BRONZE', 'SILVER',
        'PALEYELLOW', 'GOLD', 'GREENYELLOW']):
    sprites.make_group('eyes', (a, 1), f'eyes{i}')
    sprites.make_group('eyes2', (a, 1), f'eyes2{i}')

# white patches
for a, i in enumerate(['FULLWHITE', 'ANY', 'TUXEDO', 'LITTLE', 'COLOURPOINT', 'VAN', 'ANY2', 
    'ANYCREAMY', 'TUXEDOCREAMY', 'LITTLECREAMY', 'COLOURPOINTCREAMY', 'VANCREAMY', 'ANY2CREAMY']):
    sprites.make_group('whitepatches', (a, 0), f'white{i}')
for a, i in enumerate(['EXTRA', 'ONEEAR', 'BROKEN', 'LIGHTTUXEDO', 'BUZZARDFANG', 'RAGDOLL', 
    'LIGHTSONG', 'VITILIGO', 'BLACKSTAR', 'PIEBALD', 'CURVED']):
    sprites.make_group('whitepatches', (a, 1), f'white{i}')
# ryos white patches
for a, i in enumerate(['TIP', 'FANCY', 'FRECKLES', 'RINGTAIL', 'HALFFACE', 'PANTS2', 'GOATEE', 'VITILIGO2',
    'PAWS', 'MITAINE', 'BROKENBLAZE', 'SCOURGE']):
    sprites.make_group('whitepatches', (a, 2), f'white{i}')
for a, i in enumerate(['TAIL', 'BLAZE', 'PRINCE', 'BIB', 'VEE', 'UNDERS', 'HONEY',
    'FAROFA', 'DAMIEN', 'MISTER', 'BELLY', 'TAILTIP', 'TOES']):
    sprites.make_group('whitepatches', (a, 3), f'white{i}')
for a, i in enumerate(
        ['APRON', 'CAPSADDLE', 'MASKMANTLE', 'SQUEAKS', 'STAR', 'TOESTAIL', 'RAVENPAW',
        'PANTS', 'REVERSEPANTS', 'SKUNK', 'KARPATI', 'HALFWHITE', 'APPALOOSA']):
    sprites.make_group('whitepatches', (a, 4), f'white{i}')
# beejeans white patches + perrio's point marks, painted, and heart2 + anju's new marks + key's blackstar
for a, i in enumerate(['HEART', 'LILTWO', 'GLASS', 'MOORISH', 'SEPIAPOINT', 'MINKPOINT', 'SEALPOINT',
    'MAO', 'LUNA', 'CHESTSPECK', 'WINGS', 'PAINTED', 'HEART2']):
    sprites.make_group('whitepatches', (a, 5), 'white' + i)

# single (solid)
for a, i in enumerate(['WHITE', 'PALEGREY', 'SILVER', 'GREY', 'DARKGREY', 'GHOST']):
    sprites.make_group('singlecolours', (a, 0), f'single{i}')
for a, i in enumerate(['PALEGINGER', 'GOLDEN', 'GINGER', 'DARKGINGER', 'CREAM']):
    sprites.make_group('singlecolours', (a, 1), f'single{i}')
for a, i in enumerate(['LIGHTBROWN', 'BROWN', 'DARKBROWN', 'BLACK']):
    sprites.make_group('singlecolours', (a, 2), f'single{i}')
# tabby
for a, i in enumerate(['WHITE', 'PALEGREY', 'SILVER', 'GREY', 'DARKGREY', 'GHOST']):
    sprites.make_group('tabbycolours', (a, 0), f'tabby{i}')
for a, i in enumerate(['PALEGINGER', 'GOLDEN', 'GINGER', 'DARKGINGER', 'CREAM']):
    sprites.make_group('tabbycolours', (a, 1), f'tabby{i}')
for a, i in enumerate(['LIGHTBROWN', 'BROWN', 'DARKBROWN', 'BLACK']):
    sprites.make_group('tabbycolours', (a, 2), f'tabby{i}')
# marbled
for a, i in enumerate(['WHITE', 'PALEGREY', 'SILVER', 'GREY', 'DARKGREY', 'GHOST']):
    sprites.make_group('marbledcolours', (a, 0), f'marbled{i}')
for a, i in enumerate(['PALEGINGER', 'GOLDEN', 'GINGER', 'DARKGINGER', 'CREAM']):
    sprites.make_group('marbledcolours', (a, 1), f'marbled{i}')
for a, i in enumerate(['LIGHTBROWN', 'BROWN', 'DARKBROWN', 'BLACK']):
    sprites.make_group('marbledcolours', (a, 2), f'marbled{i}')
# rosette
for a, i in enumerate(['WHITE', 'PALEGREY', 'SILVER', 'GREY', 'DARKGREY', 'GHOST']):
    sprites.make_group('rosettecolours', (a, 0), f'rosette{i}')
for a, i in enumerate(['PALEGINGER', 'GOLDEN', 'GINGER', 'DARKGINGER', 'CREAM']):
    sprites.make_group('rosettecolours', (a, 1), f'rosette{i}')
for a, i in enumerate(['LIGHTBROWN', 'BROWN', 'DARKBROWN', 'BLACK']):
    sprites.make_group('rosettecolours', (a, 2), f'rosette{i}')
# smoke
for a, i in enumerate(['WHITE', 'PALEGREY', 'SILVER', 'GREY', 'DARKGREY', 'GHOST']):
    sprites.make_group('smokecolours', (a, 0), f'smoke{i}')
for a, i in enumerate(['PALEGINGER', 'GOLDEN', 'GINGER', 'DARKGINGER', 'CREAM']):
    sprites.make_group('smokecolours', (a, 1), f'smoke{i}')
for a, i in enumerate(['LIGHTBROWN', 'BROWN', 'DARKBROWN', 'BLACK']):
    sprites.make_group('smokecolours', (a, 2), f'smoke{i}')
# ticked
for a, i in enumerate(['WHITE', 'PALEGREY', 'SILVER', 'GREY', 'DARKGREY', 'GHOST']):
    sprites.make_group('tickedcolours', (a, 0), f'ticked{i}')
for a, i in enumerate(['PALEGINGER', 'GOLDEN', 'GINGER', 'DARKGINGER', 'CREAM']):
    sprites.make_group('tickedcolours', (a, 1), f'ticked{i}')
for a, i in enumerate(['LIGHTBROWN', 'BROWN', 'DARKBROWN', 'BLACK']):
    sprites.make_group('tickedcolours', (a, 2), f'ticked{i}')
# speckled
for a, i in enumerate(['WHITE', 'PALEGREY', 'SILVER', 'GREY', 'DARKGREY', 'GHOST']):
    sprites.make_group('speckledcolours', (a, 0), f'speckled{i}')
for a, i in enumerate(['PALEGINGER', 'GOLDEN', 'GINGER', 'DARKGINGER', 'CREAM']):
    sprites.make_group('speckledcolours', (a, 1), f'speckled{i}')
for a, i in enumerate(['LIGHTBROWN', 'BROWN', 'DARKBROWN', 'BLACK']):
    sprites.make_group('speckledcolours', (a, 2), f'speckled{i}')
# bengal
for a, i in enumerate(['WHITE', 'PALEGREY', 'SILVER', 'GREY', 'DARKGREY', 'GHOST']):
    sprites.make_group('bengalcolours', (a, 0), f'bengal{i}')
for a, i in enumerate(['PALEGINGER', 'GOLDEN', 'GINGER', 'DARKGINGER', 'CREAM']):
    sprites.make_group('bengalcolours', (a, 1), f'bengal{i}')
for a, i in enumerate(['LIGHTBROWN', 'BROWN', 'DARKBROWN', 'BLACK']):
    sprites.make_group('bengalcolours', (a, 2), f'bengal{i}')
# mackerel
for a, i in enumerate(['WHITE', 'PALEGREY', 'SILVER', 'GREY', 'DARKGREY', 'GHOST']):
    sprites.make_group('mackerelcolours', (a, 0), f'mackerel{i}')
for a, i in enumerate(['PALEGINGER', 'GOLDEN', 'GINGER', 'DARKGINGER', 'CREAM']):
    sprites.make_group('mackerelcolours', (a, 1), f'mackerel{i}')
for a, i in enumerate(['LIGHTBROWN', 'BROWN', 'DARKBROWN', 'BLACK']):
    sprites.make_group('mackerelcolours', (a, 2), f'mackerel{i}')
# classic
for a, i in enumerate(['WHITE', 'PALEGREY', 'SILVER', 'GREY', 'DARKGREY', 'GHOST']):
    sprites.make_group('classiccolours', (a, 0), f'classic{i}')
for a, i in enumerate(['PALEGINGER', 'GOLDEN', 'GINGER', 'DARKGINGER', 'CREAM']):
    sprites.make_group('classiccolours', (a, 1), f'classic{i}')
for a, i in enumerate(['LIGHTBROWN', 'BROWN', 'DARKBROWN', 'BLACK']):
    sprites.make_group('classiccolours', (a, 2), f'classic{i}')
# sokoke
for a, i in enumerate(['WHITE', 'PALEGREY', 'SILVER', 'GREY', 'DARKGREY', 'GHOST']):
    sprites.make_group('sokokecolours', (a, 0), f'sokoke{i}')
for a, i in enumerate(['PALEGINGER', 'GOLDEN', 'GINGER', 'DARKGINGER', 'CREAM']):
    sprites.make_group('sokokecolours', (a, 1), f'sokoke{i}')
for a, i in enumerate(['LIGHTBROWN', 'BROWN', 'DARKBROWN', 'BLACK']):
    sprites.make_group('sokokecolours', (a, 2), f'sokoke{i}')
# agouti
for a, i in enumerate(['WHITE', 'PALEGREY', 'SILVER', 'GREY', 'DARKGREY', 'GHOST']):
    sprites.make_group('agouticolours', (a, 0), f'agouti{i}')
for a, i in enumerate(['PALEGINGER', 'GOLDEN', 'GINGER', 'DARKGINGER', 'CREAM']):
    sprites.make_group('agouticolours', (a, 1), f'agouti{i}')
for a, i in enumerate(['LIGHTBROWN', 'BROWN', 'DARKBROWN', 'BLACK']):
    sprites.make_group('agouticolours', (a, 2), f'agouti{i}')
# singlestripe
for a, i in enumerate(['WHITE', 'PALEGREY', 'SILVER', 'GREY', 'DARKGREY', 'GHOST']):
    sprites.make_group('singlestripecolours', (a, 0), f'singlestripe{i}')
for a, i in enumerate(['PALEGINGER', 'GOLDEN', 'GINGER', 'DARKGINGER', 'CREAM']):
    sprites.make_group('singlestripecolours', (a, 1), f'singlestripe{i}')
for a, i in enumerate(['LIGHTBROWN', 'BROWN', 'DARKBROWN', 'BLACK']):
    sprites.make_group('singlestripecolours', (a, 2), f'singlestripe{i}')
    
# new new torties
for a, i in enumerate(['ONE', 'TWO', 'THREE', 'FOUR', 'REDTAIL', 'DELILAH']):
    sprites.make_group('tortiepatchesmasks', (a, 0), f"tortiemask{i}")
for a, i in enumerate(['MINIMAL1', 'MINIMAL2', 'MINIMAL3', 'MINIMAL4', 'OREO', 'SWOOP']):
    sprites.make_group('tortiepatchesmasks', (a, 1), f"tortiemask{i}")
for a, i in enumerate(['MOTTLED']):
    sprites.make_group('tortiepatchesmasks', (a, 2), f"tortiemask{i}")

# SKINS
sprites.make_group('skin', (0, 0), 'skinBLACK')
sprites.make_group('skin', (1, 0), 'skinRED')
sprites.make_group('skin', (2, 0), 'skinPINK')
sprites.make_group('skin', (3, 0), 'skinDARKBROWN')
sprites.make_group('skin', (4, 0), 'skinBROWN')
sprites.make_group('skin', (5, 0), 'skinLIGHTBROWN')
sprites.make_group('skin', (0, 1), 'skinDARK')
sprites.make_group('skin', (1, 1), 'skinDARKGREY')
sprites.make_group('skin', (2, 1), 'skinGREY')
sprites.make_group('skin', (3, 1), 'skinDARKSALMON')
sprites.make_group('skin', (4, 1), 'skinSALMON')
sprites.make_group('skin', (5, 1), 'skinPEACH')
sprites.make_group('skin', (0, 2), 'skinDARKMARBLED')
sprites.make_group('skin', (1, 2), 'skinMARBLED')
sprites.make_group('skin', (2, 2), 'skinLIGHTMARBLED')
sprites.make_group('skin', (3, 2), 'skinDARKBLUE')
sprites.make_group('skin', (4, 2), 'skinBLUE')
sprites.make_group('skin', (5, 2), 'skinLIGHTBLUE')

sprites.load_scars()<|MERGE_RESOLUTION|>--- conflicted
+++ resolved
@@ -140,21 +140,12 @@
             sprites.make_group('medcatherbs', (a, 2), f'acc_wild{i}')
         for a, i in enumerate(["CRIMSON", "BLUE", "YELLOW", "CYAN", "RED", "LIME"]):
             sprites.make_group('collars', (a, 0), f'collars{i}')
-<<<<<<< HEAD
-        for a, i in enumerate(["GREEN", "RAINBOW", "BLACK", "SPIKES"]):
-            sprites.make_group('collars', (a, 1), f'collars{i}')
-        for a, i in enumerate(["PINK", "PURPLE", "MULTI"]):
-=======
             sprites.make_group('collarsextra', (a, 0),
                                f'collarsextra{i}',
                                sprites_y=2)
         for a, i in enumerate(["GREEN", "RAINBOW", "BLACK", "SPIKES", "WHITE"]):
             sprites.make_group('collars', (a, 1), f'collars{i}')
-            sprites.make_group('collarsextra', (a, 1),
-                               f'collarsextra{i}',
-                               sprites_y=2)
         for a, i in enumerate(["PINK", "PURPLE", "MULTI", "INDIGO"]):
->>>>>>> fc3ba1eb
             sprites.make_group('collars', (a, 2), f'collars{i}')
         for a, i in enumerate([
             "CRIMSONBELL", "BLUEBELL", "YELLOWBELL", "CYANBELL", "REDBELL",
@@ -164,14 +155,7 @@
         for a, i in enumerate(
                 ["GREENBELL", "RAINBOWBELL", "BLACKBELL", "SPIKESBELL", "WHITEBELL"]):
             sprites.make_group('bellcollars', (a, 1), f'collars{i}')
-<<<<<<< HEAD
-        for a, i in enumerate(["PINKBELL", "PURPLEBELL", "MULTIBELL"]):
-=======
-            sprites.make_group('bellcollarsextra', (a, 1),
-                               f'collarsextra{i}',
-                               sprites_y=2)
         for a, i in enumerate(["PINKBELL", "PURPLEBELL", "MULTIBELL", "INDIGOBELL"]):
->>>>>>> fc3ba1eb
             sprites.make_group('bellcollars', (a, 2), f'collars{i}')
         for a, i in enumerate([
             "CRIMSONBOW", "BLUEBOW", "YELLOWBOW", "CYANBOW", "REDBOW",
@@ -181,38 +165,21 @@
         for a, i in enumerate(
                 ["GREENBOW", "RAINBOWBOW", "BLACKBOW", "SPIKESBOW", "WHITEBOW"]):
             sprites.make_group('bowcollars', (a, 1), f'collars{i}')
-<<<<<<< HEAD
-        for a, i in enumerate(["PINKBOW", "PURPLEBOW", "MULTIBOW"]):
-            sprites.make_group('bowcollars', (a, 2), f'collars{i}')
-=======
             sprites.make_group('bowcollarsextra', (a, 1),
                                f'collarsextra{i}',
                                sprites_y=2)
         for a, i in enumerate(["PINKBOW", "PURPLEBOW", "MULTIBOW", "INDIGOBOW"]):
             sprites.make_group('bowcollars', (a, 2), f'collars{i}')
-            sprites.make_group('bowcollarsextra', (a, 2),
-                               f'collarsextra{i}',
-                               sprites_y=2)
         for a, i in enumerate([
             "CRIMSONNYLON", "BLUENYLON", "YELLOWNYLON", "CYANNYLON", "REDNYLON",
             "LIMENYLON"
         ]):
             sprites.make_group('nyloncollars', (a, 0), f'collars{i}')
-            sprites.make_group('nyloncollarsextra', (a, 0),
-                               f'collarsextra{i}',
-                               sprites_y=2)
         for a, i in enumerate(
                 ["GREENNYLON", "RAINBOWNYLON", "BLACKNYLON", "SPIKESNYLON", "WHITENYLON"]):
             sprites.make_group('nyloncollars', (a, 1), f'collars{i}')
-            sprites.make_group('nyloncollarsextra', (a, 1),
-                               f'collarsextra{i}',
-                               sprites_y=2)
         for a, i in enumerate(["PINKNYLON", "PURPLENYLON", "MULTINYLON", "INDIGONYLON"]):
             sprites.make_group('nyloncollars', (a, 2), f'collars{i}')
-            sprites.make_group('nyloncollarsextra', (a, 2),
-                               f'collarsextra{i}',
-                               sprites_y=2)
->>>>>>> fc3ba1eb
 
 
 sprites = Sprites(50)
@@ -220,32 +187,11 @@
 
 for x in [
     'lineart', 'singlecolours', 'speckledcolours', 'tabbycolours',
-<<<<<<< HEAD
     'whitepatches', 'eyes', 'eyes2', 'skin', 'scars', 'collars', 'bellcollars', 'bowcollars',
     'bengalcolours', 'marbledcolours', 'rosettecolours', 'smokecolours', 'tickedcolours', 
     'mackerelcolours', 'classiccolours', 'sokokecolours', 'agouticolours', 'singlestripecolours', 
     'shadersnewwhite', 'lineartdead', 'tortiepatchesmasks',
     'medcatherbs', 'lineartdf', 'lightingnew', 'fademask',
-=======
-    'whitepatches', 'eyes', 'singleextra', 'tabbyextra', 'eyes2',
-    'speckledextra', 'whiteextra', 'eyesextra', 'eyes2extra', 'skin',
-    'skinextra', 'scars', 'scarsextra', 'whitenewextra', 'whitepatchesnew',
-    'scarsdark', 'scarsdarkextra', 'collars', 'collarsextra', 'nyloncollars', 'nyloncollarsextra',
-    'bellcollars', 'bellcollarsextra', 'bowcollars', 'bowcollarsextra',
-    'speckledcolours2', 'speckledextra2', 'tabbycolours2', 'tabbyextra2',
-    'rosettecolours', 'rosetteextra', 'smokecolours', 'smokeextra', 'tickedcolours', 'tickedextra',
-    'mackerelcolours', 'classiccolours', 'sokokecolours', 'agouticolours', 'singlestripecolours',
-    'mackerelextra', 'classicextra', 'sokokeextra', 'agoutiextra', 'singlestripeextra',
-    'whitepatches3', 'whitepatches3extra', 'whitepatches4', 'whitepatches4extra',
-    'Newscars', 'Newscarsextra', 'shadersnewwhite', 'lineartdead',
-    'tortiecolourssolid', 'tortiecolourstabby', 'tortiecoloursbengal', 'tortiecoloursmarbled',
-    'tortiecoloursticked', 'tortiecolourssmoke', 'tortiecoloursrosette', 'tortiecoloursspeckled',
-    'tortiecoloursmackerel', 'tortiecoloursclassic', 'tortiecolourssokoke', 'tortiecoloursagouti',
-    'tortiesextrasolid', 'tortiesextratabby', 'tortiesextrabengal', 'tortiesextramarbled', 'tortiesextraticked',
-    'tortiesextrasmoke', 'tortiesextrarosette', 'tortiesextraspeckled',
-    'tortiesextramackerel', 'tortiesextraclassic', 'tortiesextrasokoke', 'tortiesextraagouti',
-    'medcatherbs', 'medcatherbsextra', 'lineartdf', 'eyes_df', 'eyesextra_df', 'lightingnew', 'fademask',
->>>>>>> fc3ba1eb
     'fadestarclan', 'fadedarkforest'
 
 ]:
