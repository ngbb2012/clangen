--- conflicted
+++ resolved
@@ -361,12 +361,8 @@
             x_mod = 0
             for i, symbol in enumerate([symbol for symbol in self.symbol_dict if
                                         letter in symbol and self.symbol_dict[symbol]["variants"]]):
-<<<<<<< HEAD
-=======
-
                 if self.symbol_dict[symbol]["variants"] > 1 and x_mod > 0:
                     x_mod += -1
->>>>>>> c3223211
                 for variant_index in range(self.symbol_dict[symbol]["variants"]):
                     x_pos = i + x_mod
 
