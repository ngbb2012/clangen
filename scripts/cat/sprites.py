import pygame

from scripts.game_structure.game_essentials import *
try:
    import ujson
except ImportError:
    import json as ujson


class Sprites():
    cat_tints = {}

    def __init__(self, original_size, new_size=None):
        self.size = original_size  # size of a single sprite in a spritesheet
        self.new_size = self.size * 2 if new_size is None else new_size
        self.spritesheets = {}
        self.images = {}
        self.groups = {}
        self.sprites = {}

        self.load_tints()

    def load_tints(self):
        try:
            with open("sprites/dicts/tint.json", 'r') as read_file:
                Sprites.cat_tints = ujson.loads(read_file.read())
        except:
            print("ERROR: Reading Tints")

    def spritesheet(self, a_file, name):
        """
        Add spritesheet called name from a_file.

        Parameters:
        a_file -- Path to the file to create a spritesheet from.
        name -- Name to call the new spritesheet.
        """
        self.spritesheets[name] = pygame.image.load(a_file).convert_alpha()

    def find_sprite(self, group_name, x, y):
        """
        Find singular sprite from a group.

        Parameters:
        group_name -- Name of Pygame group to find sprite from.
        x -- X-offset of the sprite to get. NOT pixel offset, but offset of other sprites.
        y -- Y-offset of the sprite to get. NOT pixel offset, but offset of other sprites.
        """
        # pixels will be calculated automatically, so for x and y, just use 0, 1, 2, 3 etc.
        new_sprite = pygame.Surface((self.size, self.size),
                                    pygame.HWSURFACE | pygame.SRCALPHA)
        new_sprite.blit(self.groups[group_name], (0, 0),
                        (x * self.size, y * self.size, (x + 1) * self.size,
                         (y + 1) * self.size))
        return new_sprite

    def make_group(self,
                   spritesheet,
                   pos,
                   name,
                   sprites_x=3,
                   sprites_y=7):  # pos = ex. (2, 3), no single pixels
        """
        Divide sprites on a sprite-sheet into groups of sprites that are easily accessible.

        Parameters:
        spritesheet -- Name of spritesheet.
        pos -- (x,y) tuple of offsets. NOT pixel offset, but offset of other sprites.
        name -- Name of group to make.
        
        Keyword Arguments
        sprites_x -- Number of sprites horizontally (default: 3)
        sprites_y -- Number of sprites vertically (default: 3)
        """

        # making the group
        new_group = pygame.Surface(
            (self.size * sprites_x, self.size * sprites_y),
            pygame.HWSURFACE | pygame.SRCALPHA)
        new_group.blit(
            self.spritesheets[spritesheet], (0, 0),
            (pos[0] * sprites_x * self.size, pos[1] * sprites_y * self.size,
             (pos[0] + sprites_x) * self.size,
             (pos[1] + sprites_y) * self.size))

        self.groups[name] = new_group

        # splitting group into singular sprites and storing into self.sprites section
        x_spr = 0
        y_spr = 0
        for x in range(sprites_x * sprites_y):
            new_sprite = pygame.Surface((self.size, self.size),
                                        pygame.HWSURFACE | pygame.SRCALPHA)
            new_sprite.blit(new_group, (0, 0),
                            (x_spr * self.size, y_spr * self.size,
                             (x_spr + 1) * self.size, (y_spr + 1) * self.size))
            self.sprites[name + str(x)] = new_sprite
            x_spr += 1
            if x_spr == sprites_x:
                x_spr = 0
                y_spr += 1

    def load_scars(self):
        """
        Loads scar sprites and puts them into groups.
        """
        scars = 'scars'

        for a, i in enumerate(
                ["ONE", "TWO", "THREE", "LEFTEAR", "RIGHTEAR", "NOTAIL"]):
            sprites.make_group('scars', (a, 0), f'scars{i}')

        for a, i in enumerate(
                ["MANLEG", "BRIGHTHEART", "MANTAIL", "NOLEFTEAR", "NORIGHTEAR", "NOEAR"]):
            sprites.make_group('scars', (a, 1), f'scars{i}')

        for a, i in enumerate(
                ["BRIDGE", "RIGHTBLIND", "LEFTBLIND", "BOTHBLIND", "BURNPAWS", "BURNTAIL"]):
            sprites.make_group('scars', (a, 2), f'scars{i}')

        for a, i in enumerate(
                ["BURNBELLY", "BEAKCHEEK", "BEAKLOWER", "BURNRUMP", "CATBITE", "RATBITE"]):
            sprites.make_group('scars', (a, 3), f'scars{i}')

        for a, i in enumerate(
                ["TAILSCAR", "SNOUT", "CHEEK", "SIDE", "THROAT", "TAILBASE"]):
            sprites.make_group('Newscars', (a, 0), f'scars{i}')

        for a, i in enumerate(["BELLY", "TOETRAP", "SNAKE"]):
            sprites.make_group('Newscars', (a, 1), f'scars{i}')

        for a, i in enumerate(["LEGBITE", "NECKBITE", "FACE", "HALFTAIL", "NOPAW"]):
            sprites.make_group('Newscars', (a, 2), f'scars{i}')

        for a, i in enumerate(["FROSTFACE", "FROSTTAIL", "FROSTMITT", "FROSTSOCK", "QUILLCHUNK", "QUILLSCRATCH"]):
            sprites.make_group('Newscars', (a, 3), f'scars{i}')

            # Accessories
        for a, i in enumerate([
            "MAPLE LEAF", "HOLLY", "BLUE BERRIES", "FORGET ME NOTS", "RYE STALK", "LAUREL"]):
            sprites.make_group('medcatherbs', (a, 0), f'acc_herbs{i}')
        for a, i in enumerate([
            "BLUEBELLS", "NETTLE", "POPPY", "LAVENDER", "HERBS", "PETALS"]):
            sprites.make_group('medcatherbs', (a, 1), f'acc_herbs{i}')
        for a, i in enumerate([
            "OAK LEAVES", "CATMINT", "MAPLE SEED", "JUNIPER"]):
            sprites.make_group('medcatherbs', (a, 3), f'acc_herbs{i}')
        sprites.make_group('medcatherbs', (5, 2), 'acc_herbsDRY HERBS')

        for a, i in enumerate([
            "RED FEATHERS", "BLUE FEATHERS", "JAY FEATHERS", "MOTH WINGS", "CICADA WINGS"]):
            sprites.make_group('medcatherbs', (a, 2), f'acc_wild{i}')
        for a, i in enumerate(["CRIMSON", "BLUE", "YELLOW", "CYAN", "RED", "LIME"]):
            sprites.make_group('collars', (a, 0), f'collars{i}')
        for a, i in enumerate(["GREEN", "RAINBOW", "BLACK", "SPIKES"]):
            sprites.make_group('collars', (a, 1), f'collars{i}')
        for a, i in enumerate(["PINK", "PURPLE", "MULTI"]):
            sprites.make_group('collars', (a, 2), f'collars{i}')
        for a, i in enumerate([
            "CRIMSONBELL", "BLUEBELL", "YELLOWBELL", "CYANBELL", "REDBELL",
            "LIMEBELL"
        ]):
            sprites.make_group('bellcollars', (a, 0), f'collars{i}')
        for a, i in enumerate(
                ["GREENBELL", "RAINBOWBELL", "BLACKBELL", "SPIKESBELL"]):
            sprites.make_group('bellcollars', (a, 1), f'collars{i}')
        for a, i in enumerate(["PINKBELL", "PURPLEBELL", "MULTIBELL"]):
            sprites.make_group('bellcollars', (a, 2), f'collars{i}')
        for a, i in enumerate([
            "CRIMSONBOW", "BLUEBOW", "YELLOWBOW", "CYANBOW", "REDBOW",
            "LIMEBOW"
        ]):
            sprites.make_group('bowcollars', (a, 0), f'collars{i}')
        for a, i in enumerate(
                ["GREENBOW", "RAINBOWBOW", "BLACKBOW", "SPIKESBOW"]):
            sprites.make_group('bowcollars', (a, 1), f'collars{i}')
        for a, i in enumerate(["PINKBOW", "PURPLEBOW", "MULTIBOW"]):
            sprites.make_group('bowcollars', (a, 2), f'collars{i}')


sprites = Sprites(50)
#tiles = Sprites(64)

for x in [
    'lineart', 'singlecolours', 'speckledcolours', 'tabbycolours',
    'whitepatches', 'eyes', 'eyes2', 'skin',
    'scars', 'whitepatchesnew', 'collars', 'bellcollars', 'bowcollars',
    'bengalcolours', 'tabbycolours2', 'rosettecolours', 'smokecolours', 'tickedcolours', 
    'mackerelcolours', 'classiccolours', 'sokokecolours', 'agouticolours', 'singlestripecolours',
    'whitepatches3', 'whitepatches4', 'Newscars', 'shadersnewwhite', 'lineartdead',
    'tortiecolourssolid', 'tortiecolourstabby', 'tortiecoloursbengal', 'tortiecoloursmarbled',
    'tortiecoloursticked', 'tortiecolourssmoke', 'tortiecoloursrosette', 'tortiecoloursspeckled',
    'tortiecoloursmackerel', 'tortiecoloursclassic', 'tortiecolourssokoke', 'tortiecoloursagouti',
<<<<<<< HEAD
    'medcatherbs', 'lineartdf', 'eyes_df', 'lightingnew'
=======
    'tortiesextrasolid', 'tortiesextratabby', 'tortiesextrabengal', 'tortiesextramarbled', 'tortiesextraticked',
    'tortiesextrasmoke', 'tortiesextrarosette', 'tortiesextraspeckled',
    'tortiesextramackerel', 'tortiesextraclassic', 'tortiesextrasokoke', 'tortiesextraagouti',
    'medcatherbs', 'medcatherbsextra', 'lineartdf', 'eyes_df', 'eyesextra_df', 'lightingnew', 'fademask',
    'fadestarclan', 'fadedarkforest'
>>>>>>> ff595279

]:
    sprites.spritesheet(f"sprites/{x}.png", x)

# Line art
sprites.make_group('lineart', (0, 0), 'lines')
sprites.make_group('shadersnewwhite', (0, 0), 'shaders')
sprites.make_group('lightingnew', (0, 0), 'lighting')

sprites.make_group('lineartdead', (0, 0), 'lineartdead')
sprites.make_group('lineartdf', (0, 0), 'lineartdf')

# Fading Fog
sprites.make_group('fademask', (0, 0), 'fademask', sprites_y=15)
sprites.make_group('fadestarclan', (0, 0), 'fadestarclan', sprites_y=15)
sprites.make_group('fadedarkforest', (0, 0), 'fadedf', sprites_y=15)

for a, i in enumerate(
        ['YELLOW', 'AMBER', 'HAZEL', 'PALEGREEN', 'GREEN', 'BLUE']):
    sprites.make_group('eyes', (a, 0), f'eyes{i}')
    sprites.make_group('eyes2', (a, 0), f'eyes2{i}')
for a, i in enumerate(
        ['DARKBLUE', 'GREY', 'CYAN', 'EMERALD', 'HEATHERBLUE', 'SUNLITICE']):
    sprites.make_group('eyes', (a, 1), f'eyes{i}')
    sprites.make_group('eyes2', (a, 1), f'eyes2{i}')
for a, i in enumerate(
        ['COPPER', 'SAGE', 'BLUE2', 'PALEBLUE', 'BLUEYELLOW', 'BLUEGREEN']):
    sprites.make_group('eyes', (a, 2), f'eyes{i}')
    sprites.make_group('eyes2', (a, 2), f'eyes2{i}')
for a, i in enumerate(
        ['PALEYELLOW', 'GOLD', 'GREENYELLOW']):
    sprites.make_group('eyes', (a, 3), f'eyes{i}')
    sprites.make_group('eyes2', (a, 3), f'eyes2{i}')

# white patches
for a, i in enumerate(['FULLWHITE', 'ANY', 'TUXEDO', 'LITTLE', 'COLOURPOINT', 'VAN', 'ANY2']):
    sprites.make_group('whitepatches', (a, 0), f'white{i}')
for a, i in enumerate([
    'ONEEAR', 'BROKEN', 'LIGHTTUXEDO', 'BUZZARDFANG', 'RAGDOLL',
    'LIGHTSONG', 'VITILIGO'
]):
    sprites.make_group('whitepatchesnew', (a, 0), f'white{i}')
for a, i in enumerate([
    'ANYCREAMY', 'TUXEDOCREAMY', 'LITTLECREAMY', 'COLOURPOINTCREAMY',
    'VANCREAMY', 'ANY2CREAMY'
]):
    sprites.make_group('whitepatches', (a, 1), f'white{i}')
# extra
sprites.make_group('whitepatches', (0, 2), 'whiteEXTRA')

# ryos white patches
for a, i in enumerate(
        ['TIP', 'FANCY', 'FRECKLES', 'RINGTAIL', 'HALFFACE', 'PANTS2', 'GOATEE', 'VITILIGO2']):
    sprites.make_group('whitepatches3', (a, 0), f'white{i}')
for a, i in enumerate(['TAIL', 'BLAZE', 'PRINCE', 'BIB', 'VEE', 'UNDERS', 'PAWS', 'MITAINE']):
    sprites.make_group('whitepatches3', (a, 1), f'white{i}')
for a, i in enumerate(
        ['FAROFA', 'DAMIEN', 'MISTER', 'BELLY', 'TAILTIP', 'TOES', 'BROKENBLAZE', 'SCOURGE']):
    sprites.make_group('whitepatches3', (a, 2), f'white{i}')
for a, i in enumerate(
        ['APRON', 'CAPSADDLE', 'MASKMANTLE', 'SQUEAKS', 'STAR', 'TOESTAIL', 'RAVENPAW', 'HONEY']):
    sprites.make_group('whitepatches3', (a, 3), f'white{i}')

# beejeans white patches + perrio's point marks, painted, and heart2 + anju's new marks + key's blackstar
for a, i in enumerate(['PANTS', 'REVERSEPANTS', 'SKUNK', 'KARPATI', 'HALFWHITE', 'APPALOOSA', 'PIEBALD', 'CURVED']):
    sprites.make_group('whitepatches4', (a, 0), 'white' + i)
for a, i in enumerate(['HEART', 'LILTWO', 'GLASS', 'MOORISH', 'SEPIAPOINT', 'MINKPOINT', 'SEALPOINT']):
    sprites.make_group('whitepatches4', (a, 1), 'white' + i)
for a, i in enumerate(['MAO', 'LUNA', 'CHESTSPECK', 'WINGS', 'PAINTED', 'HEART2', 'BLACKSTAR']):
    sprites.make_group('whitepatches4', (a, 2), 'white' + i)

# single (solid)
for a, i in enumerate(['WHITE', 'PALEGREY', 'SILVER', 'GREY', 'DARKGREY', 'GHOST']):
    sprites.make_group('singlecolours', (a, 0), f'single{i}')
for a, i in enumerate(['PALEGINGER', 'GOLDEN', 'GINGER', 'DARKGINGER', 'CREAM']):
    sprites.make_group('singlecolours', (a, 1), f'single{i}')
for a, i in enumerate(['LIGHTBROWN', 'BROWN', 'DARKBROWN', 'BLACK']):
    sprites.make_group('singlecolours', (a, 2), f'single{i}')
# tabby
for a, i in enumerate(['WHITE', 'PALEGREY', 'SILVER', 'GREY', 'DARKGREY', 'GHOST']):
    sprites.make_group('tabbycolours', (a, 0), f'tabby{i}')
for a, i in enumerate(['PALEGINGER', 'GOLDEN', 'GINGER', 'DARKGINGER', 'CREAM']):
    sprites.make_group('tabbycolours', (a, 1), f'tabby{i}')
for a, i in enumerate(['LIGHTBROWN', 'BROWN', 'DARKBROWN', 'BLACK']):
    sprites.make_group('tabbycolours', (a, 2), f'tabby{i}')
# marbled
for a, i in enumerate(['WHITE', 'PALEGREY', 'SILVER', 'GREY', 'DARKGREY', 'GHOST']):
    sprites.make_group('tabbycolours2', (a, 0), f'marbled{i}')
for a, i in enumerate(['PALEGINGER', 'GOLDEN', 'GINGER', 'DARKGINGER', 'CREAM']):
    sprites.make_group('tabbycolours2', (a, 1), f'marbled{i}')
for a, i in enumerate(['LIGHTBROWN', 'BROWN', 'DARKBROWN', 'BLACK']):
    sprites.make_group('tabbycolours2', (a, 2), f'marbled{i}')
# rosette
for a, i in enumerate(['WHITE', 'PALEGREY', 'SILVER', 'GREY', 'DARKGREY', 'GHOST']):
    sprites.make_group('rosettecolours', (a, 0), f'rosette{i}')
for a, i in enumerate(['PALEGINGER', 'GOLDEN', 'GINGER', 'DARKGINGER', 'CREAM']):
    sprites.make_group('rosettecolours', (a, 1), f'rosette{i}')
for a, i in enumerate(['LIGHTBROWN', 'BROWN', 'DARKBROWN', 'BLACK']):
    sprites.make_group('rosettecolours', (a, 2), f'rosette{i}')
# smoke
for a, i in enumerate(['WHITE', 'PALEGREY', 'SILVER', 'GREY', 'DARKGREY', 'GHOST']):
    sprites.make_group('smokecolours', (a, 0), f'smoke{i}')
for a, i in enumerate(['PALEGINGER', 'GOLDEN', 'GINGER', 'DARKGINGER', 'CREAM']):
    sprites.make_group('smokecolours', (a, 1), f'smoke{i}')
for a, i in enumerate(['LIGHTBROWN', 'BROWN', 'DARKBROWN', 'BLACK']):
    sprites.make_group('smokecolours', (a, 2), f'smoke{i}')
# ticked
for a, i in enumerate(['WHITE', 'PALEGREY', 'SILVER', 'GREY', 'DARKGREY', 'GHOST']):
    sprites.make_group('tickedcolours', (a, 0), f'ticked{i}')
for a, i in enumerate(['PALEGINGER', 'GOLDEN', 'GINGER', 'DARKGINGER', 'CREAM']):
    sprites.make_group('tickedcolours', (a, 1), f'ticked{i}')
for a, i in enumerate(['LIGHTBROWN', 'BROWN', 'DARKBROWN', 'BLACK']):
    sprites.make_group('tickedcolours', (a, 2), f'ticked{i}')
# speckled
for a, i in enumerate(['WHITE', 'PALEGREY', 'SILVER', 'GREY', 'DARKGREY', 'GHOST']):
    sprites.make_group('speckledcolours', (a, 0), f'speckled{i}')
for a, i in enumerate(['PALEGINGER', 'GOLDEN', 'GINGER', 'DARKGINGER', 'CREAM']):
    sprites.make_group('speckledcolours', (a, 1), f'speckled{i}')
for a, i in enumerate(['LIGHTBROWN', 'BROWN', 'DARKBROWN', 'BLACK']):
    sprites.make_group('speckledcolours', (a, 2), f'speckled{i}')
# bengal
for a, i in enumerate(['WHITE', 'PALEGREY', 'SILVER', 'GREY', 'DARKGREY', 'GHOST']):
    sprites.make_group('bengalcolours', (a, 0), f'bengal{i}')
for a, i in enumerate(['PALEGINGER', 'GOLDEN', 'GINGER', 'DARKGINGER', 'CREAM']):
    sprites.make_group('bengalcolours', (a, 1), f'bengal{i}')
for a, i in enumerate(['LIGHTBROWN', 'BROWN', 'DARKBROWN', 'BLACK']):
    sprites.make_group('bengalcolours', (a, 2), f'bengal{i}')
# mackerel
for a, i in enumerate(['WHITE', 'PALEGREY', 'SILVER', 'GREY', 'DARKGREY', 'GHOST']):
    sprites.make_group('mackerelcolours', (a, 0), f'mackerel{i}')
for a, i in enumerate(['PALEGINGER', 'GOLDEN', 'GINGER', 'DARKGINGER', 'CREAM']):
    sprites.make_group('mackerelcolours', (a, 1), f'mackerel{i}')
for a, i in enumerate(['LIGHTBROWN', 'BROWN', 'DARKBROWN', 'BLACK']):
    sprites.make_group('mackerelcolours', (a, 2), f'mackerel{i}')
# classic
for a, i in enumerate(['WHITE', 'PALEGREY', 'SILVER', 'GREY', 'DARKGREY', 'GHOST']):
    sprites.make_group('classiccolours', (a, 0), f'classic{i}')
for a, i in enumerate(['PALEGINGER', 'GOLDEN', 'GINGER', 'DARKGINGER', 'CREAM']):
    sprites.make_group('classiccolours', (a, 1), f'classic{i}')
for a, i in enumerate(['LIGHTBROWN', 'BROWN', 'DARKBROWN', 'BLACK']):
    sprites.make_group('classiccolours', (a, 2), f'classic{i}')
# sokoke
for a, i in enumerate(['WHITE', 'PALEGREY', 'SILVER', 'GREY', 'DARKGREY', 'GHOST']):
    sprites.make_group('sokokecolours', (a, 0), f'sokoke{i}')
for a, i in enumerate(['PALEGINGER', 'GOLDEN', 'GINGER', 'DARKGINGER', 'CREAM']):
    sprites.make_group('sokokecolours', (a, 1), f'sokoke{i}')
for a, i in enumerate(['LIGHTBROWN', 'BROWN', 'DARKBROWN', 'BLACK']):
    sprites.make_group('sokokecolours', (a, 2), f'sokoke{i}')
# agouti
for a, i in enumerate(['WHITE', 'PALEGREY', 'SILVER', 'GREY', 'DARKGREY', 'GHOST']):
    sprites.make_group('agouticolours', (a, 0), f'agouti{i}')
for a, i in enumerate(['PALEGINGER', 'GOLDEN', 'GINGER', 'DARKGINGER', 'CREAM']):
    sprites.make_group('agouticolours', (a, 1), f'agouti{i}')
for a, i in enumerate(['LIGHTBROWN', 'BROWN', 'DARKBROWN', 'BLACK']):
    sprites.make_group('agouticolours', (a, 2), f'agouti{i}')
# singlestripe
for a, i in enumerate(['WHITE', 'PALEGREY', 'SILVER', 'GREY', 'DARKGREY', 'GHOST']):
    sprites.make_group('singlestripecolours', (a, 0), f'singlestripe{i}')
for a, i in enumerate(['PALEGINGER', 'GOLDEN', 'GINGER', 'DARKGINGER', 'CREAM']):
    sprites.make_group('singlestripecolours', (a, 1), f'singlestripe{i}')
for a, i in enumerate(['LIGHTBROWN', 'BROWN', 'DARKBROWN', 'BLACK']):
    sprites.make_group('singlestripecolours', (a, 2), f'singlestripe{i}')
# new torties
# solids
for a, i in enumerate(['PALEONE', 'PALETWO', 'PALETHREE', 'PALEFOUR']):
    sprites.make_group('tortiecolourssolid', (a, 0), f'tortiesolid{i}')
for a, i in enumerate(['GOLDONE', 'GOLDTWO', 'GOLDTHREE', 'GOLDFOUR']):
    sprites.make_group('tortiecolourssolid', (a, 1), f'tortiesolid{i}')
for a, i in enumerate(['GINGERONE', 'GINGERTWO', 'GINGERTHREE', 'GINGERFOUR']):
    sprites.make_group('tortiecolourssolid', (a, 2), f'tortiesolid{i}')
for a, i in enumerate(['DARKONE', 'DARKTWO', 'DARKTHREE', 'DARKFOUR']):
    sprites.make_group('tortiecolourssolid', (a, 3), f'tortiesolid{i}')
for a, i in enumerate(['CREAMONE', 'CREAMTWO', 'CREAMTHREE', 'CREAMFOUR']):
    sprites.make_group('tortiecolourssolid', (a, 4), f'tortiesolid{i}')
# tabby
for a, i in enumerate(['PALEONE', 'PALETWO', 'PALETHREE', 'PALEFOUR']):
    sprites.make_group('tortiecolourstabby', (a, 0), f'tortietabby{i}')
for a, i in enumerate(['GOLDONE', 'GOLDTWO', 'GOLDTHREE', 'GOLDFOUR']):
    sprites.make_group('tortiecolourstabby', (a, 1), f'tortietabby{i}')
for a, i in enumerate(['GINGERONE', 'GINGERTWO', 'GINGERTHREE', 'GINGERFOUR']):
    sprites.make_group('tortiecolourstabby', (a, 2), f'tortietabby{i}')
for a, i in enumerate(['DARKONE', 'DARKTWO', 'DARKTHREE', 'DARKFOUR']):
    sprites.make_group('tortiecolourstabby', (a, 3), f'tortietabby{i}')
for a, i in enumerate(['CREAMONE', 'CREAMTWO', 'CREAMTHREE', 'CREAMFOUR']):
    sprites.make_group('tortiecolourstabby', (a, 4), f'tortietabby{i}')
# bengal
for a, i in enumerate(['PALEONE', 'PALETWO', 'PALETHREE', 'PALEFOUR']):
    sprites.make_group('tortiecoloursbengal', (a, 0), f'tortiebengal{i}')
for a, i in enumerate(['GOLDONE', 'GOLDTWO', 'GOLDTHREE', 'GOLDFOUR']):
    sprites.make_group('tortiecoloursbengal', (a, 1), f'tortiebengal{i}')
for a, i in enumerate(['GINGERONE', 'GINGERTWO', 'GINGERTHREE', 'GINGERFOUR']):
    sprites.make_group('tortiecoloursbengal', (a, 2), f'tortiebengal{i}')
for a, i in enumerate(['DARKONE', 'DARKTWO', 'DARKTHREE', 'DARKFOUR']):
    sprites.make_group('tortiecoloursbengal', (a, 3), f'tortiebengal{i}')
for a, i in enumerate(['CREAMONE', 'CREAMTWO', 'CREAMTHREE', 'CREAMFOUR']):
    sprites.make_group('tortiecoloursbengal', (a, 4), f'tortiebengal{i}')
# marbled
for a, i in enumerate(['PALEONE', 'PALETWO', 'PALETHREE', 'PALEFOUR']):
    sprites.make_group('tortiecoloursmarbled', (a, 0), f'tortiemarbled{i}')
for a, i in enumerate(['GOLDONE', 'GOLDTWO', 'GOLDTHREE', 'GOLDFOUR']):
    sprites.make_group('tortiecoloursmarbled', (a, 1), f'tortiemarbled{i}')
for a, i in enumerate(['GINGERONE', 'GINGERTWO', 'GINGERTHREE', 'GINGERFOUR']):
    sprites.make_group('tortiecoloursmarbled', (a, 2), f'tortiemarbled{i}')
for a, i in enumerate(['DARKONE', 'DARKTWO', 'DARKTHREE', 'DARKFOUR']):
    sprites.make_group('tortiecoloursmarbled', (a, 3), f'tortiemarbled{i}')
for a, i in enumerate(['CREAMONE', 'CREAMTWO', 'CREAMTHREE', 'CREAMFOUR']):
    sprites.make_group('tortiecoloursmarbled', (a, 4), f'tortiemarbled{i}')
# ticked
for a, i in enumerate(['PALEONE', 'PALETWO', 'PALETHREE', 'PALEFOUR']):
    sprites.make_group('tortiecoloursticked', (a, 0), f'tortieticked{i}')
for a, i in enumerate(['GOLDONE', 'GOLDTWO', 'GOLDTHREE', 'GOLDFOUR']):
    sprites.make_group('tortiecoloursticked', (a, 1), f'tortieticked{i}')
for a, i in enumerate(['GINGERONE', 'GINGERTWO', 'GINGERTHREE', 'GINGERFOUR']):
    sprites.make_group('tortiecoloursticked', (a, 2), f'tortieticked{i}')
for a, i in enumerate(['DARKONE', 'DARKTWO', 'DARKTHREE', 'DARKFOUR']):
    sprites.make_group('tortiecoloursticked', (a, 3), f'tortieticked{i}')
for a, i in enumerate(['CREAMONE', 'CREAMTWO', 'CREAMTHREE', 'CREAMFOUR']):
    sprites.make_group('tortiecoloursticked', (a, 4), f'tortieticked{i}')
# smoke
for a, i in enumerate(['PALEONE', 'PALETWO', 'PALETHREE', 'PALEFOUR']):
    sprites.make_group('tortiecolourssmoke', (a, 0), f'tortiesmoke{i}')
for a, i in enumerate(['GOLDONE', 'GOLDTWO', 'GOLDTHREE', 'GOLDFOUR']):
    sprites.make_group('tortiecolourssmoke', (a, 1), f'tortiesmoke{i}')
for a, i in enumerate(['GINGERONE', 'GINGERTWO', 'GINGERTHREE', 'GINGERFOUR']):
    sprites.make_group('tortiecolourssmoke', (a, 2), f'tortiesmoke{i}')
for a, i in enumerate(['DARKONE', 'DARKTWO', 'DARKTHREE', 'DARKFOUR']):
    sprites.make_group('tortiecolourssmoke', (a, 3), f'tortiesmoke{i}')
for a, i in enumerate(['CREAMONE', 'CREAMTWO', 'CREAMTHREE', 'CREAMFOUR']):
    sprites.make_group('tortiecolourssmoke', (a, 4), f'tortiesmoke{i}')
# rosette
for a, i in enumerate(['PALEONE', 'PALETWO', 'PALETHREE', 'PALEFOUR']):
    sprites.make_group('tortiecoloursrosette', (a, 0), f'tortierosette{i}')
for a, i in enumerate(['GOLDONE', 'GOLDTWO', 'GOLDTHREE', 'GOLDFOUR']):
    sprites.make_group('tortiecoloursrosette', (a, 1), f'tortierosette{i}')
for a, i in enumerate(['GINGERONE', 'GINGERTWO', 'GINGERTHREE', 'GINGERFOUR']):
    sprites.make_group('tortiecoloursrosette', (a, 2), f'tortierosette{i}')
for a, i in enumerate(['DARKONE', 'DARKTWO', 'DARKTHREE', 'DARKFOUR']):
    sprites.make_group('tortiecoloursrosette', (a, 3), f'tortierosette{i}')
for a, i in enumerate(['CREAMONE', 'CREAMTWO', 'CREAMTHREE', 'CREAMFOUR']):
    sprites.make_group('tortiecoloursrosette', (a, 4), f'tortierosette{i}')
# speckled
for a, i in enumerate(['PALEONE', 'PALETWO', 'PALETHREE', 'PALEFOUR']):
    sprites.make_group('tortiecoloursspeckled', (a, 0), f'tortiespeckled{i}')
for a, i in enumerate(['GOLDONE', 'GOLDTWO', 'GOLDTHREE', 'GOLDFOUR']):
    sprites.make_group('tortiecoloursspeckled', (a, 1), f'tortiespeckled{i}')
for a, i in enumerate(['GINGERONE', 'GINGERTWO', 'GINGERTHREE', 'GINGERFOUR']):
    sprites.make_group('tortiecoloursspeckled', (a, 2), f'tortiespeckled{i}')
for a, i in enumerate(['DARKONE', 'DARKTWO', 'DARKTHREE', 'DARKFOUR']):
    sprites.make_group('tortiecoloursspeckled', (a, 3), f'tortiespeckled{i}')
for a, i in enumerate(['CREAMONE', 'CREAMTWO', 'CREAMTHREE', 'CREAMFOUR']):
    sprites.make_group('tortiecoloursspeckled', (a, 4), f'tortiespeckled{i}')
# mackerel
for a, i in enumerate(['PALEONE', 'PALETWO', 'PALETHREE', 'PALEFOUR']):
    sprites.make_group('tortiecoloursmackerel', (a, 0), f'tortiemackerel{i}')
for a, i in enumerate(['GOLDONE', 'GOLDTWO', 'GOLDTHREE', 'GOLDFOUR']):
    sprites.make_group('tortiecoloursmackerel', (a, 1), f'tortiemackerel{i}')
for a, i in enumerate(['GINGERONE', 'GINGERTWO', 'GINGERTHREE', 'GINGERFOUR']):
    sprites.make_group('tortiecoloursmackerel', (a, 2), f'tortiemackerel{i}')
for a, i in enumerate(['DARKONE', 'DARKTWO', 'DARKTHREE', 'DARKFOUR']):
    sprites.make_group('tortiecoloursmackerel', (a, 3), f'tortiemackerel{i}')
for a, i in enumerate(['CREAMONE', 'CREAMTWO', 'CREAMTHREE', 'CREAMFOUR']):
    sprites.make_group('tortiecoloursmackerel', (a, 4), f'tortiemackerel{i}')
# classic
for a, i in enumerate(['PALEONE', 'PALETWO', 'PALETHREE', 'PALEFOUR']):
    sprites.make_group('tortiecoloursclassic', (a, 0), f'tortieclassic{i}')
for a, i in enumerate(['GOLDONE', 'GOLDTWO', 'GOLDTHREE', 'GOLDFOUR']):
    sprites.make_group('tortiecoloursclassic', (a, 1), f'tortieclassic{i}')
for a, i in enumerate(['GINGERONE', 'GINGERTWO', 'GINGERTHREE', 'GINGERFOUR']):
    sprites.make_group('tortiecoloursclassic', (a, 2), f'tortieclassic{i}')
for a, i in enumerate(['DARKONE', 'DARKTWO', 'DARKTHREE', 'DARKFOUR']):
    sprites.make_group('tortiecoloursclassic', (a, 3), f'tortieclassic{i}')
for a, i in enumerate(['CREAMONE', 'CREAMTWO', 'CREAMTHREE', 'CREAMFOUR']):
    sprites.make_group('tortiecoloursclassic', (a, 4), f'tortieclassic{i}')
# sokoke
for a, i in enumerate(['PALEONE', 'PALETWO', 'PALETHREE', 'PALEFOUR']):
    sprites.make_group('tortiecolourssokoke', (a, 0), f'tortiesokoke{i}')
for a, i in enumerate(['GOLDONE', 'GOLDTWO', 'GOLDTHREE', 'GOLDFOUR']):
    sprites.make_group('tortiecolourssokoke', (a, 1), f'tortiesokoke{i}')
for a, i in enumerate(['GINGERONE', 'GINGERTWO', 'GINGERTHREE', 'GINGERFOUR']):
    sprites.make_group('tortiecolourssokoke', (a, 2), f'tortiesokoke{i}')
for a, i in enumerate(['DARKONE', 'DARKTWO', 'DARKTHREE', 'DARKFOUR']):
    sprites.make_group('tortiecolourssokoke', (a, 3), f'tortiesokoke{i}')
for a, i in enumerate(['CREAMONE', 'CREAMTWO', 'CREAMTHREE', 'CREAMFOUR']):
    sprites.make_group('tortiecolourssokoke', (a, 4), f'tortiesokoke{i}')
# agouti
for a, i in enumerate(['PALEONE', 'PALETWO', 'PALETHREE', 'PALEFOUR']):
    sprites.make_group('tortiecoloursagouti', (a, 0), f'tortieagouti{i}')
for a, i in enumerate(['GOLDONE', 'GOLDTWO', 'GOLDTHREE', 'GOLDFOUR']):
    sprites.make_group('tortiecoloursagouti', (a, 1), f'tortieagouti{i}')
for a, i in enumerate(['GINGERONE', 'GINGERTWO', 'GINGERTHREE', 'GINGERFOUR']):
    sprites.make_group('tortiecoloursagouti', (a, 2), f'tortieagouti{i}')
for a, i in enumerate(['DARKONE', 'DARKTWO', 'DARKTHREE', 'DARKFOUR']):
    sprites.make_group('tortiecoloursagouti', (a, 3), f'tortieagouti{i}')
for a, i in enumerate(['CREAMONE', 'CREAMTWO', 'CREAMTHREE', 'CREAMFOUR']):
    sprites.make_group('tortiecoloursagouti', (a, 4), f'tortieagouti{i}')

# SKINS
sprites.make_group('skin', (0, 0), 'skinBLACK')
sprites.make_group('skin', (1, 0), 'skinRED')
sprites.make_group('skin', (2, 0), 'skinPINK')
sprites.make_group('skin', (3, 0), 'skinDARKBROWN')
sprites.make_group('skin', (4, 0), 'skinBROWN')
sprites.make_group('skin', (5, 0), 'skinLIGHTBROWN')
sprites.make_group('skin', (0, 1), 'skinDARK')
sprites.make_group('skin', (1, 1), 'skinDARKGREY')
sprites.make_group('skin', (2, 1), 'skinGREY')
sprites.make_group('skin', (3, 1), 'skinDARKSALMON')
sprites.make_group('skin', (4, 1), 'skinSALMON')
sprites.make_group('skin', (5, 1), 'skinPEACH')
sprites.make_group('skin', (0, 2), 'skinDARKMARBLED')
sprites.make_group('skin', (1, 2), 'skinMARBLED')
sprites.make_group('skin', (2, 2), 'skinLIGHTMARBLED')
sprites.make_group('skin', (3, 2), 'skinDARKBLUE')
sprites.make_group('skin', (4, 2), 'skinBLUE')
sprites.make_group('skin', (5, 2), 'skinLIGHTBLUE')

sprites.load_scars()<|MERGE_RESOLUTION|>--- conflicted
+++ resolved
@@ -191,15 +191,8 @@
     'tortiecolourssolid', 'tortiecolourstabby', 'tortiecoloursbengal', 'tortiecoloursmarbled',
     'tortiecoloursticked', 'tortiecolourssmoke', 'tortiecoloursrosette', 'tortiecoloursspeckled',
     'tortiecoloursmackerel', 'tortiecoloursclassic', 'tortiecolourssokoke', 'tortiecoloursagouti',
-<<<<<<< HEAD
-    'medcatherbs', 'lineartdf', 'eyes_df', 'lightingnew'
-=======
-    'tortiesextrasolid', 'tortiesextratabby', 'tortiesextrabengal', 'tortiesextramarbled', 'tortiesextraticked',
-    'tortiesextrasmoke', 'tortiesextrarosette', 'tortiesextraspeckled',
-    'tortiesextramackerel', 'tortiesextraclassic', 'tortiesextrasokoke', 'tortiesextraagouti',
-    'medcatherbs', 'medcatherbsextra', 'lineartdf', 'eyes_df', 'eyesextra_df', 'lightingnew', 'fademask',
+    'medcatherbs', 'lineartdf', 'eyes_df', 'lightingnew', 'fademask',
     'fadestarclan', 'fadedarkforest'
->>>>>>> ff595279
 
 ]:
     sprites.spritesheet(f"sprites/{x}.png", x)
