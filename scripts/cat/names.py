--- conflicted
+++ resolved
@@ -77,7 +77,6 @@
             self.give_prefix(eyes, colour, biome)
             # needed for random dice when we're changing the Prefix
             name_fixpref = True
-<<<<<<< HEAD
                     
         # Set suffix
         if self.suffix is None and not str(self.suffix) == '':
@@ -85,17 +84,7 @@
             if name_fixpref and self.prefix is None:
                 # needed for random dice when we're changing the Prefix
                 name_fixpref = False
-=======
-            self.give_prefix(eyes, colour, biome)
-                    
-        # Set suffix
-        if self.suffix is None:
-            if name_fixpref and self.prefix is None:
-                # needed for random dice when we're changing the Prefix
-                name_fixpref = False
-            self.give_suffix(pelt, biome, tortiepattern)
 
->>>>>>> 7c8c8f61
         if self.suffix and not load_existing_name:
             # Prevent triple letter names from joining prefix and suffix from occuring (ex. Beeeye)
             triple_letter = False
@@ -111,15 +100,11 @@
             nono_name = self.prefix + self.suffix
             # Prevent double names (ex. Iceice)
             # Prevent suffixes containing the prefix (ex. Butterflyfly)
-<<<<<<< HEAD
+
             i = 0
             while nono_name in self.names_dict["inappropriate_names"] or triple_letter or double_animal or self.suffix == self.prefix.casefold() or str(self.suffix) in \
                 self.prefix.casefold() and not str(self.suffix) == '':
-=======
-            while nono_name in self.names_dict["inappropriate_names"] or triple_letter or double_animal or self.suffix == self.prefix.casefold() or str(self.suffix) in \
-                self.prefix.casefold() and not str(self.suffix) == '' or self.prefix == "Wet" and self.suffix == "back" or \
-                self.prefix == "Nut" and self.suffix == "scratch":
->>>>>>> 7c8c8f61
+
                 # check if random die was for prefix
                 if name_fixpref:
                     self.give_prefix(eyes, colour, biome)
@@ -133,19 +118,14 @@
                     triple_letter = False
                 if not(self.prefix in self.names_dict["animal_prefixes"] and self.suffix in self.names_dict["animal_suffixes"]):
                     double_animal = False
-<<<<<<< HEAD
                 i += 1
-=======
->>>>>>> 7c8c8f61
     
     # Generate possible prefix
     def give_prefix(self, eyes, colour, biome):
         named_after_appearance = not random.getrandbits(2)  # Chance for True is '1/4'
-<<<<<<< HEAD
+
         named_after_biome_ = not random.getrandbits(3) # chance for True is 1/8
-=======
-        named_after_biome = not random.getrandbits(3) # chance for True is 1/8
->>>>>>> 7c8c8f61
+
         # Add possible prefix categories to list.
         possible_prefix_categories = []
         if eyes in self.names_dict["eye_prefixes"]:
@@ -155,33 +135,21 @@
         if biome is not None and biome in self.names_dict["biome_prefixes"]:
             possible_prefix_categories.append(self.names_dict["biome_prefixes"][biome])
         # Choose appearance-based prefix if possible and named_after_appearance because True.
-<<<<<<< HEAD
         if named_after_appearance and possible_prefix_categories and not named_after_biome_:
             prefix_category = random.choice(possible_prefix_categories)
             self.prefix = random.choice(prefix_category)
         elif named_after_biome_ and possible_prefix_categories:
-=======
-        if named_after_appearance and possible_prefix_categories and not named_after_biome:
-            prefix_category = random.choice(possible_prefix_categories)
-            self.prefix = random.choice(prefix_category)
-        elif named_after_biome and possible_prefix_categories:
->>>>>>> 7c8c8f61
+
             prefix_category = random.choice(possible_prefix_categories)
             self.prefix = random.choice(prefix_category)
         else:
             self.prefix = random.choice(self.names_dict["normal_prefixes"])
-<<<<<<< HEAD
+
     
     # Generate possible suffix
     def give_suffix(self, pelt, biome, tortiepattern):
         if pelt is None or pelt == 'SingleColour':
             self.suffix = random.choice(self.names_dict["normal_suffixes"])
-=======
-    # Generate possible suffix
-    def give_suffix(self, pelt, biome, tortiepattern):
-        if pelt is None or pelt == 'SingleColour':
-                self.suffix = random.choice(self.names_dict["normal_suffixes"])
->>>>>>> 7c8c8f61
         else:
             named_after_pelt = not random.getrandbits(2) # Chance for True is '1/8'.
             named_after_biome = not random.getrandbits(3) # 1/8
