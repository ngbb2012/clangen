--- conflicted
+++ resolved
@@ -200,8 +200,7 @@
             else:
                 if outside_status and outside_status != 'clancat' and len(r_c_in) > 0:
                     return False
-<<<<<<< HEAD
-            
+
             if 'has_injuries' in thought:
                 if "m_c" in thought['has_injuries']:
                     if main_cat.injuries or main_cat.illnesses:
@@ -212,62 +211,33 @@
                     return False
 
                 if "r_c" in thought['has_injuries'] and random_cat:
-                        if random_cat.injuries or random_cat.illnesses:
-                            injuries_and_illnesses = random_cat.injuries.keys() + random_cat.injuries.keys()
-                            if not [i for i in injuries_and_illnesses if i in thought['has_injuries']["r_c"]] and \
-                                    "any" not in thought['has_injuries']["r_c"]:
-                                return False
+                    if random_cat.injuries or random_cat.illnesses:
+                        injuries_and_illnesses = random_cat.injuries.keys() + random_cat.injuries.keys()
+                        if not [i for i in injuries_and_illnesses if i in thought['has_injuries']["r_c"]] and \
+                                "any" not in thought['has_injuries']["r_c"]:
+                            return False
+                    return False
+
+            if "perm_conditions" in thought:
+                if "m_c" in thought["perm_conditions"]:
+                    if main_cat.permanent_condition:
+                        if not [i for i in main_cat.permanent_condition if
+                                i in thought["perm_conditions"]["m_c"]] and \
+                                "any" not in thought['perm_conditions']["m_c"]:
+                            return False
+                    else:
                         return False
 
-=======
-
-            # makes sure thought is valid for game mode
-            if game_mode == "classic" and ('has_injuries' in thought or "perm_conditions" in thought):
-                return False
-            else:
-                if 'has_injuries' in thought:
-                    if "m_c" in thought['has_injuries']:
-                        if main_cat.injuries or main_cat.illnesses:
-                            injuries_and_illnesses = main_cat.injuries.keys() + main_cat.injuries.keys()
-                            if not [i for i in injuries_and_illnesses if i in thought['has_injuries']["m_c"]] and \
-                                    "any" not in thought['has_injuries']["m_c"]:
-                                return False
+                if "r_c" in thought["perm_conditions"] and random_cat:
+                    if random_cat.permanent_condition:
+                        if not [i for i in random_cat.permanent_condition if
+                                i in thought["perm_conditions"]["r_c"]] and \
+                                "any" not in thought['perm_conditions']["r_c"]:
+                            return False
+                    else:
                         return False
-
-                    if "r_c" in thought['has_injuries'] and random_cat:
-                        if random_cat.injuries or random_cat.illnesses:
-                            injuries_and_illnesses = random_cat.injuries.keys() + random_cat.injuries.keys()
-                            if not [i for i in injuries_and_illnesses if i in thought['has_injuries']["r_c"]] and \
-                                    "any" not in thought['has_injuries']["r_c"]:
-                                return False
-                        return False
-
->>>>>>> 8b5581ce
-                if "perm_conditions" in thought:
-                    if "m_c" in thought["perm_conditions"]:
-                        if main_cat.permanent_condition:
-                            if not [i for i in main_cat.permanent_condition if
-                                    i in thought["perm_conditions"]["m_c"]] and \
-                                    "any" not in thought['perm_conditions']["m_c"]:
-                                return False
-                        else:
-                            return False
-
-                    if "r_c" in thought["perm_conditions"] and random_cat:
-                        if random_cat.permanent_condition:
-                            if not [i for i in random_cat.permanent_condition if
-                                    i in thought["perm_conditions"]["r_c"]] and \
-                                    "any" not in thought['perm_conditions']["r_c"]:
-                                return False
-                        else:
-                            return False
-<<<<<<< HEAD
         
         if "perm_conditions" in thought:
-=======
-
-        if game_mode != "classic" and "perm_conditions" in thought:
->>>>>>> 8b5581ce
             if "m_c" in thought["perm_conditions"]:
                 if main_cat.permanent_condition:
                     if not [i for i in main_cat.permanent_condition if i in thought["perm_conditions"]["m_c"]] and \
