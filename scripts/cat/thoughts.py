from random import choice

import ujson

def get_thoughts(cat, other_cat):
    # placeholder thought - should only appear in game, when there is only one cat left
    thoughts = ['Is not thinking about much right now']

    if cat is None or other_cat is None:
        return thoughts

    # actions or thoughts for all cats. These switch either every moon or every time the game is re-opened
    if cat.is_alive() and not cat.outside:
        thoughts = get_alive_thoughts(cat, other_cat)
<<<<<<< HEAD
    elif cat.is_alive() and cat.outside:
=======
    elif cat.outside:
        thoughts = get_outside_thoughts(cat, other_cat)
    elif cat.is_alive() and cat.exiled:
>>>>>>> 8a24cdf8
        thoughts = get_exile_thoughts(cat, other_cat)
    elif cat.df:
        thoughts = get_df_thoughts(cat, other_cat)
    else:
        thoughts = get_dead_thoughts(cat, other_cat)


    return thoughts

def get_dead_thoughts(cat, other_cat):
        # individual thoughts
        thoughts = []
        thoughts += GENERAL_DEAD["all"]
        # thoughts with other cats that are dead
        if other_cat.dead:
            thoughts += GENERAL_DEAD["dead"]
        else:
            thoughts += GENERAL_DEAD["alive"]

        # dead young cat thoughts
        if cat.status in ['kitten', 'apprentice', 'medicine cat apprentice']:
            thoughts += [
                'Wishes they had more time to grow up',
                'Wonders what their full name would have been',
                'Is bothering older StarClan cats',
                'Is learning about the other cats in StarClan'
            ]
        # dead elder thoughts
        elif cat.status == 'elder':
            thoughts += [
                'Is grateful that they lived such a long life',
                'Is happy that their joints no longer ache',
                'Is telling stories to the younger cats of StarClan',
                'Watches over the younger cats of StarClan',
                'Is observing how different the Clan is from when they were alive'
            ]
        # dead leader thoughts
        elif cat.status == 'leader':
            thoughts += [
                'Hoped that they were a good leader',
                'Wishes that they had ten lives',
                'Is proud of their clan from StarClan',
                'Is pleased to see the new direction the Clan is heading in',
                'Still frets over their beloved former Clanmates from afar'
            ]
            # checks for specific roles
            if other_cat.status == 'kitten':
                thoughts += [
                    'Rejoices with every new kit born to the Clan they still hold so dear'
                ]

        return thoughts

def get_alive_thoughts(cat, other_cat):
    thoughts = []
    thoughts += GENERAL_ALIVE
    thoughts += get_family_thoughts(cat, other_cat)

    if cat.status == 'kitten':
        thoughts += get_kitten_thoughts(cat,other_cat)

    # kitten and warrior apprentice thoughts
    if cat.status != 'medicine cat apprentice' and cat.status != 'warrior' and cat.status != 'deputy' and cat.status != 'medicine cat' and cat.status != 'leader' and cat.status != 'elder' and cat.status != 'queen':
        thoughts += [
            'Wonders what their full name will be',
            'Pretends to be a warrior',
            "Practices the hunting crouch",
            'Pretends to fight an enemy warrior',
            'Wants to be a warrior already!',
            'Can\'t wait to be a warrior',
            'Is pretending to be deputy',
        ]
        # checks for specific roles
        if other_cat.status == 'elder':
            thoughts += ['Is helping the elders with their ticks']


    if cat.status == 'apprentice':
        thoughts += get_apprentice_thoughts(cat,other_cat)

    if cat.status == 'medicine cat apprentice':
        thoughts += get_med_apprentice_thoughts(cat,other_cat)

    if cat.status == 'elder':
        thoughts += get_elder_thoughts(cat,other_cat)

    if cat.status == 'medicine cat':
        thoughts += get_med_thoughts(cat,other_cat)

    if cat.status == 'deputy':
        thoughts += get_deputy_thoughts(cat, other_cat)

    if cat.status == 'leader':
        thoughts += get_leader_thoughts(cat, other_cat)

    if cat.status == 'warrior':
        thoughts += get_warrior_thoughts(cat, other_cat)
        thoughts += get_warrior_trait_role_thoughts(cat, other_cat)

    return thoughts

def get_kitten_thoughts(cat, other_cat):
    thoughts = []
    thoughts += KITTEN_GENERAL["all"]
    first_key = "alive"
    if other_cat.dead:
        first_key = "dead"
    second_key = other_cat.status
    # checks for specific roles
    thoughts += KITTEN_GENERAL[first_key]["all"]
    thoughts += KITTEN_GENERAL[first_key][second_key]

    # kitten trait thoughts
    trait = cat.trait
    thoughts += KITTEN_TRAITS[trait]
    return thoughts

def get_apprentice_thoughts(cat, other_cat):
    thoughts = []
    thoughts += APPR_GENERAL["all"]
    first_key = "alive"
    if other_cat.dead:
        first_key = "dead"
    second_key = other_cat.status
    # checks for specific roles
    thoughts += APPR_GENERAL[first_key]["all"]
    thoughts += APPR_GENERAL[first_key][second_key]
    
    # checks for specific traits 
    trait = cat.trait
    thoughts += APPR_TRAITS[trait]

    if trait == 'charismatic':
        # checks for specific roles
        if other_cat.status == 'kitten':
            thoughts += [
                'Has the kits very engaged in a very, very tall tale'
            ]
        elif cat.status == 'elder':
            thoughts += ['Is a favorite among the elders lately']

    return thoughts

def get_med_apprentice_thoughts(cat, other_cat):
    thoughts = []
    thoughts += MED_APPR_GENERAL["all"]
    first_key = "alive"
    if other_cat.dead:
        first_key = "dead"
    second_key = other_cat.status

    # checks for specific roles
    thoughts += MED_APPR_GENERAL[first_key]["all"]
    thoughts += MED_APPR_GENERAL[first_key][second_key]

    # trait specific medicine cat apprentice thoughts    
    trait = cat.trait
    thoughts += MED_APPR_TRAITS[trait]
    
    return thoughts

def get_warrior_thoughts(cat, other_cat):
    thoughts = []
    thoughts += WARRIOR_GENERAL["all"]

    first_key = "alive"
    if other_cat.dead:
        first_key = "dead"
    second_key = other_cat.status

    # checks for specific roles
    thoughts += WARRIOR_GENERAL[first_key]["all"]
    thoughts += WARRIOR_GENERAL[first_key][second_key]

    # trait specific medicine cat apprentice thoughts    
    trait = cat.trait
    thoughts += WARRIOR_TRAITS[trait]

    # check for specific roles
    if other_cat.status == 'kitten':
        if cat.trait == 'cold':
            thoughts += ['Recently snapped at the kits, making them cry']
        elif cat.trait == 'childish':
            thoughts += ['Is teaching new games to the kits']
        elif cat.trait == 'empathetic':
            thoughts += ['Is comforting kits after a scary experience']
        elif cat.trait == 'fierce':
            thoughts += [
                'Is roaring playfully at kits, making them laugh',
                'Has been rogue housing with the kits a little too hard lately'
            ]
        elif cat.trait == 'loving':
            thoughts += [
                'Is helping out with kits around camp',
                'Is smiling at the antics of the kits',
                'Is offering words of comfort to the kits']
        elif cat.trait == 'playful':
            thoughts += [
                'Is showing kits a game they used to play when they were that age',
                'Is giving kits badger rides on their back!',
                'Is riling up the kits, much to the queens\'s dismay'
            ]
        elif cat.trait == 'shameless':
            thoughts += ['Pushed a kit out of their way thoughtlessly']
        elif cat.trait == 'strict':
            thoughts += ['Is grumbling about troublesome kits']
        elif cat.trait == 'thoughtful':
            thoughts += [
                'Is bringing soaked moss to the queens in the nursery',
                'Is promising to take the kits out on a stroll today if they behave',
                'Plucked feathers from their meal for the kits to play with',
                'Is offering to look after the kits while the queens rest'
            ]
        elif cat.trait == 'troublesome':
            thoughts += ['Got scolded for telling the kits a naughty joke!']
    elif other_cat.status == 'elder':
        if cat.trait == 'calm':
            thoughts += ['Is politely listening to elders\'s stories']
        elif cat.trait == 'charismatic':
            thoughts += ['Is a favorite among the elders lately']
        elif cat.trait == 'compassionate':
            thoughts += [
                'Helped the elders to rise stiffly from their nests this morning'
            ]
        elif cat.trait == 'empathetic':
            thoughts += [
                'Volunteered to gather fresh lining to the elders\' nests'
            ]
        elif cat.trait == 'loyal':
            thoughts += [
                'Is checking in on the elder\'s den',
                'Is rambling on to younger cats about the importance of respecting their elders'
            ]
        elif cat.trait == 'thoughtful':
            thoughts += [
                'Gave an elder their favorite piece of fresh kill',
                'Is making sure that the elders all have fresh bedding'
            ]
        elif cat.trait == 'troublesome':
            thoughts += [
                'Recently was scolded for eating prey before the queens and elders'
            ]
    elif other_cat.status == 'apprentice':
        if cat.trait == 'childish':
            thoughts += ['Is pouncing on unsuspecting apprentices']
        elif cat.trait == 'cold':
            thoughts += ['Is scolding the apprentices over something slight']
        elif cat.trait == 'thoughtful':
            thoughts += [
                'Is hosting a modified training session for the beginner apprentices'
            ]

    return thoughts

def get_med_thoughts(cat, other_cat):
    thoughts = []
    thoughts += MEDICINE_GENERAL["all"]

    first_key = "alive"
    if other_cat.dead:
        first_key = "dead"
    second_key = other_cat.status

    # checks for specific roles
    thoughts += MEDICINE_GENERAL[first_key]["all"]
    thoughts += MEDICINE_GENERAL[first_key][second_key]

    # trait specific medicine cat apprentice thoughts    
    trait = cat.trait
    thoughts += MEDICINE_TRAITS[trait]
    
    # checks for specific roles + traits
    if cat.status == 'kitten':
        if cat.trait == 'bloodthirsty':
            thoughts += ['Encourages kits to eat some strange red berries']

    return thoughts

def get_deputy_thoughts(cat, other_cat):
    thoughts = []
    thoughts += DEPUTY_GENERAL["all"]

    first_key = "alive"
    if other_cat.dead:
        first_key = "dead"
    second_key = other_cat.status

    # checks for specific roles
    thoughts += DEPUTY_GENERAL[first_key]["all"]
    thoughts += DEPUTY_GENERAL[first_key][second_key]

    # trait specific medicine cat apprentice thoughts    
    trait = cat.trait
    thoughts += DEPUTY_TRAITS[trait]

    # get also the warrior thoughts
    warrior_thoughts = get_warrior_thoughts(cat,other_cat)
    # get all thoughts without "deputy" in it
    warrior_thoughts = list(filter(lambda thought: "deputy" not in thought, warrior_thoughts))
    thoughts += warrior_thoughts

    return thoughts

def get_leader_thoughts(cat, other_cat):
    thoughts = []
    thoughts += LEADER_GENERAL["all"]

    first_key = "alive"
    if other_cat.dead:
        first_key = "dead"
    second_key = other_cat.status

    # checks for specific roles
    thoughts += LEADER_GENERAL[first_key]["all"]
    thoughts += LEADER_GENERAL[first_key][second_key]

    # trait specific medicine cat apprentice thoughts    
    trait = cat.trait
    thoughts += LEADER_TRAITS[trait]

    # get also the warrior thoughts
    warrior_thoughts = get_warrior_thoughts(cat,other_cat)
    # get all thoughts without "deputy" in it
    warrior_thoughts = list(filter(lambda thought: "deputy" not in thought and "leader" not in thought, warrior_thoughts))
    thoughts += warrior_thoughts

    return thoughts

def get_elder_thoughts(cat, other_cat):
    thoughts = []
    thoughts += ELDER_GENERAL["all"]

    first_key = "alive"
    if other_cat.dead:
        first_key = "dead"
    second_key = other_cat.status

    # checks for specific roles
    thoughts += ELDER_GENERAL[first_key]["all"]
    thoughts += ELDER_GENERAL[first_key][second_key]

    # trait specific medicine cat apprentice thoughts    
    trait = cat.trait
    if trait in cat.kit_traits:
        cat.trait = choice(cat.traits)
    thoughts += ELDER_TRAITS[trait]

    return thoughts

def get_family_thoughts(cat, other_cat):
    """Returns a list of thoughts, if the other cat is a kit from cat."""
    thoughts = []
    if cat.children is None or len(cat.children) <= 0:
        return thoughts

    # children
    all_children = list(filter(lambda inter_cat: inter_cat.ID in cat.children and inter_cat.is_alive(), cat.all_cats.values()))
    if all_children is None or len(all_children) <= 0:
        return thoughts
    
    thoughts += get_adult_children_thoughts(cat,other_cat,all_children)

    # young kitten
    kitten = list(filter(lambda inter_cat: inter_cat.moons < 6 and inter_cat.is_alive(), all_children))
    if kitten is None or len(kitten) <= 0:
        return thoughts
    thoughts += get_young_children_thoughts(cat,other_cat,kitten)

    return thoughts

# ---------------------------------------------------------------------------- #
#                            more in depth thoughts                            #
# ---------------------------------------------------------------------------- #

def get_adult_children_thoughts(cat, other_cat, all_children):
    thoughts = []
    if all_children is None and len(all_children) <= 0:
        return thoughts

    thoughts += FAMILY["has_children"]
    if other_cat.ID in all_children and other_cat.moons > 11:
        thoughts += [
            "Is remembering how cute r_c was when they were little",
            "Is feeling proud of r_c",
            "Thinks how fast time can go when looking at r_c"
        ]

    return thoughts

def get_young_children_thoughts(cat, other_cat, young_children):
    thoughts = []
    if young_children is None and len(young_children) <= 0:
        return thoughts

    if len(young_children) == 1:
        thoughts += FAMILY["has_young_children"]["single"]
    else:
        thoughts += FAMILY["has_young_children"]["multiple"]

    if other_cat.ID in young_children:
        thoughts += [
            "Can't stop gazing at r_c with wonder",
            "Worries that r_c may not be safe",
            "Is grooming r_c"
        ]

    return thoughts

def get_warrior_trait_role_thoughts(cat, other_cat):
    # nonspecific age trait thoughts (unused traits: bold)
    thoughts = []
    thoughts += WARRIOR_TRAITS[cat.trait]
    if cat.trait == 'altruistic':
        # checks for specific roles
        if other_cat.status == 'elder':
            thoughts += [
                'Is taking fresh kill to the elders and queens',
                'Gave their share of fresh kill to the elders',
                'Is putting mousebile on the elder\'s ticks'
            ]
        elif other_cat.status == 'kitten':
            thoughts += [
                'Is following the kits around camp, giving the queens a break',
                'Let the kits sleep in their nest with them last night',
                'Is grooming the scruffiest kits around camp dutifully'
            ]
    
    elif cat.trait == 'calm':
        # checks for specific roles
        if other_cat.status == 'elder':
            thoughts += ['Is politely listening to elders\'s stories']
    
    elif cat.trait == 'careful':
        # checks for specific roles
        if other_cat.status == 'kitten':
            thoughts += ['Is warning the kits to stay in camp']
    
    elif cat.trait == 'childish':
        # checks for specific roles
        if other_cat.status == 'kitten':
            thoughts += [
                'Is pouncing on unsuspecting kits',
                'Is teaching new games to the kits'
            ]
    
    elif cat.trait == 'cold':
        # checks for specific roles
        if other_cat.status == 'kitten':
            thoughts += ['Recently snapped at the kits, making them cry']
    
    elif cat.trait == 'compassionate':
        if cat.status != 'leader':
            thoughts += [
                'Is making sure that the leader has eaten before they dig in to their own meal',
                'Is being scolded for giving their prey away to a starving loner'
            ]
        # checks for specific roles
        if other_cat.status == 'elder':
            thoughts += [
                'Helped the elders to rise stiffly from their nests this morning'
            ]
    
    elif cat.trait == 'confident':
        if cat.status != 'deputy' and cat.status != 'leader':
            thoughts += [
                'Is letting the Clan leader know their opinion on a rather serious matter',
                'Knows without a doubt that the Clan deputy respects them',
                'Knows without a doubt that the Clan leader must respect them',
                'Is sure to stand tall when the Clan leader walks by'
            ]
    
    elif cat.trait == 'empathetic':
        # checks for specific roles
        if other_cat.status == 'elder':
            thoughts += [
                'Volunteered to gather fresh lining to the elders\' nests'
            ]
        elif other_cat.status == 'kitten':
            thoughts += ['Is comforting kits after a scary experience']
    
    elif cat.trait == 'loyal':
        # checks for specific roles
        if other_cat.status == 'kitten':
            thoughts += [
                'Is roaring playfully at kits, making them laugh',
                'Has been rogue housing with the kits a little to hard lately',
                'Is telling the kits tales about valiant warriors in the thick of epic battles'
            ]
    
    elif cat.trait == 'patient':
        # checks for specific roles
        if other_cat.status == 'kitten':
            thoughts += ['Is letting a kit tug on their tail']
    
    elif cat.trait == 'responsible':
        # checks for specific roles
        if other_cat.status == 'elder':
            thoughts += ['Is going to fetch the elders new bedding today']
        elif other_cat.status == 'kitten':
            thoughts += ['Is making sure the kits behave']
    
    elif cat.trait == 'shameless':
        # checks for specific roles
        if other_cat.status == 'kitten':
            thoughts += ['Pushed a kit out of their way thoughtlessly']
    
    elif cat.trait == 'sneaky':
        if other_cat.status == 'kitten':
            thoughts += ['Is teaching kits how to walk without making a sound']
    
    elif cat.trait == 'strict':
        # checks for specific roles
        if other_cat.status == 'kitten':
            thoughts += [
                'Is grumbling about troublesome kits',
                'Can\'t stand to watch the kits make fools of themselves'
            ]
    
    elif cat.trait == 'thoughtful':
        # checks for specific roles
        if other_cat.status == 'elder':
            thoughts += [
                'Gave an elder their favorite piece of fresh kill',
                'Is making sure that the elders all have fresh bedding'
            ]
        elif other_cat.status == 'queen':
            thoughts += ['Is bringing soaked moss to the queens in the nursery']
        elif other_cat.status == 'kitten':
            thoughts += [
                'Is promising to take the kits out on a stroll today if they behave',
                'Plucked feathers from their meal for the kits to play with',
                'Is hosting a mock training session for the kits',
                'Is offering to look after the kits while the queens rest'
            ]
    
    elif cat.trait == 'troublesome':
        # checks for specific roles
        if other_cat.status == 'elder' or other_cat.status == 'queen':
            thoughts += [
                'Recently was scolded for eating prey before the queens and elders'
            ]
        elif other_cat.status == 'kitten':
            thoughts += ['Got scolded for telling the kits a naughty joke!']
    
    elif cat.trait == 'vengeful':
        if cat.status != 'leader':
            thoughts += [
                'Thinks that the Clan leader should declare war on a neighboring Clan'
            ]
    
    elif cat.trait == 'wise':
        # checks for specific roles
        if other_cat.status == 'kitten':
            thoughts += [
                'Is teaching kits how to identify prey prints in the dirt',
                'Is counseling the kits'
            ]

    # skill specific thoughts
    if cat.skills == 'strong connection to starclan' and cat.status != 'medicine cat' and cat.status != 'medicine cat apprentice':
        thoughts += [
            'Is becoming interested in herbs',
            'Volunteers to gather herbs',
            'Has been lending the medicine cat a paw lately'
        ]
    return thoughts

def get_df_thoughts(cat, other_cat):
    thoughts = []
    thoughts+= GENERAL_DEAD["df"]
    
    return thoughts

def get_exile_thoughts(cat, other_cat):
    thoughts = []
    thoughts += EXILE
    
    return thoughts

def get_outside_thoughts(cat, other_cat):
    thoughts = []
    thoughts += OUTSIDE['lost']['general']
    if cat.status == 'kitten':
        thoughts += OUTSIDE['lost']['kitten']
    elif cat.status == 'apprentice':
        thoughts += OUTSIDE['lost']['apprentice']
    elif cat.status == 'warrior':
        thoughts += OUTSIDE['lost']['warrior']
    elif cat.status == 'medicine cat' or cat.status == 'medicine cat apprentice':
        thoughts += OUTSIDE['lost']['med']
    elif cat.status == 'deputy':
        thoughts += OUTSIDE['lost']['deputy']
    elif cat.status == 'leader':
        thoughts += OUTSIDE['lost']['leader']
    elif cat.status == 'elder':
        thoughts += OUTSIDE['lost']['elder']
    return thoughts

# ---------------------------------------------------------------------------- #
#                             load general thoughts                            #
# ---------------------------------------------------------------------------- #

resource_directory = "resources/dicts/thoughts/"

GENERAL_DEAD = None
with open(f"{resource_directory}cat_dead_general.json", 'r') as read_file:
    GENERAL_DEAD = ujson.loads(read_file.read())

GENERAL_ALIVE = None
with open(f"{resource_directory}cat_alive_general.json", 'r') as read_file:
    GENERAL_ALIVE = ujson.loads(read_file.read())
    
EXILE = None
with open(f"{resource_directory}exile.json", 'r') as read_file:
    EXILE = ujson.loads(read_file.read())
    
OUTSIDE = None
with open(f"{resource_directory}other.json", 'r') as read_file:
    OUTSIDE = ujson.loads(read_file.read())

FAMILY = None
with open(f"{resource_directory}family.json", 'r') as read_file:
    FAMILY = ujson.loads(read_file.read())

# ---------------------------------------------------------------------------- #
#                           specific status thoughts                           #
# ---------------------------------------------------------------------------- #

in_depth_path = "alive/"

KITTEN_GENERAL = None
with open(f"{resource_directory}{in_depth_path}kitten_to_other.json", 'r') as read_file:
    KITTEN_GENERAL = ujson.loads(read_file.read())

APPR_GENERAL = None
with open(f"{resource_directory}{in_depth_path}apprentice_to_other.json", 'r') as read_file:
    APPR_GENERAL = ujson.loads(read_file.read())

MED_APPR_GENERAL = None
with open(f"{resource_directory}{in_depth_path}medicine_app_to_other.json", 'r') as read_file:
    MED_APPR_GENERAL = ujson.loads(read_file.read())

WARRIOR_GENERAL = None
with open(f"{resource_directory}{in_depth_path}warrior_to_other.json", 'r') as read_file:
    WARRIOR_GENERAL = ujson.loads(read_file.read())

MEDICINE_GENERAL = None
with open(f"{resource_directory}{in_depth_path}medicine_to_other.json", 'r') as read_file:
    MEDICINE_GENERAL = ujson.loads(read_file.read())

DEPUTY_GENERAL = None
with open(f"{resource_directory}{in_depth_path}deputy_to_other.json", 'r') as read_file:
    DEPUTY_GENERAL = ujson.loads(read_file.read())

LEADER_GENERAL = None
with open(f"{resource_directory}{in_depth_path}leader_to_other.json", 'r') as read_file:
    LEADER_GENERAL = ujson.loads(read_file.read())

ELDER_GENERAL = None
with open(f"{resource_directory}{in_depth_path}elder_to_other.json", 'r') as read_file:
    ELDER_GENERAL = ujson.loads(read_file.read())

# ---------------------------------------------------------------------------- #
#                            specific trait thoughts                           #
# ---------------------------------------------------------------------------- #

traits_path = "traits/"

KITTEN_TRAITS = None
with open(f"{resource_directory}{traits_path}kitten.json", 'r') as read_file:
    KITTEN_TRAITS = ujson.loads(read_file.read())

APPR_TRAITS = None
with open(f"{resource_directory}{traits_path}apprentice.json", 'r') as read_file:
    APPR_TRAITS = ujson.loads(read_file.read())

MED_APPR_TRAITS = None
with open(f"{resource_directory}{traits_path}med_apprentice.json", 'r') as read_file:
    MED_APPR_TRAITS = ujson.loads(read_file.read())

WARRIOR_TRAITS = None
with open(f"{resource_directory}{traits_path}warrior.json", 'r') as read_file:
    WARRIOR_TRAITS = ujson.loads(read_file.read())

MEDICINE_TRAITS = None
with open(f"{resource_directory}{traits_path}medicine.json", 'r') as read_file:
    MEDICINE_TRAITS = ujson.loads(read_file.read())

DEPUTY_TRAITS = None
with open(f"{resource_directory}{traits_path}deputy.json", 'r') as read_file:
    DEPUTY_TRAITS = ujson.loads(read_file.read())

LEADER_TRAITS = None
with open(f"{resource_directory}{traits_path}leader.json", 'r') as read_file:
    LEADER_TRAITS = ujson.loads(read_file.read())

ELDER_TRAITS = None
with open(f"{resource_directory}{traits_path}elder.json", 'r') as read_file:
    ELDER_TRAITS = ujson.loads(read_file.read())<|MERGE_RESOLUTION|>--- conflicted
+++ resolved
@@ -12,13 +12,9 @@
     # actions or thoughts for all cats. These switch either every moon or every time the game is re-opened
     if cat.is_alive() and not cat.outside:
         thoughts = get_alive_thoughts(cat, other_cat)
-<<<<<<< HEAD
-    elif cat.is_alive() and cat.outside:
-=======
     elif cat.outside:
         thoughts = get_outside_thoughts(cat, other_cat)
     elif cat.is_alive() and cat.exiled:
->>>>>>> 8a24cdf8
         thoughts = get_exile_thoughts(cat, other_cat)
     elif cat.df:
         thoughts = get_df_thoughts(cat, other_cat)
