import os
import traceback
from random import choice

import ujson

class Thoughts():
    @staticmethod
    def thought_fulfill_rel_constraints(main_cat, random_cat, constraint) -> bool:
        """Check if the relationship fulfills the interaction relationship constraints."""
        # if the constraints are not existing, they are considered to be fulfilled
        if not random_cat:
            return False
        
        # No current relationship-value bases tags, so this is commented out.
        relationship = None
        if random_cat in main_cat.relationships:
            relationship = main_cat.relationships[random_cat]

        if "siblings" in constraint and not main_cat.is_sibling(random_cat):
            return False

        if "mates" in constraint and main_cat.mate != random_cat.ID:
            return False

        if "not_mates" in constraint and main_cat.mate == random_cat.ID:
            return False

        if "parent/child" in constraint and not main_cat.is_parent(random_cat):
            return False

        if "child/parent" in constraint and not random_cat.is_parent(main_cat):
            return False
        
        if "mentor/app" in constraint and random_cat not in main_cat.apprentice:
            return False
        
        if "app/mentor" in constraint and str(random_cat.ID) != main_cat.mentor:
            return False
        
        if "strangers" in constraint and relationship and (relationship.platonic_like < 1 or relationship.romantic_love < 1):
            return False

        return True

    @staticmethod
    def cats_fulfill_thought_constraints(main_cat, random_cat, thought, game_mode, biome, season, camp) -> bool:
        """Check if the two cats fulfills the thought constraints."""

        # This is for checking biome
        if "biome" in thought:
            if biome not in thought["biome"]:
                return False

        # This is checking for season
        if "season" in thought:
            if season == None:
                return False
            elif season not in thought["season"]:
                return False

        # This is for checking camp
        if "camp" in thought:
            if camp not in thought["camp"]:
                return False

        # This is for checking if another cat is needed and there is a other cat
        r_c_in = [thought_str for thought_str in thought["thoughts"] if "r_c" in thought_str]
        if len(r_c_in) > 0 and not random_cat:
            return False

        # This is for filtering certain relationship types between the main cat and random cat. 
        if "relationship_constraint" in thought and random_cat:
            if not Thoughts.thought_fulfill_rel_constraints(main_cat, random_cat, thought["relationship_constraint"]):
                return False

        # Constraints for the status of the main cat
        if 'main_status_constraint' in thought:
            if main_cat.status not in thought['main_status_constraint'] and 'any' not in thought['main_status_constraint']:
                return False
            
        # Constraints for the status of the random cat
        if 'random_status_constraint' in thought and random_cat:
            if random_cat.status not in thought['random_status_constraint'] and 'any' not in thought['random_status_constraint']:
                return False
        elif 'random_status_constraint' in thought and not random_cat:
            pass

        # main cat age constraint
        if 'main_age_constraint' in thought:
            if main_cat.age not in thought['main_age_constraint']:
                return False
        
        if 'random_age_constraint' in thought and random_cat:
            if random_cat.age not in thought['random_age_constraint']:
                return False

        if 'main_trait_constraint' in thought:
            if main_cat.trait not in thought['main_trait_constraint']:
                return False
            
        if 'random_trait_constraint' in thought and random_cat:
            if random_cat.trait not in thought['random_trait_constraint']:
                return False

        if 'main_skill_constraint' in thought:
            if main_cat.skill not in thought['main_skill_constraint']:
                return False
            
        if 'random_skill_constraint' in thought and random_cat:
            if random_cat.skill not in thought['random_skill_constraint']:
                return False

        if 'backstory_constraint' in thought:
            if main_cat.backstory not in thought['backstory_constraint']["m_c"]:
                return False
            if random_cat and random_cat.backstory not in thought['backstory_constraint']["r_c"]:
                return False

        # Filter for the living status of the random cat. The living status of the main cat
        # is taken into account in the thought loading process.
        living_status = None
        outside_status = None
        if random_cat and 'random_living_status' in thought:
            if random_cat and not random_cat.dead:
                living_status = "living"
            elif random_cat and random_cat.dead and random_cat.df:
                living_status = "darkforest"
            elif random_cat and random_cat.dead and not random_cat.df:
                living_status = "starclan"
            else:
                living_status = 'unknownresidence'
            if living_status and living_status not in thought['random_living_status']:
                return False

        # this covers if living status isn't stated
        else:
            living_status = None
            if random_cat and not random_cat.dead and not random_cat.outside:
                living_status = "living"
            if living_status and living_status != "living":
                return False
<<<<<<< HEAD
        
        if 'random_outside_status' in thought:
=======
            
        if random_cat and 'random_outside_status' in thought:
>>>>>>> fa6e4c83
            outside_status = None
            if random_cat and random_cat.outside and random_cat.status not in ["kittypet", "loner", "rogue", "former Clancat", "exiled"]:
                outside_status = "lost"
            elif random_cat and random_cat.outside:
                outside_status = "outside"
            else:
                outside_status = "clancat"
            if outside_status not in thought['random_outside_status']:
                return False
        else:
            if random_cat and random_cat.outside and random_cat.status not in ["kittypet", "loner", "rogue", "former Clancat", "exiled"]:
                outside_status = "lost"
            elif random_cat and random_cat.outside:
                outside_status = "outside"
            else:
                outside_status = "clancat"
            if outside_status and outside_status != 'clancat' and len(r_c_in) > 0:
                return False

        if game_mode != "classic" and 'has_injuries' in thought:
            if "m_c" in thought['has_injuries']:
                if not ([i for i in main_cat.injuries if i in thought['has_injuries']["m_c"]] or [i for i in main_cat.illnesses if i in thought['has_injuries']["m_c"]]\
                    or not [(main_cat.injuries or main_cat.illnesses) and "any" in thought['has_injuries']["m_c"]]):
                    return False
            if "r_c" in thought['has_injuries'] and random_cat:
                if not ([i for i in random_cat.injuries if i in thought['has_injuries']["r_c"]] or [i for i in random_cat.illnesses if i in thought['has_injuries']["m_c"]]\
                    or not [(random_cat.injuries or random_cat.illnesses) and "any" in thought['has_injuries']["r_c"]]):
                    return False
        
        if game_mode != "classic" and "perm_conditions" in thought:
            if "m_c" in thought["perm_conditions"]:
                if not [i for i in main_cat.permanent_condition if i in thought["perm_conditions"]["m_c"]]\
                    or not [main_cat.permanent_condition and "any" in thought['perm_conditions']["m_c"]]:
                    return False
            if "r_c" in thought["perm_conditions"] and random_cat:
                if not [i for i in random_cat.permanent_condition if i in thought["perm_conditions"]["r_c"]]\
                    or not [random_cat.permanent_condition and "any" in thought['perm_conditions']["r_c"]]:
                    return False
        
        return True
    # ---------------------------------------------------------------------------- #
    #                            BUILD MASTER DICTIONARY                           #
    # ---------------------------------------------------------------------------- #

    @staticmethod
    def create_thoughts(inter_list, main_cat, other_cat, game_mode, biome, season, camp) -> list:
        created_list = []
        for inter in inter_list:
            if Thoughts.cats_fulfill_thought_constraints(main_cat, other_cat, inter, game_mode, biome, season, camp):
                created_list.append(inter)
        return created_list

    @staticmethod
    def load_thoughts(main_cat, other_cat, game_mode, biome, season, camp):
        base_path = f"resources/dicts/thoughts/"
        life_dir = None
        status = main_cat.status
        loaded_thoughts = []

        if status == "medicine cat apprentice":
            status = "medicine_cat_apprentice"
        elif status == "mediator apprentice":
            status = "mediator_apprentice"
        elif status == "medicine cat":
            status = "medicine_cat"

        if not main_cat.dead:
            life_dir = "alive"
        else:
            life_dir = "dead"

        if not main_cat.dead and main_cat.outside:
            spec_dir = "/alive_outside"
        elif main_cat.dead and not main_cat.outside and not main_cat.df:
            spec_dir = "/starclan"
        elif main_cat.dead and not main_cat.outside and main_cat.df:
            spec_dir = "/darkforest"
        elif main_cat.dead and main_cat.outside:
            spec_dir = "/unknownresidence"
        else:
            spec_dir = ""

        THOUGHTS = []
        with open(f"{base_path}{life_dir}{spec_dir}/{status}.json", 'r') as read_file:
            THOUGHTS = ujson.loads(read_file.read())
        GENTHOUGHTS = []
        with open(f"{base_path}{life_dir}{spec_dir}/general.json", 'r') as read_file:
            GENTHOUGHTS = ujson.loads(read_file.read())
        # newborns only pull from their status thoughts. this is done for convenience
        if main_cat.age == 'newborn':
            loaded_thoughts = THOUGHTS
        else:
            loaded_thoughts = THOUGHTS + GENTHOUGHTS
        final_thoughts = Thoughts.create_thoughts(loaded_thoughts, main_cat, other_cat, game_mode, biome, season, camp)

        return final_thoughts
    
    @staticmethod
    def get_chosen_thought(main_cat, other_cat, game_mode, biome, season, camp):
        # get possible thoughts
<<<<<<< HEAD
        chosen_thought_group = choice(Thoughts.load_thoughts(main_cat, other_cat, game_mode, biome, season, camp))
        chosen_thought = choice(chosen_thought_group["thoughts"])
=======
        try:
            chosen_thought_group = choice(Thoughts.load_thoughts(main_cat, other_cat, game_mode, biome, season, camp))
            chosen_thought = choice(chosen_thought_group["thoughts"])
        except Exception:
            traceback.print_exc()
            chosen_thought = "No thoughts, head empty"
>>>>>>> fa6e4c83

        return chosen_thought<|MERGE_RESOLUTION|>--- conflicted
+++ resolved
@@ -140,13 +140,8 @@
                 living_status = "living"
             if living_status and living_status != "living":
                 return False
-<<<<<<< HEAD
-        
-        if 'random_outside_status' in thought:
-=======
-            
+        
         if random_cat and 'random_outside_status' in thought:
->>>>>>> fa6e4c83
             outside_status = None
             if random_cat and random_cat.outside and random_cat.status not in ["kittypet", "loner", "rogue", "former Clancat", "exiled"]:
                 outside_status = "lost"
@@ -247,16 +242,11 @@
     @staticmethod
     def get_chosen_thought(main_cat, other_cat, game_mode, biome, season, camp):
         # get possible thoughts
-<<<<<<< HEAD
-        chosen_thought_group = choice(Thoughts.load_thoughts(main_cat, other_cat, game_mode, biome, season, camp))
-        chosen_thought = choice(chosen_thought_group["thoughts"])
-=======
         try:
             chosen_thought_group = choice(Thoughts.load_thoughts(main_cat, other_cat, game_mode, biome, season, camp))
             chosen_thought = choice(chosen_thought_group["thoughts"])
         except Exception:
             traceback.print_exc()
             chosen_thought = "No thoughts, head empty"
->>>>>>> fa6e4c83
 
         return chosen_thought