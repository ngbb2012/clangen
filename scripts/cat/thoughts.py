--- conflicted
+++ resolved
@@ -19,11 +19,7 @@
         if random_cat in main_cat.relationships:
             relationship = main_cat.relationships[random_cat]
 
-<<<<<<< HEAD
-        if "siblings" in constraint and main_cat.is_sibling(random_cat):
-=======
         if "siblings" in constraint and not main_cat.is_sibling(random_cat):
->>>>>>> daa757f3
             return False
 
         if "mates" in constraint and main_cat.mate != random_cat.ID:
@@ -83,12 +79,8 @@
 
         # Contraints for the status of the random cat
         if 'random_status_constraint' in thought and random_cat:
-<<<<<<< HEAD
-            if random_cat.status not in thought['random_status_constraint']:
-=======
             if (random_cat.status not in thought['random_status_constraint'])or\
                 ('any' not in thought['random_status_constraint']):
->>>>>>> daa757f3
                 return False
 
         # main cat age contraint
@@ -111,14 +103,8 @@
         if 'main_skill_constraint' in thought:
             if main_cat.skill not in thought['main_skill_constraint']:
                 return False
-<<<<<<< HEAD
-        
-        if 'random_skill_constraint' in thought:
-            if random_cat and random_cat.skill not in thought['random_skill_constraint']:
-=======
         if 'random_skill_constraint' in thought and random_cat:
             if random_cat.skill not in thought['random_skill_constraint']:
->>>>>>> daa757f3
                 return False
 
         if 'backstory_constraint' in thought:
@@ -130,10 +116,7 @@
         # Filter for the living status of the random cat. The living status of the main cat
         # is taken into account in the thought loading process.
         living_status = None
-<<<<<<< HEAD
-=======
         outside_status = None
->>>>>>> daa757f3
         if 'random_living_status' in thought:
             if random_cat and not random_cat.dead:
                 living_status = "living"
@@ -143,25 +126,15 @@
                 living_status = "starclan"
             else:
                 living_status = 'unknownresidence'
-<<<<<<< HEAD
-            if living_status not in thought['random_living_status']:
-=======
             if living_status and living_status not in thought['random_living_status']:
->>>>>>> daa757f3
                 return False
         
         # this covers if living status isn't stated
         elif 'random_living_status' not in thought:
-<<<<<<< HEAD
-            if random_cat and not random_cat.dead and not random_cat.outside:
-                living_status = "living"
-            if living_status != "living":
-=======
             living_status = None
             if random_cat and not random_cat.dead and not random_cat.outside:
                 living_status = "living"
             if living_status and living_status != "living":
->>>>>>> daa757f3
                 return False
             
         if 'random_outside_status' in thought:
@@ -189,12 +162,8 @@
                     or [main_cat.permanent_condition and "any" in thought['perm_conditions']["m_c"]]:
                     return False
             if "r_c" in thought["perm_conditions"] and random_cat:
-<<<<<<< HEAD
-                if not [i for i in random_cat.permanent_condition if i in thought["perm_conditions"]["r_c"]]:
-=======
                 if not [i for i in random_cat.permanent_condition if i in thought["perm_conditions"]["r_c"]]\
                     or [random_cat.permanent_condition and "any" in thought['perm_conditions']["r_c"]]:
->>>>>>> daa757f3
                     return False
 
         return True
@@ -258,8 +227,7 @@
         try:
             chosen_thought_group = choice(Thoughts.load_thoughts(main_cat, other_cat, game_mode, biome, season, camp))
             chosen_thought = choice(chosen_thought_group["thoughts"])
-        except Exception as inst:
+        except:
             chosen_thought = "No thoughts, head empty"
-            print(inst)
 
         return chosen_thought