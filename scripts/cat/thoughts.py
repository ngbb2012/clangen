import traceback
from random import choice

import i18n

from scripts.game_structure.localization import load_lang_resource


class Thoughts:
    @staticmethod
    def thought_fulfill_rel_constraints(main_cat, random_cat, constraint) -> bool:
        """Check if the relationship fulfills the interaction relationship constraints."""
        # if the constraints are not existing, they are considered to be fulfilled
        if not random_cat:
            return False

        # No current relationship-value bases tags, so this is commented out.
        relationship = None
        if random_cat.ID in main_cat.relationships:
            relationship = main_cat.relationships[random_cat.ID]

        if "siblings" in constraint and not main_cat.is_sibling(random_cat):
            return False

        if "littermates" in constraint and not main_cat.is_littermate(random_cat):
            return False

        if "mates" in constraint and random_cat.ID not in main_cat.mate:
            return False

        if "not_mates" in constraint and random_cat.ID in main_cat.mate:
            return False

        if "parent/child" in constraint and not main_cat.is_parent(random_cat):
            return False

        if "child/parent" in constraint and not random_cat.is_parent(main_cat):
            return False

        if "mentor/app" in constraint and random_cat not in main_cat.apprentice:
            return False

        if "app/mentor" in constraint and random_cat.ID != main_cat.mentor:
            return False

        if (
            "strangers" in constraint
            and relationship
            and (relationship.platonic_like < 1 or relationship.romantic_love < 1)
        ):
            return False

        return True

    @staticmethod
    def cats_fulfill_thought_constraints(
        main_cat, random_cat, thought, game_mode, biome, season, camp
    ) -> bool:
        """Check if the two cats fulfills the thought constraints."""

        # This is for checking biome
        if "biome" in thought:
            if biome not in thought["biome"]:
                return False

        # This is checking for season
        if "season" in thought:
            if season not in thought["season"]:
                return False

        # This is for checking camp
        if "camp" in thought:
            if camp not in thought["camp"]:
                return False

        # This is for checking the 'not_working' status
        if "not_working" in thought:
            if thought["not_working"] != main_cat.not_working():
                return False

        # This is for checking if another cat is needed and there is another cat
        r_c_in = [
            thought_str for thought_str in thought["thoughts"] if "r_c" in thought_str
        ]
        if len(r_c_in) > 0 and not random_cat:
            return False

        # This is for filtering certain relationship types between the main cat and random cat.
        if "relationship_constraint" in thought and random_cat:
            if not Thoughts.thought_fulfill_rel_constraints(
                main_cat, random_cat, thought["relationship_constraint"]
            ):
                return False

        # Constraints for the status of the main cat
        if "main_status_constraint" in thought:
            if (
                main_cat.status not in thought["main_status_constraint"]
                and "any" not in thought["main_status_constraint"]
            ):
                return False

        # Constraints for the status of the random cat
        if "random_status_constraint" in thought and random_cat:
            if (
                random_cat.status not in thought["random_status_constraint"]
                and "any" not in thought["random_status_constraint"]
            ):
                return False
        elif "random_status_constraint" in thought and not random_cat:
            pass

        # main cat age constraint
        if "main_age_constraint" in thought:
            if main_cat.age not in thought["main_age_constraint"]:
                return False

        if "random_age_constraint" in thought and random_cat:
            if random_cat.age not in thought["random_age_constraint"]:
                return False

        if "main_trait_constraint" in thought:
            if main_cat.personality.trait not in thought["main_trait_constraint"]:
                return False

        if "random_trait_constraint" in thought and random_cat:
            if random_cat.personality.trait not in thought["random_trait_constraint"]:
                return False

        if "main_skill_constraint" in thought:
            _flag = False
            for _skill in thought["main_skill_constraint"]:
                spli = _skill.split(",")

                if len(spli) != 2:
                    print("Throught constraint not properly formated", _skill)
                    continue

                if main_cat.skills.meets_skill_requirement(spli[0], int(spli[1])):
                    _flag = True
                    break

            if not _flag:
                return False

        if "random_skill_constraint" in thought and random_cat:
            _flag = False
            for _skill in thought["random_skill_constraint"]:
                spli = _skill.split(",")

                if len(spli) != 2:
                    print("Throught constraint not properly formated", _skill)
                    continue

                if random_cat.skills.meets_skill_requirement(spli[0], spli[1]):
                    _flag = True
                    break

            if not _flag:
                return False

        if "main_backstory_constraint" in thought:
            if main_cat.backstory not in thought["main_backstory_constraint"]:
                return False

        if "random_backstory_constraint" in thought:
            if (
                random_cat
                and random_cat.backstory not in thought["random_backstory_constraint"]
            ):
                return False

        # Filter for the living status of the random cat. The living status of the main cat
        # is taken into account in the thought loading process.
<<<<<<< HEAD
        if random_cat and "random_living_status" in thought:
            if random_cat and not random_cat.dead:
                living_status = "living"
            elif random_cat and random_cat.dead and random_cat.df:
                living_status = "darkforest"
            elif random_cat and random_cat.dead and not random_cat.df:
                living_status = "starclan"
=======
        if random_cat and 'random_living_status' in thought:
            if random_cat:
                if random_cat.dead:
                    if random_cat.df:
                        living_status = "darkforest"
                    else:
                        living_status = "starclan"
                else:
                    living_status = "living"
>>>>>>> 3a25906a
            else:
                living_status = "unknownresidence"
            if living_status and living_status not in thought["random_living_status"]:
                return False

        # this covers if living status isn't stated
        else:
            living_status = None
            if random_cat and not random_cat.dead and not random_cat.outside:
                living_status = "living"
            if living_status and living_status != "living":
                return False

<<<<<<< HEAD
        if random_cat and "random_outside_status" in thought:
            if (
                random_cat
                and random_cat.outside
                and random_cat.status
                not in ["kittypet", "loner", "rogue", "former Clancat", "exiled"]
            ):
                outside_status = "lost"
            elif random_cat and random_cat.outside:
                outside_status = "outside"
            else:
                outside_status = "clancat"

            if outside_status not in thought["random_outside_status"]:
                return False
        else:
            if (
                random_cat
                and random_cat.outside
                and random_cat.status
                not in ["kittypet", "loner", "rogue", "former Clancat", "exiled"]
            ):
                outside_status = "lost"
            elif random_cat and random_cat.outside:
                outside_status = "outside"
            else:
                outside_status = "clancat"
            if (
                main_cat.outside
            ):  # makes sure that outsiders can get thoughts all the time
=======
        if random_cat and random_cat.outside and random_cat.status not in ["kittypet", "loner", "rogue",
                                                                           "former Clancat", "exiled"]:
            outside_status = "lost"
        elif random_cat and random_cat.outside:
            outside_status = "outside"
        else:
            outside_status = "clancat"
        if random_cat and 'random_outside_status' in thought:
            if outside_status not in thought['random_outside_status']:
                return False
        else:
            
            if main_cat.outside:  # makes sure that outsiders can get thoughts all the time
>>>>>>> 3a25906a
                pass
            else:
                if outside_status and outside_status != "clancat" and len(r_c_in) > 0:
                    return False

            if "has_injuries" in thought:
                if "m_c" in thought["has_injuries"]:
                    if main_cat.injuries or main_cat.illnesses:
                        injuries_and_illnesses = (
                            main_cat.injuries.keys() + main_cat.injuries.keys()
                        )
                        if (
                            not [
                                i
                                for i in injuries_and_illnesses
                                if i in thought["has_injuries"]["m_c"]
                            ]
                            and "any" not in thought["has_injuries"]["m_c"]
                        ):
                            return False
                    return False

                if "r_c" in thought["has_injuries"] and random_cat:
                    if random_cat.injuries or random_cat.illnesses:
                        injuries_and_illnesses = (
                            random_cat.injuries.keys() + random_cat.injuries.keys()
                        )
                        if (
                            not [
                                i
                                for i in injuries_and_illnesses
                                if i in thought["has_injuries"]["r_c"]
                            ]
                            and "any" not in thought["has_injuries"]["r_c"]
                        ):
                            return False
                    return False

            if "perm_conditions" in thought:
                if "m_c" in thought["perm_conditions"]:
                    if main_cat.permanent_condition:
                        if (
                            not [
                                i
                                for i in main_cat.permanent_condition
                                if i in thought["perm_conditions"]["m_c"]
                            ]
                            and "any" not in thought["perm_conditions"]["m_c"]
                        ):
                            return False
                    else:
                        return False

                if "r_c" in thought["perm_conditions"] and random_cat:
                    if random_cat.permanent_condition:
                        if (
                            not [
                                i
                                for i in random_cat.permanent_condition
                                if i in thought["perm_conditions"]["r_c"]
                            ]
                            and "any" not in thought["perm_conditions"]["r_c"]
                        ):
                            return False
                    else:
                        return False

        if "perm_conditions" in thought:
            if "m_c" in thought["perm_conditions"]:
                if main_cat.permanent_condition:
                    if (
                        not [
                            i
                            for i in main_cat.permanent_condition
                            if i in thought["perm_conditions"]["m_c"]
                        ]
                        and "any" not in thought["perm_conditions"]["m_c"]
                    ):
                        return False

            if "r_c" in thought["perm_conditions"] and random_cat:
                if random_cat.permanent_condition:
                    if (
                        not [
                            i
                            for i in random_cat.permanent_condition
                            if i in thought["perm_conditions"]["r_c"]
                        ]
                        and "any" not in thought["perm_conditions"]["r_c"]
                    ):
                        return False

        return True

    # ---------------------------------------------------------------------------- #
    #                            BUILD MASTER DICTIONARY                           #
    # ---------------------------------------------------------------------------- #

    @staticmethod
    def create_thoughts(
        inter_list, main_cat, other_cat, game_mode, biome, season, camp
    ) -> list:
        created_list = []
        for inter in inter_list:
            if Thoughts.cats_fulfill_thought_constraints(
                main_cat, other_cat, inter, game_mode, biome, season, camp
            ):
                created_list.append(inter)
        return created_list

    @staticmethod
    def load_thoughts(main_cat, other_cat, game_mode, biome, season, camp):
        status = main_cat.status
        status = status.replace(" ", "_")
        # match status:
        #     case "medicine cat apprentice":
        #         status = "medicine_cat_apprentice"
        #     case "mediator apprentice":
        #         status = "mediator_apprentice"
        #     case "medicine cat":
        #         status = "medicine_cat"
        #     case 'former Clancat':
        #         status = 'former_Clancat'

        if not main_cat.dead:
            life_dir = "alive"
        else:
            life_dir = "dead"

        if main_cat.dead:
            if main_cat.outside:
                spec_dir = "/unknownresidence"
            elif main_cat.df:
                spec_dir = "/darkforest"
            else:
                spec_dir = "/starclan"
        elif main_cat.outside:
            spec_dir = "/alive_outside"
        else:
            spec_dir = ""

        # newborns only pull from their status thoughts. this is done for convenience
        try:
            if main_cat.age == "newborn":
                loaded_thoughts = load_lang_resource(
                    f"thoughts/{life_dir}{spec_dir}/newborn.json"
                )
            else:
                thoughts = load_lang_resource(
                    f"thoughts/{life_dir}{spec_dir}/{status}.json"
                )
                genthoughts = load_lang_resource(
                    f"thoughts/{life_dir}{spec_dir}/general.json"
                )
                loaded_thoughts = thoughts + genthoughts

            final_thoughts = Thoughts.create_thoughts(
                loaded_thoughts, main_cat, other_cat, game_mode, biome, season, camp
            )
            return final_thoughts
        except IOError:
            print("ERROR: loading thoughts")

    @staticmethod
    def get_chosen_thought(main_cat, other_cat, game_mode, biome, season, camp):
        # get possible thoughts
        try:
            # checks if the cat is Rick Astley to give the rickroll thought, otherwise proceed as usual
            if (main_cat.name.prefix + main_cat.name.suffix).replace(
                " ", ""
            ).lower() == "rickastley":
                return i18n.t("defaults.rickroll")
            else:
                chosen_thought_group = choice(
                    Thoughts.load_thoughts(
                        main_cat, other_cat, game_mode, biome, season, camp
                    )
                )
                chosen_thought = choice(chosen_thought_group["thoughts"])
        except Exception:
            traceback.print_exc()
            chosen_thought = i18n.t("defaults.thought")

        return chosen_thought

    def create_death_thoughts(self, inter_list) -> list:
        # helper function for death thoughts
        created_list = []
        for inter in inter_list:
            created_list.append(inter)
        return created_list

    def leader_death_thought(self, lives_left, darkforest):
        """
        Load the special leader death thoughts, since they function differently than regular ones
        :param lives_left: How many lives the leader has left - used to determine if they actually die or not
        :param darkforest: Whether or not dead cats go to StarClan (false) or the DF (true)
        """
        base_path = f"resources/lang/{i18n.config.get('locale')}/thoughts/ondeath"
        fallback_path = f"resources/lang/{i18n.config.get('fallback')}/thoughts/ondeath"
        if darkforest:
            spec_dir = "/darkforest"
        else:
            spec_dir = "/starclan"
        THOUGHTS: []
        try:
            if lives_left > 0:
<<<<<<< HEAD
                loaded_thoughts = load_lang_resource(
                    f"thoughts/ondeath{spec_dir}/leader_life.json"
                )
            else:
                loaded_thoughts = load_lang_resource(
                    f"thoughts/ondeath{spec_dir}/leader_death.json"
                )
            thought_group = choice(
                Thoughts.create_death_thoughts(self, loaded_thoughts)
            )
=======
                with open(f"{base_path}{spec_dir}/leader_life.json", 'r') as read_file:
                    THOUGHTS = ujson.loads(read_file.read())
            else:
                with open(f"{base_path}{spec_dir}/leader_death.json", 'r') as read_file:
                    THOUGHTS = ujson.loads(read_file.read())
            loaded_thoughts = THOUGHTS
            thought_group = choice(Thoughts.create_death_thoughts(self, loaded_thoughts))
>>>>>>> 3a25906a
            chosen_thought = choice(thought_group["thoughts"])
            return chosen_thought
        except Exception:
            traceback.print_exc()
            chosen_thought = i18n.t("defaults.thought")
            return chosen_thought

    def new_death_thought(self, darkforest, isoutside):
        base_path = f"resources/lang/{i18n.config.get('locale')}/thoughts/ondeath"
        fallback_path = f"resources/lang/{i18n.config.get('fallback')}/thoughts/ondeath"

        if isoutside:
            spec_dir = "/unknownresidence"
        elif darkforest is False:
            spec_dir = "/starclan"
        else:
            spec_dir = "/darkforest"
        THOUGHTS: []
        try:
            loaded_thoughts = load_lang_resource(
                f"thoughts/ondeath{spec_dir}/general.json"
            )
            thought_group = choice(
                Thoughts.create_death_thoughts(self, loaded_thoughts)
            )
            chosen_thought = choice(thought_group["thoughts"])
            return chosen_thought
        except Exception:
            traceback.print_exc()
            return i18n.t("defaults.thought")<|MERGE_RESOLUTION|>--- conflicted
+++ resolved
@@ -172,16 +172,7 @@
 
         # Filter for the living status of the random cat. The living status of the main cat
         # is taken into account in the thought loading process.
-<<<<<<< HEAD
         if random_cat and "random_living_status" in thought:
-            if random_cat and not random_cat.dead:
-                living_status = "living"
-            elif random_cat and random_cat.dead and random_cat.df:
-                living_status = "darkforest"
-            elif random_cat and random_cat.dead and not random_cat.df:
-                living_status = "starclan"
-=======
-        if random_cat and 'random_living_status' in thought:
             if random_cat:
                 if random_cat.dead:
                     if random_cat.df:
@@ -190,7 +181,6 @@
                         living_status = "starclan"
                 else:
                     living_status = "living"
->>>>>>> 3a25906a
             else:
                 living_status = "unknownresidence"
             if living_status and living_status not in thought["random_living_status"]:
@@ -204,38 +194,6 @@
             if living_status and living_status != "living":
                 return False
 
-<<<<<<< HEAD
-        if random_cat and "random_outside_status" in thought:
-            if (
-                random_cat
-                and random_cat.outside
-                and random_cat.status
-                not in ["kittypet", "loner", "rogue", "former Clancat", "exiled"]
-            ):
-                outside_status = "lost"
-            elif random_cat and random_cat.outside:
-                outside_status = "outside"
-            else:
-                outside_status = "clancat"
-
-            if outside_status not in thought["random_outside_status"]:
-                return False
-        else:
-            if (
-                random_cat
-                and random_cat.outside
-                and random_cat.status
-                not in ["kittypet", "loner", "rogue", "former Clancat", "exiled"]
-            ):
-                outside_status = "lost"
-            elif random_cat and random_cat.outside:
-                outside_status = "outside"
-            else:
-                outside_status = "clancat"
-            if (
-                main_cat.outside
-            ):  # makes sure that outsiders can get thoughts all the time
-=======
         if random_cat and random_cat.outside and random_cat.status not in ["kittypet", "loner", "rogue",
                                                                            "former Clancat", "exiled"]:
             outside_status = "lost"
@@ -247,9 +205,8 @@
             if outside_status not in thought['random_outside_status']:
                 return False
         else:
-            
+
             if main_cat.outside:  # makes sure that outsiders can get thoughts all the time
->>>>>>> 3a25906a
                 pass
             else:
                 if outside_status and outside_status != "clancat" and len(r_c_in) > 0:
@@ -457,7 +414,6 @@
         THOUGHTS: []
         try:
             if lives_left > 0:
-<<<<<<< HEAD
                 loaded_thoughts = load_lang_resource(
                     f"thoughts/ondeath{spec_dir}/leader_life.json"
                 )
@@ -468,15 +424,6 @@
             thought_group = choice(
                 Thoughts.create_death_thoughts(self, loaded_thoughts)
             )
-=======
-                with open(f"{base_path}{spec_dir}/leader_life.json", 'r') as read_file:
-                    THOUGHTS = ujson.loads(read_file.read())
-            else:
-                with open(f"{base_path}{spec_dir}/leader_death.json", 'r') as read_file:
-                    THOUGHTS = ujson.loads(read_file.read())
-            loaded_thoughts = THOUGHTS
-            thought_group = choice(Thoughts.create_death_thoughts(self, loaded_thoughts))
->>>>>>> 3a25906a
             chosen_thought = choice(thought_group["thoughts"])
             return chosen_thought
         except Exception:
