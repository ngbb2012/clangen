--- conflicted
+++ resolved
@@ -163,12 +163,8 @@
             "moon": game.clan.age
         }
 
-<<<<<<< HEAD
-    def add_mentor_influence(self, cat, mentor=None, skill=None, second_skill=None, trait=None):
-=======
     @staticmethod
     def add_mentor_influence_strings(cat):
->>>>>>> d158b736
         """
         adds mentor influence to the cat's history save
         :param cat: cat object
@@ -182,7 +178,6 @@
         if not cat.history.mentor_influence["trait"]:
             return
 
-<<<<<<< HEAD
         if mentor:
             mentor = mentor.ID
             cat.history.mentor_influence["mentor"] = "mentor" if "mentor" in cat.history.mentor_influence else mentor if mentor else None
@@ -201,7 +196,6 @@
             cat.history.mentor_influence["second_skill"] = None
         if "trait" not in cat.history.mentor_influence:
             cat.history.mentor_influence["trait"] = None
-=======
         # working under the impression that these blurbs will be preceeded by "more likely to"
         influence_text = {
                 "lawfulness_raise": [
@@ -258,7 +252,6 @@
         History.check_load(cat)
         cat.history.mentor_influence["skill"] = skill_influence
         
->>>>>>> d158b736
 
     @staticmethod
     def add_app_ceremony(cat, honor):
@@ -479,18 +472,14 @@
         Returns mentor influence dict, example of structure:
 
         "mentor_influence":{
-<<<<<<< HEAD
             "mentor": ID
             "skill": skill
             "second_skill": second skill
-            "trait": trait
-=======
             "trait": {
                 "mentor_id":
                     "lawfulness": 0,
                     ...
                     "strings": []
->>>>>>> d158b736
             },
             "skill": skill
         }
