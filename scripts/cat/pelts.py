--- conflicted
+++ resolved
@@ -327,19 +327,6 @@
     'GREY', 'CYAN', 'EMERALD', 'PALEBLUE', 'PALEYELLOW', 'GOLD', 'HEATHERBLUE', 'COPPER', 'SAGE', 'BLUE2',
     'SUNLITICE', 'GREENYELLOW'
 ]
-<<<<<<< HEAD
-little_white = ['LITTLE', 'LIGHTTUXEDO', 'BUZZARDFANG', 'TIP', 'BLAZE', 'BIB', 'VEE', 'PAWS',
-    'BELLY', 'TAILTIP', 'TOES', 'BROKENBLAZE', 'LILTWO', 'SCOURGE', 'TOESTAIL', 'RAVENPAW', 'HONEY', 'LUNA', 'EXTRA']
-mid_white = ['TUXEDO', 'FANCY', 'UNDERS', 'DAMIEN', 'SKUNK', 'MITAINE', 'SQUEAKS', 'STAR',
-    'WINGS']
-high_white = ['ANY', 'ANY2', 'BROKEN', 'FRECKLES', 'RINGTAIL', 'HALFFACE', 'PANTS2',
-    'GOATEE', 'PRINCE', 'FAROFA', 'MISTER', 'PANTS', 'REVERSEPANTS', 'HALFWHITE', 'APPALOOSA', 'PIEBALD',
-    'CURVED', 'GLASS', 'MASKMANTLE', 'MAO', 'PAINTED']
-mostly_white = ['VAN', 'ONEEAR', 'LIGHTSONG', 'TAIL', 'HEART', 'MOORISH', 'APRON', 'CAPSADDLE',
-    'CHESTSPECK', 'BLACKSTAR']
-point_markings = ['COLOURPOINT', 'RAGDOLL', 'KARPATI', 'SEPIAPOINT', 'MINKPOINT',
-    'SEALPOINT']
-=======
 little_white = ['LITTLE', 'LITTLECREAMY', 'LIGHTTUXEDO', 'BUZZARDFANG', 'TIP', 'BLAZE', 'BIB', 'VEE', 'PAWS',
                 'BELLY', 'TAILTIP', 'TOES', 'BROKENBLAZE', 'LILTWO', 'SCOURGE', 'TOESTAIL', 'RAVENPAW', 'HONEY', 'LUNA',
                 'EXTRA']
@@ -352,7 +339,6 @@
                 'CHESTSPECK', 'BLACKSTAR']
 point_markings = ['COLOURPOINT', 'COLOURPOINTCREAMY', 'RAGDOLL', 'KARPATI', 'SEPIAPOINT', 'MINKPOINT',
                   'SEALPOINT']
->>>>>>> 44f89e1e
 vit = ['VITILIGO', 'VITILIGO2']
 white_sprites = [
     little_white, mid_white, high_white, mostly_white, point_markings, vit, 'FULLWHITE']
