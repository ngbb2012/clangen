--- conflicted
+++ resolved
@@ -271,16 +271,9 @@
                'classic', 'sokoke', 'agouti', 'singlestripe']
 
 pelt_length = ["short", "medium", "long"]
-<<<<<<< HEAD
 eye_colours = ['YELLOW', 'AMBER', 'HAZEL', 'PALEGREEN', 'GREEN', 'BLUE', 'DARKBLUE', 'GREY', 'CYAN', 'EMERALD', 'PALEBLUE', 
     'PALEYELLOW', 'GOLD', 'HEATHERBLUE', 'COPPER', 'SAGE', 'BLUE2', 'SUNLITICE', 'GREENYELLOW']
 yellow_eyes = ['YELLOW', 'AMBER', 'PALEYELLOW', 'GOLD', 'COPPER', 'GREENYELLOW', 'BRONZE', 'SILVER']
-=======
-eye_colours = ['YELLOW', 'AMBER', 'HAZEL', 'PALEGREEN', 'GREEN', 'BLUE', 'DARKBLUE', 'GREY', 'CYAN', 'EMERALD',
-               'PALEBLUE',
-               'PALEYELLOW', 'GOLD', 'HEATHERBLUE', 'COPPER', 'SAGE', 'BLUE2', 'SUNLITICE', 'GREENYELLOW']
-yellow_eyes = ['YELLOW', 'AMBER', 'PALEYELLOW', 'GOLD', 'COPPER', 'GREENYELLOW']
->>>>>>> 3a3d1311
 blue_eyes = ['BLUE', 'DARKBLUE', 'CYAN', 'PALEBLUE', 'HEATHERBLUE', 'BLUE2', 'SUNLITICE', 'GREY']
 green_eyes = ['PALEGREEN', 'GREEN', 'EMERALD', 'SAGE', 'HAZEL']
 # scars1 is scars from other cats, other animals - scars2 is missing parts - scars3 is "special" scars that could only happen in a special event
