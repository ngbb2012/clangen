from random import choice, randint


class SingleColour():
    name = "SingleColour"
    sprites = {1: 'single'}
    white_patches = None

    def __init__(self, colour, length):
        self.colour = colour
        self.length = length
        self.white = self.colour == "white"

    def __repr__(self):
        return self.colour + self.length

class TwoColour():
    name = "TwoColour"
    sprites = {1: 'single', 2: 'white'}
    white_patches = [
        'LITTLE', 'LITTLECREAMY', 'LIGHTTUXEDO', 'BUZZARDFANG', 'TIP', 'BLAZE', 
        'BIB', 'VEE', 'PAWS', 'BELLY', 'TAILTIP', 'TOES', 'BROKENBLAZE', 'LILTWO',
        'SCOURGE', 'TOESTAIL', 'RAVENPAW', 'HONEY',
        'TUXEDO', 'TUXEDOCREAMY', 'FANCY', 'UNDERS', 'DAMIEN', 'SKUNK',
        'MITAINE', 'SQUEAKS', 'STAR',
        'ANY', 'ANYCREAMY', 'ANY2', 'ANY2CREAMY', 'BROKEN', 'FRECKLES', 'RINGTAIL', 
        'HALFFACE', 'PANTS2', 'GOATEE', 'PRINCE', 'FAROFA', 'MISTER', 'PANTS', 
        'REVERSEPANTS', 'HALFWHITE', 'APPALOOSA', 'PIEBALD', 'CURVED', 'GLASS', 
        'VAN', 'VANCREAMY', 'ONEEAR', 'LIGHTSONG', 'TAIL', 'HEART', 'MOORISH',
        'MASKMANTLE', 'APRON', 'CAPSADDLE',
        'COLOURPOINT', 'COLOURPOINTCREAMY', 'RAGDOLL', 'SEPIAPOINT', 'MINKPOINT', 
        'SEALPOINT','VITILIGO', 'VITILIGO2'
    ]
    def __init__(self, colour, length):
        self.colour = colour
        self.length = length
        self.white = True

    def __repr__(self):
        return f"white and {self.colour}{self.length}"

class Tabby():
    name = "Tabby"
    sprites = {1: 'tabby', 2: 'white'}
    white_patches = [
        'LITTLE', 'LITTLECREAMY', 'LIGHTTUXEDO', 'BUZZARDFANG', 'TIP', 'BLAZE', 
        'BIB', 'VEE', 'PAWS', 'BELLY', 'TAILTIP', 'TOES', 'BROKENBLAZE', 'LILTWO',
        'SCOURGE', 'TOESTAIL', 'RAVENPAW', 'HONEY',
        'TUXEDO', 'TUXEDOCREAMY', 'FANCY', 'UNDERS', 'DAMIEN', 'SKUNK',
        'MITAINE', 'SQUEAKS', 'STAR',
        'ANY', 'ANYCREAMY', 'ANY2', 'ANY2CREAMY', 'BROKEN', 'FRECKLES', 'RINGTAIL', 
        'HALFFACE', 'PANTS2', 'GOATEE', 'PRINCE', 'FAROFA', 'MISTER', 'PANTS', 
        'REVERSEPANTS', 'HALFWHITE', 'APPALOOSA', 'PIEBALD', 'CURVED', 'GLASS', 
        'VAN', 'VANCREAMY', 'ONEEAR', 'LIGHTSONG', 'TAIL', 'HEART', 'MOORISH',
        'MASKMANTLE', 'APRON', 'CAPSADDLE',
        'COLOURPOINT', 'COLOURPOINTCREAMY', 'RAGDOLL', 'SEPIAPOINT', 'MINKPOINT', 
        'SEALPOINT','VITILIGO', 'VITILIGO2'
    ]
    def __init__(self, colour, white, length):
        self.white = white  # boolean; does cat have white on it or no
        self.colour = colour
        self.length = length

    def __repr__(self):
        if self.white:
            return f"white and {self.colour}{self.length} tabby"
        else:
            return self.colour + self.length + " tabby"

class Marbled():
    name = "Marbled"
    sprites = {1: 'marbled', 2: 'white'}
    white_patches = [
        'LITTLE', 'LITTLECREAMY', 'LIGHTTUXEDO', 'BUZZARDFANG', 'TIP', 'BLAZE', 
        'BIB', 'VEE', 'PAWS', 'BELLY', 'TAILTIP', 'TOES', 'BROKENBLAZE', 'LILTWO',
        'SCOURGE', 'TOESTAIL', 'RAVENPAW', 'HONEY',
        'TUXEDO', 'TUXEDOCREAMY', 'FANCY', 'UNDERS', 'DAMIEN', 'SKUNK',
        'MITAINE', 'SQUEAKS', 'STAR',
        'ANY', 'ANYCREAMY', 'ANY2', 'ANY2CREAMY', 'BROKEN', 'FRECKLES', 'RINGTAIL', 
        'HALFFACE', 'PANTS2', 'GOATEE', 'PRINCE', 'FAROFA', 'MISTER', 'PANTS', 
        'REVERSEPANTS', 'HALFWHITE', 'APPALOOSA', 'PIEBALD', 'CURVED', 'GLASS', 
        'VAN', 'VANCREAMY', 'ONEEAR', 'LIGHTSONG', 'TAIL', 'HEART', 'MOORISH',
        'MASKMANTLE', 'APRON', 'CAPSADDLE',
        'COLOURPOINT', 'COLOURPOINTCREAMY', 'RAGDOLL', 'SEPIAPOINT', 'MINKPOINT', 
        'SEALPOINT','VITILIGO', 'VITILIGO2'
    ]
    def __init__(self, colour, white, length):
        self.white = white  # boolean; does cat have white on it or no
        self.colour = colour
        self.length = length

    def __repr__(self):
        if self.white:
            return f"white and {self.colour}{self.length} marbled"
        else:
            return self.colour + self.length + " marbled"

class Rosette():
    name = "Rosette"
    sprites = {1: 'rosette', 2: 'white'}
    white_patches = [
        'LITTLE', 'LITTLECREAMY', 'LIGHTTUXEDO', 'BUZZARDFANG', 'TIP', 'BLAZE', 
        'BIB', 'VEE', 'PAWS', 'BELLY', 'TAILTIP', 'TOES', 'BROKENBLAZE', 'LILTWO',
        'SCOURGE', 'TOESTAIL', 'RAVENPAW', 'HONEY',
        'TUXEDO', 'TUXEDOCREAMY', 'FANCY', 'UNDERS', 'DAMIEN', 'SKUNK',
        'MITAINE', 'SQUEAKS', 'STAR',
        'ANY', 'ANYCREAMY', 'ANY2', 'ANY2CREAMY', 'BROKEN', 'FRECKLES', 'RINGTAIL', 
        'HALFFACE', 'PANTS2', 'GOATEE', 'PRINCE', 'FAROFA', 'MISTER', 'PANTS', 
        'REVERSEPANTS', 'HALFWHITE', 'APPALOOSA', 'PIEBALD', 'CURVED', 'GLASS', 
        'VAN', 'VANCREAMY', 'ONEEAR', 'LIGHTSONG', 'TAIL', 'HEART', 'MOORISH',
        'MASKMANTLE', 'APRON', 'CAPSADDLE',
        'COLOURPOINT', 'COLOURPOINTCREAMY', 'SEPIAPOINT', 'MINKPOINT', 
        'SEALPOINT','VITILIGO', 'VITILIGO2'
    ]
    def __init__(self, colour, white, length):
        self.white = white  # boolean; does cat have white on it or no
        self.colour = colour
        self.length = length

    def __repr__(self):
        if self.white:
            return f"white and {self.colour}{self.length} rosette"
        else:
            return self.colour + self.length + " rosette"

class Smoke():
    name = "Smoke"
    sprites = {1: 'smoke', 2: 'white'}
    white_patches = [
        'LITTLE', 'LITTLECREAMY', 'LIGHTTUXEDO', 'BUZZARDFANG', 'TIP', 'BLAZE', 
        'BIB', 'VEE', 'PAWS', 'BELLY', 'TAILTIP', 'TOES', 'BROKENBLAZE', 'LILTWO',
        'SCOURGE', 'TOESTAIL', 'RAVENPAW', 'HONEY',
        'TUXEDO', 'TUXEDOCREAMY', 'FANCY', 'UNDERS', 'DAMIEN', 'SKUNK',
        'MITAINE', 'SQUEAKS', 'STAR',
        'ANY', 'ANYCREAMY', 'ANY2', 'ANY2CREAMY', 'BROKEN', 'FRECKLES', 'RINGTAIL', 
        'HALFFACE', 'PANTS2', 'GOATEE', 'PRINCE', 'FAROFA', 'MISTER', 'PANTS', 
        'REVERSEPANTS', 'HALFWHITE', 'APPALOOSA', 'PIEBALD', 'CURVED', 'GLASS', 
        'VAN', 'VANCREAMY', 'ONEEAR', 'LIGHTSONG', 'TAIL', 'HEART', 'MOORISH',
        'MASKMANTLE', 'APRON', 'CAPSADDLE',
        'COLOURPOINT', 'COLOURPOINTCREAMY', 'RAGDOLL', 'SEPIAPOINT', 'MINKPOINT', 
        'SEALPOINT','VITILIGO', 'VITILIGO2'
    ]
    def __init__(self, colour, white, length):
        self.white = white  # boolean; does cat have white on it or no
        self.colour = colour
        self.length = length

    def __repr__(self):
        if self.white:
            return f"white and {self.colour}{self.length} smoke"
        else:
            return self.colour + self.length + " smoke"

class Ticked():
    name = "Ticked"
    sprites = {1: 'ticked', 2: 'white'}
    white_patches = [
        'LITTLE', 'LITTLECREAMY', 'LIGHTTUXEDO', 'BUZZARDFANG', 'TIP', 'BLAZE', 
        'BIB', 'VEE', 'PAWS', 'BELLY', 'TAILTIP', 'TOES', 'BROKENBLAZE', 'LILTWO',
        'SCOURGE', 'TOESTAIL', 'RAVENPAW', 'HONEY',
        'TUXEDO', 'TUXEDOCREAMY', 'FANCY', 'UNDERS', 'DAMIEN', 'SKUNK',
        'MITAINE', 'SQUEAKS', 'STAR',
        'ANY', 'ANYCREAMY', 'ANY2', 'ANY2CREAMY', 'BROKEN', 'FRECKLES', 'RINGTAIL', 
        'HALFFACE', 'PANTS2', 'GOATEE', 'PRINCE', 'FAROFA', 'MISTER', 'PANTS', 
        'REVERSEPANTS', 'HALFWHITE', 'APPALOOSA', 'PIEBALD', 'CURVED', 'GLASS', 
        'VAN', 'VANCREAMY', 'ONEEAR', 'LIGHTSONG', 'TAIL', 'HEART', 'MOORISH',
        'MASKMANTLE', 'APRON', 'CAPSADDLE',
        'COLOURPOINT', 'COLOURPOINTCREAMY', 'RAGDOLL', 'SEPIAPOINT', 'MINKPOINT', 
        'SEALPOINT','VITILIGO', 'VITILIGO2'
    ]
    def __init__(self, colour, white, length):
        self.white = white  # boolean; does cat have white on it or no
        self.colour = colour
        self.length = length

    def __repr__(self):
        if self.white:
            return f"white and {self.colour}{self.length} ticked"
        else:
            return self.colour + self.length + " ticked"

class Speckled():
    name = "Speckled"
    sprites = {1: 'speckled', 2: 'white'}
    white_patches = [
        'LITTLE', 'LITTLECREAMY', 'LIGHTTUXEDO', 'BUZZARDFANG', 'TIP', 'BLAZE', 
        'BIB', 'VEE', 'PAWS', 'BELLY', 'TAILTIP', 'TOES', 'BROKENBLAZE', 'LILTWO',
        'SCOURGE', 'TOESTAIL', 'RAVENPAW', 'HONEY',
        'TUXEDO', 'TUXEDOCREAMY', 'FANCY', 'UNDERS', 'DAMIEN', 'SKUNK',
        'MITAINE', 'SQUEAKS', 'STAR',
        'ANY', 'ANYCREAMY', 'ANY2', 'ANY2CREAMY', 'BROKEN', 'FRECKLES', 'RINGTAIL', 
        'HALFFACE', 'PANTS2', 'GOATEE', 'PRINCE', 'FAROFA', 'MISTER', 'PANTS', 
        'REVERSEPANTS', 'HALFWHITE', 'APPALOOSA', 'PIEBALD', 'CURVED', 'GLASS', 
        'VAN', 'VANCREAMY', 'ONEEAR', 'LIGHTSONG', 'TAIL', 'HEART', 'MOORISH',
        'MASKMANTLE', 'APRON', 'CAPSADDLE',
        'COLOURPOINT', 'COLOURPOINTCREAMY', 'RAGDOLL', 'SEPIAPOINT', 'MINKPOINT', 
        'SEALPOINT','VITILIGO', 'VITILIGO2'
    ]
    def __init__(self, colour, white, length):
        self.white = white  # boolean; does cat have white on it or no
        self.colour = colour
        self.length = length
    def __repr__(self):
        if self.white:
            return f"white and {self.colour} speckled{self.length}"
        else:
            return f"{self.colour} speckled{self.length}"

class Bengal():
    name = "Bengal"
    sprites = {1: 'bengal', 2: 'white'}
    white_patches = [
        'LITTLE', 'LITTLECREAMY', 'LIGHTTUXEDO', 'BUZZARDFANG', 'TIP', 'BLAZE', 
        'BIB', 'VEE', 'PAWS', 'BELLY', 'TAILTIP', 'TOES', 'BROKENBLAZE', 'LILTWO',
        'SCOURGE', 'TOESTAIL', 'RAVENPAW', 'HONEY',
        'TUXEDO', 'TUXEDOCREAMY', 'FANCY', 'UNDERS', 'DAMIEN', 'SKUNK',
        'MITAINE', 'SQUEAKS', 'STAR',
        'ANY', 'ANYCREAMY', 'ANY2', 'ANY2CREAMY', 'BROKEN', 'FRECKLES', 'RINGTAIL', 
        'HALFFACE', 'PANTS2', 'GOATEE', 'PRINCE', 'FAROFA', 'MISTER', 'PANTS', 
        'REVERSEPANTS', 'HALFWHITE', 'APPALOOSA', 'PIEBALD', 'CURVED', 'GLASS', 
        'VAN', 'VANCREAMY', 'ONEEAR', 'LIGHTSONG', 'TAIL', 'HEART', 'MOORISH',
        'MASKMANTLE', 'APRON', 'CAPSADDLE',
        'COLOURPOINT', 'COLOURPOINTCREAMY', 'RAGDOLL', 'SEPIAPOINT', 'MINKPOINT', 
        'SEALPOINT','VITILIGO', 'VITILIGO2'

    ]
    def __init__(self, colour, white, length):
        self.white = white  # boolean; does cat have white on it or no
        self.colour = colour
        self.length = length
    def __repr__(self):
        if self.white:
            return f"white and {self.colour} bengal{self.length}"
        else:
            return f"{self.colour} bengal{self.length}"

class Mackerel():
    name = "Mackerel"
    sprites = {1: 'mackerel', 2: 'white'}
    white_patches = [
        'LITTLE', 'LITTLECREAMY', 'LIGHTTUXEDO', 'BUZZARDFANG', 'TIP', 'BLAZE', 
        'BIB', 'VEE', 'PAWS', 'BELLY', 'TAILTIP', 'TOES', 'BROKENBLAZE', 'LILTWO',
        'SCOURGE', 'TOESTAIL', 'RAVENPAW', 'HONEY',
        'TUXEDO', 'TUXEDOCREAMY', 'FANCY', 'UNDERS', 'DAMIEN', 'SKUNK',
        'MITAINE', 'SQUEAKS', 'STAR',
        'ANY', 'ANYCREAMY', 'ANY2', 'ANY2CREAMY', 'BROKEN', 'FRECKLES', 'RINGTAIL', 
        'HALFFACE', 'PANTS2', 'GOATEE', 'PRINCE', 'FAROFA', 'MISTER', 'PANTS', 
        'REVERSEPANTS', 'HALFWHITE', 'APPALOOSA', 'PIEBALD', 'CURVED', 'GLASS', 
        'VAN', 'VANCREAMY', 'ONEEAR', 'LIGHTSONG', 'TAIL', 'HEART', 'MOORISH',
        'MASKMANTLE', 'APRON', 'CAPSADDLE',
        'COLOURPOINT', 'COLOURPOINTCREAMY', 'RAGDOLL', 'SEPIAPOINT', 'MINKPOINT', 
        'SEALPOINT','VITILIGO', 'VITILIGO2'

    ]
    def __init__(self, colour, white, length):
        self.white = white  # boolean; does cat have white on it or no
        self.colour = colour
        self.length = length
    def __repr__(self):
        if self.white:
            return f"white and {self.colour} mackerel tabby{self.length}"
        else:
            return f"{self.colour} mackerel tabby{self.length}"

class Classic():
    name = "Classic"
    sprites = {1: 'classic', 2: 'white'}
    white_patches = [
        'LITTLE', 'LITTLECREAMY', 'LIGHTTUXEDO', 'BUZZARDFANG', 'TIP', 'BLAZE', 
        'BIB', 'VEE', 'PAWS', 'BELLY', 'TAILTIP', 'TOES', 'BROKENBLAZE', 'LILTWO',
        'SCOURGE', 'TOESTAIL', 'RAVENPAW', 'HONEY',
        'TUXEDO', 'TUXEDOCREAMY', 'FANCY', 'UNDERS', 'DAMIEN', 'SKUNK',
        'MITAINE', 'SQUEAKS', 'STAR',
        'ANY', 'ANYCREAMY', 'ANY2', 'ANY2CREAMY', 'BROKEN', 'FRECKLES', 'RINGTAIL', 
        'HALFFACE', 'PANTS2', 'GOATEE', 'PRINCE', 'FAROFA', 'MISTER', 'PANTS', 
        'REVERSEPANTS', 'HALFWHITE', 'APPALOOSA', 'PIEBALD', 'CURVED', 'GLASS', 
        'VAN', 'VANCREAMY', 'ONEEAR', 'LIGHTSONG', 'TAIL', 'HEART', 'MOORISH',
        'MASKMANTLE', 'APRON', 'CAPSADDLE',
        'COLOURPOINT', 'COLOURPOINTCREAMY', 'RAGDOLL', 'SEPIAPOINT', 'MINKPOINT', 
        'SEALPOINT','VITILIGO', 'VITILIGO2'

    ]
    def __init__(self, colour, white, length):
        self.white = white  # boolean; does cat have white on it or no
        self.colour = colour
        self.length = length
    def __repr__(self):
        if self.white:
            return f"white and {self.colour} classic tabby{self.length}"
        else:
            return f"{self.colour} classic tabby{self.length}"

class Sokoke():
    name = "Sokoke"
    sprites = {1: 'sokoke', 2: 'white'}
    white_patches = [
        'LITTLE', 'LITTLECREAMY', 'LIGHTTUXEDO', 'BUZZARDFANG', 'TIP', 'BLAZE', 
        'BIB', 'VEE', 'PAWS', 'BELLY', 'TAILTIP', 'TOES', 'BROKENBLAZE', 'LILTWO',
        'SCOURGE', 'TOESTAIL', 'RAVENPAW', 'HONEY',
        'TUXEDO', 'TUXEDOCREAMY', 'FANCY', 'UNDERS', 'DAMIEN', 'SKUNK',
        'MITAINE', 'SQUEAKS', 'STAR',
        'ANY', 'ANYCREAMY', 'ANY2', 'ANY2CREAMY', 'BROKEN', 'FRECKLES', 'RINGTAIL', 
        'HALFFACE', 'PANTS2', 'GOATEE', 'PRINCE', 'FAROFA', 'MISTER', 'PANTS', 
        'REVERSEPANTS', 'HALFWHITE', 'APPALOOSA', 'PIEBALD', 'CURVED', 'GLASS', 
        'VAN', 'VANCREAMY', 'ONEEAR', 'LIGHTSONG', 'TAIL', 'HEART', 'MOORISH',
        'MASKMANTLE', 'APRON', 'CAPSADDLE',
        'COLOURPOINT', 'COLOURPOINTCREAMY', 'RAGDOLL', 'SEPIAPOINT', 'MINKPOINT', 
        'SEALPOINT','VITILIGO', 'VITILIGO2'

    ]
    def __init__(self, colour, white, length):
        self.white = white  # boolean; does cat have white on it or no
        self.colour = colour
        self.length = length
    def __repr__(self):
        if self.white:
            return f"white and {self.colour} sokoke tabby{self.length}"
        else:
            return f"{self.colour} sokoke tabby{self.length}"

class Agouti():
    name = "Agouti"
    sprites = {1: 'agouti', 2: 'white'}
    white_patches = [
        'LITTLE', 'LITTLECREAMY', 'LIGHTTUXEDO', 'BUZZARDFANG', 'TIP', 'BLAZE', 
        'BIB', 'VEE', 'PAWS', 'BELLY', 'TAILTIP', 'TOES', 'BROKENBLAZE', 'LILTWO',
        'SCOURGE', 'TOESTAIL', 'RAVENPAW', 'HONEY',
        'TUXEDO', 'TUXEDOCREAMY', 'FANCY', 'UNDERS', 'DAMIEN', 'SKUNK',
        'MITAINE', 'SQUEAKS', 'STAR',
        'ANY', 'ANYCREAMY', 'ANY2', 'ANY2CREAMY', 'BROKEN', 'FRECKLES', 'RINGTAIL', 
        'HALFFACE', 'PANTS2', 'GOATEE', 'PRINCE', 'FAROFA', 'MISTER', 'PANTS', 
        'REVERSEPANTS', 'HALFWHITE', 'APPALOOSA', 'PIEBALD', 'CURVED', 'GLASS', 
        'VAN', 'VANCREAMY', 'ONEEAR', 'LIGHTSONG', 'TAIL', 'HEART', 'MOORISH',
        'MASKMANTLE', 'APRON', 'CAPSADDLE',
        'COLOURPOINT', 'COLOURPOINTCREAMY', 'RAGDOLL', 'SEPIAPOINT', 'MINKPOINT', 
        'SEALPOINT','VITILIGO', 'VITILIGO2'

    ]
    def __init__(self, colour, white, length):
        self.white = white  # boolean; does cat have white on it or no
        self.colour = colour
        self.length = length
    def __repr__(self):
        if self.white:
            return f"white and {self.colour} agouti{self.length}"
        else:
            return f"{self.colour} agouti{self.length}"

class Tortie():
    name = "Tortie"
    sprites = {1: 'tortie', 2: 'white'}
    white_patches = [
        'LITTLE', 'LITTLECREAMY', 'LIGHTTUXEDO', 'BUZZARDFANG', 'TIP', 'BLAZE', 
        'BIB', 'VEE', 'PAWS', 'BELLY', 'TAILTIP', 'TOES', 'BROKENBLAZE', 'LILTWO',
        'SCOURGE', 'TOESTAIL', 'RAVENPAW', 'HONEY',
        'TUXEDO', 'TUXEDOCREAMY', 'FANCY', 'UNDERS', 'DAMIEN', 'SKUNK',  'MITAINE', 'SQUEAKS', 'STAR',
        'COLOURPOINT', 'COLOURPOINTCREAMY', 'RAGDOLL', 'SEPIAPOINT', 'MINKPOINT', 
        'SEALPOINT','VITILIGO', 'VITILIGO2'
        ]

    def __init__(self, white, length):
        self.white = white  # boolean; does cat have white on it or no
        self.colour = choice(["SILVER", "GREY", "DARKGREY", "GHOST",
                              "LIGHTBROWN", "BROWN", "DARKBROWN", "BLACK"])
        self.length = length

    def __repr__(self):
        if self.white:
            return f"white and tortoiseshell{self.length}"
        else:
            return f"tortoiseshell{self.length}"

class Calico():
    name = "Calico"
    sprites = {1: 'calico', 2: 'white'}
    white_patches = [
        'ANY', 'ANYCREAMY', 'ANY2', 'ANY2CREAMY', 'BROKEN', 'FRECKLES', 'RINGTAIL', 
        'HALFFACE', 'PANTS2', 'GOATEE', 'PRINCE', 'FAROFA', 'MISTER', 'PANTS', 
        'REVERSEPANTS', 'HALFWHITE', 'APPALOOSA', 'PIEBALD', 'CURVED', 'GLASS',
        'VAN', 'VANCREAMY', 'ONEEAR', 'LIGHTSONG', 'TAIL', 'HEART', 'MOORISH',
        'MASKMANTLE', 'APRON', 'CAPSADDLE'
    ]
    def __init__(self, length):
        self.colour = choice(["SILVER", "GREY", "DARKGREY", "GHOST",
                              "LIGHTBROWN", "BROWN", "DARKBROWN", "BLACK"])
        self.length = length
        self.white = True

    def __repr__(self):
        return f"calico{self.length}"


# ATTRIBUTES, including non-pelt related
pelt_colours = [
    'WHITE', 'PALEGREY', 'SILVER', 'GREY', 'DARKGREY', 'GHOST', 'PALEGINGER',
    'GOLDEN', 'GINGER', 'DARKGINGER', 'CREAM', 'LIGHTBROWN', 'BROWN', 'DARKBROWN',
    'BLACK'
]
pelt_c_no_white = [
    'PALEGREY', 'SILVER', 'GREY', 'DARKGREY', 'GHOST', 'PALEGINGER', 'GOLDEN',
    'GINGER', 'DARKGINGER', 'CREAM', 'LIGHTBROWN', 'BROWN', 'DARKBROWN', 'BLACK'
]
pelt_c_no_bw = [
    'PALEGREY', 'SILVER', 'GREY', 'DARKGREY', 'PALEGINGER', 'GOLDEN', 'GINGER',
    'DARKGINGER', 'CREAM', 'LIGHTBROWN', 'BROWN', 'DARKBROWN'
]
tortiepatterns = ['tortiesolid', 'tortietabby', 'tortiebengal', 'tortiemarbled', 'tortieticked',
    'tortiesmoke', 'tortierosette', 'tortiespeckled', 'tortiemackerel', 'tortieclassic',
    'tortiesokoke', 'tortieagouti']
patch_colours = ['PALEONE', 'PALETWO', 'PALETHREE', 'PALEFOUR', 'GOLDONE', 'GOLDTWO',
    'GOLDTHREE', 'GOLDFOUR', 'GINGERONE', 'GINGERTWO', 'GINGERTHREE', 'GINGERFOUR',
    'DARKONE', 'DARKTWO', 'DARKTHREE', 'DARKFOUR', 'CREAMONE', 'CREAMTWO', 'CREAMTHREE', 'CREAMFOUR']
<<<<<<< HEAD
tortiebases = ['single', 'tabby', 'bengal', 'marbled', 'ticked', 'smoke', 'rosette', 'speckled']
tortiecolours = ["SILVER", "GREY", "DARKGREY", "GHOST", "LIGHTBROWN", "BROWN", "DARKBROWN", 'BLACK']
=======
tortiebases = ['single', 'tabby', 'bengal', 'marbled', 'ticked', 'smoke', 'rosette', 'speckled', 'mackerel',
    'classic', 'sokoke', 'agouti']
tortiecolours = ["SILVER", "GREY", "DARKGREY", "BLACK", "GHOST", "LIGHTBROWN", "BROWN", "DARKBROWN"]
>>>>>>> 7812d50b

pelt_length = ["short", "medium", "medium", "long"]
eye_colours = ['YELLOW', 'AMBER', 'HAZEL', 'PALEGREEN', 'GREEN', 'BLUE', 'DARKBLUE', 'GREY', 'CYAN', 'EMERALD', 'PALEBLUE', 
    'PALEYELLOW', 'GOLD', 'HEATHERBLUE', 'COPPER', 'SAGE', 'BLUE2', 'SUNLITICE', 'GREENYELLOW']
yellow_eyes = ['YELLOW', 'AMBER', 'PALEYELLOW', 'GOLD', 'COPPER', 'GREENYELLOW']
blue_eyes = ['BLUE', 'DARKBLUE', 'CYAN', 'PALEBLUE', 'HEATHERBLUE', 'BLUE2', 'SUNLITICE', 'GREY']
green_eyes = ['PALEGREEN', 'GREEN', 'EMERALD', 'SAGE', 'HAZEL']
# scars1 is scars from other cats, other animals - scars2 is missing parts - scars3 is "special" scars that could only happen in a special event
# bite scars by @wood pank on discord
scars1 = ["ONE", "TWO", "THREE", "TAILSCAR", "SNOUT", "CHEEK", "SIDE", "THROAT", "TAILBASE", "BELLY",
            "LEGBITE", "NECKBITE", "FACE", "MANLEG", "BRIGHTHEART", "MANTAIL", "BRIDGE", "RIGHTBLIND", "LEFTBLIND",
          "BOTHBLIND", "BEAKCHEEK", "BEAKLOWER", "CATBITE", "RATBITE", "QUILLCHUNK", "QUILLSCRATCH"]
scars2 = ["LEFTEAR", "RIGHTEAR", "NOTAIL", "HALFTAIL", "NOPAW", "NOLEFTEAR", "NORIGHTEAR", "NOEAR"]
scars3 = ["SNAKE", "TOETRAP", "BURNPAWS", "BURNTAIL", "BURNBELLY", "BURNRUMP", "FROSTFACE", "FROSTTAIL", "FROSTMITT", "FROSTSOCK",]

plant_accessories = ["MAPLE LEAF", "HOLLY", "BLUE BERRIES", "FORGET ME NOTS", "RYE STALK", "LAUREL",
                    "BLUEBELLS", "NETTLE", "POPPY", "LAVENDER", "HERBS", "PETALS", "DRY HERBS",
                    "OAK LEAVES", "CATMINT", "MAPLE SEED", "JUNIPER"
]
wild_accessories = ["RED FEATHERS", "BLUE FEATHERS", "JAY FEATHERS", "MOTH WINGS", "CICADA WINGS"
]
collars = [
    "CRIMSON", "BLUE", "YELLOW", "CYAN", "RED", "LIME", "GREEN", "RAINBOW",
    "BLACK", "SPIKES", "PINK", "PURPLE", "MULTI", "CRIMSONBELL", "BLUEBELL",
    "YELLOWBELL", "CYANBELL", "REDBELL", "LIMEBELL", "GREENBELL",
    "RAINBOWBELL", "BLACKBELL", "SPIKESBELL", "PINKBELL", "PURPLEBELL",
    "MULTIBELL", "CRIMSONBOW", "BLUEBOW", "YELLOWBOW", "CYANBOW", "REDBOW",
    "LIMEBOW", "GREENBOW", "RAINBOWBOW", "BLACKBOW", "SPIKESBOW", "PINKBOW",
    "PURPLEBOW", "MULTIBOW"
]

pelt_names_F = ["SingleColour", "SingleColour", "TwoColour", "Tabby", "Tortie", "Calico",
     "TwoColour", "Speckled", "Marbled", "Bengal", "Rosette", "Smoke", "Ticked",
    "Mackerel", "Classic", "Sokoke", "Agouti"]
pelt_names_M = ["SingleColour", "SingleColour", "TwoColour", "Tabby", "Speckled",
    "TwoColour", "Marbled", "Bengal", "Rosette", "Smoke", "Ticked", "Mackerel", "Classic", 
    "Sokoke", "Agouti"]

tabbies = ["Tabby", "Ticked", "Mackerel", "Classic", "Sokoke", "Agouti"]
spotted = ["Speckled", "Rosette"]
plain = ["SingleColour", "TwoColour", "Smoke"]
exotic = ["Bengal", "Marbled"]
torties = ["Tortie", "Calico"]
pelt_categories = [tabbies, spotted, plain, exotic, torties]

# SPRITE NAMES
single_colours = [
    'WHITE', 'PALEGREY', 'SILVER', 'GREY', 'DARKGREY', 'GHOST', 'PALEGINGER',
    'GOLDEN', 'GINGER', 'DARKGINGER', 'CREAM', 'LIGHTBROWN', 'BROWN', 'DARKBROWN', 'BLACK'
]
ginger_colours = ['PALEGINGER', 'GOLDEN', 'GINGER', 'DARKGINGER', 'CREAM']
black_colours = ['WHITE', 'PALEGREY', 'SILVER', 'GREY', 'DARKGREY', 'GHOST', 'BLACK']
brown_colours = ['LIGHTBROWN', 'BROWN', 'DARKBROWN', 'BLACK']
colour_categories = [ginger_colours, black_colours, brown_colours]
eye_sprites = [
    'YELLOW', 'AMBER', 'HAZEL', 'PALEGREEN', 'GREEN', 'BLUE', 'DARKBLUE', 'BLUEYELLOW', 'BLUEGREEN',
    'GREY', 'CYAN', 'EMERALD', 'PALEBLUE', 'PALEYELLOW', 'GOLD', 'HEATHERBLUE', 'COPPER', 'SAGE', 'BLUE2', 
    'SUNLITICE', 'GREENYELLOW'
]
little_white = ['LITTLE', 'LITTLECREAMY', 'LIGHTTUXEDO', 'BUZZARDFANG', 'TIP', 'BLAZE', 'BIB', 'VEE', 'PAWS', 
    'BELLY', 'TAILTIP', 'TOES', 'BROKENBLAZE', 'LILTWO', 'SCOURGE', 'TOESTAIL', 'RAVENPAW', 'HONEY']
mid_white = ['TUXEDO', 'TUXEDOCREAMY', 'FANCY', 'UNDERS', 'DAMIEN', 'SKUNK', 'MITAINE', 'SQUEAKS', 'STAR']
high_white = ['ANY', 'ANYCREAMY', 'ANY2', 'ANY2CREAMY', 'BROKEN', 'FRECKLES', 'RINGTAIL', 'HALFFACE', 'PANTS2', 
    'GOATEE', 'PRINCE', 'FAROFA', 'MISTER', 'PANTS', 'REVERSEPANTS', 'HALFWHITE', 'APPALOOSA', 'PIEBALD',
    'CURVED', 'GLASS', 'MASKMANTLE']
mostly_white = ['VAN', 'VANCREAMY', 'ONEEAR', 'LIGHTSONG', 'TAIL', 'HEART', 'MOORISH', 'APRON', 'CAPSADDLE']
point_markings = ['COLOURPOINT', 'COLOURPOINTCREAMY', 'RAGDOLL', 'KARPATI', 'SEPIAPOINT', 'MINKPOINT', 
    'SEALPOINT']
vit = ['VITILIGO', 'VITILIGO2']
white_sprites = [
    little_white, mid_white, high_white, mostly_white, point_markings, vit, 'FULLWHITE', 'EXTRA'
]

skin_sprites = ['BLACK', 'RED', 'PINK', 'DARKBROWN', 'BROWN', 'LIGHTBROWN', 'DARK', 'DARKGREY', 'GREY', 'DARKSALMON',
                'SALMON', 'PEACH', 'DARKMARBLED', 'MARBLED', 'LIGHTMARBLED', 'DARKBLUE', 'BLUE', 'LIGHTBLUE']


# CHOOSING PELT
def choose_pelt(gender, colour=None, white=None, pelt=None, length=None, category=None, determined=False):
    if pelt is None:
        a = randint(0, 100)
        if a != 1:
            pelt = choice(pelt_names_F) if gender == "female" else choice(pelt_names_M)
        else:
            pelt = choice(pelt_names_F)
            if gender == 'male' and pelt in ['Tortie', 'Calico']:
                print("Male tortie/calico!")
    elif pelt in ['Tortie', 'Calico'] and gender == 'male' and not determined:
        a = randint(0, 200)
        if a != 1:
            pelt = choice(pelt_names_M)
    if length is None:
        length = choice(pelt_length)
    if pelt == "SingleColour":
        if colour is None and not white:
            return SingleColour(choice(pelt_colours), length)
        elif colour is None:
            return SingleColour("WHITE", length)
        else:
            return SingleColour(colour, length)
    elif pelt == "TwoColour":
        if colour is None:
            return TwoColour(choice(pelt_c_no_white), length)
        else:
            return TwoColour(colour, length)
    elif pelt == "Tabby":
        if colour is None and white is None:
            return Tabby(choice(pelt_colours), choice([False, True]), length)
        elif colour is None:
            return Tabby(choice(pelt_colours), white, length)
        else:
            return Tabby(colour, white, length)
    elif pelt == "Marbled":
        if colour is None and white is None:
            return Marbled(choice(pelt_colours), choice([False, True]), length)
        elif colour is None:
            return Marbled(choice(pelt_colours), white, length)
        else:
            return Marbled(colour, white, length)
    elif pelt == "Rosette":
        if colour is None and white is None:
            return Rosette(choice(pelt_colours), choice([False, True]), length)
        elif colour is None:
            return Rosette(choice(pelt_colours), white, length)
        else:
            return Rosette(colour, white, length)
    elif pelt == "Smoke":
        if colour is None and white is None:
            return Smoke(choice(pelt_colours), choice([False, True]), length)
        elif colour is None:
            return Smoke(choice(pelt_colours), white, length)
        else:
            return Smoke(colour, white, length)
    elif pelt == "Ticked":
        if colour is None and white is None:
            return Ticked(choice(pelt_colours), choice([False, True]), length)
        elif colour is None:
            return Ticked(choice(pelt_colours), white, length)
        else:
            return Ticked(colour, white, length)
    elif pelt == "Speckled":
        if colour is None and white is None:
            return Speckled(choice(pelt_colours), choice([False, True]),
                            length)
        elif colour is None:
            return Speckled(choice(pelt_colours), white, length)
        else:
            return Speckled(colour, white, length)
    elif pelt == "Bengal":
        if colour is None and white is None:
            return Bengal(choice(pelt_colours), choice([False, True]),
                             length)
        elif colour is None:
            return Bengal(choice(pelt_colours), white, length)
        else:
            return Bengal(colour, white, length)
    elif pelt == "Mackerel":
        if colour is None and white is None:
            return Mackerel(choice(pelt_colours), choice([False, True]),
                             length)
        elif colour is None:
            return Mackerel(choice(pelt_colours), white, length)
        else:
            return Mackerel(colour, white, length)
    elif pelt == "Classic":
        if colour is None and white is None:
            return Classic(choice(pelt_colours), choice([False, True]),
                             length)
        elif colour is None:
            return Classic(choice(pelt_colours), white, length)
        else:
            return Classic(colour, white, length)
    elif pelt == "Sokoke":
        if colour is None and white is None:
            return Sokoke(choice(pelt_colours), choice([False, True]),
                             length)
        elif colour is None:
            return Sokoke(choice(pelt_colours), white, length)
        else:
            return Sokoke(colour, white, length)
    elif pelt == "Agouti":
        if colour is None and white is None:
            return Agouti(choice(pelt_colours), choice([False, True]),
                             length)
        elif colour is None:
            return Agouti(choice(pelt_colours), white, length)
        else:
            return Agouti(colour, white, length)
    elif pelt == "Tortie":
        if white is None:
            return Tortie(choice([False, True]), length)
        else:
            return Tortie(white, length)
    else:
        return Calico(length)

def describe_color(pelt, tortiecolour, tortiepattern, white_patches):
        color_name = ''
        color_name = str(pelt.colour).lower()
        if tortiecolour is not None:
            color_name = str(tortiecolour).lower()
        if color_name == 'palegrey':
            color_name = 'pale grey'
        elif color_name == 'darkgrey':
            color_name = 'dark grey'
        elif color_name == 'paleginger':
            color_name = 'pale ginger'
        elif color_name == 'darkginger':
            color_name = 'dark ginger'
        elif color_name == 'lightbrown':
            color_name = 'light brown'
        elif color_name == 'darkbrown':
            color_name = 'dark brown'
        if pelt.name == "Tabby":
            color_name = color_name + ' tabby'
        elif pelt.name == "Speckled":
            color_name = color_name + ' speckled'
        elif pelt.name == "Bengal":
            color_name = color_name + ' bengal'
        elif pelt.name == "Marbled":
            color_name = color_name + ' marbled tabby'
        elif pelt.name == "Rosette":
            color_name = color_name + ' rosetted'
        elif pelt.name == "Ticked":
            color_name = color_name + ' ticked tabby'
        elif pelt.name == "Smoke":
            color_name = color_name + ' smoke'
        elif pelt.name == "Mackerel":
            color_name = color_name + ' mackerel tabby'
        elif pelt.name == "Classic":
            color_name = color_name + ' classic tabby'
        elif pelt.name == "Sokoke":
            color_name = color_name + ' sokoke tabby'
        elif pelt.name == "Agouti":
            color_name = color_name + ' agouti'

        elif pelt.name == "Tortie":
            if tortiepattern not in ["tortiesolid", "tortiesmoke"]:
                color_name = color_name + ' torbie'
            else:
                color_name = color_name + ' tortie'
        elif pelt.name == "Calico":
            if tortiepattern not in ["tortiesolid", "tortiesmoke"]:
                color_name = color_name + ' tabico'
            else:
                color_name = color_name + ' calico'
        # enough to comment but not make calico
        if white_patches is not None:
            if white_patches in little_white + mid_white:
                color_name = color_name + ' and white'
            # and white
            elif white_patches in high_white:
                if pelt.name != "Calico":
                    color_name = color_name + ' and white'
            # white and
            elif white_patches in mostly_white:
                color_name = 'white and ' + color_name
            # colorpoint
            elif white_patches in point_markings:
                color_name = color_name + ' point'
                if color_name == 'dark ginger point' or color_name == 'ginger point':
                    color_name = 'flame point'
            # vitiligo
            elif white_patches in vit:
                color_name = color_name + ' with vitiligo'
        else:
            color_name = color_name

        if color_name == 'tortie':
            color_name = 'tortoiseshell'

        if white_patches == 'FULLWHITE':
            color_name = 'white'

        if color_name == 'white and white':
            color_name = 'white'

        return color_name<|MERGE_RESOLUTION|>--- conflicted
+++ resolved
@@ -410,14 +410,9 @@
 patch_colours = ['PALEONE', 'PALETWO', 'PALETHREE', 'PALEFOUR', 'GOLDONE', 'GOLDTWO',
     'GOLDTHREE', 'GOLDFOUR', 'GINGERONE', 'GINGERTWO', 'GINGERTHREE', 'GINGERFOUR',
     'DARKONE', 'DARKTWO', 'DARKTHREE', 'DARKFOUR', 'CREAMONE', 'CREAMTWO', 'CREAMTHREE', 'CREAMFOUR']
-<<<<<<< HEAD
-tortiebases = ['single', 'tabby', 'bengal', 'marbled', 'ticked', 'smoke', 'rosette', 'speckled']
-tortiecolours = ["SILVER", "GREY", "DARKGREY", "GHOST", "LIGHTBROWN", "BROWN", "DARKBROWN", 'BLACK']
-=======
 tortiebases = ['single', 'tabby', 'bengal', 'marbled', 'ticked', 'smoke', 'rosette', 'speckled', 'mackerel',
     'classic', 'sokoke', 'agouti']
 tortiecolours = ["SILVER", "GREY", "DARKGREY", "BLACK", "GHOST", "LIGHTBROWN", "BROWN", "DARKBROWN"]
->>>>>>> 7812d50b
 
 pelt_length = ["short", "medium", "medium", "long"]
 eye_colours = ['YELLOW', 'AMBER', 'HAZEL', 'PALEGREEN', 'GREEN', 'BLUE', 'DARKBLUE', 'GREY', 'CYAN', 'EMERALD', 'PALEBLUE', 
