import random
import traceback

try:
    import ujson as json
except ImportError:
    import json

from scripts.cat.names import names
from scripts.cat.cats import Cat, cat_class
from scripts.cat.pelts import collars
from scripts.clan import HERBS
from scripts.clan_resources.freshkill import FRESHKILL_EVENT_ACTIVE
from scripts.conditions import medical_cats_condition_fulfilled, get_amount_cat_for_one_medic
from scripts.events_module.misc_events import MiscEvents
from scripts.events_module.new_cat_events import NewCatEvents
from scripts.events_module.relation_events import Relation_Events
from scripts.events_module.condition_events import Condition_Events
from scripts.events_module.death_events import Death_Events
from scripts.events_module.freshkill_pile_events import Freshkill_Events
from scripts.events_module.disaster_events import DisasterEvents
from scripts.event_class import Single_Event
from scripts.game_structure.game_essentials import game
from scripts.utility import get_alive_kits, get_med_cats, ceremony_text_adjust, get_current_season
from scripts.events_module.generate_events import GenerateEvents
from scripts.events_module.relationship.pregnancy_events import Pregnancy_Events


class Events():
    all_events = {}
    game.switches['timeskip'] = False
    #This is so we call call the static function needed to clear the events dict.
    generate_events = GenerateEvents()


    def __init__(self, e_type=None, **cats):
        self.e_type = e_type
        self.ID = str(random.randint(0, 9)) + str(random.randint(0, 9)) + str(random.randint(
            0, 9)) + str(random.randint(0, 9))
        if e_type is not None:
            self.all_events[self.ID] = self
        self.cats = cats
        self.at_war = False
        self.time_at_war = False
        self.enemy_clan = None
        self.new_cat_invited = False
        self.ceremony_accessory = False
        self.relation_events = Relation_Events()
        self.pregnancy_events = Pregnancy_Events()
        self.condition_events = Condition_Events()
        self.death_events = Death_Events()
        self.freshkill_events = Freshkill_Events()
        self.new_cat_events = NewCatEvents()
        self.misc_events = MiscEvents()
        self.CEREMONY_TXT = None
        self.load_ceremonies()
        self.disaster_events = DisasterEvents()

    def one_moon(self):
        game.cur_events_list = []
        game.herb_events_list = []
        game.mediated = []
        game.switches['saved_clan'] = False
        self.new_cat_invited = False
        self.relation_events.clear_trigger_dict()

        # This is a bandaid solution, and isn't perfect. But this will help reputation from growing without limit.
        game.clan.reputation = min(game.clan.reputation, 100)  # <-- Returns the smallest, so caps at 100.

        game.patrolled.clear()

        if any(str(cat.status) in {'leader', 'deputy', 'warrior', 'medicine cat', 'medicine cat apprentice',
                                   'apprentice', 'mediator', 'mediator apprentice'}
               and not cat.dead and not cat.outside for cat in Cat.all_cats.values()):
            game.switches['no_able_left'] = False

        self.pregnancy_events.handle_pregnancy_age(game.clan)

        if game.clan.game_mode in ['expanded', 'cruel season'] and game.clan.freshkill_pile:
            needed_amount = game.clan.freshkill_pile.amount_food_needed()
            # print(f" -- FRESHKILL: prey amount before feeding {game.clan.freshkill_pile.total_amount}")
            # print(f" -- FRESHKILL: clan needs {needed_amount} prey")
            # feed the cats and update the nutrient status
            relevant_cats = list(
                filter(lambda _cat: _cat.is_alive() and not _cat.exiled and not _cat.outside, Cat.all_cats.values())
            )
            game.clan.freshkill_pile.time_skip(relevant_cats)
            self.get_moon_freshkill()
            # handle freshkill pile events, after feeding
            # first 5 moons there will not be any freshkill pile event
            if game.clan.age >= 5:
                self.freshkill_events.handle_amount_freshkill_pile(game.clan.freshkill_pile, relevant_cats)
            # make a notification if the clan has not enough prey
            if not game.clan.freshkill_pile.clan_has_enough_food() and FRESHKILL_EVENT_ACTIVE:
                game.cur_events_list.insert(0, Single_Event(
                    f"{game.clan.name}Clan doesn't have enough prey for next moon!"))
            # print(f" -- FRESHKILL: prey amount after feeding {game.clan.freshkill_pile.total_amount}")

        kittypet_ub = game.config["cotc_generation"]["kittypet_chance"]
        rogue_ub = game.config["cotc_generation"]["rogue_chance"]
        loner_ub = game.config["cotc_generation"]["loner_chance"]
        if random.randint(1, kittypet_ub) == 1:
            self.create_outside_cat("kittypet")
        if random.randint(1, rogue_ub) == 1:
            self.create_outside_cat("rogue")
        if random.randint(1, loner_ub) == 1:
            self.create_outside_cat("loner")
        rejoin_upperbound = game.config["lost_cat"]["rejoin_chance"]
        if random.randint(1, rejoin_upperbound) == 1:
            self.handle_lost_cats_return()

        # Calling of "one_moon" functions.
        for cat in Cat.all_cats.copy().values():
            if not cat.outside or cat.dead:
                self.one_moon_cat(cat)
            else:
<<<<<<< HEAD
                # ---------------------------------------------------------------------------- #
                #                              exiled cat events                               #
                # ---------------------------------------------------------------------------- #
                # aging the cat
                cat.one_moon()
                cat.moons += 1
                if cat.moons == 6:
                    cat.age = 'adolescent'
                elif cat.moons == 12:
                    cat.age = 'adult'
                elif cat.moons == 120:
                    cat.age = 'elder'

                # killing exiled cats
                if cat.moons > randint(100, 200) and (cat.exiled or cat.outside):
                    if choice([1, 2, 3, 4, 5]) == 1 and not cat.dead:
                        cat.dead = True
                        if cat.exiled:
                            text = f'Rumors reach your Clan that the exiled {str(cat.name)} has died recently.'
                        else:
                            text = f'Rumors reach your Clan that {str(cat.name)} has died recently.'
                        game.cur_events_list.append(Single_Event(text, "birth_death", cat.ID))

                if cat.exiled and cat.status == 'leader' and not cat.dead and randint(
                        1, 10) == 1:
                    game.clan.leader_lives -= 1
                    if game.clan.leader_lives > 0:
                        text = f'Rumors reach your Clan that the exiled {str(cat.name)} lost a life recently.'
                        game.cur_events_list.append(Single_Event(text, "birth_death", cat.ID))
                    else:
                        text = f'Rumors reach your Clan that the exiled {str(cat.name)} has died recently.'
                        game.cur_events_list.append(Single_Event(text, "birth_death", cat.ID))
                        cat.dead = True

                elif cat.exiled and cat.status == 'leader' and not cat.dead and randint(
                        1, 45) == 1:
                    game.clan.leader_lives -= 10
                    cat.dead = True
                    text = f'Rumors reach your Clan that the exiled {str(cat.name)} has died recently.'
                    game.cur_events_list.append(Single_Event(text, "birth_death", cat.ID))
                    game.clan.leader_lives = 0

        self.disaster_events.handle_disasters()

        # Handle injuries and relationships.
=======
                self.one_moon_outside_cat(cat)

        # Handle injuries and relationships. We must do with in a different all-cats loop.
>>>>>>> 307b12c2
        for cat in Cat.all_cats.values():
            if cat.dead or cat.outside:
                continue

            # switches between the two death handles
            self.handle_outbreaks(cat)
            if random.getrandbits(1):
                triggered_death = self.handle_injuries_or_general_death(cat)
                if not triggered_death:
                    self.handle_illnesses_or_illness_deaths(cat)
            else:
                triggered_death = self.handle_illnesses_or_illness_deaths(cat)
                if not triggered_death:
                    self.handle_injuries_or_general_death(cat)

            # relationships have to be handled separately, because of the ceremony name change
            if not cat.dead or cat.outside:
                self.relation_events.handle_relationships(cat)

        # Handle grief events.
        if Cat.grief_strings:
            remove_cats = []
            death_report_cats = []

            # Grab all the dead or outside cats, who should not have grief text
            for ID in Cat.grief_strings:
                check_cat = Cat.all_cats.get(ID)
                if check_cat:
                    if check_cat.dead or check_cat.outside:
                        remove_cats.append(check_cat.ID)
                    else:
                        death_report_cats.append(check_cat.ID)

            # Remove the dead or outside cats
            for ID in remove_cats:
                if ID in Cat.grief_strings.keys():
                    Cat.grief_strings.pop(ID)

            # Generate events
            for ID in Cat.grief_strings:
                game.cur_events_list.append(Single_Event(Cat.grief_strings[ID][0], ["birth_death", "relation"],
                                                         Cat.grief_strings[ID][1]))

            Cat.grief_strings.clear()

        self.check_clan_relations()

        # age up the clan, set current season
        game.clan.age += 1
        get_current_season()
        #print(game.clan.current_season)

        self.herb_destruction()
        self.herb_gather()

        if game.clan.game_mode in ["expanded", "cruel season"]:
            amount_per_med = get_amount_cat_for_one_medic(game.clan)
            med_fullfilled = medical_cats_condition_fulfilled(Cat.all_cats.values(), amount_per_med)
            if not med_fullfilled:
                string = f"{game.clan.name}Clan does not have enough healthy medicine cats! Cats will be sick/hurt " \
                         f"for longer and have a higher chance of dying. "
                game.cur_events_list.insert(0, Single_Event(string, "health"))
        else:
            has_med = any(
                str(cat.status) in {"medicine cat", "medicine cat apprentice"}
                and not cat.dead and not cat.outside
                for cat in Cat.all_cats.values())
            if not has_med:
                string = f"{game.clan.name}Clan has no medicine cat!"
                game.cur_events_list.insert(0, Single_Event(string, "health"))

        # Promote leader and deputy, if needed.
        self.check_and_promote_leader()
        self.check_and_promote_deputy()

        # Resort if needed
        if game.ranks_changed_timeskip and game.sort_type == "rank":
            game.ranks_changed_timeskip = False
            Cat.sort_cats()

        # Clear all the loaded event dicts.
        Events.generate_events.clear_loaded_events()

        # autosave
        if game.settings.get('autosave') is True and game.clan.age % 5 == 0:
            game.save_cats()
            game.clan.save_clan()
            game.clan.save_pregnancy(game.clan)

    def mediator_events(self, cat):
        """ Check for mediator events """
        # If the cat is a mediator, check if they visited other clans
        if cat.status in ["mediator", "mediator apprentice"]:
            # 1 /10 chance
            if not int(random.random() * 10):
                increase = random.randint(-2, 6)
                clan = random.choice(game.clan.all_clans)
                clan.relations += increase
                dispute_type = random.choice(["hunting", "border", "personal", "herb-gathering"])
                text = f"{cat.name} travels to {clan} to resolve some recent {dispute_type} disputes. "
                if increase > 4:
                    text += f"The meeting goes better than expected, and {cat.name} returns with a plan to solve the " \
                            f"issue for good."
                elif increase == 0:
                    text += "However, no progress was made."
                elif increase < 0:
                    text += f"However, it seems {cat.name} only made {clan} more upset."

                game.cur_events_list.append(Single_Event(text, "other_clans", cat.ID))

        if game.settings['become_mediator']:
            # Note: These chances are large since it triggers every moon.
            # Checking every moon has the effect giving older cats more chances to become a mediator

            if cat.status in game.config["roles"]["become_mediator_chances"] and \
                    not int(random.random() * game.config["roles"]["become_mediator_chances"][cat.status]):
                game.cur_events_list.append(
                    Single_Event(f"{cat.name} had chosen to use their skills and experience to help "
                                 f"solve the Clan's disagreements. A meeting is called, and they "
                                 f"become the Clan's newest mediator. ", "ceremony", cat.ID))
                cat.status_change("mediator")
                game.ranks_changed_timeskip = True

    def get_moon_freshkill(self):
        """Adding auto freshkill for the current moon."""
        healthy_hunter = list(filter(
            lambda c: c.status in ['warrior', 'apprentice', 'leader',
                                   'deputy'] and not c.dead and not c.outside and not c.exiled and not c.not_working()
            , Cat.all_cats.values()
        ))

        prey_amount = 0
        for cat in healthy_hunter:
            lower_value = game.config["freshkill"]["auto_warrior_prey"][0]
            upper_value = game.config["freshkill"]["auto_warrior_prey"][1]
            if cat.status == "apprentice":
                lower_value = game.config["freshkill"]["auto_apprentice_prey"][0]
                upper_value = game.config["freshkill"]["auto_apprentice_prey"][1]

            prey_amount += random.randint(lower_value, upper_value)
        game.clan.freshkill_pile.add_freshkill(prey_amount)

    def herb_gather(self):
        if game.clan.game_mode == 'classic':
            herbs = game.clan.herbs.copy()
            # print(game.clan.herbs)
            for herb in herbs:
                adjust_by = random.choices([-2, -1, 0, 1, 2], [1, 2, 3, 2, 1], k=1)
                # print(adjust_by)
                game.clan.herbs[herb] += adjust_by[0]
                if game.clan.herbs[herb] <= 0:
                    game.clan.herbs.pop(herb)
            if not int(random.random() * 5):
                new_herb = random.choice(HERBS)
                game.clan.herbs.update({new_herb: 1})
            # print(game.clan.herbs)
        else:
            event_list = []
            meds_available = get_med_cats(Cat)
            # print(game.clan.herbs)
            for med in meds_available:
                if game.clan.current_season in ['Newleaf', 'Greenleaf']:
                    amount = random.choices([0, 1, 2, 3], [1, 2, 2, 2], k=1)
                elif game.clan.current_season == 'Leaf-fall':
                    amount = random.choices([0, 1, 2], [3, 2, 1], k=1)
                else:
                    amount = random.choices([0, 1], [3, 1], k=1)
                if amount[0] != 0:
                    herbs_found = random.sample(HERBS, k=amount[0])
                    herb_display = []
                    for herb in herbs_found:
                        # TODO: need to add bee sting events so that this herb is relevant.
                        if herb in ['blackberry']:
                            continue
                        if game.clan.current_season in ['Newleaf', 'Greenleaf']:
                            amount = random.choices([1, 2, 3], [3, 3, 1], k=1)
                        else:
                            amount = random.choices([1, 2], [4, 1], k=1)
                        # print(amount)
                        if herb in game.clan.herbs.keys():
                            game.clan.herbs[herb] += amount[0]
                        else:
                            game.clan.herbs.update({herb: amount[0]})
                        herb_display.append(herb.replace("_", " "))
                else:
                    herbs_found = []
                    herb_display = []
                if not herbs_found:
                    event_list.append(f"{med.name} could not find any herbs this moon.")
                else:
                    try:
                        if len(herbs_found) == 1:
                            insert = f"{herb_display[0]}"
                        elif len(herbs_found) == 2:
                            insert = f"{herb_display[0]} and {herb_display[1]}"
                        else:
                            insert = f"{', '.join(herb_display[:-1])}, and {herb_display[-1]}"
                        event_list.append(f"{med.name} gathered {insert} this moon.")
                    except IndexError:  # IndexError was popping up sometimes, couldn't find why so this is my solution
                        event_list.append(f"{med.name} could not find any herbs this moon.")
                        return
            game.herb_events_list.extend(event_list)
            # print(game.clan.herbs)

    def herb_destruction(self):
        allies = []
        for clan in game.clan.all_clans:
            if clan.relations > 17:
                allies.append(clan)

        meds = get_med_cats(Cat, working=False)
        if len(meds) == 1:
            insert = "medicine cat"
        else:
            insert = "medicine cats"
        # herbs = game.clan.herbs

        herbs_lost = []
        for herb in game.clan.herbs:
            if game.clan.herbs[herb] > 25:
                game.clan.herbs[herb] = 25
                herbs_lost.append(herb)

        if herbs_lost:
            if len(herbs_lost) == 1 and herbs_lost[0] != 'cobwebs':
                insert2 = f"much {herbs_lost[0]}"
            elif len(herbs_lost) == 1 and herbs_lost[0] == 'cobwebs':
                insert2 = f"many {herbs_lost[0]}"
            elif len(herbs_lost) == 2:
                insert2 = f"much {herbs_lost[0]} and {herbs_lost[1]}"
            else:
                insert2 = f"much {', '.join(herbs_lost[:-1])}, and {herbs_lost[-1]}"
            text = f"The herb stores have too {insert2}. The excess is given back to the earth."
            game.herb_events_list.append(text)

        if sum(game.clan.herbs.values()) >= 50:
            chance = 2
        else:
            chance = 5

        if len(game.clan.herbs.keys()) >= 10 and not int(random.random() * chance):
            bad_herb = random.choice(list(game.clan.herbs.keys()))

            # Failsafe, since I have no idea why we are getting 0-herb entries.
            while game.clan.herbs[bad_herb] <= 0:
                print(f"Warning: {bad_herb} was chosen to destroy, although you currently have "
                      f"{game.clan.herbs[bad_herb]}. Removing {bad_herb} from herb dict, finding a new herb...")
                game.clan.herbs.pop(bad_herb)
                if game.clan.herbs:
                    bad_herb = random.choice(list(game.clan.herbs.keys()))
                else:
                    print("No herbs to destroy")
                    return
                print(f"New herb found: {bad_herb}")

            herb_amount = random.randrange(1, game.clan.herbs[bad_herb] + 1)
            # deplete the herb
            game.clan.herbs[bad_herb] -= herb_amount
            insert2 = 'some of'
            if game.clan.herbs[bad_herb] <= 0:
                game.clan.herbs.pop(bad_herb)
                insert2 = "all of"

            event = f"As the herb stores are inspected by the {insert}, it's noticed that {insert2} the {bad_herb.replace('_', ' ')}" \
                    f" went bad. They'll have to be replaced with new ones. "
            game.herb_events_list.append(event)
            game.cur_events_list.append(Single_Event(event, "health"))

        elif allies and not int(random.random() * 5):
            chosen_ally = random.choice(allies)
            if game.clan.herbs == {}:
                # If you have no herbs, you can't give any to a clan. Special events for that.
                possible_events = [
                    f"The {chosen_ally.name}Clan medicine cat comes asking if your Clan has any herbs to spare. "
                    f"Unfortunately, your stocks are bare, and you are unable to provide any help. ",
                    f"A medicine cat from {chosen_ally.name}Clan comes comes to your Clan, asking for herbs "
                    f"to heal their sick Clanmates. Your Clan quickly shoos them away, not willing to "
                    f"admit that they don't have a single herb in their stores. "
                ]
                chosen_ally.relations -= 2
            else:
                herb_given = random.choice(list(game.clan.herbs.keys()))

                # Failsafe, since I have no idea why we are getting 0-herb entries.
                while game.clan.herbs[herb_given] <= 0:
                    print(f"Warning: {herb_given} was chosen to give to another clan, although you currently have "
                          f"{game.clan.herbs[herb_given]}. Removing {herb_given} from herb dict, finding a new herb...")
                    game.clan.herbs.pop(herb_given)
                    if game.clan.herbs:
                        herb_given = random.choice(list(game.clan.herbs.keys()))
                    else:
                        print("No herbs to destroy")
                        return
                    print(f"New herb found: {herb_given}")

                if game.clan.herbs[herb_given] > 2:
                    herb_amount = random.randrange(1, int(game.clan.herbs[herb_given] - 1))
                    # deplete the herb
                    game.clan.herbs[herb_given] -= herb_amount

                    possible_events = [
                        f"The {chosen_ally.name}Clan medicine cat comes asking if your Clan has any {herb_given.replace('_', ' ')} to spare. "
                        f"Graciously, your Clan decides to aid their allies and share the herbs.",
                        f"The medicine cat apprentice from {chosen_ally.name}Clan comes asking for {herb_given.replace('_', ' ')}. "
                        f"They refuse to say why their Clan needs them but your Clan still provides them with {herb_given.replace('_', ' ')}."
                    ]
                    if herb_given == 'lungwort':
                        possible_events.extend([
                            f"The {chosen_ally.name}Clan medicine cat apprentice comes to your camp, pleading for help "
                            f"with a yellowcough epidemic. Your Clan provides the cat with some of their extra lungwort.",
                            f"A medicine cat from {chosen_ally.name}Clan comes to your Clan, asking for lungwort to heal a "
                            f"case of yellowcough. Your Clan has some extra, and so decides to share with their allies."
                        ])
                    chosen_ally.relations += 5
                else:
                    possible_events = [
                        f"The {chosen_ally.name}Clan medicine cat comes asking if your Clan has any {herb_given.replace('_', ' ')} to spare. "
                        f"However, your Clan only has enough for themselves and they refuse to share.",
                        f"The medicine cat apprentice from {chosen_ally.name}Clan comes asking for herbs. They refuse to "
                        f"say why their Clan needs them and your Clan decides not to share their precious few {herb_given.replace('_', ' ')}."
                    ]
                    if herb_given == 'lungwort':
                        possible_events.extend([
                            f"The {chosen_ally.name}Clan medicine cat apprentice comes to your camp, pleading for help with"
                            f" a yellowcough epidemic. Your Clan can't spare the precious herb however, and turns them away.",
                            f"A medicine cat from {chosen_ally.name}Clan comes to your Clan, asking for lungwort to heal "
                            f"a case of yellowcough. However, your Clan has no extra lungwort to give."
                        ])
                    chosen_ally.relations -= 5
            event = random.choice(possible_events)
            game.herb_events_list.append(event)
            game.cur_events_list.append(Single_Event(event, "health"))

        elif not int(random.random() * 10) and 'moss' in game.clan.herbs:
            herb_amount = random.randrange(1, game.clan.herbs['moss'] + 1)
            game.clan.herbs['moss'] -= herb_amount
            if game.clan.herbs['moss'] <= 0:
                game.clan.herbs.pop('moss')
            event = "The medicine den nests have been refreshed with new moss from the herb stores."
            game.herb_events_list.append(event)
            game.cur_events_list.append(Single_Event(event, "health"))

        elif not int(random.random() * 80) and sum(game.clan.herbs.values()) > 0 and len(meds) > 0:
            possible_events = []
            if self.at_war and self.enemy_clan:
                possible_events.append(f"{self.enemy_clan} breaks into the camp and ravages the herb stores, "
                                       f"taking some for themselves and destroying the rest.")
            possible_events.extend([
                f"Some sort of pest got into the herb stores and completely destroyed them. The {insert} will have to "
                f"clean it out and start over anew.",
                "Abnormally strong winds blew through the camp last night and scattered the herb store into a "
                "useless state.",
                f"Some kind of blight has infected the herb stores. The {insert} have no choice but to clear out all "
                f"the old herbs."
            ])
            if game.clan.current_season == 'Leaf-bare':
                possible_events.extend([
                    "Freezing temperatures have not just affected the cats. It's also frostbitten the stored herbs. "
                    "They're useless now and will have to be replaced.",
                ])
            elif game.clan.current_season == 'Newleaf':
                possible_events.extend([
                    "The newleaf rain has left the air humid and the whole camp damp. The herb stores are found to "
                    "be growing mold and have to be thrown out. "
                ])
            elif game.clan.current_season == 'Greenleaf' and game.clan.biome != 'Mountainous':
                possible_events.extend([
                    "The persistent, dry heat managed to cause a small fire in the herb stores. While no one was "
                    "injured, the herbs are little more than ashes now."
                ])
            elif game.clan.biome == 'Beach' and game.clan.current_season in ["Leaf-fall", "Leaf-bare"]:
                possible_events.extend([
                    "A huge wave crashes into camp, leaving everyone soaked and the herb stores irreparably damaged."
                ])
            game.clan.herbs.clear()
            chosen_event = random.choice(possible_events)
            game.cur_events_list.append(Single_Event(chosen_event, "health"))
            game.herb_events_list.append(chosen_event)

    def handle_lost_cats_return(self):
        for id, cat in Cat.all_cats.items():
            if cat.outside and cat.ID not in Cat.outside_cats.keys():
                # The outside-value must be set to True before the cat can go to cotc
                Cat.outside_cats.update({cat.ID: cat})

        lost_cat = None
        for id, cat in Cat.outside_cats.items():
            if cat.outside and cat.status not in ['kittypet', 'loner', 'rogue'] and not cat.exiled and not cat.dead:
                lost_cat = cat
                break
        if lost_cat:
            lost_cat_name = lost_cat.name
            text = [f'After a long journey, {lost_cat_name} has finally returned home to the Clan.']
            lost_cat.outside = False
            game.cur_events_list.append(Single_Event(random.choice(text), "misc", [lost_cat.ID]))
            lost_cat.add_to_clan()

    def create_outside_cat(self, status):
        if status == 'kittypet':
            name = random.choice(names.names_dict["loner_names"])
        elif status in ['loner', 'rogue']:
            name = random.choice(names.names_dict["loner_names"] + names.names_dict["normal_prefixes"])
        else:
            name = random.choice(names.names_dict["loner_names"])
        new_cat = Cat(prefix=name, suffix=None, status=status, gender=random.choice(['female', 'male']))
        if status == 'kittypet':
            new_cat.accessory = random.choice(collars)
        new_cat.outside = True
        game.clan.add_cat(new_cat)
        game.clan.add_to_outside(new_cat)

    def handle_fading(self, cat):
        if game.settings["fading"] and not cat.prevent_fading and cat.ID != game.clan.instructor.ID and \
                not cat.faded:

            age_to_fade = game.config["fading"]["age_to_fade"]
            opacity_at_fade = game.config["fading"]["opacity_at_fade"]
            fading_speed = game.config["fading"]["visual_fading_speed"]
            # Handle opacity
            cat.opacity = int((100 - opacity_at_fade) * (1 - (cat.dead_for / age_to_fade) ** fading_speed)
                              + opacity_at_fade)

            # Deal with fading the cat if they are old enough.
            if cat.dead_for > age_to_fade:
                # If order not to add a cat to the faded list twice, we can't remove them or add them to
                # faded cat list here. Rather, they are added to a list of cats that will be "faded" at the next save.

                # Remove from med cat list, just in case. This should never be triggered, but I've has an issue or
                # two with this, so here it is.
                if cat.ID in game.clan.med_cat_list:
                    game.clan.med_cat_list.remove(cat.ID)

                # If the cat is the current med, leader, or deputy, remove them
                if game.clan.leader:
                    if game.clan.leader.ID == cat.ID:
                        game.clan.leader = None
                if game.clan.deputy:
                    if game.clan.deputy.ID == cat.ID:
                        game.clan.deputy = None
                if game.clan.medicine_cat:
                    if game.clan.medicine_cat.ID == cat.ID:
                        if game.clan.med_cat_list:  # If there are other med cats
                            game.clan.medicine_cat = Cat.fetch_cat(game.clan.med_cat_list[0])
                        else:
                            game.clan.medicine_cat = None

                game.cat_to_fade.append(cat.ID)
                cat.set_faded()  # This is a flag to ensure they behave like a faded cat in the meantime.

    def one_moon_outside_cat(self, cat):
        # ---------------------------------------------------------------------------- #
        #                              exiled cat events                               #
        # ---------------------------------------------------------------------------- #
        # aging the cat
        cat.one_moon()
        cat.moons += 1
        cat.update_traits()
        if cat.moons == 6:
            cat.age = 'adolescent'
        elif cat.moons == 12:
            cat.age = 'adult'
        elif cat.moons == 120:
            cat.age = 'elder'

        # killing exiled cats
        if cat.exiled or cat.outside:
            if random.getrandbits(6) == 1 and not cat.dead:
                print("Cat Died: " + str(cat.name))
                cat.dead = True
                if cat.exiled:
                    text = f'Rumors reach your Clan that the exiled {cat.name} has died recently.'
                elif cat.status in ['kittypet', 'loner', 'rogue']:
                    text = f'Rumors reach your Clan that the {cat.status} {cat.name} has died recently.'
                else:
                    cat.outside = False
                    text = f"Will they reach StarClan, even so far away? {cat.name} isn't sure, " \
                           f"but as they drift away, they hope to see familiar starry fur on the other side."
                game.cur_events_list.append(Single_Event(text, "birth_death", cat.ID))

        if cat.exiled and cat.status == 'leader' and not cat.dead and random.randint(
                1, 10) == 1:
            game.clan.leader_lives -= 1
            if game.clan.leader_lives > 0:
                text = f'Rumors reach your Clan that the exiled {cat.name} lost a life recently.'
                game.cur_events_list.append(Single_Event(text, "birth_death", cat.ID))
            else:
                text = f'Rumors reach your Clan that the exiled {cat.name} has died recently.'
                game.cur_events_list.append(Single_Event(text, "birth_death", cat.ID))
                cat.dead = True

        elif cat.exiled and cat.status == 'leader' and not cat.dead and random.randint(
                1, 45) == 1:
            game.clan.leader_lives -= 10
            cat.dead = True
            text = f'Rumors reach your Clan that the exiled {cat.name} has died recently.'
            game.cur_events_list.append(Single_Event(text, "birth_death", cat.ID))
            game.clan.leader_lives = 0

    def one_moon_cat(self, cat):
        # ---------------------------------------------------------------------------- #
        #                                trigger events                                #
        # ---------------------------------------------------------------------------- #

        if cat.dead:
            cat.thoughts()
            cat.dead_for += 1
            self.handle_fading(cat)  # Deal with fading.
            return

        # all actions, which do not trigger an event display and
        # are connected to cats are located in there
        cat.one_moon()

        # Handle Mediator Events
        self.mediator_events(cat)

        # handle nutrition amount (CARE: the cats has to be fed before - should be handled in "one_moon" function)
        if game.clan.game_mode in ['expanded', 'cruel season'] and game.clan.freshkill_pile:
            self.freshkill_events.handle_nutrient(cat, game.clan.freshkill_pile.nutrition_info)
            if cat.dead:
                return

        # prevent injured or sick cats from unrealistic clan events
        if cat.is_ill() or cat.is_injured():
            if cat.is_disabled():
                self.condition_events.handle_already_disabled(cat)
            self.coming_out(cat)
            self.pregnancy_events.handle_having_kits(cat, clan=game.clan)
            self.handle_apprentice_EX(cat)
            self.perform_ceremonies(cat)
            cat.create_interaction()
            # this is the new interaction function, currently not active
            # cat.relationship_interaction()
            cat.thoughts()
            return

        # check for death/reveal/risks/retire caused by permanent conditions
        if cat.is_disabled():
            self.condition_events.handle_already_disabled(cat)

        self.handle_apprentice_EX(cat)
        self.perform_ceremonies(cat)  # here is age up included

        self.invite_new_cats(cat)

        self.other_interactions(cat)
        self.coming_out(cat)
        self.pregnancy_events.handle_having_kits(cat, clan=game.clan)
        self.gain_accessories(cat)

        cat.create_interaction()
        # this is the new interaction function, currently not active
        # cat.relationship_interaction()
        cat.thoughts()

    def check_clan_relations(self):
        # ---------------------------------------------------------------------------- #
        #                      interactions with other clans                           #
        # ---------------------------------------------------------------------------- #

        if len(game.clan.all_clans) > 0 and random.randint(1, 5) == 1:
            war_notice = ''
            for other_clan in game.clan.all_clans:
                if int(other_clan.relations) <= 5:
                    if random.randint(1, 5) == 1 and self.time_at_war > 2:
                        self.at_war = False
                        self.time_at_war = 0
                        other_clan.relations = 10
                        text = 'The war against ' + str(other_clan.name) + 'Clan has ended.'
                        game.cur_events_list.append(Single_Event(text, "other_clans"))
                    elif self.time_at_war == 0:
                        text = 'The war against ' + str(other_clan.name) + 'Clan has begun.'
                        # game.other_clans_events_list.append(text)
                        game.cur_events_list.append(Single_Event(text, "other_clans"))
                        self.time_at_war += 1
                        self.at_war = True
                    else:
                        self.enemy_clan = other_clan
                        possible_text = [
                            f'War rages between {game.clan.name}Clan and {other_clan.name}Clan.',
                            f'{other_clan.name}Clan has taken some of {game.clan.name}'
                            + "Clan\'s territory.",
                            f'{game.clan.name}Clan has claimed some of {other_clan.name}'
                            + "Clan\'s territory.",
                            f'{other_clan.name}Clan attempted to break into your camp during the war.',
                            f'The war against {other_clan.name}Clan continues.',
                            f'{game.clan.name}Clan is starting to get tired of the war against {other_clan.name}Clan.',
                            f'{game.clan.name}Clan warriors plan new battle strategies for the war.',
                            f'{game.clan.name}Clan warriors reinforce the camp walls.',
                            f'{game.clan.name}Clan warriors evaluate their battle strategies against {other_clan.name}Clan.'
                        ]
                        if game.clan.medicine_cat is not None:
                            possible_text.extend([
                                'The medicine cats worry about having enough herbs to treat their Clan\'s wounds.',
                                'The medicine cats wonder what StarClan thinks of the war.'
                            ])
                        war_notice = random.choice(possible_text)
                        self.time_at_war += 1
                        self.at_war = True
                    break
                if int(other_clan.relations) > 30:
                    other_clan.relations = 10
                else:
                    self.at_war = False
            if war_notice:
                # game.other_clans_events_list.append(war_notice)
                game.cur_events_list.append(Single_Event(war_notice, "other_clans"))

    def perform_ceremonies(self, cat):
        # ---------------------------------------------------------------------------- #
        #                                  ceremonies                                  #
        # ---------------------------------------------------------------------------- #

        # PROMOTE DEPUTY TO LEADER, IF NEEDED -----------------------
        if game.clan.leader:
            leader_dead = game.clan.leader.dead
            leader_outside = game.clan.leader.outside
        else:
            leader_dead = True  # If leader is None, treat them as dead (since they are dead - and faded away.)
            leader_outside = True

        # If a clan deputy exists, and the leader is dead, outside, or doesn't exist, make the deputy leader.
        if game.clan.deputy:
            if game.clan.deputy is not None and \
                    not game.clan.deputy.dead and \
                    not game.clan.deputy.outside and \
                    (leader_dead or leader_outside):
                game.clan.new_leader(game.clan.deputy)
                game.ranks_changed_timeskip = True
                game.clan.leader_lives = 9
                text = ''
                self.handle_leadership_ceremony(game.clan.deputy)
                if game.clan.deputy.trait == 'bloodthirsty':
                    text = f'{game.clan.deputy.name} has become the new leader. ' \
                           f'They stare down at their Clanmates with unsheathed claws, ' \
                           f'promising a new era for the Clans.'
                else:
                    c = random.choice([1, 2, 3])
                    if c == 1:
                        text = str(game.clan.deputy.name.prefix) + str(
                            game.clan.deputy.name.suffix) + ' has been promoted to the new leader of the Clan. ' \
                                                            'They travel immediately to the Moonstone to get their ' \
                                                            'nine lives and are hailed by their new name, ' + \
                               str(game.clan.deputy.name) + '.'
                    elif c == 2:
                        text = f'{game.clan.deputy.name} has become the new leader of the Clan. ' \
                               f'They vow that they will protect the Clan, even at the cost of their nine lives.'
                    elif c == 3:
                        text = f'{game.clan.deputy.name} has received their nine lives and became the ' \
                               f'new leader of the Clan. They feel like they are not ready for this new ' \
                               f'responsibility, but will try their best to do what is right for the Clan.'

                # game.ceremony_events_list.append(text)
                text += f"\nVisit {game.clan.deputy.name}'s profile to see their full leader ceremony."

                game.cur_events_list.append(Single_Event(text, "ceremony", game.clan.deputy.ID))
                self.ceremony_accessory = True
                self.gain_accessories(cat)
                game.clan.deputy = None

        # OTHER CEREMONIES ---------------------------------------

        # Protection check, to ensure "None" cats won't cause a crash.
        if cat:
            cat_dead = cat.dead
        else:
            cat_dead = True

        if not cat_dead:
            if cat.status == 'deputy' and game.clan.deputy is None:
                game.clan.deputy = cat
            if cat.status == 'medicine cat' and game.clan.medicine_cat is None:
                game.clan.medicine_cat = cat

            # retiring to elder den
            if cat.status in ['warrior', 'deputy'] and cat.age == 'elder' and len(cat.apprentice) < 1:
                if cat.status == 'deputy':
                    game.clan.deputy = None
                self.ceremony(cat, 'elder')
                # cat.status_change('elder')

            # apprentice a kitten to either med or warrior
            if cat.moons == cat_class.age_moons["adolescent"][0]:
                if cat.status == 'kitten':

                    med_cat_list = list(filter(lambda x: x.status in ["medicine cat", "medicine cat apprentice"]
                                                         and not x.dead and not x.outside, Cat.all_cats_list))

                    # check if the medicine cat is an elder
                    has_elder_med = [c for c in med_cat_list if c.age == 'elder' and c.status == "medicine cat"]

                    very_old_med = [c for c in med_cat_list if c.moons >= 150 and c.status == "medicine cat"]

                    # check if the clan has sufficient med cats
                    has_med = medical_cats_condition_fulfilled(Cat.all_cats.values(),
                                                               amount_per_med=get_amount_cat_for_one_medic(
                                                                   game.clan))

                    # check if a med cat app already exists
                    has_med_app = any(cat.status == "medicine cat apprentice" for cat in med_cat_list)

                    # assign chance to become med app depending on current med cat and traits
                    chance = game.config["roles"]["base_medicine_app_chance"]
                    if has_elder_med == med_cat_list:
                        # These chances apply if all the current medicine cats are elders.
                        if has_med:
                            chance = int(chance / 2.22)
                        else:
                            chance = int(chance / 13.67)
                    elif very_old_med == med_cat_list:
                        # These chances apply is all the current medicine cats are very old.
                        if has_med:
                            chance = int(chance / 3)
                        else:
                            chance = int(chance / 14)
                    # These chances will only be reached if the clan has at least one non-elder medicine cat.
                    elif not has_med:
                        chance = int(chance / 7.125)
                    elif has_med:
                        chance = int(chance * 2.22)

                    if cat.trait in ['altruistic', 'compassionate', 'empathetic', 'wise', 'faithful']:
                        chance = int(chance / 1.3)

                    if not has_med_app and not int(random.random() * chance):
                        self.ceremony(cat, 'medicine cat apprentice')
                        self.ceremony_accessory = True
                        self.gain_accessories(cat)
                    else:
                        # Chance for mediator apprentice
                        mediator_list = list(filter(lambda x: x.status == "mediator" and not x.dead
                                                              and not x.outside, Cat.all_cats_list))

                        # This checks if at least one mediator already has an apprentice.
                        has_mediator_apprentice = False
                        for c in mediator_list:
                            if c.apprentice:
                                has_mediator_apprentice = True
                                break

                        chance = game.config["roles"]["mediator_app_chance"]
                        if cat.trait in ['charismatic', 'empathetic', 'responsible', 'wise', 'thoughtful']:
                            chance = int(chance / 1.5)

                        # Only become a mediator if there is already one in the clan.
                        if mediator_list and not has_mediator_apprentice and \
                                not int(random.random() * chance):
                            self.ceremony(cat, 'mediator apprentice')
                            self.ceremony_accessory = True
                            self.gain_accessories(cat)
                        else:
                            self.ceremony(cat, 'apprentice')
                            self.ceremony_accessory = True
                            self.gain_accessories(cat)

            # graduate
            if cat.status in ["apprentice", "mediator apprentice", "medicine cat apprentice"]:
                if (cat.experience_level not in ["untrained", "trainee"] and
                        cat.moons >= game.config["graduation"]["min_graduating_age"]) \
                        or cat.moons >= game.config["graduation"]["max_apprentice_age"][cat.status]:

                    if cat.moons == game.config["graduation"]["min_graduating_age"]:
                        preparedness = "early"
                    if cat.experience_level in ["untrained", "trainee"]:
                        preparedness = "unprepared"
                    else:
                        preparedness = "prepared"

                    if cat.status == 'apprentice':
                        self.ceremony(cat, 'warrior', preparedness)
                        self.ceremony_accessory = True
                        self.gain_accessories(cat)

                    # promote to med cat
                    elif cat.status == 'medicine cat apprentice':
                        self.ceremony(cat, 'medicine cat', preparedness)
                        self.ceremony_accessory = True
                        self.gain_accessories(cat)

                    elif cat.status == 'mediator apprentice':
                        self.ceremony(cat, 'mediator', preparedness)
                        self.ceremony_accessory = True
                        self.gain_accessories(cat)

    def load_ceremonies(self):
        if self.CEREMONY_TXT:
            return

        resource_dir = "resources/dicts/events/ceremonies/"
        with open(f"{resource_dir}ceremony-master.json", encoding="ascii") as read_file:
            self.CEREMONY_TXT = json.loads(read_file.read())

        self.ceremony_id_by_tag = {}
        # Sorting.
        for ID in self.CEREMONY_TXT:
            for tag in self.CEREMONY_TXT[ID][0]:
                if tag in self.ceremony_id_by_tag:
                    self.ceremony_id_by_tag[tag].add(ID)
                else:
                    self.ceremony_id_by_tag[tag] = {ID}

    def ceremony(self, cat, promoted_to, preparedness="prepared"):
        # ---------------------------------------------------------------------------- #
        #                      promote cats and add to event list                      #
        # ---------------------------------------------------------------------------- #
        # ceremony = []
        cat.status_change(promoted_to)
        involved_cats = [cat.ID]  # Clearly, the cat the ceremony is about is involved.
        game.ranks_changed_timeskip = True

        # Time to gather ceremonies. First, lets gather all the ceremony ID's.
        possible_ceremonies = set()
        dead_mentor = None
        mentor = None
        previous_alive_mentor = None
        dead_parents = []
        living_parents = []
        mentor_type = {
            "medicine cat": ["medicine cat"],
            "warrior": ["warrior", "deputy", "leader", "elder"],
            "mediator": ["mediator"]
        }

        try:
            # Get all the ceremonies for the role ----------------------------------------
            possible_ceremonies.update(self.ceremony_id_by_tag[promoted_to])

            # Get ones for prepared status ----------------------------------------------
            if promoted_to in ["warrior", "medicine cat", "mediator"]:
                possible_ceremonies = possible_ceremonies.intersection(self.ceremony_id_by_tag[preparedness])

            # Gather ones for mentor. -----------------------------------------------------
            tags = []

            # CURRENT MENTOR TAG CHECK
            if cat.mentor:
                if Cat.fetch_cat(cat.mentor).status == "leader":
                    tags.append("yes_leader_mentor")
                else:
                    tags.append("yes_mentor")
                mentor = Cat.fetch_cat(cat.mentor)
            else:
                tags.append("no_mentor")

            for c in reversed(cat.former_mentor):
                if Cat.fetch_cat(c) and Cat.fetch_cat(c).dead:
                    tags.append("dead_mentor")
                    dead_mentor = Cat.fetch_cat(c)
                    break

            # Unlike dead mentors, living mentors must be VALID - they must have the correct status for the role the cat
            # is being promoted too.
            valid_living_former_mentors = []
            for c in cat.former_mentor:
                if not (Cat.fetch_cat(c).dead or Cat.fetch_cat(c).outside):
                    if promoted_to in mentor_type:
                        if Cat.fetch_cat(c).status in mentor_type[promoted_to]:
                            valid_living_former_mentors.append(c)
                    else:
                        valid_living_former_mentors.append(c)

            # ALL FORMER MENTOR TAG CHECKS
            if valid_living_former_mentors:
                #  Living Former mentors. Grab the latest living valid mentor.
                previous_alive_mentor = Cat.fetch_cat(valid_living_former_mentors[-1])
                if previous_alive_mentor.status == "leader":
                    tags.append("alive_leader_mentor")
                else:
                    tags.append("alive_mentor")
            else:
                # This tag means the cat has no living, valid mentors.
                tags.append("no_valid_previous_mentor")

            # Now we add the mentor stuff:
            temp = possible_ceremonies.intersection(self.ceremony_id_by_tag["general_mentor"])

            for t in tags:
                temp.update(possible_ceremonies.intersection(self.ceremony_id_by_tag[t]))

            possible_ceremonies = temp

            # Gather for parents ---------------------------------------------------------
            for p in [cat.parent1, cat.parent2]:
                if Cat.fetch_cat(p):
                    if Cat.fetch_cat(p).dead:
                        dead_parents.append(Cat.fetch_cat(p))
                    # For the purposes of ceremonies, living parents who are also the leader are not counted.
                    elif not Cat.fetch_cat(p).dead and not Cat.fetch_cat(p).outside and \
                            Cat.fetch_cat(p).status != "leader":
                        living_parents.append(Cat.fetch_cat(p))

            tags = []
            if len(dead_parents) >= 1:
                tags.append("dead1_parents")
            if len(dead_parents) >= 2:
                tags.append("dead1_parents")
                tags.append("dead2_parents")

            if len(living_parents) >= 1:
                tags.append("alive1_parents")
            if len(living_parents) >= 2:
                tags.append("alive2_parents")

            temp = possible_ceremonies.intersection(self.ceremony_id_by_tag["general_parents"])

            for t in tags:
                temp.update(possible_ceremonies.intersection(self.ceremony_id_by_tag[t]))

            possible_ceremonies = temp

            # Gather for leader ---------------------------------------------------------

            tags = []
            if game.clan.leader and not game.clan.leader.dead and not game.clan.leader.outside:
                tags.append("yes_leader")
            else:
                tags.append("no_leader")

            temp = possible_ceremonies.intersection(self.ceremony_id_by_tag["general_leader"])

            for t in tags:
                temp.update(possible_ceremonies.intersection(self.ceremony_id_by_tag[t]))

            possible_ceremonies = temp

            # Gather for backstories ----------------------------------------------------
            tags = []
            if cat.backstory == ['abandoned1', 'abandoned2', 'abandoned3']:
                tags.append("abandoned")
            elif cat.backstory == "clanborn":
                tags.append("clanborn")

            temp = possible_ceremonies.intersection(self.ceremony_id_by_tag["general_backstory"])

            for t in tags:
                temp.update(possible_ceremonies.intersection(self.ceremony_id_by_tag[t]))

            possible_ceremonies = temp
            # Gather for traits --------------------------------------------------------------

            temp = possible_ceremonies.intersection(self.ceremony_id_by_tag["all_traits"])

            temp.update(possible_ceremonies.intersection(self.ceremony_id_by_tag[cat.trait]))

            possible_ceremonies = temp
        except Exception as ex:
            traceback.print_exception(type(ex), ex, ex.__traceback__)
            print("Issue gathering ceremony text.", str(cat.name), promoted_to)

        # getting the random honor if it's needed
        random_honor = None
        if promoted_to == 'warrior':
            resource_dir = "resources/dicts/events/ceremonies/"
            with open(f"{resource_dir}ceremony_traits.json", encoding="ascii") as read_file:
                TRAITS = json.loads(read_file.read())
            try:
                random_honor = random.choice(TRAITS[cat.trait])
            except KeyError:
                random_honor = "hard work"

        # print(possible_ceremonies)
        ceremony_tags, ceremony_text = self.CEREMONY_TXT[random.choice(list(possible_ceremonies))]

        # This is a bit strange, but it works. If there is only one parent involved, but more than one living
        # or dead parent, the adjust text function will pick a random parent. However, we need to know the
        # parent to include in the involved cats. Therefore, text adjust also returns the random parents it picked,
        # which will be added to the involved cats if needed.
        ceremony_text, involved_living_parent, involved_dead_parent = \
            ceremony_text_adjust(Cat, ceremony_text, cat, dead_mentor=dead_mentor,
                                 random_honor=random_honor,
                                 mentor=mentor, previous_alive_mentor=previous_alive_mentor,
                                 living_parents=living_parents, dead_parents=dead_parents)

        # Gather additional involved cats
        for tag in ceremony_tags:
            if tag == "yes_leader":
                involved_cats.append(game.clan.leader.ID)
            elif tag in ["yes_mentor", "yes_leader_mentor"]:
                involved_cats.append(cat.mentor)
            elif tag == "dead_mentor":
                involved_cats.append(dead_mentor.ID)
            elif tag in ["alive_mentor", "alive_leader_mentor"]:
                involved_cats.append(previous_alive_mentor.ID)
            elif tag == "alive2_parents" and len(living_parents) >= 2:
                for c in living_parents[:2]:
                    involved_cats.append(c.ID)
            elif tag == "alive1_parents" and involved_living_parent:
                involved_cats.append(involved_living_parent.ID)
            elif tag == "dead2_parents" and len(dead_parents) >= 2:
                for c in dead_parents[:2]:
                    involved_cats.append(c.ID)
            elif tag == "dead1_parent" and involved_dead_parent:
                involved_cats.append(involved_dead_parent.ID)

        # remove duplicates
        involved_cats = list(set(involved_cats))

        game.cur_events_list.append(Single_Event(f'{ceremony_text}', "ceremony", involved_cats))
        # game.ceremony_events_list.append(f'{cat.name}{ceremony_text}')

    def gain_accessories(self, cat):
        # ---------------------------------------------------------------------------- #
        #                                  accessories                                 #
        # ---------------------------------------------------------------------------- #

        if not cat:
            return

        if cat.dead or cat.outside:
            return

        # check if cat already has acc
        if cat.accessory:
            self.ceremony_accessory = False
            return

        # find other_cat
        other_cat = random.choice(list(Cat.all_cats.values()))
        countdown = int(len(Cat.all_cats) / 3)
        while cat == other_cat or other_cat.dead or other_cat.outside:
            other_cat = random.choice(list(Cat.all_cats.values()))
            countdown -= 1
            if countdown <= 0:
                return

        # chance to gain acc
        acc_chances = game.config["accessory_generation"]
        chance = acc_chances["base_acc_chance"]
        if cat.status in ['medicine cat', 'medicine cat apprentice']:
            chance += acc_chances["med_modifier"]
        if cat.age in ['kitten', 'adolescent']:
            chance += acc_chances["baby_modifier"]
        elif cat.age in ['senior adult', 'elder']:
            chance += acc_chances["elder_modifier"]
        if cat.trait in ["adventurous", "childish", "confident", "daring", "playful", "attention-seeker", "bouncy",
                         "sweet", "troublesome", "impulsive", "inquisitive", "strange", "shameless"]:
            chance += acc_chances["happy_trait_modifier"]
        elif cat.trait in ["cold", "strict", "bossy", "bullying", "insecure", "nervous"]:
            chance += acc_chances["grumpy_trait_modifier"]
        if self.ceremony_accessory:
            chance += acc_chances["ceremony_modifier"]

        # increase chance of acc if the cat had a ceremony
        if chance <= 0:
            chance = 1
        if not int(random.random() * chance):
            #print('ACC')
            self.misc_events.handle_misc_events(cat, other_cat, self.at_war, self.enemy_clan,
                                                alive_kits=get_alive_kits(Cat), accessory=True,
                                                ceremony=self.ceremony_accessory)
        self.ceremony_accessory = False

        return

    def handle_leadership_ceremony(self, cat):
        queen = ""
        warrior = ""
        kit = ""
        warrior2 = ""
        app = ""
        elder = ""
        warrior3 = ""
        med_cat = ""
        prev_lead = ""
        known = None
        virtues = None
        if len(cat.life_givers) == 0:
            queen_virtues = ["affection", "compassion", "empathy", "duty", "protection", "pride"]
            warrior_virtues = ["acceptance", "bravery", "certainty", "clear judgement", "confidence"]
            kit_virtues = ["adventure", "curiosity", "forgiveness", "hope", "perspective", "protection"]
            warrior2_virtues = ["courage", "determination", "endurance", "sympathy"]
            app_virtues = ["happiness", "honesty", "humor", "justice", "mentoring", "trust"]
            elder_virtues = ["empathy", "grace", "humility", "integrity", "persistence", "resilience"]
            warrior3_virtues = ["farsightedness", "friendship", "instincts", "mercy", "strength", "unity"]
            med_cat_virtues = ["clear sight", "devotion", "faith", "healing", "patience", "selflessness", "wisdom"]
            prev_lead_virtues = ["endurance in the face of hardship", "knowing when to fight and when to choose peace",
                                 "leadership through the darkest times", "loyalty to their Clan",
                                 "the strength to overcome their fears", "tireless energy"]
            virtues = [random.choice(queen_virtues), random.choice(warrior_virtues), random.choice(kit_virtues),
                       random.choice(warrior2_virtues),
                       random.choice(app_virtues), random.choice(elder_virtues), random.choice(warrior3_virtues),
                       random.choice(med_cat_virtues),
                       random.choice(prev_lead_virtues)]
            known = [False, False, False, False, False, False, False, False, False]

            for i in reversed(game.clan.starclan_cats):
                c = Cat.all_cats[i]
                if c.dead and not c.outside and not c.df:
                    if not queen and c.status == 'queen':
                        queen = str(c.name)
                        known[0] = True
                        continue
                    elif not kit and c.status == 'kitten':
                        kit = str(c.name)
                        known[2] = True
                        continue
                    elif not app and c.status == 'apprentice':
                        app = str(c.name)
                        known[4] = True
                        continue
                    elif not prev_lead and c.status == 'leader':
                        prev_lead = str(c.name)
                        known[8] = True
                        continue
                    elif not elder and c.status == 'elder':
                        elder = str(c.name)
                        known[5] = True
                        continue
                    elif not warrior and c.status == 'warrior':
                        warrior = str(c.name)
                        known[1] = True
                        continue
                    elif not warrior2 and c.status == 'warrior':
                        warrior2 = str(c.name)
                        known[3] = True
                        continue
                    elif not warrior3 and c.status == 'warrior':
                        warrior3 = str(c.name)
                        known[6] = True
                        continue
                    elif not med_cat and (c.status == 'medicine cat' or c.status == 'medicine cat apprentice'):
                        med_cat = str(c.name)
                        known[7] = True
                        continue
                    if queen and warrior and kit and warrior2 and app and elder and warrior3 and med_cat and prev_lead:
                        break
            if not queen:
                queen = random.choice(names.names_dict["normal_prefixes"]) + \
                        random.choice(names.names_dict["normal_suffixes"])
            if not warrior:
                warrior = random.choice(names.names_dict["normal_prefixes"]) +\
                          random.choice(names.names_dict["normal_suffixes"])
            if not kit:
                kit = random.choice(names.names_dict["normal_prefixes"]) + "kit"
            if not warrior2:
                warrior2 = random.choice(names.names_dict["normal_prefixes"]) + \
                           random.choice(names.names_dict["normal_suffixes"])
            if not app:
                app = random.choice(names.names_dict["normal_prefixes"]) + "paw"
            if not elder:
                elder = random.choice(names.names_dict["normal_prefixes"]) +\
                          random.choice(names.names_dict["normal_suffixes"])
            if not warrior3:
                warrior3 = random.choice(names.names_dict["normal_prefixes"]) + \
                           random.choice(names.names_dict["normal_suffixes"])
            if not med_cat:
                med_cat = random.choice(names.names_dict["normal_prefixes"]) + \
                           random.choice(names.names_dict["normal_suffixes"])
            if not prev_lead:
                prev_lead = str(names.names_dict["normal_prefixes"]) + "star"
            cat.life_givers.extend([queen, warrior, kit, warrior2, app, elder, warrior3, med_cat, prev_lead])
            cat.known_life_givers.extend(known)
            cat.virtues.extend(virtues)
        else:
            queen, warrior, kit, warrior2, app, elder, warrior3, med_cat, prev_lead = cat.life_givers[0], \
                                                                                      cat.life_givers[1], \
                                                                                      cat.life_givers[2], \
                                                                                      cat.life_givers[3], \
                                                                                      cat.life_givers[4], \
                                                                                      cat.life_givers[5], \
                                                                                      cat.life_givers[6], \
                                                                                      cat.life_givers[7], \
                                                                                      cat.life_givers[8]

    def handle_apprentice_EX(self, cat):
        if cat.status in ["apprentice", "medicine cat apprentice", "mediator apprentice"]:

            if cat.not_working():
                print(f"{cat.name} not working, no EX gain")
                return

            if cat.status == "medicine cat apprentice":
                base_ex = random.choices(game.config["graduation"]["base_med_app_timeskip_ex"][0],
                                          weights=game.config["graduation"]["base_med_app_timeskip_ex"][1], k=1)[0]
            else:
                base_ex = random.choices(game.config["graduation"]["base_app_timeskip_ex"][0],
                                          weights=game.config["graduation"]["base_app_timeskip_ex"][1], k=1)[0]

            if cat.mentor and not Cat.fetch_cat(cat.mentor).not_working():
                mentor_modifier = 1
            else:
                # No mentor/sick mentor debuff
                mentor_modifier = 0.6

            cat.experience += max(base_ex * mentor_modifier, 1)
            print(f"{cat.name} has gained {int(base_ex * mentor_modifier)} EX", cat._experience)

    def invite_new_cats(self, cat):
        # ---------------------------------------------------------------------------- #
        #                                   new cats                                   #
        # ---------------------------------------------------------------------------- #
        chance = 200

        alive_cats = list(filter(
            lambda kitty: (kitty.status != "leader"
                           and not kitty.dead
                           and not kitty.outside),
            Cat.all_cats.values()
        ))

        clan_size = len(alive_cats)

        base_chance = 200
        if clan_size < 10:
            base_chance = 200
        elif clan_size > 50:
            base_chance = 700
        elif clan_size > 30:
            base_chance = 300

        reputation = game.clan.reputation
        # hostile
        if 1 <= reputation <= 30:
            if clan_size < 10:
                chance = base_chance
            else:
                rep_adjust = int(reputation / 2)
                chance = base_chance + int(300 / rep_adjust)
        # neutral
        elif 31 <= reputation <= 70:
            if clan_size < 10:
                chance = base_chance - reputation
            else:
                chance = base_chance
        # welcoming
        elif 71 <= reputation <= 100:
            chance = base_chance - reputation

        chance = max(chance, 1)

        # choose other cat
        possible_other_cats = list(filter(
            lambda c: not c.dead and not c.exiled and not c.outside and (c.ID != cat.ID), Cat.all_cats.values()
        ))

        # If there are possible other cats...
        if possible_other_cats:
            other_cat = random.choice(possible_other_cats)

            if cat.status in ["apprentice", "medicine cat apprentice"] and not int(random.random() * 3):
                if cat.mentor is not None:
                    other_cat = Cat.fetch_cat(cat.mentor)
        else:
            # Otherwise, other_cat is None
            other_cat = None

        if not int(
                random.random() * chance) and cat.age != 'kitten' and cat.age != 'adolescent' and not self.new_cat_invited:
            self.new_cat_invited = True


            new_cats = self.new_cat_events.handle_new_cats(cat=cat, other_cat=other_cat, war=self.at_war,
                                                enemy_clan=self.enemy_clan, alive_kits=get_alive_kits(Cat))
            self.relation_events.welcome_new_cats(new_cats)
            

    def other_interactions(self, cat):

        if random.randint(1, 90) != 1:
            return

        other_cat = random.choice(list(Cat.all_cats.values()))
        countdown = int(len(Cat.all_cats) / 3)
        while cat == other_cat or other_cat.dead or other_cat.outside:
            other_cat = random.choice(list(Cat.all_cats.values()))
            countdown -= 1
            if countdown <= 0:
                return

        self.misc_events.handle_misc_events(cat, other_cat, self.at_war, self.enemy_clan,
                                            alive_kits=get_alive_kits(Cat))

    def handle_injuries_or_general_death(self, cat):
        # ---------------------------------------------------------------------------- #
        #                           decide if cat dies                                 #
        # ---------------------------------------------------------------------------- #
        # choose other cat
        possible_other_cats = list(filter(
            lambda c: not c.dead and not c.exiled and not c.outside and (c.ID != cat.ID), Cat.all_cats.values()
        ))

        # If there are possible other cats...
        if possible_other_cats:
            other_cat = random.choice(possible_other_cats)

            if cat.status in ["apprentice", "medicine cat apprentice"] and not int(random.random() * 3):
                if cat.mentor is not None:
                    other_cat = Cat.fetch_cat(cat.mentor)
        else:
            # Otherwise, other_cat is None
            other_cat = None

        # check if clan has kits, if True then clan has kits
        alive_kits = get_alive_kits(Cat)

        # chance to kill leader: 1/100
        # chance to kill leader: 1/100
        if not int(
                random.random() * 100) and cat.status == 'leader' and not cat.not_working():
            self.death_events.handle_deaths(cat, other_cat, self.at_war, self.enemy_clan, alive_kits)
            return True

        # chance to die of old age
        if cat.moons > int(random.random() * 51) + 150:  # cat.moons > 150 <--> 200
            self.death_events.handle_deaths(cat, other_cat, self.at_war, self.enemy_clan, alive_kits)
            return True

        # classic death chance
        if game.clan.game_mode == "classic" and not int(random.random() * 500):  # 1/500
            self.death_events.handle_deaths(cat, other_cat, self.at_war, self.enemy_clan, alive_kits)
            return True

        # disaster death chance
        if game.settings.get('disasters'):
            if not random.getrandbits(9):  # 1/512
<<<<<<< HEAD
                triggered_death = True
                self.handle_mass_extinctions(cat)
=======
                self.handle_disasters()
                return True
>>>>>>> 307b12c2

        # extra death chance and injuries in expanded & cruel season
        if game.clan.game_mode != 'classic' and not int(random.random() * 500) and not cat.not_working():  # 1/400
            self.death_events.handle_deaths(cat, other_cat, self.at_war, self.enemy_clan, alive_kits)
            return True
        else:
            triggered_death = self.condition_events.handle_injuries(cat, other_cat, alive_kits, self.at_war,
                                                                    self.enemy_clan, game.clan.current_season)
            return triggered_death

    def handle_disasters(self):
        """Handles events when the setting of disasters is turned on.

<<<<<<< HEAD
    def handle_mass_extinctions(self, cat):
        """Handles events when the setting of disasters is turned on"""
=======
        Affects random cats in the clan, no cat needs to be passed to this function."""
>>>>>>> 307b12c2
        alive_cats = list(filter(
            lambda kitty: (kitty.status != "leader"
                           and not kitty.dead
                           and not kitty.outside),
            Cat.all_cats.values()
        )
        )
        alive_count = len(alive_cats)
        if alive_count > 15:
            if game.clan.all_clans:
                other_clan = game.clan.all_clans
            else:
                other_clan = [""]

            # Do some population/weight scrunkling to get amount of deaths
            max_deaths = int(alive_count / 2)  # 1/2 of alive cats
            weights = []
            population = []
            for n in range(2, max_deaths):
                population.append(n)
                weight = 1 / (0.75 * n)  # Lower chance for more dead cats
                weights.append(weight)
            dead_count = random.choices(population, weights=weights)[0]  # the dieded..

            disaster = []
            dead_names = []
            involved_cats = []
            dead_cats = random.sample(alive_cats, dead_count)
            for kitty in dead_cats:  # use "kitty" to not redefine "cat"
                dead_names.append(kitty.name)
                involved_cats.append(kitty.ID)
            names = f"{dead_names.pop(0)}"  # Get first
            if dead_names:
                last_name = dead_names.pop()  # Get last
                if dead_names:
                    for name in dead_names:  # In-between
                        names += f", {name}"
                    names += f", and {last_name}"
                else:
                    names += f" and {last_name}"
            disaster.extend([
                ' drown after the camp becomes flooded.',
                f' are killed in a battle against {random.choice(other_clan).name}Clan.',
                ' are killed after a fire rages through the camp.',
                ' are killed in an ambush by a group of rogues.',
                ' go missing in the night.',
                ' are killed after a badger attack.',
                ' die to a greencough outbreak.',
                ' are taken away by Twolegs.',
                ' eat tainted fresh-kill and die.',
            ])
            if game.clan.current_season == 'Leaf-bare':
                disaster.extend([
                    ' die after freezing from a snowstorm.'
                ])
                if game.clan.game_mode == "classic":
                    disaster.extend([
                        ' starve to death when no prey is found.'
                    ])
            elif game.clan.current_season == 'Greenleaf':
                disaster.extend([
                    ' die after overheating.',
                    ' die after the water dries up from drought.'
                ])
            if dead_count >= 2:
                event_string = f'{names}{random.choice(disaster)}'
                if event_string == f'{names} are taken away by Twolegs.':
                    for kitty in dead_cats:
                        self.handle_twoleg_capture(kitty)
                    game.cur_events_list.append(Single_Event(event_string, "birth_death", involved_cats))
                    # game.birth_death_events_list.append(event_string)
                    return
                game.cur_events_list.append(Single_Event(event_string, "birth_death", involved_cats))
                # game.birth_death_events_list.append(event_string)

            else:
                disaster_str = random.choice(disaster)
                disaster_str = disaster_str.replace('are', 'is')
                disaster_str = disaster_str.replace('go', 'goes')
                disaster_str = disaster_str.replace('die', 'dies')
                disaster_str = disaster_str.replace('drown', 'drowns')
                disaster_str = disaster_str.replace('eat', 'eats')
                disaster_str = disaster_str.replace('starve', 'starves')
                event_string = f'{names}{disaster_str}'
                game.cur_events_list.append(Single_Event(event_string, "birth_death", involved_cats))
                # game.birth_death_events_list.append(event_string)

            for poor_little_meowmeow in dead_cats:
                poor_little_meowmeow.die()

    def handle_illnesses_or_illness_deaths(self, cat):
        """ 
        This function will handle:
            - expanded mode: getting a new illness (extra function in own class)
            - classic mode illness related deaths is already handled in the general death function
        Returns: 
            - boolean if a death event occurred or not
        """
        # ---------------------------------------------------------------------------- #
        #                           decide if cat dies                                 #
        # ---------------------------------------------------------------------------- #
        # if triggered_death is True then the cat will die
        triggered_death = False
        if game.clan.game_mode in ["expanded", "cruel season"]:
            triggered_death = self.condition_events.handle_illnesses(cat, game.clan.current_season)
        return triggered_death

    def handle_twoleg_capture(self, cat):
        cat.outside = True
        cat.gone()
        # The outside-value must be set to True before the cat can go to cotc
        cat.thought = "Is terrified as they are trapped in a large silver Twoleg den"
        # FIXME: Not sure what this is intended to do; 'cat_class' has no 'other_cats' attribute.
        # cat_class.other_cats[cat.ID] = cat

    def handle_outbreaks(self, cat):
        """Try to infect some cats."""
        # check if the cat is ill, if game mode is classic, or if clan has sufficient med cats in expanded mode
        # amount_per_med = get_amount_cat_for_one_medic(game.clan)
        if not cat.is_ill() or game.clan.game_mode == 'classic':
            return

        # check how many kitties are already ill
        already_sick = list(filter(
            lambda kitty: (not kitty.dead
                           and not kitty.outside
                           and kitty.is_ill()),
            Cat.all_cats.values()
        ))
        already_sick_count = len(already_sick)

        # round up the living kitties
        alive_cats = list(filter(
            lambda kitty: (not kitty.dead
                           and not kitty.outside
                           and not kitty.is_ill()),
            Cat.all_cats.values()
        ))
        alive_count = len(alive_cats)

        # if large amount of the population is already sick, stop spreading
        if already_sick_count >= alive_count * .25:
            return

        meds = get_med_cats(Cat)

        for illness in cat.illnesses:
            # check if illness can infect other cats
            if cat.illnesses[illness]["infectiousness"] == 0:
                continue
            chance = cat.illnesses[illness]["infectiousness"]
            chance += len(meds) * 10
            if not int(random.random() * chance):  # 1/chance to infect
                # fleas are the only condition allowed to spread outside of cold seasons
                if game.clan.current_season not in ["Leaf-bare", "Leaf-fall"] and illness != 'fleas':
                    continue
                if illness == 'kittencough':
                    # adjust alive cats list to only include kittens
                    alive_cats = list(filter(
                        lambda kitty: (kitty.status == "kitten"
                                       and not kitty.dead
                                       and not kitty.outside),
                        Cat.all_cats.values()
                    ))
                    alive_count = len(alive_cats)

                max_infected = int(alive_count / 2)  # 1/2 of alive cats
                # If there are less than two cat to infect, you are allowed to infect all the cats
                if max_infected < 2:
                    max_infected = alive_count
                # If, event with all the cats, there is less than two cats to infect, cancel outbreak. 
                if max_infected < 2:
                    return

                weights = []
                population = []
                for n in range(2, max_infected + 1):
                    population.append(n)
                    weight = 1 / (0.75 * n)  # Lower chance for more infected cats
                    weights.append(weight)
                infected_count = random.choices(population, weights=weights)[0]  # the infected..

                infected_names = []
                involved_cats = []
                infected_cats = random.sample(alive_cats, infected_count)
                for sick_meowmeow in infected_cats:
                    infected_names.append(str(sick_meowmeow.name))
                    involved_cats.append(sick_meowmeow.ID)
                    sick_meowmeow.get_ill(illness, event_triggered=True)  # SPREAD THE GERMS >:)

                illness_name = str(illness).capitalize()
                if illness == 'kittencough':
                    event = f'{illness_name} has spread around the nursery. ' \
                            f'{", ".join(infected_names[:-1])}, and {infected_names[-1]} have been infected.'
                elif illness == 'fleas':
                    event = f'Fleas have been hopping from pelt to pelt and now {", ".join(infected_names[:-1])}, and {infected_names[-1]} are all infested.'
                else:
                    event = f'{illness_name} has spread around the camp. ' \
                            f'{", ".join(infected_names[:-1])}, and {infected_names[-1]} have been infected.'

                game.cur_events_list.append(Single_Event(event, "health", involved_cats))
                # game.health_events_list.append(event)
                break

    def coming_out(self, cat):
        """turnin' the kitties trans..."""
        if cat.genderalign == cat.gender:
            if cat.moons < 6:
                return

            involved_cats = [cat.ID]
            if cat.age == 'adolescent':
                transing_chance = random.getrandbits(8)  # 2/256
            elif cat.age == 'young adult':
                transing_chance = random.getrandbits(9)  # 2/512
            else:
                # adult, senior adult, elder
                transing_chance = random.getrandbits(10)  # 2/1028

            if transing_chance:
                # transing_chance != 0, no trans kitties today...    L
                return

            if random.getrandbits(1):  # 50/50
                if cat.gender == "male":
                    cat.genderalign = "trans female"
                else:
                    cat.genderalign = "trans male"
            else:
                cat.genderalign = "nonbinary"

            if cat.gender == 'male':
                gender = 'tom'
            else:
                gender = 'she-cat'
            text = f"{cat.name} has realized that {gender} doesn't describe how they feel anymore."
            game.cur_events_list.append(Single_Event(text, "misc", involved_cats))
            # game.misc_events_list.append(text)

    def check_and_promote_leader(self):
        """ Checks if a new leader need to be promoted, and promotes them, if needed.  """
        # check for leader
        if game.clan.leader:
            leader_invalid = game.clan.leader.dead or game.clan.leader.outside
        else:
            leader_invalid = True

        if leader_invalid:
            self.perform_ceremonies(game.clan.leader)  # This is where the deputy will be make leader

            if game.clan.leader:
                leader_dead = game.clan.leader.dead
                leader_outside = game.clan.leader.outside
            else:
                leader_dead = True
                leader_outside = True

            if leader_dead or leader_outside:
                game.cur_events_list.insert(0, Single_Event(f"{game.clan.name}Clan has no leader!"))

    def check_and_promote_deputy(self):
        """Checks if a new deputy needs to be appointed, and appointed them if needed. """
        if (not game.clan.deputy
                or game.clan.deputy.dead
                or game.clan.deputy.outside
                or game.clan.deputy.retired):
            if game.settings.get('deputy'):

                # This determines all the cats who are eligible to be deputy.
                possible_deputies = list(filter(lambda x: not x.dead and not x.outside and x.status == "warrior" and
                                                          (x.apprentice or x.former_apprentices), Cat.all_cats_list))

                # If there are possible deputies, choose from that list.
                if possible_deputies:
                    random_cat = random.choice(possible_deputies)
                    involved_cats = [random_cat.ID]

                    # Gather deputy and leader status, for determination of the text.
                    if game.clan.leader:
                        if game.clan.leader.dead or game.clan.leader.outside:
                            leader_status = "not_here"
                        else:
                            leader_status = "here"
                    else:
                        leader_status = "not_here"

                    if game.clan.deputy:
                        if game.clan.deputy.dead or game.clan.deputy.outside:
                            deputy_status = "not_here"
                        else:
                            deputy_status = "here"
                    else:
                        deputy_status = "not_here"

                    if leader_status == "here" and deputy_status == "not_here":

                        if random_cat.trait == 'bloodthirsty':
                            text = f"{random_cat.name} has been chosen as the new deputy. " \
                                   f"They look at the Clan leader with an odd glint in their eyes."
                            # No additional involved cats
                        else:
                            if game.clan.deputy:
                                previous_deputy_mention = random.choice(
                                    [f"They know that {game.clan.deputy.name} would approve.",
                                     f"They hope that {game.clan.deputy.name} would approve.",
                                     f"They don't know if {game.clan.deputy.name} would approve, "
                                     f"but life must go on. "])
                                involved_cats.append(game.clan.deputy.ID)

                            else:
                                previous_deputy_mention = ""

                            text = f"{game.clan.leader.name} chooses {random_cat.name} to take over " \
                                   f"as deputy. " + previous_deputy_mention

                            involved_cats.append(game.clan.leader.ID)
                    elif leader_status == "not_here" and deputy_status == "here":
                        text = f"The clan is without a leader, but a new deputy must still be named.  " \
                               f"{random_cat.name} is chosen as the new deputy. " \
                               f"The retired deputy nods their approval."
                    elif leader_status == "not_here" and deputy_status == "not_here":
                        text = f"Without a leader or deputy, the Clan has been directionless. " \
                               f"They all turn to {random_cat.name} with hope for the future."
                    elif leader_status == "here" and deputy_status == "here":
                        possible_events = [
                            f"{random_cat.name} has been chosen as the new deputy. "
                            f"The Clan yowls their name in approval.",
                            f"{random_cat.name} has been chosen as the new deputy. "
                            f"Some of the older Clan members question the wisdom in this choice.",
                            f"{random_cat.name} has been chosen as the new deputy. "
                            f"They hold their head up high and promise to do their best for the Clan.",
                            f"{game.clan.leader.name} has been thinking deeply all day who they would "
                            f"respect and trust enough to stand at their side, and at sunhigh makes the "
                            f"announcement that {random_cat.name} will be the Clan's new deputy.",
                            f"{random_cat.name} has been chosen as the new deputy. They pray to "
                            f"StarClan that they are the right choice for the Clan.",
                            f"{random_cat.name} has been chosen as the new deputy. Although"
                            f"they are nervous, they put on a brave front and look forward to serving"
                            f"the clan.",
                        ]
                        # No additional involved cats
                        text = random.choice(possible_events)
                    else:
                        # This should never happen. Failsafe.
                        text = f"{random_cat.name} becomes deputy. "
                else:
                    # If there are no possible deputies, choose someone else, with special text.
                    all_warriors = list(filter(lambda x: not x.dead and not x.outside and x.status == "warrior",
                                               Cat.all_cats_list))
                    if all_warriors:
                        random_cat = random.choice(all_warriors)
                        involved_cats = [random_cat.ID]
                        text = f"No cat in is truly fit to be deputy, but the position can't remain vacant. " \
                               f"{random_cat.name} is appointed as the new deputy. "

                    else:
                        # Is there are no warriors at all, no one is named deputy.
                        game.cur_events_list.append(Single_Event("There are no cats fit to become deputy. ",
                                                                 "ceremony"))
                        return

                random_cat.status_change("deputy")
                game.clan.deputy = random_cat
                game.ranks_changed_timeskip = True

                game.cur_events_list.append(Single_Event(text, "ceremony", involved_cats))

            else:
                game.cur_events_list.insert(0, Single_Event(f"{game.clan.name}Clan has no deputy!"))


events_class = Events()<|MERGE_RESOLUTION|>--- conflicted
+++ resolved
@@ -29,7 +29,7 @@
 class Events():
     all_events = {}
     game.switches['timeskip'] = False
-    #This is so we call call the static function needed to clear the events dict.
+    #This is so we call the static function needed to clear the events dict.
     generate_events = GenerateEvents()
 
 
@@ -114,57 +114,10 @@
             if not cat.outside or cat.dead:
                 self.one_moon_cat(cat)
             else:
-<<<<<<< HEAD
-                # ---------------------------------------------------------------------------- #
-                #                              exiled cat events                               #
-                # ---------------------------------------------------------------------------- #
-                # aging the cat
-                cat.one_moon()
-                cat.moons += 1
-                if cat.moons == 6:
-                    cat.age = 'adolescent'
-                elif cat.moons == 12:
-                    cat.age = 'adult'
-                elif cat.moons == 120:
-                    cat.age = 'elder'
-
-                # killing exiled cats
-                if cat.moons > randint(100, 200) and (cat.exiled or cat.outside):
-                    if choice([1, 2, 3, 4, 5]) == 1 and not cat.dead:
-                        cat.dead = True
-                        if cat.exiled:
-                            text = f'Rumors reach your Clan that the exiled {str(cat.name)} has died recently.'
-                        else:
-                            text = f'Rumors reach your Clan that {str(cat.name)} has died recently.'
-                        game.cur_events_list.append(Single_Event(text, "birth_death", cat.ID))
-
-                if cat.exiled and cat.status == 'leader' and not cat.dead and randint(
-                        1, 10) == 1:
-                    game.clan.leader_lives -= 1
-                    if game.clan.leader_lives > 0:
-                        text = f'Rumors reach your Clan that the exiled {str(cat.name)} lost a life recently.'
-                        game.cur_events_list.append(Single_Event(text, "birth_death", cat.ID))
-                    else:
-                        text = f'Rumors reach your Clan that the exiled {str(cat.name)} has died recently.'
-                        game.cur_events_list.append(Single_Event(text, "birth_death", cat.ID))
-                        cat.dead = True
-
-                elif cat.exiled and cat.status == 'leader' and not cat.dead and randint(
-                        1, 45) == 1:
-                    game.clan.leader_lives -= 10
-                    cat.dead = True
-                    text = f'Rumors reach your Clan that the exiled {str(cat.name)} has died recently.'
-                    game.cur_events_list.append(Single_Event(text, "birth_death", cat.ID))
-                    game.clan.leader_lives = 0
-
+                self.one_moon_outside_cat(cat)
+
+        # Handle injuries and relationships. We must do with in a different all-cats loop.
         self.disaster_events.handle_disasters()
-
-        # Handle injuries and relationships.
-=======
-                self.one_moon_outside_cat(cat)
-
-        # Handle injuries and relationships. We must do with in a different all-cats loop.
->>>>>>> 307b12c2
         for cat in Cat.all_cats.values():
             if cat.dead or cat.outside:
                 continue
@@ -1480,13 +1433,8 @@
         # disaster death chance
         if game.settings.get('disasters'):
             if not random.getrandbits(9):  # 1/512
-<<<<<<< HEAD
-                triggered_death = True
                 self.handle_mass_extinctions(cat)
-=======
-                self.handle_disasters()
                 return True
->>>>>>> 307b12c2
 
         # extra death chance and injuries in expanded & cruel season
         if game.clan.game_mode != 'classic' and not int(random.random() * 500) and not cat.not_working():  # 1/400
@@ -1497,15 +1445,9 @@
                                                                     self.enemy_clan, game.clan.current_season)
             return triggered_death
 
-    def handle_disasters(self):
-        """Handles events when the setting of disasters is turned on.
-
-<<<<<<< HEAD
+
     def handle_mass_extinctions(self, cat):
-        """Handles events when the setting of disasters is turned on"""
-=======
-        Affects random cats in the clan, no cat needs to be passed to this function."""
->>>>>>> 307b12c2
+        """Affects random cats in the clan, no cat needs to be passed to this function."""
         alive_cats = list(filter(
             lambda kitty: (kitty.status != "leader"
                            and not kitty.dead
