--- conflicted
+++ resolved
@@ -84,11 +84,7 @@
             if not game.clan.freshkill_pile.clan_has_enough_food() and FRESHKILL_EVENT_ACTIVE:
                 game.cur_events_list.insert(0, Single_Event(
                     f"{game.clan.name}Clan doesn't have enough prey for next moon!"))
-<<<<<<< HEAD
             print(f" -- FRESHKILL: prey amount after feeding {game.clan.freshkill_pile.total_amount}")
-=======
-            needed_amount = game.clan.freshkill_pile.amount_food_needed()
-            print(f"current freshkill amount: {game.clan.freshkill_pile.total_amount}, needed {needed_amount}")
         
         kittypet_ub = game.config["cotc_generation"]["kittypet_chance"]
         rogue_ub = game.config["cotc_generation"]["rogue_chance"]
@@ -102,7 +98,6 @@
         rejoin_upperbound = game.config["lost_cat"]["rejoin_chance"]
         if random.randint(1,rejoin_upperbound) == 1:  
             self.handle_lost_cats_return()   
->>>>>>> 231ec78b
 
         for cat in Cat.all_cats.copy().values():
             if not cat.outside or cat.dead:
