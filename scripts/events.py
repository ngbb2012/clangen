--- conflicted
+++ resolved
@@ -8,12 +8,7 @@
 
 import random
 # pylint: enable=line-too-long
-<<<<<<< HEAD
-from collections import Counter
-import random
-=======
 import re
->>>>>>> 85dd9197
 import traceback
 from collections import Counter
 
@@ -24,34 +19,18 @@
 from scripts.cat.names import Name
 from scripts.clan import HERBS
 from scripts.clan_resources.freshkill import FRESHKILL_EVENT_ACTIVE
-<<<<<<< HEAD
-from scripts.conditions import medical_cats_condition_fulfilled, get_amount_cat_for_one_medic
-from scripts.events_module.relation_events import Relation_Events
-from scripts.events_module.condition_events import Condition_Events
-from scripts.events_module.handle_short_events import handle_short_events
-from scripts.events_module.outsider_events import OutsiderEvents
-from scripts.event_class import Single_Event
-from scripts.game_structure.game_essentials import game
-from scripts.utility import change_clan_relations, change_clan_reputation, ceremony_text_adjust, get_current_season, \
-    adjust_list_text, ongoing_event_text_adjust, event_text_adjust, get_other_clan, history_text_adjust, \
-    get_alive_status_cats, get_random_moon_cat, unpack_rel_block
-from scripts.events_module.generate_events import GenerateEvents, generate_events
-=======
 from scripts.conditions import (
     medical_cats_condition_fulfilled,
     get_amount_cat_for_one_medic,
 )
 from scripts.event_class import Single_Event
 from scripts.events_module.condition_events import Condition_Events
-from scripts.events_module.death_events import Death_Events
 from scripts.events_module.freshkill_pile_events import Freshkill_Events
 from scripts.events_module.generate_events import GenerateEvents, generate_events
+from scripts.events_module.handle_short_events import handle_short_events
 from scripts.events_module.misc_events import MiscEvents
-from scripts.events_module.new_cat_events import NewCatEvents
-# from scripts.events_module.disaster_events import DisasterEvents
 from scripts.events_module.outsider_events import OutsiderEvents
 from scripts.events_module.relation_events import Relation_Events
->>>>>>> 85dd9197
 from scripts.events_module.relationship.pregnancy_events import Pregnancy_Events
 from scripts.game_structure.game_essentials import game
 from scripts.game_structure.windows import SaveError
@@ -59,8 +38,8 @@
 from scripts.utility import (
     change_clan_relations,
     change_clan_reputation,
-    get_alive_kits,
-    get_med_cats,
+    get_alive_status_cats,
+    get_random_moon_cat,
     ceremony_text_adjust,
     get_current_season,
     adjust_list_text,
@@ -68,6 +47,7 @@
     event_text_adjust,
     get_other_clan,
     history_text_adjust,
+    unpack_rel_block
 )
 
 
@@ -126,14 +106,10 @@
         Pregnancy_Events.handle_pregnancy_age(game.clan)
         self.check_war()
 
-<<<<<<< HEAD
-        if game.clan.game_mode in ['expanded', 'cruel season'] and game.clan.freshkill_pile:
-=======
         if (
             game.clan.game_mode in ["expanded", "cruel season"]
             and game.clan.freshkill_pile
         ):
->>>>>>> 85dd9197
             # feed the cats and update the nutrient status
             relevant_cats = list(
                 filter(
@@ -144,28 +120,9 @@
                 )
             )
             game.clan.freshkill_pile.time_skip(relevant_cats, game.freshkill_event_list)
-<<<<<<< HEAD
             # get the moonskip freshkill
             self.get_moon_freshkill()
-=======
-            # handle freshkill pile events, after feeding
-            # first 5 moons there will not be any freshkill pile event
-            if game.clan.age >= 5:
-                Freshkill_Events.handle_amount_freshkill_pile(
-                    game.clan.freshkill_pile, relevant_cats
-                )
-            self.get_moon_freshkill()
-            # make a notification if the Clan has not enough prey
-            if (
-                FRESHKILL_EVENT_ACTIVE
-                and not game.clan.freshkill_pile.clan_has_enough_food()
-            ):
-                event_string = (
-                    f"{game.clan.name}Clan doesn't have enough prey for next moon!"
-                )
-                game.cur_events_list.insert(0, Single_Event(event_string))
-                game.freshkill_event_list.append(event_string)
->>>>>>> 85dd9197
+
 
         # checking if a lost cat returns on their own
         rejoin_upperbound = game.config["lost_cat"]["rejoin_chance"]
@@ -202,17 +159,12 @@
                 for _val in values:
                     if _val[2] == "minor":
                         # Apply the grief message as a thought to the cat
-<<<<<<< HEAD
-                        text = event_text_adjust(Cat, _val[0], main_cat=Cat.fetch_cat(cat_id),
-                                                 random_cat=Cat.fetch_cat(_val[1][0]))
-=======
                         text = event_text_adjust(
                             Cat,
                             _val[0],
-                            Cat.fetch_cat(cat_id),
-                            Cat.fetch_cat(_val[1][0]),
-                        )
->>>>>>> 85dd9197
+                            main_cat=Cat.fetch_cat(cat_id),
+                            random_cat=Cat.fetch_cat(_val[1][0]))
+
                         Cat.fetch_cat(cat_id).thought = text
                     else:
                         game.cur_events_list.append(
@@ -393,25 +345,14 @@
                 event_text += f" (o_c_n relations worsened.)"
 
             # adjust text and add to event list
-<<<<<<< HEAD
-            event_text = event_text_adjust(Cat,
-                                           event_text,
-                                           main_cat=gathering_cat,
-                                           other_clan=other_clan,
-                                           clan=game.clan)
-            game.cur_events_list.insert(4, Single_Event(event_text, "other_clans", [gathering_cat.ID]))
-=======
             event_text = event_text_adjust(
                 Cat,
                 event_text,
-                cat=gathering_cat,
-                other_clan_name=f"{other_clan.name}Clan",
-                clan=game.clan,
-            )
-            game.cur_events_list.insert(
-                4, Single_Event(event_text, "other_clans", [gathering_cat.ID])
-            )
->>>>>>> 85dd9197
+                main_cat=gathering_cat,
+                other_clan=other_clan,
+                clan=game.clan)
+            game.cur_events_list.insert(4, Single_Event(event_text, "other_clans", [gathering_cat.ID]))
+
             game.clan.clan_settings["lead_den_clan_event"] = {}
 
         if game.clan.clan_settings["lead_den_outsider_event"]:
@@ -530,59 +471,43 @@
 
             # give new thought to cats
             if "new_thought" in cat_dict:
-<<<<<<< HEAD
-                outsider_cat.thought = event_text_adjust(Cat, text=cat_dict["new_thought"], main_cat=outsider_cat, clan=game.clan)
-=======
                 outsider_cat.thought = event_text_adjust(
-                    Cat, cat_dict["new_thought"], outsider_cat, clan=game.clan
-                )
->>>>>>> 85dd9197
+                    Cat,
+                    text=cat_dict["new_thought"],
+                    main_cat=outsider_cat,
+                    clan=game.clan)
 
             if "kit_thought" in cat_dict:
                 additional_kits = outsider_cat.get_children()
                 if additional_kits:
                     for kit_ID in additional_kits:
                         kit = Cat.fetch_cat(kit_ID)
-<<<<<<< HEAD
-                        kit.thought = event_text_adjust(Cat, text=cat_dict["kit_thought"], main_cat=kit,
-                                                        clan=game.clan)
-=======
                         kit.thought = event_text_adjust(
-                            Cat, cat_dict["kit_thought"], kit, clan=game.clan
-                        )
->>>>>>> 85dd9197
+                            Cat,
+                            text=cat_dict["kit_thought"],
+                            main_cat=kit,
+                            clan=game.clan)
+
             if "relationships" in cat_dict:
                 unpack_rel_block(Cat, cat_dict["relationships"], extra_cat=outsider_cat)
 
                 pass
 
             # adjust text and add to event list
-<<<<<<< HEAD
-            event_text = event_text_adjust(Cat,
-                                           text=event_text,
-                                           main_cat=outsider_cat,
-                                           clan=game.clan)
+            event_text = event_text_adjust(
+                Cat,
+                text=event_text,
+                main_cat=outsider_cat,
+                clan=game.clan)
+
             game.cur_events_list.insert(4, Single_Event(event_text, "misc", involved_cats))
-=======
-            event_text = event_text_adjust(
-                Cat, event_text, cat=outsider_cat, clan=game.clan
-            )
-            game.cur_events_list.insert(
-                4, Single_Event(event_text, "misc", involved_cats)
-            )
->>>>>>> 85dd9197
+
             game.clan.clan_settings["lead_den_outsider_event"] = {}
 
         game.clan.clan_settings["lead_den_interaction"] = False
 
     def mediator_events(self, cat):
-<<<<<<< HEAD
-        """
-        Check for mediator events
-        """
-=======
         """Check for mediator events"""
->>>>>>> 85dd9197
         # If the cat is a mediator, check if they visited other clans
         if cat.status in ["mediator", "mediator apprentice"] and not cat.not_working():
             # 1 /10 chance
@@ -714,246 +639,6 @@
                         return
             game.herb_events_list.extend(event_list)
 
-<<<<<<< HEAD
-=======
-    def herb_destruction(self):
-        """
-        TODO: DOCS
-        """
-        allies = []
-        for clan in game.clan.all_clans:
-            if clan.relations > 17:
-                allies.append(clan)
-
-        meds = get_med_cats(Cat, working=False)
-        if len(meds) == 1:
-            insert = "medicine cat"
-        else:
-            insert = "medicine cats"
-        # herbs = game.clan.herbs
-
-        herbs_lost = []
-
-        # trying to fix consider-using-dict-items makes my brain hurt
-        for herb in game.clan.herbs:  # pylint: disable=consider-using-dict-items
-            if game.clan.herbs[herb] > 25:
-                game.clan.herbs[herb] = 25
-                herbs_lost.append(herb)
-
-        if herbs_lost:
-            if len(herbs_lost) == 1 and herbs_lost[0] != "cobwebs":
-                insert2 = f"much {herbs_lost[0]}"
-            elif len(herbs_lost) == 1 and herbs_lost[0] == "cobwebs":
-                insert2 = f"many {herbs_lost[0]}"
-            elif len(herbs_lost) == 2:
-                insert2 = f"much {herbs_lost[0]} and {herbs_lost[1]}"
-            else:
-                insert2 = f"much {', '.join(herbs_lost[:-1])}, and {herbs_lost[-1]}"
-            text = f"The herb stores have too {insert2}. The excess is given back to the earth."
-            game.herb_events_list.append(text)
-
-        if sum(game.clan.herbs.values()) >= 50:
-            chance = 2
-        else:
-            chance = 5
-
-        if len(game.clan.herbs.keys()) >= 10 and not int(random.random() * chance):
-            bad_herb = random.choice(list(game.clan.herbs.keys()))
-
-            # Failsafe, since I have no idea why we are getting 0-herb entries.
-            while game.clan.herbs[bad_herb] <= 0:
-                print(
-                    f"Warning: {bad_herb} was chosen to destroy, although you currently have "
-                    f"{game.clan.herbs[bad_herb]}. Removing {bad_herb}"
-                    f"from herb dict, finding a new herb..."
-                )
-                game.clan.herbs.pop(bad_herb)
-                if game.clan.herbs:
-                    bad_herb = random.choice(list(game.clan.herbs.keys()))
-                else:
-                    print("No herbs to destroy")
-                    return
-
-            herb_amount = random.randrange(1, game.clan.herbs[bad_herb] + 1)
-            # deplete the herb
-            game.clan.herbs[bad_herb] -= herb_amount
-            insert2 = "some of"
-            if game.clan.herbs[bad_herb] <= 0:
-                game.clan.herbs.pop(bad_herb)
-                insert2 = "all of"
-
-            event = (
-                f"As the herb stores are inspected by the {insert}, it's noticed "
-                f"that {insert2} the {bad_herb.replace('_', ' ')}"
-                f" went bad. They'll have to be replaced with new ones. "
-            )
-            game.herb_events_list.append(event)
-            game.cur_events_list.append(Single_Event(event, "health"))
-
-        elif allies and not int(random.random() * 5):
-            chosen_ally = random.choice(allies)
-            if not game.clan.herbs:
-                # If you have no herbs, you can't give any to a clan. Special events for that.
-                possible_events = [
-                    # pylint: disable=line-too-long
-                    f"The {chosen_ally.name}Clan medicine cat comes asking if your Clan has any herbs to spare. "
-                    f"Unfortunately, your stocks are bare, and you are unable to provide any help. ",
-                    f"A medicine cat from {chosen_ally.name}Clan comes comes to your Clan, asking for herbs "
-                    f"to heal their sick Clanmates. Your Clan quickly shoos them away, not willing to "
-                    f"admit that they don't have a single herb in their stores. ",
-                ]
-                # pylint: enable=line-too-long
-                chosen_ally.relations -= 2
-            else:
-                herb_given = random.choice(list(game.clan.herbs.keys()))
-
-                # Failsafe, since I have no idea why we are getting 0-herb entries.
-                while game.clan.herbs[herb_given] <= 0:
-                    print(
-                        f"Warning: {herb_given} was chosen to give to another clan, "
-                        f"although you currently have {game.clan.herbs[herb_given]}. "
-                        f"Removing {herb_given} from herb dict, finding a new herb..."
-                    )
-                    game.clan.herbs.pop(herb_given)
-                    if game.clan.herbs:
-                        herb_given = random.choice(list(game.clan.herbs.keys()))
-                    else:
-                        print("No herbs to destroy")
-                        return
-
-                if game.clan.herbs[herb_given] > 2:
-                    herb_amount = random.randrange(
-                        1, int(game.clan.herbs[herb_given] - 1)
-                    )
-                    # deplete the herb
-                    game.clan.herbs[herb_given] -= herb_amount
-                    possible_events = [
-                        f"The {chosen_ally.name}Clan medicine cat comes asking if your Clan has any {herb_given.replace('_', ' ')} to spare. "  # pylint: disable=line-too-long
-                        f"Graciously, your Clan decides to aid their allies and share the herbs.",
-                        f"The medicine cat apprentice from {chosen_ally.name}Clan comes asking for {herb_given.replace('_', ' ')}. "  # pylint: disable=line-too-long
-                        f"They refuse to say why their Clan needs them but your Clan still provides them with {herb_given.replace('_', ' ')}.",
-                        # pylint: disable=line-too-long
-                    ]
-                    if herb_given == "lungwort":
-                        possible_events.extend(
-                            [
-                                f"The {chosen_ally.name}Clan medicine cat apprentice comes to your camp, pleading for help "  # pylint: disable=line-too-long
-                                f"with a yellowcough epidemic. Your Clan provides the cat with some of their extra lungwort.",
-                                # pylint: disable=line-too-long
-                                f"A medicine cat from {chosen_ally.name}Clan comes to your Clan, asking for lungwort to heal a "  # pylint: disable=line-too-long
-                                f"case of yellowcough. Your Clan has some extra, and so decides to share with their allies.",
-                                # pylint: disable=line-too-long
-                            ]
-                        )
-                    chosen_ally.relations += 5
-                else:
-                    possible_events = [
-                        f"The {chosen_ally.name}Clan medicine cat comes asking if your Clan has any {herb_given.replace('_', ' ')} to spare. "  # pylint: disable=line-too-long
-                        f"However, your Clan only has enough for themselves and they refuse to share.",
-                        # pylint: disable=line-too-long
-                        f"The medicine cat apprentice from {chosen_ally.name}Clan comes asking for herbs. They refuse to "  # pylint: disable=line-too-long
-                        f"say why their Clan needs them and your Clan decides not to share their precious few {herb_given.replace('_', ' ')}.",
-                        # pylint: disable=line-too-long
-                    ]
-                    if herb_given == "lungwort":
-                        possible_events.extend(
-                            [
-                                f"The {chosen_ally.name}Clan medicine cat apprentice comes to your camp, pleading for help with"  # pylint: disable=line-too-long
-                                f" a yellowcough epidemic. Your Clan can't spare the precious herb however, and turns them away.",
-                                # pylint: disable=line-too-long
-                                f"A medicine cat from {chosen_ally.name}Clan comes to your Clan, asking for lungwort to heal "  # pylint: disable=line-too-long
-                                f"a case of yellowcough. However, your Clan has no extra lungwort to give.",
-                                # pylint: disable=line-too-long
-                            ]
-                        )
-                    chosen_ally.relations -= 5
-            event = random.choice(possible_events)
-            game.herb_events_list.append(event)
-            event_type = "health"
-            if f"{chosen_ally.name}Clan" in event:
-                event_type = ["health", "other_clans"]
-            game.cur_events_list.append(Single_Event(event, event_type))
-
-        elif not int(random.random() * 10) and "moss" in game.clan.herbs:
-            herb_amount = random.randrange(1, game.clan.herbs["moss"] + 1)
-            game.clan.herbs["moss"] -= herb_amount
-            if game.clan.herbs["moss"] <= 0:
-                game.clan.herbs.pop("moss")
-            event = "The medicine den nests have been refreshed with new moss from the herb stores."
-            game.herb_events_list.append(event)
-            game.cur_events_list.append(Single_Event(event, "health"))
-
-        elif (
-            not int(random.random() * 80)
-            and sum(game.clan.herbs.values()) > 0
-            and len(meds) > 0
-        ):
-            possible_events = []
-
-            if game.clan.war.get("at_war", False):
-
-                # If at war, grab enemy clans
-                enemy_clan = None
-                for other_clan in game.clan.all_clans:
-                    if other_clan.name == game.clan.war["enemy"]:
-                        enemy_clan = other_clan
-                        break
-
-                possible_events.append(
-                    f"{enemy_clan} breaks into the camp and ravages the herb stores, "
-                    f"taking some for themselves and destroying the rest."
-                )
-
-            possible_events.extend(
-                [
-                    f"Some sort of pest got into the herb stores and completely destroyed them. The {insert} will have to "  # pylint: disable=line-too-long
-                    f"clean it out and start over anew.",  # pylint: disable=line-too-long
-                    "Abnormally strong winds blew through the camp last night and scattered the herb store into a "  # pylint: disable=line-too-long
-                    "useless state.",
-                    f"Some kind of blight has infected the herb stores. The {insert} have no choice but to clear out all "  # pylint: disable=line-too-long
-                    f"the old herbs.",
-                ]
-            )
-            if game.clan.current_season == "Leaf-bare":
-                possible_events.extend(
-                    [
-                        "Freezing temperatures have not just affected the cats. It's also frostbitten the stored herbs. "  # pylint: disable=line-too-long
-                        "They're useless now and will have to be replaced.",
-                    ]
-                )
-            elif game.clan.current_season == "Newleaf":
-                possible_events.extend(
-                    [
-                        "The newleaf rain has left the air humid and the whole camp damp. The herb stores are found to "  # pylint: disable=line-too-long
-                        "be growing mold and have to be thrown out. "
-                    ]
-                )
-            elif (
-                game.clan.current_season == "Greenleaf"
-                and game.clan.biome != "Mountainous"
-            ):
-                possible_events.extend(
-                    [
-                        "The persistent, dry heat managed to cause a small fire in the herb stores. While no one was "  # pylint: disable=line-too-long
-                        "injured, the herbs are little more than ashes now."
-                    ]
-                )
-            elif game.clan.biome == "Beach" and game.clan.current_season in [
-                "Leaf-fall",
-                "Leaf-bare",
-            ]:
-                possible_events.extend(
-                    [
-                        "A huge wave crashes into camp, leaving everyone soaked and the herb stores irreparably damaged."
-                        # pylint: disable=line-too-long
-                    ]
-                )
-            game.clan.herbs.clear()
-            chosen_event = random.choice(possible_events)
-            game.cur_events_list.append(Single_Event(chosen_event, "health"))
-            game.herb_events_list.append(chosen_event)
-
->>>>>>> 85dd9197
     def handle_focus(self):
         """
         This function should be called late in the 'one_moon' function and handles all focuses which are possible to handle here:
@@ -1460,22 +1145,11 @@
         self.mediator_events(cat)
 
         # handle nutrition amount
-<<<<<<< HEAD
         # (CARE: the cats have to be fed before this happens - should be handled in "one_moon" function)
         if game.clan.game_mode in ['expanded', 'cruel season'
                                    ] and game.clan.freshkill_pile:
             Condition_Events.handle_nutrient(cat, game.clan.freshkill_pile.nutrition_info)
 
-=======
-        # (CARE: the cats has to be fed before - should be handled in "one_moon" function)
-        if (
-            game.clan.game_mode in ["expanded", "cruel season"]
-            and game.clan.freshkill_pile
-        ):
-            Freshkill_Events.handle_nutrient(
-                cat, game.clan.freshkill_pile.nutrition_info
-            )
->>>>>>> 85dd9197
             if cat.dead:
                 return
 
@@ -2264,7 +1938,6 @@
             chance = 1
         if not int(random.random() * chance):
 
-<<<<<<< HEAD
             sub_type = ["accessory"]
             if self.ceremony_accessory:
                 sub_type.append("ceremony")
@@ -2275,25 +1948,6 @@
                                              sub_type=sub_type,
                                              freshkill_pile=game.clan.freshkill_pile)
 
-=======
-            enemy_clan = None
-            if game.clan.war.get("at_war", False):
-
-                for other_clan in game.clan.all_clans:
-                    if other_clan.name == game.clan.war["enemy"]:
-                        enemy_clan = other_clan
-                        break
-
-            MiscEvents.handle_misc_events(
-                cat,
-                other_cat,
-                game.clan.war.get("at_war", False),
-                enemy_clan,
-                alive_kits=get_alive_kits(Cat),
-                accessory=True,
-                ceremony=self.ceremony_accessory,
-            )
->>>>>>> 85dd9197
         self.ceremony_accessory = False
 
         return
@@ -2415,32 +2069,8 @@
         chance = max(chance, 1)
 
         # choose other cat
-<<<<<<< HEAD
         random_cat = get_random_moon_cat(Cat, main_cat=cat, parent_child_modifier=True, mentor_app_modifier=True)
-=======
-        possible_other_cats = list(
-            filter(
-                lambda c: not c.dead
-                and not c.exiled
-                and not c.outside
-                and (c.ID != cat.ID),
-                Cat.all_cats.values(),
-            )
-        )
-
-        # If there are possible other cats...
-        if possible_other_cats:
-            other_cat = random.choice(possible_other_cats)
-
-            if cat.status in ["apprentice", "medicine cat apprentice"] and not int(
-                random.random() * 3
-            ):
-                if cat.mentor is not None:
-                    other_cat = Cat.fetch_cat(cat.mentor)
-        else:
-            # Otherwise, other_cat is None
-            other_cat = None
->>>>>>> 85dd9197
+
 
         if (
             not int(random.random() * chance)
@@ -2450,29 +2080,10 @@
         ):
             self.new_cat_invited = True
 
-<<<<<<< HEAD
             handle_short_events.handle_event(event_type="new_cat",
                                              main_cat=cat,
                                              random_cat=random_cat,
                                              freshkill_pile=game.clan.freshkill_pile)
-=======
-            enemy_clan = None
-            if game.clan.war.get("at_war", False):
-
-                for other_clan in game.clan.all_clans:
-                    if other_clan.name == game.clan.war["enemy"]:
-                        enemy_clan = other_clan
-                        break
-
-            new_cats = NewCatEvents.handle_new_cats(
-                cat=cat,
-                other_cat=other_cat,
-                war=game.clan.war.get("at_war", False),
-                enemy_clan=enemy_clan,
-                alive_kits=get_alive_kits(Cat),
-            )
-            Relation_Events.welcome_new_cats(new_cats)
->>>>>>> 85dd9197
 
     def other_interactions(self, cat):
         """
@@ -2484,73 +2095,19 @@
 
         random_cat = get_random_moon_cat(Cat, main_cat=cat)
 
-<<<<<<< HEAD
         handle_short_events.handle_event(event_type="misc",
                                          main_cat=cat,
                                          random_cat=random_cat,
                                          freshkill_pile=game.clan.freshkill_pile)
-=======
-        enemy_clan = None
-        if game.clan.war.get("at_war", False):
-
-            for other_clan in game.clan.all_clans:
-                if other_clan.name == game.clan.war["enemy"]:
-                    enemy_clan = other_clan
-                    break
-
-        MiscEvents.handle_misc_events(
-            cat,
-            other_cat,
-            game.clan.war.get("at_war", False),
-            enemy_clan,
-            alive_kits=get_alive_kits(Cat),
-        )
->>>>>>> 85dd9197
 
     def handle_injuries_or_general_death(self, cat):
         """
         decide if cat dies
         """
-<<<<<<< HEAD
-=======
-        # choose other cat
-        possible_other_cats = list(
-            filter(
-                lambda c: not c.dead
-                and not c.exiled
-                and not c.outside
-                and (c.ID != cat.ID),
-                Cat.all_cats.values(),
-            )
-        )
-
-        # If at war, grab enemy clans
-        enemy_clan = None
-        if game.clan.war.get("at_war", False):
-
-            for other_clan in game.clan.all_clans:
-                if other_clan.name == game.clan.war["enemy"]:
-                    enemy_clan = other_clan
-                    break
-
-        # If there are possible other cats...
-        if possible_other_cats:
-            other_cat = random.choice(possible_other_cats)
-
-            if cat.status in ["apprentice", "medicine cat apprentice"] and not int(
-                random.random() * 3
-            ):
-                if cat.mentor is not None:
-                    other_cat = Cat.fetch_cat(cat.mentor)
-        else:
-            # Otherwise, other_cat is None
-            other_cat = None
->>>>>>> 85dd9197
 
         # try to get the random_cat
         random_cat = get_random_moon_cat(Cat, cat, parent_child_modifier=True, mentor_app_modifier=True)
 
-<<<<<<< HEAD
         # chance to kill leader: 1/50 by default
         if not int(random.random() * game.get_config_value("death_related", "leader_death_chance")) \
                 and cat.status == 'leader' \
@@ -2559,24 +2116,7 @@
                                              main_cat=cat,
                                              random_cat=random_cat,
                                              freshkill_pile=game.clan.freshkill_pile)
-=======
-        # chance to kill leader: 1/125 by default
-        if (
-            not int(
-                random.random()
-                * game.get_config_value("death_related", "leader_death_chance")
-            )
-            and cat.status == "leader"
-            and not cat.not_working()
-        ):
-            Death_Events.handle_deaths(
-                cat,
-                other_cat,
-                game.clan.war.get("at_war", False),
-                enemy_clan,
-                alive_kits,
-            )
->>>>>>> 85dd9197
+
             return True
 
         # chance to die of old age
@@ -2586,7 +2126,6 @@
         # made old_age_death_chance into a separate value to make testing with print statements easier
         old_age_death_chance = ((1 + death_curve_value) ** (cat.moons - age_start)) - 1
         if random.random() <= old_age_death_chance:
-<<<<<<< HEAD
             handle_short_events.handle_event(event_type="birth_death",
                                              main_cat=cat,
                                              random_cat=random_cat,
@@ -2627,64 +2166,6 @@
 
     def handle_murder(self, cat):
         """ Handles murder """
-=======
-            Death_Events.handle_deaths(
-                cat,
-                other_cat,
-                game.clan.war.get("at_war", False),
-                enemy_clan,
-                alive_kits,
-            )
-            return True
-        # max age has been indicated to be 300, so if a cat reaches that age, they die of old age
-        elif cat.moons >= 300:
-            Death_Events.handle_deaths(
-                cat,
-                other_cat,
-                game.clan.war.get("at_war", False),
-                enemy_clan,
-                alive_kits,
-            )
-            return True
-
-        # disaster death chance
-        if game.clan.clan_settings.get("disasters"):
-            if not random.getrandbits(9):  # 1/512
-                self.handle_mass_extinctions(cat)
-                return True
-
-        # final death chance and then, if not triggered, head to injuries
-        if (
-            not int(
-                random.random()
-                * game.get_config_value(
-                    "death_related", f"{game.clan.game_mode}_death_chance"
-                )
-            )
-            and not cat.not_working()
-        ):  # 1/400
-            Death_Events.handle_deaths(
-                cat,
-                other_cat,
-                game.clan.war.get("at_war", False),
-                enemy_clan,
-                alive_kits,
-            )
-            return True
-        else:
-            triggered_death = Condition_Events.handle_injuries(
-                cat,
-                other_cat,
-                alive_kits,
-                game.clan.war.get("at_war", False),
-                enemy_clan,
-                game.clan.current_season,
-            )
-            return triggered_death
-
-    def handle_murder(self, cat):
-        """Handles murder"""
->>>>>>> 85dd9197
         relationships = cat.relationships.values()
         targets = []
 
@@ -2714,31 +2195,11 @@
 
             chosen_target = random.choice(targets)
 
-<<<<<<< HEAD
             handle_short_events.handle_event(event_type="birth_death",
                                              main_cat=Cat.fetch_cat(chosen_target.cat_to),
                                              random_cat=cat,
                                              sub_type=["murder"],
                                              freshkill_pile=game.clan.freshkill_pile)
-=======
-            # If at war, grab enemy clans
-            enemy_clan = None
-            if game.clan.war.get("at_war", False):
-
-                for other_clan in game.clan.all_clans:
-                    if other_clan.name == game.clan.war["enemy"]:
-                        enemy_clan = other_clan
-                        break
-
-            Death_Events.handle_deaths(
-                Cat.fetch_cat(chosen_target.cat_to),
-                cat,
-                game.clan.war.get("at_war", False),
-                enemy_clan,
-                alive_kits=get_alive_kits(Cat),
-                murder=True,
-            )
->>>>>>> 85dd9197
 
             return
 
@@ -2821,190 +2282,11 @@
                 )
                 print("KILL KILL KILL")
 
-<<<<<<< HEAD
                 handle_short_events.handle_event(event_type="birth_death",
                                                  main_cat=Cat.fetch_cat(chosen_target.cat_to),
                                                  random_cat=cat,
                                                  sub_type=["murder"],
                                                  freshkill_pile=game.clan.freshkill_pile)
-=======
-                # If at war, grab enemy clans
-                enemy_clan = None
-                if game.clan.war.get("at_war", False):
-
-                    for other_clan in game.clan.all_clans:
-                        if other_clan.name == game.clan.war["enemy"]:
-                            enemy_clan = other_clan
-                            break
-
-                Death_Events.handle_deaths(
-                    Cat.fetch_cat(chosen_target.cat_to),
-                    cat,
-                    game.clan.war.get("at_war", False),
-                    enemy_clan,
-                    alive_kits=get_alive_kits(Cat),
-                    murder=True,
-                )
-
-    def handle_mass_extinctions(self, cat):  # pylint: disable=unused-argument
-        """Affects random cats in the clan, no cat needs to be passed to this function."""
-        alive_cats = list(
-            filter(
-                lambda kitty: (
-                    kitty.status != "leader" and not kitty.dead and not kitty.outside
-                ),
-                Cat.all_cats.values(),
-            )
-        )
-        alive_count = len(alive_cats)
-        if alive_count > 15:
-            if game.clan.all_clans:
-                other_clan = game.clan.all_clans
-            else:
-                other_clan = [""]
-
-            # Do some population/weight scrunkling to get amount of deaths
-            max_deaths = int(alive_count / 2)  # 1/2 of alive cats
-            weights = []
-            population = []
-            for n in range(2, max_deaths):
-                population.append(n)
-                weight = 1 / (0.75 * n)  # Lower chance for more dead cats
-                weights.append(weight)
-            dead_count = random.choices(population, weights=weights)[0]  # the dieded..
-
-            disaster = []
-            dead_names = []
-            involved_cats = []
-            dead_cats = random.sample(alive_cats, dead_count)
-            for kitty in dead_cats:  # use "kitty" to not redefine "cat"
-                dead_names.append(kitty.name)
-                involved_cats.append(kitty.ID)
-            names = f"{dead_names.pop(0)}"  # Get first    pylint: disable=redefined-outer-name
-            if dead_names:
-                last_name = dead_names.pop()  # Get last
-                if dead_names:
-                    for name in dead_names:  # In-between
-                        names += f", {name}"
-                    names += f", and {last_name}"
-                else:
-                    names += f" and {last_name}"
-            disaster.extend(
-                [
-                    " drown after the camp becomes flooded.",
-                    " are killed after a fire rages through the camp.",
-                    " are killed in an ambush by a group of rogues.",
-                    " go missing in the night.",
-                    " are killed after a badger attack.",
-                    " die to a greencough outbreak.",
-                    " are taken away by Twolegs.",
-                    " eat tainted fresh-kill and die.",
-                ]
-            )
-            if game.clan.current_season == "Leaf-bare":
-                disaster.extend([" die after freezing from a snowstorm."])
-                if game.clan.game_mode == "classic":
-                    disaster.extend([" starve to death when no prey is found."])
-            elif game.clan.current_season == "Greenleaf":
-                disaster.extend(
-                    [
-                        " die after overheating.",
-                        " die after the water dries up from drought.",
-                    ]
-                )
-            if dead_count >= 2:
-                event_string = f"{names}{random.choice(disaster)}"
-                if event_string == f"{names} are taken away by Twolegs.":
-                    for kitty in dead_cats:
-                        self.handle_twoleg_capture(kitty)
-                    game.cur_events_list.append(
-                        Single_Event(event_string, "birth_death", involved_cats)
-                    )
-                    # game.birth_death_events_list.append(event_string)
-                    return
-                game.cur_events_list.append(
-                    Single_Event(event_string, "birth_death", involved_cats)
-                )
-                # game.birth_death_events_list.append(event_string)
-
-            else:
-                disaster_str = random.choice(disaster)
-                disaster_str = disaster_str.replace("are", "is")
-                disaster_str = disaster_str.replace("go", "goes")
-                disaster_str = disaster_str.replace("die", "dies")
-                disaster_str = disaster_str.replace("drown", "drowns")
-                disaster_str = disaster_str.replace("eat", "eats")
-                disaster_str = disaster_str.replace("starve", "starves")
-                event_string = f"{names}{disaster_str}"
-                game.cur_events_list.append(
-                    Single_Event(event_string, "birth_death", involved_cats)
-                )
-                # game.birth_death_events_list.append(event_string)
-
-            for poor_little_meowmeow in dead_cats:
-                poor_little_meowmeow.die()
-                # this next bit is temporary until we can rework it
-                if re.search(
-                    "(drown|drowns) after the camp becomes flooded.", event_string
-                ):
-                    History.add_death(
-                        poor_little_meowmeow, "This cat died when the camp was flooded."
-                    )
-                elif re.search(
-                    "(are|is) killed after a fire rages through the camp.", event_string
-                ):
-                    History.add_death(
-                        poor_little_meowmeow,
-                        "This cat died when a fire raged through camp.",
-                    )
-                elif re.search(
-                    "(are|is) killed in an ambush by a group of rogues.", event_string
-                ):
-                    History.add_death(
-                        poor_little_meowmeow, "This cat died in a rogue ambush."
-                    )
-                elif re.search("(go|goes) missing in the night.", event_string):
-                    History.add_death(
-                        poor_little_meowmeow, "This cat went missing in the night."
-                    )
-                elif re.search("(are|is) killed after a badger attack.", event_string):
-                    History.add_death(
-                        poor_little_meowmeow, "This cat was killed in a badger attack."
-                    )
-                elif re.search("(die|dies) to a greencough outbreak.", event_string):
-                    History.add_death(
-                        poor_little_meowmeow, "This cat died to a greencough outbreak."
-                    )
-                elif re.search("(eat|eats) tainted fresh-kill and die.", event_string):
-                    History.add_death(
-                        poor_little_meowmeow,
-                        "This cat died after eating tainted fresh-kill.",
-                    )
-                elif re.search(
-                    "(die|dies) after freezing from a snowstorm.", event_string
-                ):
-                    History.add_death(
-                        poor_little_meowmeow, "This cat froze to death in a snowstorm."
-                    )
-                elif re.search(
-                    "(starve|starves) to death when no prey is found.", event_string
-                ):
-                    History.add_death(
-                        poor_little_meowmeow,
-                        "This cat starved to death when no prey was found.",
-                    )
-                elif re.search("(die|dies) after overheating.", event_string):
-                    History.add_death(
-                        poor_little_meowmeow, "This cat died to a heatwave."
-                    )
-                elif re.search(
-                    "(die|dies) after the water dries up from drought.", event_string
-                ):
-                    History.add_death(
-                        poor_little_meowmeow,
-                        "This cat died to dehydration after a drought.",
-                    )
->>>>>>> 85dd9197
 
     def handle_illnesses_or_illness_deaths(self, cat):
         """
@@ -3227,13 +2509,8 @@
                 )
 
     def check_and_promote_deputy(self):
-<<<<<<< HEAD
-        """Checks if a new deputy needs to be appointed, and appointed them if needed. """
         # TODO: can these events be handled as ceremony events?
-        if (not game.clan.deputy or game.clan.deputy.dead
-                or game.clan.deputy.outside or game.clan.deputy.status == "elder"):
-            if game.clan.clan_settings.get('deputy'):
-=======
+
         """Checks if a new deputy needs to be appointed, and appointed them if needed."""
         if (
             not game.clan.deputy
@@ -3242,7 +2519,6 @@
             or game.clan.deputy.status == "elder"
         ):
             if game.clan.clan_settings.get("deputy"):
->>>>>>> 85dd9197
 
                 # This determines all the cats who are eligible to be deputy.
                 possible_deputies = list(
