# pylint: disable=line-too-long
"""

TODO: Docs


"""

# pylint: enable=line-too-long
import random
import traceback

from scripts.cat.history import History
from scripts.patrol import Patrol

import ujson

from scripts.cat.names import names
from scripts.cat.cats import Cat, cat_class
from scripts.cat.pelts import collars
from scripts.clan import HERBS
from scripts.clan_resources.freshkill import FRESHKILL_EVENT_ACTIVE
from scripts.conditions import medical_cats_condition_fulfilled, get_amount_cat_for_one_medic
from scripts.events_module.misc_events import MiscEvents
from scripts.events_module.new_cat_events import NewCatEvents
from scripts.events_module.relation_events import Relation_Events
from scripts.events_module.condition_events import Condition_Events
from scripts.events_module.death_events import Death_Events
from scripts.events_module.freshkill_pile_events import Freshkill_Events
from scripts.events_module.disaster_events import DisasterEvents
from scripts.events_module.outsider_events import OutsiderEvents
from scripts.event_class import Single_Event
from scripts.game_structure.game_essentials import game
from scripts.utility import get_alive_kits, get_med_cats, ceremony_text_adjust, get_current_season, \
    get_living_clan_cat_count, adjust_list_text, event_text_adjust, ongoing_event_text_adjust
from scripts.events_module.generate_events import GenerateEvents
from scripts.events_module.relationship.pregnancy_events import Pregnancy_Events
from scripts.game_structure.windows import SaveError
from scripts.housekeeping.datadir import get_save_dir

class Events:
    """
    TODO: DOCS
    """
    all_events = {}
    game.switches['timeskip'] = False
    # This is so we call the static function needed to clear the events dict.
    generate_events = GenerateEvents()

    def __init__(self, e_type=None, **cats):
        self.history = History()
        self.e_type = e_type
        self.ID = str(random.randint(0, 9)) + str(random.randint(0, 9)) + str(
            random.randint(0, 9)) + str(random.randint(0, 9))
        if e_type is not None:
            self.all_events[self.ID] = self
        self.cats = cats
        self.at_war = False
        self.time_at_war = False
        self.enemy_clan = None
        self.new_cat_invited = False
        self.ceremony_accessory = False
        self.relation_events = Relation_Events()
        self.pregnancy_events = Pregnancy_Events()
        self.condition_events = Condition_Events()
        self.death_events = Death_Events()
        self.freshkill_events = Freshkill_Events()
        self.new_cat_events = NewCatEvents()
        self.outsider_events = OutsiderEvents()
        self.misc_events = MiscEvents()
        self.CEREMONY_TXT = None
        self.WAR_TXT = None
        self.load_ceremonies()
        self.disaster_events = DisasterEvents()

    def one_moon(self):
        """
        TODO: DOCS
        """
        game.cur_events_list = []
        game.herb_events_list = []
        game.mediated = []
        game.switches['saved_clan'] = False
        self.new_cat_invited = False
        self.relation_events.clear_trigger_dict()
        Patrol.used_patrols.clear()
        game.patrolled.clear()

        if any(
                str(cat.status) in {
                    'leader', 'deputy', 'warrior', 'medicine cat',
                    'medicine cat apprentice', 'apprentice', 'mediator',
                    'mediator apprentice'
                } and not cat.dead and not cat.outside
                for cat in Cat.all_cats.values()):
            game.switches['no_able_left'] = False

        # age up the clan, set current season
        game.clan.age += 1
        get_current_season()
        # print(game.clan.current_season)
        self.pregnancy_events.handle_pregnancy_age(game.clan)
        self.check_war()

        if game.clan.game_mode in ['expanded', 'cruel season'
                                   ] and game.clan.freshkill_pile:
            needed_amount = game.clan.freshkill_pile.amount_food_needed()
            # print(f" -- FRESHKILL: prey amount before feeding {game.clan.freshkill_pile.total_amount}")
            # print(f" -- FRESHKILL: clan needs {needed_amount} prey")
            # feed the cats and update the nutrient status
            relevant_cats = list(
                filter(
                    lambda _cat: _cat.is_alive() and not _cat.exiled and
                                 not _cat.outside, Cat.all_cats.values()))
            game.clan.freshkill_pile.time_skip(relevant_cats)
            self.get_moon_freshkill()
            # handle freshkill pile events, after feeding
            # first 5 moons there will not be any freshkill pile event
            if game.clan.age >= 5:
                self.freshkill_events.handle_amount_freshkill_pile(
                    game.clan.freshkill_pile, relevant_cats)
            # make a notification if the clan has not enough prey
            if not game.clan.freshkill_pile.clan_has_enough_food(
            ) and FRESHKILL_EVENT_ACTIVE:
                game.cur_events_list.insert(
                    0,
                    Single_Event(
                        f"{game.clan.name}Clan doesn't have enough prey for next moon!"
                    ))
            # print(f" -- FRESHKILL: prey amount after feeding {game.clan.freshkill_pile.total_amount}")

        rejoin_upperbound = game.config["lost_cat"]["rejoin_chance"]
        if random.randint(1, rejoin_upperbound) == 1:
            self.handle_lost_cats_return()

        # Calling of "one_moon" functions.
        for cat in Cat.all_cats.copy().values():
            if not cat.outside or cat.dead:
                self.one_moon_cat(cat)
            else:
                self.one_moon_outside_cat(cat)

        # keeping this commented out till disasters are more polished
        # self.disaster_events.handle_disasters()

        # Handle grief events.

        if Cat.grief_strings:
            remove_cats = []
            death_report_cats = []

            # Grab all the dead or outside cats, who should not have grief text
            for ID in Cat.grief_strings:
                check_cat = Cat.all_cats.get(ID)
                if check_cat:
                    if check_cat.dead or check_cat.outside:
                        remove_cats.append(check_cat.ID)
                    else:
                        death_report_cats.append(check_cat.ID)

            # Remove the dead or outside cats
            for ID in remove_cats:
                if ID in Cat.grief_strings:
                    Cat.grief_strings.pop(ID)

            # Generate events
            for item in Cat.grief_strings.values():
                game.cur_events_list.append(
                    Single_Event(item[0], ["birth_death", "relation"],
                                 item[1]))

            Cat.grief_strings.clear()

        if Cat.dead_cats:
            ghost_names = []
            shaken_cats = []
            extra_event = None
            for ghost in Cat.dead_cats:
                ghost_names.append(str(ghost.name))
            insert = adjust_list_text(ghost_names)

            if len(Cat.dead_cats) > 1 and game.clan.game_mode != 'classic':
                event = f"The past moon, {insert} have taken their place in StarClan. {game.clan.name}Clan mourns their " \
                        f"loss, and their Clanmates will miss where they had been in their lives. Moments of their " \
                        f"lives are shared in stories around the circle of mourners as those that were closest to them " \
                        f"take them to their final resting place."

                if len(ghost_names) > 2:
                    alive_cats = list(
                        filter(
                            lambda kitty: (kitty.status != "leader" and not kitty.dead and
                                           not kitty.outside and not kitty.exiled), Cat.all_cats.values()))
                    # finds a percentage of the living clan to become shaken

                    if len(alive_cats) == 0:
                        return
                    else:
                        shaken_cats = random.sample(alive_cats,
                                                    k=max(int((len(alive_cats) * random.choice([4, 5, 6])) / 100), 1))

                    shaken_cat_names = []
                    for cat in shaken_cats:
                        shaken_cat_names.append(str(cat.name))
                        cat.get_injured("shock", event_triggered=False, lethal=False, severity='minor')

                    insert = adjust_list_text(shaken_cat_names)

                    if len(shaken_cats) == 1:
                        extra_event = f"So much grief and death has taken its toll on the cats of {game.clan.name}Clan. {insert} is particularly shaken by it."
                    else:
                        extra_event = f"So much grief and death has taken its toll on the cats of {game.clan.name}Clan. {insert} are particularly shaken by it. "

            else:
                event = f"The past moon, {insert} has taken their place in StarClan. {game.clan.name}Clan mourns their " \
                        f"loss, and their Clanmates will miss the spot they took up in their lives. Moments of their " \
                        f"life are shared in stories around the circle of mourners as those that were closest to them " \
                        f"take them to their final resting place."

            game.cur_events_list.append(
                Single_Event(event, ["birth_death"],
                             [i.ID for i in Cat.dead_cats]))
            if extra_event:
                game.cur_events_list.append(
                    Single_Event(extra_event, ["birth_death"],
                                 [i.ID for i in shaken_cats]))
            Cat.dead_cats.clear()

        self.herb_destruction()
        self.herb_gather()

        if game.clan.game_mode in ["expanded", "cruel season"]:
            amount_per_med = get_amount_cat_for_one_medic(game.clan)
            med_fullfilled = medical_cats_condition_fulfilled(
                Cat.all_cats.values(), amount_per_med)
            if not med_fullfilled:
                string = f"{game.clan.name}Clan does not have enough healthy medicine cats! Cats will be sick/hurt " \
                         f"for longer and have a higher chance of dying. "
                game.cur_events_list.insert(0, Single_Event(string, "health"))
        else:
            has_med = any(
                str(cat.status) in {"medicine cat", "medicine cat apprentice"}
                and not cat.dead and not cat.outside
                for cat in Cat.all_cats.values())
            if not has_med:
                string = f"{game.clan.name}Clan has no medicine cat!"
                game.cur_events_list.insert(0, Single_Event(string, "health"))

        # Promote leader and deputy, if needed.
        self.check_and_promote_leader()
        self.check_and_promote_deputy()

        # Resort
        if game.sort_type != "id":
            Cat.sort_cats()

        # Clear all the loaded event dicts.
        Events.generate_events.clear_loaded_events()

        # autosave
        if game.settings.get('autosave') is True and game.clan.age % 5 == 0:
            try:
                game.save_cats()
                game.clan.save_clan()
                game.clan.save_pregnancy(game.clan)
                game.save_events()
            except:
                SaveError(traceback.format_exc())

    def mediator_events(self, cat):
        """ Check for mediator events """
        # If the cat is a mediator, check if they visited other clans
        if cat.status in ["mediator", "mediator apprentice"] and not cat.not_working():
            # 1 /10 chance
            if not int(random.random() * 10):
                increase = random.randint(-2, 6)
                clan = random.choice(game.clan.all_clans)
                clan.relations += increase
                dispute_type = random.choice(
                    ["hunting", "border", "personal", "herb-gathering"])
                text = f"{cat.name} travels to {clan} to " \
                       f"resolve some recent {dispute_type} disputes. "
                if increase > 4:
                    text += f"The meeting goes better than expected, and " \
                            f"{cat.name} returns with a plan to solve the " \
                            f"issue for good."
                elif increase == 0:
                    text += "However, no progress was made."
                elif increase < 0:
                    text += f"However, it seems {cat.name} only made {clan} more upset."

                game.cur_events_list.append(
                    Single_Event(text, "other_clans", cat.ID))

        if game.settings['become_mediator']:
            # Note: These chances are large since it triggers every moon.
            # Checking every moon has the effect giving older cats more chances to become a mediator
            _ = game.config["roles"]["become_mediator_chances"]
            if cat.status in _ and \
                    not int(random.random() * _[cat.status]):
                game.cur_events_list.append(
                    Single_Event(
                        f"{cat.name} had chosen to use their skills and experience to help "
                        f"solve the Clan's disagreements. A meeting is called, and they "
                        f"become the Clan's newest mediator. ", "ceremony",
                        cat.ID))
                cat.status_change("mediator")

    def get_moon_freshkill(self):
        """Adding auto freshkill for the current moon."""
        healthy_hunter = list(
            filter(
                lambda c: c.status in
                          ['warrior', 'apprentice', 'leader', 'deputy'] and not c.dead
                          and not c.outside and not c.exiled and not c.not_working(),
                Cat.all_cats.values()))

        prey_amount = 0
        for cat in healthy_hunter:
            lower_value = game.config["freshkill"]["auto_warrior_prey"][0]
            upper_value = game.config["freshkill"]["auto_warrior_prey"][1]
            if cat.status == "apprentice":
                lower_value = game.config["freshkill"]["auto_apprentice_prey"][
                    0]
                upper_value = game.config["freshkill"]["auto_apprentice_prey"][
                    1]

            prey_amount += random.randint(lower_value, upper_value)
        game.clan.freshkill_pile.add_freshkill(prey_amount)

    def herb_gather(self):
        """
        TODO: DOCS
        """
        if game.clan.game_mode == 'classic':
            herbs = game.clan.herbs.copy()
            for herb in herbs:
                adjust_by = random.choices([-2, -1, 0, 1, 2], [1, 2, 3, 2, 1],
                                           k=1)
                game.clan.herbs[herb] += adjust_by[0]
                if game.clan.herbs[herb] <= 0:
                    game.clan.herbs.pop(herb)
            if not int(random.random() * 5):
                new_herb = random.choice(HERBS)
                game.clan.herbs.update({new_herb: 1})
        else:
            event_list = []
            meds_available = get_med_cats(Cat)
            for med in meds_available:
                if game.clan.current_season in ['Newleaf', 'Greenleaf']:
                    amount = random.choices([0, 1, 2, 3], [1, 2, 2, 2], k=1)
                elif game.clan.current_season == 'Leaf-fall':
                    amount = random.choices([0, 1, 2], [3, 2, 1], k=1)
                else:
                    amount = random.choices([0, 1], [3, 1], k=1)
                if amount[0] != 0:
                    herbs_found = random.sample(HERBS, k=amount[0])
                    herb_display = []
                    for herb in herbs_found:
                        # TODO: need to add bee sting events so that this herb is relevant.
                        if herb in ['blackberry']:
                            continue
                        if game.clan.current_season in [
                            'Newleaf', 'Greenleaf'
                        ]:
                            amount = random.choices([1, 2, 3], [3, 3, 1], k=1)
                        else:
                            amount = random.choices([1, 2], [4, 1], k=1)
                        if herb in game.clan.herbs:
                            game.clan.herbs[herb] += amount[0]
                        else:
                            game.clan.herbs.update({herb: amount[0]})
                        herb_display.append(herb.replace("_", " "))
                else:
                    herbs_found = []
                    herb_display = []
                if not herbs_found:
                    event_list.append(
                        f"{med.name} could not find any herbs this moon.")
                else:
                    try:
                        if len(herbs_found) == 1:
                            insert = f"{herb_display[0]}"
                        elif len(herbs_found) == 2:
                            insert = f"{herb_display[0]} and {herb_display[1]}"
                        else:
                            insert = f"{', '.join(herb_display[:-1])}, and {herb_display[-1]}"
                        event_list.append(
                            f"{med.name} gathered {insert} this moon.")
                    except IndexError:
                        event_list.append(
                            f"{med.name} could not find any herbs this moon.")
                        return
            game.herb_events_list.extend(event_list)

    def herb_destruction(self):
        """
        TODO: DOCS
        """
        allies = []
        for clan in game.clan.all_clans:
            if clan.relations > 17:
                allies.append(clan)

        meds = get_med_cats(Cat, working=False)
        if len(meds) == 1:
            insert = "medicine cat"
        else:
            insert = "medicine cats"
        # herbs = game.clan.herbs

        herbs_lost = []

        # trying to fix consider-using-dict-items makes my brain hurt
        for herb in game.clan.herbs:  # pylint: disable=consider-using-dict-items
            if game.clan.herbs[herb] > 25:
                game.clan.herbs[herb] = 25
                herbs_lost.append(herb)

        if herbs_lost:
            if len(herbs_lost) == 1 and herbs_lost[0] != 'cobwebs':
                insert2 = f"much {herbs_lost[0]}"
            elif len(herbs_lost) == 1 and herbs_lost[0] == 'cobwebs':
                insert2 = f"many {herbs_lost[0]}"
            elif len(herbs_lost) == 2:
                insert2 = f"much {herbs_lost[0]} and {herbs_lost[1]}"
            else:
                insert2 = f"much {', '.join(herbs_lost[:-1])}, and {herbs_lost[-1]}"
            text = f"The herb stores have too {insert2}. The excess is given back to the earth."
            game.herb_events_list.append(text)

        if sum(game.clan.herbs.values()) >= 50:
            chance = 2
        else:
            chance = 5

        if len(game.clan.herbs.keys()) >= 10 and not int(
                random.random() * chance):
            bad_herb = random.choice(list(game.clan.herbs.keys()))

            # Failsafe, since I have no idea why we are getting 0-herb entries.
            while game.clan.herbs[bad_herb] <= 0:
                print(
                    f"Warning: {bad_herb} was chosen to destroy, although you currently have "
                    f"{game.clan.herbs[bad_herb]}. Removing {bad_herb}"
                    f"from herb dict, finding a new herb..."
                )
                game.clan.herbs.pop(bad_herb)
                if game.clan.herbs:
                    bad_herb = random.choice(list(game.clan.herbs.keys()))
                else:
                    print("No herbs to destroy")
                    return
                print(f"New herb found: {bad_herb}")

            herb_amount = random.randrange(1, game.clan.herbs[bad_herb] + 1)
            # deplete the herb
            game.clan.herbs[bad_herb] -= herb_amount
            insert2 = 'some of'
            if game.clan.herbs[bad_herb] <= 0:
                game.clan.herbs.pop(bad_herb)
                insert2 = "all of"

            event = f"As the herb stores are inspected by the {insert}, it's noticed " \
                    f"that {insert2} the {bad_herb.replace('_', ' ')}" \
                    f" went bad. They'll have to be replaced with new ones. "
            game.herb_events_list.append(event)
            game.cur_events_list.append(Single_Event(event, "health"))

        elif allies and not int(random.random() * 5):
            chosen_ally = random.choice(allies)
            if not game.clan.herbs:
                # If you have no herbs, you can't give any to a clan. Special events for that.
                possible_events = [
                    # pylint: disable=line-too-long
                    f"The {chosen_ally.name}Clan medicine cat comes asking if your Clan has any herbs to spare. "
                    f"Unfortunately, your stocks are bare, and you are unable to provide any help. ",
                    f"A medicine cat from {chosen_ally.name}Clan comes comes to your Clan, asking for herbs "
                    f"to heal their sick Clanmates. Your Clan quickly shoos them away, not willing to "
                    f"admit that they don't have a single herb in their stores. "
                ]
                # pylint: enable=line-too-long
                chosen_ally.relations -= 2
            else:
                herb_given = random.choice(list(game.clan.herbs.keys()))

                # Failsafe, since I have no idea why we are getting 0-herb entries.
                while game.clan.herbs[herb_given] <= 0:
                    print(
                        f"Warning: {herb_given} was chosen to give to another clan, "
                        f"although you currently have {game.clan.herbs[herb_given]}. "
                        f"Removing {herb_given} from herb dict, finding a new herb..."
                    )
                    game.clan.herbs.pop(herb_given)
                    if game.clan.herbs:
                        herb_given = random.choice(list(
                            game.clan.herbs.keys()))
                    else:
                        print("No herbs to destroy")
                        return
                    print(f"New herb found: {herb_given}")

                if game.clan.herbs[herb_given] > 2:
                    herb_amount = random.randrange(
                        1, int(game.clan.herbs[herb_given] - 1))
                    # deplete the herb
                    game.clan.herbs[herb_given] -= herb_amount
                    possible_events = [
                        f"The {chosen_ally.name}Clan medicine cat comes asking if your Clan has any {herb_given.replace('_', ' ')} to spare. "  # pylint: disable=line-too-long
                        f"Graciously, your Clan decides to aid their allies and share the herbs.",
                        f"The medicine cat apprentice from {chosen_ally.name}Clan comes asking for {herb_given.replace('_', ' ')}. "  # pylint: disable=line-too-long
                        f"They refuse to say why their Clan needs them but your Clan still provides them with {herb_given.replace('_', ' ')}."
                        # pylint: disable=line-too-long
                    ]
                    if herb_given == 'lungwort':
                        possible_events.extend([
                            f"The {chosen_ally.name}Clan medicine cat apprentice comes to your camp, pleading for help "  # pylint: disable=line-too-long
                            f"with a yellowcough epidemic. Your Clan provides the cat with some of their extra lungwort.",
                            # pylint: disable=line-too-long
                            f"A medicine cat from {chosen_ally.name}Clan comes to your Clan, asking for lungwort to heal a "  # pylint: disable=line-too-long
                            f"case of yellowcough. Your Clan has some extra, and so decides to share with their allies."
                            # pylint: disable=line-too-long
                        ])
                    chosen_ally.relations += 5
                else:
                    possible_events = [
                        f"The {chosen_ally.name}Clan medicine cat comes asking if your Clan has any {herb_given.replace('_', ' ')} to spare. "  # pylint: disable=line-too-long
                        f"However, your Clan only has enough for themselves and they refuse to share.",
                        # pylint: disable=line-too-long
                        f"The medicine cat apprentice from {chosen_ally.name}Clan comes asking for herbs. They refuse to "  # pylint: disable=line-too-long
                        f"say why their Clan needs them and your Clan decides not to share their precious few {herb_given.replace('_', ' ')}."
                        # pylint: disable=line-too-long
                    ]
                    if herb_given == 'lungwort':
                        possible_events.extend([
                            f"The {chosen_ally.name}Clan medicine cat apprentice comes to your camp, pleading for help with"  # pylint: disable=line-too-long
                            f" a yellowcough epidemic. Your Clan can't spare the precious herb however, and turns them away.",
                            # pylint: disable=line-too-long
                            f"A medicine cat from {chosen_ally.name}Clan comes to your Clan, asking for lungwort to heal "  # pylint: disable=line-too-long
                            f"a case of yellowcough. However, your Clan has no extra lungwort to give."
                            # pylint: disable=line-too-long
                        ])
                    chosen_ally.relations -= 5
            event = random.choice(possible_events)
            game.herb_events_list.append(event)
            game.cur_events_list.append(Single_Event(event, "health"))

        elif not int(random.random() * 10) and 'moss' in game.clan.herbs:
            herb_amount = random.randrange(1, game.clan.herbs['moss'] + 1)
            game.clan.herbs['moss'] -= herb_amount
            if game.clan.herbs['moss'] <= 0:
                game.clan.herbs.pop('moss')
            event = "The medicine den nests have been refreshed with new moss from the herb stores."
            game.herb_events_list.append(event)
            game.cur_events_list.append(Single_Event(event, "health"))

        elif not int(random.random() * 80) and sum(
                game.clan.herbs.values()) > 0 and len(meds) > 0:
            possible_events = []
            if self.at_war and self.enemy_clan:
                possible_events.append(
                    f"{self.enemy_clan} breaks into the camp and ravages the herb stores, "
                    f"taking some for themselves and destroying the rest.")
            possible_events.extend([
                f"Some sort of pest got into the herb stores and completely destroyed them. The {insert} will have to "  # pylint: disable=line-too-long
                f"clean it out and start over anew.",  # pylint: disable=line-too-long
                "Abnormally strong winds blew through the camp last night and scattered the herb store into a "  # pylint: disable=line-too-long
                "useless state.",
                f"Some kind of blight has infected the herb stores. The {insert} have no choice but to clear out all "  # pylint: disable=line-too-long
                f"the old herbs."
            ])
            if game.clan.current_season == 'Leaf-bare':
                possible_events.extend([
                    "Freezing temperatures have not just affected the cats. It's also frostbitten the stored herbs. "  # pylint: disable=line-too-long
                    "They're useless now and will have to be replaced.",
                ])
            elif game.clan.current_season == 'Newleaf':
                possible_events.extend([
                    "The newleaf rain has left the air humid and the whole camp damp. The herb stores are found to "  # pylint: disable=line-too-long
                    "be growing mold and have to be thrown out. "
                ])
            elif game.clan.current_season == 'Greenleaf' and game.clan.biome != 'Mountainous':
                possible_events.extend([
                    "The persistent, dry heat managed to cause a small fire in the herb stores. While no one was "  # pylint: disable=line-too-long
                    "injured, the herbs are little more than ashes now."
                ])
            elif game.clan.biome == 'Beach' and game.clan.current_season in [
                "Leaf-fall", "Leaf-bare"
            ]:
                possible_events.extend([
                    "A huge wave crashes into camp, leaving everyone soaked and the herb stores irreparably damaged."
                    # pylint: disable=line-too-long
                ])
            game.clan.herbs.clear()
            chosen_event = random.choice(possible_events)
            game.cur_events_list.append(Single_Event(chosen_event, "health"))
            game.herb_events_list.append(chosen_event)

    def handle_lost_cats_return(self):
        """
        TODO: DOCS
        """
        for cat in Cat.all_cats.values():
            if cat.outside and cat.ID not in Cat.outside_cats:
                # The outside-value must be set to True before the cat can go to cotc
                Cat.outside_cats.update({cat.ID: cat})

        lost_cat = None
        for cat in Cat.outside_cats.values():
            if cat.outside and cat.status not in [
                'kittypet', 'loner', 'rogue', 'former Clancat'
            ] and not cat.exiled and not cat.dead:
                lost_cat = cat
                break
        if lost_cat:
            lost_cat_name = lost_cat.name
            text = [
                f'After a long journey, {lost_cat_name} has finally returned home to the Clan.'
            ]
            lost_cat.outside = False
            game.cur_events_list.append(
                Single_Event(random.choice(text), "misc", [lost_cat.ID]))
            lost_cat.add_to_clan()

    def handle_fading(self, cat):
        """
        TODO: DOCS
        """
        if game.settings["fading"] and not cat.prevent_fading \
                and cat.ID != game.clan.instructor.ID and not cat.faded:

            age_to_fade = game.config["fading"]["age_to_fade"]
            opacity_at_fade = game.config["fading"]["opacity_at_fade"]
            fading_speed = game.config["fading"]["visual_fading_speed"]
            # Handle opacity
            cat.opacity = int((100 - opacity_at_fade) *
                              (1 -
                               (cat.dead_for / age_to_fade) ** fading_speed) +
                              opacity_at_fade)

            # Deal with fading the cat if they are old enough.
            if cat.dead_for > age_to_fade:
                # If order not to add a cat to the faded list
                # twice, we can't remove them or add them to
                # faded cat list here. Rather, they are added to
                # a list of cats that will be "faded" at the next save.

                # Remove from med cat list, just in case.
                # This should never be triggered, but I've has an issue or
                # two with this, so here it is.
                if cat.ID in game.clan.med_cat_list:
                    game.clan.med_cat_list.remove(cat.ID)

                # Unset their mate, if they have one
                if len(cat.mate) > 0:
                    for mate_id in cat.mate:
                        if Cat.all_cats.get(mate_id):
                            cat.unset_mate(Cat.all_cats.get(mate_id))

                # If the cat is the current med, leader, or deputy, remove them
                if game.clan.leader:
                    if game.clan.leader.ID == cat.ID:
                        game.clan.leader = None
                if game.clan.deputy:
                    if game.clan.deputy.ID == cat.ID:
                        game.clan.deputy = None
                if game.clan.medicine_cat:
                    if game.clan.medicine_cat.ID == cat.ID:
                        if game.clan.med_cat_list:  # If there are other med cats
                            game.clan.medicine_cat = Cat.fetch_cat(
                                game.clan.med_cat_list[0])
                        else:
                            game.clan.medicine_cat = None

                game.cat_to_fade.append(cat.ID)
                cat.set_faded()

    def one_moon_outside_cat(self, cat):
        """
        exiled cat events
        """
        # aging the cat
        cat.one_moon()
        cat.moons += 1
        cat.update_traits()
        if cat.moons == 1:
            cat.age = "kitten"
            if cat.status not in [
                'kittypet', 'loner', 'rogue', 'former Clancat'
            ]:
                cat.status = "kitten"
        elif cat.moons == 6:
            cat.age = 'adolescent'
        elif cat.moons == 12:
            cat.age = 'adult'
        elif cat.moons == 120:
            cat.age = 'senior'

        self.pregnancy_events.handle_having_kits(cat, clan=game.clan)
        self.outsider_events.killing_outsiders(cat)

    def one_moon_cat(self, cat):
        """
        Triggers various moon events for a cat.
        -If dead, cat is given thought, dead_for count increased, and fading handled (then function is returned)
        -Outbreak chance is handled, death event is attempted, and conditions are handled (if death happens, return)
        -cat.one_moon() is triggered
        -mediator events are triggered (this includes the cat choosing to become a mediator)
        -freshkill pile events are triggered
        -if the cat is injured or ill, they're given their own set of possible events to avoid unrealistic behavior.
        They will handle disability events, coming out, pregnancy, apprentice EXP, ceremonies, relationship events, and
        will generate a new thought. Then the function is returned.
        -if the cat was not injured or ill, then they will do all of the above *and* trigger misc events, acc events,
        and new cat events
        """
        if cat.dead:
            cat.thoughts()
            cat.dead_for += 1
            self.handle_fading(cat)  # Deal with fading.
            return

        # all actions, which do not trigger an event display and
        # are connected to cats are located in there
        cat.one_moon()

        # Handle Mediator Events
        self.mediator_events(cat)

        # handle nutrition amount
        # (CARE: the cats has to be fed before - should be handled in "one_moon" function)
        if game.clan.game_mode in ['expanded', 'cruel season'
                                   ] and game.clan.freshkill_pile:
            self.freshkill_events.handle_nutrient(
                cat, game.clan.freshkill_pile.nutrition_info)
            if cat.dead:
                return

        # prevent injured or sick cats from unrealistic clan events
        if cat.is_ill() or cat.is_injured():
            if cat.is_ill() and cat.is_injured():
                if random.getrandbits(1):
                    triggered_death = self.condition_events.handle_injuries(cat)
                    if not triggered_death:
                        self.condition_events.handle_illnesses(cat)
                else:
                    triggered_death = self.condition_events.handle_illnesses(cat)
                    if not triggered_death:
                        self.condition_events.handle_injuries(cat)
            elif cat.is_ill():
                self.condition_events.handle_illnesses(cat)
            else:
                self.condition_events.handle_injuries(cat)
                game.switches['skip_conditions'].clear()
            game.switches['skip_conditions'].clear()
            if cat.dead:
                return
            self.handle_outbreaks(cat)

        # newborns don't do much
        if cat.status == 'newborn':
            cat.relationship_interaction()
            cat.thoughts()
            return

        self.handle_apprentice_EX(cat)  # This must be before perform_ceremonies!
        # this HAS TO be before the cat.is_disabled() so that disabled kits can choose a med cat or mediator position
        self.perform_ceremonies(cat)

        # check for death/reveal/risks/retire caused by permanent conditions
        if cat.is_disabled():
            self.condition_events.handle_already_disabled(cat)
            if cat.dead:
                return

        self.coming_out(cat)
        self.pregnancy_events.handle_having_kits(cat, clan=game.clan)

        # this is the new interaction function, currently not active
        cat.relationship_interaction()
        cat.thoughts()

        # relationships have to be handled separately, because of the ceremony name change
        if not cat.dead or cat.outside:
            self.relation_events.handle_relationships(cat)

        # now we make sure ill and injured cats don't get interactions they shouldn't
        if cat.is_ill() or cat.is_injured():
            return

        self.invite_new_cats(cat)
        self.other_interactions(cat)
        self.gain_accessories(cat)

        # switches between the two death handles
        if random.getrandbits(1):
            triggered_death = self.handle_injuries_or_general_death(cat)
            if not triggered_death:
                self.handle_illnesses_or_illness_deaths(cat)
            else:
                game.switches['skip_conditions'].clear()
                return
        else:
            triggered_death = self.handle_illnesses_or_illness_deaths(cat)
            if not triggered_death:
                self.handle_injuries_or_general_death(cat)
            else:
                game.switches['skip_conditions'].clear()
                return

        self.handle_murder(cat)

        game.switches['skip_conditions'].clear()

    def load_war(self):
        resource_dir = "resources/dicts/events/"
        with open(f"{resource_dir}war.json",
                  encoding="ascii") as read_file:
            self.WAR_TXT = ujson.loads(read_file.read())

        self.war_config_chances(True)

    def war_config_chances(self, war):
        """
        set true to change the game config death and injury chances
        set false to reset them to OG numbers
        """
        if war:
<<<<<<< HEAD
            print('higher war chances')
            game.config["death_related"]["leader_death_chance"] -= game.config["death_related"][
                "war_death_modifier_leader"]
            game.config["death_related"]["classic_death_chance"] -= game.config["death_related"]["war_death_modifier"]
            game.config["death_related"]["expanded_death_chance"] -= game.config["death_related"]["war_death_modifier"]
            game.config["death_related"]["cruel season_death_chance"] -= game.config["death_related"][
                "war_death_modifier"]
            game.config["condition_related"]["classic_injury_chance"] -= game.config["condition_related"][
                "war_injury_modifier"]
            game.config["condition_related"]["expanded_injury_chance"] -= game.config["condition_related"][
                "war_injury_modifier"]
            game.config["condition_related"]["cruel season_injury_chance"] -= game.config["condition_related"][
                "war_injury_modifier"]
        else:
            print('war chances reset')
            game.config["death_related"]["leader_death_chance"] += game.config["death_related"][
                "war_death_modifier_leader"]
=======
            game.config["death_related"]["leader_death_chance"] -= game.config["death_related"]["war_death_modifier_leader"]
            game.config["death_related"]["classic_death_chance"] -= game.config["death_related"]["war_death_modifier"]
            game.config["death_related"]["expanded_death_chance"] -= game.config["death_related"]["war_death_modifier"]
            game.config["death_related"]["cruel season_death_chance"] -= game.config["death_related"]["war_death_modifier"]
            game.config["condition_related"]["classic_injury_chance"] -= game.config["condition_related"]["war_injury_modifier"]
            game.config["condition_related"]["expanded_injury_chance"] -= game.config["condition_related"]["war_injury_modifier"]
            game.config["condition_related"]["cruel season_injury_chance"] -= game.config["condition_related"]["war_injury_modifier"]

        else:
            game.config["death_related"]["leader_death_chance"] += game.config["death_related"]["war_death_modifier_leader"]
>>>>>>> d158b736
            game.config["death_related"]["classic_death_chance"] += game.config["death_related"]["war_death_modifier"]
            game.config["death_related"]["expanded_death_chance"] += game.config["death_related"]["war_death_modifier"]
            game.config["death_related"]["cruel season_death_chance"] += game.config["death_related"][
                "war_death_modifier"]
            game.config["condition_related"]["classic_injury_chance"] += game.config["condition_related"][
                "war_injury_modifier"]
            game.config["condition_related"]["expanded_injury_chance"] += game.config["condition_related"][
                "war_injury_modifier"]
            game.config["condition_related"]["cruel season_injury_chance"] += game.config["condition_related"][
                "war_injury_modifier"]

    def check_war(self):
        """
        interactions with other clans
        """
        # if there are somehow no other clans, don't proceed
        if not game.clan.all_clans:
            return
        # prevent wars from starting super early in the game
        if game.clan.age <= 4:
            return

        # check that the save dict has all the things we need
        if "at_war" not in game.clan.war:
            game.clan.war["at_war"] = False
        if "enemy" not in game.clan.war:
            game.clan.war["enemy"] = None
        if "duration" not in game.clan.war:
            game.clan.war["duration"] = 0

        # check if war in progress
        war_events = None
        self.enemy_clan = None
        if game.clan.war["at_war"] is True:
            if not self.WAR_TXT:
                self.load_war()

            for other_clan in game.clan.all_clans:
                if other_clan.name == game.clan.war["enemy"]:
                    self.enemy_clan = other_clan
                    break
            threshold = 5
            if self.enemy_clan.temperament == 'bloodthirsty':
                threshold = 10
            if self.enemy_clan.temperament in ["mellow", "amiable", "gracious"]:
                threshold = 3

            threshold -= int(game.clan.war["duration"])
            if self.enemy_clan.relations < 0:
                self.enemy_clan.relations = 0

            # check if war should conclude, if not, continue
            if self.enemy_clan.relations >= threshold and game.clan.war["duration"] > 1:
                game.clan.war["at_war"] = False
                game.clan.war["enemy"] = None
                game.clan.war["duration"] = 0
                self.enemy_clan.relations = 12
                self.war_config_chances(False)
                war_events = self.WAR_TXT["conclusion_events"]
                self.WAR_TXT = None
            else:  # try to influence the relation with warring clan
                game.clan.war["duration"] += 1
                choice = random.choice(["rel_up", "rel_up", "neutral", "rel_down"])
                war_events = self.WAR_TXT["progress_events"][choice]
                if self.enemy_clan.relations < 0:
                    self.enemy_clan.relations = 0
                if choice == "rel_up":
                    self.enemy_clan.relations += 2
                elif choice == "rel_down" and self.enemy_clan.relations > 1:
                    self.enemy_clan.relations -= 1

        else:  # try to start a war if no war in progress
            if not self.WAR_TXT:
                self.load_war()
            for other_clan in game.clan.all_clans:
                threshold = 5
                if other_clan.temperament == 'bloodthirsty':
                    threshold = 10
                if other_clan.temperament in ["mellow", "amiable", "gracious"]:
                    threshold = 3

                if int(other_clan.relations) <= threshold and not int(random.random() * int(other_clan.relations)):
                    self.enemy_clan = other_clan
                    game.clan.war["at_war"] = True
                    game.clan.war["enemy"] = other_clan.name
                    war_events = self.WAR_TXT["trigger_events"]

        # if nothing happened, return
        if not war_events or not self.enemy_clan:
            return

        if not game.clan.leader or not game.clan.deputy or not game.clan.medicine_cat:
            for event in war_events:
                if not game.clan.leader and "lead_name" in event:
                    war_events.remove(event)
                if not game.clan.deputy and "dep_name" in event:
                    war_events.remove(event)
                if not game.clan.medicine_cat and "med_name" in event:
                    war_events.remove(event)

        self.at_war = game.clan.war["at_war"]
        event = random.choice(war_events)
        event = ongoing_event_text_adjust(Cat, event, other_clan_name=f"{self.enemy_clan.name}Clan", clan=game.clan)
        game.cur_events_list.append(
            Single_Event(event, "other_clans"))

    def perform_ceremonies(self, cat):
        """
        ceremonies
        """

        # PROMOTE DEPUTY TO LEADER, IF NEEDED -----------------------
        if game.clan.leader:
            leader_dead = game.clan.leader.dead
            leader_outside = game.clan.leader.outside
        else:
            leader_dead = True
            # If leader is None, treat them as dead (since they are dead - and faded away.)
            leader_outside = True

        # If a clan deputy exists, and the leader is dead,
        #  outside, or doesn't exist, make the deputy leader.
        if game.clan.deputy:
            if game.clan.deputy is not None and \
                    not game.clan.deputy.dead and \
                    not game.clan.deputy.outside and \
                    (leader_dead or leader_outside):
                game.clan.new_leader(game.clan.deputy)
                game.clan.leader_lives = 9
                text = ''
                if game.clan.deputy.personality.trait == 'bloodthirsty':
                    text = f'{game.clan.deputy.name} has become the new leader. ' \
                           f'They stare down at their Clanmates with unsheathed claws, ' \
                           f'promising a new era for the Clans.'
                else:
                    c = random.choice([1, 2, 3])
                    if c == 1:
                        text = str(game.clan.deputy.name.prefix) + str(
                            game.clan.deputy.name.suffix) + \
                               ' has been promoted to the new leader of the Clan. ' \
                               'They travel immediately to the Moonstone to get their ' \
                               'nine lives and are hailed by their new name, ' + \
                               str(game.clan.deputy.name) + '.'
                    elif c == 2:
                        text = f'{game.clan.deputy.name} has become the new leader of the Clan. ' \
                               f'They vow that they will protect the Clan, ' \
                               f'even at the cost of their nine lives.'
                    elif c == 3:
                        text = f'{game.clan.deputy.name} has received ' \
                               f'their nine lives and became the ' \
                               f'new leader of the Clan. They feel like ' \
                               f'they are not ready for this new ' \
                               f'responsibility, but will try their best ' \
                               f'to do what is right for the Clan.'

                # game.ceremony_events_list.append(text)
                text += f"\nVisit {game.clan.deputy.name}'s " \
                        "profile to see their full leader ceremony."

                game.cur_events_list.append(
                    Single_Event(text, "ceremony", game.clan.deputy.ID))
                self.ceremony_accessory = True
                self.gain_accessories(cat)
                game.clan.deputy = None

        # OTHER CEREMONIES ---------------------------------------

        # Protection check, to ensure "None" cats won't cause a crash.
        if cat:
            cat_dead = cat.dead
        else:
            cat_dead = True

        if not cat_dead:
            if cat.status == 'deputy' and game.clan.deputy is None:
                game.clan.deputy = cat
            if cat.status == 'medicine cat' and game.clan.medicine_cat is None:
                game.clan.medicine_cat = cat

            # retiring to elder den
            if cat.status in ['warrior', 'deputy'] and len(cat.apprentice) < 1 and cat.moons > 114:
                # There is some variation in the age. 
                if cat.moons > 140 or not int(random.random() * (-0.7 * cat.moons + 100)):
                    if cat.status == 'deputy':
                        game.clan.deputy = None
                    self.ceremony(cat, 'elder')

            # apprentice a kitten to either med or warrior
            if cat.moons == cat_class.age_moons["adolescent"][0]:
                if cat.status == 'kitten':
                    med_cat_list = [i for i in Cat.all_cats_list if
                                    i.status in ["medicine cat", "medicine cat apprentice"] and not (
                                            i.dead or i.outside)]

                    # check if the medicine cat is an elder
                    has_elder_med = [c for c in med_cat_list if c.age == 'senior' and c.status == "medicine cat"]

                    very_old_med = [
                        c for c in med_cat_list
                        if c.moons >= 150 and c.status == "medicine cat"
                    ]

                    # check if the clan has sufficient med cats
                    has_med = medical_cats_condition_fulfilled(
                        Cat.all_cats.values(),
                        amount_per_med=get_amount_cat_for_one_medic(game.clan))

                    # check if a med cat app already exists
                    has_med_app = any(cat.status == "medicine cat apprentice"
                                      for cat in med_cat_list)

                    # assign chance to become med app depending on current med cat and traits
                    chance = game.config["roles"]["base_medicine_app_chance"]
                    if has_elder_med == med_cat_list:
                        # These chances apply if all the current medicine cats are elders.
                        if has_med:
                            chance = int(chance / 2.22)
                        else:
                            chance = int(chance / 13.67)
                    elif very_old_med == med_cat_list:
                        # These chances apply is all the current medicine cats are very old.
                        if has_med:
                            chance = int(chance / 3)
                        else:
                            chance = int(chance / 14)
                    # These chances will only be reached if the
                    # clan has at least one non-elder medicine cat.
                    elif not has_med:
                        chance = int(chance / 7.125)
                    elif has_med:
                        chance = int(chance * 2.22)

                    if cat.personality.trait in [
                        'altruistic', 'compassionate', 'empathetic',
                        'wise', 'faithful'
                    ]:
                        chance = int(chance / 1.3)
                    if cat.is_disabled():
                        chance = int(chance / 2)

                    if chance == 0:
                        chance = 1

                    if not has_med_app and not int(random.random() * chance):
                        self.ceremony(cat, 'medicine cat apprentice')
                        self.ceremony_accessory = True
                        self.gain_accessories(cat)
                    else:
                        # Chance for mediator apprentice
                        mediator_list = list(
                            filter(
                                lambda x: x.status == "mediator" and not x.dead
                                          and not x.outside, Cat.all_cats_list))

                        # This checks if at least one mediator already has an apprentice.
                        has_mediator_apprentice = False
                        for c in mediator_list:
                            if c.apprentice:
                                has_mediator_apprentice = True
                                break

                        chance = game.config["roles"]["mediator_app_chance"]
                        if cat.personality.trait in [
                            'charismatic', 'empathetic', 'responsible',
                            'wise', 'thoughtful'
                        ]:
                            chance = int(chance / 1.5)
                        if cat.is_disabled():
                            chance = int(chance / 2)

                        if chance == 0:
                            chance = 1

                        # Only become a mediator if there is already one in the clan.
                        if mediator_list and not has_mediator_apprentice and \
                                not int(random.random() * chance):
                            self.ceremony(cat, 'mediator apprentice')
                            self.ceremony_accessory = True
                            self.gain_accessories(cat)
                        else:
                            if cat.is_disabled() and not game.settings["retirement"]:
                                for condition in cat.permanent_condition:
                                    if cat.permanent_condition[condition]["severity"] == "severe":
                                        cat.status = 'apprentice'
                                        return
                            self.ceremony(cat, 'apprentice')
                            self.ceremony_accessory = True
                            self.gain_accessories(cat)

            # graduate
            if cat.status in [
                "apprentice", "mediator apprentice",
                "medicine cat apprentice"
            ]:

                if game.settings["12_moon_graduation"]:
                    _ready = cat.moons >= 12
                else:
                    _ready = (cat.experience_level not in ["untrained", "trainee"] and
                              cat.moons >= game.config["graduation"]["min_graduating_age"]) \
                             or cat.moons >= game.config["graduation"]["max_apprentice_age"][cat.status]

                if _ready:
                    if game.settings["12_moon_graduation"]:
                        preparedness = "prepared"
                    else:
                        if cat.moons == game.config["graduation"]["min_graduating_age"]:
                            preparedness = "early"
                        elif cat.experience_level in ["untrained", "trainee"]:
                            preparedness = "unprepared"
                        else:
                            preparedness = "prepared"

                    if cat.status == 'apprentice':
                        self.ceremony(cat, 'warrior', preparedness)
                        self.ceremony_accessory = True
                        self.gain_accessories(cat)

                    # promote to med cat
                    elif cat.status == 'medicine cat apprentice':
                        self.ceremony(cat, 'medicine cat', preparedness)
                        self.ceremony_accessory = True
                        self.gain_accessories(cat)

                    elif cat.status == 'mediator apprentice':
                        self.ceremony(cat, 'mediator', preparedness)
                        self.ceremony_accessory = True
                        self.gain_accessories(cat)

    def load_ceremonies(self):
        """
        TODO: DOCS
        """
        if self.CEREMONY_TXT is not None:
            return

        resource_dir = "resources/dicts/events/ceremonies/"
        with open(f"{resource_dir}ceremony-master.json",
                  encoding="ascii") as read_file:
            self.CEREMONY_TXT = ujson.loads(read_file.read())

        self.ceremony_id_by_tag = {}
        # Sorting.
        for ID in self.CEREMONY_TXT:
            for tag in self.CEREMONY_TXT[ID][0]:
                if tag in self.ceremony_id_by_tag:
                    self.ceremony_id_by_tag[tag].add(ID)
                else:
                    self.ceremony_id_by_tag[tag] = {ID}

    def ceremony(self, cat, promoted_to, preparedness="prepared"):
        """
        promote cats and add to event list
        """
        # ceremony = []
        cat.status_change(promoted_to)
        cat.update_skill()
        cat.update_traits()

        involved_cats = [
            cat.ID
        ]  # Clearly, the cat the ceremony is about is involved.

        # Time to gather ceremonies. First, lets gather all the ceremony ID's.
        possible_ceremonies = set()
        dead_mentor = None
        mentor = None
        previous_alive_mentor = None
        dead_parents = []
        living_parents = []
        mentor_type = {
            "medicine cat": ["medicine cat"],
            "warrior": ["warrior", "deputy", "leader", "elder"],
            "mediator": ["mediator"]
        }

        try:
            # Get all the ceremonies for the role ----------------------------------------
            possible_ceremonies.update(self.ceremony_id_by_tag[promoted_to])

            # Get ones for prepared status ----------------------------------------------
            if promoted_to in ["warrior", "medicine cat", "mediator"]:
                possible_ceremonies = possible_ceremonies.intersection(
                    self.ceremony_id_by_tag[preparedness])

            # Gather ones for mentor. -----------------------------------------------------
            tags = []

            # CURRENT MENTOR TAG CHECK
            if cat.mentor:
                if Cat.fetch_cat(cat.mentor).status == "leader":
                    tags.append("yes_leader_mentor")
                else:
                    tags.append("yes_mentor")
                mentor = Cat.fetch_cat(cat.mentor)
            else:
                tags.append("no_mentor")

            for c in reversed(cat.former_mentor):
                if Cat.fetch_cat(c) and Cat.fetch_cat(c).dead:
                    tags.append("dead_mentor")
                    dead_mentor = Cat.fetch_cat(c)
                    break

            # Unlike dead mentors, living mentors must be VALID
            # they must have the correct status for the role the cat
            # is being promoted too.
            valid_living_former_mentors = []
            for c in cat.former_mentor:
                if not (Cat.fetch_cat(c).dead or Cat.fetch_cat(c).outside):
                    if promoted_to in mentor_type:
                        if Cat.fetch_cat(c).status in mentor_type[promoted_to]:
                            valid_living_former_mentors.append(c)
                    else:
                        valid_living_former_mentors.append(c)

            # ALL FORMER MENTOR TAG CHECKS
            if valid_living_former_mentors:
                #  Living Former mentors. Grab the latest living valid mentor.
                previous_alive_mentor = Cat.fetch_cat(
                    valid_living_former_mentors[-1])
                if previous_alive_mentor.status == "leader":
                    tags.append("alive_leader_mentor")
                else:
                    tags.append("alive_mentor")
            else:
                # This tag means the cat has no living, valid mentors.
                tags.append("no_valid_previous_mentor")

            # Now we add the mentor stuff:
            temp = possible_ceremonies.intersection(
                self.ceremony_id_by_tag["general_mentor"])

            for t in tags:
                temp.update(
                    possible_ceremonies.intersection(
                        self.ceremony_id_by_tag[t]))

            possible_ceremonies = temp

            # Gather for parents ---------------------------------------------------------
            for p in [cat.parent1, cat.parent2]:
                if Cat.fetch_cat(p):
                    if Cat.fetch_cat(p).dead:
                        dead_parents.append(Cat.fetch_cat(p))
                    # For the purposes of ceremonies, living parents
                    # who are also the leader are not counted.
                    elif not Cat.fetch_cat(p).dead and not Cat.fetch_cat(p).outside and \
                            Cat.fetch_cat(p).status != "leader":
                        living_parents.append(Cat.fetch_cat(p))

            tags = []
            if len(dead_parents) >= 1 and "orphaned" not in cat.backstory:
                tags.append("dead1_parents")
            if len(dead_parents) >= 2 and "orphaned" not in cat.backstory:
                tags.append("dead1_parents")
                tags.append("dead2_parents")

            if len(living_parents) >= 1:
                tags.append("alive1_parents")
            if len(living_parents) >= 2:
                tags.append("alive2_parents")

            temp = possible_ceremonies.intersection(
                self.ceremony_id_by_tag["general_parents"])

            for t in tags:
                temp.update(
                    possible_ceremonies.intersection(
                        self.ceremony_id_by_tag[t]))

            possible_ceremonies = temp

            # Gather for leader ---------------------------------------------------------

            tags = []
            if game.clan.leader and not game.clan.leader.dead and not game.clan.leader.outside:
                tags.append("yes_leader")
            else:
                tags.append("no_leader")

            temp = possible_ceremonies.intersection(
                self.ceremony_id_by_tag["general_leader"])

            for t in tags:
                temp.update(
                    possible_ceremonies.intersection(
                        self.ceremony_id_by_tag[t]))

            possible_ceremonies = temp

            # Gather for backstories.json ----------------------------------------------------
            tags = []
            if cat.backstory == ['abandoned1', 'abandoned2', 'abandoned3']:
                tags.append("abandoned")
            elif cat.backstory == "clanborn":
                tags.append("clanborn")

            temp = possible_ceremonies.intersection(
                self.ceremony_id_by_tag["general_backstory"])

            for t in tags:
                temp.update(
                    possible_ceremonies.intersection(
                        self.ceremony_id_by_tag[t]))

            possible_ceremonies = temp
            # Gather for traits --------------------------------------------------------------

            temp = possible_ceremonies.intersection(
                self.ceremony_id_by_tag["all_traits"])

            temp.update(
                possible_ceremonies.intersection(
                    self.ceremony_id_by_tag[cat.personality.trait]))

            possible_ceremonies = temp
        except Exception as ex:
            traceback.print_exception(type(ex), ex, ex.__traceback__)
            print("Issue gathering ceremony text.", str(cat.name), promoted_to)

        # getting the random honor if it's needed
        random_honor = None
        if promoted_to in ['warrior', 'mediator', 'medicine cat']:
            resource_dir = "resources/dicts/events/ceremonies/"
            with open(f"{resource_dir}ceremony_traits.json",
                      encoding="ascii") as read_file:
                TRAITS = ujson.loads(read_file.read())
            try:
                random_honor = random.choice(TRAITS[cat.personality.trait])
            except KeyError:
                random_honor = "hard work"

        if cat.status in ["warrior", "medicine cat", "mediator"]:
            self.history.add_app_ceremony(cat, random_honor)

        ceremony_tags, ceremony_text = self.CEREMONY_TXT[random.choice(
            list(possible_ceremonies))]

        # This is a bit strange, but it works. If there is
        # only one parent involved, but more than one living
        # or dead parent, the adjust text function will pick
        # a random parent. However, we need to know the
        # parent to include in the involved cats. Therefore,
        # text adjust also returns the random parents it picked,
        # which will be added to the involved cats if needed.
        ceremony_text, involved_living_parent, involved_dead_parent = \
            ceremony_text_adjust(Cat, ceremony_text, cat, dead_mentor=dead_mentor,
                                 random_honor=random_honor,
                                 mentor=mentor, previous_alive_mentor=previous_alive_mentor,
                                 living_parents=living_parents, dead_parents=dead_parents)

        # Gather additional involved cats
        for tag in ceremony_tags:
            if tag == "yes_leader":
                involved_cats.append(game.clan.leader.ID)
            elif tag in ["yes_mentor", "yes_leader_mentor"]:
                involved_cats.append(cat.mentor)
            elif tag == "dead_mentor":
                involved_cats.append(dead_mentor.ID)
            elif tag in ["alive_mentor", "alive_leader_mentor"]:
                involved_cats.append(previous_alive_mentor.ID)
            elif tag == "alive2_parents" and len(living_parents) >= 2:
                for c in living_parents[:2]:
                    involved_cats.append(c.ID)
            elif tag == "alive1_parents" and involved_living_parent:
                involved_cats.append(involved_living_parent.ID)
            elif tag == "dead2_parents" and len(dead_parents) >= 2:
                for c in dead_parents[:2]:
                    involved_cats.append(c.ID)
            elif tag == "dead1_parent" and involved_dead_parent:
                involved_cats.append(involved_dead_parent.ID)

        # remove duplicates
        involved_cats = list(set(involved_cats))

        game.cur_events_list.append(
            Single_Event(f'{ceremony_text}', "ceremony", involved_cats))
        # game.ceremony_events_list.append(f'{cat.name}{ceremony_text}')

    def gain_accessories(self, cat):
        """
        accessories
        """

        if not cat:
            return

        if cat.dead or cat.outside:
            return

        # check if cat already has acc
        if cat.accessory:
            self.ceremony_accessory = False
            return

        # find other_cat
        other_cat = random.choice(list(Cat.all_cats.values()))
        countdown = int(len(Cat.all_cats) / 3)
        while cat == other_cat or other_cat.dead or other_cat.outside:
            other_cat = random.choice(list(Cat.all_cats.values()))
            countdown -= 1
            if countdown <= 0:
                return

        # chance to gain acc
        acc_chances = game.config["accessory_generation"]
        chance = acc_chances["base_acc_chance"]
        if cat.status in ['medicine cat', 'medicine cat apprentice']:
            chance += acc_chances["med_modifier"]
        if cat.age in ['kitten', 'adolescent']:
            chance += acc_chances["baby_modifier"]
        elif cat.age in ['senior adult', 'senior']:
            chance += acc_chances["elder_modifier"]
        if cat.personality.trait in [
            "adventurous", "childish", "confident", "daring", "playful",
            "attention-seeker", "bouncy", "sweet", "troublesome",
            "impulsive", "inquisitive", "strange", "shameless"
        ]:
            chance += acc_chances["happy_trait_modifier"]
        elif cat.personality.trait in [
            "cold", "strict", "bossy", "bullying", "insecure", "nervous"
        ]:
            chance += acc_chances["grumpy_trait_modifier"]
        if self.ceremony_accessory:
            chance += acc_chances["ceremony_modifier"]

        # increase chance of acc if the cat had a ceremony
        if chance <= 0:
            chance = 1
        if not int(random.random() * chance):
            self.misc_events.handle_misc_events(
                cat,
                other_cat,
                self.at_war,
                self.enemy_clan,
                alive_kits=get_alive_kits(Cat),
                accessory=True,
                ceremony=self.ceremony_accessory)
        self.ceremony_accessory = False

        return

    def handle_apprentice_EX(self, cat):
        """
        TODO: DOCS
        """
        if cat.status in [
            "apprentice", "medicine cat apprentice", "mediator apprentice"
        ]:

            if cat.not_working() and int(random.random() * 3):
                return

            if cat.experience > cat.experience_levels_range["trainee"][1]:
                return

            if cat.status == "medicine cat apprentice":
                ran = game.config["graduation"]["base_med_app_timeskip_ex"]
            else:
                ran = game.config["graduation"]["base_app_timeskip_ex"]

            if not cat.mentor or Cat.fetch_cat(cat.mentor).not_working():
                # Sick mentor debuff
                mentor_modifier = 0.7
                mentor_skill_modifier = 0
            else:
                mentor_modifier = 1
                cat_ob = Cat.fetch_cat(cat.mentor)
                if cat_ob.skill in ['fantastic teacher']:
                    mentor_skill_modifier = 1
                else:
                    mentor_skill_modifier = 0

            exp = random.choice(list(range(ran[0][0], ran[0][1] + 1)) + list(range(ran[1][0], ran[1][1] + 1)))

            if game.clan.game_mode == "classic":
                exp += random.randint(0, 3)

            cat.experience += max(exp * mentor_modifier + mentor_skill_modifier, 1)

    def invite_new_cats(self, cat):
        """
        new cats
        """
        chance = 200

        alive_cats = list(
            filter(
                lambda kitty: (kitty.status != "leader" and not kitty.dead and
                               not kitty.outside), Cat.all_cats.values()))

        clan_size = len(alive_cats)

        base_chance = 700
        if clan_size < 10:
            base_chance = 200
        elif clan_size < 30:
            base_chance = 300

        reputation = game.clan.reputation
        # hostile
        if 1 <= reputation <= 30:
            if clan_size < 10:
                chance = base_chance
            else:
                rep_adjust = int(reputation / 2)
                chance = base_chance + int(300 / rep_adjust)
        # neutral
        elif 31 <= reputation <= 70:
            if clan_size < 10:
                chance = base_chance - reputation
            else:
                chance = base_chance
        # welcoming
        elif 71 <= reputation <= 100:
            chance = base_chance - reputation

        chance = max(chance, 1)

        # choose other cat
        possible_other_cats = list(
            filter(
                lambda c: not c.dead and not c.exiled and not c.outside and
                          (c.ID != cat.ID), Cat.all_cats.values()))

        # If there are possible other cats...
        if possible_other_cats:
            other_cat = random.choice(possible_other_cats)

            if cat.status in ["apprentice", "medicine cat apprentice"
                              ] and not int(random.random() * 3):
                if cat.mentor is not None:
                    other_cat = Cat.fetch_cat(cat.mentor)
        else:
            # Otherwise, other_cat is None
            other_cat = None

        if not int(
                random.random() * chance
        ) and cat.age != 'kitten' and cat.age != 'adolescent' and not self.new_cat_invited:
            self.new_cat_invited = True

            new_cats = self.new_cat_events.handle_new_cats(
                cat=cat,
                other_cat=other_cat,
                war=self.at_war,
                enemy_clan=self.enemy_clan,
                alive_kits=get_alive_kits(Cat))
            self.relation_events.welcome_new_cats(new_cats)

    def other_interactions(self, cat):
        """
        TODO: DOCS
        """

        if int(random.random() * 40):
            return

        other_cat = random.choice(list(Cat.all_cats.values()))
        countdown = int(len(Cat.all_cats) / 3)
        while cat == other_cat or other_cat.dead or other_cat.outside:
            other_cat = random.choice(list(Cat.all_cats.values()))
            countdown -= 1
            if countdown <= 0:
                return

        self.misc_events.handle_misc_events(cat,
                                            other_cat,
                                            self.at_war,
                                            self.enemy_clan,
                                            alive_kits=get_alive_kits(Cat))

    def handle_injuries_or_general_death(self, cat):
        """
        decide if cat dies
        """
        # choose other cat
        possible_other_cats = list(
            filter(
                lambda c: not c.dead and not c.exiled and not c.outside and
                          (c.ID != cat.ID), Cat.all_cats.values()))

        # If there are possible other cats...
        if possible_other_cats:
            other_cat = random.choice(possible_other_cats)

            if cat.status in ["apprentice", "medicine cat apprentice"
                              ] and not int(random.random() * 3):
                if cat.mentor is not None:
                    other_cat = Cat.fetch_cat(cat.mentor)
        else:
            # Otherwise, other_cat is None
            other_cat = None

        # check if clan has kits, if True then clan has kits
        alive_kits = get_alive_kits(Cat)

        # chance to kill leader: 1/125 by default
        if not int(random.random() * game.config["death_related"]["leader_death_chance"]) \
                and cat.status == 'leader' \
                and not cat.not_working():
            self.death_events.handle_deaths(cat, other_cat, self.at_war, self.enemy_clan, alive_kits)
            return True

        # chance to die of old age
        age_change = game.config["death_related"]["old_age_death_chance"]
        age_start = game.config["death_related"]["old_age_death_start"]
        if cat.moons > int(
                random.random() * age_change) + age_start:  # cat.moons > 150 <--> 200
            self.death_events.handle_deaths(cat, other_cat, self.at_war,
                                            self.enemy_clan, alive_kits)
            return True

        # disaster death chance
        if game.settings.get('disasters'):
            if not random.getrandbits(9):  # 1/512
                self.handle_mass_extinctions(cat)
                return True

        # final death chance and then, if not triggered, head to injuries
        if not int(random.random() * game.config["death_related"][f"{game.clan.game_mode}_death_chance"]) \
                and not cat.not_working():  # 1/400
            self.death_events.handle_deaths(cat, other_cat, self.at_war, self.enemy_clan, alive_kits)
            return True
        else:
            triggered_death = self.condition_events.handle_injuries(cat, other_cat, alive_kits, self.at_war,
                                                                    self.enemy_clan, game.clan.current_season)
            return triggered_death

    def handle_murder(self, cat):
        relationships = cat.relationships.values()
        targets = []

        # first we grab all hate and resentment relationships, if any
        hate_relation = [i for i in relationships if
                         i.dislike > 50 and not Cat.fetch_cat(i.cat_to).dead and not Cat.fetch_cat(i.cat_to).outside]
        targets.extend(hate_relation)
        resent_relation = [i for i in relationships if
                           i.jealousy > 50 and not Cat.fetch_cat(i.cat_to).dead and not Cat.fetch_cat(i.cat_to).outside]
        targets.extend(resent_relation)

        # if we have some, then we need to decide if this cat will kill
        if targets:
            chosen_target = random.choice(targets)
            print(cat.name, 'TARGET CHOSEN', Cat.fetch_cat(chosen_target.cat_to).name)
            kill_chance = 120

            # chance to murder grows with the dislike and jealousy value
            kill_chance -= chosen_target.dislike
            print('DISLIKE MODIFIER', kill_chance)
            kill_chance -= chosen_target.jealousy
            print('JEALOUS MODIFIER', kill_chance)

            # this next part is probably temporary, since the personality rework is coming up so
            # TODO: when personality rework is out, make sure this is changed to take the rework into account
            if cat.personality.trait in ["vengeful", "bloodthirsty", "cold"]:
                kill_chance -= 30
                print('TRAIT MODIFIER', kill_chance)

            if kill_chance < 1:
                kill_chance = 1
            if not int(random.random() * kill_chance):
                print("KILL KILL KILL")
                self.death_events.handle_deaths(Cat.fetch_cat(chosen_target.cat_to), cat, self.at_war,
                                                self.enemy_clan, alive_kits=get_alive_kits(Cat), murder=True)

    def handle_mass_extinctions(self, cat):  # pylint: disable=unused-argument
        """Affects random cats in the clan, no cat needs to be passed to this function."""
        alive_cats = list(
            filter(
                lambda kitty: (kitty.status != "leader" and not kitty.dead and
                               not kitty.outside), Cat.all_cats.values()))
        alive_count = len(alive_cats)
        if alive_count > 15:
            if game.clan.all_clans:
                other_clan = game.clan.all_clans
            else:
                other_clan = [""]

            # Do some population/weight scrunkling to get amount of deaths
            max_deaths = int(alive_count / 2)  # 1/2 of alive cats
            weights = []
            population = []
            for n in range(2, max_deaths):
                population.append(n)
                weight = 1 / (0.75 * n)  # Lower chance for more dead cats
                weights.append(weight)
            dead_count = random.choices(population,
                                        weights=weights)[0]  # the dieded..

            disaster = []
            dead_names = []
            involved_cats = []
            dead_cats = random.sample(alive_cats, dead_count)
            for kitty in dead_cats:  # use "kitty" to not redefine "cat"
                dead_names.append(kitty.name)
                involved_cats.append(kitty.ID)
            names = f"{dead_names.pop(0)}"  # Get first    pylint: disable=redefined-outer-name
            if dead_names:
                last_name = dead_names.pop()  # Get last
                if dead_names:
                    for name in dead_names:  # In-between
                        names += f", {name}"
                    names += f", and {last_name}"
                else:
                    names += f" and {last_name}"
            disaster.extend([
                ' drown after the camp becomes flooded.',
                f' are killed in a battle against {random.choice(other_clan).name}Clan.',
                ' are killed after a fire rages through the camp.',
                ' are killed in an ambush by a group of rogues.',
                ' go missing in the night.',
                ' are killed after a badger attack.',
                ' die to a greencough outbreak.',
                ' are taken away by Twolegs.',
                ' eat tainted fresh-kill and die.',
            ])
            if game.clan.current_season == 'Leaf-bare':
                disaster.extend([' die after freezing from a snowstorm.'])
                if game.clan.game_mode == "classic":
                    disaster.extend(
                        [' starve to death when no prey is found.'])
            elif game.clan.current_season == 'Greenleaf':
                disaster.extend([
                    ' die after overheating.',
                    ' die after the water dries up from drought.'
                ])
            if dead_count >= 2:
                event_string = f'{names}{random.choice(disaster)}'
                if event_string == f'{names} are taken away by Twolegs.':
                    for kitty in dead_cats:
                        self.handle_twoleg_capture(kitty)
                    game.cur_events_list.append(
                        Single_Event(event_string, "birth_death",
                                     involved_cats))
                    # game.birth_death_events_list.append(event_string)
                    return
                game.cur_events_list.append(
                    Single_Event(event_string, "birth_death", involved_cats))
                # game.birth_death_events_list.append(event_string)

            else:
                disaster_str = random.choice(disaster)
                disaster_str = disaster_str.replace('are', 'is')
                disaster_str = disaster_str.replace('go', 'goes')
                disaster_str = disaster_str.replace('die', 'dies')
                disaster_str = disaster_str.replace('drown', 'drowns')
                disaster_str = disaster_str.replace('eat', 'eats')
                disaster_str = disaster_str.replace('starve', 'starves')
                event_string = f'{names}{disaster_str}'
                game.cur_events_list.append(
                    Single_Event(event_string, "birth_death", involved_cats))
                # game.birth_death_events_list.append(event_string)

            for poor_little_meowmeow in dead_cats:
                poor_little_meowmeow.die()

    def handle_illnesses_or_illness_deaths(self, cat):
        """ 
        This function will handle:
            - expanded mode: getting a new illness (extra function in own class)
            - classic mode illness related deaths is already handled in the general death function
        Returns: 
            - boolean if a death event occurred or not
        """
        # ---------------------------------------------------------------------------- #
        #                           decide if cat dies                                 #
        # ---------------------------------------------------------------------------- #
        # if triggered_death is True then the cat will die
        triggered_death = False
        if game.clan.game_mode in ["expanded", "cruel season"]:
            triggered_death = self.condition_events.handle_illnesses(
                cat, game.clan.current_season)
        return triggered_death

    def handle_twoleg_capture(self, cat):
        """
        TODO: DOCS
        """
        cat.outside = True
        cat.gone()
        # The outside-value must be set to True before the cat can go to cotc
        cat.thought = "Is terrified as they are trapped in a large silver Twoleg den"
        # FIXME: Not sure what this is intended to do; 'cat_class' has no 'other_cats' attribute.
        # cat_class.other_cats[cat.ID] = cat

    def handle_outbreaks(self, cat):
        """Try to infect some cats."""
        # check if the cat is ill, if game mode is classic,
        # or if clan has sufficient med cats in expanded mode
        if not cat.is_ill() or game.clan.game_mode == 'classic':
            return

        # check how many kitties are already ill
        already_sick = list(
            filter(
                lambda kitty:
                (not kitty.dead and not kitty.outside and kitty.is_ill()),
                Cat.all_cats.values()))
        already_sick_count = len(already_sick)

        # round up the living kitties
        alive_cats = list(
            filter(
                lambda kitty:
                (not kitty.dead and not kitty.outside and not kitty.is_ill()),
                Cat.all_cats.values()))
        alive_count = len(alive_cats)

        # if large amount of the population is already sick, stop spreading
        if already_sick_count >= alive_count * .25:
            return

        meds = get_med_cats(Cat)

        for illness in cat.illnesses:
            # check if illness can infect other cats
            if cat.illnesses[illness]["infectiousness"] == 0:
                continue
            chance = cat.illnesses[illness]["infectiousness"]
            chance += len(meds) * 7
            if not int(random.random() * chance):  # 1/chance to infect
                # fleas are the only condition allowed to spread outside of cold seasons
                if game.clan.current_season not in ["Leaf-bare", "Leaf-fall"
                                                    ] and illness != 'fleas':
                    continue
                if illness == 'kittencough':
                    # adjust alive cats list to only include kittens
                    alive_cats = list(
                        filter(
                            lambda kitty:
                            (kitty.status in ['kitten', 'newborn'] and not kitty.dead and
                             not kitty.outside), Cat.all_cats.values()))
                    alive_count = len(alive_cats)

                max_infected = int(alive_count / 2)  # 1/2 of alive cats
                # If there are less than two cat to infect,
                # you are allowed to infect all the cats
                if max_infected < 2:
                    max_infected = alive_count
                # If, event with all the cats, there is less
                # than two cats to infect, cancel outbreak.
                if max_infected < 2:
                    return

                weights = []
                population = []
                for n in range(2, max_infected + 1):
                    population.append(n)
                    weight = 1 / (0.75 * n
                                  )  # Lower chance for more infected cats
                    weights.append(weight)
                infected_count = random.choices(
                    population, weights=weights)[0]  # the infected..

                infected_names = []
                involved_cats = []
                infected_cats = random.sample(alive_cats, infected_count)
                for sick_meowmeow in infected_cats:
                    infected_names.append(str(sick_meowmeow.name))
                    involved_cats.append(sick_meowmeow.ID)
                    sick_meowmeow.get_ill(
                        illness, event_triggered=True)  # SPREAD THE GERMS >:)

                illness_name = str(illness).capitalize()
                if illness == 'kittencough':
                    event = f'{illness_name} has spread around the nursery. ' \
                            f'{", ".join(infected_names[:-1])}, and ' \
                            f'{infected_names[-1]} have been infected.'
                elif illness == 'fleas':
                    event = f'Fleas have been hopping from pelt to pelt and now ' \
                            f'{", ".join(infected_names[:-1])}, ' \
                            f'and {infected_names[-1]} are all infested.'
                else:
                    event = f'{illness_name} has spread around the camp. ' \
                            f'{", ".join(infected_names[:-1])}, and ' \
                            f'{infected_names[-1]} have been infected.'

                game.cur_events_list.append(
                    Single_Event(event, "health", involved_cats))
                # game.health_events_list.append(event)
                break

    def coming_out(self, cat):
        """turnin' the kitties trans..."""
        if cat.genderalign == cat.gender:
            if cat.moons < 6:
                return

            involved_cats = [cat.ID]
            if cat.age == 'adolescent':
                transing_chance = random.getrandbits(8)  # 2/256
            elif cat.age == 'young adult':
                transing_chance = random.getrandbits(9)  # 2/512
            else:
                # adult, senior adult, elder
                transing_chance = random.getrandbits(10)  # 2/1028

            if transing_chance:
                # transing_chance != 0, no trans kitties today...    L
                return

            if random.getrandbits(1):  # 50/50
                if cat.gender == "male":
                    cat.genderalign = "trans female"
                    # cat.pronouns = [cat.default_pronouns[1].copy()]
                else:
                    cat.genderalign = "trans male"
                    # cat.pronouns = [cat.default_pronouns[2].copy()]
            else:
                cat.genderalign = "nonbinary"
                # cat.pronouns = [cat.default_pronouns[0].copy()]

            if cat.gender == 'male':
                gender = 'tom'
            else:
                gender = 'she-cat'
            text = f"{cat.name} has realized that {gender} doesn't describe how they feel anymore."
            game.cur_events_list.append(
                Single_Event(text, "misc", involved_cats))
            # game.misc_events_list.append(text)

    def check_and_promote_leader(self):
        """ Checks if a new leader need to be promoted, and promotes them, if needed.  """
        # check for leader
        if game.clan.leader:
            leader_invalid = game.clan.leader.dead or game.clan.leader.outside
        else:
            leader_invalid = True

        if leader_invalid:
            self.perform_ceremonies(
                game.clan.leader
            )  # This is where the deputy will be make leader

            if game.clan.leader:
                leader_dead = game.clan.leader.dead
                leader_outside = game.clan.leader.outside
            else:
                leader_dead = True
                leader_outside = True

            if leader_dead or leader_outside:
                game.cur_events_list.insert(
                    0, Single_Event(f"{game.clan.name}Clan has no leader!"))

    def check_and_promote_deputy(self):
        """Checks if a new deputy needs to be appointed, and appointed them if needed. """
        if (not game.clan.deputy or game.clan.deputy.dead
                or game.clan.deputy.outside or game.clan.deputy.retired):
            if game.settings.get('deputy'):

                # This determines all the cats who are eligible to be deputy.
                possible_deputies = list(
                    filter(
                        lambda x: not x.dead and not x.outside and x.status ==
                                  "warrior" and (x.apprentice or x.former_apprentices),
                        Cat.all_cats_list))

                # If there are possible deputies, choose from that list.
                if possible_deputies:
                    random_cat = random.choice(possible_deputies)
                    involved_cats = [random_cat.ID]

                    # Gather deputy and leader status, for determination of the text.
                    if game.clan.leader:
                        if game.clan.leader.dead or game.clan.leader.outside:
                            leader_status = "not_here"
                        else:
                            leader_status = "here"
                    else:
                        leader_status = "not_here"

                    if game.clan.deputy:
                        if game.clan.deputy.dead or game.clan.deputy.outside:
                            deputy_status = "not_here"
                        else:
                            deputy_status = "here"
                    else:
                        deputy_status = "not_here"

                    if leader_status == "here" and deputy_status == "not_here":

                        if random_cat.personality.trait == 'bloodthirsty':
                            text = f"{random_cat.name} has been chosen as the new deputy. " \
                                   f"They look at the Clan leader with an odd glint in their eyes."
                            # No additional involved cats
                        else:
                            if game.clan.deputy:
                                previous_deputy_mention = random.choice([
                                    f"They know that {game.clan.deputy.name} would approve.",
                                    f"They hope that {game.clan.deputy.name} would approve.",
                                    f"They don't know if {game.clan.deputy.name} would approve, "
                                    f"but life must go on. "
                                ])
                                involved_cats.append(game.clan.deputy.ID)

                            else:
                                previous_deputy_mention = ""

                            text = f"{game.clan.leader.name} chooses " \
                                   f"{random_cat.name} to take over " \
                                   f"as deputy. " + previous_deputy_mention

                            involved_cats.append(game.clan.leader.ID)
                    elif leader_status == "not_here" and deputy_status == "here":
                        text = f"The clan is without a leader, but a " \
                               f"new deputy must still be named.  " \
                               f"{random_cat.name} is chosen as the new deputy. " \
                               f"The retired deputy nods their approval."
                    elif leader_status == "not_here" and deputy_status == "not_here":
                        text = f"Without a leader or deputy, the Clan has been directionless. " \
                               f"They all turn to {random_cat.name} with hope for the future."
                    elif leader_status == "here" and deputy_status == "here":
                        possible_events = [
                            f"{random_cat.name} has been chosen as the new deputy. "  # pylint: disable=line-too-long
                            f"The Clan yowls their name in approval.",  # pylint: disable=line-too-long
                            f"{random_cat.name} has been chosen as the new deputy. "  # pylint: disable=line-too-long
                            f"Some of the older Clan members question the wisdom in this choice.",
                            # pylint: disable=line-too-long
                            f"{random_cat.name} has been chosen as the new deputy. "  # pylint: disable=line-too-long
                            f"They hold their head up high and promise to do their best for the Clan.",
                            # pylint: disable=line-too-long
                            f"{game.clan.leader.name} has been thinking deeply all day who they would "  # pylint: disable=line-too-long
                            f"respect and trust enough to stand at their side, and at sunhigh makes the "  # pylint: disable=line-too-long
                            f"announcement that {random_cat.name} will be the Clan's new deputy.",
                            # pylint: disable=line-too-long
                            f"{random_cat.name} has been chosen as the new deputy. They pray to "  # pylint: disable=line-too-long
                            f"StarClan that they are the right choice for the Clan.",  # pylint: disable=line-too-long
                            f"{random_cat.name} has been chosen as the new deputy. Although"  # pylint: disable=line-too-long
                            f"they are nervous, they put on a brave front and look forward to serving"  # pylint: disable=line-too-long
                            f"the clan.",
                        ]
                        # No additional involved cats
                        text = random.choice(possible_events)
                    else:
                        # This should never happen. Failsafe.
                        text = f"{random_cat.name} becomes deputy. "
                else:
                    # If there are no possible deputies, choose someone else, with special text.
                    all_warriors = list(
                        filter(
                            lambda x: not x.dead and not x.outside and x.status
                                      == "warrior", Cat.all_cats_list))
                    if all_warriors:
                        random_cat = random.choice(all_warriors)
                        involved_cats = [random_cat.ID]
                        text = f"No cat is truly fit to be deputy, " \
                               f"but the position can't remain vacant. " \
                               f"{random_cat.name} is appointed as the new deputy. "

                    else:
                        # Is there are no warriors at all, no one is named deputy.
                        game.cur_events_list.append(
                            Single_Event(
                                "There are no cats fit to become deputy. ",
                                "ceremony"))
                        return

                random_cat.status_change("deputy")
                game.clan.deputy = random_cat

                game.cur_events_list.append(
                    Single_Event(text, "ceremony", involved_cats))

            else:
                game.cur_events_list.insert(
                    0, Single_Event(f"{game.clan.name}Clan has no deputy!"))

def load_events():
    """
    Load events from events.json and place into game.cur_events_list.
    """

    clanname = game.clan.name
    events_path = f'{get_save_dir()}/{clanname}/events.json'
    events_list = []
    try:
        with open(events_path, 'r') as f:
            events_list = ujson.loads(f.read())
        for event_dict in events_list:
            event_obj = Single_Event.from_dict(event_dict)
            if event_obj:
                game.cur_events_list.append(event_obj)
    except FileNotFoundError:
        pass
    except (PermissionError, ujson.JSONDecodeError) as e:
        traceback.format_exc()

events_class = Events()<|MERGE_RESOLUTION|>--- conflicted
+++ resolved
@@ -824,25 +824,6 @@
         set false to reset them to OG numbers
         """
         if war:
-<<<<<<< HEAD
-            print('higher war chances')
-            game.config["death_related"]["leader_death_chance"] -= game.config["death_related"][
-                "war_death_modifier_leader"]
-            game.config["death_related"]["classic_death_chance"] -= game.config["death_related"]["war_death_modifier"]
-            game.config["death_related"]["expanded_death_chance"] -= game.config["death_related"]["war_death_modifier"]
-            game.config["death_related"]["cruel season_death_chance"] -= game.config["death_related"][
-                "war_death_modifier"]
-            game.config["condition_related"]["classic_injury_chance"] -= game.config["condition_related"][
-                "war_injury_modifier"]
-            game.config["condition_related"]["expanded_injury_chance"] -= game.config["condition_related"][
-                "war_injury_modifier"]
-            game.config["condition_related"]["cruel season_injury_chance"] -= game.config["condition_related"][
-                "war_injury_modifier"]
-        else:
-            print('war chances reset')
-            game.config["death_related"]["leader_death_chance"] += game.config["death_related"][
-                "war_death_modifier_leader"]
-=======
             game.config["death_related"]["leader_death_chance"] -= game.config["death_related"]["war_death_modifier_leader"]
             game.config["death_related"]["classic_death_chance"] -= game.config["death_related"]["war_death_modifier"]
             game.config["death_related"]["expanded_death_chance"] -= game.config["death_related"]["war_death_modifier"]
@@ -853,7 +834,6 @@
 
         else:
             game.config["death_related"]["leader_death_chance"] += game.config["death_related"]["war_death_modifier_leader"]
->>>>>>> d158b736
             game.config["death_related"]["classic_death_chance"] += game.config["death_related"]["war_death_modifier"]
             game.config["death_related"]["expanded_death_chance"] += game.config["death_related"]["war_death_modifier"]
             game.config["death_related"]["cruel season_death_chance"] += game.config["death_related"][
