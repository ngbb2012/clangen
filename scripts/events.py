--- conflicted
+++ resolved
@@ -895,13 +895,7 @@
                 game.clan.medicine_cat = cat
 
             # retiring to elder den
-<<<<<<< HEAD
             if cat.status in ['warrior', 'deputy'] and cat.age == 'senior' and len(cat.apprentice) < 1:
-=======
-            if cat.status in [
-                    'warrior', 'deputy'
-            ] and cat.age == 'elder' and len(cat.apprentice) < 1:
->>>>>>> f154a230
                 if cat.status == 'deputy':
                     game.clan.deputy = None
                 self.ceremony(cat, 'elder')
@@ -910,27 +904,11 @@
             # apprentice a kitten to either med or warrior
             if cat.moons == cat_class.age_moons["adolescent"][0]:
                 if cat.status == 'kitten':
-<<<<<<< HEAD
                     med_cat_list = list(filter(lambda x: x.status in ["medicine cat", "medicine cat apprentice"]
                                                          and not x.dead and not x.outside, Cat.all_cats_list))
 
                     # check if the medicine cat is an elder
                     has_elder_med = [c for c in med_cat_list if c.age == 'senior' and c.status == "medicine cat"]
-=======
-
-                    med_cat_list = list(
-                        filter(
-                            lambda x: x.status in [
-                                "medicine cat", "medicine cat apprentice"
-                            ] and not x.dead and not x.outside,
-                            Cat.all_cats_list))
-
-                    # check if the medicine cat is an elder
-                    has_elder_med = [
-                        c for c in med_cat_list
-                        if c.age == 'elder' and c.status == "medicine cat"
-                    ]
->>>>>>> f154a230
 
                     very_old_med = [
                         c for c in med_cat_list
