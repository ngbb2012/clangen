from scripts.cat.cats import *
from scripts.cat_relations.relation_events import *
from scripts.game_structure.buttons import *
from scripts.game_structure.load_cat import * 

class Events():
    all_events = {}

    def __init__(self, e_type=None, **cats):
        self.e_type = e_type
        self.ID = str(randint(0, 9)) + str(randint(0, 9)) + str(randint(
            0, 9)) + str(randint(0, 9))
        if e_type is not None:
            self.all_events[self.ID] = self
        self.cats = cats
        self.at_war = False
        self.time_at_war = False
        self.enemy_clan = None
        self.living_cats = 0
        self.new_cat_invited = False
        self.ceremony_accessory = False

    def one_moon(self):
        if game.switches['timeskip']:
            game.switches['saved_clan'] = False
            self.living_cats = 0
            self.new_cat_invited = False
            game.patrolled.clear()
            relation_events = Relation_Events()
            relation_events.handle_pregnancy_age(clan = game.clan)
            for cat in Cat.all_cats.copy().values():
                if not cat.exiled:
                    self.one_moon_cat(cat, relation_events)
                else:
                    cat.moons += 1
                    if cat.moons == 6:
                        cat.age = 'adolescent'
                    elif cat.moons == 12:
                        cat.age = 'adult'
                    elif cat.moons == 100:
                        cat.age = 'elder'
                    if cat.moons > randint(100, 200):
                        if choice([1, 2, 3, 4, 5]) == 1 and not cat.dead:
                            cat.dead = True
                            game.cur_events_list.append(f'Rumors reach your clan that the exiled {str(cat.name)} has died recently')

                    if cat.exiled and cat.status == 'leader' and not cat.dead and randint(
                            1, 10) == 1:
                        game.clan.leader_lives -= 1
                        if game.clan.leader_lives <= 0:
                            cat.dead = True
                            game.cur_events_list.append(f'Rumors reach your clan that the exiled {str(cat.name)} has died recently')

                            game.clan.leader_lives = 0
                    elif cat.exiled and cat.status == 'leader' and not cat.dead and randint(
                            1, 45) == 1:
                        game.clan.leader_lives -= 10
                        cat.dead = True
                        game.cur_events_list.append(f'Rumors reach your clan that the exiled {str(cat.name)} has died recently')

                        game.clan.leader_lives = 0

            self.check_clan_relations()
            game.clan.age += 1
            if game.settings.get('autosave') is True and game.clan.age % 5 == 0:
                game.save_cats()
                game.clan.save_clan()
                game.clan.save_pregnancy(game.clan)
            game.clan.current_season = game.clan.seasons[game.clan.age % 12]
            game.event_scroll_ct = 0
            has_med = any(
                str(cat.status) in {"medicine cat", "medicine cat apprentice"}
                and not cat.dead and not cat.exiled
                for cat in Cat.all_cats.values())

            if not has_med:
                game.cur_events_list.insert(
                    0, f"{game.clan.name}Clan has no medicine cat!")
            if game.clan.deputy == 0 or game.clan.deputy is None or game.clan.deputy.dead or game.clan.deputy.exiled:
                game.cur_events_list.insert(
                    0, f"{game.clan.name}Clan has no deputy!")
            if game.clan.leader.dead or game.clan.leader.exiled:
                game.cur_events_list.insert(
                    0, f"{game.clan.name}Clan has no leader!")

        game.switches['timeskip'] = False

    def one_moon_cat(self, cat, relation_events):
        if cat.dead:
            cat.thoughts()
            cat.dead_for += 1
            return
        
        self.living_cats += 1

        self.perform_ceremonies(cat) # here is age up included
        self.handle_deaths(cat)
        if not self.new_cat_invited or self.living_cats < 10:
            self.invite_new_cats(cat)
        self.other_interactions(cat)
        self.coming_out(cat)
        self.gain_accessories(cat)
        self.gain_scars(cat)

        # all actions, which do not trigger and event display and 
        # are connected to cats are located in there
        cat.one_moon()

        relation_events.handle_relationships(cat)
        relation_events.handle_having_kits(cat, clan = game.clan)

    def check_clan_relations(self):
        if len(game.clan.all_clans) > 0 and randint(1, 5) == 1:
            war_notice = ''
            for other_clan in game.clan.all_clans:
                if int(other_clan.relations) <= 5:
                    if randint(1, 5) == 1 and self.time_at_war > 2:
                        self.at_war = False
                        self.time_at_war = 0
                        other_clan.relations = 10
                        game.cur_events_list.append('The war against ' +
                                                    str(other_clan.name) +
                                                    'Clan has ended')
                    elif self.time_at_war == 0:
                        game.cur_events_list.append('The war against ' +
                                                    str(other_clan.name) +
                                                    'Clan has begun')
                        self.time_at_war += 1
                    else:
                        self.enemy_clan = f'{str(other_clan.name)}Clan'
                        possible_text = [
                            f'War rages between {game.clan.name}Clan and {other_clan.name}Clan',
                            f'{other_clan.name}Clan has taken some of {game.clan.name}'
                            + "Clan\'s territory",
                            f'{game.clan.name}Clan has claimed some of {other_clan.name}'
                            + "Clan\'s territory",
                            f'{other_clan.name}Clan attempted to break into your camp during the war',
                            f'The war against {other_clan.name}Clan continues',
                            f'{game.clan.name}Clan is starting to get tired of the war against {other_clan.name}Clan',
                            f'{game.clan.name}Clan warriors plan new battle strategies for the war',
                            f'{game.clan.name}Clan warriors reinforce the camp walls'
                        ]
                        if game.clan.medicine_cat is not None:
                            possible_text.extend([
                                'The medicine cats worry about having enough herbs to treat their clan\'s wounds'
                            ])
                        war_notice = choice(possible_text)
                        self.time_at_war += 1
                    break
                elif int(other_clan.relations) > 30:
                    other_clan.relations = 10
                else:
                    self.at_war = False
                    r_num = choice([-1, 1])
                    other_clan.relations = str(
                        int(other_clan.relations) + r_num)
            if war_notice:
                game.cur_events_list.append(war_notice)

    def perform_ceremonies(self, cat):
        if (game.clan.leader.dead or game.clan.leader.exiled
            ) and game.clan.deputy is not None and not game.clan.deputy.dead:
            if game.clan.leader.exiled:
                game.cur_events_list.append(
                    str(game.clan.leader.name) + ' was exiled')
            else:
                game.cur_events_list.append(
                    str(game.clan.leader.name) +
                    ' has lost their last life and has travelled to StarClan')
            game.clan.new_leader(game.clan.deputy)
            game.clan.leader_lives = 9
            game.cur_events_list.append(
                f'{str(game.clan.deputy.name)} has been promoted to the new leader of the clan'
            )
            self.ceremony_accessory = True
            self.gain_accessories(cat)
            game.clan.deputy = None
        if not cat.dead:
            if cat.status == 'deputy' and game.clan.deputy is None:
                game.clan.deputy = cat
            if cat.status == 'medicine cat' and game.clan.medicine_cat is None:
                game.clan.medicine_cat = cat
            if cat.status in ['warrior', 'deputy'] and cat.age == 'elder' and len(cat.apprentice) < 1:
                if cat.status == 'deputy':
                    game.clan.deputy = None
                self.ceremony(cat, 'elder', ' has retired to the elder den')
                cat.status_change('elder')
            if cat.moons == cat_class.age_moons[cat.age][1]:
                if cat.status == 'kitten':
                    # check if the medicine cat is an elder
                    has_elder_med = any(
                        str(cat.status) == 'medicine cat' and str(cat.age) == 'elder'
                        and not cat.dead and not cat.exiled
                        for cat in Cat.all_cats.values())
                    very_old_med = any(
                        str(cat.status) == 'medicine cat' and int(cat.moons) >= 150
                        and not cat.dead and not cat.exiled
                        for cat in Cat.all_cats.values())
                    # check if a med cat of a different age exists
                    has_med = any(
                        str(cat.status) == 'medicine cat' and str(cat.age) != 'elder'
                        and not cat.dead and not cat.exiled
                        for cat in Cat.all_cats.values())
                    # check if a med cat app already exists
                    has_med_app = any(
                        str(cat.status) == 'medicine cat apprentice'
                        and not cat.dead and not cat.exiled
                        for cat in Cat.all_cats.values())
                    # assign chance to become med app depending on current med cat and traits
                    if has_elder_med is True and has_med is False:
                        chance = randint(0, 2)
                        print('POSSIBLE MED APP - ELDER MED MENTOR - CHANCE:', chance)
                    elif has_elder_med is False and has_med is True:
                        chance = randint(0, 90)
                    elif has_elder_med and has_med:
                        if very_old_med:
                            chance = randint(0, 40)
                        else:
                            chance = 0
                    else:
                        chance = randint(0, 40)
                    print('POSSIBLE MED APP - CHANCE:', chance)
                    if chance in range(1, 6):    
                        if cat.trait in ['polite', 'quiet', 'sweet', 'daydreamer']:
                            chance = 1
                        else:
                            chance = chance
                        print('POSSIBLE MED APP - TRAIT:', cat.trait, '- CHANCE:', chance)
                    if has_med_app is False and chance == 1:
                        self.ceremony(cat, 'medicine cat apprentice', ' has chosen to walk the path of a medicine cat')
                        self.ceremony_accessory = True
                        self.gain_accessories(cat)
                    else:
                        self.ceremony(cat, 'apprentice', ' has started their apprenticeship')
                        self.ceremony_accessory = True
                        self.gain_accessories(cat)
                elif cat.status == 'apprentice':
                    self.ceremony(cat, 'warrior', ' has earned their warrior name')
                    self.ceremony_accessory = True
                    self.gain_accessories(cat)
                elif cat.status == 'medicine cat apprentice':
                    self.ceremony(cat, 'medicine cat', ' has earned their medicine cat name')
                    self.ceremony_accessory = True
                    self.gain_accessories(cat)


    def ceremony(self, cat, promoted_to, ceremony_text):
        cat.status_change(promoted_to)
        game.cur_events_list.append(f'{str(cat.name)}{ceremony_text}')

    def gain_accessories(self, cat):
        if cat.accessory is not None:
            return
        name = str(cat.name)
        other_cat = choice(list(Cat.all_cats.values()))
        countdown = int(len(Cat.all_cats) / 3)
        while cat == other_cat or other_cat.dead or other_cat.exiled:
            other_cat = choice(list(Cat.all_cats.values()))
            countdown-=1
            if countdown <= 0:
                return
        other_name = str(other_cat.name)
        acc_text = []
        chance = randint(0, 50)
        if cat.age in ['kitten', 'adolescent']:
            chance = randint(0, 70)
        elif cat.age in ['young adult', 'adult', 'senior adult', 'elder']:
            chance = randint(0, 150)
        elif cat.trait in ['childish', 'lonesome', 'loving', 'playful', 'shameless', 'strange', 'troublesome']:
            chance = randint(0, 40)
        elif cat.status in ['medicine cat', 'medicine cat apprentice']:
            chance = randint(0, 30)
        if chance == 1:
            if cat.accessory is None:
                cat.accessory = choice([
                    choice(plant_accessories),
                    choice(wild_accessories)
                ])
                acc_singular = plural_acc_names(cat.accessory, False, True)
                acc_plural = plural_acc_names(cat.accessory, True, False)
                #if self.ceremony_accessory == True:
                 #   acc_text.extend([f'{other_name} gives {name} something to adorn their pelt as congratulations', f'{name} decides to pick something to adorn their pelt as celebration'])
                if cat.age != 'kitten':
                    if cat.accessory in ["FORGET ME NOTS", "BLUEBELLS", "POPPY"]:
                        if game.clan.current_season == 'Leaf-bare':
                            acc_text.append(f'{name} found a mysterious {acc_singular} growing in the {choice(["snow", "ice", "frost"])} and decided to wear it')
                        else:
                            acc_text.extend([f'{name} received a cool {acc_singular} from {other_name} and decided to wear it on their pelt',
                                            f'{name} found a pretty {acc_singular} and decided to wear it on their pelt', f'A clanmate gave {name} some {acc_plural} and they decided to wear them'
                            ])
                    elif cat.accessory in ["RED FEATHERS", "BLUE FEATHERS", "JAY FEATHERS"] and cat.specialty != "NOTAIL" and cat.specialty2 != "NOTAIL":
                        acc_text.append(f'{name} found a bunch of pretty {acc_plural} and decided to wear them')
                    elif cat.accessory in ["HERBS", "PETALS", "DRY_HERBS"]:
                        acc_text.append(f'{name} always seems to have {acc_plural} stuck in their fur')
                    elif cat.accessory in plant_accessories and cat.status in ['medicine cat apprentice', 'medicine cat']:
                        acc_text.extend([f'{name} has decided to always bring some {acc_plural} with them',
                                        f'{acc_plural} are so important to {name} that they always carry it around'.capitalize,
                                        f'{acc_plural} are so vital for {name} that they always have some on them'.capitalize
                        ])
                    else:
                        acc_text.extend([f'{name} finds a(n) {acc_singular} and decides to wear it on their pelt', f'A clanmate gives {name} a pretty {acc_singular} and they decide to wear it on their pelt',
                                        f'{name} finds a(n) {acc_singular} while out on a walk and decides to wear it on their pelt', f'{name} finds {acc_plural} fascinating and decides to wear some on their pelt',
                                        f'A clanmate gives {name} a pretty {acc_singular} to adorn their pelt as a gift', f'{other_name} gives {name} a pretty {acc_singular} and they decide to wear it on their pelt'
                        ])
                else:
                    if cat.accessory in ["FORGET ME NOTS", "BLUEBELLS", "POPPY"]:
                        acc_text.extend([f'{name} received a {acc_singular} from {other_name} and decided to wear it on their pelt',
                                            f'{name} found a {acc_singular} and decided to wear it on their pelt', f'A clanmate gave {name} a {acc_singular} and they decided to wear it'
                            ])
                    elif cat.accessory in ["RED FEATHERS", "BLUE FEATHERS", "JAY FEATHERS"] and cat.specialty != "NOTAIL" and cat.specialty2 != "NOTAIL":
                        acc_text.append(f'{name} was playing with {acc_plural} earlier and decided to wear some of them')
                    elif cat.accessory in ["HERBS", "PETALS", "DRYHERBS"]:
                        acc_text.append(f'{name}\'s parents try their best to groom them, but something is always stuck in their fur')
                    else:    
                        acc_text.extend([f'{name} seems to have picked up a neat {acc_singular} while playing out in the camp', f'{name} finds something interesting and decides to wear it on their pelt',
                                        f'A clanmate gives {name} a pretty {acc_singular} and they decide to wear it on their pelt', f'{other_name} gives {name} a pretty {acc_singular} and they decide to wear it on their pelt',
                                        f'{name} is so cute that they are given {acc_plural} as a gift', f'{name} starts to wear {acc_plural} on their pelt after their friend gave some to them',
                                        f'{name} was playing with {acc_plural} earlier and has decided to use it to adorn themselves'
                        ])
        if acc_text:
            game.cur_events_list.append(choice(acc_text))
            if self.ceremony_accessory:
                self.ceremony_accessory = False   

    def gain_scars(self, cat):
        if cat.specialty is not None and cat.specialty2 is not None or cat.age == 'kitten':
            return
        name = str(cat.name)
        other_cat = choice(list(Cat.all_cats.values()))
        scar_chance = randint(0, 40)
        clancats = int(self.living_cats)
        countdown = int(len(Cat.all_cats) / 3)
        while cat == other_cat or other_cat.dead or other_cat.exiled:
            other_cat = choice(list(Cat.all_cats.values()))
            countdown-=1
            if countdown <= 0:
                return
        other_name = str(other_cat.name)
        scar_text = []
        clan_has_kits = any(
                str(cat.status) in "kitten"
                and not cat.dead and not cat.exiled
                for cat in Cat.all_cats.values())
        if clancats > 45:
            scar_chance = scar_chance + 20
        elif clancats > 120:
            scar_chance = scar_chance * 2
        elif clancats > 300:
            scar_chance = scar_chance + 80
        else:
            scar_chance = scar_chance
        if cat.age in ['adolescent', 'young adult']:
            chance = scar_chance
        elif cat.age in ['adult', 'senior adult']:
            chance = scar_chance + 10
        elif cat.age in [
                'apprentice', 'medicine cat apprentice'
        ] and cat.mentor.ID == other_cat.ID and other_cat.trait in [
                'bloodthirsty', 'ambitious', 'vengeful', 'sadistic', 'cold',
                'tough', 'clumsy', 'controlling', 'fierce', 'petty', 'strict'
        ]:
            chance = scar_chance - 15
        elif other_cat.status in ['leader', 'deputy'] and other_cat.trait in [
                'bloodthirsty', 'ambitious', 'vengeful', 'sadistic', 'cold',
                'tough', 'clumsy', 'controlling', 'fierce', 'petty', 'strict'
        ]:
            chance = scar_chance
        else:
            chance = scar_chance
        if chance == 1:
            if cat.specialty is None:
                cat.specialty = choice([
                    choice(scars1),
                    choice(scars2),
                    choice(scars4),
                    choice(scars5)
                ])
                if cat.specialty in ['NOTAIL', 'HALFTAIL']:
                    if cat.accessory in ["RED FEATHERS", "BLUE FEATHERS", "JAY FEATHERS"]:
                        cat.accessory = None

                    scar_text.append(f'{name} lost their tail to a ' + choice([
                        'rogue', 'dog', 'fox', 'otter', 'rat', 'hawk',
                        'enemy warrior', 'badger', 'tree', 'twoleg trap'
                    ]))
                elif cat.specialty == 'SNAKE':
                    scar_text.append(f'{name} was bit by a snake but lived')
                elif cat.specialty == 'TOETRAP' and cat.specialty2 != 'NOPAW':
                    scar_text.append(
                        f'{name} got their paw stuck in a twoleg trap and earned a scar'
                    )
                elif cat.specialty == 'NOPAW' and cat.specialty2 not in ['TOETRAP', 'NOPAW']:
                    scar_text.append(
                        f'{name} lost their paw to a twoleg trap'
                    )
                else:
                    scar_text.extend([
                        f'{name} earned a scar fighting a ' + choice([
                            'rogue', 'dog', 'fox', 'otter', 'rat', 'hawk',
                            'enemy warrior', 'badger'
                        ]), f'{name} earned a scar defending the territory',
                        f'{name} earned a scar protecting the kits',
                        f'{name} is injured after falling into a river',
                        f'{name} is injured by enemy warriors after accidentally wandering over the border',
                        f'{name} is injured after messing with a twoleg object'
                    ])
            elif cat.specialty2 is None:
                cat.specialty2 = choice([
                    choice(scars1),
                    choice(scars2),
                    choice(scars4),
                    choice(scars5)
                ])
                if cat.specialty2 in ['NOTAIL', 'HALFTAIL'] and cat.specialty not in ['NOTAIL', 'HALFTAIL']:
                    if cat.accessory in ["RED FEATHERS", "BLUE FEATHERS", "JAY FEATHERS"]:
                        cat.accessory = None


                    scar_text.append(f'{name} lost their tail to a ' + choice([
                        'rogue', 'dog', 'fox', 'otter', 'rat', 'hawk',
                        'enemy warrior', 'badger', 'tree', 'twoleg trap'
                    ]))
                elif cat.specialty2 == 'SNAKE' and cat.specialty != 'SNAKE':
                    scar_text.append(f'{name} was bit by a snake but lived')
                elif cat.specialty2 == 'TOETRAP' and cat.specialty not in ['TOETRAP', 'NOPAW']:
                    scar_text.append(
                        f'{name} got their paw stuck in a twoleg trap and earned a scar'
                    )
                elif cat.specialty2 == 'NOPAW' and cat.specialty not in ['TOETRAP', 'NOPAW']:
                    scar_text.append(
                        f'{name} lost their paw to a twoleg trap'
                    )
                else:
                    if clan_has_kits:
                        scar_text.extend([
                        f'{name} earned a scar protecting the kits'])
                    else:
                        scar_text.extend([
                        f'{name} earned a scar fighting a ' + choice([
                            'rogue', 'dog', 'fox', 'otter', 'rat', 'hawk',
                            'enemy warrior', 'badger'
                        ]), f'{name} earned a scar defending the territory',
                        f'{name} is injured after falling into a river',
                        f'{name} is injured by enemy warriors after accidentally wandering over the border',
                        f'{name} is injured after messing with a twoleg object',
                        f'{name} is injured after a fight broke out with ' +
                        other_name
                    ])

        elif chance == 1 and cat.status in [
                'apprentice', 'medicine cat apprentice'
        ] and cat.mentor.ID == other_cat.ID and other_cat.trait in [
                'bloodthirsty', 'ambitious', 'vengeful', 'sadistic', 'cold',
                'tough', 'clumsy', 'controlling', 'fierce', 'petty', 'strict'
        ]:
            if cat.specialty is None:
                cat.specialty = choice([choice(scars1), choice(scars2)])
                if cat.specialty in ['NOTAIL', 'HALFTAIL']:
                    if cat.accessory in ["RED FEATHERS", "BLUE FEATHERS", "JAY FEATHERS"]:
                        cat.accessory = None

                    scar_text.append(
                        f'{name} recklessly lost their tail to a ' + choice([
                            'rogue', 'dog', 'fox', 'otter', 'rat', 'hawk',
                            'enemy warrior', 'badger', 'tree', 'twoleg trap'
                        ]) + ' encouraged by their mentor')
                else:
                    if clan_has_kits:
                        scar_text.extend([
                        f'{name} earned a scar protecting the kits'])
                    else:
                        scar_text.extend([
                        f'{name} earned a scar  recklessly fighting a ' +
                        choice([
                            'rogue', 'dog', 'fox', 'otter', 'rat', 'hawk',
                            'enemy warrior', 'badger'
                        ]) + ' encouraged by their mentor',
                        f'{name} earned a scar for not defending the territory well enough',
                        f'{name} is injured after being pushed into a river',
                        f'{name} is punished by their mentor after accidentally wandering over the border',
                        f'{name} is injured by their mentor after being caught messing with a twoleg object'
                        f'{name} is injured by their mentor while practicing with their claws out',
                        f'{name}\'s mentor punished them for disobeying',
                        f'{name} gained a scar while fighting their mentor',
                        f'{name} is injured while practicing their battle moves with '
                        + other_name,
                        f'{name} is injured after a fight broke out with ' +
                        other_name,
                        f'{name} could not handle their mentor\'s harsh training and got injured as a result',
                        f'{name} could not handle their mentor\'s harsh training and got injured as a result'
                    ])
            elif cat.specialty2 is None:
                cat.specialty2 = choice([choice(scars1), choice(scars2)])
                if cat.specialty2 in ['NOTAIL', 'HALFTAIL'] and cat.specialty not in ['NOTAIL', 'HALFTAIL']:
                    if cat.accessory in ["RED FEATHERS", "BLUE FEATHERS", "JAY FEATHERS"]:
                        cat.accessory = None


                    scar_text.append(f'{name} lost their tail to a ' + choice([
                        'rogue', 'dog', 'fox', 'otter', 'rat', 'hawk',
                        'enemy warrior', 'badger', 'tree', 'twoleg trap'
                    ]) + ' encouraged by their mentor')
                else:
                    if clan_has_kits:
                        scar_text.extend([
                        f'{name} earned a scar protecting the kits'])
                    else:
                        scar_text.extend([
                        f'{name} earned a scar recklessly fighting a ' +
                        choice([
                            'rogue', 'dog', 'fox', 'otter', 'rat', 'hawk',
                            'enemy warrior', 'badger'
                        ]) + ' encouraged by their mentor',
                        f'{name} earned a scar for not defending the territory well enough',
                        f'{name} is injured after being pushed into a river',
                        f'{name} is punished by their mentor after accidentally wandering over the border',
                        f'{name} is injured by their mentor after being caught messing with a twoleg object'
                        f'{name} is injured by their mentor while practicing with their claws out',
                        f'{name}\'s mentor punished them for disobeying',
                        f'{name} gained a scar while fighting their mentor',
                        f'{name} is injured while practicing their batle moves with '
                        + other_name,
                        f'{name} is injured after a fight broke out with ' +
                        other_name,
                        f'{name} could not handle their mentor\'s harsh training and got injured as a result'
                    ])

        elif chance == 1 and cat.status in [
                'warrior', 'deputy', 'medicine cat'
        ] and other_cat.status == 'leader':
            if cat.specialty is None:
                cat.specialty = choice([choice(scars1), choice(scars2)])
                if cat.specialty in ['NOTAIL', 'HALFTAIL']:
                    if cat.accessory in ["RED FEATHERS", "BLUE FEATHERS", "JAY FEATHERS"]:
                        cat.accessory = None

                    scar_text.append(f'{name} lost their tail to a ' + choice([
                        'rogue', 'dog', 'fox', 'otter', 'rat', 'hawk',
                        'enemy warrior', 'badger', 'tree', 'twoleg trap'
                    ]) + ' while following orders')
                else:
                    scar_text.extend([
                        f'While following orders {name} earned a scar fighting a '
                        + choice([
                            'rogue', 'dog', 'fox', 'otter', 'rat', 'hawk',
                            'enemy warrior', 'badger'
                        ]),
                        f'{name} earned a scar defending the territory from outsiders',
                        f'{name} earned a scar protecting the leader',
                        f'{name} is injured after falling into a river',
                        f'{name} is injured by enemy warriors after being ordered to go over the border',
                        f'{name} is injured after being ordered to check out a twoleg object'
                    ])
            elif cat.specialty2 is None:
                cat.specialty2 = choice([choice(scars1), choice(scars2)])
                if cat.specialty2 in ['NOTAIL', 'HALFTAIL'] and cat.specialty not in ['NOTAIL', 'HALFTAIL']:
                    if cat.accessory in ["RED FEATHERS", "BLUE FEATHERS", "JAY FEATHERS"]:
                        cat.accessory = None


                    scar_text.append(f'{name} lost their tail to a ' + choice([
                        'rogue', 'dog', 'fox', 'otter', 'rat', 'hawk',
                        'enemy warrior', 'badger', 'tree', 'twoleg trap'
                    ]) + ' while following orders')
                else:
                    scar_text.extend([
                        f'While following orders, {name} earned a scar fighting a '
                        + choice([
                            'rogue', 'dog', 'fox', 'otter', 'rat', 'hawk',
                            'enemy warrior', 'badger'
                        ]),
                        f'{name} earned a scar defending the territory from outsiders',
                        f'{name} earned a scar protecting the leader',
                        f'{name} is injured after falling into a river',
                        f'{name} is injured by enemy warriors after being ordered to go over the border',
                        f'{name} is injured after being ordered to check out a twoleg object'
                    ])

        elif chance == 1 and other_cat.status == 'leader' and other_cat.trait in [
                'bloodthirsty', 'ambitious', 'vengeful', 'sadistic',
                'controlling', 'fierce', 'petty'
        ]:
            if cat.specialty is None:
                cat.specialty = choice([choice(scars1), choice(scars2)])
                if cat.specialty in ['NOTAIL', 'HALFTAIL']:
                    if cat.accessory in ["RED FEATHERS", "BLUE FEATHERS", "JAY FEATHERS"]:
                        cat.accessory = None

                    scar_text.append(f'{name} lost their tail to a ' + choice([
                        'rogue', 'dog', 'fox', 'otter', 'rat', 'hawk',
                        'enemy warrior', 'badger', 'tree', 'twoleg trap'
                    ]) + ' while following orders')
                else:
                    scar_text.extend([
                        f'While following orders, {name} earned a scar fighting a '
                        + choice([
                            'rogue', 'dog', 'fox', 'otter', 'rat', 'hawk',
                            'enemy warrior', 'badger'
                        ]),
                        f'{name} earned a scar defending the territory from outsiders',
                        f'{name} earned a scar protecting the leader',
                        f'{name} is injured after falling into a river',
                        f'{name} is injured by enemy warriors after being ordered to go over the border',
                        f'{name} is injured after being ordered to check out a twoleg object',
                        f'{name} is injured while fighting a clanmate encouraged by '
                        + other_name, f'{name} is injured by ' + other_name +
                        ' for disobeying orders', f'{name} is injured by ' +
                        other_name + ' for speaking out against them',
                        f'{name} is cruelly injured by ' + other_name +
                        ' to make an example out of them'
                    ])
            elif cat.specialty2 is None:
                cat.specialty2 = choice([choice(scars1), choice(scars2)])
                if cat.specialty2 in ['NOTAIL', 'HALFTAIL'] and cat.specialty not in ['NOTAIL', 'HALFTAIL']:
                    if cat.accessory in ["RED FEATHERS", "BLUE FEATHERS", "JAY FEATHERS"]:
                        cat.accessory = None

                    scar_text.append(f'{name} lost their tail to a ' + choice([
                        'rogue', 'dog', 'fox', 'otter', 'rat', 'hawk',
                        'enemy warrior', 'badger', 'tree', 'twoleg trap'
                    ]) + ' while following orders')
                else:
                    scar_text.extend([
                        f'While following orders {name} earned a scar fighting a '
                        + choice([
                            'rogue', 'dog', 'fox', 'otter', 'rat', 'hawk',
                            'enemy warrior', 'badger'
                        ]),
                        f'{name} earned a scar defending the territory from outsiders',
                        f'{name} earned a scar protecting the leader',
                        f'{name} is injured after falling into a river',
                        f'{name} is injured by enemy warriors after being ordered to go over the border',
                        f'{name} is injured after being ordered to check out a twoleg object',
                        f'{name} is injured while fighting a clanmate encouraged by '
                        + other_name, f'{name} is injured by ' + other_name +
                        ' for disobeying orders', f'{name} is injured by ' +
                        other_name + ' for speaking out against them',
                        f'{name} is cruelly injured by ' + other_name +
                        ' to make an example out of them'
                    ])

        if scar_text:
            game.cur_events_list.append(choice(scar_text))

    def invite_new_cats(self, cat):
        chance = 100
        if self.living_cats < 10:
            chance = 100
        elif self.living_cats > 50:
            chance = 700
        elif self.living_cats > 30:
            chance = 300
        if randint(1, chance) == 1 and cat.age != 'kitten' and cat.age != 'adolescent':
            self.new_cat_invited = True
            name = str(cat.name)
            type_of_new_cat = choice([1, 2, 3, 4, 5, 6, 7])
            if type_of_new_cat == 1:
                backstory_choice = choice(['abandoned2', 'abandoned1'])
                created_cats = self.create_new_cat(loner = False, loner_name = False, kittypet = choice([True, False]), kit=True, backstory=backstory_choice)
                kit = created_cats[0]
                kit_text = [
                    f'{name} finds an abandoned kit and names them {str(kit.name)}',
                    f'A loner brings their kit named {str(kit.name.prefix)} to the clan, stating they no longer can care for them'
                ]
                game.cur_events_list.append(choice(kit_text))

            elif type_of_new_cat == 2:
                backstory_choice = choice(['loner1', 'loner2', 'kittypet2', 
                'rogue1', 'rogue2'])
                created_cats = self.create_new_cat(loner=True, loner_name=True, backstory=backstory_choice)
                loner_name = created_cats[0].name
                loner_text = [
                    f'{name} finds a loner who joins the clan',
                    f'A loner waits on the border for a patrol, asking to join the clan'
                ]
                if str(loner_name.prefix) in names.loner_names:
                    success_text = [
                        f'{str(loner_name)} decides to keep their name'
                    ]
                else:
                    success_text = [
                        f'The loner decides to take on a slightly more clan-like name, and is now called {str(loner_name)}'
                    ]
                game.cur_events_list.append(choice(loner_text))
                game.cur_events_list.append(choice(success_text))

            elif type_of_new_cat == 3:
                backstory_choice = choice(['loner1', 'loner2', 'kittypet2', 'rogue1', 'rogue2'])
                created_cats = self.create_new_cat(loner=True, loner_name=True, backstory=backstory_choice)
                loner_name = created_cats[0].name
                loner_text = [
                    f'{name} finds a loner who joins the clan',
                    f'A loner says that they are interested in clan life and joins the clan'
                ]
<<<<<<< HEAD
                if loner_name.suffix is not None:
=======
                if str(loner_name.prefix) in names.loner_names:
>>>>>>> 36e6d26d
                    success_text = [
                        f'The loner decides to take on a slightly more clan-like name, and is now called {str(loner_name)}'
                    ]
                else:
                    success_text = [
                        f'{str(loner_name)} decides to keep their name'
                    ]
                game.cur_events_list.append(choice(loner_text))
                game.cur_events_list.append(choice(success_text))

            elif type_of_new_cat == 4:
                otherclan = str(choice(game.clan.all_clans).name)
                backstory_choice = choice(['otherclan', 'ostracized_warrior', 'disgraced', 'retired_leader', 'refugee', 'tragedy_survivor'])
                created_cats = self.create_new_cat(kit=False,litter=False,loner=True,backstory=backstory_choice,other_clan=otherclan)
                warrior_name = created_cats[0].name
                warrior_text = []
                if len(game.clan.all_clans) > 0:
                    warrior_text.extend([
                        f'{name} finds a warrior from {otherclan}Clan named {warrior_name} who asks to join the clan',
                        f'An injured warrior from {otherclan}Clan asks to join in exchange for healing'
                    ])
                else:
                    warrior_text.extend([
                        f'{name} finds a warrior from a different clan named {warrior_name} who asks to join the clan'
                    ])
                game.cur_events_list.append(choice(warrior_text))

            elif type_of_new_cat == 5:
                created_cats = self.create_new_cat(loner=False,loner_name=True,kittypet=True,kit=False,litter=False,relevant_cat=None,
                backstory=choice(['kittypet1', 'kittypet2']))
                loner_name = created_cats[0].name
                loner_text = [
                    f'{name} finds a kittypet who wants to join the clan',
                    f'A kittypet stops {name} and asks to join the clan'
                ]
                if str(loner_name) in [names.loner_names]:
                    success_text = [
                        f'{str(loner_name)} decides to keep their name'
                ]
                else:
                    success_text = [ 
                        f'The kittypet decides to take on a slightly more clan-like name, and is now called {str(loner_name)}'
                    ]
                game.cur_events_list.append(choice(loner_text))
                game.cur_events_list.append(choice(success_text))
            
            elif type_of_new_cat == 6:
                created_cats = self.create_new_cat(loner=True, backstory=choice(['kittypet1', 'kittypet2']))
                warrior_name = created_cats[0].name
                loner_text = [
                    f'{name} finds a kittypet named {choice(names.loner_names)} who wants to join the clan'
                ]
                game.cur_events_list.append(choice(loner_text))
                game.cur_events_list.append(
                    'The kittypet changes their name to ' + str(warrior_name))

            elif type_of_new_cat == 7:
                otherclan = str(choice(game.clan.all_clans).name)
                backstory_choice = choice(['abandoned1', 'abandoned2', 'abandoned3'])
                backstory = backstory_choice
                parent1 = cat.name
                created_cats = self.create_new_cat(
                    loner=True,
                    loner_name=False,
                    kittypet=False,
                    kit=False,
                    litter=True,
                    relevant_cat=cat,
                    backstory=backstory_choice,
                    other_clan=otherclan
                )
                if backstory == 'abandoned3':
                    A_kit_text = ([
                        f'A {otherclan}Clan queen decides to leave their litter with you. {str(parent1)} takes them as their own'
                    ])
                else:
                    A_kit_text = ([
                        f'{parent1} finds an abandoned litter and decides to adopt them as their own',
                        f'A loner leaves their litter to the clan. {str(parent1)} decides to adopt them as their own'
                    ])
                game.cur_events_list.append(choice(A_kit_text))

    def create_new_cat(self, 
    loner = False, 
    loner_name = False, 
    kittypet = False, 
    kit = False, 
    litter = False, 
    relevant_cat = None, 
    backstory = None, 
    other_clan = None):
        name = None
        skill = None
        accessory = None
        status = "kitten"
        backstory = backstory
        other_clan = other_clan

        age = randint(0,5)
        if not litter and not kit:
            age = randint(6,120)

        if (loner or kittypet) and not kit and not litter:
            if loner_name:
                name = choice(names.loner_names)
            if age >= 12:
                status = "warrior"
            else:
                status = "apprentice"
        if kittypet:
            if choice([1, 2]) == 1:
                accessory = choice(collars)

        amount = choice([1, 1, 2, 2, 2, 3]) if litter else 1
        created_cats = []
        a = randint(0, 1)
        for number in range(amount):
            new_cat = None
            if loner_name and a == 1:
                new_cat = Cat(moons=age, prefix=name, status=status, gender=choice(['female', 'male']), backstory=backstory)            
            else:
                new_cat = Cat(moons=age, status=status, gender=choice(['female', 'male']), backstory=backstory)
            if skill:
                new_cat.skill = skill
            if accessory:
                new_cat.accessory = accessory

            if (kit or litter) and relevant_cat and relevant_cat.ID in Cat.all_cats:
                new_cat.parent1 = relevant_cat.ID
                if relevant_cat.mate:
                    new_cat.parent2 = relevant_cat.mate

            #create and update relationships
            relationships = []
            for the_cat in new_cat.all_cats.values():
                if the_cat.dead or the_cat.exiled:
                    continue
                the_cat.relationships.append(Relationship(the_cat, new_cat))
                relationships.append(Relationship(new_cat, the_cat))
            new_cat.relationships = relationships
            new_cat.thought = 'Is looking around the camp with wonder'
            created_cats.append(new_cat)
        
        for new_cat in created_cats:
            add_siblings_to_cat(new_cat,cat_class)
            add_children_to_cat(new_cat,cat_class)
            game.clan.add_cat(new_cat)

        return created_cats

    def other_interactions(self, cat):
        if randint(1, 100) != 1:
            return
        interactions = []
        other_cat = choice(list(Cat.all_cats.values()))
        countdown = int(len(Cat.all_cats) / 3)
        while cat == other_cat or other_cat.dead or other_cat.exiled:
            other_cat = choice(list(Cat.all_cats.values()))
            countdown-=1
            if countdown <= 0:
                return
        name = str(cat.name)
        other_name = str(other_cat.name)
        if cat.status in ['warrior', 'deputy'] and randint(
                1, 15) == 1 and game.settings.get('retirement') is True:
            game.cur_events_list.append(
                f'{name} retires to the elders den after injuries sustained defending {other_name}'
            )
            if cat.status == 'deputy':
                game.clan.deputy = None

            cat.status_change('elder')
            return
        if cat.status == 'kitten' and other_cat.status != 'kitten':
            interactions.extend([
                f'{name} is scolded after sneaking out of camp',
                f'{name} falls into a river but is saved by {other_name}'
            ])
        elif cat.status in ['apprentice', 'medicine cat apprentice'] and other_cat.status != 'kitten':
            interactions.extend([
                f'{name} is scolded after sneaking out of camp',
                f'{name} falls into a river but is saved by {other_name}',
                name +
                " accidentally trespasses onto another clan\'s territory"
            ])
            if other_cat.status == 'apprentice':
                interactions.append(
                    f'{name} sneaks out of camp with {other_name}')
        elif cat.status == 'warrior':
            interactions.extend([
                name + " is caught outside of the Clan\'s territory",
                f'{name} is caught breaking the Warrior Code',
                f'{name} went missing for a few days',
                f'{name} believes they are a part of the new prophecy'
            ])
        elif cat.status == 'medicine cat':
            interactions.extend([
                f'{name} learns of a new prophecy',
                f'{name} is worried about an outbreak of greencough',
                f'{name} is worried about how low their herb stores has gotten',
                f'{name} visits the other medicine cats'
            ])
        elif cat.status == 'deputy':
            interactions.extend([
                f'{name} thinks about retiring',
                f'{name} travels to the other clans to bring them an important message'
            ])
        elif cat.status == 'leader':
            if game.clan.leader_lives <= 5:
                interactions.extend([
                    f'{name} thinks about retiring',
                    name + " confesses they don\'t have many lives left"
                ])
            if other_cat.status not in [
                    'kitten', 'apprentice', 'medicine cat apprentice'
            ]:
                interactions.append(
                    f'{name} confesses to {other_name} that the responsibility of leadership is crushing them'
                )
            elif other_cat.status == 'apprentice':
                interactions.append(f'{name} assesses {other_name}' +
                                    "\'s progress")
            interactions.extend([
                f'{name} calls a clan meeting to give an important announcement'
            ])
        elif cat.status == 'elder':
            interactions.extend(
                [f'{name} is brought back to camp after wandering off'])
        if cat.age == other_cat.age:
            interactions.extend([
                f'{name} tries to convince {other_name} to run away together'
            ])

        if interactions:
            game.cur_events_list.append(choice(interactions))

    def handle_deaths(self, cat):
        clan_has_kits = any(
                str(cat.status) in "kitten"
                and not cat.dead and not cat.exiled
                for cat in Cat.all_cats.values())
        #Leader lost a life EVENTS
        if randint(1, 100) == 1:
            name = str(cat.name)
            other_cat = choice(list(Cat.all_cats.values()))
            countdown = int(len(Cat.all_cats) / 3)
            while cat == other_cat or other_cat.dead or other_cat.status == 'leader' or other_cat.exiled:
                other_cat = choice(list(Cat.all_cats.values()))
                countdown-=1
                if countdown <= 0:
                    return
            if cat.status == 'leader':
                other_name = str(other_cat.name)
                if game.clan.current_season in ['Leaf-fall', 'Leaf-bare']:
                    cause_of_death = [
                        name + ' lost a life due to greencough',
                        name + ' lost a life due to whitecough',
                        name + ' lost a life due to yellowcough',
                    ]
                else:
                    cause_of_death = [
                        name + ' lost a life after falling into a river',
                        'Lightning fell in camp and ' + name + ' lost a life',
                        name + ' was mortally wounded by a fox', name +
                        ' lost a life to a dog', name + ' lost a life to a badger',
                        name + ' lost a life to a hawk',
                        name + ' lost a life while fighting off a rogue',
                        name + ' lost a life to an eagle', name +
                        ' was grabbed and dropped by an eagle, losing a life',
                        name + ' was grabbed and dropped by a hawk, losing a life',
                        name + ' lost a life after being swept away by a flood',
                        name + ' lost a life after falling off a tree',
                        name + ' was bit by a venomous spider and lost a life',
                        name + ' was bit by a venomous snake and lost a life',
                        name + ' ate poisoned fresh-kill and lost a life', name +
                        ' failed to interpret a warning sign from StarClan and lost a life as a result',
                        name + ' lost a life defending ' + other_name +
                        ' from a dog', name + ' lost a life defending ' +
                        other_name + ' from a badger', name +
                        ' lost a life defending ' + other_name + ' from a fox',
                        name + ' lost a life defending ' + other_name +
                        ' from a hawk', name + ' lost a life defending ' +
                        other_name + ' from an eagle',
                        name + ' lost a life while saving ' + other_name +
                        ' from drowning', name + ' lost a life while saving ' +
                        other_name + ' from a monster',
                        name + ' was pushed under a monster and lost a life',
                        name + ' lost a life after saving ' + other_name + ' from a snake'
                    ]

                    
                if len(game.clan.all_clans) > 0:
                    cause_of_death.extend([
                        name + ' lost a life defending the kits from ' +
                        choice(game.clan.all_clans).name + 'Clan warriors',
                        name + ' lost a life defending ' + other_name +
                        ' from ' + choice(game.clan.all_clans).name +
                        'Clan warriors', name + ' lost a life to a ' +
                        choice(game.clan.all_clans).name + 'Clan apprentice',
                        name + ' lost a life to a ' +
                        choice(game.clan.all_clans).name + 'Clan warrior'
                    ])
                game.clan.leader_lives -= 1
                cat.die()
                game.cur_events_list.append(
                    choice(cause_of_death) + ' at ' + str(cat.moons + 1) +
                    ' moons old')

        #Several/All Lives loss
        elif randint(1,200) == 1 and cat.status == 'leader':  
            name = str(cat.name)
            allorsome = randint(1, 10)
            if cat.status == 'leader':
                if allorsome == 1:
                    cause_of_death = [
                        name +
                        ' was brutally attacked by a rogue and lost all of their lives',
                        name +
                        ' was mauled by dogs and lost all of their lives',
                        name +
                        ' was carried off by an eagle, never to be seen again',
                        name +
                        ' was carried off by a hawk, never to be seen again',
                        name + ' was taken by twolegs, never to be seen again',
                        name +
                        ' fell into a river and was swept away by the current, never to be seen again',
                        name +
                        ' was burnt alive while trying to save their clanmates from a fire'
                    ]
                    if self.at_war and len(game.clan.all_clans) > 0:
                        cause_of_death.extend([
                            name + ' was brutally murdered by a ' +
                            choice(game.clan.all_clans).name +
                            'Clan warrior and lost all of their lives',
                            name + ' was brutally murdered by the ' +
                            choice(game.clan.all_clans).name +
                            'Clan deputy and lost all of their lives',
                            name + ' was brutally murdered by the ' +
                            choice(game.clan.all_clans).name +
                            'Clan leader and lost all of their lives'
                        ])
                    if game.clan.biome == "Mountainous":
                        cause_of_death.extend([
                            name + ' was buried alive in an avalanche',
                            name + ' was buried alive by a landslide', name +
                            ' was pushed off a cliff with sharp rocks at the bottom',
                            name +
                            ' accidentally fell off a cliff with sharp rocks at the bottom'
                        ])
                    if game.clan.biome == "Beach":
                        cause_of_death.extend([
                            name +
                            ' was washed out to sea and was never seen again',
                            name +
                            ' was lost to sea while saving a clanmate from drowning'
                        ])
                    if game.clan.biome == "Plains":
                        cause_of_death.extend([
                            name +
                            ' fell into a sinkhole and was never seen again',
                            name +
                            ' fell into a hidden burrow and was buried alive',
                            name +
                            ' was buried alive when a burrow collapsed on them'
                        ])
                    game.clan.leader_lives -= 10
                else:
                    lostlives = choice([2, 2, 2, 3, 3, 3, 4, 4, 4, 5, 5, 6])
                    if cat.moons >= 130 and game.clan.current_season in ['Leaf-fall', 'Leaf-bare']:
                        cause_of_death = [
                            name + ' lost ' + str(lostlives) +
                            ' lives due to greencough', name + ' lost ' +
                            str(lostlives) + ' lives due to whitecough',
                            name + ' lost ' + str(lostlives) +
                            ' lives due to yellowcough', name + ' lost ' +
                            str(lostlives) + ' lives due to an illness'
                        ]
                        game.clan.leader_lives = game.clan.leader_lives - lostlives
                        cat.die()
                        game.cur_events_list.append(choice(cause_of_death) + ' at ' + str(cat.moons + 1) + ' moons old')

        elif randint(1, 400) == 1:
            name = str(cat.name)
            cause_of_death = [
                name + ' was murdered',
                'A tree fell in camp and killed ' + name,
                name + ' was found dead near a fox den',
                name + ' was bitten by a snake and died'
            ]
            if clan_has_kits and cat.status != 'kitten':
                cause_of_death.extend([
                    name + ' was bitten by a snake while saving a kit and died'
                ])
            if cat.status == 'kitten':
                cause_of_death.extend([
                    name + ' fell into a river and drowned',
                    name + ' was taken by a hawk',
                    name + ' grew weak as the days passed and died',
                    name + ' was killed after sneaking out of camp',
                    name + ' died after accidentally eating deathberries',
                    name +
                    ' was killed in their sleep after a snake snuck into camp'
                ])
                if game.clan.current_season == 'Leaf-bare':
                    cause_of_death.extend([
                        name + ' was found dead in the snow',
                        name + ' froze to death in a harsh snowstorm', name +
                        ' disappeared from the nursery and was found dead in the territory',
                        name +
                        ' was playing on the ice when the ice cracked and they drowned',
                        name + ' died of greencough'
                    ])
                    if cat.status == 'kitten':
                        cause_of_death.extend([
                        name + ' died of kittencough', name + 
                        ' was too weak to fight off whitecough and passed',
                        name + ' caught a cold and slowly faded'
                    ])
                    if cat.status == 'elder' or cat.moons < 150:
                        cause_of_death.extend([
                        name + ' was already feeling weak and a case of whitecough finished them off',
                        name + ' was too weak to recover from an illness and passed',
                        'Weakened by a lack of prey, ' + name + ' couldn\'t fight off whitecough and passed',
                        name + ' was taken quickly by a case of greencough'
                    ])
                if game.clan.current_season == 'Greenleaf':
                    cause_of_death.extend([name + ' died to overheating'])
            elif cat.status == 'apprentice':
                cause_of_death.extend([
                    name + ' died in a training accident', name +
                    ' was killed by enemy warriors after accidentally wandering over the border',
                    name + ' went missing and was found dead',
                    name + ' died in a border skirmish'
                ])
                if game.clan.biome == "Mountainous":
                    cause_of_death.extend([
                        name + ' was crushed to death by an avalanche',
                        name + ' fell from a cliff and died'
                    ])
                if game.clan.biome == "Beach":
                    cause_of_death.extend([
                        name + ' was washed out to sea and drowned',
                        name + ' was poisoned by a sea creature and died'
                    ])
            elif cat.status == 'warrior' or cat.status == 'deputy':
                if len(game.clan.all_clans) > 0:
                    cause_of_death.append(name + ' was found dead near the ' +
                                          choice(game.clan.all_clans).name +
                                          'Clan border')
                cause_of_death.extend([
                    name + ' died from infected wounds',
                    name + ' went missing and was found dead'
                ])
                if self.at_war:
                    cause_of_death.extend([
                        name + ' was killed by enemy ' + self.enemy_clan +
                        ' warriors', name + ' was killed by enemy ' +
                        self.enemy_clan + ' warriors',
                        name + ' was killed by enemy ' + self.enemy_clan +
                        ' warriors', name + ' died in a border skirmish'
                    ])
                if game.clan.biome == "Mountainous":
                    cause_of_death.extend([
                        name + ' was crushed by an avalanche',
                        name + ' fell from a cliff and died'
                    ])
                if game.clan.biome == "Beach":
                    cause_of_death.extend([
                        name + ' was washed out to sea and drowned',
                        name + ' was poisoned by a sea creature and died'
                    ])
                if game.clan.biome == "Plains":
                    cause_of_death.extend([
                        name + ' fell into a sinkhole and died', name +
                        ' fell into a hidden burrow and could not get out',
                        name +
                        ' was buried alive when a burrow collapsed on them'
                    ])
            #Leader loses a life
            elif cat.status == 'leader':
                cause_of_death = []
                if len(game.clan.all_clans) > 0:
                    cause_of_death.extend([
                        name + ' lost a life to greencough',
                        'A tree fell in camp and ' + name + ' lost a life'
                    ])
                    cause_of_death.extend([
                        name + ' was found dead near the ' +
                        choice(game.clan.all_clans).name +
                        'Clan border mortally injured'
                    ])
                    cause_of_death.extend([
                        name + ' lost a life from infected wounds', name +
                        ' went missing and was later found mortally wounded'
                    ])
                if self.at_war:
                    cause_of_death.extend([
                        name + ' was killed by enemy ' + self.enemy_clan +
                        ' warriors and lost a life',
                        name + ' was killed by enemy ' + self.enemy_clan +
                        ' warriors and lost a life',
                        name + ' was killed by enemy ' + self.enemy_clan +
                        ' warriors and lost a life',
                        name + ' lost a life in a border skirmish'
                    ])
                if game.clan.biome == "Mountainous":
                    cause_of_death.extend([
                        name + ' lost a life in an avalanche',
                        name + ' lost a life in a landslide',
                        name + ' was pushed off a cliff and lost a life',
                        name + ' accidentally fell off a cliff and lost a life'
                    ])
                elif game.clan.biome == "Beach":
                    cause_of_death.extend([
                        name + ' was washed out to sea and lost a life', name +
                        ' was poisoned by a sea creature and lost a life'
                    ])
                elif game.clan.biome == "Plains":
                    cause_of_death.extend([
                        name + ' fell into a sinkhole and lost a life',
                        name + ' fell into a hidden burrow and lost a life',
                        name + ' lost a life when a burrow collapsed on them'
                    ])
                elif self.at_war:
                    cause_of_death.extend([
                        name + ' was killed by the ' + self.enemy_clan +
                        ' deputy and lost a life',
                        name + ' was killed by the ' + self.enemy_clan +
                        ' leader and lost a life'
                    ])

            elif cat.status == 'medicine cat' or cat.status == 'medicine cat apprentice':
                cause_of_death.extend([
                    'The herb stores were damaged and ' + name +
                    ' was murdered by an enemy warrior'
                ])
                if self.at_war:
                    cause_of_death.extend([
                        name + ' was killed by a ' + self.enemy_clan +
                        ' warrior while pulling an injured cat out of the battlefield'
                    ])
            if cat.status == 'deputy':
                if self.at_war:
                    cause_of_death.extend([
                        name + ' was killed by the ' + self.enemy_clan +
                        ' deputy', name + ' was killed by the ' +
                        self.enemy_clan + ' leader'
                    ])

            if cat.status == 'leader':
                game.clan.leader_lives -= 1
            cat.die()

            game.cur_events_list.append(
                choice(cause_of_death) + ' at ' + str(cat.moons + 1) +
                ' moons old')

        elif randint(1, 500) == 1:  # multiple deaths
            name = str(cat.name)
            other_cat = choice(list(Cat.all_cats.values()))
            countdown = int(len(Cat.all_cats) / 3)
            while cat == other_cat or other_cat.dead or other_cat.exiled:
                other_cat = choice(list(Cat.all_cats.values()))
                countdown-=1
                if countdown <= 0:
                    return
            other_name = str(other_cat.name)
            cause_of_death = [
                name + ' and ' + other_name + ' die from eating poisoned prey'
            ]
            if game.clan.current_season == 'Leaf-bare':
                if cat.status == 'kitten' and other_cat.status == 'kitten':
                    cause_of_death = [
                        'Greencough reaches the nursery. ' + name + ' and ' + other_name + ' die',
                        name + ' and ' + other_name + ' die from a bout of kittencough',
                        name + ' and ' + other_name + ' catch whitecough and fade away quickly'
                    ]
                else:
                    cause_of_death = [
                        name + ' and ' + other_name + ' die of greencough',
                        name + ' and ' + other_name + ' die of yellowcough',
                        'A bad case of greencough strikes, and ' + name + ' and ' + other_name +
                        ' die'
                    ]
                
            if cat.status != ['kitten', 'leader'] and other_cat.status != ['kitten', 'leader']:
                cause_of_death.extend([
                    name + ' and ' + other_name +
                    ' are killed in a border skirmish',
                    name + ' and ' + other_name +
                    ' are killed in a battle against a gang of rogues'
                ])
            if cat.mate is not None and cat.age == other_cat.age and other_cat.mate is None:
                if cat.status == 'leader':
                    game.clan.leader_lives -= 10
                game.cur_events_list.append(
                    name + ' is killed by ' + other_name +
                    ' in an argument over ' +
                    str(Cat.all_cats.get(cat.mate).name))
                cat.die()
                return
            if cat.status == 'leader' or other_cat.status == 'leader':
                game.clan.leader_lives -= 1
                game.cur_events_list.append(choice(cause_of_death) + ' and the leader lost a life')
            else:
                game.cur_events_list.append(choice(cause_of_death))
            cat.die()
            other_cat.die()

        elif randint(1, 80) == 1:  #Death with Personalities
            murder_chance = 20
            name = str(cat.name)
            countdown = int(len(Cat.all_cats) / 3)
            other_cat = choice(list(Cat.all_cats.values()))
            while cat == other_cat or other_cat.dead or other_cat.exiled:
                other_cat = choice(list(Cat.all_cats.values()))
                countdown-=1
                if countdown <= 0:
                    return
            other_name = str(other_cat.name)
            if cat.trait in [
                    'bloodthirsty', 'ambitious', 'vengeful', 'sneaky',
                    'sadistic', 'greedy', 'selfish'
            ] and other_cat.status in ['leader', 'deputy']:
                if cat.status == 'deputy' and other_cat.status == 'leader':
                    if randint(1, murder_chance - 15) == 1:
                        cause_of_death = [
                            name + ' murdered ' + other_name +
                            ' in cold blood to take their place',
                            name + ' murdered ' + other_name +
                            ' to take their place and made it look like an accident'
                        ]
                        game.clan.leader_lives -= 10
                        other_cat.die()
                        game.cur_events_list.append(
                            choice(cause_of_death) + ' at ' +
                            str(other_cat.moons + 1) + ' moons old')
                elif cat.status == 'warrior':
                    if randint(1, murder_chance - 15) == 1:
                        cause_of_death = [
                            name + ' murdered ' + other_name +
                            ' in cold blood '
                            'in hopes of taking their place',
                            name + ' murdered ' + other_name +
                            ' in cold blood and made it look accidental '
                            'in hopes of taking their place'
                        ]
                        if other_cat == 'leader':
                            game.clan.leader_lives -= 10
                        other_cat.die()
                        game.cur_events_list.append(
                            choice(cause_of_death) + ' at ' +
                            str(other_cat.moons + 1) + ' moons old')
            elif cat.trait in ['bloodthirsty', 'vengeful', 'sadistic']:
                if randint(1, murder_chance) == 1:
                    cause_of_death = [
                        name + ' murdered ' + other_name + ' in cold blood',
                        name + ' murdered ' + other_name +
                        ' in cold blood and made it look accidental'
                    ]
                    if other_cat == 'leader':
                        game.clan.leader_lives -= 10
                    other_cat.die()
                    game.cur_events_list.append(
                        choice(cause_of_death) + ' at ' +
                        str(other_cat.moons + 1) + ' moons old')
            elif cat.status in [
                    'medicine cat', 'medicine cat apprentice'
            ] and cat.trait in ['bloodthirsty', 'vengeful', 'sadistic']:
                if randint(1, murder_chance) == 1:
                    cause_of_death = [
                        name + ' killed ' + other_name +
                        ' by giving them deathberries', name + ' killed ' +
                        other_name + ' by giving them foxglove seeds',
                        name + ' killed ' + other_name +
                        ' by giving them nightshade berries',
                        name + ' killed ' + other_name +
                        ' by giving them water hemlock',
                        name + ' killed ' + other_name +
                        ' by consciously giving them the wrong herbs'
                    ]
                    if other_cat == 'leader':
                        game.clan.leader_lives -= 10
                    other_cat.die()
                    game.cur_events_list.append(
                        choice(cause_of_death) + ' at ' +
                        str(other_cat.moons + 1) + ' moons old')

        elif cat.moons > randint(150, 200):  # extra chance of cat dying to age
            if choice([1, 2, 3, 4, 5, 6]) == 1:
                if cat.status != 'leader':
                    cat.die()
                    game.cur_events_list.append(
                        str(cat.name) +
                        ' has passed due to their old age at ' +
                        str(cat.moons + 1) + ' moons old')
                else:
                    game.clan.leader_lives -= 1
                    cat.die()
                    game.cur_events_list.append(
                        str(cat.name) +
                        ' has lost a life due to their old age at ' +
                        str(cat.moons + 1) + ' moons old')
            if cat.status == 'leader' and cat.moons > 269:
                game.clan.leader_lives -= 10
                cat.die()
                game.cur_events_list.append(
                    str(cat.name) + ' has passed due to their old age at ' +
                    str(cat.moons + 1) + ' moons old')

        if game.settings.get('disasters') is True:
            alive_count = 0
            alive_cats = []
            for cat in list(Cat.all_cats.values()):
                if not cat.dead and not cat.exiled and cat.status != 'leader':
                    alive_count += 1
                    alive_cats.append(cat)
            if len(game.clan.all_clans) > 0:
                other_clan = game.clan.all_clans
            addition = randint(0, 20)
            # Are death_chance & dead_count unused? Should maybe be removed if so... -Shou
            death_chance = int(alive_count / 3)
            if addition == 1:
                death_chance = int(death_chance + randint(0, 10) / 2)
            else:
                death_chance = death_chance
            dead_count = int(death_chance / 5)
            if alive_count > 15:
                chance = int(alive_count / 10)
                if randint(chance, 1000) == 999:
                    disaster = []
                    dead_cats = random.sample(alive_cats, 5) # alive_cats, death_count for when scaling is added
                    name1 = str(dead_cats[0].name)
                    name2 = str(dead_cats[1].name)
                    name3 = str(dead_cats[2].name)
                    name4 = str(dead_cats[3].name)
                    name5 = str(dead_cats[4].name)
                    if cat.status in dead_cats != 'kitten':
                        disaster.extend([
                            ' drown after the camp becomes flooded',
                            ' are killed in a battle against ' +
                            choice(other_clan).name + 'Clan',
                            ' are killed after a fire rages through the camp',
                            ' are killed in an ambush by a group of rogues',
                            ' go missing in the night',
                            ' are killed after a badger attack',
                            ' die to a greencough outbreak',
                            ' are taken away by twolegs',
                            ' eat poisoned freshkill and die'
                        ])
                        if game.clan.current_season == 'Leaf-bare':
                            disaster.extend([
                                ' die after freezing from a snowstorm',
                                ' starve to death when no prey is found'
                            ])
                        elif game.clan.current_season == 'Greenleaf':
                            disaster.extend([
                                ' die after overheating',
                                ' die after the water dries up from drought'
                            ])
                    else:
                        disaster.extend([
                            ' drown after the camp becomes flooded',
                            ' are killed after a fire rages through the camp',
                            ' go missing in the night',
                            ' are killed after a badger attack',
                            ' die to a greencough outbreak',
                            ' eat poisoned freshkill and die'
                        ])
                        if game.clan.current_season == 'Leaf-bare':
                            disaster.extend([
                                ' die after freezing from a snowstorm',
                                ' starve to death when no prey is found'
                            ])
                        elif game.clan.current_season == 'Greenleaf':
                            disaster.extend([
                                ' die after overheating',
                                ' die after the water dries up from drought'
                            ])

                    game.cur_events_list.append(name1 + ', ' + name2 + ', ' +
                                                name3 + ', ' + name4 +
                                                ', and ' + name5 +
                                                choice(disaster))
                    for cat in dead_cats:
                        cat.die()

    def coming_out(self, cat):
        transing_chance = randint(0, 500)
        hit = False
        if cat.genderalign == cat.gender:
            if cat.moons < 6:
                return
            elif cat.moons == 6:
                transing_chance = transing_chance - 200
                if transing_chance == 1 and cat.gender == "male":
                    cat.genderalign = "trans female"
                    hit = True
                elif transing_chance == 1 and cat.gender == "female":
                    cat.genderalign = "trans male"
                    hit = True
                elif transing_chance == 2:
                    cat.genderalign = "nonbinary"
                    hit = True
            elif cat.moons == 12:
                transing_chance = transing_chance - 100
                if transing_chance == 1 and cat.gender == "male":
                    cat.genderalign = "trans female"
                    hit = True
                elif transing_chance == 1 and cat.gender == "female":
                    cat.genderalign = "trans male"
                    hit = True
                elif transing_chance == 2:
                    cat.genderalign = "nonbinary"
                    hit = True
            elif cat.age == 'young adult':
                transing_chance = transing_chance
                if transing_chance == 1 and cat.gender == "male":
                    cat.genderalign = "trans female"
                    hit = True
                elif transing_chance == 1 and cat.gender == "female":
                    cat.genderalign = "trans male"
                    hit = True
                elif transing_chance == 2:
                    cat.genderalign = "nonbinary"
                    hit = True
            elif cat.age == 'adult':
                transing_chance = transing_chance + 100
                if transing_chance == 1 and cat.gender == "male":
                    cat.genderalign = "trans female"
                    hit = True
                elif transing_chance == 1 and cat.gender == "female":
                    cat.genderalign = "trans male"
                    hit = True
                elif transing_chance == 2:
                    cat.genderalign = "nonbinary"
                    hit = True
            elif cat.age == 'senior adult':
                transing_chance = transing_chance - 300
                if transing_chance == 1 and cat.gender == "male":
                    cat.genderalign = "trans female"
                    hit = True
                elif transing_chance == 1 and cat.gender == "female":
                    cat.genderalign = "trans male"
                    hit = True
                elif transing_chance == 2:
                    cat.genderalign = "nonbinary"
                    hit = True
            elif cat.age == 'elder':
                transing_chance = transing_chance + 450
                if transing_chance == 1 and cat.gender == "male":
                    cat.genderalign = "trans female"
                    hit = True
                elif transing_chance == 1 and cat.gender == "female":
                    cat.genderalign = "trans male"
                    hit = True
                elif transing_chance == 2:
                    cat.genderalign = "nonbinary"
                    hit = True
            if hit:
                if cat.gender == 'male':
                    gender = 'tom'
                else:
                    gender = 'she-cat'
                game.cur_events_list.append(
                    str(cat.name) + " has realized that " + str(gender) + " doesn't describe how they feel anymore")        

events_class = Events()<|MERGE_RESOLUTION|>--- conflicted
+++ resolved
@@ -692,11 +692,7 @@
                     f'{name} finds a loner who joins the clan',
                     f'A loner says that they are interested in clan life and joins the clan'
                 ]
-<<<<<<< HEAD
                 if loner_name.suffix is not None:
-=======
-                if str(loner_name.prefix) in names.loner_names:
->>>>>>> 36e6d26d
                     success_text = [
                         f'The loner decides to take on a slightly more clan-like name, and is now called {str(loner_name)}'
                     ]
