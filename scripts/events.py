# pylint: disable=line-too-long
"""

TODO: Docs


"""

# pylint: enable=line-too-long
import random
import traceback

from scripts.cat.history import History
from scripts.patrol import Patrol

import ujson

from scripts.cat.cats import Cat, cat_class
from scripts.cat.skills import CatSkills
from scripts.clan import HERBS
from scripts.clan_resources.freshkill import FRESHKILL_EVENT_ACTIVE
from scripts.conditions import medical_cats_condition_fulfilled, get_amount_cat_for_one_medic
from scripts.events_module.misc_events import MiscEvents
from scripts.events_module.new_cat_events import NewCatEvents
from scripts.events_module.relation_events import Relation_Events
from scripts.events_module.condition_events import Condition_Events
from scripts.events_module.death_events import Death_Events
from scripts.events_module.freshkill_pile_events import Freshkill_Events
from scripts.events_module.disaster_events import DisasterEvents
from scripts.events_module.outsider_events import OutsiderEvents
from scripts.event_class import Single_Event
from scripts.game_structure.game_essentials import game
from scripts.utility import get_alive_kits, get_med_cats, ceremony_text_adjust, \
    get_current_season, adjust_list_text, ongoing_event_text_adjust, event_text_adjust
from scripts.events_module.generate_events import GenerateEvents
from scripts.events_module.relationship.pregnancy_events import Pregnancy_Events
from scripts.game_structure.windows import SaveError
from scripts.housekeeping.datadir import get_save_dir

class Events:
    """
    TODO: DOCS
    """
    all_events = {}
    game.switches['timeskip'] = False
    # This is so we call the static function needed to clear the events dict.
    generate_events = GenerateEvents()

    def __init__(self, e_type=None, **cats):
        self.history = History()
        self.e_type = e_type
        self.ID = str(random.randint(0, 9)) + str(random.randint(0, 9)) + str(
            random.randint(0, 9)) + str(random.randint(0, 9))
        if e_type is not None:
            self.all_events[self.ID] = self
        self.cats = cats
        self.at_war = False
        self.time_at_war = False
        self.enemy_clan = None
        self.new_cat_invited = False
        self.ceremony_accessory = False
        self.relation_events = Relation_Events()
        self.pregnancy_events = Pregnancy_Events()
        self.condition_events = Condition_Events()
        self.death_events = Death_Events()
        self.freshkill_events = Freshkill_Events()
        self.new_cat_events = NewCatEvents()
        self.outsider_events = OutsiderEvents()
        self.misc_events = MiscEvents()
        self.CEREMONY_TXT = None
        self.WAR_TXT = None
        self.load_ceremonies()
        self.disaster_events = DisasterEvents()

    def one_moon(self):
        """
        TODO: DOCS
        """
        game.cur_events_list = []
        game.herb_events_list = []
        game.mediated = []
        game.switches['saved_clan'] = False
        self.new_cat_invited = False
        self.relation_events.clear_trigger_dict()
        Patrol.used_patrols.clear()
        game.patrolled.clear()
        game.just_died.clear()
        

        if any(
                str(cat.status) in {
                    'leader', 'deputy', 'warrior', 'medicine cat',
                    'medicine cat apprentice', 'apprentice', 'mediator',
                    'mediator apprentice'
                } and not cat.dead and not cat.outside
                for cat in Cat.all_cats.values()):
            game.switches['no_able_left'] = False

        # age up the clan, set current season
        game.clan.age += 1
        get_current_season()
        # print(game.clan.current_season)
        self.pregnancy_events.handle_pregnancy_age(game.clan)
        self.check_war()

        if game.clan.game_mode in ['expanded', 'cruel season'
                                   ] and game.clan.freshkill_pile:
            needed_amount = game.clan.freshkill_pile.amount_food_needed()
<<<<<<< HEAD
            print(f" -- FRESHKILL: prey amount before feeding {game.clan.freshkill_pile.total_amount}") # pylint: disable=line-too-long
            print(f" -- FRESHKILL: clan needs {needed_amount} prey")
=======
            # print(f" -- FRESHKILL: prey amount before feeding {game.clan.freshkill_pile.total_amount}")
            # print(f" -- FRESHKILL: clan needs {needed_amount} prey")
>>>>>>> 2d2245a9
            # feed the cats and update the nutrient status
            relevant_cats = list(
                filter(
                    lambda _cat: _cat.is_alive() and not _cat.exiled and
                                 not _cat.outside, Cat.all_cats.values()))
            game.clan.freshkill_pile.time_skip(relevant_cats)
            self.get_moon_freshkill()
            # handle freshkill pile events, after feeding
            # first 5 moons there will not be any freshkill pile event
            if game.clan.age >= 5:
                self.freshkill_events.handle_amount_freshkill_pile(
                    game.clan.freshkill_pile, relevant_cats)
            # make a notification if the clan has not enough prey
            if not game.clan.freshkill_pile.clan_has_enough_food(
            ) and FRESHKILL_EVENT_ACTIVE:
                game.cur_events_list.insert(
                    0,
                    Single_Event(
                        f"{game.clan.name}Clan doesn't have enough prey for next moon!"
                    ))
<<<<<<< HEAD
            print(f" -- FRESHKILL: prey amount after feeding {game.clan.freshkill_pile.total_amount}") # pylint: disable=line-too-long
=======
            # print(f" -- FRESHKILL: prey amount after feeding {game.clan.freshkill_pile.total_amount}")
>>>>>>> 2d2245a9

        rejoin_upperbound = game.config["lost_cat"]["rejoin_chance"]
        if random.randint(1, rejoin_upperbound) == 1:
            self.handle_lost_cats_return()

        # Calling of "one_moon" functions.
        for cat in Cat.all_cats.copy().values():
            if not cat.outside or cat.dead:
                self.one_moon_cat(cat)
            else:
                self.one_moon_outside_cat(cat)

        # keeping this commented out till disasters are more polished
        # self.disaster_events.handle_disasters()

        # Handle grief events.

        if Cat.grief_strings:
            remove_cats = []
            death_report_cats = []

            # Grab all the dead or outside cats, who should not have grief text
            for ID in Cat.grief_strings:
                check_cat = Cat.all_cats.get(ID)
                if check_cat:
                    if check_cat.dead or check_cat.outside:
                        remove_cats.append(check_cat.ID)
                    else:
                        death_report_cats.append(check_cat.ID)

            # Remove the dead or outside cats
            for ID in remove_cats:
                if ID in Cat.grief_strings:
                    Cat.grief_strings.pop(ID)

            # Generate events
            for item in Cat.grief_strings.values():
                game.cur_events_list.append(
                    Single_Event(item[0], ["birth_death", "relation"],
                                 item[1]))

            Cat.grief_strings.clear()

        if Cat.dead_cats:
            ghost_names = []
            shaken_cats = []
            extra_event = None
            for ghost in Cat.dead_cats:
                ghost_names.append(str(ghost.name))
            insert = adjust_list_text(ghost_names)

            if len(Cat.dead_cats) > 1 and game.clan.game_mode != 'classic':
                event = f"The past moon, {insert} have taken their place in StarClan. {game.clan.name}Clan mourns their " \
                        f"loss, and their Clanmates will miss where they had been in their lives. Moments of their " \
                        f"lives are shared in stories around the circle of mourners as those that were closest to them " \
                        f"take them to their final resting place."

                if len(ghost_names) > 2:
                    alive_cats = list(
                        filter(
                            lambda kitty: (kitty.status != "leader" and not kitty.dead and
                                           not kitty.outside and not kitty.exiled), Cat.all_cats.values()))
                    # finds a percentage of the living clan to become shaken

                    if len(alive_cats) == 0:
                        return
                    else:
                        shaken_cats = random.sample(alive_cats,
                                                    k=max(int((len(alive_cats) * random.choice([4, 5, 6])) / 100), 1))

                    shaken_cat_names = []
                    for cat in shaken_cats:
                        shaken_cat_names.append(str(cat.name))
                        cat.get_injured("shock", event_triggered=False, lethal=False, severity='minor')

                    insert = adjust_list_text(shaken_cat_names)

                    if len(shaken_cats) == 1:
                        extra_event = f"So much grief and death has taken its toll on the cats of {game.clan.name}Clan. {insert} is particularly shaken by it."
                    else:
                        extra_event = f"So much grief and death has taken its toll on the cats of {game.clan.name}Clan. {insert} are particularly shaken by it. "

            else:
                event = f"The past moon, {insert} has taken their place in StarClan. {game.clan.name}Clan mourns their " \
                        f"loss, and their Clanmates will miss the spot they took up in their lives. Moments of their " \
                        f"life are shared in stories around the circle of mourners as those that were closest to them " \
                        f"take them to their final resting place."

            game.cur_events_list.append(
                Single_Event(event, ["birth_death"],
                             [i.ID for i in Cat.dead_cats]))
            if extra_event:
                game.cur_events_list.append(
                    Single_Event(extra_event, ["birth_death"],
                                 [i.ID for i in shaken_cats]))
            Cat.dead_cats.clear()

        self.herb_destruction()
        self.herb_gather()

        if game.clan.game_mode in ["expanded", "cruel season"]:
            amount_per_med = get_amount_cat_for_one_medic(game.clan)
            med_fullfilled = medical_cats_condition_fulfilled(
                Cat.all_cats.values(), amount_per_med)
            if not med_fullfilled:
                string = f"{game.clan.name}Clan does not have enough healthy medicine cats! Cats will be sick/hurt " \
                         f"for longer and have a higher chance of dying. "
                game.cur_events_list.insert(0, Single_Event(string, "health"))
        else:
            has_med = any(
                str(cat.status) in {"medicine cat", "medicine cat apprentice"}
                and not cat.dead and not cat.outside
                for cat in Cat.all_cats.values())
            if not has_med:
                string = f"{game.clan.name}Clan has no medicine cat!"
                game.cur_events_list.insert(0, Single_Event(string, "health"))
        
        # Clear the list of cats that died this moon.
        game.just_died.clear()

        # Promote leader and deputy, if needed.
        self.check_and_promote_leader()
        self.check_and_promote_deputy()

        # Resort
        if game.sort_type != "id":
            Cat.sort_cats()

        # Clear all the loaded event dicts.
        Events.generate_events.clear_loaded_events()

        # autosave
        if game.settings.get('autosave') is True and game.clan.age % 5 == 0:
            try:
                game.save_cats()
                game.clan.save_clan()
                game.clan.save_pregnancy(game.clan)
                game.save_events()
            except:
                SaveError(traceback.format_exc())

    def mediator_events(self, cat):
        """ Check for mediator events """
        # If the cat is a mediator, check if they visited other clans
        if cat.status in ["mediator", "mediator apprentice"] and not cat.not_working():
            # 1 /10 chance
            if not int(random.random() * 10):
                increase = random.randint(-2, 6)
                clan = random.choice(game.clan.all_clans)
                clan.relations += increase
                dispute_type = random.choice(
                    ["hunting", "border", "personal", "herb-gathering"])
                text = f"{cat.name} travels to {clan} to " \
                       f"resolve some recent {dispute_type} disputes. "
                if increase > 4:
                    text += f"The meeting goes better than expected, and " \
                            f"{cat.name} returns with a plan to solve the " \
                            f"issue for good."
                elif increase == 0:
                    text += "However, no progress was made."
                elif increase < 0:
                    text += f"However, it seems {cat.name} only made {clan} more upset."

                game.cur_events_list.append(
                    Single_Event(text, "other_clans", cat.ID))

        if game.settings['become_mediator']:
            # Note: These chances are large since it triggers every moon.
            # Checking every moon has the effect giving older cats more chances to become a mediator
            _ = game.config["roles"]["become_mediator_chances"]
            if cat.status in _ and \
                    not int(random.random() * _[cat.status]):
                game.cur_events_list.append(
                    Single_Event(
                        f"{cat.name} had chosen to use their skills and experience to help "
                        f"solve the Clan's disagreements. A meeting is called, and they "
                        f"become the Clan's newest mediator. ", "ceremony",
                        cat.ID))
                cat.status_change("mediator")

    def get_moon_freshkill(self):
        """Adding auto freshkill for the current moon."""
        healthy_hunter = list(
            filter(
                lambda c: c.status in
                          ['warrior', 'apprentice', 'leader', 'deputy'] and not c.dead
                          and not c.outside and not c.exiled and not c.not_working(),
                Cat.all_cats.values()))

        prey_amount = 0
        for cat in healthy_hunter:
            lower_value = game.config["freshkill"]["auto_warrior_prey"][0]
            upper_value = game.config["freshkill"]["auto_warrior_prey"][1]
            if cat.status == "apprentice":
                lower_value = game.config["freshkill"]["auto_apprentice_prey"][
                    0]
                upper_value = game.config["freshkill"]["auto_apprentice_prey"][
                    1]

            prey_amount += random.randint(lower_value, upper_value)
        print(f" -- FRESHKILL: added {prey_amount} monthly prey")
        game.clan.freshkill_pile.add_freshkill(prey_amount)

    def herb_gather(self):
        """
        TODO: DOCS
        """
        if game.clan.game_mode == 'classic':
            herbs = game.clan.herbs.copy()
            for herb in herbs:
                adjust_by = random.choices([-2, -1, 0, 1, 2], [1, 2, 3, 2, 1],
                                           k=1)
                game.clan.herbs[herb] += adjust_by[0]
                if game.clan.herbs[herb] <= 0:
                    game.clan.herbs.pop(herb)
            if not int(random.random() * 5):
                new_herb = random.choice(HERBS)
                game.clan.herbs.update({new_herb: 1})
        else:
            event_list = []
            meds_available = get_med_cats(Cat)
            for med in meds_available:
                if game.clan.current_season in ['Newleaf', 'Greenleaf']:
                    amount = random.choices([0, 1, 2, 3], [1, 2, 2, 2], k=1)
                elif game.clan.current_season == 'Leaf-fall':
                    amount = random.choices([0, 1, 2], [3, 2, 1], k=1)
                else:
                    amount = random.choices([0, 1], [3, 1], k=1)
                if amount[0] != 0:
                    herbs_found = random.sample(HERBS, k=amount[0])
                    herb_display = []
                    for herb in herbs_found:
                        if herb in ['blackberry']:
                            continue
                        if game.clan.current_season in [
                            'Newleaf', 'Greenleaf'
                        ]:
                            amount = random.choices([1, 2, 3], [3, 3, 1], k=1)
                        else:
                            amount = random.choices([1, 2], [4, 1], k=1)
                        if herb in game.clan.herbs:
                            game.clan.herbs[herb] += amount[0]
                        else:
                            game.clan.herbs.update({herb: amount[0]})
                        herb_display.append(herb.replace("_", " "))
                else:
                    herbs_found = []
                    herb_display = []
                if not herbs_found:
                    event_list.append(
                        f"{med.name} could not find any herbs this moon.")
                else:
                    try:
                        if len(herbs_found) == 1:
                            insert = f"{herb_display[0]}"
                        elif len(herbs_found) == 2:
                            insert = f"{herb_display[0]} and {herb_display[1]}"
                        else:
                            insert = f"{', '.join(herb_display[:-1])}, and {herb_display[-1]}"
                        event_list.append(
                            f"{med.name} gathered {insert} this moon.")
                    except IndexError:
                        event_list.append(
                            f"{med.name} could not find any herbs this moon.")
                        return
            game.herb_events_list.extend(event_list)

    def herb_destruction(self):
        """
        TODO: DOCS
        """
        allies = []
        for clan in game.clan.all_clans:
            if clan.relations > 17:
                allies.append(clan)

        meds = get_med_cats(Cat, working=False)
        if len(meds) == 1:
            insert = "medicine cat"
        else:
            insert = "medicine cats"
        # herbs = game.clan.herbs

        herbs_lost = []

        # trying to fix consider-using-dict-items makes my brain hurt
        for herb in game.clan.herbs:  # pylint: disable=consider-using-dict-items
            if game.clan.herbs[herb] > 25:
                game.clan.herbs[herb] = 25
                herbs_lost.append(herb)

        if herbs_lost:
            if len(herbs_lost) == 1 and herbs_lost[0] != 'cobwebs':
                insert2 = f"much {herbs_lost[0]}"
            elif len(herbs_lost) == 1 and herbs_lost[0] == 'cobwebs':
                insert2 = f"many {herbs_lost[0]}"
            elif len(herbs_lost) == 2:
                insert2 = f"much {herbs_lost[0]} and {herbs_lost[1]}"
            else:
                insert2 = f"much {', '.join(herbs_lost[:-1])}, and {herbs_lost[-1]}"
            text = f"The herb stores have too {insert2}. The excess is given back to the earth."
            game.herb_events_list.append(text)

        if sum(game.clan.herbs.values()) >= 50:
            chance = 2
        else:
            chance = 5

        if len(game.clan.herbs.keys()) >= 10 and not int(
                random.random() * chance):
            bad_herb = random.choice(list(game.clan.herbs.keys()))

            # Failsafe, since I have no idea why we are getting 0-herb entries.
            while game.clan.herbs[bad_herb] <= 0:
                print(
                    f"Warning: {bad_herb} was chosen to destroy, although you currently have "
                    f"{game.clan.herbs[bad_herb]}. Removing {bad_herb}"
                    f"from herb dict, finding a new herb..."
                )
                game.clan.herbs.pop(bad_herb)
                if game.clan.herbs:
                    bad_herb = random.choice(list(game.clan.herbs.keys()))
                else:
                    print("No herbs to destroy")
                    return
                print(f"New herb found: {bad_herb}")

            herb_amount = random.randrange(1, game.clan.herbs[bad_herb] + 1)
            # deplete the herb
            game.clan.herbs[bad_herb] -= herb_amount
            insert2 = 'some of'
            if game.clan.herbs[bad_herb] <= 0:
                game.clan.herbs.pop(bad_herb)
                insert2 = "all of"

            event = f"As the herb stores are inspected by the {insert}, it's noticed " \
                    f"that {insert2} the {bad_herb.replace('_', ' ')}" \
                    f" went bad. They'll have to be replaced with new ones. "
            game.herb_events_list.append(event)
            game.cur_events_list.append(Single_Event(event, "health"))

        elif allies and not int(random.random() * 5):
            chosen_ally = random.choice(allies)
            if not game.clan.herbs:
                # If you have no herbs, you can't give any to a clan. Special events for that.
                possible_events = [
                    # pylint: disable=line-too-long
                    f"The {chosen_ally.name}Clan medicine cat comes asking if your Clan has any herbs to spare. "
                    f"Unfortunately, your stocks are bare, and you are unable to provide any help. ",
                    f"A medicine cat from {chosen_ally.name}Clan comes comes to your Clan, asking for herbs "
                    f"to heal their sick Clanmates. Your Clan quickly shoos them away, not willing to "
                    f"admit that they don't have a single herb in their stores. "
                ]
                # pylint: enable=line-too-long
                chosen_ally.relations -= 2
            else:
                herb_given = random.choice(list(game.clan.herbs.keys()))

                # Failsafe, since I have no idea why we are getting 0-herb entries.
                while game.clan.herbs[herb_given] <= 0:
                    print(
                        f"Warning: {herb_given} was chosen to give to another clan, "
                        f"although you currently have {game.clan.herbs[herb_given]}. "
                        f"Removing {herb_given} from herb dict, finding a new herb..."
                    )
                    game.clan.herbs.pop(herb_given)
                    if game.clan.herbs:
                        herb_given = random.choice(list(
                            game.clan.herbs.keys()))
                    else:
                        print("No herbs to destroy")
                        return
                    print(f"New herb found: {herb_given}")

                if game.clan.herbs[herb_given] > 2:
                    herb_amount = random.randrange(
                        1, int(game.clan.herbs[herb_given] - 1))
                    # deplete the herb
                    game.clan.herbs[herb_given] -= herb_amount
                    possible_events = [
                        f"The {chosen_ally.name}Clan medicine cat comes asking if your Clan has any {herb_given.replace('_', ' ')} to spare. "  # pylint: disable=line-too-long
                        f"Graciously, your Clan decides to aid their allies and share the herbs.",
                        f"The medicine cat apprentice from {chosen_ally.name}Clan comes asking for {herb_given.replace('_', ' ')}. "  # pylint: disable=line-too-long
                        f"They refuse to say why their Clan needs them but your Clan still provides them with {herb_given.replace('_', ' ')}."
                        # pylint: disable=line-too-long
                    ]
                    if herb_given == 'lungwort':
                        possible_events.extend([
                            f"The {chosen_ally.name}Clan medicine cat apprentice comes to your camp, pleading for help "  # pylint: disable=line-too-long
                            f"with a yellowcough epidemic. Your Clan provides the cat with some of their extra lungwort.",
                            # pylint: disable=line-too-long
                            f"A medicine cat from {chosen_ally.name}Clan comes to your Clan, asking for lungwort to heal a "  # pylint: disable=line-too-long
                            f"case of yellowcough. Your Clan has some extra, and so decides to share with their allies."
                            # pylint: disable=line-too-long
                        ])
                    chosen_ally.relations += 5
                else:
                    possible_events = [
                        f"The {chosen_ally.name}Clan medicine cat comes asking if your Clan has any {herb_given.replace('_', ' ')} to spare. "  # pylint: disable=line-too-long
                        f"However, your Clan only has enough for themselves and they refuse to share.",
                        # pylint: disable=line-too-long
                        f"The medicine cat apprentice from {chosen_ally.name}Clan comes asking for herbs. They refuse to "  # pylint: disable=line-too-long
                        f"say why their Clan needs them and your Clan decides not to share their precious few {herb_given.replace('_', ' ')}."
                        # pylint: disable=line-too-long
                    ]
                    if herb_given == 'lungwort':
                        possible_events.extend([
                            f"The {chosen_ally.name}Clan medicine cat apprentice comes to your camp, pleading for help with"  # pylint: disable=line-too-long
                            f" a yellowcough epidemic. Your Clan can't spare the precious herb however, and turns them away.",
                            # pylint: disable=line-too-long
                            f"A medicine cat from {chosen_ally.name}Clan comes to your Clan, asking for lungwort to heal "  # pylint: disable=line-too-long
                            f"a case of yellowcough. However, your Clan has no extra lungwort to give."
                            # pylint: disable=line-too-long
                        ])
                    chosen_ally.relations -= 5
            event = random.choice(possible_events)
            game.herb_events_list.append(event)
            game.cur_events_list.append(Single_Event(event, "health"))

        elif not int(random.random() * 10) and 'moss' in game.clan.herbs:
            herb_amount = random.randrange(1, game.clan.herbs['moss'] + 1)
            game.clan.herbs['moss'] -= herb_amount
            if game.clan.herbs['moss'] <= 0:
                game.clan.herbs.pop('moss')
            event = "The medicine den nests have been refreshed with new moss from the herb stores."
            game.herb_events_list.append(event)
            game.cur_events_list.append(Single_Event(event, "health"))

        elif not int(random.random() * 80) and sum(
                game.clan.herbs.values()) > 0 and len(meds) > 0:
            possible_events = []
            if self.at_war and self.enemy_clan:
                possible_events.append(
                    f"{self.enemy_clan} breaks into the camp and ravages the herb stores, "
                    f"taking some for themselves and destroying the rest.")
            possible_events.extend([
                f"Some sort of pest got into the herb stores and completely destroyed them. The {insert} will have to "  # pylint: disable=line-too-long
                f"clean it out and start over anew.",  # pylint: disable=line-too-long
                "Abnormally strong winds blew through the camp last night and scattered the herb store into a "  # pylint: disable=line-too-long
                "useless state.",
                f"Some kind of blight has infected the herb stores. The {insert} have no choice but to clear out all "  # pylint: disable=line-too-long
                f"the old herbs."
            ])
            if game.clan.current_season == 'Leaf-bare':
                possible_events.extend([
                    "Freezing temperatures have not just affected the cats. It's also frostbitten the stored herbs. "  # pylint: disable=line-too-long
                    "They're useless now and will have to be replaced.",
                ])
            elif game.clan.current_season == 'Newleaf':
                possible_events.extend([
                    "The newleaf rain has left the air humid and the whole camp damp. The herb stores are found to "  # pylint: disable=line-too-long
                    "be growing mold and have to be thrown out. "
                ])
            elif game.clan.current_season == 'Greenleaf' and game.clan.biome != 'Mountainous':
                possible_events.extend([
                    "The persistent, dry heat managed to cause a small fire in the herb stores. While no one was "  # pylint: disable=line-too-long
                    "injured, the herbs are little more than ashes now."
                ])
            elif game.clan.biome == 'Beach' and game.clan.current_season in [
                "Leaf-fall", "Leaf-bare"
            ]:
                possible_events.extend([
                    "A huge wave crashes into camp, leaving everyone soaked and the herb stores irreparably damaged."
                    # pylint: disable=line-too-long
                ])
            game.clan.herbs.clear()
            chosen_event = random.choice(possible_events)
            game.cur_events_list.append(Single_Event(chosen_event, "health"))
            game.herb_events_list.append(chosen_event)

    def handle_lost_cats_return(self):
        """
        TODO: DOCS
        """
        for cat in Cat.all_cats.values():
            if cat.outside and cat.ID not in Cat.outside_cats:
                # The outside-value must be set to True before the cat can go to cotc
                Cat.outside_cats.update({cat.ID: cat})

        lost_cat = None
        for cat in Cat.outside_cats.values():
            if cat.outside and cat.status not in [
                'kittypet', 'loner', 'rogue', 'former Clancat'
            ] and not cat.exiled and not cat.dead:
                lost_cat = cat
                break
        
        if not lost_cat:
            return
        
        text = [
            'After a long journey, m_c has finally returned home to c_n.',
            'm_c was found at the border, tired, but happy to be home.',
            "m_c strides into camp, much to the everyone's suprise. {PRONOUN/m_c/subject/CAP}{VERB/m_c/'re/'s} home!",
            "{PRONOUN/m_c/subject/CAP} met so many friends on {PRONOUN/m_c/poss} jouney, but c_n is where m_c truly belongs. With a tearful goodbye, " 
                "{PRONOUN/m_c/subject} {VERB/m_c/return/returns} home."
        ]
        lost_cat.outside = False
        additional_cats = lost_cat.add_to_clan()
        text = random.choice(text)
        
        if additional_cats:
            text += " {PRONOUN/m_c/subject/CAP} {VERB/m_c/bring/brings} along {PRONOUN/m_c/poss} "
            if len(additional_cats) > 1:
                text += str(len(additional_cats)) + " childen."
            else:
                text += "child."
         
        text = event_text_adjust(Cat, text, lost_cat, clan=game.clan)
        
        game.cur_events_list.append(
                Single_Event(text, "misc", [lost_cat.ID] + additional_cats))
        
        # Proform a ceremony if needed
        for x in [lost_cat] + [Cat.fetch_cat(i) for i in additional_cats]:
            if x.status in ["apprentice", "medicine cat apprentice", "mediator apprentice", "kitten", "newborn"] and x.moons > 15:
                if x.status == "medicine cat apprentice":
                    self.ceremony(x, "medicine cat")
                elif x.status == "mediator apprentice":
                    self.ceremony(x, "mediator")
                else:
                    self.ceremony(x, "warrior")
            elif x.status in ["kitten", "newborn"] and x.moons >= 6:
                self.ceremony(x, "apprentice")
            else:
                if x.moons == 0:
                    x.status = 'newborn'
                elif x.moons < 6:
                    x.status = "kitten"
                elif x.moons < 12:
                    x.status_change('apprentice')
                elif x.moons < 120:
                    x.status_change('warrior')
                else:
                    x.status_change('elder')      

    def handle_fading(self, cat):
        """
        TODO: DOCS
        """
        if game.settings["fading"] and not cat.prevent_fading \
                and cat.ID != game.clan.instructor.ID and not cat.faded:

            age_to_fade = game.config["fading"]["age_to_fade"]
            opacity_at_fade = game.config["fading"]["opacity_at_fade"]
            fading_speed = game.config["fading"]["visual_fading_speed"]
            # Handle opacity
            cat.opacity = int((100 - opacity_at_fade) *
                              (1 -
                               (cat.dead_for / age_to_fade) ** fading_speed) +
                              opacity_at_fade)

            # Deal with fading the cat if they are old enough.
            if cat.dead_for > age_to_fade:
                # If order not to add a cat to the faded list
                # twice, we can't remove them or add them to
                # faded cat list here. Rather, they are added to
                # a list of cats that will be "faded" at the next save.

                # Remove from med cat list, just in case.
                # This should never be triggered, but I've has an issue or
                # two with this, so here it is.
                if cat.ID in game.clan.med_cat_list:
                    game.clan.med_cat_list.remove(cat.ID)

                # Unset their mate, if they have one
                if len(cat.mate) > 0:
                    for mate_id in cat.mate:
                        if Cat.all_cats.get(mate_id):
                            cat.unset_mate(Cat.all_cats.get(mate_id))

                # If the cat is the current med, leader, or deputy, remove them
                if game.clan.leader:
                    if game.clan.leader.ID == cat.ID:
                        game.clan.leader = None
                if game.clan.deputy:
                    if game.clan.deputy.ID == cat.ID:
                        game.clan.deputy = None
                if game.clan.medicine_cat:
                    if game.clan.medicine_cat.ID == cat.ID:
                        if game.clan.med_cat_list:  # If there are other med cats
                            game.clan.medicine_cat = Cat.fetch_cat(
                                game.clan.med_cat_list[0])
                        else:
                            game.clan.medicine_cat = None

                game.cat_to_fade.append(cat.ID)
                cat.set_faded()

    def one_moon_outside_cat(self, cat):
        """
        exiled cat events
        """
        # aging the cat
        cat.one_moon()
        cat.moons += 1
        cat.manage_outside_trait()
        if cat.moons == 1:
            cat.age = "kitten"
            if cat.status not in [
                'kittypet', 'loner', 'rogue', 'former Clancat'
            ]:
                cat.status = "kitten"
        elif cat.moons == 6:
            cat.age = 'adolescent'
        elif cat.moons == 12:
            cat.age = 'adult'
        elif cat.moons == 120:
            cat.age = 'senior'
            
        cat.skills.progress_skill(cat)
        self.pregnancy_events.handle_having_kits(cat, clan=game.clan)
        self.outsider_events.killing_outsiders(cat)
    
    def one_moon_cat(self, cat):
        """
        Triggers various moon events for a cat.
        -If dead, cat is given thought, dead_for count increased, and fading handled (then function is returned)
        -Outbreak chance is handled, death event is attempted, and conditions are handled (if death happens, return)
        -cat.one_moon() is triggered
        -mediator events are triggered (this includes the cat choosing to become a mediator)
        -freshkill pile events are triggered
        -if the cat is injured or ill, they're given their own set of possible events to avoid unrealistic behavior.
        They will handle disability events, coming out, pregnancy, apprentice EXP, ceremonies, relationship events, and
        will generate a new thought. Then the function is returned.
        -if the cat was not injured or ill, then they will do all of the above *and* trigger misc events, acc events,
        and new cat events
        """
        if cat.dead:
            
            cat.thoughts()
            if cat.ID in game.just_died:
                cat.moons +=1
            else:
                cat.dead_for += 1
            self.handle_fading(cat)  # Deal with fading.
            return

        # all actions, which do not trigger an event display and
        # are connected to cats are located in there
        cat.one_moon()

        # Handle Mediator Events
        self.mediator_events(cat)

        # handle nutrition amount
        # (CARE: the cats has to be fed before - should be handled in "one_moon" function)
        if game.clan.game_mode in ['expanded', 'cruel season'
                                   ] and game.clan.freshkill_pile:
            self.freshkill_events.handle_nutrient(
                cat, game.clan.freshkill_pile.nutrition_info)
            if cat.dead:
                return

        # prevent injured or sick cats from unrealistic clan events
        if cat.is_ill() or cat.is_injured():
            if cat.is_ill() and cat.is_injured():
                if random.getrandbits(1):
                    triggered_death = self.condition_events.handle_injuries(cat)
                    if not triggered_death:
                        self.condition_events.handle_illnesses(cat)
                else:
                    triggered_death = self.condition_events.handle_illnesses(cat)
                    if not triggered_death:
                        self.condition_events.handle_injuries(cat)
            elif cat.is_ill():
                self.condition_events.handle_illnesses(cat)
            else:
                self.condition_events.handle_injuries(cat)
                game.switches['skip_conditions'].clear()
            game.switches['skip_conditions'].clear()
            if cat.dead:
                return
            self.handle_outbreaks(cat)

        # newborns don't do much
        if cat.status == 'newborn':
            cat.relationship_interaction()
            cat.thoughts()
            return

        self.handle_apprentice_EX(cat)  # This must be before perform_ceremonies!
        # this HAS TO be before the cat.is_disabled() so that disabled kits can choose a med cat or mediator position
        self.perform_ceremonies(cat)
        cat.skills.progress_skill(cat) # This must be done after ceremonies. 

        # check for death/reveal/risks/retire caused by permanent conditions
        if cat.is_disabled():
            self.condition_events.handle_already_disabled(cat)
            if cat.dead:
                return

        self.coming_out(cat)
        self.pregnancy_events.handle_having_kits(cat, clan=game.clan)

        # this is the new interaction function, currently not active
        cat.relationship_interaction()
        cat.thoughts()

        # relationships have to be handled separately, because of the ceremony name change
        if not cat.dead or cat.outside:
            self.relation_events.handle_relationships(cat)

        # now we make sure ill and injured cats don't get interactions they shouldn't
        if cat.is_ill() or cat.is_injured():
            return

        self.invite_new_cats(cat)
        self.other_interactions(cat)
        self.gain_accessories(cat)

        # switches between the two death handles
        if random.getrandbits(1):
            triggered_death = self.handle_injuries_or_general_death(cat)
            if not triggered_death:
                self.handle_illnesses_or_illness_deaths(cat)
            else:
                game.switches['skip_conditions'].clear()
                return
        else:
            triggered_death = self.handle_illnesses_or_illness_deaths(cat)
            if not triggered_death:
                self.handle_injuries_or_general_death(cat)
            else:
                game.switches['skip_conditions'].clear()
                return

        self.handle_murder(cat)

        game.switches['skip_conditions'].clear()

    def load_war(self):
        resource_dir = "resources/dicts/events/"
        with open(f"{resource_dir}war.json",
                  encoding="ascii") as read_file:
            self.WAR_TXT = ujson.loads(read_file.read())

        self.war_config_chances(True)

    def war_config_chances(self, war):
        """
        set true to change the game config death and injury chances
        set false to reset them to OG numbers
        """
        if war:
            game.config["death_related"]["leader_death_chance"] -= game.config["death_related"]["war_death_modifier_leader"]
            game.config["death_related"]["classic_death_chance"] -= game.config["death_related"]["war_death_modifier"]
            game.config["death_related"]["expanded_death_chance"] -= game.config["death_related"]["war_death_modifier"]
            game.config["death_related"]["cruel season_death_chance"] -= game.config["death_related"]["war_death_modifier"]
            game.config["condition_related"]["classic_injury_chance"] -= game.config["condition_related"]["war_injury_modifier"]
            game.config["condition_related"]["expanded_injury_chance"] -= game.config["condition_related"]["war_injury_modifier"]
            game.config["condition_related"]["cruel season_injury_chance"] -= game.config["condition_related"]["war_injury_modifier"]

        else:
            game.config["death_related"]["leader_death_chance"] += game.config["death_related"]["war_death_modifier_leader"]
            game.config["death_related"]["classic_death_chance"] += game.config["death_related"]["war_death_modifier"]
            game.config["death_related"]["expanded_death_chance"] += game.config["death_related"]["war_death_modifier"]
            game.config["death_related"]["cruel season_death_chance"] += game.config["death_related"][
                "war_death_modifier"]
            game.config["condition_related"]["classic_injury_chance"] += game.config["condition_related"][
                "war_injury_modifier"]
            game.config["condition_related"]["expanded_injury_chance"] += game.config["condition_related"][
                "war_injury_modifier"]
            game.config["condition_related"]["cruel season_injury_chance"] += game.config["condition_related"][
                "war_injury_modifier"]

    def check_war(self):
        """
        interactions with other clans
        """
        # if there are somehow no other clans, don't proceed
        if not game.clan.all_clans:
            return
        # prevent wars from starting super early in the game
        if game.clan.age <= 4:
            return

        # check that the save dict has all the things we need
        if "at_war" not in game.clan.war:
            game.clan.war["at_war"] = False
        if "enemy" not in game.clan.war:
            game.clan.war["enemy"] = None
        if "duration" not in game.clan.war:
            game.clan.war["duration"] = 0

        # check if war in progress
        war_events = None
        self.enemy_clan = None
        if game.clan.war["at_war"] is True:
            if not self.WAR_TXT:
                self.load_war()

            for other_clan in game.clan.all_clans:
                if other_clan.name == game.clan.war["enemy"]:
                    self.enemy_clan = other_clan
                    break
            threshold = 5
            if self.enemy_clan.temperament == 'bloodthirsty':
                threshold = 10
            if self.enemy_clan.temperament in ["mellow", "amiable", "gracious"]:
                threshold = 3

            threshold -= int(game.clan.war["duration"])
            if self.enemy_clan.relations < 0:
                self.enemy_clan.relations = 0

            # check if war should conclude, if not, continue
            if self.enemy_clan.relations >= threshold and game.clan.war["duration"] > 1:
                game.clan.war["at_war"] = False
                game.clan.war["enemy"] = None
                game.clan.war["duration"] = 0
                self.enemy_clan.relations = 12
                self.war_config_chances(False)
                war_events = self.WAR_TXT["conclusion_events"]
                self.WAR_TXT = None
            else:  # try to influence the relation with warring clan
                game.clan.war["duration"] += 1
                choice = random.choice(["rel_up", "rel_up", "neutral", "rel_down"])
                war_events = self.WAR_TXT["progress_events"][choice]
                if self.enemy_clan.relations < 0:
                    self.enemy_clan.relations = 0
                if choice == "rel_up":
                    self.enemy_clan.relations += 2
                elif choice == "rel_down" and self.enemy_clan.relations > 1:
                    self.enemy_clan.relations -= 1

        else:  # try to start a war if no war in progress
            if not self.WAR_TXT:
                self.load_war()
            for other_clan in game.clan.all_clans:
                threshold = 5
                if other_clan.temperament == 'bloodthirsty':
                    threshold = 10
                if other_clan.temperament in ["mellow", "amiable", "gracious"]:
                    threshold = 3

                if int(other_clan.relations) <= threshold and not int(random.random() * int(other_clan.relations)):
                    self.enemy_clan = other_clan
                    game.clan.war["at_war"] = True
                    game.clan.war["enemy"] = other_clan.name
                    war_events = self.WAR_TXT["trigger_events"]

        # if nothing happened, return
        if not war_events or not self.enemy_clan:
            return

        if not game.clan.leader or not game.clan.deputy or not game.clan.medicine_cat:
            for event in war_events:
                if not game.clan.leader and "lead_name" in event:
                    war_events.remove(event)
                if not game.clan.deputy and "dep_name" in event:
                    war_events.remove(event)
                if not game.clan.medicine_cat and "med_name" in event:
                    war_events.remove(event)

        self.at_war = game.clan.war["at_war"]
        event = random.choice(war_events)
        event = ongoing_event_text_adjust(Cat, event, other_clan_name=f"{self.enemy_clan.name}Clan", clan=game.clan)
        game.cur_events_list.append(
            Single_Event(event, "other_clans"))

    def perform_ceremonies(self, cat):
        """
        ceremonies
        """

        # PROMOTE DEPUTY TO LEADER, IF NEEDED -----------------------
        if game.clan.leader:
            leader_dead = game.clan.leader.dead
            leader_outside = game.clan.leader.outside
        else:
            leader_dead = True
            # If leader is None, treat them as dead (since they are dead - and faded away.)
            leader_outside = True

        # If a clan deputy exists, and the leader is dead,
        #  outside, or doesn't exist, make the deputy leader.
        if game.clan.deputy:
            if game.clan.deputy is not None and \
                    not game.clan.deputy.dead and \
                    not game.clan.deputy.outside and \
                    (leader_dead or leader_outside):
                game.clan.new_leader(game.clan.deputy)
                game.clan.leader_lives = 9
                text = ''
                if game.clan.deputy.personality.trait == 'bloodthirsty':
                    text = f'{game.clan.deputy.name} has become the new leader. ' \
                           f'They stare down at their Clanmates with unsheathed claws, ' \
                           f'promising a new era for the Clans.'
                else:
                    c = random.choice([1, 2, 3])
                    if c == 1:
                        text = str(game.clan.deputy.name.prefix) + str(
                            game.clan.deputy.name.suffix) + \
                               ' has been promoted to the new leader of the Clan. ' \
                               'They travel immediately to the Moonstone to get their ' \
                               'nine lives and are hailed by their new name, ' + \
                               str(game.clan.deputy.name) + '.'
                    elif c == 2:
                        text = f'{game.clan.deputy.name} has become the new leader of the Clan. ' \
                               f'They vow that they will protect the Clan, ' \
                               f'even at the cost of their nine lives.'
                    elif c == 3:
                        text = f'{game.clan.deputy.name} has received ' \
                               f'their nine lives and became the ' \
                               f'new leader of the Clan. They feel like ' \
                               f'they are not ready for this new ' \
                               f'responsibility, but will try their best ' \
                               f'to do what is right for the Clan.'

                # game.ceremony_events_list.append(text)
                text += f"\nVisit {game.clan.deputy.name}'s " \
                        "profile to see their full leader ceremony."

                game.cur_events_list.append(
                    Single_Event(text, "ceremony", game.clan.deputy.ID))
                self.ceremony_accessory = True
                self.gain_accessories(cat)
                game.clan.deputy = None

        # OTHER CEREMONIES ---------------------------------------

        # Protection check, to ensure "None" cats won't cause a crash.
        if cat:
            cat_dead = cat.dead
        else:
            cat_dead = True

        if not cat_dead:
            if cat.status == 'deputy' and game.clan.deputy is None:
                game.clan.deputy = cat
            if cat.status == 'medicine cat' and game.clan.medicine_cat is None:
                game.clan.medicine_cat = cat

            # retiring to elder den
            if cat.status in ['warrior', 'deputy'] and len(cat.apprentice) < 1 and cat.moons > 114:
                # There is some variation in the age. 
                if cat.moons > 140 or not int(random.random() * (-0.7 * cat.moons + 100)):
                    if cat.status == 'deputy':
                        game.clan.deputy = None
                    self.ceremony(cat, 'elder')

            # apprentice a kitten to either med or warrior
            if cat.moons == cat_class.age_moons["adolescent"][0]:
                if cat.status == 'kitten':
                    med_cat_list = [i for i in Cat.all_cats_list if
                                    i.status in ["medicine cat", "medicine cat apprentice"] and not (
                                            i.dead or i.outside)]

                    # check if the medicine cat is an elder
                    has_elder_med = [c for c in med_cat_list if c.age == 'senior' and c.status == "medicine cat"]

                    very_old_med = [
                        c for c in med_cat_list
                        if c.moons >= 150 and c.status == "medicine cat"
                    ]

                    # check if the clan has sufficient med cats
                    has_med = medical_cats_condition_fulfilled(
                        Cat.all_cats.values(),
                        amount_per_med=get_amount_cat_for_one_medic(game.clan))

                    # check if a med cat app already exists
                    has_med_app = any(cat.status == "medicine cat apprentice"
                                      for cat in med_cat_list)

                    # assign chance to become med app depending on current med cat and traits
                    chance = game.config["roles"]["base_medicine_app_chance"]
                    if has_elder_med == med_cat_list:
                        # These chances apply if all the current medicine cats are elders.
                        if has_med:
                            chance = int(chance / 2.22)
                        else:
                            chance = int(chance / 13.67)
                    elif very_old_med == med_cat_list:
                        # These chances apply is all the current medicine cats are very old.
                        if has_med:
                            chance = int(chance / 3)
                        else:
                            chance = int(chance / 14)
                    # These chances will only be reached if the
                    # clan has at least one non-elder medicine cat.
                    elif not has_med:
                        chance = int(chance / 7.125)
                    elif has_med:
                        chance = int(chance * 2.22)

                    if cat.personality.trait in [
                        'altruistic', 'compassionate', 'empathetic',
                        'wise', 'faithful'
                    ]:
                        chance = int(chance / 1.3)
                    if cat.is_disabled():
                        chance = int(chance / 2)

                    if chance == 0:
                        chance = 1

                    if not has_med_app and not int(random.random() * chance):
                        self.ceremony(cat, 'medicine cat apprentice')
                        self.ceremony_accessory = True
                        self.gain_accessories(cat)
                    else:
                        # Chance for mediator apprentice
                        mediator_list = list(
                            filter(
                                lambda x: x.status == "mediator" and not x.dead
                                          and not x.outside, Cat.all_cats_list))

                        # This checks if at least one mediator already has an apprentice.
                        has_mediator_apprentice = False
                        for c in mediator_list:
                            if c.apprentice:
                                has_mediator_apprentice = True
                                break

                        chance = game.config["roles"]["mediator_app_chance"]
                        if cat.personality.trait in [
                            'charismatic', 'empathetic', 'responsible',
                            'wise', 'thoughtful'
                        ]:
                            chance = int(chance / 1.5)
                        if cat.is_disabled():
                            chance = int(chance / 2)

                        if chance == 0:
                            chance = 1

                        # Only become a mediator if there is already one in the clan.
                        if mediator_list and not has_mediator_apprentice and \
                                not int(random.random() * chance):
                            self.ceremony(cat, 'mediator apprentice')
                            self.ceremony_accessory = True
                            self.gain_accessories(cat)
                        else:
                            self.ceremony(cat, 'apprentice')
                            self.ceremony_accessory = True
                            self.gain_accessories(cat)

            # graduate
            if cat.status in [
                "apprentice", "mediator apprentice",
                "medicine cat apprentice"
            ]:

                if game.settings["12_moon_graduation"]:
                    _ready = cat.moons >= 12
                else:
                    _ready = (cat.experience_level not in ["untrained", "trainee"] and
                              cat.moons >= game.config["graduation"]["min_graduating_age"]) \
                             or cat.moons >= game.config["graduation"]["max_apprentice_age"][cat.status]

                if _ready:
                    if game.settings["12_moon_graduation"]:
                        preparedness = "prepared"
                    else:
                        if cat.moons == game.config["graduation"]["min_graduating_age"]:
                            preparedness = "early"
                        elif cat.experience_level in ["untrained", "trainee"]:
                            preparedness = "unprepared"
                        else:
                            preparedness = "prepared"

                    if cat.status == 'apprentice':
                        self.ceremony(cat, 'warrior', preparedness)
                        self.ceremony_accessory = True
                        self.gain_accessories(cat)

                    # promote to med cat
                    elif cat.status == 'medicine cat apprentice':
                        self.ceremony(cat, 'medicine cat', preparedness)
                        self.ceremony_accessory = True
                        self.gain_accessories(cat)

                    elif cat.status == 'mediator apprentice':
                        self.ceremony(cat, 'mediator', preparedness)
                        self.ceremony_accessory = True
                        self.gain_accessories(cat)

    def load_ceremonies(self):
        """
        TODO: DOCS
        """
        if self.CEREMONY_TXT is not None:
            return

        resource_dir = "resources/dicts/events/ceremonies/"
        with open(f"{resource_dir}ceremony-master.json",
                  encoding="ascii") as read_file:
            self.CEREMONY_TXT = ujson.loads(read_file.read())

        self.ceremony_id_by_tag = {}
        # Sorting.
        for ID in self.CEREMONY_TXT:
            for tag in self.CEREMONY_TXT[ID][0]:
                if tag in self.ceremony_id_by_tag:
                    self.ceremony_id_by_tag[tag].add(ID)
                else:
                    self.ceremony_id_by_tag[tag] = {ID}

    def ceremony(self, cat, promoted_to, preparedness="prepared"):
        """
        promote cats and add to event list
        """
        # ceremony = []
        
        _ment = Cat.fetch_cat(cat.mentor) if cat.mentor else None # Grab current mentor, if they have one, before it's removed. 
        cat.status_change(promoted_to)
        cat.rank_change_traits_skill(_ment)

        involved_cats = [
            cat.ID
        ]  # Clearly, the cat the ceremony is about is involved.

        # Time to gather ceremonies. First, lets gather all the ceremony ID's.
        possible_ceremonies = set()
        dead_mentor = None
        mentor = None
        previous_alive_mentor = None
        dead_parents = []
        living_parents = []
        mentor_type = {
            "medicine cat": ["medicine cat"],
            "warrior": ["warrior", "deputy", "leader", "elder"],
            "mediator": ["mediator"]
        }

        try:
            # Get all the ceremonies for the role ----------------------------------------
            possible_ceremonies.update(self.ceremony_id_by_tag[promoted_to])

            # Get ones for prepared status ----------------------------------------------
            if promoted_to in ["warrior", "medicine cat", "mediator"]:
                possible_ceremonies = possible_ceremonies.intersection(
                    self.ceremony_id_by_tag[preparedness])

            # Gather ones for mentor. -----------------------------------------------------
            tags = []

            # CURRENT MENTOR TAG CHECK
            if cat.mentor:
                if Cat.fetch_cat(cat.mentor).status == "leader":
                    tags.append("yes_leader_mentor")
                else:
                    tags.append("yes_mentor")
                mentor = Cat.fetch_cat(cat.mentor)
            else:
                tags.append("no_mentor")

            for c in reversed(cat.former_mentor):
                if Cat.fetch_cat(c) and Cat.fetch_cat(c).dead:
                    tags.append("dead_mentor")
                    dead_mentor = Cat.fetch_cat(c)
                    break

            # Unlike dead mentors, living mentors must be VALID
            # they must have the correct status for the role the cat
            # is being promoted too.
            valid_living_former_mentors = []
            for c in cat.former_mentor:
                if not (Cat.fetch_cat(c).dead or Cat.fetch_cat(c).outside):
                    if promoted_to in mentor_type:
                        if Cat.fetch_cat(c).status in mentor_type[promoted_to]:
                            valid_living_former_mentors.append(c)
                    else:
                        valid_living_former_mentors.append(c)

            # ALL FORMER MENTOR TAG CHECKS
            if valid_living_former_mentors:
                #  Living Former mentors. Grab the latest living valid mentor.
                previous_alive_mentor = Cat.fetch_cat(
                    valid_living_former_mentors[-1])
                if previous_alive_mentor.status == "leader":
                    tags.append("alive_leader_mentor")
                else:
                    tags.append("alive_mentor")
            else:
                # This tag means the cat has no living, valid mentors.
                tags.append("no_valid_previous_mentor")

            # Now we add the mentor stuff:
            temp = possible_ceremonies.intersection(
                self.ceremony_id_by_tag["general_mentor"])

            for t in tags:
                temp.update(
                    possible_ceremonies.intersection(
                        self.ceremony_id_by_tag[t]))

            possible_ceremonies = temp

            # Gather for parents ---------------------------------------------------------
            for p in [cat.parent1, cat.parent2]:
                if Cat.fetch_cat(p):
                    if Cat.fetch_cat(p).dead:
                        dead_parents.append(Cat.fetch_cat(p))
                    # For the purposes of ceremonies, living parents
                    # who are also the leader are not counted.
                    elif not Cat.fetch_cat(p).dead and not Cat.fetch_cat(p).outside and \
                            Cat.fetch_cat(p).status != "leader":
                        living_parents.append(Cat.fetch_cat(p))

            tags = []
            if len(dead_parents) >= 1 and "orphaned" not in cat.backstory:
                tags.append("dead1_parents")
            if len(dead_parents) >= 2 and "orphaned" not in cat.backstory:
                tags.append("dead1_parents")
                tags.append("dead2_parents")

            if len(living_parents) >= 1:
                tags.append("alive1_parents")
            if len(living_parents) >= 2:
                tags.append("alive2_parents")

            temp = possible_ceremonies.intersection(
                self.ceremony_id_by_tag["general_parents"])

            for t in tags:
                temp.update(
                    possible_ceremonies.intersection(
                        self.ceremony_id_by_tag[t]))

            possible_ceremonies = temp

            # Gather for leader ---------------------------------------------------------

            tags = []
            if game.clan.leader and not game.clan.leader.dead and not game.clan.leader.outside:
                tags.append("yes_leader")
            else:
                tags.append("no_leader")

            temp = possible_ceremonies.intersection(
                self.ceremony_id_by_tag["general_leader"])

            for t in tags:
                temp.update(
                    possible_ceremonies.intersection(
                        self.ceremony_id_by_tag[t]))

            possible_ceremonies = temp

            # Gather for backstories.json ----------------------------------------------------
            tags = []
            if cat.backstory == ['abandoned1', 'abandoned2', 'abandoned3']:
                tags.append("abandoned")
            elif cat.backstory == "clanborn":
                tags.append("clanborn")

            temp = possible_ceremonies.intersection(
                self.ceremony_id_by_tag["general_backstory"])

            for t in tags:
                temp.update(
                    possible_ceremonies.intersection(
                        self.ceremony_id_by_tag[t]))

            possible_ceremonies = temp
            # Gather for traits --------------------------------------------------------------

            temp = possible_ceremonies.intersection(
                self.ceremony_id_by_tag["all_traits"])

            if cat.personality.trait in self.ceremony_id_by_tag:
                temp.update(
                    possible_ceremonies.intersection(
                        self.ceremony_id_by_tag[cat.personality.trait]))

            possible_ceremonies = temp
        except Exception as ex:
            traceback.print_exception(type(ex), ex, ex.__traceback__)
            print("Issue gathering ceremony text.", str(cat.name), promoted_to)

        # getting the random honor if it's needed
        random_honor = None
        if promoted_to in ['warrior', 'mediator', 'medicine cat']:
            resource_dir = "resources/dicts/events/ceremonies/"
            with open(f"{resource_dir}ceremony_traits.json",
                      encoding="ascii") as read_file:
                TRAITS = ujson.loads(read_file.read())
            try:
                random_honor = random.choice(TRAITS[cat.personality.trait])
            except KeyError:
                random_honor = "hard work"

        if cat.status in ["warrior", "medicine cat", "mediator"]:
            self.history.add_app_ceremony(cat, random_honor)

        ceremony_tags, ceremony_text = self.CEREMONY_TXT[random.choice(
            list(possible_ceremonies))]

        # This is a bit strange, but it works. If there is
        # only one parent involved, but more than one living
        # or dead parent, the adjust text function will pick
        # a random parent. However, we need to know the
        # parent to include in the involved cats. Therefore,
        # text adjust also returns the random parents it picked,
        # which will be added to the involved cats if needed.
        ceremony_text, involved_living_parent, involved_dead_parent = \
            ceremony_text_adjust(Cat, ceremony_text, cat, dead_mentor=dead_mentor,
                                 random_honor=random_honor,
                                 mentor=mentor, previous_alive_mentor=previous_alive_mentor,
                                 living_parents=living_parents, dead_parents=dead_parents)

        # Gather additional involved cats
        for tag in ceremony_tags:
            if tag == "yes_leader":
                involved_cats.append(game.clan.leader.ID)
            elif tag in ["yes_mentor", "yes_leader_mentor"]:
                involved_cats.append(cat.mentor)
            elif tag == "dead_mentor":
                involved_cats.append(dead_mentor.ID)
            elif tag in ["alive_mentor", "alive_leader_mentor"]:
                involved_cats.append(previous_alive_mentor.ID)
            elif tag == "alive2_parents" and len(living_parents) >= 2:
                for c in living_parents[:2]:
                    involved_cats.append(c.ID)
            elif tag == "alive1_parents" and involved_living_parent:
                involved_cats.append(involved_living_parent.ID)
            elif tag == "dead2_parents" and len(dead_parents) >= 2:
                for c in dead_parents[:2]:
                    involved_cats.append(c.ID)
            elif tag == "dead1_parent" and involved_dead_parent:
                involved_cats.append(involved_dead_parent.ID)

        # remove duplicates
        involved_cats = list(set(involved_cats))

        game.cur_events_list.append(
            Single_Event(f'{ceremony_text}', "ceremony", involved_cats))
        # game.ceremony_events_list.append(f'{cat.name}{ceremony_text}')

    def gain_accessories(self, cat):
        """
        accessories
        """

        if not cat:
            return

        if cat.dead or cat.outside:
            return

        # check if cat already has acc
        if cat.pelt.accessory:
            self.ceremony_accessory = False
            return

        # find other_cat
        other_cat = random.choice(list(Cat.all_cats.values()))
        countdown = int(len(Cat.all_cats) / 3)
        while cat == other_cat or other_cat.dead or other_cat.outside:
            other_cat = random.choice(list(Cat.all_cats.values()))
            countdown -= 1
            if countdown <= 0:
                return

        # chance to gain acc
        acc_chances = game.config["accessory_generation"]
        chance = acc_chances["base_acc_chance"]
        if cat.status in ['medicine cat', 'medicine cat apprentice']:
            chance += acc_chances["med_modifier"]
        if cat.age in ['kitten', 'adolescent']:
            chance += acc_chances["baby_modifier"]
        elif cat.age in ['senior adult', 'senior']:
            chance += acc_chances["elder_modifier"]
        if cat.personality.trait in [
            "adventurous", "childish", "confident", "daring", "playful",
            "attention-seeker", "bouncy", "sweet", "troublesome",
            "impulsive", "inquisitive", "strange", "shameless"
        ]:
            chance += acc_chances["happy_trait_modifier"]
        elif cat.personality.trait in [
            "cold", "strict", "bossy", "bullying", "insecure", "nervous"
        ]:
            chance += acc_chances["grumpy_trait_modifier"]
        if self.ceremony_accessory:
            chance += acc_chances["ceremony_modifier"]

        # increase chance of acc if the cat had a ceremony
        if chance <= 0:
            chance = 1
        if not int(random.random() * chance):
            self.misc_events.handle_misc_events(
                cat,
                other_cat,
                self.at_war,
                self.enemy_clan,
                alive_kits=get_alive_kits(Cat),
                accessory=True,
                ceremony=self.ceremony_accessory)
        self.ceremony_accessory = False

        return

    def handle_apprentice_EX(self, cat):
        """
        TODO: DOCS
        """
        if cat.status in [
            "apprentice", "medicine cat apprentice", "mediator apprentice"
        ]:

            if cat.not_working() and int(random.random() * 3):
                return

            if cat.experience > cat.experience_levels_range["trainee"][1]:
                return

            if cat.status == "medicine cat apprentice":
                ran = game.config["graduation"]["base_med_app_timeskip_ex"]
            else:
                ran = game.config["graduation"]["base_app_timeskip_ex"]

            mentor_modifier = 1
            if not cat.mentor or Cat.fetch_cat(cat.mentor).not_working():
                # Sick mentor debuff
                mentor_modifier = 0.7
                mentor_skill_modifier = 0
                
            exp = random.choice(list(range(ran[0][0], ran[0][1] + 1)) + list(range(ran[1][0], ran[1][1] + 1)))

            if game.clan.game_mode == "classic":
                exp += random.randint(0, 3)

            cat.experience += max(exp * mentor_modifier, 1)

    def invite_new_cats(self, cat):
        """
        new cats
        """
        chance = 200

        alive_cats = list(
            filter(
                lambda kitty: (kitty.status != "leader" and not kitty.dead and
                               not kitty.outside), Cat.all_cats.values()))

        clan_size = len(alive_cats)

        base_chance = 700
        if clan_size < 10:
            base_chance = 200
        elif clan_size < 30:
            base_chance = 300

        reputation = game.clan.reputation
        # hostile
        if 1 <= reputation <= 30:
            if clan_size < 10:
                chance = base_chance
            else:
                rep_adjust = int(reputation / 2)
                chance = base_chance + int(300 / rep_adjust)
        # neutral
        elif 31 <= reputation <= 70:
            if clan_size < 10:
                chance = base_chance - reputation
            else:
                chance = base_chance
        # welcoming
        elif 71 <= reputation <= 100:
            chance = base_chance - reputation

        chance = max(chance, 1)

        # choose other cat
        possible_other_cats = list(
            filter(
                lambda c: not c.dead and not c.exiled and not c.outside and
                          (c.ID != cat.ID), Cat.all_cats.values()))

        # If there are possible other cats...
        if possible_other_cats:
            other_cat = random.choice(possible_other_cats)

            if cat.status in ["apprentice", "medicine cat apprentice"
                              ] and not int(random.random() * 3):
                if cat.mentor is not None:
                    other_cat = Cat.fetch_cat(cat.mentor)
        else:
            # Otherwise, other_cat is None
            other_cat = None

        if not int(
                random.random() * chance
        ) and cat.age != 'kitten' and cat.age != 'adolescent' and not self.new_cat_invited:
            self.new_cat_invited = True

            new_cats = self.new_cat_events.handle_new_cats(
                cat=cat,
                other_cat=other_cat,
                war=self.at_war,
                enemy_clan=self.enemy_clan,
                alive_kits=get_alive_kits(Cat))
            self.relation_events.welcome_new_cats(new_cats)

    def other_interactions(self, cat):
        """
        TODO: DOCS
        """

        if int(random.random() * 40):
            return

        other_cat = random.choice(list(Cat.all_cats.values()))
        countdown = int(len(Cat.all_cats) / 3)
        while cat == other_cat or other_cat.dead or other_cat.outside:
            other_cat = random.choice(list(Cat.all_cats.values()))
            countdown -= 1
            if countdown <= 0:
                return

        self.misc_events.handle_misc_events(cat,
                                            other_cat,
                                            self.at_war,
                                            self.enemy_clan,
                                            alive_kits=get_alive_kits(Cat))

    def handle_injuries_or_general_death(self, cat):
        """
        decide if cat dies
        """
        # choose other cat
        possible_other_cats = list(
            filter(
                lambda c: not c.dead and not c.exiled and not c.outside and
                          (c.ID != cat.ID), Cat.all_cats.values()))

        # If there are possible other cats...
        if possible_other_cats:
            other_cat = random.choice(possible_other_cats)

            if cat.status in ["apprentice", "medicine cat apprentice"
                              ] and not int(random.random() * 3):
                if cat.mentor is not None:
                    other_cat = Cat.fetch_cat(cat.mentor)
        else:
            # Otherwise, other_cat is None
            other_cat = None

        # check if clan has kits, if True then clan has kits
        alive_kits = get_alive_kits(Cat)

        # chance to kill leader: 1/125 by default
        if not int(random.random() * game.config["death_related"]["leader_death_chance"]) \
                and cat.status == 'leader' \
                and not cat.not_working():
            self.death_events.handle_deaths(cat, other_cat, self.at_war, self.enemy_clan, alive_kits)
            return True

        # chance to die of old age
        age_change = game.config["death_related"]["old_age_death_chance"]
        age_start = game.config["death_related"]["old_age_death_start"]
        if cat.moons > int(
                random.random() * age_change) + age_start:  # cat.moons > 150 <--> 200
            self.death_events.handle_deaths(cat, other_cat, self.at_war,
                                            self.enemy_clan, alive_kits)
            return True

        # disaster death chance
        if game.settings.get('disasters'):
            if not random.getrandbits(9):  # 1/512
                self.handle_mass_extinctions(cat)
                return True

        # final death chance and then, if not triggered, head to injuries
        if not int(random.random() * game.config["death_related"][f"{game.clan.game_mode}_death_chance"]) \
                and not cat.not_working():  # 1/400
            self.death_events.handle_deaths(cat, other_cat, self.at_war, self.enemy_clan, alive_kits)
            return True
        else:
            triggered_death = self.condition_events.handle_injuries(cat, other_cat, alive_kits, self.at_war,
                                                                    self.enemy_clan, game.clan.current_season)
            return triggered_death

    def handle_murder(self, cat):
        relationships = cat.relationships.values()
        targets = []
        kill_chance = game.config["death_related"]["base_murder_kill_chance"]
        random_murder_chance = int(game.config["death_related"]["base_random_murder_chance"])

        # if this cat is unstable and aggressive, we lower the random murder chance
        murder_modifier = round(((0 + int(cat.personality.aggression)) * 0.1) + ((16 - int(cat.personality.stability)) * 0.1))
        facet_murder_chance = random.getrandbits(random_murder_chance - murder_modifier)
        #print(str(cat.name) + " Murder Chance: " + str(final_murder_chance) + "/" + str(2**(random_murder_chance - murder_modifier)))

        # first we grab all hate and resentment relationships, if any
        hate_relation = [i for i in relationships if
                         i.dislike > 50 and not Cat.fetch_cat(i.cat_to).dead and not Cat.fetch_cat(i.cat_to).outside]
        targets.extend(hate_relation)
        resent_relation = [i for i in relationships if
                           i.jealousy > 50 and not Cat.fetch_cat(i.cat_to).dead and not Cat.fetch_cat(i.cat_to).outside]
        targets.extend(resent_relation)

        # if we have some, then we need to decide if this cat will kill
        if targets or facet_murder_chance == 1:
            if targets:
                chosen_target = random.choice(targets)
            else:
                relations = [i for i in relationships if i.dislike > 1 and not Cat.fetch_cat(i.cat_to).dead and not Cat.fetch_cat(i.cat_to).outside]
                if not relations:
                    return
                chosen_target = random.choice(relations)
            print(cat.name, 'TARGET CHOSEN', Cat.fetch_cat(chosen_target.cat_to).name)

            # chance to murder grows with the dislike and jealousy value
            kill_chance -= chosen_target.dislike
            print('DISLIKE MODIFIER', kill_chance)
            kill_chance -= chosen_target.jealousy
            print('JEALOUS MODIFIER', kill_chance)

            facet_modifiers = (0 + int(cat.personality.aggression)) + \
                (16 - int(cat.personality.stability)) + (16 - int(cat.personality.lawfulness))
            
            kill_chance = kill_chance - facet_modifiers
            print('Kill chance after facets', kill_chance)

            # this adds a bit of randomness
            randomness_modifier = (random.getrandbits(10) * .001)
            kill_chance = kill_chance - randomness_modifier
            print("Final kill chance: " + str(kill_chance))

            if kill_chance < 1:
                kill_chance = 1
            if not int(random.random() * kill_chance):
                print("KILL KILL KILL")
                self.death_events.handle_deaths(Cat.fetch_cat(chosen_target.cat_to), cat, self.at_war,
                                                self.enemy_clan, alive_kits=get_alive_kits(Cat), murder=True)

    def handle_mass_extinctions(self, cat):  # pylint: disable=unused-argument
        """Affects random cats in the clan, no cat needs to be passed to this function."""
        alive_cats = list(
            filter(
                lambda kitty: (kitty.status != "leader" and not kitty.dead and
                               not kitty.outside), Cat.all_cats.values()))
        alive_count = len(alive_cats)
        if alive_count > 15:
            if game.clan.all_clans:
                other_clan = game.clan.all_clans
            else:
                other_clan = [""]

            # Do some population/weight scrunkling to get amount of deaths
            max_deaths = int(alive_count / 2)  # 1/2 of alive cats
            weights = []
            population = []
            for n in range(2, max_deaths):
                population.append(n)
                weight = 1 / (0.75 * n)  # Lower chance for more dead cats
                weights.append(weight)
            dead_count = random.choices(population,
                                        weights=weights)[0]  # the dieded..

            disaster = []
            dead_names = []
            involved_cats = []
            dead_cats = random.sample(alive_cats, dead_count)
            for kitty in dead_cats:  # use "kitty" to not redefine "cat"
                dead_names.append(kitty.name)
                involved_cats.append(kitty.ID)
            names = f"{dead_names.pop(0)}"  # Get first    pylint: disable=redefined-outer-name
            if dead_names:
                last_name = dead_names.pop()  # Get last
                if dead_names:
                    for name in dead_names:  # In-between
                        names += f", {name}"
                    names += f", and {last_name}"
                else:
                    names += f" and {last_name}"
            disaster.extend([
                ' drown after the camp becomes flooded.',
                f' are killed in a battle against {random.choice(other_clan).name}Clan.',
                ' are killed after a fire rages through the camp.',
                ' are killed in an ambush by a group of rogues.',
                ' go missing in the night.',
                ' are killed after a badger attack.',
                ' die to a greencough outbreak.',
                ' are taken away by Twolegs.',
                ' eat tainted fresh-kill and die.',
            ])
            if game.clan.current_season == 'Leaf-bare':
                disaster.extend([' die after freezing from a snowstorm.'])
                if game.clan.game_mode == "classic":
                    disaster.extend(
                        [' starve to death when no prey is found.'])
            elif game.clan.current_season == 'Greenleaf':
                disaster.extend([
                    ' die after overheating.',
                    ' die after the water dries up from drought.'
                ])
            if dead_count >= 2:
                event_string = f'{names}{random.choice(disaster)}'
                if event_string == f'{names} are taken away by Twolegs.':
                    for kitty in dead_cats:
                        self.handle_twoleg_capture(kitty)
                    game.cur_events_list.append(
                        Single_Event(event_string, "birth_death",
                                     involved_cats))
                    # game.birth_death_events_list.append(event_string)
                    return
                game.cur_events_list.append(
                    Single_Event(event_string, "birth_death", involved_cats))
                # game.birth_death_events_list.append(event_string)

            else:
                disaster_str = random.choice(disaster)
                disaster_str = disaster_str.replace('are', 'is')
                disaster_str = disaster_str.replace('go', 'goes')
                disaster_str = disaster_str.replace('die', 'dies')
                disaster_str = disaster_str.replace('drown', 'drowns')
                disaster_str = disaster_str.replace('eat', 'eats')
                disaster_str = disaster_str.replace('starve', 'starves')
                event_string = f'{names}{disaster_str}'
                game.cur_events_list.append(
                    Single_Event(event_string, "birth_death", involved_cats))
                # game.birth_death_events_list.append(event_string)

            for poor_little_meowmeow in dead_cats:
                poor_little_meowmeow.die()

    def handle_illnesses_or_illness_deaths(self, cat):
        """ 
        This function will handle:
            - expanded mode: getting a new illness (extra function in own class)
            - classic mode illness related deaths is already handled in the general death function
        Returns: 
            - boolean if a death event occurred or not
        """
        # ---------------------------------------------------------------------------- #
        #                           decide if cat dies                                 #
        # ---------------------------------------------------------------------------- #
        # if triggered_death is True then the cat will die
        triggered_death = False
        if game.clan.game_mode in ["expanded", "cruel season"]:
            triggered_death = self.condition_events.handle_illnesses(
                cat, game.clan.current_season)
        return triggered_death

    def handle_twoleg_capture(self, cat):
        """
        TODO: DOCS
        """
        cat.outside = True
        cat.gone()
        # The outside-value must be set to True before the cat can go to cotc
        cat.thought = "Is terrified as they are trapped in a large silver Twoleg den"
        # FIXME: Not sure what this is intended to do; 'cat_class' has no 'other_cats' attribute.
        # cat_class.other_cats[cat.ID] = cat

    def handle_outbreaks(self, cat):
        """Try to infect some cats."""
        # check if the cat is ill, if game mode is classic,
        # or if clan has sufficient med cats in expanded mode
        if not cat.is_ill() or game.clan.game_mode == 'classic':
            return

        # check how many kitties are already ill
        already_sick = list(
            filter(
                lambda kitty:
                (not kitty.dead and not kitty.outside and kitty.is_ill()),
                Cat.all_cats.values()))
        already_sick_count = len(already_sick)

        # round up the living kitties
        alive_cats = list(
            filter(
                lambda kitty:
                (not kitty.dead and not kitty.outside and not kitty.is_ill()),
                Cat.all_cats.values()))
        alive_count = len(alive_cats)

        # if large amount of the population is already sick, stop spreading
        if already_sick_count >= alive_count * .25:
            return

        meds = get_med_cats(Cat)

        for illness in cat.illnesses:
            # check if illness can infect other cats
            if cat.illnesses[illness]["infectiousness"] == 0:
                continue
            chance = cat.illnesses[illness]["infectiousness"]
            chance += len(meds) * 7
            if not int(random.random() * chance):  # 1/chance to infect
                # fleas are the only condition allowed to spread outside of cold seasons
                if game.clan.current_season not in ["Leaf-bare", "Leaf-fall"
                                                    ] and illness != 'fleas':
                    continue
                if illness == 'kittencough':
                    # adjust alive cats list to only include kittens
                    alive_cats = list(
                        filter(
                            lambda kitty:
                            (kitty.status in ['kitten', 'newborn'] and not kitty.dead and
                             not kitty.outside), Cat.all_cats.values()))
                    alive_count = len(alive_cats)

                max_infected = int(alive_count / 2)  # 1/2 of alive cats
                # If there are less than two cat to infect,
                # you are allowed to infect all the cats
                if max_infected < 2:
                    max_infected = alive_count
                # If, event with all the cats, there is less
                # than two cats to infect, cancel outbreak.
                if max_infected < 2:
                    return

                weights = []
                population = []
                for n in range(2, max_infected + 1):
                    population.append(n)
                    weight = 1 / (0.75 * n
                                  )  # Lower chance for more infected cats
                    weights.append(weight)
                infected_count = random.choices(
                    population, weights=weights)[0]  # the infected..

                infected_names = []
                involved_cats = []
                infected_cats = random.sample(alive_cats, infected_count)
                for sick_meowmeow in infected_cats:
                    infected_names.append(str(sick_meowmeow.name))
                    involved_cats.append(sick_meowmeow.ID)
                    sick_meowmeow.get_ill(
                        illness, event_triggered=True)  # SPREAD THE GERMS >:)

                illness_name = str(illness).capitalize()
                if illness == 'kittencough':
                    event = f'{illness_name} has spread around the nursery. ' \
                            f'{", ".join(infected_names[:-1])}, and ' \
                            f'{infected_names[-1]} have been infected.'
                elif illness == 'fleas':
                    event = f'Fleas have been hopping from pelt to pelt and now ' \
                            f'{", ".join(infected_names[:-1])}, ' \
                            f'and {infected_names[-1]} are all infested.'
                else:
                    event = f'{illness_name} has spread around the camp. ' \
                            f'{", ".join(infected_names[:-1])}, and ' \
                            f'{infected_names[-1]} have been infected.'

                game.cur_events_list.append(
                    Single_Event(event, "health", involved_cats))
                # game.health_events_list.append(event)
                break

    def coming_out(self, cat):
        """turnin' the kitties trans..."""
        if cat.genderalign == cat.gender:
            if cat.moons < 6:
                return

            involved_cats = [cat.ID]
            if cat.age == 'adolescent':
                transing_chance = random.getrandbits(8)  # 2/256
            elif cat.age == 'young adult':
                transing_chance = random.getrandbits(9)  # 2/512
            else:
                # adult, senior adult, elder
                transing_chance = random.getrandbits(10)  # 2/1028

            if transing_chance:
                # transing_chance != 0, no trans kitties today...    L
                return

            if random.getrandbits(1):  # 50/50
                if cat.gender == "male":
                    cat.genderalign = "trans female"
                    # cat.pronouns = [cat.default_pronouns[1].copy()]
                else:
                    cat.genderalign = "trans male"
                    # cat.pronouns = [cat.default_pronouns[2].copy()]
            else:
                cat.genderalign = "nonbinary"
                # cat.pronouns = [cat.default_pronouns[0].copy()]

            if cat.gender == 'male':
                gender = 'tom'
            else:
                gender = 'she-cat'
            text = f"{cat.name} has realized that {gender} doesn't describe how they feel anymore."
            game.cur_events_list.append(
                Single_Event(text, "misc", involved_cats))
            # game.misc_events_list.append(text)

    def check_and_promote_leader(self):
        """ Checks if a new leader need to be promoted, and promotes them, if needed.  """
        # check for leader
        if game.clan.leader:
            leader_invalid = game.clan.leader.dead or game.clan.leader.outside
        else:
            leader_invalid = True

        if leader_invalid:
            self.perform_ceremonies(
                game.clan.leader
            )  # This is where the deputy will be make leader

            if game.clan.leader:
                leader_dead = game.clan.leader.dead
                leader_outside = game.clan.leader.outside
            else:
                leader_dead = True
                leader_outside = True

            if leader_dead or leader_outside:
                game.cur_events_list.insert(
                    0, Single_Event(f"{game.clan.name}Clan has no leader!"))

    def check_and_promote_deputy(self):
        """Checks if a new deputy needs to be appointed, and appointed them if needed. """
        if (not game.clan.deputy or game.clan.deputy.dead
                or game.clan.deputy.outside or game.clan.deputy.status == "elder"):
            if game.settings.get('deputy'):

                # This determines all the cats who are eligible to be deputy.
                possible_deputies = list(
                    filter(
                        lambda x: not x.dead and not x.outside and x.status ==
                                  "warrior" and (x.apprentice or x.former_apprentices),
                        Cat.all_cats_list))

                # If there are possible deputies, choose from that list.
                if possible_deputies:
                    random_cat = random.choice(possible_deputies)
                    involved_cats = [random_cat.ID]

                    # Gather deputy and leader status, for determination of the text.
                    if game.clan.leader:
                        if game.clan.leader.dead or game.clan.leader.outside:
                            leader_status = "not_here"
                        else:
                            leader_status = "here"
                    else:
                        leader_status = "not_here"

                    if game.clan.deputy:
                        if game.clan.deputy.dead or game.clan.deputy.outside:
                            deputy_status = "not_here"
                        else:
                            deputy_status = "here"
                    else:
                        deputy_status = "not_here"

                    if leader_status == "here" and deputy_status == "not_here":

                        if random_cat.personality.trait == 'bloodthirsty':
                            text = f"{random_cat.name} has been chosen as the new deputy. " \
                                   f"They look at the Clan leader with an odd glint in their eyes."
                            # No additional involved cats
                        else:
                            if game.clan.deputy:
                                previous_deputy_mention = random.choice([
                                    f"They know that {game.clan.deputy.name} would approve.",
                                    f"They hope that {game.clan.deputy.name} would approve.",
                                    f"They don't know if {game.clan.deputy.name} would approve, "
                                    f"but life must go on. "
                                ])
                                involved_cats.append(game.clan.deputy.ID)

                            else:
                                previous_deputy_mention = ""

                            text = f"{game.clan.leader.name} chooses " \
                                   f"{random_cat.name} to take over " \
                                   f"as deputy. " + previous_deputy_mention

                            involved_cats.append(game.clan.leader.ID)
                    elif leader_status == "not_here" and deputy_status == "here":
                        text = f"The clan is without a leader, but a " \
                               f"new deputy must still be named.  " \
                               f"{random_cat.name} is chosen as the new deputy. " \
                               f"The retired deputy nods their approval."
                    elif leader_status == "not_here" and deputy_status == "not_here":
                        text = f"Without a leader or deputy, the Clan has been directionless. " \
                               f"They all turn to {random_cat.name} with hope for the future."
                    elif leader_status == "here" and deputy_status == "here":
                        possible_events = [
                            f"{random_cat.name} has been chosen as the new deputy. "  # pylint: disable=line-too-long
                            f"The Clan yowls their name in approval.",  # pylint: disable=line-too-long
                            f"{random_cat.name} has been chosen as the new deputy. "  # pylint: disable=line-too-long
                            f"Some of the older Clan members question the wisdom in this choice.",
                            # pylint: disable=line-too-long
                            f"{random_cat.name} has been chosen as the new deputy. "  # pylint: disable=line-too-long
                            f"They hold their head up high and promise to do their best for the Clan.",
                            # pylint: disable=line-too-long
                            f"{game.clan.leader.name} has been thinking deeply all day who they would "  # pylint: disable=line-too-long
                            f"respect and trust enough to stand at their side, and at sunhigh makes the "  # pylint: disable=line-too-long
                            f"announcement that {random_cat.name} will be the Clan's new deputy.",
                            # pylint: disable=line-too-long
                            f"{random_cat.name} has been chosen as the new deputy. They pray to "  # pylint: disable=line-too-long
                            f"StarClan that they are the right choice for the Clan.",  # pylint: disable=line-too-long
                            f"{random_cat.name} has been chosen as the new deputy. Although"  # pylint: disable=line-too-long
                            f"they are nervous, they put on a brave front and look forward to serving"  # pylint: disable=line-too-long
                            f"the clan.",
                        ]
                        # No additional involved cats
                        text = random.choice(possible_events)
                    else:
                        # This should never happen. Failsafe.
                        text = f"{random_cat.name} becomes deputy. "
                else:
                    # If there are no possible deputies, choose someone else, with special text.
                    all_warriors = list(
                        filter(
                            lambda x: not x.dead and not x.outside and x.status
                                      == "warrior", Cat.all_cats_list))
                    if all_warriors:
                        random_cat = random.choice(all_warriors)
                        involved_cats = [random_cat.ID]
                        text = f"No cat is truly fit to be deputy, " \
                               f"but the position can't remain vacant. " \
                               f"{random_cat.name} is appointed as the new deputy. "

                    else:
                        # Is there are no warriors at all, no one is named deputy.
                        game.cur_events_list.append(
                            Single_Event(
                                "There are no cats fit to become deputy. ",
                                "ceremony"))
                        return

                random_cat.status_change("deputy")
                game.clan.deputy = random_cat

                game.cur_events_list.append(
                    Single_Event(text, "ceremony", involved_cats))

            else:
                game.cur_events_list.insert(
                    0, Single_Event(f"{game.clan.name}Clan has no deputy!"))

events_class = Events()<|MERGE_RESOLUTION|>--- conflicted
+++ resolved
@@ -106,13 +106,8 @@
         if game.clan.game_mode in ['expanded', 'cruel season'
                                    ] and game.clan.freshkill_pile:
             needed_amount = game.clan.freshkill_pile.amount_food_needed()
-<<<<<<< HEAD
-            print(f" -- FRESHKILL: prey amount before feeding {game.clan.freshkill_pile.total_amount}") # pylint: disable=line-too-long
-            print(f" -- FRESHKILL: clan needs {needed_amount} prey")
-=======
-            # print(f" -- FRESHKILL: prey amount before feeding {game.clan.freshkill_pile.total_amount}")
+            # print(f" -- FRESHKILL: prey amount before feeding {game.clan.freshkill_pile.total_amount}") # pylint: disable=line-too-long
             # print(f" -- FRESHKILL: clan needs {needed_amount} prey")
->>>>>>> 2d2245a9
             # feed the cats and update the nutrient status
             relevant_cats = list(
                 filter(
@@ -133,11 +128,7 @@
                     Single_Event(
                         f"{game.clan.name}Clan doesn't have enough prey for next moon!"
                     ))
-<<<<<<< HEAD
-            print(f" -- FRESHKILL: prey amount after feeding {game.clan.freshkill_pile.total_amount}") # pylint: disable=line-too-long
-=======
             # print(f" -- FRESHKILL: prey amount after feeding {game.clan.freshkill_pile.total_amount}")
->>>>>>> 2d2245a9
 
         rejoin_upperbound = game.config["lost_cat"]["rejoin_chance"]
         if random.randint(1, rejoin_upperbound) == 1:
