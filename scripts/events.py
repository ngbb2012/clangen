from .cats import *
from .buttons import *


class Events(object):
    all_events = {}

    def __init__(self, e_type=None, **cats):
        self.e_type = e_type
        self.ID = str(randint(0, 9)) + str(randint(0, 9)) + str(randint(0, 9)) + str(randint(0, 9))
        if e_type is not None:
            # Leave "e_type" empty for example class
            self.all_events[self.ID] = self
        self.cats = cats
        self.at_war = False
        self.enemy_clan = None
        self.living_cats = 0

    def one_moon(self):
        if game.switches['timeskip']:
            game.switches['save_clan'] = False
            self.living_cats = 0
            self.check_clan_relations()
<<<<<<< HEAD
            for cat in game.clan.clan_cats:
=======
            game.patrolled.clear()
            for cat in cat_class.all_cats.copy().values():
>>>>>>> e22f164a
                if not cat.dead:
                    cat.create_interaction()
                    self._extracted_from_one_moon_7(cat)
                else:
                    cat.dead_for += 1
                cat.thoughts()
            for cat in game.clan.starclan_cats:
                cat.dead_for += 1
            game.clan.age += 1
            if game.settings.get('autosave') is True and game.clan.age % 5 == 0:
                game.clan.save_clan()
            game.clan.current_season = game.clan.seasons[game.clan.age % 12]
            game.event_scroll_ct = 0
            has_med = any(str(cat.status) in {"medicine cat", "medicine cat apprentice"} and not cat.dead for cat in game.clan.clan_cats)

            if not has_med:
                game.cur_events_list.insert(0, f"{game.clan.name}Clan has no medicine cat!")
            if game.clan.deputy == 0 or game.clan.deputy is None or game.clan.deputy.dead:
                game.cur_events_list.insert(0, f"{game.clan.name}Clan has no deputy!")
            if game.clan.leader.dead:
                game.cur_events_list.insert(0, f"{game.clan.name}Clan has no leader!")
        game.switches['timeskip'] = False

    # TODO Rename this here and in `one_moon`
    def _extracted_from_one_moon_7(self, cat):
        self.living_cats += 1
        cat.in_camp = 1
        self.perform_ceremonies(cat)
        self.handle_relationships(cat)
        self.invite_new_cats(cat)
        self.have_kits(cat)
        self.other_interactions(cat)
        self.gain_scars(cat)
        self.handle_deaths(cat)
        self.check_age(cat)

    def check_clan_relations(self):
        if len(game.clan.all_clans) > 0:
            for other_clan in game.clan.all_clans:
                war_notice = ''
                if int(other_clan.relations) < 7:
                    self.at_war = True
                    self.enemy_clan = f'{str(other_clan.name)}Clan'
                    war_notice = choice(
                        [f'War rages between {game.clan.name}Clan and {other_clan.name}Clan', f'{other_clan.name}Clan has taken some of {game.clan.name}' + "Clan\'s territory.",
                         f'{game.clan.name}Clan has claimed some of {other_clan.name}' + "Clan\'s territory",
                         f'{other_clan.name}Clan attempted to break into your camp during the war', f'The war against {other_clan.name}Clan continues.',
                         f'{game.clan.name}Clan is starting to get tired of the war against {other_clan.name}Clan'])

                if war_notice:
                    game.cur_events_list.append(war_notice)

    def perform_ceremonies(self, cat):
        if game.clan.leader.dead and game.clan.deputy is not None and not game.clan.deputy.dead:
            game.clan.new_leader(game.clan.deputy)
            game.cur_events_list.append(f'{str(game.clan.deputy.name)} has been promoted to the new leader of the clan')

            game.clan.deputy = None
        if not cat.dead:
            cat.moons += 1
            if cat.status == 'deputy' and game.clan.deputy is None:
                game.clan.deputy = cat
            if cat.moons > Cat().age_moons[cat.age][1]:
                if cat.age != 'elder':
                    cat.age = Cat().ages[Cat().ages.index(cat.age) + 1]
                if cat.status == 'kitten' and cat.age == 'adolescent':
                    cat.status_change('apprentice')
                    game.cur_events_list.append(f'{str(cat.name)} has started their apprenticeship')
                    cat.update_mentor()
                elif cat.status == 'apprentice' and cat.age == 'young adult':
                    self._extracted_from_perform_ceremonies_19(cat, 'warrior', ' has earned their warrior name')

                elif cat.status == 'medicine cat apprentice' and cat.age == 'young adult':
                    self._extracted_from_perform_ceremonies_19(cat, 'medicine cat', ' has earned their medicine cat name')
                    game.clan.new_medicine_cat(cat)
                elif cat.status == 'warrior' and cat.age == 'elder' and len(cat.apprentice) < 1:
                    cat.status_change('elder')
                    game.cur_events_list.append(f'{str(cat.name)} has retired to the elder den')
                elif cat.status == 'deputy' and cat.age == 'elder' and len(cat.apprentice) < 1:
                    cat.status_change('elder')
                    game.clan.deputy = None
                    game.cur_events_list.append(f'The deputy {str(cat.name)} has retired to the elder den')
            if cat.status in ['warrior', 'deputy'] and cat.age == 'elder' and len(cat.apprentice) < 1:
                cat.status_change('elder')
                game.cur_events_list.append(f'{str(cat.name)} has retired to the elder den')

    # TODO Rename this here and in `perform_ceremonies`
    def _extracted_from_perform_ceremonies_19(self, cat, arg1, arg2):
        cat.status_change(arg1)
        cat.update_mentor()
        game.cur_events_list.append(f'{str(cat.name)}{arg2}')

    def gain_scars(self, cat):
        if cat.specialty is not None and cat.specialty2 is not None or cat.age == 'kitten':
            return
        name = str(cat.name)
        scar_text = []
        if cat.age in ['adolescent', 'young adult']:
            chance = randint(0, 50)
        elif cat.age in ['adult', 'senior adult']:
            chance = randint(0, 70)
        else:
            chance = randint(0, 90)
        if chance == 1:
            if cat.specialty is None:
                cat.specialty = choice([choice(scars1), choice(scars2)])
                if cat.specialty == 'NOTAIL':
                    scar_text.append(f'{name} lost their tail to a ' + choice(['rogue', 'dog', 'fox', 'otter', 'rat', 'hawk', 'enemy warrior', 'badger', 'tree', 'twoleg trap']))
                else:
                    scar_text.extend([f'{name} earned a scar fighting a ' + choice(['rogue', 'dog', 'fox', 'otter', 'rat', 'hawk', 'enemy warrior', 'badger']),
                                      f'{name} earned a scar defending the territory', f'{name} earned a scar protecting the kits', f'{name} is injured after falling into a river',
                                      f'{name} is injured by enemy warriors after accidentally wandering over the border', f'{name} is injured after messing with a twoleg object'])
            elif cat.specialty2 is None:
                cat.specialty2 = choice([choice(scars1), choice(scars2)])
                if cat.specialty2 == 'NOTAIL' and cat.specialty != 'NOTAIL':
                    scar_text.append(f'{name} lost their tail to a ' + choice(['rogue', 'dog', 'fox', 'otter', 'rat', 'hawk', 'enemy warrior', 'badger', 'tree', 'twoleg trap']))
                else:
                    scar_text.extend([f'{name} earned a scar fighting a ' + choice(['rogue', 'dog', 'fox', 'otter', 'rat', 'hawk', 'enemy warrior', 'badger']),
                                      f'{name} earned a scar defending the territory', f'{name} earned a scar protecting the kits', f'{name} is injured after falling into a river',
                                      f'{name} is injured by enemy warriors after accidentally wandering over the border', f'{name} is injured after messing with a twoleg object'])
        if scar_text:
            game.cur_events_list.append(choice(scar_text))

    def handle_relationships(self, cat):
        other_cat = choice(list(game.clan.clan_cats))
        if randint(1, 50) == 1:
            if cat != other_cat and not other_cat.dead and cat.status not in ['kitten', 'apprentice', 'medicine cat apprentice', 'medicine cat'] and other_cat.status not in [
                'kitten', 'apprentice', 'medicine cat apprentice', 'medicine cat'] and cat.age == other_cat.age and not {cat, cat.parent1, cat.parent2}.intersection(
                {other_cat, other_cat.parent1, other_cat.parent2}) and cat.mate is None and other_cat.mate is None:
                game.cur_events_list.append(f'{str(cat.name)} and {str(other_cat.name)} have become mates')

                cat.mate = other_cat
                other_cat.mate = cat
        elif randint(1, 50) == 1:
            if cat.mate == other_cat:
                game.cur_events_list.append(f'{str(cat.name)} and {str(other_cat.name)} have broken up')
                cat.mate = None
                other_cat.mate = None

    def invite_new_cats(self, cat):
        chance = 100
        if self.living_cats < 10:
            chance = 100
        elif self.living_cats > 50:
            chance = 700
        elif self.living_cats > 30:
            chance = 300
        if randint(1, chance) == 1 and cat.age != 'kitten':
            name = str(cat.name)
            type_of_new_cat = choice([1, 2, 3, 4, 5, 6])
            if type_of_new_cat == 1:
                kit = Cat(moons=0)
                #create and update relationships
                relationships = []
                for inter_cat in game.clan.clan_cats:
                    inter_cat.relationships.append(Relationship(inter_cat,kit))
                    relationships.append(Relationship(kit,inter_cat))
                kit.relationships = relationships
                game.clan.add_cat(kit)
                kit_text = [f'{name} finds an abandoned kit and names them {str(kit.name)}',
                            f'A loner brings their kit named {str(kit.name.prefix)} to the clan, stating they no longer can care for them']
                game.cur_events_list.append(choice(kit_text))
                self.check_age(kit)

            elif type_of_new_cat == 2:
                self._extracted_from_invite_new_cats_19(name)

            elif type_of_new_cat == 3:
                loner = Cat(status='warrior', moons=randint(12, 120))
                #create and update relationships
                relationships = []
                for inter_cat in game.clan.clan_cats:
                    inter_cat.relationships.append(Relationship(inter_cat,loner))
                    relationships.append(Relationship(loner,inter_cat))
                loner.relationships = relationships
                loner.skill = 'formerly a loner'
                game.clan.add_cat(loner)
                loner_text = [f'{name} finds a loner who joins the clan', f'A loner says that they are interested in clan life and joins the clan']
                game.cur_events_list.append(choice(loner_text))
                game.cur_events_list.append('The loner changes their name to ' + str(loner.name))
                self.check_age(loner)

            elif type_of_new_cat == 4:
                warrior = Cat(status='warrior', moons=randint(12, 150))
                #create and update relationships
                relationships = []
                for inter_cat in game.clan.clan_cats:
                    inter_cat.relationships.append(Relationship(inter_cat,warrior))
                    relationships.append(Relationship(warrior,inter_cat))
                warrior.relationships = relationships
                game.clan.add_cat(warrior)
                warrior_text = []
                if len(game.clan.all_clans) > 0:
                    warrior_text.extend([f'{name} finds a warrior from {str(choice(game.clan.all_clans).name)}Clan named {str(warrior.name)} who asks to join the clan',
                                         f'An injured warrior from {str(choice(game.clan.all_clans).name)}Clan asks to join in exchange for healing'])
                else:
                    warrior_text.extend([f'{name} finds a warrior from a different clan named {str(warrior.name)} who asks to join the clan'])
                game.cur_events_list.append(choice(warrior_text))
                self.check_age(warrior)

            elif type_of_new_cat == 5:
                self._extracted_from_invite_new_cats_47(name)
            elif type_of_new_cat == 6:
                loner = Cat(status='warrior', moons=randint(12, 120))
                #create and update relationships
                relationships = []
                for inter_cat in game.clan.clan_cats:
                    inter_cat.relationships.append(Relationship(inter_cat,loner))
                    relationships.append(Relationship(loner,inter_cat))
                loner.relationships = relationships
                self._extracted_from_invite_new_cats_59(loner)
                loner_text = [f'{name} finds a kittypet named {choice(names.loner_names)} who wants to join the clan']
                game.cur_events_list.append(choice(loner_text))
                game.cur_events_list.append('The kittypet changes their name to ' + str(loner.name))
                self.check_age(loner)

    # TODO Rename this here and in `invite_new_cats`
    def _extracted_from_invite_new_cats_59(self, loner):
        loner.skill = 'formerly a kittypet'
        if choice([1, 2]) == 1:
            loner.specialty2 = choice(scars3)
        game.clan.add_cat(loner)
        self.check_age(loner)

    # TODO Rename this here and in `invite_new_cats`
    def _extracted_from_invite_new_cats_47(self, name):
        loner_name = choice(names.loner_names)
        loner = Cat(prefix=loner_name, gender=choice(['female', 'male']), status='warrior', moons=randint(12, 120), suffix='')
        #create and update relationships
        relationships = []
        for cat in game.clan.clan_cats:
            cat.relationships.append(Relationship(cat,loner))
            relationships.append(Relationship(loner,cat))
        loner.relationships = relationships
        self._extracted_from_invite_new_cats_59(loner)
        loner_text = [f'{name} finds a kittypet named {str(loner_name)} who wants to join the clan', f'A kittypet named {str(loner_name)} stops {name} and asks to join the clan']
        game.cur_events_list.append(choice(loner_text))
        game.cur_events_list.append(str(loner_name) + ' decides to keep their name')

    # TODO Rename this here and in `invite_new_cats`
    def _extracted_from_invite_new_cats_19(self, name):
        loner_name = choice(names.loner_names)
        loner = Cat(prefix=loner_name, gender=choice(['female', 'male']), status='warrior', moons=randint(12, 120), suffix='')
        loner.skill = 'formerly a loner'
        #create and update relationships
        relationships = []
        for cat in game.clan.clan_cats:
            cat.relationships.append(Relationship(cat,loner))
            relationships.append(Relationship(loner,cat))
        loner.relationships = relationships
        game.clan.add_cat(loner)
        loner_text = [f'{name} finds a loner named {str(loner.name)} who joins the clan',
                      f'A loner named {str(loner.name)} waits on the border for a patrol, asking to join the clan']
        game.cur_events_list.append(choice(loner_text))
        game.cur_events_list.append(str(loner_name) + ' decides to keep their name')
        self.check_age(loner)

    def other_interactions(self, cat):
        if randint(1, 50) != 1:
            return
        interactions = []
        other_cat = choice(list(game.clan.clan_cats))
        while cat == other_cat or other_cat.dead:
            other_cat = choice(list(game.clan.clan_cats))
        name = str(cat.name)
        other_name = str(other_cat.name)
        if cat.status in ['warrior', 'deputy', 'leader'] and randint(1, 4) == 1 and game.settings.get('retirement') is True:
            game.cur_events_list.append(f'{name} retires to the elders den after injuries sustained defending {other_name}')
            cat.status_change('elder')
            return
        if cat.status == 'kitten':
            interactions.extend([f'{name} is scolded after sneaking out of camp', f'{name} falls into a river but is saved by {other_name}'])
        elif cat.status in ['apprentice', 'medicine cat apprentice']:
            interactions.extend([f'{name} is scolded after sneaking out of camp', f'{name} falls into a river but is saved by {other_name}',
                                 name + " accidentally trespasses onto another clan\'s territory"])
            if other_cat.status == 'apprentice':
                interactions.append(f'{name} sneaks out of camp with {other_name}')
        elif cat.status == 'warrior':
            interactions.extend([name + " is caught outside of the clan\'s territory", f'{name} is caught breaking the warrior code', f'{name} went missing for a few days',
                                 f'{name} believes they are a part of the new prophecy'])
        elif cat.status == 'medicine cat':
            interactions.extend(
                [f'{name} learns of a new prophecy', f'{name} is worried about an outbreak of greencough', f'{name} is worried about how low their herb stores has gotten',
                 f'{name} visits the other medicine cats'])
        elif cat.status == 'deputy':
            interactions.extend([f'{name} thinks about retiring', f'{name} travels to the other clans to bring them an important message'])
        elif cat.status == 'leader':
            interactions.extend(
                [f'{name} thinks about retiring', name + " confesses they don\'t have many lives left", f'{name} calls a clan meeting to give an important announcement'])
            if other_cat.status not in ['kitten', 'apprentice', 'medicine cat apprentice']:
                interactions.append(f'{name} confesses to {other_name} that the responsibility of leadership is crushing them')
            elif other_cat.status == 'apprentice':
                interactions.append(f'{name} assesses {other_name}' + "\'s progress")
        elif cat.status == 'elder':
            interactions.extend([f'{name} is brought back to camp after wandering off'])
        if cat.age == other_cat.age:
            interactions.extend([f'{name} tries to convince {other_name} to run away together'])

        game.cur_events_list.append(choice(interactions))

    def handle_deaths(self, cat):
        if randint(1, 400) == 1:
            name = str(cat.name)
            cause_of_death = [name + ' was murdered', name + ' died of greencough', 'A tree fell in camp and killed ' + name, name + ' was found dead near a fox den']
            if cat.status == 'kitten':
                cause_of_death.extend([name + ' fell into a river and drowned', name + ' was taken by a hawk', name + ' grew weak as the days passed and died',
                                       name + ' was killed after sneaking out of camp', name + ' died after accidentally eating deathberries'])
                if game.clan.current_season == 'Leaf-bare':
                    cause_of_death.extend([name + ' was found dead in the snow', name + ' froze to death in a harsh snowstorm',
                                           name + ' disappeared from the nursery and was found dead in the territory'])
                if game.clan.current_season == 'Greenleaf':
                    cause_of_death.extend([name + ' died to overheating'])
                if game.clan.biome == "Beach":
                    cause_of_death.extend([name + ' tried to play in the ocean and was taken away by the tides', name + ' was picked up and dropped to their death by a seagull'])
            elif cat.status == 'apprentice':
                cause_of_death.extend([name + ' died in a training accident', name + ' was killed by enemy warriors after accidentally wandering over the border',
                                       name + ' went missing and was found dead', name + ' died in a border skirmish'])
                if game.clan.biome == "Forest":
                    cause_of_death.extend([name + ' was crushed by a falling tree', name + ' was killed by a badger'])
                if game.clan.biome == "Mountainous":
                    cause_of_death.extend([name + ' was crushed to death by an avalanche', name + ' fell from a cliff and died'])
                if game.clan.biome == "Plains":
                    cause_of_death.extend([name + ' was bitten by a rattlesnake and died', name + ' was caught in a twoleg farm monster and mangled to death'])
                if game.clan.biome == "Beach":
                    cause_of_death.extend([name + ' was washed out to sea and drowned', name + ' was poisoned by a sea creature and died'])
            elif cat.status == 'warrior' or cat.status == 'deputy' or cat.status == 'leader':
                if len(game.clan.all_clans) > 0:
                    cause_of_death.append(name + ' was found dead near the ' + choice(game.clan.all_clans).name + 'Clan border')
                cause_of_death.extend([name + ' died from infected wounds', name + ' went missing and was found dead'])
                if self.at_war:
                    cause_of_death.extend([name + ' was killed by enemy ' + self.enemy_clan + ' warriors', name + ' was killed by enemy ' + self.enemy_clan + ' warriors',
                                           name + ' was killed by enemy ' + self.enemy_clan + ' warriors', name + ' died in a border skirmish'])
                if game.clan.biome == "Forest":
                    cause_of_death.extend([name + ' was crushed by a falling tree', name + ' died from their severe wounds after fighting off a badger'])
                if game.clan.biome == "Mountainous":
                    cause_of_death.extend([name + ' was crushed to death by an avalanche', name + ' fell from a cliff and died'])
                if game.clan.biome == "Plains":
                    cause_of_death.extend([name + ' was bitten by a rattlesnake and died', name + ' was caught in a twoleg farm monster and mangled to death'])
                if game.clan.biome == "Beach":
                    cause_of_death.extend([name + ' was washed out to sea and drowned', name + ' was poisoned by a sea creature and died'])
            elif cat.status == 'medicine cat' or cat.status == 'medicine cat apprentice':
                cause_of_death.extend(['The herb stores were damaged and ' + name + ' was murdered by an enemy warrior'])
                if self.at_war:
                    cause_of_death.extend([name + ' was killed by a ' + self.enemy_clan + ' warrior while pulling an injured cat out of the battlefield'])
            if cat.status == 'deputy' or cat.status == 'leader':
                if self.at_war:
                    cause_of_death.extend([name + ' was killed by the ' + self.enemy_clan + ' deputy', name + ' was killed by the ' + self.enemy_clan + ' leader'])
            cat.dies()
            game.cur_events_list.append(choice(cause_of_death) + ' at ' + str(cat.moons) + ' moons old')
        elif randint(1, 500) == 1:  # multiple deaths
            name = str(cat.name)
            other_cat = choice(list(game.clan.clan_cats))
            while cat == other_cat or other_cat.dead:
                other_cat = choice(list(game.clan.clan_cats))
            other_name = str(other_cat.name)
            cause_of_death = [name + ' and ' + other_name + ' die of greencough', name + ' and ' + other_name + ' die of yellowcough',
                              name + ' and ' + other_name + ' die from eating poisoned prey']
            if cat.status != 'kitten' and other_cat.status != 'kitten':
                cause_of_death.extend(
                    [name + ' and ' + other_name + ' are killed in a border skirmish', name + ' and ' + other_name + ' are killed in a battle against a gang of rogues'])
            if cat.mate is not None and cat.age == other_cat.age and other_cat.mate is None:
                cat.dies()
                game.cur_events_list.append(name + ' is killed by ' + other_name + ' in an argument over ' + str(cat.mate.name))
                return
            cat.dies()
            other_cat.dies()
            game.cur_events_list.append(choice(cause_of_death))
        elif cat.moons > randint(150, 200):  # extra chance of cat dying to age
            if choice([1, 2, 3, 4, 5, 6]) == 1:
                cat.dies()
                game.cur_events_list.append(str(cat.name) + ' has passed due to their old age at ' + str(cat.moons) + ' moons old')
        if game.settings.get('disasters') is True:
            alive_count = 0
            alive_cats = []
            for inter_cat in list(game.clan.clan_cats):
                if not inter_cat.dead:
                    alive_count += 1
                    alive_cats.append(inter_cat)
            if alive_count > 10:
                chance = int(alive_count / 10)
                if randint(chance, 1000) == 999:
                    disaster = []
                    dead_cats = random.sample(alive_cats, 5)
                    name1 = str(dead_cats[0].name)
                    name2 = str(dead_cats[1].name)
                    name3 = str(dead_cats[2].name)
                    name4 = str(dead_cats[3].name)
                    name5 = str(dead_cats[4].name)
                    disaster.extend([' drown after the camp becomes flooded', ' are killed in a battle against ' + choice(names.normal_prefixes) + 'Clan',
                                     ' are killed after a fire rages through the camp', ' are killed in an ambush by a group of rogues', ' go missing in the night',
                                     ' are killed after a badger attack', ' die to a greencough outbreak', ' are taken away by twolegs', ' eat poisoned freshkill and die'])
                    if game.clan.current_season == 'Leaf-bare':
                        disaster.extend([' die after freezing from a snowstorm', ' starve to death when no prey is found'])
                    elif game.clan.current_season == 'Greenleaf':
                        disaster.extend([' die after overheating', ' die after the water dries up from drought'])

                    game.cur_events_list.append(name1 + ', ' + name2 + ', ' + name3 + ', ' + name4 + ', and ' + name5 + choice(disaster))
                    for inter_cat in dead_cats:
                        inter_cat.dies()

    def have_kits(self, cat):
        # decide chances of having kits, and if it's possible at all
        chance = 0
        if cat.mate is not None:
            if cat.mate in game.clan.clan_cats:
                if cat.mate.dead:
                    chance = 0
                elif cat.mate.gender != cat.gender and cat.mate.age != 'elder':
                    chance = 25
                elif game.settings['no gendered breeding'] and cat.mate.age != 'elder' and chance is not None:
                    chance = 25
                else:
                    chance = 0
            else:
                game.cur_events_list.append(f"Warning: {cat.name} has an invalid mate #{cat.mate.ID} - {cat.mate.name}. This has been unset.")
                cat.mate = None
        else:
            chance = 50
            if not game.settings['no unknown fathers']:
                chance = 0

        if cat.age in ['kitten', 'adolescent', 'elder'] or cat.example or (not game.settings['no gendered breeding'] and cat.gender == 'male'):
            chance = 0

        # Decide randomly if kits will be born, if possible
        if chance != 0:
            hit = randint(0, chance)
            if self.living_cats > 50:
                hit = randint(0, chance + 20)
            elif self.living_cats < 10:
                hit = randint(0, chance - 10)
            kits = choice([1, 1, 2, 2, 3, 3, 4])
            if hit == 1 and cat.mate is not None:
                if game.cur_events_list is not None:
                    game.cur_events_list.append(str(cat.name) + ' had a litter of ' + str(kits) + ' kit(s)')
                else:
                    game.cur_events_list = [str(cat.name) + ' had a litter of ' + str(kits) + ' kit(s)']

                for kit in range(kits):
                    kit = Cat(parent1=cat, parent2=cat.mate, moons=0)
                    #create and update relationships
                    relationships = []
                    for inter_cat in game.clan.clan_cats:
                        if inter_cat in [kit.parent1, kit.parent2]:
                            cat.relationships.append(Relationship(cat,kit,False,True))
                            relationships.append(Relationship(kit,cat,False,True))
                        else:
                            inter_cat.relationships.append(Relationship(inter_cat,kit))
                            relationships.append(Relationship(kit,inter_cat))
                    kit.relationships = relationships
                    game.clan.add_cat(kit)
            elif hit == 1:
                game.cur_events_list.append(str(cat.name) + ' had a litter of ' + str(kits) + ' kit(s)')

                for kit in range(kits):
                    kit = Cat(parent1=cat, moons=0)
                    #create and update relationships
                    relationships = []
                    for iter_cat in game.clan.clan_cats:
                        if iter_cat.ID is kit.parent1.ID:
                            iter_cat.relationships.append(Relationship(iter_cat,kit,False,True))
                            relationships.append(Relationship(kit,iter_cat,False,True))
                        else:
                            iter_cat.relationships.append(Relationship(iter_cat,kit))
                            relationships.append(Relationship(kit,iter_cat))
                    kit.relationships = relationships
                    game.clan.add_cat(kit)

    def check_age(self, cat):
        if 0 <= cat.moons <= 5:
            cat.age = 'kitten'
        elif 6 <= cat.moons <= 11:
            cat.age = 'adolescent'
        elif 12 <= cat.moons <= 47:
            cat.age = 'young adult'
        elif 48 <= cat.moons <= 95:
            cat.age = 'adult'
        elif 96 <= cat.moons <= 119:
            cat.age = 'senior adult'
        else:
            cat.age = 'elder'


events_class = Events()<|MERGE_RESOLUTION|>--- conflicted
+++ resolved
@@ -21,26 +21,20 @@
             game.switches['save_clan'] = False
             self.living_cats = 0
             self.check_clan_relations()
-<<<<<<< HEAD
-            for cat in game.clan.clan_cats:
-=======
             game.patrolled.clear()
             for cat in cat_class.all_cats.copy().values():
->>>>>>> e22f164a
                 if not cat.dead:
-                    cat.create_interaction()
                     self._extracted_from_one_moon_7(cat)
                 else:
                     cat.dead_for += 1
-                cat.thoughts()
-            for cat in game.clan.starclan_cats:
-                cat.dead_for += 1
+            cat_class.thoughts()
             game.clan.age += 1
             if game.settings.get('autosave') is True and game.clan.age % 5 == 0:
+                cat_class.save_cats()
                 game.clan.save_clan()
             game.clan.current_season = game.clan.seasons[game.clan.age % 12]
             game.event_scroll_ct = 0
-            has_med = any(str(cat.status) in {"medicine cat", "medicine cat apprentice"} and not cat.dead for cat in game.clan.clan_cats)
+            has_med = any(str(cat.status) in {"medicine cat", "medicine cat apprentice"} and not cat.dead for cat in cat_class.all_cats.values())
 
             if not has_med:
                 game.cur_events_list.insert(0, f"{game.clan.name}Clan has no medicine cat!")
@@ -89,9 +83,9 @@
             cat.moons += 1
             if cat.status == 'deputy' and game.clan.deputy is None:
                 game.clan.deputy = cat
-            if cat.moons > Cat().age_moons[cat.age][1]:
+            if cat.moons > cat_class.age_moons[cat.age][1]:
                 if cat.age != 'elder':
-                    cat.age = Cat().ages[Cat().ages.index(cat.age) + 1]
+                    cat.age = cat_class.ages[cat_class.ages.index(cat.age) + 1]
                 if cat.status == 'kitten' and cat.age == 'adolescent':
                     cat.status_change('apprentice')
                     game.cur_events_list.append(f'{str(cat.name)} has started their apprenticeship')
@@ -151,17 +145,17 @@
             game.cur_events_list.append(choice(scar_text))
 
     def handle_relationships(self, cat):
-        other_cat = choice(list(game.clan.clan_cats))
+        other_cat = choice(list(cat_class.all_cats.values()))
         if randint(1, 50) == 1:
             if cat != other_cat and not other_cat.dead and cat.status not in ['kitten', 'apprentice', 'medicine cat apprentice', 'medicine cat'] and other_cat.status not in [
                 'kitten', 'apprentice', 'medicine cat apprentice', 'medicine cat'] and cat.age == other_cat.age and not {cat, cat.parent1, cat.parent2}.intersection(
                 {other_cat, other_cat.parent1, other_cat.parent2}) and cat.mate is None and other_cat.mate is None:
                 game.cur_events_list.append(f'{str(cat.name)} and {str(other_cat.name)} have become mates')
 
-                cat.mate = other_cat
-                other_cat.mate = cat
+                cat.mate = other_cat.ID
+                other_cat.mate = cat.ID
         elif randint(1, 50) == 1:
-            if cat.mate == other_cat:
+            if cat.mate == other_cat.ID:
                 game.cur_events_list.append(f'{str(cat.name)} and {str(other_cat.name)} have broken up')
                 cat.mate = None
                 other_cat.mate = None
@@ -179,12 +173,6 @@
             type_of_new_cat = choice([1, 2, 3, 4, 5, 6])
             if type_of_new_cat == 1:
                 kit = Cat(moons=0)
-                #create and update relationships
-                relationships = []
-                for inter_cat in game.clan.clan_cats:
-                    inter_cat.relationships.append(Relationship(inter_cat,kit))
-                    relationships.append(Relationship(kit,inter_cat))
-                kit.relationships = relationships
                 game.clan.add_cat(kit)
                 kit_text = [f'{name} finds an abandoned kit and names them {str(kit.name)}',
                             f'A loner brings their kit named {str(kit.name.prefix)} to the clan, stating they no longer can care for them']
@@ -196,12 +184,6 @@
 
             elif type_of_new_cat == 3:
                 loner = Cat(status='warrior', moons=randint(12, 120))
-                #create and update relationships
-                relationships = []
-                for inter_cat in game.clan.clan_cats:
-                    inter_cat.relationships.append(Relationship(inter_cat,loner))
-                    relationships.append(Relationship(loner,inter_cat))
-                loner.relationships = relationships
                 loner.skill = 'formerly a loner'
                 game.clan.add_cat(loner)
                 loner_text = [f'{name} finds a loner who joins the clan', f'A loner says that they are interested in clan life and joins the clan']
@@ -211,12 +193,6 @@
 
             elif type_of_new_cat == 4:
                 warrior = Cat(status='warrior', moons=randint(12, 150))
-                #create and update relationships
-                relationships = []
-                for inter_cat in game.clan.clan_cats:
-                    inter_cat.relationships.append(Relationship(inter_cat,warrior))
-                    relationships.append(Relationship(warrior,inter_cat))
-                warrior.relationships = relationships
                 game.clan.add_cat(warrior)
                 warrior_text = []
                 if len(game.clan.all_clans) > 0:
@@ -231,12 +207,6 @@
                 self._extracted_from_invite_new_cats_47(name)
             elif type_of_new_cat == 6:
                 loner = Cat(status='warrior', moons=randint(12, 120))
-                #create and update relationships
-                relationships = []
-                for inter_cat in game.clan.clan_cats:
-                    inter_cat.relationships.append(Relationship(inter_cat,loner))
-                    relationships.append(Relationship(loner,inter_cat))
-                loner.relationships = relationships
                 self._extracted_from_invite_new_cats_59(loner)
                 loner_text = [f'{name} finds a kittypet named {choice(names.loner_names)} who wants to join the clan']
                 game.cur_events_list.append(choice(loner_text))
@@ -255,12 +225,6 @@
     def _extracted_from_invite_new_cats_47(self, name):
         loner_name = choice(names.loner_names)
         loner = Cat(prefix=loner_name, gender=choice(['female', 'male']), status='warrior', moons=randint(12, 120), suffix='')
-        #create and update relationships
-        relationships = []
-        for cat in game.clan.clan_cats:
-            cat.relationships.append(Relationship(cat,loner))
-            relationships.append(Relationship(loner,cat))
-        loner.relationships = relationships
         self._extracted_from_invite_new_cats_59(loner)
         loner_text = [f'{name} finds a kittypet named {str(loner_name)} who wants to join the clan', f'A kittypet named {str(loner_name)} stops {name} and asks to join the clan']
         game.cur_events_list.append(choice(loner_text))
@@ -271,12 +235,6 @@
         loner_name = choice(names.loner_names)
         loner = Cat(prefix=loner_name, gender=choice(['female', 'male']), status='warrior', moons=randint(12, 120), suffix='')
         loner.skill = 'formerly a loner'
-        #create and update relationships
-        relationships = []
-        for cat in game.clan.clan_cats:
-            cat.relationships.append(Relationship(cat,loner))
-            relationships.append(Relationship(loner,cat))
-        loner.relationships = relationships
         game.clan.add_cat(loner)
         loner_text = [f'{name} finds a loner named {str(loner.name)} who joins the clan',
                       f'A loner named {str(loner.name)} waits on the border for a patrol, asking to join the clan']
@@ -288,9 +246,9 @@
         if randint(1, 50) != 1:
             return
         interactions = []
-        other_cat = choice(list(game.clan.clan_cats))
+        other_cat = choice(list(cat_class.all_cats.values()))
         while cat == other_cat or other_cat.dead:
-            other_cat = choice(list(game.clan.clan_cats))
+            other_cat = choice(list(cat_class.all_cats.values()))
         name = str(cat.name)
         other_name = str(other_cat.name)
         if cat.status in ['warrior', 'deputy', 'leader'] and randint(1, 4) == 1 and game.settings.get('retirement') is True:
@@ -339,17 +297,11 @@
                                            name + ' disappeared from the nursery and was found dead in the territory'])
                 if game.clan.current_season == 'Greenleaf':
                     cause_of_death.extend([name + ' died to overheating'])
-                if game.clan.biome == "Beach":
-                    cause_of_death.extend([name + ' tried to play in the ocean and was taken away by the tides', name + ' was picked up and dropped to their death by a seagull'])
             elif cat.status == 'apprentice':
                 cause_of_death.extend([name + ' died in a training accident', name + ' was killed by enemy warriors after accidentally wandering over the border',
                                        name + ' went missing and was found dead', name + ' died in a border skirmish'])
-                if game.clan.biome == "Forest":
-                    cause_of_death.extend([name + ' was crushed by a falling tree', name + ' was killed by a badger'])
                 if game.clan.biome == "Mountainous":
                     cause_of_death.extend([name + ' was crushed to death by an avalanche', name + ' fell from a cliff and died'])
-                if game.clan.biome == "Plains":
-                    cause_of_death.extend([name + ' was bitten by a rattlesnake and died', name + ' was caught in a twoleg farm monster and mangled to death'])
                 if game.clan.biome == "Beach":
                     cause_of_death.extend([name + ' was washed out to sea and drowned', name + ' was poisoned by a sea creature and died'])
             elif cat.status == 'warrior' or cat.status == 'deputy' or cat.status == 'leader':
@@ -359,12 +311,8 @@
                 if self.at_war:
                     cause_of_death.extend([name + ' was killed by enemy ' + self.enemy_clan + ' warriors', name + ' was killed by enemy ' + self.enemy_clan + ' warriors',
                                            name + ' was killed by enemy ' + self.enemy_clan + ' warriors', name + ' died in a border skirmish'])
-                if game.clan.biome == "Forest":
-                    cause_of_death.extend([name + ' was crushed by a falling tree', name + ' died from their severe wounds after fighting off a badger'])
                 if game.clan.biome == "Mountainous":
-                    cause_of_death.extend([name + ' was crushed to death by an avalanche', name + ' fell from a cliff and died'])
-                if game.clan.biome == "Plains":
-                    cause_of_death.extend([name + ' was bitten by a rattlesnake and died', name + ' was caught in a twoleg farm monster and mangled to death'])
+                    cause_of_death.extend([name + ' was crushed by an avalanche', name + ' fell from a cliff and died'])
                 if game.clan.biome == "Beach":
                     cause_of_death.extend([name + ' was washed out to sea and drowned', name + ' was poisoned by a sea creature and died'])
             elif cat.status == 'medicine cat' or cat.status == 'medicine cat apprentice':
@@ -374,13 +322,13 @@
             if cat.status == 'deputy' or cat.status == 'leader':
                 if self.at_war:
                     cause_of_death.extend([name + ' was killed by the ' + self.enemy_clan + ' deputy', name + ' was killed by the ' + self.enemy_clan + ' leader'])
-            cat.dies()
+            self.dies(cat)
             game.cur_events_list.append(choice(cause_of_death) + ' at ' + str(cat.moons) + ' moons old')
         elif randint(1, 500) == 1:  # multiple deaths
             name = str(cat.name)
-            other_cat = choice(list(game.clan.clan_cats))
+            other_cat = choice(list(cat_class.all_cats.values()))
             while cat == other_cat or other_cat.dead:
-                other_cat = choice(list(game.clan.clan_cats))
+                other_cat = choice(list(cat_class.all_cats.values()))
             other_name = str(other_cat.name)
             cause_of_death = [name + ' and ' + other_name + ' die of greencough', name + ' and ' + other_name + ' die of yellowcough',
                               name + ' and ' + other_name + ' die from eating poisoned prey']
@@ -388,23 +336,23 @@
                 cause_of_death.extend(
                     [name + ' and ' + other_name + ' are killed in a border skirmish', name + ' and ' + other_name + ' are killed in a battle against a gang of rogues'])
             if cat.mate is not None and cat.age == other_cat.age and other_cat.mate is None:
-                cat.dies()
-                game.cur_events_list.append(name + ' is killed by ' + other_name + ' in an argument over ' + str(cat.mate.name))
+                self.dies(cat)
+                game.cur_events_list.append(name + ' is killed by ' + other_name + ' in an argument over ' + str(cat_class.all_cats.get(cat.mate).name))
                 return
-            cat.dies()
-            other_cat.dies()
+            self.dies(cat)
+            self.dies(other_cat)
             game.cur_events_list.append(choice(cause_of_death))
         elif cat.moons > randint(150, 200):  # extra chance of cat dying to age
             if choice([1, 2, 3, 4, 5, 6]) == 1:
-                cat.dies()
+                self.dies(cat)
                 game.cur_events_list.append(str(cat.name) + ' has passed due to their old age at ' + str(cat.moons) + ' moons old')
         if game.settings.get('disasters') is True:
             alive_count = 0
             alive_cats = []
-            for inter_cat in list(game.clan.clan_cats):
-                if not inter_cat.dead:
+            for cat in list(cat_class.all_cats.values()):
+                if not cat.dead:
                     alive_count += 1
-                    alive_cats.append(inter_cat)
+                    alive_cats.append(cat)
             if alive_count > 10:
                 chance = int(alive_count / 10)
                 if randint(chance, 1000) == 999:
@@ -424,24 +372,35 @@
                         disaster.extend([' die after overheating', ' die after the water dries up from drought'])
 
                     game.cur_events_list.append(name1 + ', ' + name2 + ', ' + name3 + ', ' + name4 + ', and ' + name5 + choice(disaster))
-                    for inter_cat in dead_cats:
-                        inter_cat.dies()
+                    for cat in dead_cats:
+                        self.dies(cat)
+
+    def dies(self, cat):  # This function is called every time a cat dies
+        cat.dead = True
+        for app in cat.apprentice.copy():
+            app.update_mentor()
+        cat.update_mentor()
+        game.clan.add_to_starclan(cat)
 
     def have_kits(self, cat):
         # decide chances of having kits, and if it's possible at all
         chance = 0
+        for kit in cat_class.all_cats.values():
+            if str(kit.status) == 'kitten' and kit.parent1 is not None and not kit.dead:
+                if cat_class.all_cats.get(kit.parent1) == cat or cat_class.all_cats.get(kit.parent2) == cat:
+                    return
         if cat.mate is not None:
-            if cat.mate in game.clan.clan_cats:
-                if cat.mate.dead:
+            if cat.mate in cat.all_cats:
+                if cat_class.all_cats[cat.mate].dead:
                     chance = 0
-                elif cat.mate.gender != cat.gender and cat.mate.age != 'elder':
+                elif cat_class.all_cats[cat.mate].gender != cat.gender and cat_class.all_cats[cat.mate].age != 'elder':
                     chance = 25
-                elif game.settings['no gendered breeding'] and cat.mate.age != 'elder' and chance is not None:
+                elif game.settings['no gendered breeding'] and cat_class.all_cats[cat.mate].age != 'elder' and chance is not None:
                     chance = 25
                 else:
                     chance = 0
             else:
-                game.cur_events_list.append(f"Warning: {cat.name} has an invalid mate #{cat.mate.ID} - {cat.mate.name}. This has been unset.")
+                game.cur_events_list.append("Warning: " + str(cat.name) + " has an invalid mate #" + str(cat.mate) + ". This has been unset.")
                 cat.mate = None
         else:
             chance = 50
@@ -460,39 +419,20 @@
                 hit = randint(0, chance - 10)
             kits = choice([1, 1, 2, 2, 3, 3, 4])
             if hit == 1 and cat.mate is not None:
-                if game.cur_events_list is not None:
-                    game.cur_events_list.append(str(cat.name) + ' had a litter of ' + str(kits) + ' kit(s)')
-                else:
-                    game.cur_events_list = [str(cat.name) + ' had a litter of ' + str(kits) + ' kit(s)']
+                if not cat.no_kits and not cat_class.all_cats.get(cat.mate).no_kits:
+                    if game.cur_events_list is not None:
+                        game.cur_events_list.append(str(cat.name) + ' had a litter of ' + str(kits) + ' kit(s)')
+                    else:
+                        game.cur_events_list = [str(cat.name) + ' had a litter of ' + str(kits) + ' kit(s)']
+
+                    for kit in range(kits):
+                        kit = Cat(parent1=cat.ID, parent2=cat.mate, moons=0)
+                        game.clan.add_cat(kit)
+            elif hit == 1 and not cat.no_kits:
+                game.cur_events_list.append(str(cat.name) + ' had a litter of ' + str(kits) + ' kit(s)')
 
                 for kit in range(kits):
-                    kit = Cat(parent1=cat, parent2=cat.mate, moons=0)
-                    #create and update relationships
-                    relationships = []
-                    for inter_cat in game.clan.clan_cats:
-                        if inter_cat in [kit.parent1, kit.parent2]:
-                            cat.relationships.append(Relationship(cat,kit,False,True))
-                            relationships.append(Relationship(kit,cat,False,True))
-                        else:
-                            inter_cat.relationships.append(Relationship(inter_cat,kit))
-                            relationships.append(Relationship(kit,inter_cat))
-                    kit.relationships = relationships
-                    game.clan.add_cat(kit)
-            elif hit == 1:
-                game.cur_events_list.append(str(cat.name) + ' had a litter of ' + str(kits) + ' kit(s)')
-
-                for kit in range(kits):
-                    kit = Cat(parent1=cat, moons=0)
-                    #create and update relationships
-                    relationships = []
-                    for iter_cat in game.clan.clan_cats:
-                        if iter_cat.ID is kit.parent1.ID:
-                            iter_cat.relationships.append(Relationship(iter_cat,kit,False,True))
-                            relationships.append(Relationship(kit,iter_cat,False,True))
-                        else:
-                            iter_cat.relationships.append(Relationship(iter_cat,kit))
-                            relationships.append(Relationship(kit,iter_cat))
-                    kit.relationships = relationships
+                    kit = Cat(parent1=cat.ID, moons=0)
                     game.clan.add_cat(kit)
 
     def check_age(self, cat):
