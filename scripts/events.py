from scripts.cat.cats import *
from scripts.conditions import medical_cats_condition_fulfilled, get_amount_cat_for_one_medic
from scripts.cat_relations.relation_events import *
from scripts.game_structure.load_cat import *
from scripts.events_module.condition_events import Condition_Events
from scripts.events_module.death_events import Death_Events
from scripts.event_class import Single_Event


class Events():
    all_events = {}
    game.switches['timeskip'] = False

    def __init__(self, e_type=None, **cats):
        self.e_type = e_type
        self.ID = str(randint(0, 9)) + str(randint(0, 9)) + str(randint(
            0, 9)) + str(randint(0, 9))
        if e_type is not None:
            self.all_events[self.ID] = self
        self.cats = cats
        self.at_war = False
        self.time_at_war = False
        self.enemy_clan = None
        self.new_cat_invited = False
        self.ceremony_accessory = False
        self.relation_events = Relation_Events()
        self.condition_events = Condition_Events()
        self.death_events = Death_Events()

    def one_moon(self):
        game.cur_events_list = []
        game.switches['saved_clan'] = False
        self.new_cat_invited = False

        game.patrolled.clear()

        if any(str(cat.status) in {'leader', 'deputy', 'warrior', 'medicine cat', 'medicine cat apprentice',
                                   'apprentice'}
               and not cat.dead and not cat.outside for cat in Cat.all_cats.values()):
            game.switches['no_able_left'] = False

        self.relation_events.handle_pregnancy_age(game.clan)

        for cat in Cat.all_cats.copy().values():
            if not cat.outside:
                self.one_moon_cat(cat)
            else:
                # ---------------------------------------------------------------------------- #
                #                              exiled cat events                               #
                # ---------------------------------------------------------------------------- #
                # aging the cat
                cat.one_moon()
                cat.moons += 1
                if cat.moons == 6:
                    cat.age = 'adolescent'
                elif cat.moons == 12:
                    cat.age = 'adult'
                elif cat.moons == 100:
                    cat.age = 'elder'

                # killing exiled cats
                if cat.moons > randint(100, 200) and (cat.exiled or cat.outside):
                    if choice([1, 2, 3, 4, 5]) == 1 and not cat.dead:
                        cat.dead = True
                        if cat.exiled:
                            text = f'Rumors reach your Clan that the exiled {str(cat.name)} has died recently.'
                        else:
                            text = f'Rumors reach your Clan that {str(cat.name)} has died recently.'
                        game.cur_events_list.append(Single_Event(text, "birth_death", cat.ID))

                if cat.exiled and cat.status == 'leader' and not cat.dead and randint(
                        1, 10) == 1:
                    game.clan.leader_lives -= 1
                    if game.clan.leader_lives > 0:
                        text = f'Rumors reach your Clan that the exiled {str(cat.name)} lost a life recently.'
                        game.cur_events_list.append(Single_Event(text, "birth_death", cat.ID))
                    else:
                        text = f'Rumors reach your Clan that the exiled {str(cat.name)} has died recently.'
                        game.cur_events_list.append(Single_Event(text, "birth_death", cat.ID))
                        cat.dead = True

                elif cat.exiled and cat.status == 'leader' and not cat.dead and randint(
                        1, 45) == 1:
                    game.clan.leader_lives -= 10
                    cat.dead = True
                    text = f'Rumors reach your Clan that the exiled {str(cat.name)} has died recently.'
                    game.cur_events_list.append(Single_Event(text, "birth_death", cat.ID))
                    game.clan.leader_lives = 0

        # Handle injuries and relationships.
        for cat in Cat.all_cats.values():
            if cat.dead or cat.outside:
                continue

            # switches between the two death handles
            self.handle_outbreaks(cat)
            if random.getrandbits(1):
                triggered_death = self.handle_injuries_or_general_death(cat)
                if not triggered_death:
                    triggered_death = self.handle_illnesses_or_illness_deaths(cat)
            else:
                triggered_death = self.handle_illnesses_or_illness_deaths(cat)
                if not triggered_death:
                    triggered_death = self.handle_injuries_or_general_death(cat)

            # relationships have to be handled separately, because of the ceremony name change
            if not cat.dead or cat.outside:
                self.relation_events.handle_relationships(cat)

        # Handle grief events.
        if Cat.grief_strings:
            remove_cats = []

            # Grab all the dead or outside cats, who should not have grief text
            for ID in Cat.grief_strings:
                check_cat = Cat.all_cats.get(ID)
                if check_cat.dead or check_cat.outside:
                    remove_cats.append(check_cat.ID)

            # Remove the dead or outside cats
            for ID in remove_cats:
                if ID in Cat.grief_strings.keys():
                    Cat.grief_strings.pop(ID)

            # Generate events
            for ID in Cat.grief_strings:
                game.cur_events_list.append(Single_Event(Cat.grief_strings[ID][0], ["birth_death", "relation"],
                                                         Cat.grief_strings[ID][1]))

            Cat.grief_strings.clear()

        self.check_clan_relations()

        # age up the clan
        game.clan.age += 1

        if game.clan.game_mode in ["expanded", "cruel season"]:
            amount_per_med = get_amount_cat_for_one_medic(game.clan)
            med_fullfilled = medical_cats_condition_fulfilled(Cat.all_cats.values(), amount_per_med)
            if not med_fullfilled:
                string = f"{game.clan.name}Clan does not have enough healthy medicine cats! Cats will be sick/hurt " \
                         f"for longer and have a higher chance of dying. "
                game.cur_events_list.insert(0, Single_Event(string, "health"))
                # game.health_events_list.insert(0, string)
        else:
            has_med = any(
                str(cat.status) in {"medicine cat", "medicine cat apprentice"}
                and not cat.dead and not cat.outside
                for cat in Cat.all_cats.values())
            if not has_med:
                string = f"{game.clan.name}Clan has no medicine cat!"
                game.cur_events_list.insert(0, Single_Event(string, "health"))
                # game.health_events_list.insert(0, string)

        if not game.clan.deputy or \
                game.clan.deputy.dead or \
                game.clan.deputy.outside or \
                game.clan.deputy.retired:
            if game.settings.get('deputy') is True:
                random_count = 0
                while random_count < 30:
                    random_cat = str(random.choice(list(Cat.all_cats.keys())))

                    if Cat.all_cats[random_cat].dead or Cat.all_cats[random_cat].outside:
                        continue
                    elif Cat.all_cats[random_cat].status != 'warrior':
                        random_count += 1
                        continue
                    elif len(Cat.all_cats[random_cat].former_apprentices) == 0 and \
                            len(Cat.all_cats[random_cat].apprentice) == 0:
                        random_count += 1
                        continue

                    # Check if the leader is "None", assign them as dead if they are.
                    if game.clan.leader:
                        leader_dead = game.clan.leader.dead
                        leader_exiled = game.clan.leader.exiled
                    else:
                        leader_dead = True
                        leader_exiled = False

                    Cat.all_cats[random_cat].status_change('deputy')
                    involved_cats = [random_cat]
                    text = ''
                    if game.clan.deputy is not None and game.clan.leader is not None:
                        if game.clan.deputy.dead and not leader_dead and not leader_exiled:
                            text = f"{game.clan.leader.name} chooses {Cat.all_cats[random_cat].name} to take over as deputy. They know that {game.clan.deputy.name} would approve."
                            involved_cats.extend([game.clan.leader.ID, game.clan.deputy.ID])
                        if not game.clan.deputy.dead and not game.clan.deputy.outside:
                            text = f"{Cat.all_cats[random_cat].name} has been chosen as the new deputy. The retired deputy nods their approval."
                            # No other cat are involved here.
                        if game.clan.deputy.outside:
                            text = f"{Cat.all_cats[random_cat].name} has been chosen as the new deputy. The Clan hopes that {game.clan.deputy.name} would approve."
                            involved_cats.append(game.clan.deputy.ID)
                    elif leader_dead or leader_exiled:
                        if game.clan.leader:
                            text = f"Since losing {game.clan.leader.name} the Clan has been directionless. They all turn to {Cat.all_cats[random_cat].name} with hope for the future."
                            involved_cats.append(game.clan.leader.ID)
                        else:
                            text = f"Without a leader, the Clan has been directionless. They all turn to {Cat.all_cats[random_cat].name} with hope for the future."
                            # No additional involved cats.
                    else:
                        if Cat.all_cats[random_cat].trait == 'bloodthirsty':
                            text = f"{Cat.all_cats[random_cat].name} has been chosen as the new deputy. They look at the Clan leader with an odd glint in their eyes."
                            # No additional involved cats

                        else:
                            possible_events = [
                                f"{Cat.all_cats[random_cat].name} has been chosen as the new deputy. The Clan yowls their name in approval.",
                                f"{Cat.all_cats[random_cat].name} has been chosen as the new deputy. Some of the older Clan members question the wisdom in this choice.",
                                f"{Cat.all_cats[random_cat].name} has been chosen as the new deputy. They hold their head up high and promise to do their best for the Clan.",
                                f"{game.clan.leader.name} has been thinking deeply all day who they would respect and trust enough to stand at their side and at sunhigh makes the announcement that {Cat.all_cats[random_cat].name} will be the Clan's new deputy.",
                                f"{Cat.all_cats[random_cat].name} has been chosen as the new deputy. They pray to StarClan that they are the right choice for the Clan.",
                                               ]
                            # No additional involved cats
                            text = choice(possible_events)

                    game.clan.deputy = Cat.all_cats[random_cat]
                    game.ranks_changed_timeskip = True

                    game.cur_events_list.append(Single_Event(text, "ceremony", involved_cats))
                    # game.ceremony_events_list.append(text)
                    break
                if random_count == 30:
                    text = 'The Clan decides that no cat is fit to be deputy'
                    game.cur_events_list.append(Single_Event(text, "ceremony"))
                    # game.ceremony_events_list.append(text)
            else:
                game.cur_events_list.insert(0, Single_Event(f"{game.clan.name}Clan has no deputy!"))

            # check for leader
            if game.clan.leader:
                leader_dead = game.clan.leader.dead
                leader_outside = game.clan.leader.outside
            else:
                leader_dead = True
                leader_outside = True

            if leader_dead or leader_outside:
                # If the leader is dead or outside (or null, since null cats are generally dead)

                self.perform_ceremonies(game.clan.leader)  # This is where the deputy will be make leader

                if game.clan.leader:
                    leader_dead = game.clan.leader.dead
                    leader_outside = game.clan.leader.outside
                else:
                    leader_dead = True
                    leader_outside = True

                if leader_dead or leader_outside:
                    game.cur_events_list.insert(0, Single_Event(f"{game.clan.name}Clan has no leader!"))

        # Resort if needed
        if game.ranks_changed_timeskip and game.sort_type == "rank":
            game.ranks_changed_timeskip = False
            Cat.sort_cats()

        # autosave
        if game.settings.get('autosave') is True and game.clan.age % 5 == 0:
            game.save_cats()
            game.clan.save_clan()
            game.clan.save_pregnancy(game.clan)

        # change season
        game.clan.current_season = game.clan.seasons[game.clan.age % 12]

        game.event_scroll_ct = 0

    def handle_fading(self, cat):
        if game.settings["fading"] and not cat.prevent_fading and cat.ID != game.clan.instructor.ID and \
                not cat.faded:

            age_to_fade = 302
            # Handle opacity
            cat.opacity = int(100 * (1 - (cat.dead_for / age_to_fade) ** 5) + 30)

            # Deal with fading the cat if they are old enough.
            if cat.dead_for > age_to_fade:
                print(str(cat.name) + " is fading away...")
                print("dead_for: " + str(cat.dead_for))
                # If order not to add a cat to the faded list twice, we can't remove them or add them to
                # faded cat list here. Rather, they are added to a list of cats that will be "faded" at the next save.

                # Remove from med cat list, just in case. This should never be triggered, but I've has an issue or
                # two with this, so here it is.
                if cat.ID in game.clan.med_cat_list:
                    game.clan.med_cat_list.remove(cat.ID)


                # If the cat is the current med, leader, or deputy, remove them
                if game.clan.leader:
                    if game.clan.leader.ID == cat.ID:
                        game.clan.leader = None
                if game.clan.deputy:
                    if game.clan.deputy.ID == cat.ID:
                        game.clan.deputy = None
                if game.clan.medicine_cat:
                    if game.clan.medicine_cat.ID == cat.ID:
                        if game.clan.med_cat_list: # If there are other med cats
                            game.clan.medicine_cat = Cat.fetch_cat(game.clan.med_cat_list[0])
                        else:
                            game.clan.medicine_cat = None


                game.cat_to_fade.append(cat.ID)
                cat.set_faded()  # This is a flag to ensure they behave like a faded cat in the meantime.

    def one_moon_cat(self, cat):
        # ---------------------------------------------------------------------------- #
        #                                trigger events                                #
        # ---------------------------------------------------------------------------- #

        if cat.dead:
            cat.thoughts()
            cat.dead_for += 1
            self.handle_fading(cat)  # Deal with fading.
            return

        # prevent injured or sick cats from unrealistic clan events
        if cat.is_ill() or cat.is_injured():
            if cat.is_disabled():
                self.condition_events.handle_already_disabled(cat)
            self.perform_ceremonies(cat)
            self.coming_out(cat)
            self.relation_events.handle_having_kits(cat, clan=game.clan)
            cat.one_moon()
            return

        # check for death/reveal/risks/retire caused by permanent conditions
        if cat.is_disabled():
            self.condition_events.handle_already_disabled(cat)
        self.perform_ceremonies(cat)  # here is age up included

        self.invite_new_cats(cat)

        self.other_interactions(cat)
        self.coming_out(cat)
        self.gain_accessories(cat)
        if game.clan.game_mode == "classic" and not int(random.random() * 3):
            self.gain_scars(cat)
        self.relation_events.handle_having_kits(cat, clan=game.clan)

        # all actions, which do not trigger an event display and
        # are connected to cats are located in there
        cat.one_moon()

    def check_clan_relations(self):
        # ---------------------------------------------------------------------------- #
        #                      interactions with other clans                           #
        # ---------------------------------------------------------------------------- #

        if len(game.clan.all_clans) > 0 and randint(1, 5) == 1:
            war_notice = ''
            for other_clan in game.clan.all_clans:
                if int(other_clan.relations) <= 5:
                    if randint(1, 5) == 1 and self.time_at_war > 2:
                        self.at_war = False
                        self.time_at_war = 0
                        other_clan.relations = 10
                        text = 'The war against ' + str(other_clan.name) + 'Clan has ended.'
                        game.cur_events_list.append(Single_Event(text, "other_clans"))
                    elif self.time_at_war == 0:
                        text = 'The war against ' + str(other_clan.name) + 'Clan has begun.'
                        # game.other_clans_events_list.append(text)
                        game.cur_events_list.append(Single_Event(text, "other_clans"))
                        self.time_at_war += 1
                        self.at_war = True
                    else:
                        self.enemy_clan = other_clan
                        possible_text = [
                            f'War rages between {game.clan.name}Clan and {other_clan.name}Clan.',
                            f'{other_clan.name}Clan has taken some of {game.clan.name}'
                            + "Clan\'s territory.",
                            f'{game.clan.name}Clan has claimed some of {other_clan.name}'
                            + "Clan\'s territory.",
                            f'{other_clan.name}Clan attempted to break into your camp during the war.',
                            f'The war against {other_clan.name}Clan continues.',
                            f'{game.clan.name}Clan is starting to get tired of the war against {other_clan.name}Clan.',
                            f'{game.clan.name}Clan warriors plan new battle strategies for the war.',
                            f'{game.clan.name}Clan warriors reinforce the camp walls.'
                        ]
                        if game.clan.medicine_cat is not None:
                            possible_text.extend([
                                'The medicine cats worry about having enough herbs to treat their clan\'s wounds.'
                            ])
                        war_notice = choice(possible_text)
                        self.time_at_war += 1
                        self.at_war = True
                    break
                elif int(other_clan.relations) > 30:
                    other_clan.relations = 10
                else:
                    self.at_war = False
            if war_notice:
                # game.other_clans_events_list.append(war_notice)
                game.cur_events_list.append(Single_Event(war_notice, "other_clans"))

    def perform_ceremonies(self, cat):
        # ---------------------------------------------------------------------------- #
        #                                  ceremonies                                  #
        # ---------------------------------------------------------------------------- #

        # PROMOTE DEPUTY TO LEADER, IF NEEDED -----------------------
        if game.clan.leader:
            leader_dead = game.clan.leader.dead
            leader_outside = game.clan.leader.outside
        else:
            leader_dead = True  # If leader is None, treat them as dead (since they are dead - and faded away.)
            leader_outside = True

        # If a clan deputy exists, and the leader is dead, outside, or doesn't exist, make the deputy leader.
        if game.clan.deputy:
            if game.clan.deputy is not None and \
                    not game.clan.deputy.dead and \
                    not game.clan.deputy.outside and \
                    (leader_dead or leader_outside):
                game.clan.new_leader(game.clan.deputy)
                game.ranks_changed_timeskip = True
                game.clan.leader_lives = 9
                text = ''
                if game.clan.deputy.trait == 'bloodthirsty':
                    text = f'{str(game.clan.deputy.name)} has become the new leader. ' \
                           f'They stare down at their clanmates with unsheathed claws, ' \
                           f'promising a new era for the clans.'
                else:
                    c = choice([1, 2, 3])
                    if c == 1:
                        text = str(game.clan.deputy.name.prefix) + str(
                            game.clan.deputy.name.suffix) + ' has been promoted to the new leader of the clan. ' \
                                                            'They travel immediately to the Moonstone to get their ' \
                                                            'nine lives and are hailed by their new name, ' + \
                                                            str(game.clan.deputy.name) + '.'
                    elif c == 2:
                        text = f'{str(game.clan.deputy.name)} has become the new leader of the clan. ' \
                               f'They vow that they will protect the clan, even at the cost of their nine lives.'
                    elif c == 3:
                        text = f'{str(game.clan.deputy.name)} has received their nine lives and became the ' \
                               f'new leader of the clan. They feel like they are not ready for this new ' \
                               f'responsibility, but will try their best to do what is right for the clan.'
                # game.ceremony_events_list.append(text)
                text += f"\nVisit {str(game.clan.deputy.name)}'s profile to see their full leader ceremony."

                game.cur_events_list.append(Single_Event(text, "ceremony", game.clan.deputy.ID))
                self.ceremony_accessory = True
                self.gain_accessories(cat)
                game.clan.deputy = None

        # OTHER CEREMONIES ---------------------------------------

        # Protection check, to ensure "None" cats won't cause a crash.
        if cat:
            cat_dead = cat.dead
        else:
            cat_dead = True

        if not cat_dead:
            if cat.status == 'deputy' and game.clan.deputy is None:
                game.clan.deputy = cat
            if cat.status == 'medicine cat' and game.clan.medicine_cat is None:
                game.clan.medicine_cat = cat

            # retiring to elder den
            if cat.status in ['warrior', 'deputy'] and cat.age == 'elder' and len(cat.apprentice) < 1:
                if cat.status == 'deputy':
                    game.clan.deputy = None
                self.ceremony(cat, 'elder', ' has retired to the elder den.')
                #cat.status_change('elder')

            # apprentice a kitten to either med or warrior
            if cat.moons == cat_class.age_moons[cat.age][1]:
                if cat.status == 'kitten':

                    # check if the medicine cat is an elder
                    has_elder_med = any(
                        cat.status == 'medicine cat' and cat.age == 'elder'
                        and not cat.dead and not cat.outside
                        for cat in Cat.all_cats.values())

                    very_old_med = any(
                        cat.status == 'medicine cat' and cat.moons >= 150
                        and not cat.dead and not cat.outside
                        for cat in Cat.all_cats.values())

                    # check if the clan has sufficient med cats
                    if game.clan.game_mode != 'classic':
                        has_med = medical_cats_condition_fulfilled(Cat.all_cats.values(),
                                                                   amount_per_med=get_amount_cat_for_one_medic(
                                                                       game.clan))
                    else:
                        has_med = any(str(cat.status) in {"medicine cat", "medicine cat apprentice"}
                                      and not cat.dead and not cat.outside for cat in Cat.all_cats.values())
                    # check if a med cat app already exists
                    has_med_app = any(
                        cat.status == 'medicine cat apprentice'
                        and not cat.dead and not cat.outside
                        for cat in Cat.all_cats.values())

                    # assign chance to become med app depending on current med cat and traits
                    if has_elder_med is True and has_med is False:
                        chance = int(random.random() * 3)  # 3 is not part of the range
                    elif has_med is False and game.clan.game_mode != 'classic':
                        chance = int(random.random() * 8)
                    elif has_elder_med is False and has_med is True:
                        chance = int(random.random() * 91)
                    elif has_elder_med and has_med:
                        if very_old_med:
                            chance = int(random.random() * 20)
                        else:
                            chance = 0
                    else:
                        chance = int(random.random() * 41)

                    if chance in range(1, 10):
                        if cat.trait in ['polite', 'quiet', 'sweet', 'daydreamer']:
                            chance = 1
                    if has_med_app is False and chance == 1:
                        self.ceremony(cat, 'medicine cat apprentice', ' has chosen to walk the path of a medicine cat.')
                        self.ceremony_accessory = True
                        self.gain_accessories(cat)
                    else:
                        self.ceremony(cat, 'apprentice', ' has started their apprenticeship.')
                        self.ceremony_accessory = True
                        self.gain_accessories(cat)

                # promote to warrior
                elif cat.status == 'apprentice':
                    self.ceremony(cat, 'warrior', ' has earned their warrior name.')
                    self.ceremony_accessory = True
                    self.gain_accessories(cat)

                # promote to med cat
                elif cat.status == 'medicine cat apprentice':
                    self.ceremony(cat, 'medicine cat', ' has earned their medicine cat name.')
                    self.ceremony_accessory = True
                    self.gain_accessories(cat)

    def ceremony(self, cat, promoted_to, ceremony_text):
        # ---------------------------------------------------------------------------- #
        #                      promote cats and add to event list                      #
        # ---------------------------------------------------------------------------- #
        ceremony = []
        cat.status_change(promoted_to)
        involved_cats = [cat.ID]  # Clearly, the cat the ceremony is about is involved.
        game.ranks_changed_timeskip = True

        if game.clan.leader:
            leader_dead = game.clan.leader.dead
            leader_exiled = game.clan.leader.exiled
        else:
            leader_dead = True
            leader_exiled = False

        if promoted_to == 'warrior':
            resource_directory = "resources/dicts/events/ceremonies/"
            TRAITS = None
            with open(f"{resource_directory}ceremony_traits.json", 'r') as read_file:
                TRAITS = ujson.loads(read_file.read())
            random_honor = choice(TRAITS[cat.trait])
            if not leader_dead and not leader_exiled:
                involved_cats.append(game.clan.leader.ID)
                ceremony.extend([
                    str(game.clan.leader.name) +
                    " calls the Clan to a meeting, and declares " + str(cat.name.prefix) +
                    "paw to be a warrior. They are now called " +
                    str(cat.name.prefix) + str(cat.name.suffix) +
                    " and are celebrated for their " + str(random_honor) + ".",
                    str(game.clan.leader.name) +
                    " stands above the Clan and proclaims that " + str(cat.name.prefix) +
                    "paw shall now be known as " + str(cat.name.prefix) +
                    str(cat.name.suffix) + ", honoring their " +
                    str(random_honor) + ".",
                    str(game.clan.name) + "Clan welcomes " + str(cat.name.prefix) +
                    str(cat.name.suffix) + " as a new warrior, honoring their " +
                    str(random_honor) + ".",
                    str(game.clan.leader.name) + " rests their muzzle on " +
                    str(cat.name.prefix) + str(cat.name.suffix) +
                    "'s head and declares them to be a full warrior of " +
                    str(game.clan.name) + "Clan, honoring their " +
                    str(random_honor) + "."
                ])
                if cat.trait == 'bloodthirsty':
                    ceremony.extend([str(cat.name.prefix) + " has worked long and hard to earn their warrior name but " + str(game.clan.leader.name) + " can't help but to shiver in unease as they name them " + str(cat.name) + " after their " + str(random_honor) + "."])
            else:
                ceremony.extend([str(game.clan.name) + "Clan welcomes " + str(cat.name.prefix) +
                                 str(cat.name.suffix) + " as a new warrior, honoring their " +
                                 str(random_honor) + "."])

        elif (promoted_to == 'apprentice') and cat.mentor is not None:
            mentor_name = str(Cat.fetch_cat(cat.mentor).name)
            involved_cats.append(cat.mentor)
            ceremony.extend([
                str(cat.name) +
                " has reached the age of six moons and has been made an apprentice, with "
                + mentor_name + " as their mentor.",
                "Newly-made apprentice " + str(cat.name) +
                " touched noses with their new mentor, " +
                mentor_name + ".",
                str(cat.name) + " carefully touches noses with their new mentor, " + mentor_name + ", looking quite intimidated and nervous."
            ])
            if cat.parent1 is not None and str(
                    cat_class.all_cats[cat.parent1].name) != str(
                Cat.fetch_cat(cat.mentor).name) and str(cat_class.all_cats[cat.parent1].name) != "unnamed queen":
                if not cat_class.all_cats[cat.parent1].dead:
                    involved_cats.append(cat.parent1)
                    ceremony.extend([
                        str(cat_class.all_cats[cat.parent1].name) +
                        " is watching in pride as " + str(cat.name) +
                        " is named and given to " + mentor_name +
                        " to apprentice under. They know that " +
                        mentor_name + " was a good choice."
                    ])

            if cat.is_disabled() and not leader_dead:
                involved_cats.append(game.clan.leader.ID)
                ceremony.extend([
                    str(cat.name) + " is confidently telling " +
                    str(game.clan.leader.name) +
                    " that they can do anything any cat can. " +
                    str(game.clan.leader.name) + " assigns " +
                    mentor_name +
                    " as their mentor to make sure that happens.",
                    "Standing proud and tall before their new mentor " + str(cat.name) +  " promises " + mentor_name + " that together they will prove to everyone that they will be the best warrior."
                ])

        elif (promoted_to == 'apprentice') and cat.mentor is None:
            ceremony.extend(["Newly-made apprentice " + str(cat.name) +
                             " wished they had someone to mentor them."])

        elif (promoted_to == 'medicine cat apprentice') and cat.mentor is not None:
            mentor_name = str(Cat.fetch_cat(cat.mentor).name)
            involved_cats.append(cat.mentor)
            ceremony.extend([
                str(cat.name) +
                " has decided that hunting and fighting is not the way they can provide for their Clan. "
                "Instead, they have decided to serve their Clan by healing and communing with StarClan. "
                + mentor_name + " proudly becomes their mentor.",
                "Interested in herbs even in their kithood, " + str(cat.name) + " is eager to be apprenticed to "
                + mentor_name + ".",
                "Interested in all the myths and stories told by the elders and queens " +
                str(cat.name) + " decides to become a medicine cat apprentice hoping to someday speak to "
                                "those gone before. " + mentor_name + " loves their determination and eagerness "
                                "to learn and agrees to take them on as their apprentice.",
                                "The thought alone of fighting and hurting another cat makes " + str(cat.name) +
                                " shiver. They decide to heal instead of fight and " + mentor_name +
                                " takes them under their wing."
            ])
        elif (promoted_to == 'medicine cat apprentice') and cat.mentor is None:
            ceremony.extend(["Newly-made medicine cat apprentice " + str(cat.name) +
                             " learns the way of healing through guidance from StarClan."])
        elif promoted_to == 'medicine cat':
                ceremony.extend(
<<<<<<< HEAD
                    [str(cat.name) + " is taken to speak with StarClan. They are now a full medicine cat of the Clan.",
                     "The senior medicine cat has thought long and hard about this and gives " + str(cat.name.prefix) +
                     "paw their full name of " + str(cat.name) + ". StarClan gives their blessing and the stars "
                     "twinkle in celebration."])
=======
                [str(cat.name) + " is taken to speak with StarClan. They are now a full medicine cat of the Clan.",
                 "The senior medicine cat has thought long and hard about this and gives " + str(cat.name.prefix) + "paw their full name of " + str(cat.name) + ". StarClan gives their blessing and the stars twinkle in celebration.",
                 f"With the stars softly shining and lighting their pelts, the senior medicine cat gives {cat.name.prefix} their full name of {cat.name}. They both share the rest of the night with StarClan, celebrating their good fortune in having another medicine cat."])
>>>>>>> 1edd5114
                
        elif promoted_to == 'elder' and not leader_dead:
            involved_cats.append(game.clan.leader.ID)
            ceremony.extend([
                str(game.clan.leader.name) +
                " proudly calls a Clan meeting to honor " + str(cat.name) +
                "'s service to the Clan. It is time they retire peacefully to the elder's den.",
                str(cat.name) + " wished to join the elders. " + str(game.clan.leader.name) +
                " calls a meeting, and the clan honors and all the service " + str(cat.name) + " have given to them."
            ])
        elif promoted_to == 'elder' and leader_dead:
            ceremony.extend([
                str(cat.name) + " wished to join the elders. "
                "The Clan honors them and all the service they have given to them."
            ])
        if (
                promoted_to == 'warrior' or promoted_to == 'apprentice' or promoted_to == 'medicine cat apprentice'
                or promoted_to == 'medicine cat' or promoted_to == 'elder'):
            ceremony_text = choice(ceremony)
            game.cur_events_list.append(Single_Event(ceremony_text, "ceremony", involved_cats))
            # game.ceremony_events_list.append(ceremony_text)
        else:
            game.cur_events_list.append(Single_Event(f'{str(cat.name)}{ceremony_text}', "ceremony", involved_cats))
            # game.ceremony_events_list.append(f'{str(cat.name)}{ceremony_text}')

    def gain_accessories(self, cat):
        # ---------------------------------------------------------------------------- #
        #                                  accessories                                 #
        # ---------------------------------------------------------------------------- #

        if not cat:
            return

        if cat.dead:
            return

        # check if cat already has acc
        if cat.accessory is not None:
            self.ceremony_accessory = False
            return

        name = str(cat.name)
        involved_cats = [cat.ID]

        # find other_cat
        other_cat = choice(list(Cat.all_cats.values()))
        countdown = int(len(Cat.all_cats) / 3)
        while cat == other_cat or other_cat.dead or other_cat.outside:
            other_cat = choice(list(Cat.all_cats.values()))
            countdown -= 1
            if countdown <= 0:
                return
        other_name = str(other_cat.name)

        acc_text = []

        # chance to gain acc
        chance = randint(0, 50)
        if cat.status in ['medicine cat', 'medicine cat apprentice']:
            chance = randint(0, 30)
        elif cat.age in ['kitten', 'adolescent']:
            chance = randint(0, 80)
        elif cat.age in ['young adult', 'adult', 'senior adult', 'elder']:
            chance = randint(0, 150)
        elif cat.trait in ['childish', 'lonesome', 'loving', 'playful', 'shameless', 'strange', 'troublesome']:
            chance = randint(0, 50)

        give = False

        # increase chance of acc if the cat had a ceremony
        if self.ceremony_accessory is True:
            if chance in [0, 1, 2, 3, 4, 5]:
                give = True
        else:
            if chance == 1:
                give = True

        # give them an acc! \o/
        if give is True:
            if cat.accessory is None:
                cat.accessory = choice([
                    choice(plant_accessories),
                    choice(wild_accessories)
                ])
                # check if the cat is missing a tail before giving feather acc
                if cat.accessory in ['RED FEATHERS', 'BLUE FEATHERS', 'JAY FEATHERS']:
                    if 'NOTAIL' in cat.scars:
                        cat.accessory = choice(plant_accessories)
                    if 'HALFTAIL' in cat.scars:
                        cat.accessory = choice(plant_accessories)
                acc_singular = plural_acc_names(cat.accessory, False, True)
                acc_plural = plural_acc_names(cat.accessory, True, False)
                if self.ceremony_accessory is True:
                    acc_text.extend([f'{other_name} gives {name} something to adorn their pelt as congratulations.',
                                     f'{name} decides to pick something to adorn their pelt as celebration.'])
                if cat.age != 'kitten':
                    if cat.accessory in ["FORGET ME NOTS", "BLUEBELLS", "POPPY"]:
                        if game.clan.current_season == 'Leaf-bare':
                            acc_text.append(
                                f'{name} found a mysterious {acc_singular} growing in the '
                                f'{choice(["snow", "ice", "frost"])} and decided to wear it.')
                        else:
                            acc_text.extend([
                                f'{name} received a cool {acc_singular} from {other_name} '
                                f'and decided to wear it on their pelt.',
                                f'{name} found a pretty {acc_singular} and decided to wear it on their pelt.',
                                f'A clanmate gave {name} some {acc_plural} and they decided to wear them.'
                            ])
                    elif cat.accessory in ["RED FEATHERS", "BLUE FEATHERS",
                                           "JAY FEATHERS"] and "NOTAIL" in cat.scars:
                        acc_text.append(f'{name} found a bunch of pretty {acc_plural} and decided to wear them.')
                    elif cat.accessory in ["HERBS", "PETALS", "DRY_HERBS"]:
                        acc_text.append(f'{name} always seems to have {acc_plural} stuck in their fur.')
                    elif cat.accessory in plant_accessories and cat.status in ['medicine cat apprentice',
                                                                               'medicine cat']:
                        acc_text.extend([f'{name} has decided to always bring some {acc_plural} with them.',
                                         f'{acc_plural}'.capitalize() + f' are so important to {name} '
                                                                        f'that they always carry it around.'
                                         f'{acc_plural}'.capitalize() + f' are so vital for {name} that they '
                                                                        f'always have some on them.'
                                         ])
                    else:
                        acc_text.extend([f'{name} finds a(n) {acc_singular} and decides to wear it on their pelt.',
                                         f'A clanmate gives {name} a pretty {acc_singular} '
                                         f'and they decide to wear it on their pelt.',
                                         f'{name} finds a(n) {acc_singular} '
                                         f'while out on a walk and decides to wear it on their pelt.',
                                         f'{name} finds {acc_plural} '
                                         f'fascinating and decides to wear some on their pelt.',
                                         f'A clanmate gives {name} a pretty {acc_singular} '
                                         f'to adorn their pelt as a gift.',
                                         f'{other_name} gives {name} a pretty {acc_singular} '
                                         f'and they decide to wear it on their pelt.'
                                         ])
                else:
                    if cat.accessory in ["FORGET ME NOTS", "BLUEBELLS", "POPPY"]:
                        acc_text.extend([
                            f'{name} received a {acc_singular} from {other_name} and decided to wear it on their pelt.',
                            f'{name} found a {acc_singular} and decided to wear it on their pelt.',
                            f'A clanmate gave {name} a {acc_singular} and they decided to wear it.'

                        ])
                    elif cat.accessory in ["RED FEATHERS", "BLUE FEATHERS",
                                           "JAY FEATHERS"] and "NOTAIL" in cat.scars:
                        acc_text.append(
                            f'{name} was playing with {acc_plural} earlier and decided to wear some of them.')
                    elif cat.accessory in ["HERBS", "PETALS", "DRYHERBS"]:
                        acc_text.append(
                            f'{name}\'s parents try their best to groom them, '
                            f'but something is always stuck in their fur.')
                    else:
                        acc_text.extend(
                            [f'{name} seems to have picked up a neat {acc_singular} while playing out in the camp.',
                             f'{name} finds something interesting and decides to wear it on their pelt.',
                             f'A clanmate gives {name} a pretty {acc_singular} '
                             f'and they decide to wear it on their pelt.',
                             f'{other_name} gives {name} a pretty {acc_singular} '
                             f'and they decide to wear it on their pelt.',
                             f'{name} is so cute that they are given {acc_plural} as a gift.',
                             f'{name} starts to wear {acc_plural} on their pelt after their friend gave some to them.',
                             f'{name} was playing with {acc_plural} '
                             f'earlier and has decided to use it to adorn themselves.'
                             ])
        else:
            self.ceremony_accessory = False
        if acc_text:
            text = choice(acc_text)
            # game.misc_events_list.append(text)
            game.cur_events_list.append(Single_Event(text, "misc", involved_cats))
            if self.ceremony_accessory:
                self.ceremony_accessory = False

    def gain_scars(self, cat):
        # ---------------------------------------------------------------------------- #
        #                                    scars                                     #
        # ---------------------------------------------------------------------------- #
        if len(cat.scars) == 4 or cat.age == 'kitten':
            return

        risky_traits = ["bloodthirsty", "ambitious", "vengeful", "strict", "cold", "fierce"]
        danger = ["a rogue", "a dog", "a fox", "an otter", "a rat", "a hawk", "an enemy warrior", "a badger"]
        tail_danger = ["a rogue", "a dog", "a fox", "an otter", "a rat", "a hawk",
                       "an enemy warrior", "a badger", "a Twoleg trap"]

        name = str(cat.name)
        involved_cats = [cat.ID]
        scar_chance = 0.015  # 1.5%
        scar_text = []
        specialty = None  # Scar to be set
        alive_kits = list(filter(lambda kitty: (kitty.age == "kitten"
                                                and not kitty.dead
                                                and not kitty.outside),
                                 Cat.all_cats.values()))
        leader = game.clan.leader

        # Older cats are scarred more often
        if cat.age in ["adult", "senior adult"]:
            scar_chance += 0.01  # + 1%

        # Check cat mentor/leader status and traits
        risky_mentor = False
        risky_leader = False
        if cat.mentor:
            mentor_ob = Cat.fetch_cat(cat.mentor)
            mentor_name = str(mentor_ob.name)
            if mentor_ob.trait in risky_traits:
                risky_mentor = True
                scar_chance += 0.0125  # + 1.25%
        else:
            mentor_name = "None"

        if leader:
            leader_name = str(leader.name)
            if leader.trait in risky_traits:
                risky_leader = True
                scar_chance += 0.005  # + 0.5%
                if leader.trait in ["bloodthirsty", "vengeful"]:
                    scar_chance += 0.005
        else:
            leader_name = "None"

        # Modify scar chance by trait
        # Increased chance
        if cat.trait in ['bloodthirsty', 'vengeful']:
            scar_chance = scar_chance * 1.75
        elif cat.trait in cat.personality_groups["Abrasive"]:
            scar_chance = scar_chance * 1.5
        elif cat.trait in cat.personality_groups["Outgoing"]:
            scar_chance = scar_chance * 1.25
        # Reduced chance
        elif cat.trait in ['calm', 'careful']:
            scar_chance = scar_chance / 1.75
        elif cat.trait in cat.personality_groups["Reserved"]:
            scar_chance = scar_chance / 1.5
        elif cat.trait in cat.personality_groups["Benevolent"]:
            scar_chance = scar_chance / 1.25

        # Bloodthirsty leader mod
        leader_scar_chance = scar_chance
        if leader.trait in ["bloodthirsty", "vengeful"]:
            leader_scar_chance = leader_scar_chance * 1.5

        # Set pools and check which scars we can still get
        all_scars = scars1 + scars2 + scars3
        base_scars = scars1 + scars2  # Can be caused by other cats
        for scar_pool in [all_scars, base_scars]:
            for scar in cat.scars:
                if scar:
                    try:
                        if "NOPAW" == scar and 'TOETRAP' in scar_pool:
                            scar_pool.remove('TOETRAP')
                        if "NOTAIL" == scar:
                            for option in ["HALFTAIL", "TAILBASE", "TAILSCAR"]:
                                if option in scar_pool:
                                    scar_pool.remove(option)
                        if scar in scar_pool:
                            scar_pool.remove(scar)  # No doubles
                    except ValueError as e:
                        print(f"Failed to exclude scar from pool: {e}")

        # Always possible scar events
        if scar_chance > random.random():
            specialty = choice(all_scars)
            if specialty in ["NOTAIL", "HALFTAIL"]:
                if cat.accessory in ["RED FEATHERS", "BLUE FEATHERS", "JAY FEATHERS"]:
                    cat.accessory = None
                scar_text.append(f"{name} lost their tail to {choice(tail_danger)}.")
                if not random.getrandbits(2):
                    scar_text.append(f"{name} lost their tail to a falling tree.")
            elif specialty == "SNAKE":
                scar_text.append(f"{name} was bit by a snake but miraculously survived.")
            elif specialty == "TOETRAP":
                scar_text.append(
                    f"{name} got their paw stuck in a Twoleg trap and earned a scar."
                )
            elif specialty == "NOPAW":
                scar_text.append(f"{name} lost their paw to a Twoleg trap.")
            else:
                scar_text.extend(
                    [
                        f"{name} earned a scar fighting {choice(danger)}.",
                        f"{name} earned a scar defending the territory.",
                        f"{name} is injured after falling into a river.",
                        f"{name} is injured by enemy warriors after accidentally wandering over the border.",
                        f"{name} is injured after messing with a Twoleg object.",
                    ]
                )
                if alive_kits:
                    scar_text.extend([f"{name} earned a scar protecting the kits."])

        # MENTOR CAUSES INJURY >:O
        elif (scar_chance * 1.5 > random.random()
              and cat.status in ['apprentice', 'medicine cat apprentice']
              and risky_mentor):
            specialty = choice(base_scars)
            scar_text.extend(
                [
                    f"{name} earned a scar recklessly fighting {choice(danger)}, encouraged by their mentor.",
                    f"{name} earned a scar for not defending the territory well enough.",
                    f"{name} is injured after being pushed into a river.",
                    f"{name} is punished by their mentor after accidentally wandering over the border.",
                    f"{name} is injured by their mentor after being caught messing with a Twoleg object.",
                    f"{name} is injured by their mentor while practicing with their claws out.",
                    f"{name}'s mentor punished them for disobeying.",
                    f"{name} gained a scar while fighting their mentor.",
                    f"{name} is injured while practicing their battle moves with {mentor_name}.",
                    f"{name} is injured after a fight broke out with {mentor_name}.",
                    f"{name} could not handle their mentor's harsh training and got injured as a result.",
                    f"{name} could not handle their mentor's harsh training and got injured as a result.",
                ]
            )
            if specialty == "NOPAW":
                scar_text.append(
                    f"{name} lost their paw after {mentor_name} decided to use Twoleg traps for a training exercice.")
        # leader is sus guys
        elif leader_scar_chance > random.random() and risky_leader and cat.ID != leader.ID:
            specialty = choice(base_scars)
            if specialty in ["NOTAIL", "HALFTAIL"]:
                if cat.accessory in ["RED FEATHERS", "BLUE FEATHERS", "JAY FEATHERS"]:
                    cat.accessory = None

                scar_text.extend([
                    f"{name} lost their tail to {choice(tail_danger)} while following {leader_name}'s orders.",
                    f"{name} is ordered to fend off {choice(danger)} by {leader_name}, and loses their tail in the ensuing battle.",
                ]
                )
            else:
                if specialty in ["NOPAW"]:
                    scar_text.extend([f"{name} is maimed by {leader_name} for questioning their leadership.",
                                      f"{name} loses a paw after {leader_name} forces them to fight {choice(danger)} by themselves."])
                else:
                    scar_text.extend(
                        [
                            f"{name} earned a scar fighting {choice(danger)} on {leader_name}'s orders.",
                            f"{name} earned a scar defending the territory from outsiders.",
                            f"{name} earned a scar protecting the leader.",
                            f"{name} is wounded during a harsh training exercise led by {leader_name}.",
                            f"{name} is injured during an unsupervised training exercise.",
                            f"{name} is hurt by enemy warriors after being ordered by {leader_name} to go over the border.",
                            f"{name} is injured after being ordered by {leader_name} to check out a Twoleg object.",
                            f"{name} is battered while fighting a clanmate after {leader_name} encouraged a fight.",
                            f"{name} is injured by {leader_name} for disobeying orders.",
                            f"{name} is injured by {leader_name} for speaking out against them.",
                            f"{name} is cruelly injured by {leader_name} to make an example out of them.",
                        ]
                    )
        if scar_text:
            chosen_scar = choice(scar_text)

            # game.health_events_list.append(chosen_scar)
            game.cur_events_list.append(Single_Event(chosen_scar, "health", involved_cats))
            cat.scar_event.append(chosen_scar)

        # Apply scar
        if specialty:
            cat.scars.append(specialty)

    def invite_new_cats(self, cat):
        # ---------------------------------------------------------------------------- #
        #                                   new cats                                   #
        # ---------------------------------------------------------------------------- #
        chance = 200

        alive_cats = list(filter(
            lambda kitty: (kitty.status != "leader"
                           and not kitty.dead
                           and not kitty.outside),
            Cat.all_cats.values()
        ))

        clan_size = len(alive_cats)

        base_chance = 200
        if clan_size < 10:
            base_chance = 100
        elif clan_size > 50:
            base_chance = 700
        elif clan_size > 30:
            base_chance = 300

        reputation = game.clan.reputation
        # hostile
        if reputation in range(1, 30):
            if clan_size < 10:
                chance = base_chance
            else:
                rep_adjust = int(reputation / 2)
                chance = base_chance + int(300 / rep_adjust)
        # neutral
        elif reputation in range(31, 70):
            if clan_size < 10:
                chance = base_chance - reputation
            else:
                chance = base_chance
        # welcoming
        elif reputation in range(71, 100):
            chance = base_chance - reputation

        if randint(1, chance) == 1 and cat.age != 'kitten' and cat.age != 'adolescent' and not self.new_cat_invited:
            self.new_cat_invited = True
            name = str(cat.name)
            type_of_new_cat = choice([1, 2, 3, 4, 5, 6, 7])
            if type_of_new_cat == 1:
                backstory_choice = choice(['abandoned2', 'abandoned1'])
                created_cats = self.create_new_cat(
                    loner=False,
                    loner_name=False,
                    kittypet=choice([True, False]),
                    kit=True,
                    backstory=backstory_choice
                )
                kit = created_cats[0]
                involved_cats = [kit.ID]
                kit_text = [
                    f'{name} finds an abandoned kit and names them {kit.name}.',
                    f'A loner brings their kit named {kit.name.prefix} to the clan, stating they no longer can care for them.'
                ]
                text = choice(kit_text)
                # If it's the first one, there is also the cat that found them to be added to the involved list
                if text == kit_text[0]:
                    involved_cats.append(cat.ID)
                # game.misc_events_list.append(text)
                game.cur_events_list.append(Single_Event(text, "misc", involved_cats))

            elif type_of_new_cat == 2:
                backstory_choice = choice(['loner1', 'loner2', 'kittypet2',
                                           'rogue1', 'rogue2'])
                created_cats = self.create_new_cat(
                    loner=True,
                    loner_name=True,
                    backstory=backstory_choice
                )
                loner_name = created_cats[0].name
                involved_cats = [created_cats[0].ID]
                loner_text_options = [
                    f'{name} finds a loner named {loner_name.prefix} who joins the clan.',
                    f'A loner waits on the border for a patrol, asking to join the clan.'
                ]
                if loner_name.suffix:
                    success_text = [
                        f'The loner decides to take on a slightly more clan-like name, and is now called {loner_name}.'
                    ]
                else:
                    success_text = [
                        f'{loner_name} decides to keep their name.'
                    ]
                loner_text = choice(loner_text_options)
                if loner_text == loner_text_options[0]:
                    # If it's the first option, another cat is also involved in the event
                    involved_cats.append(cat.ID)

                success_text = choice(success_text)

                game.cur_events_list.append(Single_Event(loner_text + " " + success_text, "misc", involved_cats))

            elif type_of_new_cat == 3:
                backstory_choice = choice(['loner1', 'loner2', 'kittypet2', 'rogue1', 'rogue2'])
                created_cats = self.create_new_cat(
                    loner=True,
                    loner_name=True,
                    backstory=backstory_choice
                )
                loner_name = created_cats[0].name
                involved_cats = [created_cats[0].ID]
                loner_text_options = [
                    f'{name} finds a loner named {loner_name.prefix} who wishes to join the clan.',
                    f'A loner says that they are interested in Clan life and joins the clan.'
                ]
                if loner_name.suffix:
                    success_text = [
                        f'The loner decides to take on a slightly more clan-like name, and is now called {loner_name}.'
                    ]
                else:
                    success_text = [
                        f'{loner_name} decides to keep their name.'
                    ]
                loner_text = choice(loner_text_options)
                if loner_text == loner_text_options[0]:
                    involved_cats.append(cat.ID)

                success_text = choice(success_text)

                game.cur_events_list.append(Single_Event(loner_text + " " + success_text, "misc", involved_cats))

            elif type_of_new_cat == 4:
                otherclan = str(choice(game.clan.all_clans).name)
                backstory_choice = choice(
                    ['otherclan', 'ostracized_warrior', 'disgraced', 'retired_leader', 'refugee', 'tragedy_survivor'])
                created_cats = self.create_new_cat(
                    kit=False,
                    litter=False,
                    loner=True,
                    backstory=backstory_choice,
                    other_clan=otherclan
                )
                warrior_name = created_cats[0].name
                involved_cats = [created_cats[0].ID]
                warrior_text = []
                if len(game.clan.all_clans) > 0:
                    warrior_text.extend([
                        f'{name} finds a warrior from {otherclan}Clan named {warrior_name} who asks to join the clan.'
                        # f'An injured warrior from {otherclan}Clan asks to join in exchange for healing.'
                        # commenting out until I can make these new cats come injured
                    ])
                else:
                    warrior_text.extend([
                        f'{name} finds a warrior from a different Clan named {warrior_name} who asks to join the clan.'
                    ])
                involved_cats.append(cat.ID)

                text = choice(warrior_text)

                # game.other_clans_events_list.append(text)
                game.cur_events_list.append(Single_Event(text, "other_clans", involved_cats))

            elif type_of_new_cat == 5:
                created_cats = self.create_new_cat(
                    loner=False,
                    loner_name=True,
                    kittypet=True,
                    kit=False,
                    litter=False,
                    backstory=choice(['kittypet1', 'kittypet2'])
                )
                loner_name = created_cats[0].name
                involved_cats = [created_cats[0].ID]
                loner_text_options = [
                    f'{name} finds a kittypet named {loner_name.prefix} who wants to join the clan.',
                    f'A kittypet called {loner_name.prefix} stops {name} and asks to join the clan.'
                ]
                if loner_name.suffix:
                    success_text = [
                        f'The kittypet decides to take on a slightly more clan-like name, and is now called {loner_name}.'
                    ]
                else:
                    success_text = [
                        f'{loner_name} decides to keep their name.'
                    ]
                involved_cats.append(cat.ID)  # All options have another cat involved.
                loner_text = choice(loner_text_options)
                success_text = choice(success_text)

                game.cur_events_list.append(Single_Event(loner_text + " " + success_text, "misc", involved_cats))

            elif type_of_new_cat == 6:
                created_cats = self.create_new_cat(
                    loner=True,
                    backstory=choice(['kittypet1', 'kittypet2'])
                )
                warrior_name = created_cats[0].name
                involved_cats = [created_cats[0].ID]
                loner_text = [
                    f'{name} finds a kittypet named {choice(names.loner_names)} who wants to join the clan.'
                ]
                involved_cats.append(cat.ID)

                game.cur_events_list.append(Single_Event(choice(loner_text) +
                                                         f'The kittypet changes their name to {str(warrior_name)}.',
                                                         "misc", involved_cats))

            elif type_of_new_cat == 7:
                otherclan = str(choice(game.clan.all_clans).name)
                backstory_choice = choice(['abandoned1', 'abandoned2', 'abandoned3'])
                backstory = backstory_choice
                parent1 = cat.name
                created_cats = self.create_new_cat(
                    loner=True,
                    loner_name=False,
                    kittypet=False,
                    kit=False,
                    litter=True,
                    relevant_cat=cat,
                    backstory=backstory_choice,
                    other_clan=otherclan
                )
                involved_cats = [created_cats[0].ID, cat.ID]
                if backstory == 'abandoned3':
                    a_kit_text = ([
                        f'A {otherclan}Clan queen decides to leave their litter with you. {str(parent1)} takes them as their own.'
                    ])
                    a_kit_text = choice(a_kit_text)
                    # game.other_clans_events_list.append(a_kit_text)
                    game.cur_events_list.append(Single_Event(a_kit_text, "misc", involved_cats))
                else:
                    a_kit_text = ([
                        f'{parent1} finds an abandoned litter and decides to adopt them as their own.',
                        f'A loner leaves their litter to the clan. {str(parent1)} decides to adopt them as their own.'
                    ])
                    a_kit_text = choice(a_kit_text)
                    game.cur_events_list.append(Single_Event(a_kit_text, "misc", involved_cats))
                    # game.misc_events_list.append(a_kit_text)

    def create_new_cat(self,
                       loner=False,
                       loner_name=False,
                       kittypet=False,
                       kit=False,
                       litter=False,
                       relevant_cat=None,
                       backstory=None,
                       other_clan=None):
        name = None
        skill = None
        accessory = None
        status = "kitten"
        backstory = backstory
        other_clan = other_clan

        age = randint(0, 5)
        kp_name_chance = (1, 5)
        if not litter and not kit:
            if other_clan is not None:
                age = randint(16, 120)
            else:
                age = randint(6, 120)

        if (loner or kittypet) and not kit and not litter:
            if loner_name:
                if loner and kp_name_chance == 1:
                    name = choice(names.normal_prefixes)
                else:
                    name = choice(names.loner_names)
            if age >= 12:
                status = "warrior"
            else:
                status = "apprentice"
        if kittypet:
            if choice([1, 2]) == 1:
                accessory = choice(collars)

        amount = choice([1, 1, 2, 2, 2, 3]) if litter else 1
        created_cats = []
        a = randint(0, 1)
        for number in range(amount):
            new_cat = None
            if loner_name and a == 1:
                new_cat = Cat(moons=age, prefix=name, status=status, gender=choice(['female', 'male']),
                              backstory=backstory)
            elif loner_name:
                new_cat = Cat(moons=age, prefix=name, suffix=None, status=status, gender=choice(['female', 'male']),
                              backstory=backstory)
            else:
                new_cat = Cat(moons=age, status=status, gender=choice(['female', 'male']), backstory=backstory)
            if skill:
                new_cat.skill = skill
            if accessory:
                new_cat.accessory = accessory

            if (kit or litter) and relevant_cat and relevant_cat.ID in Cat.all_cats:
                new_cat.parent1 = relevant_cat.ID
                if relevant_cat.mate:
                    new_cat.parent2 = relevant_cat.mate

            # create and update relationships
            for the_cat in new_cat.all_cats.values():
                if the_cat.dead or the_cat.outside:
                    continue
                the_cat.relationships[new_cat.ID] = Relationship(the_cat, new_cat)
                new_cat.relationships[the_cat.ID] = Relationship(new_cat, the_cat)
            new_cat.thought = 'Is looking around the camp with wonder'

            # chance to give the new cat a permanent condition, higher chance for found kits and litters
            if game.clan.game_mode != 'classic':
                if kit or litter:
                    chance = 10
                else:
                    chance = 200
                if not int(random.random() * chance):
                    possible_conditions = []
                    for condition in PERMANENT:
                        possible_conditions.append(condition)
                    chosen_condition = choice(possible_conditions)
                    born_with = False
                    if PERMANENT[chosen_condition]['congenital'] in ['always', 'sometimes']:
                        born_with = True
                    new_cat.get_permanent_condition(chosen_condition, born_with)

                    # assign scars
                    if chosen_condition in ['lost a leg', 'born without a leg']:
                        new_cat.scars.append('NOPAW')
                    elif chosen_condition in ['lost their tail', 'born without a tail']:
                        new_cat.scars.append("NOTAIL")

            created_cats.append(new_cat)

        for new_cat in created_cats:
            add_siblings_to_cat(new_cat, cat_class)
            add_children_to_cat(new_cat, cat_class)
            game.clan.add_cat(new_cat)

        return created_cats

    def other_interactions(self, cat):
        if randint(1, 100) != 1:
            return
        interactions = []
        involved_cats = [cat.ID]
        other_cat = choice(list(Cat.all_cats.values()))
        countdown = int(len(Cat.all_cats) / 3)
        while cat == other_cat or other_cat.dead or other_cat.outside:
            other_cat = choice(list(Cat.all_cats.values()))
            countdown -= 1
            if countdown <= 0:
                return
        name = str(cat.name)
        other_name = str(other_cat.name)

        if cat.status == 'kitten' and other_cat.status != 'kitten':
            interactions.extend([
                f'{name} is scolded after sneaking out of camp.',
                f'{name} falls into a river but is saved by {other_name}.'
            ])
        elif cat.status in ['apprentice', 'medicine cat apprentice'] and other_cat.status != 'kitten':
            interactions.extend([
                f'{name} is scolded after sneaking out of camp.',
                f'{name} falls into a river but is saved by {other_name}.',
                name +
                " accidentally trespasses onto another clan\'s territory."
            ])
            if other_cat.status == 'apprentice':
                interactions.append(
                    f'{name} sneaks out of camp with {other_name}.')
        elif cat.status == 'warrior':
            interactions.extend([
                name + " is caught outside of the Clan\'s territory.",
                f'{name} is caught breaking the Warrior Code.',
                f'{name} went missing for a few days.',
                f'{name} believes they are a part of the new prophecy.'
            ])
        elif cat.status == 'medicine cat':
            interactions.extend([
                f'{name} learns of a new prophecy.',
                f'{name} is worried about an outbreak of greencough.',
                f'{name} is worried about how low their herb stores has gotten.',
                f'{name} visits the other medicine cats.'
            ])
        elif cat.status == 'deputy':
            interactions.extend([
                f'{name} thinks about retiring.',
                f'{name} travels to the other clans to bring them an important message.'
            ])
        elif cat.status == 'leader':
            if game.clan.leader_lives <= 5:
                interactions.extend([
                    f'{name} thinks about retiring.',
                    name + " confesses they don\'t have many lives left."
                ])
            if other_cat.status not in [
                'kitten', 'apprentice', 'medicine cat apprentice'
            ]:
                interactions.append(
                    f'{name} confesses to {other_name} that the responsibility of leadership is crushing them.'
                )
            elif other_cat.status == 'apprentice':
                interactions.append(f'{name} assesses {other_name}' +
                                    "\'s progress.")
            interactions.extend([
                f'{name} calls a Clan meeting to give an important announcement.'
            ])
        elif cat.status == 'elder':
            interactions.extend(
                [f'{name} is brought back to camp after wandering off.'])
        if cat.age == other_cat.age:
            interactions.extend([
                f'{name} tries to convince {other_name} to run away together.'
            ])

        if interactions:
            text = choice(interactions)
            game.cur_events_list.append(Single_Event(text, "misc", involved_cats))
            # game.misc_events_list.append(text)

    def handle_injuries_or_general_death(self, cat):
        # ---------------------------------------------------------------------------- #
        #                           decide if cat dies                                 #
        # ---------------------------------------------------------------------------- #
        # if triggered_death is True then the cat will die
        triggered_death = False
        # choose other cat
        possible_other_cats = list(filter(
            lambda c: not c.dead and not c.outside, Cat.all_cats.values()
        ))

        other_cat = choice(possible_other_cats)
        countdown = int(len(Cat.all_cats) / 2)
        while cat == other_cat or other_cat.dead:
            other_cat = choice(list(Cat.all_cats.values()))
            countdown -= 1
            if countdown <= 0:
                return

        if cat.status in ["apprentice", "medicine cat apprentice"] and not int(random.random() * 3):
            if cat.mentor is not None:
                other_cat = Cat.fetch_cat(cat.mentor)

        # check if clan has kits, if True then clan has kits
        alive_kits = list(filter(
            lambda kitty: (kitty.age == "kitten"
                           and not kitty.dead
                           and not kitty.outside),
            Cat.all_cats.values()
        ))

        # chance to kill leader
        if not int(
                random.random() * 100) and cat.status == 'leader' and not triggered_death and not cat.not_working():  # 1/80
            self.death_events.handle_deaths(cat, other_cat, self.at_war, self.enemy_clan, alive_kits)
            triggered_death = True

        # chance to die of old age
        if cat.moons > int(random.random() * 51) + 150 and not triggered_death:  # cat.moons > 150 <--> 200
            self.death_events.handle_deaths(cat, other_cat, self.at_war, self.enemy_clan, alive_kits)
            triggered_death = True

        # extra death chance and injuries in expanded & cruel season
        if game.clan.game_mode in ["expanded", "cruel season"]:
            if not int(random.random() * 500) and not cat.not_working():  # 1/400
                self.death_events.handle_deaths(cat, other_cat, self.at_war, self.enemy_clan, alive_kits)
                triggered_death = True
            else:
                triggered_death = self.condition_events.handle_injuries(cat, other_cat, alive_kits, self.at_war,
                                                                        self.enemy_clan, game.clan.current_season)
                return triggered_death

        # classic death chance
        elif game.clan.game_mode == "classic" and not int(random.random() * 500):  # 1/500
            self.death_events.handle_deaths(cat, other_cat, self.at_war, self.enemy_clan, alive_kits)
            triggered_death = True

        # disaster death chance
        if game.settings.get('disasters') and not triggered_death:
            if not random.getrandbits(10):  # 1/1024
                triggered_death = True
                self.handle_disasters(cat)

        return triggered_death

    def handle_disasters(self, cat):
        """Handles events when the setting of disasters is turned on"""
        alive_cats = list(filter(
            lambda kitty: (kitty.status != "leader"
                           and not kitty.dead
                           and not kitty.outside),
            Cat.all_cats.values()
        )
        )
        alive_count = len(alive_cats)
        if alive_count > 15:
            if game.clan.all_clans:
                other_clan = game.clan.all_clans
            else:
                other_clan = [""]

            # Do some population/weight scrunkling to get amount of deaths
            max_deaths = int(alive_count / 2)  # 1/2 of alive cats
            weights = []
            population = []
            for n in range(2, max_deaths):
                population.append(n)
                weight = 1 / (0.75 * n)  # Lower chance for more dead cats
                weights.append(weight)
            dead_count = random.choices(population, weights=weights)[0]  # the dieded..

            disaster = []
            dead_names = []
            involved_cats = []
            dead_cats = random.sample(alive_cats, dead_count)
            for cat in dead_cats:
                dead_names.append(cat.name)
                involved_cats.append(cat.ID)
            names = f"{dead_names.pop(0)}"  # Get first
            if dead_names:
                last_name = dead_names.pop()  # Get last
                if dead_names:
                    for name in dead_names:  # In-between
                        names += f", {name}"
                    names += f", and {last_name}"
                else:
                    names += f" and {last_name}"
            disaster.extend([
                ' drown after the camp becomes flooded.',
                f' are killed in a battle against {choice(other_clan).name}Clan.',
                ' are killed after a fire rages through the camp.',
                ' are killed in an ambush by a group of rogues.',
                ' go missing in the night.',
                ' are killed after a badger attack.',
                ' die to a greencough outbreak.',
                ' are taken away by twolegs.',
                ' eat tainted freshkill and die.',
            ])
            if game.clan.current_season == 'Leaf-bare':
                disaster.extend([
                    ' die after freezing from a snowstorm.',
                    ' starve to death when no prey is found.'
                ])
            elif game.clan.current_season == 'Greenleaf':
                disaster.extend([
                    ' die after overheating.',
                    ' die after the water dries up from drought.'
                ])
            if dead_count >= 2:
                event_string = f'{names}{choice(disaster)}'
                if event_string == f'{names} are taken away by twolegs.':
                    for cat in dead_cats:
                        self.handle_twoleg_capture(cat)
                    game.cur_events_list.append(Single_Event(event_string, "birth_death", involved_cats))
                    # game.birth_death_events_list.append(event_string)
                    return
                game.cur_events_list.append(Single_Event(event_string, "birth_death", involved_cats))
                # game.birth_death_events_list.append(event_string)

            else:
                disaster_str = choice(disaster)
                disaster_str = disaster_str.replace('are', 'is')
                disaster_str = disaster_str.replace('go', 'goes')
                disaster_str = disaster_str.replace('die', 'dies')
                disaster_str = disaster_str.replace('drown', 'drowns')
                disaster_str = disaster_str.replace('eat', 'eats')
                disaster_str = disaster_str.replace('starve', 'starves')
                event_string = f'{names}{disaster_str}'
                game.cur_events_list.append(Single_Event(event_string, "birth_death", involved_cats))
                # game.birth_death_events_list.append(event_string)

            for cat in dead_cats:
                cat.die()

    def handle_illnesses_or_illness_deaths(self, cat):
        """ 
        This function will handle:
            - classic mode: death events with illnesses
            - expanded mode: getting a new illness (extra function in own class)
        Returns: 
            - boolean if a death event occurred or not
        """
        # ---------------------------------------------------------------------------- #
        #                           decide if cat dies                                 #
        # ---------------------------------------------------------------------------- #
        # if triggered_death is True then the cat will die
        triggered_death = False

        if game.clan.game_mode in ["expanded", "cruel season"]:
            triggered_death = self.condition_events.handle_illnesses(cat, game.clan.current_season)
            return triggered_death

        elif game.clan.game_mode == "classic":
            # choose other cat
            other_cat = choice(list(Cat.all_cats.values()))
            countdown = int(len(Cat.all_cats) / 2)
            while cat == other_cat or other_cat.dead:
                other_cat = choice(list(Cat.all_cats.values()))
                countdown -= 1
                if countdown <= 0:
                    return

            # check if clan has kits, if True then clan has kits
            alive_kits = list(filter(
                lambda kitty: (kitty.age == "kitten"
                               and not kitty.dead
                               and not kitty.outside),
                Cat.all_cats.values()
            ))

            # chance to kill leader
            if not int(random.random() * 100) and cat.status == 'leader' and not triggered_death:  # 1/100
                self.death_events.handle_deaths(cat, other_cat, self.at_war, self.enemy_clan, alive_kits)
                triggered_death = True

            # chance to die of old age
            if cat.moons > int(random.random() * 51) + 150 and not triggered_death:  # cat.moons > 150 <--> 200
                self.death_events.handle_deaths(cat, other_cat, self.at_war, self.enemy_clan, alive_kits)
                triggered_death = True

            # classic death chance
            if not int(random.random() * 500):  # 1/500
                self.death_events.handle_deaths(cat, other_cat, self.at_war, self.enemy_clan, alive_kits)
                triggered_death = True

            return triggered_death

    def handle_twoleg_capture(self, cat):
        cat.outside = True
        cat.gone()
        # The outside-value must be set to True before the cat can go to cotc
        cat.thought = "Is terrified as they are trapped in a large silver Twoleg den"
        # FIXME: Not sure what this is intended to do; 'cat_class' has no 'other_cats' attribute.
        #cat_class.other_cats[cat.ID] = cat

    def handle_outbreaks(self, cat):
        """
        try to infect some cats
        """
        # check if the cat is ill, if game mode is classic, or if clan has sufficient med cats in expanded mode
        amount_per_med = get_amount_cat_for_one_medic(game.clan)
        if not cat.is_ill() or game.clan.game_mode == 'classic' or \
                (medical_cats_condition_fulfilled(Cat.all_cats.values(),
                                                  amount_per_med) and game.clan.game_mode != 'cruel season'):
            return

        # check how many kitties are already ill
        already_sick = list(filter(
            lambda kitty: (not kitty.dead
                           and not kitty.outside
                           and kitty.is_ill()),
            Cat.all_cats.values()
        ))
        already_sick_count = len(already_sick)

        # round up the living kitties
        alive_cats = list(filter(
            lambda kitty: (not kitty.dead
                           and not kitty.outside
                           and not kitty.is_ill()),
            Cat.all_cats.values()
        ))
        alive_count = len(alive_cats)

        # if large amount of the population is already sick, stop spreading
        if already_sick_count >= alive_count * .25:
            # print('CURRENT SICK COUNT TOO HIGH', already_sick_count, alive_count)
            return

        for illness in cat.illnesses:
            # check if illness can infect other cats
            if cat.illnesses[illness]["infectiousness"] == 0:
                continue
            chance = cat.illnesses[illness]["infectiousness"]
            if not int(random.random() * chance):  # 1/chance to infect
                # fleas are the only condition allowed to spread outside of cold seasons
                if game.clan.current_season not in ["Leaf-bare", "Leaf-fall"] and illness != 'fleas':
                    continue
                if illness == 'kittencough':
                    # adjust alive cats list to only include kittens
                    alive_cats = list(filter(
                        lambda kitty: (kitty.status == "kitten"
                                       and not kitty.dead
                                       and not kitty.outside),
                        Cat.all_cats.values()
                    ))
                    alive_count = len(alive_cats)

                max_infected = int(alive_count / 2)  # 1/2 of alive cats
                weights = []
                population = []
                for n in range(2, max_infected):
                    population.append(n)
                    weight = 1 / (0.75 * n)  # Lower chance for more infected cats
                    weights.append(weight)
                infected_count = random.choices(population, weights=weights)[0]  # the infected..

                infected_names = []
                involved_cats = []
                infected_cats = random.sample(alive_cats, infected_count)
                for cat in infected_cats:
                    infected_names.append(str(cat.name))
                    involved_cats.append(cat.ID)
                    cat.get_ill(illness, event_triggered=True)  # SPREAD THE GERMS >:)

                illness_name = str(illness).capitalize()
                if illness == 'kittencough':
                    event = f'{illness_name} has spread around the nursery. ' \
                            f'{", ".join(infected_names[:-1])}, and {infected_names[-1]} have been infected.'
                elif illness == 'fleas':
                    event = f'Fleas have been hopping from pelt to pelt and now {", ".join(infected_names[:-1])}, and {infected_names[-1]} are all infested.'
                else:
                    event = f'{illness_name} has spread around the camp. ' \
                            f'{", ".join(infected_names[:-1])}, and {infected_names[-1]} have been infected.'

                print('OUTBREAK - PANDEMIC ALERT')
                game.cur_events_list.append(Single_Event(event, "health", involved_cats))
                # game.health_events_list.append(event)
                break

    def coming_out(self, cat):
        """turnin' the kitties trans..."""
        if cat.genderalign == cat.gender:
            if cat.moons < 6:
                return

            involved_cats = [cat.ID]
            if cat.age == 'adolescent':
                transing_chance = random.getrandbits(8)  # 2/256
            elif cat.age == 'young adult':
                transing_chance = random.getrandbits(9)  # 2/512
            else:
                # adult, senior adult, elder
                transing_chance = random.getrandbits(10)  # 2/1028

            if transing_chance:
                # transing_chance != 0, no trans kitties today...    L
                return

            if random.getrandbits(1):  # 50/50
                if cat.gender == "male":
                    cat.genderalign = "trans female"
                else:
                    cat.genderalign = "trans male"
            else:
                cat.genderalign = "nonbinary"

            if cat.gender == 'male':
                gender = 'tom'
            else:
                gender = 'she-cat'
            text = f"{cat.name} has realized that {gender} doesn't describe how they feel anymore."
            game.cur_events_list.append(Single_Event(text, "misc", involved_cats))
            # game.misc_events_list.append(text)


events_class = Events()<|MERGE_RESOLUTION|>--- conflicted
+++ resolved
@@ -650,16 +650,13 @@
                              " learns the way of healing through guidance from StarClan."])
         elif promoted_to == 'medicine cat':
                 ceremony.extend(
-<<<<<<< HEAD
                     [str(cat.name) + " is taken to speak with StarClan. They are now a full medicine cat of the Clan.",
                      "The senior medicine cat has thought long and hard about this and gives " + str(cat.name.prefix) +
                      "paw their full name of " + str(cat.name) + ". StarClan gives their blessing and the stars "
-                     "twinkle in celebration."])
-=======
-                [str(cat.name) + " is taken to speak with StarClan. They are now a full medicine cat of the Clan.",
-                 "The senior medicine cat has thought long and hard about this and gives " + str(cat.name.prefix) + "paw their full name of " + str(cat.name) + ". StarClan gives their blessing and the stars twinkle in celebration.",
-                 f"With the stars softly shining and lighting their pelts, the senior medicine cat gives {cat.name.prefix} their full name of {cat.name}. They both share the rest of the night with StarClan, celebrating their good fortune in having another medicine cat."])
->>>>>>> 1edd5114
+                     "twinkle in celebration.", 
+                     f"With the stars softly shining and lighting their pelts, the senior medicine cat gives "
+                     f"{cat.name.prefix} their full name of {cat.name}. They both share the rest of the night "
+                     "with StarClan, celebrating their good fortune in having another medicine cat."])
                 
         elif promoted_to == 'elder' and not leader_dead:
             involved_cats.append(game.clan.leader.ID)
