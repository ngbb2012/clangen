from random import randrange

from scripts.cat.cats import *
from scripts.clan import HERBS
from scripts.conditions import medical_cats_condition_fulfilled, get_amount_cat_for_one_medic
from scripts.cat_relations.relation_events import *
from scripts.game_structure.load_cat import *
from scripts.events_module.condition_events import Condition_Events
from scripts.events_module.death_events import Death_Events
from scripts.event_class import Single_Event


class Events():
    all_events = {}
    game.switches['timeskip'] = False

    def __init__(self, e_type=None, **cats):
        self.e_type = e_type
        self.ID = str(randint(0, 9)) + str(randint(0, 9)) + str(randint(
            0, 9)) + str(randint(0, 9))
        if e_type is not None:
            self.all_events[self.ID] = self
        self.cats = cats
        self.at_war = False
        self.time_at_war = False
        self.enemy_clan = None
        self.new_cat_invited = False
        self.ceremony_accessory = False
        self.relation_events = Relation_Events()
        self.condition_events = Condition_Events()
        self.death_events = Death_Events()

    def one_moon(self):
        game.cur_events_list = []
<<<<<<< HEAD
        game.relation_events_list = []
        game.ceremony_events_list = []
        game.birth_death_events_list = []
        game.health_events_list = []
        game.other_clans_events_list = []
        game.misc_events_list = []
        game.herb_events_list = []
=======
>>>>>>> 42186303
        game.switches['saved_clan'] = False
        self.new_cat_invited = False

        game.patrolled.clear()

        if any(str(cat.status) in {'leader', 'deputy', 'warrior', 'medicine cat', 'medicine cat apprentice',
                                   'apprentice'}
               and not cat.dead and not cat.outside for cat in Cat.all_cats.values()):
            game.switches['no_able_left'] = False

        self.relation_events.handle_pregnancy_age(game.clan)

        for cat in Cat.all_cats.copy().values():
            if not cat.outside:
                self.one_moon_cat(cat)
            else:
                # ---------------------------------------------------------------------------- #
                #                              exiled cat events                               #
                # ---------------------------------------------------------------------------- #
                # aging the cat
                cat.one_moon()
                cat.moons += 1
                if cat.moons == 6:
                    cat.age = 'adolescent'
                elif cat.moons == 12:
                    cat.age = 'adult'
                elif cat.moons == 100:
                    cat.age = 'elder'

                # killing exiled cats
                if cat.moons > randint(100, 200) and (cat.exiled or cat.outside):
                    if choice([1, 2, 3, 4, 5]) == 1 and not cat.dead:
                        cat.dead = True
                        if cat.exiled:
                            text = f'Rumors reach your Clan that the exiled {str(cat.name)} has died recently.'
                        else:
                            text = f'Rumors reach your Clan that {str(cat.name)} has died recently.'
                        game.cur_events_list.append(Single_Event(text, "birth_death", cat.ID))

                if cat.exiled and cat.status == 'leader' and not cat.dead and randint(
                        1, 10) == 1:
                    game.clan.leader_lives -= 1
                    if game.clan.leader_lives > 0:
                        text = f'Rumors reach your Clan that the exiled {str(cat.name)} lost a life recently.'
                        game.cur_events_list.append(Single_Event(text, "birth_death", cat.ID))
                    else:
                        text = f'Rumors reach your Clan that the exiled {str(cat.name)} has died recently.'
                        game.cur_events_list.append(Single_Event(text, "birth_death", cat.ID))
                        cat.dead = True

                elif cat.exiled and cat.status == 'leader' and not cat.dead and randint(
                        1, 45) == 1:
                    game.clan.leader_lives -= 10
                    cat.dead = True
                    text = f'Rumors reach your Clan that the exiled {str(cat.name)} has died recently.'
                    game.cur_events_list.append(Single_Event(text, "birth_death", cat.ID))
                    game.clan.leader_lives = 0

        # Handle injuries and relationships.
        for cat in Cat.all_cats.values():
            if cat.dead or cat.outside:
                continue

            # switches between the two death handles
            self.handle_outbreaks(cat)
            if random.getrandbits(1):
                triggered_death = self.handle_injuries_or_general_death(cat)
                if not triggered_death:
                    triggered_death = self.handle_illnesses_or_illness_deaths(cat)
            else:
                triggered_death = self.handle_illnesses_or_illness_deaths(cat)
                if not triggered_death:
                    triggered_death = self.handle_injuries_or_general_death(cat)

            # relationships have to be handled separately, because of the ceremony name change
            if not cat.dead or cat.outside:
                self.relation_events.handle_relationships(cat)

        # Handle grief events.
        if Cat.grief_strings:
            remove_cats = []

            # Grab all the dead or outside cats, who should not have grief text
            for ID in Cat.grief_strings:
                check_cat = Cat.all_cats.get(ID)
                if check_cat.dead or check_cat.outside:
                    remove_cats.append(check_cat.ID)

            # Remove the dead or outside cats
            for ID in remove_cats:
                if ID in Cat.grief_strings.keys():
                    Cat.grief_strings.pop(ID)

            # Generate events
            for ID in Cat.grief_strings:
                game.cur_events_list.append(Single_Event(Cat.grief_strings[ID][0], ["birth_death", "relation"],
                                                         Cat.grief_strings[ID][1]))

            Cat.grief_strings.clear()

        self.check_clan_relations()

        # age up the clan
        game.clan.age += 1

<<<<<<< HEAD
        # autosave
        if game.settings.get('autosave') is True and game.clan.age % 5 == 0:
            game.save_cats()
            game.clan.save_clan()
            game.clan.save_pregnancy(game.clan)

        # change season
        game.clan.current_season = game.clan.seasons[game.clan.age % 12]

        self.herb_destruction()
        self.herb_gather()

        game.event_scroll_ct = 0

=======
>>>>>>> 42186303
        if game.clan.game_mode in ["expanded", "cruel season"]:
            amount_per_med = get_amount_cat_for_one_medic(game.clan)
            med_fullfilled = medical_cats_condition_fulfilled(Cat.all_cats.values(), amount_per_med)
            if not med_fullfilled:
                string = f"{game.clan.name}Clan does not have enough healthy medicine cats! Cats will be sick/hurt " \
                         f"for longer and have a higher chance of dying. "
                game.cur_events_list.insert(0, Single_Event(string, "health"))
                # game.health_events_list.insert(0, string)
        else:
            has_med = any(
                str(cat.status) in {"medicine cat", "medicine cat apprentice"}
                and not cat.dead and not cat.outside
                for cat in Cat.all_cats.values())
            if not has_med:
                string = f"{game.clan.name}Clan has no medicine cat!"
                game.cur_events_list.insert(0, Single_Event(string, "health"))
                # game.health_events_list.insert(0, string)

        if not game.clan.deputy or \
                game.clan.deputy.dead or \
                game.clan.deputy.outside or \
                game.clan.deputy.retired:
            if game.settings.get('deputy') is True:
                random_count = 0
                while random_count < 30:
                    random_cat = str(random.choice(list(Cat.all_cats.keys())))

                    if Cat.all_cats[random_cat].dead or Cat.all_cats[random_cat].outside:
                        continue
                    elif Cat.all_cats[random_cat].status != 'warrior':
                        random_count += 1
                        continue
                    elif len(Cat.all_cats[random_cat].former_apprentices) == 0 and \
                            len(Cat.all_cats[random_cat].apprentice) == 0:
                        random_count += 1
                        continue

                    # Check if the leader is "None", assign them as dead if they are.
                    if game.clan.leader:
                        leader_dead = game.clan.leader.dead
                        leader_exiled = game.clan.leader.exiled
                    else:
                        leader_dead = True
                        leader_exiled = False

                    Cat.all_cats[random_cat].status_change('deputy')
                    involved_cats = [random_cat]
                    text = ''
                    if game.clan.deputy is not None and game.clan.leader is not None:
                        if game.clan.deputy.dead and not leader_dead and not leader_exiled:
                            text = f"{game.clan.leader.name} chooses {Cat.all_cats[random_cat].name} to take over as deputy. They know that {game.clan.deputy.name} would approve."
                            involved_cats.extend([game.clan.leader.ID, game.clan.deputy.ID])
                        if not game.clan.deputy.dead and not game.clan.deputy.outside:
                            text = f"{Cat.all_cats[random_cat].name} has been chosen as the new deputy. The retired deputy nods their approval."
                            # No other cat are involved here.
                        if game.clan.deputy.outside:
                            text = f"{Cat.all_cats[random_cat].name} has been chosen as the new deputy. The Clan hopes that {game.clan.deputy.name} would approve."
                            involved_cats.append(game.clan.deputy.ID)
                    elif leader_dead or leader_exiled:
                        if game.clan.leader:
                            text = f"Since losing {game.clan.leader.name} the Clan has been directionless. They all turn to {Cat.all_cats[random_cat].name} with hope for the future."
                            involved_cats.append(game.clan.leader.ID)
                        else:
                            text = f"Without a leader, the Clan has been directionless. They all turn to {Cat.all_cats[random_cat].name} with hope for the future."
                            # No additional involved cats.
                    else:
                        if Cat.all_cats[random_cat].trait == 'bloodthirsty':
                            text = f"{Cat.all_cats[random_cat].name} has been chosen as the new deputy. They look at the Clan leader with an odd glint in their eyes."
                            # No additional involved cats

                        else:
                            possible_events = [
                                f"{Cat.all_cats[random_cat].name} has been chosen as the new deputy. The Clan yowls their name in approval.",
                                f"{Cat.all_cats[random_cat].name} has been chosen as the new deputy. Some of the older Clan members question the wisdom in this choice.",
                                f"{Cat.all_cats[random_cat].name} has been chosen as the new deputy. They hold their head up high and promise to do their best for the Clan.",
                                f"{game.clan.leader.name} has been thinking deeply all day who they would respect and trust enough to stand at their side and at sunhigh makes the announcement that {Cat.all_cats[random_cat].name} will be the Clan's new deputy.",
                                f"{Cat.all_cats[random_cat].name} has been chosen as the new deputy. They pray to StarClan that they are the right choice for the Clan.",
                            ]
                            # No additional involved cats
                            text = choice(possible_events)

                    game.clan.deputy = Cat.all_cats[random_cat]
                    game.ranks_changed_timeskip = True

                    game.cur_events_list.append(Single_Event(text, "ceremony", involved_cats))
                    # game.ceremony_events_list.append(text)
                    break
                if random_count == 30:
                    text = 'The Clan decides that no cat is fit to be deputy'
                    game.cur_events_list.append(Single_Event(text, "ceremony"))
                    # game.ceremony_events_list.append(text)
            else:
                game.cur_events_list.insert(0, Single_Event(f"{game.clan.name}Clan has no deputy!"))

            # check for leader
            if game.clan.leader:
                leader_dead = game.clan.leader.dead
                leader_outside = game.clan.leader.outside
            else:
                leader_dead = True
                leader_outside = True

            if leader_dead or leader_outside:
                # If the leader is dead or outside (or null, since null cats are generally dead)

                self.perform_ceremonies(game.clan.leader)  # This is where the deputy will be make leader

                if game.clan.leader:
                    leader_dead = game.clan.leader.dead
                    leader_outside = game.clan.leader.outside
                else:
                    leader_dead = True
                    leader_outside = True

                if leader_dead or leader_outside:
                    game.cur_events_list.insert(0, Single_Event(f"{game.clan.name}Clan has no leader!"))

        # Resort if needed
        if game.ranks_changed_timeskip and game.sort_type == "rank":
            game.ranks_changed_timeskip = False
            Cat.sort_cats()

        # autosave
        if game.settings.get('autosave') is True and game.clan.age % 5 == 0:
            game.save_cats()
            game.clan.save_clan()
            game.clan.save_pregnancy(game.clan)

        # change season
        game.clan.current_season = game.clan.seasons[game.clan.age % 12]

        game.event_scroll_ct = 0

    def herb_gather(self):
        if game.clan.game_mode == 'classic':
            herbs = game.clan.herbs.copy()
            print(game.clan.herbs)
            for herb in herbs:
                adjust_by = random.choices([-2, -1, 0, 1, 2], [1, 2, 3, 2, 1], k=1)
                print(adjust_by)
                game.clan.herbs[herb] += adjust_by[0]
                if game.clan.herbs[herb] <= 0:
                    game.clan.herbs.pop(herb)
            if not int(random.random() * 5):
                new_herb = random.choice(HERBS)
                game.clan.herbs.update({new_herb: 1})
            print(game.clan.herbs)
        else:
            event_list = []
            meds_available = get_med_cats(Cat)
            print(game.clan.herbs)
            for med in meds_available:
                if sum(game.clan.herbs.values()) >= 25 and len(game.clan.herbs.keys()) >= 10:
                    if not event_list:
                        event_list.append(f"No one gathered herbs this moon.")
                        break  # not gonna herb gather if they have a lot of herbs already
                    else:
                        event_list.append(f"{med.name} did not gather herbs this moon.")
                        break
                if game.clan.current_season in ['Newleaf', 'Greenleaf']:
                    amount = random.choices([0, 1, 2, 3], [1, 2, 2, 2], k=1)
                elif game.clan.current_season == 'Leaf-fall':
                    amount = random.choices([0, 1, 2], [3, 2, 1], k=1)
                else:
                    amount = random.choices([0, 1], [3, 1], k=1)
                if amount[0] != 0:
                    herbs_found = random.sample(HERBS, k=amount[0])
                    herb_display = []
                    for herb in herbs_found:
                        # TODO: need to add bee sting as an injury so that these two herbs are relevant.
                        if herb in ['dandelion', 'blackberry']:
                            continue
                        if game.clan.current_season in ['Newleaf', 'Greenleaf']:
                            amount = random.choices([1, 2, 3], [3, 3, 1], k=1)
                        else:
                            amount = random.choices([1, 2], [4, 1], k=1)
                        print(amount)
                        if herb in game.clan.herbs.keys():
                            game.clan.herbs[herb] += amount[0]
                        else:
                            game.clan.herbs.update({herb: amount[0]})
                        herb_display.append(herb.replace("_", " "))
                else:
                    herbs_found = []
                    herb_display = []
                if not herbs_found:
                    event_list.append(f"{med.name} could not find any herbs this moon.")
                else:
                    try:
                        if len(herbs_found) == 1:
                            insert = f"{herb_display[0]}"
                        elif len(herbs_found) == 2:
                            insert = f"{herb_display[0]} and {herb_display[1]}"
                        else:
                            insert = f"{', '.join(herb_display[:-1])}, and {herb_display[-1]}"
                        event_list.append(f"{med.name} gathered {insert} this moon.")
                    except IndexError:
                        event_list.append(f"{med.name} could not find any herbs this moon.")
                        return
            game.herb_events_list.extend(event_list)
            print(game.clan.herbs)

    def herb_destruction(self):
        meds = get_med_cats(Cat, working=False)
        if len(meds) == 1:
            insert = "medicine cat"
        else:
            insert = "medicine cats"
        herbs = game.clan.herbs

        if len(herbs.keys()) >= 10 and not int(random.random() * 5):
            index = randrange(1, int(len(herbs.keys()) / 2))
            count = 0
            bad_herb = None
            for herb in herbs:
                count += 1
                if count == index:
                    bad_herb = herb
                    break
            herb_amount = randrange(1, int(herbs[bad_herb] + 2))
            # deplete the herb
            herbs[bad_herb] -= herb_amount
            insert2 = 'some of'
            if herbs[bad_herb] <= 0:
                herbs.pop(bad_herb)
                insert2 = "all of"

            event = f"As the herb stores are inspected by the {insert}, it's noticed that {insert2} the {bad_herb} has gotten old and gone bad."
            game.herb_events_list.append(event)
            game.cur_events_list.append(Single_Event(event, "health"))

        elif not int(random.random() * 10) and 'moss' in herbs:
            herb_amount = randrange(1, herbs['moss'] + 1)
            herbs['moss'] -= herb_amount
            if herbs['moss'] <= 0:
                herbs.pop('moss')
            event = f"The medicine den nests have been refreshed with new moss from the herb stores."
            game.herb_events_list.append(event)
            game.cur_events_list.append(Single_Event(event, "health"))
            print('moss -', herb_amount)

        elif not int(random.random() * 80) and sum(game.clan.herbs.values()) > 0 and len(meds) > 0:

            possible_events = []
            if self.at_war is True:
                possible_events.append(f"{self.enemy_clan}Clan breaks into the camp and ravages the herb stores, "
                                       f"taking some for themselves and destroying the rest.")
            possible_events.extend([
                f"Some sort of pest got into the herb stores and completely destroyed them. The {insert} will have to "
                f"clean it out and start over anew.",
                f"Abnormally strong winds blew through the camp last night and scattered the herb store into a "
                f"useless state.",
                f"Some kind of blight has infected the herb stores, the {insert} have no choice but to clear out all "
                f"the old herbs."
            ])
            if game.clan.current_season == 'Leaf-bare':
                possible_events.extend([
                    f"Freezing temperatures have not just affected the cats, it's also frostbitten the stored herbs. "
                    f"They're useless now and will have to be replaced.",
                ])
            elif game.clan.current_season == 'Newleaf':
                possible_events.extend([
                    f"The Newleaf rain has left the air humid and the whole camp damp, the herb stores are found to "
                    f"be growing mold and have to be thrown out. "
                ])
            elif game.clan.current_season == 'Greenleaf' and game.clan.biome != 'Mountainous':
                possible_events.extend([
                    f"The persistent, dry heat managed to cause a small fire in the herb stores. While no one was "
                    f"injured, the herbs are little more than ashes now."
                ])
            elif game.clan.biome == 'Beach' and game.clan.current_season in ["Leaf-fall", "Leaf-bare"]:
                possible_events.extend([
                    f"A huge wave crashes into camp, leaving everyone soaked and the herb stores irreparably damaged."
                ])
            game.clan.herbs.clear()
            chosen_event = choice(possible_events)
            print(possible_events)
            game.cur_events_list.append(Single_Event(chosen_event, "health"))
            game.herb_events_list.append(chosen_event)

    def handle_fading(self, cat):
        if game.settings["fading"] and not cat.prevent_fading and cat.ID != game.clan.instructor.ID and \
                not cat.faded:

            age_to_fade = 302
            # Handle opacity
            cat.opacity = int(100 * (1 - (cat.dead_for / age_to_fade) ** 5) + 30)

            # Deal with fading the cat if they are old enough.
            if cat.dead_for > age_to_fade:
                print(str(cat.name) + " is fading away...")
                print("dead_for: " + str(cat.dead_for))
                # If order not to add a cat to the faded list twice, we can't remove them or add them to
                # faded cat list here. Rather, they are added to a list of cats that will be "faded" at the next save.

                # Remove from med cat list, just in case. This should never be triggered, but I've has an issue or
                # two with this, so here it is.
                if cat.ID in game.clan.med_cat_list:
                    game.clan.med_cat_list.remove(cat.ID)

                # If the cat is the current med, leader, or deputy, remove them
                if game.clan.leader:
                    if game.clan.leader.ID == cat.ID:
                        game.clan.leader = None
                if game.clan.deputy:
                    if game.clan.deputy.ID == cat.ID:
                        game.clan.deputy = None
                if game.clan.medicine_cat:
                    if game.clan.medicine_cat.ID == cat.ID:
                        if game.clan.med_cat_list:  # If there are other med cats
                            game.clan.medicine_cat = Cat.fetch_cat(game.clan.med_cat_list[0])
                        else:
                            game.clan.medicine_cat = None

                game.cat_to_fade.append(cat.ID)
                cat.set_faded()  # This is a flag to ensure they behave like a faded cat in the meantime.

    def one_moon_cat(self, cat):
        # ---------------------------------------------------------------------------- #
        #                                trigger events                                #
        # ---------------------------------------------------------------------------- #

        if cat.dead:
            cat.thoughts()
            cat.dead_for += 1
            self.handle_fading(cat)  # Deal with fading.
            return

        # prevent injured or sick cats from unrealistic clan events
        if cat.is_ill() or cat.is_injured():
            if cat.is_disabled():
                self.condition_events.handle_already_disabled(cat)
            self.perform_ceremonies(cat)
            self.coming_out(cat)
            self.relation_events.handle_having_kits(cat, clan=game.clan)
            cat.one_moon()
            return

        # check for death/reveal/risks/retire caused by permanent conditions
        if cat.is_disabled():
            self.condition_events.handle_already_disabled(cat)
        self.perform_ceremonies(cat)  # here is age up included

        self.invite_new_cats(cat)

        self.other_interactions(cat)
        self.coming_out(cat)
        self.gain_accessories(cat)
        if game.clan.game_mode == "classic" and not int(random.random() * 3):
            self.gain_scars(cat)
        self.relation_events.handle_having_kits(cat, clan=game.clan)

        # all actions, which do not trigger an event display and
        # are connected to cats are located in there
        cat.one_moon()

    def check_clan_relations(self):
        # ---------------------------------------------------------------------------- #
        #                      interactions with other clans                           #
        # ---------------------------------------------------------------------------- #

        if len(game.clan.all_clans) > 0 and randint(1, 5) == 1:
            war_notice = ''
            for other_clan in game.clan.all_clans:
                if int(other_clan.relations) <= 5:
                    if randint(1, 5) == 1 and self.time_at_war > 2:
                        self.at_war = False
                        self.time_at_war = 0
                        other_clan.relations = 10
                        text = 'The war against ' + str(other_clan.name) + 'Clan has ended.'
                        game.cur_events_list.append(Single_Event(text, "other_clans"))
                    elif self.time_at_war == 0:
                        text = 'The war against ' + str(other_clan.name) + 'Clan has begun.'
                        # game.other_clans_events_list.append(text)
                        game.cur_events_list.append(Single_Event(text, "other_clans"))
                        self.time_at_war += 1
                        self.at_war = True
                    else:
                        self.enemy_clan = other_clan
                        possible_text = [
                            f'War rages between {game.clan.name}Clan and {other_clan.name}Clan.',
                            f'{other_clan.name}Clan has taken some of {game.clan.name}'
                            + "Clan\'s territory.",
                            f'{game.clan.name}Clan has claimed some of {other_clan.name}'
                            + "Clan\'s territory.",
                            f'{other_clan.name}Clan attempted to break into your camp during the war.',
                            f'The war against {other_clan.name}Clan continues.',
                            f'{game.clan.name}Clan is starting to get tired of the war against {other_clan.name}Clan.',
                            f'{game.clan.name}Clan warriors plan new battle strategies for the war.',
                            f'{game.clan.name}Clan warriors reinforce the camp walls.'
                        ]
                        if game.clan.medicine_cat is not None:
                            possible_text.extend([
                                'The medicine cats worry about having enough herbs to treat their clan\'s wounds.'
                            ])
                        war_notice = choice(possible_text)
                        self.time_at_war += 1
                        self.at_war = True
                    break
                elif int(other_clan.relations) > 30:
                    other_clan.relations = 10
                else:
                    self.at_war = False
            if war_notice:
                # game.other_clans_events_list.append(war_notice)
                game.cur_events_list.append(Single_Event(war_notice, "other_clans"))

    def perform_ceremonies(self, cat):
        # ---------------------------------------------------------------------------- #
        #                                  ceremonies                                  #
        # ---------------------------------------------------------------------------- #

        # PROMOTE DEPUTY TO LEADER, IF NEEDED -----------------------
        if game.clan.leader:
            leader_dead = game.clan.leader.dead
            leader_outside = game.clan.leader.outside
        else:
            leader_dead = True  # If leader is None, treat them as dead (since they are dead - and faded away.)
            leader_outside = True

        # If a clan deputy exists, and the leader is dead, outside, or doesn't exist, make the deputy leader.
        if game.clan.deputy:
            if game.clan.deputy is not None and \
                    not game.clan.deputy.dead and \
                    not game.clan.deputy.outside and \
                    (leader_dead or leader_outside):
                game.clan.new_leader(game.clan.deputy)
                game.ranks_changed_timeskip = True
                game.clan.leader_lives = 9
                text = ''
                if game.clan.deputy.trait == 'bloodthirsty':
                    text = f'{str(game.clan.deputy.name)} has become the new leader. ' \
                           f'They stare down at their clanmates with unsheathed claws, ' \
                           f'promising a new era for the clans.'
                else:
                    c = choice([1, 2, 3])
                    if c == 1:
                        text = str(game.clan.deputy.name.prefix) + str(
                            game.clan.deputy.name.suffix) + ' has been promoted to the new leader of the clan. ' \
                                                            'They travel immediately to the Moonstone to get their ' \
                                                            'nine lives and are hailed by their new name, ' + \
                                                            str(game.clan.deputy.name) + '.'
                    elif c == 2:
                        text = f'{str(game.clan.deputy.name)} has become the new leader of the clan. ' \
                               f'They vow that they will protect the clan, even at the cost of their nine lives.'
                    elif c == 3:
                        text = f'{str(game.clan.deputy.name)} has received their nine lives and became the ' \
                               f'new leader of the clan. They feel like they are not ready for this new ' \
                               f'responsibility, but will try their best to do what is right for the clan.'
                # game.ceremony_events_list.append(text)
                text += f"\nVisit {str(game.clan.deputy.name)}'s profile to see their full leader ceremony."

                game.cur_events_list.append(Single_Event(text, "ceremony", game.clan.deputy.ID))
                self.ceremony_accessory = True
                self.gain_accessories(cat)
                game.clan.deputy = None

        # OTHER CEREMONIES ---------------------------------------

        # Protection check, to ensure "None" cats won't cause a crash.
        if cat:
            cat_dead = cat.dead
        else:
            cat_dead = True

        if not cat_dead:
            if cat.status == 'deputy' and game.clan.deputy is None:
                game.clan.deputy = cat
            if cat.status == 'medicine cat' and game.clan.medicine_cat is None:
                game.clan.medicine_cat = cat

            # retiring to elder den
            if cat.status in ['warrior', 'deputy'] and cat.age == 'elder' and len(cat.apprentice) < 1:
                if cat.status == 'deputy':
                    game.clan.deputy = None
                self.ceremony(cat, 'elder', ' has retired to the elder den.')
                # cat.status_change('elder')

            # apprentice a kitten to either med or warrior
            if cat.moons == cat_class.age_moons[cat.age][1]:
                if cat.status == 'kitten':

                    # check if the medicine cat is an elder
                    has_elder_med = any(
                        cat.status == 'medicine cat' and cat.age == 'elder'
                        and not cat.dead and not cat.outside
                        for cat in Cat.all_cats.values())

                    very_old_med = any(
                        cat.status == 'medicine cat' and cat.moons >= 150
                        and not cat.dead and not cat.outside
                        for cat in Cat.all_cats.values())

                    # check if the clan has sufficient med cats
                    if game.clan.game_mode != 'classic':
                        has_med = medical_cats_condition_fulfilled(Cat.all_cats.values(),
                                                                   amount_per_med=get_amount_cat_for_one_medic(
                                                                       game.clan))
                    else:
                        has_med = any(str(cat.status) in {"medicine cat", "medicine cat apprentice"}
                                      and not cat.dead and not cat.outside for cat in Cat.all_cats.values())
                    # check if a med cat app already exists
                    has_med_app = any(
                        cat.status == 'medicine cat apprentice'
                        and not cat.dead and not cat.outside
                        for cat in Cat.all_cats.values())

                    # assign chance to become med app depending on current med cat and traits
                    if has_elder_med is True and has_med is False:
                        chance = int(random.random() * 3)  # 3 is not part of the range
                    elif has_med is False and game.clan.game_mode != 'classic':
                        chance = int(random.random() * 8)
                    elif has_elder_med is False and has_med is True:
                        chance = int(random.random() * 91)
                    elif has_elder_med and has_med:
                        if very_old_med:
                            chance = int(random.random() * 20)
                        else:
                            chance = 0
                    else:
                        chance = int(random.random() * 41)

                    if chance in range(1, 10):
                        if cat.trait in ['polite', 'quiet', 'sweet', 'daydreamer']:
                            chance = 1
                    if has_med_app is False and chance == 1:
                        self.ceremony(cat, 'medicine cat apprentice', ' has chosen to walk the path of a medicine cat.')
                        self.ceremony_accessory = True
                        self.gain_accessories(cat)
                    else:
                        self.ceremony(cat, 'apprentice', ' has started their apprenticeship.')
                        self.ceremony_accessory = True
                        self.gain_accessories(cat)

                # promote to warrior
                elif cat.status == 'apprentice':
                    self.ceremony(cat, 'warrior', ' has earned their warrior name.')
                    self.ceremony_accessory = True
                    self.gain_accessories(cat)

                # promote to med cat
                elif cat.status == 'medicine cat apprentice':
                    self.ceremony(cat, 'medicine cat', ' has earned their medicine cat name.')
                    self.ceremony_accessory = True
                    self.gain_accessories(cat)

    def ceremony(self, cat, promoted_to, ceremony_text):
        # ---------------------------------------------------------------------------- #
        #                      promote cats and add to event list                      #
        # ---------------------------------------------------------------------------- #
        ceremony = []
        cat.status_change(promoted_to)
        involved_cats = [cat.ID]  # Clearly, the cat the ceremony is about is involved.
        game.ranks_changed_timeskip = True

        if game.clan.leader:
            leader_dead = game.clan.leader.dead
            leader_exiled = game.clan.leader.exiled
        else:
            leader_dead = True
            leader_exiled = False

        if promoted_to == 'warrior':
            resource_directory = "resources/dicts/events/ceremonies/"
            TRAITS = None
            with open(f"{resource_directory}ceremony_traits.json", 'r') as read_file:
                TRAITS = ujson.loads(read_file.read())
            random_honor = choice(TRAITS[cat.trait])
            if not leader_dead and not leader_exiled:
                involved_cats.append(game.clan.leader.ID)
                ceremony.extend([
                    str(game.clan.leader.name) +
                    " calls the Clan to a meeting, and declares " + str(cat.name.prefix) +
                    "paw to be a warrior. They are now called " +
                    str(cat.name.prefix) + str(cat.name.suffix) +
                    " and are celebrated for their " + str(random_honor) + ".",
                    str(game.clan.leader.name) +
                    " stands above the Clan and proclaims that " + str(cat.name.prefix) +
                    "paw shall now be known as " + str(cat.name.prefix) +
                    str(cat.name.suffix) + ", honoring their " +
                    str(random_honor) + ".",
                    str(game.clan.name) + "Clan welcomes " + str(cat.name.prefix) +
                    str(cat.name.suffix) + " as a new warrior, honoring their " +
                    str(random_honor) + ".",
                    str(game.clan.leader.name) + " rests their muzzle on " +
                    str(cat.name.prefix) + str(cat.name.suffix) +
                    "'s head and declares them to be a full warrior of " +
                    str(game.clan.name) + "Clan, honoring their " +
                    str(random_honor) + "."
                ])
                if cat.trait == 'bloodthirsty':
                    ceremony.extend([
                                        str(cat.name.prefix) + " has worked long and hard to earn their warrior name but " + str(
                                            game.clan.leader.name) + " can't help but to shiver in unease as they name them " + str(
                                            cat.name) + " after their " + str(random_honor) + "."])
            else:
                ceremony.extend([str(game.clan.name) + "Clan welcomes " + str(cat.name.prefix) +
                                 str(cat.name.suffix) + " as a new warrior, honoring their " +
                                 str(random_honor) + "."])

        elif (promoted_to == 'apprentice') and cat.mentor is not None:
            mentor_name = str(Cat.fetch_cat(cat.mentor).name)
            involved_cats.append(cat.mentor)
            ceremony.extend([
                str(cat.name) +
                " has reached the age of six moons and has been made an apprentice, with "
                + mentor_name + " as their mentor.",
                "Newly-made apprentice " + str(cat.name) +
                " touched noses with their new mentor, " +
                mentor_name + ".",
                str(cat.name) + " carefully touches noses with their new mentor, " + mentor_name + ", looking quite intimidated and nervous."
            ])
            if cat.parent1 is not None and str(
                    cat_class.all_cats[cat.parent1].name) != str(
                Cat.fetch_cat(cat.mentor).name) and str(cat_class.all_cats[cat.parent1].name) != "unnamed queen":
                if not cat_class.all_cats[cat.parent1].dead:
                    involved_cats.append(cat.parent1)
                    ceremony.extend([
                        str(cat_class.all_cats[cat.parent1].name) +
                        " is watching in pride as " + str(cat.name) +
                        " is named and given to " + mentor_name +
                        " to apprentice under. They know that " +
                        mentor_name + " was a good choice."
                    ])

            if cat.is_disabled() and not leader_dead:
                involved_cats.append(game.clan.leader.ID)
                ceremony.extend([
                    str(cat.name) + " is confidently telling " +
                    str(game.clan.leader.name) +
                    " that they can do anything any cat can. " +
                    str(game.clan.leader.name) + " assigns " +
                    mentor_name +
                    " as their mentor to make sure that happens.",
                    "Standing proud and tall before their new mentor " + str(
                        cat.name) + " promises " + mentor_name + " that together they will prove to everyone that they will be the best warrior."
                ])

        elif (promoted_to == 'apprentice') and cat.mentor is None:
            ceremony.extend(["Newly-made apprentice " + str(cat.name) +
                             " wished they had someone to mentor them."])

        elif (promoted_to == 'medicine cat apprentice') and cat.mentor is not None:
            mentor_name = str(Cat.fetch_cat(cat.mentor).name)
            involved_cats.append(cat.mentor)
            ceremony.extend([
                str(cat.name) +
                " has decided that hunting and fighting is not the way they can provide for their Clan. "
                "Instead, they have decided to serve their Clan by healing and communing with StarClan. "
                + mentor_name + " proudly becomes their mentor.",
<<<<<<< HEAD
                "Interested in herbs even in their kithood, " + str(
                    cat.name) + " is eager to be apprenticed to " + mentor_name + ".",
                "Interested in all the myths and stories told by the elders and queens " + str(
                    cat.name) + " decides to become a medicine cat apprentice hoping to someday speak to those gone before. " + mentor_name + " loves their determination and eagerness to learn and agrees to take them on as their apprentice.",
                "Only the thought alone of fighting and hurting another cat makes " + str(
                    cat.name) + " shiver. They decide to heal instead of fight and " + mentor_name + " takes them under their wing."
=======
                "Interested in herbs even in their kithood, " + str(cat.name) + " is eager to be apprenticed to "
                + mentor_name + ".",
                "Interested in all the myths and stories told by the elders and queens " +
                str(cat.name) + " decides to become a medicine cat apprentice hoping to someday speak to "
                                "those gone before. " + mentor_name + " loves their determination and eagerness "
                                "to learn and agrees to take them on as their apprentice.",
                                "The thought alone of fighting and hurting another cat makes " + str(cat.name) +
                                " shiver. They decide to heal instead of fight and " + mentor_name +
                                " takes them under their wing."
>>>>>>> 42186303
            ])
        elif (promoted_to == 'medicine cat apprentice') and cat.mentor is None:
            ceremony.extend(["Newly-made medicine cat apprentice " + str(cat.name) +
                             " learns the way of healing through guidance from StarClan."])
        elif promoted_to == 'medicine cat':
<<<<<<< HEAD
            ceremony.extend(
                [str(cat.name) + " is taken to speak with StarClan. They are now a full medicine cat of the Clan.",
                 "The senior medicine cat has thought long and hard about this and gives " + str(
                     cat.name.prefix) + "paw their full name of " + str(
                     cat.name) + ". StarClan gives their blessing and the stars twinkle in celebration.",
                 f"With the stars softly shining and lighting their pelts, the senior medicine cat gives {cat.name.prefix} their full name of {cat.name}. They both share the rest of the night with StarClan, celebrating their good fortune in having another medicine cat."])

=======
                ceremony.extend(
                    [str(cat.name) + " is taken to speak with StarClan. They are now a full medicine cat of the Clan.",
                     "The senior medicine cat has thought long and hard about this and gives " + str(cat.name.prefix) +
                     "paw their full name of " + str(cat.name) + ". StarClan gives their blessing and the stars "
                     "twinkle in celebration.", 
                     f"With the stars softly shining and lighting their pelts, the senior medicine cat gives "
                     f"{cat.name.prefix} their full name of {cat.name}. They both share the rest of the night "
                     "with StarClan, celebrating their good fortune in having another medicine cat."])
                
>>>>>>> 42186303
        elif promoted_to == 'elder' and not leader_dead:
            involved_cats.append(game.clan.leader.ID)
            ceremony.extend([
                str(game.clan.leader.name) +
                " proudly calls a Clan meeting to honor " + str(cat.name) +
                "'s service to the Clan. It is time they retire peacefully to the elder's den.",
                str(cat.name) + " wished to join the elders. " + str(game.clan.leader.name) +
                " calls a meeting, and the clan honors and all the service " + str(cat.name) + " have given to them."
            ])
        elif promoted_to == 'elder' and leader_dead:
            ceremony.extend([
                str(cat.name) + " wished to join the elders. "
                "The Clan honors them and all the service they have given to them."
            ])
        if (
                promoted_to == 'warrior' or promoted_to == 'apprentice' or promoted_to == 'medicine cat apprentice'
                or promoted_to == 'medicine cat' or promoted_to == 'elder'):
            ceremony_text = choice(ceremony)
            game.cur_events_list.append(Single_Event(ceremony_text, "ceremony", involved_cats))
            # game.ceremony_events_list.append(ceremony_text)
        else:
            game.cur_events_list.append(Single_Event(f'{str(cat.name)}{ceremony_text}', "ceremony", involved_cats))
            # game.ceremony_events_list.append(f'{str(cat.name)}{ceremony_text}')

    def gain_accessories(self, cat):
        # ---------------------------------------------------------------------------- #
        #                                  accessories                                 #
        # ---------------------------------------------------------------------------- #

        if not cat:
            return

        if cat.dead:
            return

        # check if cat already has acc
        if cat.accessory is not None:
            self.ceremony_accessory = False
            return

        name = str(cat.name)
        involved_cats = [cat.ID]

        # find other_cat
        other_cat = choice(list(Cat.all_cats.values()))
        countdown = int(len(Cat.all_cats) / 3)
        while cat == other_cat or other_cat.dead or other_cat.outside:
            other_cat = choice(list(Cat.all_cats.values()))
            countdown -= 1
            if countdown <= 0:
                return
        other_name = str(other_cat.name)

        acc_text = []

        # chance to gain acc
        chance = randint(0, 50)
        if cat.status in ['medicine cat', 'medicine cat apprentice']:
            chance = randint(0, 30)
        elif cat.age in ['kitten', 'adolescent']:
            chance = randint(0, 80)
        elif cat.age in ['young adult', 'adult', 'senior adult', 'elder']:
            chance = randint(0, 150)
        elif cat.trait in ['childish', 'lonesome', 'loving', 'playful', 'shameless', 'strange', 'troublesome']:
            chance = randint(0, 50)

        give = False

        # increase chance of acc if the cat had a ceremony
        if self.ceremony_accessory is True:
            if chance in [0, 1, 2, 3, 4, 5]:
                give = True
        else:
            if chance == 1:
                give = True

        # give them an acc! \o/
        if give is True:
            if cat.accessory is None:
                cat.accessory = choice([
                    choice(plant_accessories),
                    choice(wild_accessories)
                ])
                # check if the cat is missing a tail before giving feather acc
                if cat.accessory in ['RED FEATHERS', 'BLUE FEATHERS', 'JAY FEATHERS']:
                    if 'NOTAIL' in cat.scars:
                        cat.accessory = choice(plant_accessories)
                    if 'HALFTAIL' in cat.scars:
                        cat.accessory = choice(plant_accessories)
                acc_singular = plural_acc_names(cat.accessory, False, True)
                acc_plural = plural_acc_names(cat.accessory, True, False)
                if self.ceremony_accessory is True:
                    acc_text.extend([f'{other_name} gives {name} something to adorn their pelt as congratulations.',
                                     f'{name} decides to pick something to adorn their pelt as celebration.'])
                if cat.age != 'kitten':
                    if cat.accessory in ["FORGET ME NOTS", "BLUEBELLS", "POPPY"]:
                        if game.clan.current_season == 'Leaf-bare':
                            acc_text.append(
                                f'{name} found a mysterious {acc_singular} growing in the '
                                f'{choice(["snow", "ice", "frost"])} and decided to wear it.')
                        else:
                            acc_text.extend([
                                f'{name} received a cool {acc_singular} from {other_name} '
                                f'and decided to wear it on their pelt.',
                                f'{name} found a pretty {acc_singular} and decided to wear it on their pelt.',
                                f'A clanmate gave {name} some {acc_plural} and they decided to wear them.'
                            ])
                    elif cat.accessory in ["RED FEATHERS", "BLUE FEATHERS",
                                           "JAY FEATHERS"] and "NOTAIL" in cat.scars:
                        acc_text.append(f'{name} found a bunch of pretty {acc_plural} and decided to wear them.')
                    elif cat.accessory in ["HERBS", "PETALS", "DRY_HERBS"]:
                        acc_text.append(f'{name} always seems to have {acc_plural} stuck in their fur.')
                    elif cat.accessory in plant_accessories and cat.status in ['medicine cat apprentice',
                                                                               'medicine cat']:
                        acc_text.extend([f'{name} has decided to always bring some {acc_plural} with them.',
                                         f'{acc_plural}'.capitalize() + f' are so important to {name} '
                                                                        f'that they always carry it around.'
                                         f'{acc_plural}'.capitalize() + f' are so vital for {name} that they '
                                                                        f'always have some on them.'
                                         ])
                    else:
                        acc_text.extend([f'{name} finds a(n) {acc_singular} and decides to wear it on their pelt.',
                                         f'A clanmate gives {name} a pretty {acc_singular} '
                                         f'and they decide to wear it on their pelt.',
                                         f'{name} finds a(n) {acc_singular} '
                                         f'while out on a walk and decides to wear it on their pelt.',
                                         f'{name} finds {acc_plural} '
                                         f'fascinating and decides to wear some on their pelt.',
                                         f'A clanmate gives {name} a pretty {acc_singular} '
                                         f'to adorn their pelt as a gift.',
                                         f'{other_name} gives {name} a pretty {acc_singular} '
                                         f'and they decide to wear it on their pelt.'
                                         ])
                else:
                    if cat.accessory in ["FORGET ME NOTS", "BLUEBELLS", "POPPY"]:
                        acc_text.extend([
                            f'{name} received a {acc_singular} from {other_name} and decided to wear it on their pelt.',
                            f'{name} found a {acc_singular} and decided to wear it on their pelt.',
                            f'A clanmate gave {name} a {acc_singular} and they decided to wear it.'

                        ])
                    elif cat.accessory in ["RED FEATHERS", "BLUE FEATHERS",
                                           "JAY FEATHERS"] and "NOTAIL" in cat.scars:
                        acc_text.append(
                            f'{name} was playing with {acc_plural} earlier and decided to wear some of them.')
                    elif cat.accessory in ["HERBS", "PETALS", "DRYHERBS"]:
                        acc_text.append(
                            f'{name}\'s parents try their best to groom them, '
                            f'but something is always stuck in their fur.')
                    else:
                        acc_text.extend(
                            [f'{name} seems to have picked up a neat {acc_singular} while playing out in the camp.',
                             f'{name} finds something interesting and decides to wear it on their pelt.',
                             f'A clanmate gives {name} a pretty {acc_singular} '
                             f'and they decide to wear it on their pelt.',
                             f'{other_name} gives {name} a pretty {acc_singular} '
                             f'and they decide to wear it on their pelt.',
                             f'{name} is so cute that they are given {acc_plural} as a gift.',
                             f'{name} starts to wear {acc_plural} on their pelt after their friend gave some to them.',
                             f'{name} was playing with {acc_plural} '
                             f'earlier and has decided to use it to adorn themselves.'
                             ])
        else:
            self.ceremony_accessory = False
        if acc_text:
            text = choice(acc_text)
            # game.misc_events_list.append(text)
            game.cur_events_list.append(Single_Event(text, "misc", involved_cats))
            if self.ceremony_accessory:
                self.ceremony_accessory = False

    def gain_scars(self, cat):
        # ---------------------------------------------------------------------------- #
        #                                    scars                                     #
        # ---------------------------------------------------------------------------- #
        if len(cat.scars) == 4 or cat.age == 'kitten':
            return

        risky_traits = ["bloodthirsty", "ambitious", "vengeful", "strict", "cold", "fierce"]
        danger = ["a rogue", "a dog", "a fox", "an otter", "a rat", "a hawk", "an enemy warrior", "a badger"]
        tail_danger = ["a rogue", "a dog", "a fox", "an otter", "a rat", "a hawk",
                       "an enemy warrior", "a badger", "a Twoleg trap"]

        name = str(cat.name)
        involved_cats = [cat.ID]
        scar_chance = 0.015  # 1.5%
        scar_text = []
        specialty = None  # Scar to be set
        alive_kits = list(filter(lambda kitty: (kitty.age == "kitten"
                                                and not kitty.dead
                                                and not kitty.outside),
                                 Cat.all_cats.values()))
        leader = game.clan.leader

        # Older cats are scarred more often
        if cat.age in ["adult", "senior adult"]:
            scar_chance += 0.01  # + 1%

        # Check cat mentor/leader status and traits
        risky_mentor = False
        risky_leader = False
        if cat.mentor:
            mentor_ob = Cat.fetch_cat(cat.mentor)
            mentor_name = str(mentor_ob.name)
            if mentor_ob.trait in risky_traits:
                risky_mentor = True
                scar_chance += 0.0125  # + 1.25%
        else:
            mentor_name = "None"

        if leader:
            leader_name = str(leader.name)
            if leader.trait in risky_traits:
                risky_leader = True
                scar_chance += 0.005  # + 0.5%
                if leader.trait in ["bloodthirsty", "vengeful"]:
                    scar_chance += 0.005
        else:
            leader_name = "None"

        # Modify scar chance by trait
        # Increased chance
        if cat.trait in ['bloodthirsty', 'vengeful']:
            scar_chance = scar_chance * 1.75
        elif cat.trait in cat.personality_groups["Abrasive"]:
            scar_chance = scar_chance * 1.5
        elif cat.trait in cat.personality_groups["Outgoing"]:
            scar_chance = scar_chance * 1.25
        # Reduced chance
        elif cat.trait in ['calm', 'careful']:
            scar_chance = scar_chance / 1.75
        elif cat.trait in cat.personality_groups["Reserved"]:
            scar_chance = scar_chance / 1.5
        elif cat.trait in cat.personality_groups["Benevolent"]:
            scar_chance = scar_chance / 1.25

        # Bloodthirsty leader mod
        leader_scar_chance = scar_chance
        if leader.trait in ["bloodthirsty", "vengeful"]:
            leader_scar_chance = leader_scar_chance * 1.5

        # Set pools and check which scars we can still get
        all_scars = scars1 + scars2 + scars3
        base_scars = scars1 + scars2  # Can be caused by other cats
        for scar_pool in [all_scars, base_scars]:
            for scar in cat.scars:
                if scar:
                    try:
                        if "NOPAW" == scar and 'TOETRAP' in scar_pool:
                            scar_pool.remove('TOETRAP')
                        if "NOTAIL" == scar:
                            for option in ["HALFTAIL", "TAILBASE", "TAILSCAR"]:
                                if option in scar_pool:
                                    scar_pool.remove(option)
                        if scar in scar_pool:
                            scar_pool.remove(scar)  # No doubles
                    except ValueError as e:
                        print(f"Failed to exclude scar from pool: {e}")

        # Always possible scar events
        if scar_chance > random.random():
            specialty = choice(all_scars)
            if specialty in ["NOTAIL", "HALFTAIL"]:
                if cat.accessory in ["RED FEATHERS", "BLUE FEATHERS", "JAY FEATHERS"]:
                    cat.accessory = None
                scar_text.append(f"{name} lost their tail to {choice(tail_danger)}.")
                if not random.getrandbits(2):
                    scar_text.append(f"{name} lost their tail to a falling tree.")
            elif specialty == "SNAKE":
                scar_text.append(f"{name} was bit by a snake but miraculously survived.")
            elif specialty == "TOETRAP":
                scar_text.append(
                    f"{name} got their paw stuck in a Twoleg trap and earned a scar."
                )
            elif specialty == "NOPAW":
                scar_text.append(f"{name} lost their paw to a Twoleg trap.")
            else:
                scar_text.extend(
                    [
                        f"{name} earned a scar fighting {choice(danger)}.",
                        f"{name} earned a scar defending the territory.",
                        f"{name} is injured after falling into a river.",
                        f"{name} is injured by enemy warriors after accidentally wandering over the border.",
                        f"{name} is injured after messing with a Twoleg object.",
                    ]
                )
                if alive_kits:
                    scar_text.extend([f"{name} earned a scar protecting the kits."])

        # MENTOR CAUSES INJURY >:O
        elif (scar_chance * 1.5 > random.random()
              and cat.status in ['apprentice', 'medicine cat apprentice']
              and risky_mentor):
            specialty = choice(base_scars)
            scar_text.extend(
                [
                    f"{name} earned a scar recklessly fighting {choice(danger)}, encouraged by their mentor.",
                    f"{name} earned a scar for not defending the territory well enough.",
                    f"{name} is injured after being pushed into a river.",
                    f"{name} is punished by their mentor after accidentally wandering over the border.",
                    f"{name} is injured by their mentor after being caught messing with a Twoleg object.",
                    f"{name} is injured by their mentor while practicing with their claws out.",
                    f"{name}'s mentor punished them for disobeying.",
                    f"{name} gained a scar while fighting their mentor.",
                    f"{name} is injured while practicing their battle moves with {mentor_name}.",
                    f"{name} is injured after a fight broke out with {mentor_name}.",
                    f"{name} could not handle their mentor's harsh training and got injured as a result.",
                    f"{name} could not handle their mentor's harsh training and got injured as a result.",
                ]
            )
            if specialty == "NOPAW":
                scar_text.append(
                    f"{name} lost their paw after {mentor_name} decided to use Twoleg traps for a training exercice.")
        # leader is sus guys
        elif leader_scar_chance > random.random() and risky_leader and cat.ID != leader.ID:
            specialty = choice(base_scars)
            if specialty in ["NOTAIL", "HALFTAIL"]:
                if cat.accessory in ["RED FEATHERS", "BLUE FEATHERS", "JAY FEATHERS"]:
                    cat.accessory = None

                scar_text.extend([
                    f"{name} lost their tail to {choice(tail_danger)} while following {leader_name}'s orders.",
                    f"{name} is ordered to fend off {choice(danger)} by {leader_name}, and loses their tail in the ensuing battle.",
                ]
                )
            else:
                if specialty in ["NOPAW"]:
                    scar_text.extend([f"{name} is maimed by {leader_name} for questioning their leadership.",
                                      f"{name} loses a paw after {leader_name} forces them to fight {choice(danger)} by themselves."])
                else:
                    scar_text.extend(
                        [
                            f"{name} earned a scar fighting {choice(danger)} on {leader_name}'s orders.",
                            f"{name} earned a scar defending the territory from outsiders.",
                            f"{name} earned a scar protecting the leader.",
                            f"{name} is wounded during a harsh training exercise led by {leader_name}.",
                            f"{name} is injured during an unsupervised training exercise.",
                            f"{name} is hurt by enemy warriors after being ordered by {leader_name} to go over the border.",
                            f"{name} is injured after being ordered by {leader_name} to check out a Twoleg object.",
                            f"{name} is battered while fighting a clanmate after {leader_name} encouraged a fight.",
                            f"{name} is injured by {leader_name} for disobeying orders.",
                            f"{name} is injured by {leader_name} for speaking out against them.",
                            f"{name} is cruelly injured by {leader_name} to make an example out of them.",
                        ]
                    )
        if scar_text:
            chosen_scar = choice(scar_text)

            # game.health_events_list.append(chosen_scar)
            game.cur_events_list.append(Single_Event(chosen_scar, "health", involved_cats))
            cat.scar_event.append(chosen_scar)

        # Apply scar
        if specialty:
            cat.scars.append(specialty)

    def invite_new_cats(self, cat):
        # ---------------------------------------------------------------------------- #
        #                                   new cats                                   #
        # ---------------------------------------------------------------------------- #
        chance = 200

        alive_cats = list(filter(
            lambda kitty: (kitty.status != "leader"
                           and not kitty.dead
                           and not kitty.outside),
            Cat.all_cats.values()
        ))

        clan_size = len(alive_cats)

        base_chance = 200
        if clan_size < 10:
            base_chance = 100
        elif clan_size > 50:
            base_chance = 700
        elif clan_size > 30:
            base_chance = 300

        reputation = game.clan.reputation
        # hostile
        if reputation in range(1, 30):
            if clan_size < 10:
                chance = base_chance
            else:
                rep_adjust = int(reputation / 2)
                chance = base_chance + int(300 / rep_adjust)
        # neutral
        elif reputation in range(31, 70):
            if clan_size < 10:
                chance = base_chance - reputation
            else:
                chance = base_chance
        # welcoming
        elif reputation in range(71, 100):
            chance = base_chance - reputation

        if randint(1, chance) == 1 and cat.age != 'kitten' and cat.age != 'adolescent' and not self.new_cat_invited:
            self.new_cat_invited = True
            name = str(cat.name)
            type_of_new_cat = choice([1, 2, 3, 4, 5, 6, 7])
            if type_of_new_cat == 1:
                backstory_choice = choice(['abandoned2', 'abandoned1'])
                created_cats = self.create_new_cat(
                    loner=False,
                    loner_name=False,
                    kittypet=choice([True, False]),
                    kit=True,
                    backstory=backstory_choice
                )
                kit = created_cats[0]
                involved_cats = [kit.ID]
                kit_text = [
                    f'{name} finds an abandoned kit and names them {kit.name}.',
                    f'A loner brings their kit named {kit.name.prefix} to the clan, stating they no longer can care for them.'
                ]
                text = choice(kit_text)
                # If it's the first one, there is also the cat that found them to be added to the involved list
                if text == kit_text[0]:
                    involved_cats.append(cat.ID)
                # game.misc_events_list.append(text)
                game.cur_events_list.append(Single_Event(text, "misc", involved_cats))

            elif type_of_new_cat == 2:
                backstory_choice = choice(['loner1', 'loner2', 'kittypet2',
                                           'rogue1', 'rogue2'])
                created_cats = self.create_new_cat(
                    loner=True,
                    loner_name=True,
                    backstory=backstory_choice
                )
                loner_name = created_cats[0].name
                involved_cats = [created_cats[0].ID]
                loner_text_options = [
                    f'{name} finds a loner named {loner_name.prefix} who joins the clan.',
                    f'A loner waits on the border for a patrol, asking to join the clan.'
                ]
                if loner_name.suffix:
                    success_text = [
                        f'The loner decides to take on a slightly more clan-like name, and is now called {loner_name}.'
                    ]
                else:
                    success_text = [
                        f'{loner_name} decides to keep their name.'
                    ]
                loner_text = choice(loner_text_options)
                if loner_text == loner_text_options[0]:
                    # If it's the first option, another cat is also involved in the event
                    involved_cats.append(cat.ID)

                success_text = choice(success_text)

                game.cur_events_list.append(Single_Event(loner_text + " " + success_text, "misc", involved_cats))

            elif type_of_new_cat == 3:
                backstory_choice = choice(['loner1', 'loner2', 'kittypet2', 'rogue1', 'rogue2'])
                created_cats = self.create_new_cat(
                    loner=True,
                    loner_name=True,
                    backstory=backstory_choice
                )
                loner_name = created_cats[0].name
                involved_cats = [created_cats[0].ID]
                loner_text_options = [
                    f'{name} finds a loner named {loner_name.prefix} who wishes to join the clan.',
                    f'A loner says that they are interested in Clan life and joins the clan.'
                ]
                if loner_name.suffix:
                    success_text = [
                        f'The loner decides to take on a slightly more clan-like name, and is now called {loner_name}.'
                    ]
                else:
                    success_text = [
                        f'{loner_name} decides to keep their name.'
                    ]
                loner_text = choice(loner_text_options)
                if loner_text == loner_text_options[0]:
                    involved_cats.append(cat.ID)

                success_text = choice(success_text)

                game.cur_events_list.append(Single_Event(loner_text + " " + success_text, "misc", involved_cats))

            elif type_of_new_cat == 4:
                otherclan = str(choice(game.clan.all_clans).name)
                backstory_choice = choice(
                    ['otherclan', 'ostracized_warrior', 'disgraced', 'retired_leader', 'refugee', 'tragedy_survivor'])
                created_cats = self.create_new_cat(
                    kit=False,
                    litter=False,
                    loner=True,
                    backstory=backstory_choice,
                    other_clan=otherclan
                )
                warrior_name = created_cats[0].name
                involved_cats = [created_cats[0].ID]
                warrior_text = []
                if len(game.clan.all_clans) > 0:
                    warrior_text.extend([
                        f'{name} finds a warrior from {otherclan}Clan named {warrior_name} who asks to join the clan.'
                        # f'An injured warrior from {otherclan}Clan asks to join in exchange for healing.'
                        # commenting out until I can make these new cats come injured
                    ])
                else:
                    warrior_text.extend([
                        f'{name} finds a warrior from a different Clan named {warrior_name} who asks to join the clan.'
                    ])
                involved_cats.append(cat.ID)

                text = choice(warrior_text)

                # game.other_clans_events_list.append(text)
                game.cur_events_list.append(Single_Event(text, "other_clans", involved_cats))

            elif type_of_new_cat == 5:
                created_cats = self.create_new_cat(
                    loner=False,
                    loner_name=True,
                    kittypet=True,
                    kit=False,
                    litter=False,
                    backstory=choice(['kittypet1', 'kittypet2'])
                )
                loner_name = created_cats[0].name
                involved_cats = [created_cats[0].ID]
                loner_text_options = [
                    f'{name} finds a kittypet named {loner_name.prefix} who wants to join the clan.',
                    f'A kittypet called {loner_name.prefix} stops {name} and asks to join the clan.'
                ]
                if loner_name.suffix:
                    success_text = [
                        f'The kittypet decides to take on a slightly more clan-like name, and is now called {loner_name}.'
                    ]
                else:
                    success_text = [
                        f'{loner_name} decides to keep their name.'
                    ]
                involved_cats.append(cat.ID)  # All options have another cat involved.
                loner_text = choice(loner_text_options)
                success_text = choice(success_text)

                game.cur_events_list.append(Single_Event(loner_text + " " + success_text, "misc", involved_cats))

            elif type_of_new_cat == 6:
                created_cats = self.create_new_cat(
                    loner=True,
                    backstory=choice(['kittypet1', 'kittypet2'])
                )
                warrior_name = created_cats[0].name
                involved_cats = [created_cats[0].ID]
                loner_text = [
                    f'{name} finds a kittypet named {choice(names.loner_names)} who wants to join the clan.'
                ]
                involved_cats.append(cat.ID)

                game.cur_events_list.append(Single_Event(choice(loner_text) +
                                                         f'The kittypet changes their name to {str(warrior_name)}.',
                                                         "misc", involved_cats))

            elif type_of_new_cat == 7:
                otherclan = str(choice(game.clan.all_clans).name)
                backstory_choice = choice(['abandoned1', 'abandoned2', 'abandoned3'])
                backstory = backstory_choice
                parent1 = cat.name
                created_cats = self.create_new_cat(
                    loner=True,
                    loner_name=False,
                    kittypet=False,
                    kit=False,
                    litter=True,
                    relevant_cat=cat,
                    backstory=backstory_choice,
                    other_clan=otherclan
                )
                involved_cats = [created_cats[0].ID, cat.ID]
                if backstory == 'abandoned3':
                    a_kit_text = ([
                        f'A {otherclan}Clan queen decides to leave their litter with you. {str(parent1)} takes them as their own.'
                    ])
                    a_kit_text = choice(a_kit_text)
                    # game.other_clans_events_list.append(a_kit_text)
                    game.cur_events_list.append(Single_Event(a_kit_text, "misc", involved_cats))
                else:
                    a_kit_text = ([
                        f'{parent1} finds an abandoned litter and decides to adopt them as their own.',
                        f'A loner leaves their litter to the clan. {str(parent1)} decides to adopt them as their own.'
                    ])
                    a_kit_text = choice(a_kit_text)
                    game.cur_events_list.append(Single_Event(a_kit_text, "misc", involved_cats))
                    # game.misc_events_list.append(a_kit_text)

    def create_new_cat(self,
                       loner=False,
                       loner_name=False,
                       kittypet=False,
                       kit=False,
                       litter=False,
                       relevant_cat=None,
                       backstory=None,
                       other_clan=None):
        name = None
        skill = None
        accessory = None
        status = "kitten"
        backstory = backstory
        other_clan = other_clan

        age = randint(0, 5)
        kp_name_chance = (1, 5)
        if not litter and not kit:
            if other_clan is not None:
                age = randint(16, 120)
            else:
                age = randint(6, 120)

        if (loner or kittypet) and not kit and not litter:
            if loner_name:
                if loner and kp_name_chance == 1:
                    name = choice(names.normal_prefixes)
                else:
                    name = choice(names.loner_names)
            if age >= 12:
                status = "warrior"
            else:
                status = "apprentice"
        if kittypet:
            if choice([1, 2]) == 1:
                accessory = choice(collars)

        amount = choice([1, 1, 2, 2, 2, 3]) if litter else 1
        created_cats = []
        a = randint(0, 1)
        for number in range(amount):
            new_cat = None
            if loner_name and a == 1:
                new_cat = Cat(moons=age, prefix=name, status=status, gender=choice(['female', 'male']),
                              backstory=backstory)
            elif loner_name:
                new_cat = Cat(moons=age, prefix=name, suffix=None, status=status, gender=choice(['female', 'male']),
                              backstory=backstory)
            else:
                new_cat = Cat(moons=age, status=status, gender=choice(['female', 'male']), backstory=backstory)
            if skill:
                new_cat.skill = skill
            if accessory:
                new_cat.accessory = accessory

            if (kit or litter) and relevant_cat and relevant_cat.ID in Cat.all_cats:
                new_cat.parent1 = relevant_cat.ID
                if relevant_cat.mate:
                    new_cat.parent2 = relevant_cat.mate

            # create and update relationships
            for the_cat in new_cat.all_cats.values():
                if the_cat.dead or the_cat.outside:
                    continue
                the_cat.relationships[new_cat.ID] = Relationship(the_cat, new_cat)
                new_cat.relationships[the_cat.ID] = Relationship(new_cat, the_cat)
            new_cat.thought = 'Is looking around the camp with wonder'

            # chance to give the new cat a permanent condition, higher chance for found kits and litters
            if game.clan.game_mode != 'classic':
                if kit or litter:
                    chance = 10
                else:
                    chance = 200
                if not int(random.random() * chance):
                    possible_conditions = []
                    for condition in PERMANENT:
                        possible_conditions.append(condition)
                    chosen_condition = choice(possible_conditions)
                    born_with = False
                    if PERMANENT[chosen_condition]['congenital'] in ['always', 'sometimes']:
                        born_with = True
                    new_cat.get_permanent_condition(chosen_condition, born_with)

                    # assign scars
                    if chosen_condition in ['lost a leg', 'born without a leg']:
                        new_cat.scars.append('NOPAW')
                    elif chosen_condition in ['lost their tail', 'born without a tail']:
                        new_cat.scars.append("NOTAIL")

            created_cats.append(new_cat)

        for new_cat in created_cats:
            add_siblings_to_cat(new_cat, cat_class)
            add_children_to_cat(new_cat, cat_class)
            game.clan.add_cat(new_cat)

        return created_cats

    def other_interactions(self, cat):
        if randint(1, 100) != 1:
            return
        interactions = []
        involved_cats = [cat.ID]
        other_cat = choice(list(Cat.all_cats.values()))
        countdown = int(len(Cat.all_cats) / 3)
        while cat == other_cat or other_cat.dead or other_cat.outside:
            other_cat = choice(list(Cat.all_cats.values()))
            countdown -= 1
            if countdown <= 0:
                return
        name = str(cat.name)
        other_name = str(other_cat.name)

        if cat.status == 'kitten' and other_cat.status != 'kitten':
            interactions.extend([
                f'{name} is scolded after sneaking out of camp.',
                f'{name} falls into a river but is saved by {other_name}.'
            ])
        elif cat.status in ['apprentice', 'medicine cat apprentice'] and other_cat.status != 'kitten':
            interactions.extend([
                f'{name} is scolded after sneaking out of camp.',
                f'{name} falls into a river but is saved by {other_name}.',
                name +
                " accidentally trespasses onto another clan\'s territory."
            ])
            if other_cat.status == 'apprentice':
                interactions.append(
                    f'{name} sneaks out of camp with {other_name}.')
        elif cat.status == 'warrior':
            interactions.extend([
                name + " is caught outside of the Clan\'s territory.",
                f'{name} is caught breaking the Warrior Code.',
                f'{name} went missing for a few days.',
                f'{name} believes they are a part of the new prophecy.'
            ])
        elif cat.status == 'medicine cat':
            interactions.extend([
                f'{name} learns of a new prophecy.',
                f'{name} is worried about an outbreak of greencough.',
                f'{name} is worried about how low their herb stores has gotten.',
                f'{name} visits the other medicine cats.'
            ])
        elif cat.status == 'deputy':
            interactions.extend([
                f'{name} thinks about retiring.',
                f'{name} travels to the other clans to bring them an important message.'
            ])
        elif cat.status == 'leader':
            if game.clan.leader_lives <= 5:
                interactions.extend([
                    f'{name} thinks about retiring.',
                    name + " confesses they don\'t have many lives left."
                ])
            if other_cat.status not in [
                'kitten', 'apprentice', 'medicine cat apprentice'
            ]:
                interactions.append(
                    f'{name} confesses to {other_name} that the responsibility of leadership is crushing them.'
                )
            elif other_cat.status == 'apprentice':
                interactions.append(f'{name} assesses {other_name}' +
                                    "\'s progress.")
            interactions.extend([
                f'{name} calls a Clan meeting to give an important announcement.'
            ])
        elif cat.status == 'elder':
            interactions.extend(
                [f'{name} is brought back to camp after wandering off.'])
        if cat.age == other_cat.age:
            interactions.extend([
                f'{name} tries to convince {other_name} to run away together.'
            ])

        if interactions:
            text = choice(interactions)
            game.cur_events_list.append(Single_Event(text, "misc", involved_cats))
            # game.misc_events_list.append(text)

    def handle_injuries_or_general_death(self, cat):
        # ---------------------------------------------------------------------------- #
        #                           decide if cat dies                                 #
        # ---------------------------------------------------------------------------- #
        # if triggered_death is True then the cat will die
        triggered_death = False
        # choose other cat
        possible_other_cats = list(filter(
            lambda c: not c.dead and not c.outside, Cat.all_cats.values()
        ))

        other_cat = choice(possible_other_cats)
        countdown = int(len(Cat.all_cats) / 2)
        while cat == other_cat or other_cat.dead:
            other_cat = choice(list(Cat.all_cats.values()))
            countdown -= 1
            if countdown <= 0:
                return

        if cat.status in ["apprentice", "medicine cat apprentice"] and not int(random.random() * 3):
            if cat.mentor is not None:
                other_cat = Cat.fetch_cat(cat.mentor)

        # check if clan has kits, if True then clan has kits
        alive_kits = list(filter(
            lambda kitty: (kitty.age == "kitten"
                           and not kitty.dead
                           and not kitty.outside),
            Cat.all_cats.values()
        ))

        # chance to kill leader
        if not int(
                random.random() * 100) and cat.status == 'leader' and not triggered_death and not cat.not_working():  # 1/80
            self.death_events.handle_deaths(cat, other_cat, self.at_war, self.enemy_clan, alive_kits)
            triggered_death = True

        # chance to die of old age
        if cat.moons > int(random.random() * 51) + 150 and not triggered_death:  # cat.moons > 150 <--> 200
            self.death_events.handle_deaths(cat, other_cat, self.at_war, self.enemy_clan, alive_kits)
            triggered_death = True

        # extra death chance and injuries in expanded & cruel season
        if game.clan.game_mode in ["expanded", "cruel season"]:
            if not int(random.random() * 500) and not cat.not_working():  # 1/400
                self.death_events.handle_deaths(cat, other_cat, self.at_war, self.enemy_clan, alive_kits)
                triggered_death = True
            else:
                triggered_death = self.condition_events.handle_injuries(cat, other_cat, alive_kits, self.at_war,
                                                                        self.enemy_clan, game.clan.current_season)
                return triggered_death

        # classic death chance
        elif game.clan.game_mode == "classic" and not int(random.random() * 500):  # 1/500
            self.death_events.handle_deaths(cat, other_cat, self.at_war, self.enemy_clan, alive_kits)
            triggered_death = True

        # disaster death chance
        if game.settings.get('disasters') and not triggered_death:
            if not random.getrandbits(10):  # 1/1024
                triggered_death = True
                self.handle_disasters(cat)

        return triggered_death

    def handle_disasters(self, cat):
        """Handles events when the setting of disasters is turned on"""
        alive_cats = list(filter(
            lambda kitty: (kitty.status != "leader"
                           and not kitty.dead
                           and not kitty.outside),
            Cat.all_cats.values()
        )
        )
        alive_count = len(alive_cats)
        if alive_count > 15:
            if game.clan.all_clans:
                other_clan = game.clan.all_clans
            else:
                other_clan = [""]

            # Do some population/weight scrunkling to get amount of deaths
            max_deaths = int(alive_count / 2)  # 1/2 of alive cats
            weights = []
            population = []
            for n in range(2, max_deaths):
                population.append(n)
                weight = 1 / (0.75 * n)  # Lower chance for more dead cats
                weights.append(weight)
            dead_count = random.choices(population, weights=weights)[0]  # the dieded..

            disaster = []
            dead_names = []
            involved_cats = []
            dead_cats = random.sample(alive_cats, dead_count)
            for cat in dead_cats:
                dead_names.append(cat.name)
                involved_cats.append(cat.ID)
            names = f"{dead_names.pop(0)}"  # Get first
            if dead_names:
                last_name = dead_names.pop()  # Get last
                if dead_names:
                    for name in dead_names:  # In-between
                        names += f", {name}"
                    names += f", and {last_name}"
                else:
                    names += f" and {last_name}"
            disaster.extend([
                ' drown after the camp becomes flooded.',
                f' are killed in a battle against {choice(other_clan).name}Clan.',
                ' are killed after a fire rages through the camp.',
                ' are killed in an ambush by a group of rogues.',
                ' go missing in the night.',
                ' are killed after a badger attack.',
                ' die to a greencough outbreak.',
                ' are taken away by twolegs.',
                ' eat tainted freshkill and die.',
            ])
            if game.clan.current_season == 'Leaf-bare':
                disaster.extend([
                    ' die after freezing from a snowstorm.',
                    ' starve to death when no prey is found.'
                ])
            elif game.clan.current_season == 'Greenleaf':
                disaster.extend([
                    ' die after overheating.',
                    ' die after the water dries up from drought.'
                ])
            if dead_count >= 2:
                event_string = f'{names}{choice(disaster)}'
                if event_string == f'{names} are taken away by twolegs.':
                    for cat in dead_cats:
                        self.handle_twoleg_capture(cat)
                    game.cur_events_list.append(Single_Event(event_string, "birth_death", involved_cats))
                    # game.birth_death_events_list.append(event_string)
                    return
                game.cur_events_list.append(Single_Event(event_string, "birth_death", involved_cats))
                # game.birth_death_events_list.append(event_string)

            else:
                disaster_str = choice(disaster)
                disaster_str = disaster_str.replace('are', 'is')
                disaster_str = disaster_str.replace('go', 'goes')
                disaster_str = disaster_str.replace('die', 'dies')
                disaster_str = disaster_str.replace('drown', 'drowns')
                disaster_str = disaster_str.replace('eat', 'eats')
                disaster_str = disaster_str.replace('starve', 'starves')
                event_string = f'{names}{disaster_str}'
                game.cur_events_list.append(Single_Event(event_string, "birth_death", involved_cats))
                # game.birth_death_events_list.append(event_string)

            for cat in dead_cats:
                cat.die()

    def handle_illnesses_or_illness_deaths(self, cat):
        """ 
        This function will handle:
            - classic mode: death events with illnesses
            - expanded mode: getting a new illness (extra function in own class)
        Returns: 
            - boolean if a death event occurred or not
        """
        # ---------------------------------------------------------------------------- #
        #                           decide if cat dies                                 #
        # ---------------------------------------------------------------------------- #
        # if triggered_death is True then the cat will die
        triggered_death = False

        if game.clan.game_mode in ["expanded", "cruel season"]:
            triggered_death = self.condition_events.handle_illnesses(cat, game.clan.current_season)
            return triggered_death

        elif game.clan.game_mode == "classic":
            # choose other cat
            other_cat = choice(list(Cat.all_cats.values()))
            countdown = int(len(Cat.all_cats) / 2)
            while cat == other_cat or other_cat.dead:
                other_cat = choice(list(Cat.all_cats.values()))
                countdown -= 1
                if countdown <= 0:
                    return

            # check if clan has kits, if True then clan has kits
            alive_kits = list(filter(
                lambda kitty: (kitty.age == "kitten"
                               and not kitty.dead
                               and not kitty.outside),
                Cat.all_cats.values()
            ))

            # chance to kill leader
            if not int(random.random() * 100) and cat.status == 'leader' and not triggered_death:  # 1/100
                self.death_events.handle_deaths(cat, other_cat, self.at_war, self.enemy_clan, alive_kits)
                triggered_death = True

            # chance to die of old age
            if cat.moons > int(random.random() * 51) + 150 and not triggered_death:  # cat.moons > 150 <--> 200
                self.death_events.handle_deaths(cat, other_cat, self.at_war, self.enemy_clan, alive_kits)
                triggered_death = True

            # classic death chance
            if not int(random.random() * 500):  # 1/500
                self.death_events.handle_deaths(cat, other_cat, self.at_war, self.enemy_clan, alive_kits)
                triggered_death = True

            return triggered_death

    def handle_twoleg_capture(self, cat):
        cat.outside = True
        cat.gone()
        # The outside-value must be set to True before the cat can go to cotc
        cat.thought = "Is terrified as they are trapped in a large silver Twoleg den"
        # FIXME: Not sure what this is intended to do; 'cat_class' has no 'other_cats' attribute.
        # cat_class.other_cats[cat.ID] = cat

    def handle_outbreaks(self, cat):
        """
        try to infect some cats
        """
        # check if the cat is ill, if game mode is classic, or if clan has sufficient med cats in expanded mode
        amount_per_med = get_amount_cat_for_one_medic(game.clan)
        if not cat.is_ill() or game.clan.game_mode == 'classic':
            return

        # check how many kitties are already ill
        already_sick = list(filter(
            lambda kitty: (not kitty.dead
                           and not kitty.outside
                           and kitty.is_ill()),
            Cat.all_cats.values()
        ))
        already_sick_count = len(already_sick)

        # round up the living kitties
        alive_cats = list(filter(
            lambda kitty: (not kitty.dead
                           and not kitty.outside
                           and not kitty.is_ill()),
            Cat.all_cats.values()
        ))
        alive_count = len(alive_cats)

        # if large amount of the population is already sick, stop spreading
        if already_sick_count >= alive_count * .25:
            # print('CURRENT SICK COUNT TOO HIGH', already_sick_count, alive_count)
            return

        meds = get_med_cats(Cat)

        for illness in cat.illnesses:
            # check if illness can infect other cats
            if cat.illnesses[illness]["infectiousness"] == 0:
                continue
            chance = cat.illnesses[illness]["infectiousness"]
            chance += len(meds) * 10
            if not int(random.random() * chance):  # 1/chance to infect
                # fleas are the only condition allowed to spread outside of cold seasons
                if game.clan.current_season not in ["Leaf-bare", "Leaf-fall"] and illness != 'fleas':
                    continue
                if illness == 'kittencough':
                    # adjust alive cats list to only include kittens
                    alive_cats = list(filter(
                        lambda kitty: (kitty.status == "kitten"
                                       and not kitty.dead
                                       and not kitty.outside),
                        Cat.all_cats.values()
                    ))
                    alive_count = len(alive_cats)

                max_infected = int(alive_count / 2)  # 1/2 of alive cats
                weights = []
                population = []
                for n in range(2, max_infected):
                    population.append(n)
                    weight = 1 / (0.75 * n)  # Lower chance for more infected cats
                    weights.append(weight)
                infected_count = random.choices(population, weights=weights)[0]  # the infected..

                infected_names = []
                involved_cats = []
                infected_cats = random.sample(alive_cats, infected_count)
                for cat in infected_cats:
                    infected_names.append(str(cat.name))
                    involved_cats.append(cat.ID)
                    cat.get_ill(illness, event_triggered=True)  # SPREAD THE GERMS >:)

                illness_name = str(illness).capitalize()
                if illness == 'kittencough':
                    event = f'{illness_name} has spread around the nursery. ' \
                            f'{", ".join(infected_names[:-1])}, and {infected_names[-1]} have been infected.'
                elif illness == 'fleas':
                    event = f'Fleas have been hopping from pelt to pelt and now {", ".join(infected_names[:-1])}, and {infected_names[-1]} are all infested.'
                else:
                    event = f'{illness_name} has spread around the camp. ' \
                            f'{", ".join(infected_names[:-1])}, and {infected_names[-1]} have been infected.'

                print('OUTBREAK - PANDEMIC ALERT')
                game.cur_events_list.append(Single_Event(event, "health", involved_cats))
                # game.health_events_list.append(event)
                break

    def coming_out(self, cat):
        """turnin' the kitties trans..."""
        if cat.genderalign == cat.gender:
            if cat.moons < 6:
                return

            involved_cats = [cat.ID]
            if cat.age == 'adolescent':
                transing_chance = random.getrandbits(8)  # 2/256
            elif cat.age == 'young adult':
                transing_chance = random.getrandbits(9)  # 2/512
            else:
                # adult, senior adult, elder
                transing_chance = random.getrandbits(10)  # 2/1028

            if transing_chance:
                # transing_chance != 0, no trans kitties today...    L
                return

            if random.getrandbits(1):  # 50/50
                if cat.gender == "male":
                    cat.genderalign = "trans female"
                else:
                    cat.genderalign = "trans male"
            else:
                cat.genderalign = "nonbinary"

            if cat.gender == 'male':
                gender = 'tom'
            else:
                gender = 'she-cat'
            text = f"{cat.name} has realized that {gender} doesn't describe how they feel anymore."
            game.cur_events_list.append(Single_Event(text, "misc", involved_cats))
            # game.misc_events_list.append(text)


events_class = Events()<|MERGE_RESOLUTION|>--- conflicted
+++ resolved
@@ -32,7 +32,6 @@
 
     def one_moon(self):
         game.cur_events_list = []
-<<<<<<< HEAD
         game.relation_events_list = []
         game.ceremony_events_list = []
         game.birth_death_events_list = []
@@ -40,8 +39,6 @@
         game.other_clans_events_list = []
         game.misc_events_list = []
         game.herb_events_list = []
-=======
->>>>>>> 42186303
         game.switches['saved_clan'] = False
         self.new_cat_invited = False
 
@@ -147,7 +144,6 @@
         # age up the clan
         game.clan.age += 1
 
-<<<<<<< HEAD
         # autosave
         if game.settings.get('autosave') is True and game.clan.age % 5 == 0:
             game.save_cats()
@@ -162,8 +158,6 @@
 
         game.event_scroll_ct = 0
 
-=======
->>>>>>> 42186303
         if game.clan.game_mode in ["expanded", "cruel season"]:
             amount_per_med = get_amount_cat_for_one_medic(game.clan)
             med_fullfilled = medical_cats_condition_fulfilled(Cat.all_cats.values(), amount_per_med)
@@ -814,14 +808,7 @@
                 " has decided that hunting and fighting is not the way they can provide for their Clan. "
                 "Instead, they have decided to serve their Clan by healing and communing with StarClan. "
                 + mentor_name + " proudly becomes their mentor.",
-<<<<<<< HEAD
-                "Interested in herbs even in their kithood, " + str(
-                    cat.name) + " is eager to be apprenticed to " + mentor_name + ".",
-                "Interested in all the myths and stories told by the elders and queens " + str(
-                    cat.name) + " decides to become a medicine cat apprentice hoping to someday speak to those gone before. " + mentor_name + " loves their determination and eagerness to learn and agrees to take them on as their apprentice.",
-                "Only the thought alone of fighting and hurting another cat makes " + str(
-                    cat.name) + " shiver. They decide to heal instead of fight and " + mentor_name + " takes them under their wing."
-=======
+
                 "Interested in herbs even in their kithood, " + str(cat.name) + " is eager to be apprenticed to "
                 + mentor_name + ".",
                 "Interested in all the myths and stories told by the elders and queens " +
@@ -831,21 +818,11 @@
                                 "The thought alone of fighting and hurting another cat makes " + str(cat.name) +
                                 " shiver. They decide to heal instead of fight and " + mentor_name +
                                 " takes them under their wing."
->>>>>>> 42186303
             ])
         elif (promoted_to == 'medicine cat apprentice') and cat.mentor is None:
             ceremony.extend(["Newly-made medicine cat apprentice " + str(cat.name) +
                              " learns the way of healing through guidance from StarClan."])
         elif promoted_to == 'medicine cat':
-<<<<<<< HEAD
-            ceremony.extend(
-                [str(cat.name) + " is taken to speak with StarClan. They are now a full medicine cat of the Clan.",
-                 "The senior medicine cat has thought long and hard about this and gives " + str(
-                     cat.name.prefix) + "paw their full name of " + str(
-                     cat.name) + ". StarClan gives their blessing and the stars twinkle in celebration.",
-                 f"With the stars softly shining and lighting their pelts, the senior medicine cat gives {cat.name.prefix} their full name of {cat.name}. They both share the rest of the night with StarClan, celebrating their good fortune in having another medicine cat."])
-
-=======
                 ceremony.extend(
                     [str(cat.name) + " is taken to speak with StarClan. They are now a full medicine cat of the Clan.",
                      "The senior medicine cat has thought long and hard about this and gives " + str(cat.name.prefix) +
@@ -854,8 +831,7 @@
                      f"With the stars softly shining and lighting their pelts, the senior medicine cat gives "
                      f"{cat.name.prefix} their full name of {cat.name}. They both share the rest of the night "
                      "with StarClan, celebrating their good fortune in having another medicine cat."])
-                
->>>>>>> 42186303
+
         elif promoted_to == 'elder' and not leader_dead:
             involved_cats.append(game.clan.leader.ID)
             ceremony.extend([
