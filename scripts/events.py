--- conflicted
+++ resolved
@@ -411,6 +411,7 @@
                 str(cat.name.suffix) + " as a new warrior, honoring their " +
                 str(random_honor) + "."])
         cat.status_change(promoted_to)
+
         if (promoted_to == 'apprentice'):
             ceremony.extend([
                 str(cat.name) +
@@ -420,13 +421,6 @@
                 " touched noses with their new mentor, " +
                 str(cat.mentor.name) + ".",
             ])
-<<<<<<< HEAD
-        cat.status_change(promoted_to)
-        if (promoted_to == 'warrior'):
-            ceremony = choice(ceremony)
-            game.cur_events_list.append(ceremony)
-            game.ceremony_events_list.append(ceremony)
-=======
             if cat.parent1 is not None and str(
                     cat_class.all_cats[cat.parent1].name) != str(
                         cat.mentor.name):
@@ -449,7 +443,6 @@
         if (promoted_to == 'warrior' or promoted_to == 'apprentice'):
             game.cur_events_list.append(choice(ceremony))
             game.ceremony_events_list.append(choice(ceremony))
->>>>>>> 671dd09f
         else:
             game.cur_events_list.append(f'{str(cat.name)}{ceremony_text}')
             game.ceremony_events_list.append(f'{str(cat.name)}{ceremony_text}')
