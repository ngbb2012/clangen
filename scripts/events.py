from scripts.cat.cats import *
from scripts.conditions import medical_cats_condition_fulfilled, get_amount_cat_for_one_medic
from scripts.cat_relations.relation_events import *
from scripts.game_structure.buttons import *
from scripts.game_structure.load_cat import *
from scripts.events_module.condition_events import Condition_Events
from scripts.events_module.death_events import Death_Events


class Events():
    all_events = {}

    def __init__(self, e_type=None, **cats):
        self.e_type = e_type
        self.ID = str(randint(0, 9)) + str(randint(0, 9)) + str(randint(
            0, 9)) + str(randint(0, 9))
        if e_type is not None:
            self.all_events[self.ID] = self
        self.cats = cats
        self.at_war = False
        self.time_at_war = False
        self.enemy_clan = None
        self.living_cats = 0
        self.new_cat_invited = False
        self.ceremony_accessory = False
        self.relation_events = Relation_Events()
        self.condition_events = Condition_Events()
        self.death_events = Death_Events()

    def one_moon(self):
        if game.switches['timeskip']:
            game.switches['saved_clan'] = False
            self.living_cats = 0
            self.new_cat_invited = False
            game.patrolled.clear()
            if any(str(cat.status) in {'leader', 'deputy', 'warrior', 'apprentice'}
                    and not cat.dead and not cat.outside for cat in Cat.all_cats.values()):
                game.switches['no_able_left'] = False
            self.relation_events.handle_pregnancy_age(game.clan)
            for cat in Cat.all_cats.copy().values():
                if not cat.outside:
                    self.one_moon_cat(cat)
                else:
                    # ---------------------------------------------------------------------------- #
                    #                              exiled cat events                               #
                    # ---------------------------------------------------------------------------- #
                    # aging the cat
                    cat.moons += 1
                    if cat.moons == 6:
                        cat.age = 'adolescent'
                    elif cat.moons == 12:
                        cat.age = 'adult'
                    elif cat.moons == 100:
                        cat.age = 'elder'

                    # killing exiled cats
                    if cat.moons > randint(100, 200):
                        if choice([1, 2, 3, 4, 5]) == 1 and not cat.dead:
                            cat.dead = True
                            game.cur_events_list.append(
                                f'Rumors reach your clan that the exiled {str(cat.name)} has died recently.')

                    if cat.exiled and cat.status == 'leader' and not cat.dead and randint(
                            1, 10) == 1:
                        game.clan.leader_lives -= 1
                        if game.clan.leader_lives <= 0:
                            cat.dead = True
                            game.cur_events_list.append(
                                f'Rumors reach your clan that the exiled {str(cat.name)} lost a life recently.')

                            game.clan.leader_lives = 0
                    elif cat.exiled and cat.status == 'leader' and not cat.dead and randint(
                            1, 45) == 1:
                        game.clan.leader_lives -= 10
                        cat.dead = True
                        game.cur_events_list.append(
                            f'Rumors reach your clan that the exiled {str(cat.name)} has died recently.')
                        game.clan.leader_lives = 0

            # relationships have to be handled separately, because of the ceremony name change
            for cat in Cat.all_cats.copy().values():
                if cat.dead or cat.exiled:
                    continue
                # switches between the two death handles
                self.handle_outbreaks(cat)
                if random.getrandbits(1):
                    triggered_death = self.handle_injuries_or_general_death(cat)
                    if not triggered_death:
                        triggered_death = self.handle_illnesses_or_illness_deaths(cat)
                else:
                    triggered_death = self.handle_illnesses_or_illness_deaths(cat)
                    if not triggered_death:
                        triggered_death = self.handle_injuries_or_general_death(cat)

                if not cat.dead:
                    self.relation_events.handle_relationships(cat)

            self.check_clan_relations()

            for string in Cat.grief_strings:
                game.cur_events_list.append(string)
            Cat.grief_strings.clear()

            # age up the clan
            game.clan.age += 1

            # autosave
            if game.settings.get('autosave') is True and game.clan.age % 5 == 0:
                game.save_cats()
                game.clan.save_clan()
                game.clan.save_pregnancy(game.clan)

            # change season
            game.clan.current_season = game.clan.seasons[game.clan.age % 12]

            game.event_scroll_ct = 0

            if game.clan.game_mode in ["expanded", "cruel season"]:
                amount_per_med = get_amount_cat_for_one_medic(game.clan)
                med_fullfilled = medical_cats_condition_fulfilled(Cat.all_cats.values(), amount_per_med)
                if not med_fullfilled:
                    game.cur_events_list.insert(0,
                                                f"{game.clan.name}Clan does not have enough healthy medicine cats! Cats will be sick/hurt for longer and have a higher chance of dying.")
            else:
                has_med = any(
                    str(cat.status) in {"medicine cat", "medicine cat apprentice"}
                    and not cat.dead and not cat.outside
                    for cat in Cat.all_cats.values())
                if not has_med:
                    game.cur_events_list.insert(0, f"{game.clan.name}Clan has no medicine cat!")
            if game.clan.deputy == 0 or game.clan.deputy is None or game.clan.deputy.dead or game.clan.deputy.outside:
                if game.settings.get('deputy') is True:
                    random_count = 0
                    while random_count < 30:
                        random_cat = str(random.choice(list(Cat.all_cats.keys())))
<<<<<<< HEAD
                        if not Cat.all_cats[random_cat].dead and not Cat.all_cats[random_cat].outside:
                            if Cat.all_cats[random_cat].status == 'warrior' and (len(Cat.all_cats[random_cat].former_apprentices) > 0 or len(Cat.all_cats[random_cat].apprentice) > 0):
=======
                        if not Cat.all_cats[random_cat].dead and not Cat.all_cats[random_cat].exiled:
                            if Cat.all_cats[random_cat].status == 'warrior' and (
                                    len(Cat.all_cats[random_cat].former_apprentices) > 0 or len(
                                Cat.all_cats[random_cat].apprentice) > 0):
>>>>>>> abbf60a0
                                Cat.all_cats[random_cat].status = 'deputy'
                                game.clan.deputy = Cat.all_cats[random_cat]
                                game.cur_events_list.append(
                                    str(Cat.all_cats[random_cat].name) + ' has been chosen as the new deputy')
                                break
                        random_count += 1
                    if random_count == 30:
                        game.cur_events_list.append('The clan decides that no cat is fit to be deputy')
                else:
                    game.cur_events_list.insert(
                        0, f"{game.clan.name}Clan has no deputy!")

            # check for leader
            if game.clan.leader.dead or game.clan.leader.outside:
                self.perform_ceremonies(game.clan.leader)
                if game.clan.leader.dead or game.clan.leader.outside:
                    game.cur_events_list.insert(0, f"{game.clan.name}Clan has no leader!")

        game.switches['timeskip'] = False

    def one_moon_cat(self, cat):
        # ---------------------------------------------------------------------------- #
        #                                trigger events                                #
        # ---------------------------------------------------------------------------- #

        if cat.dead:
            cat.thoughts()
            cat.dead_for += 1
            return

        self.living_cats += 1

        # prevent injured or sick cats from unrealistic clan events
        if cat.is_ill() or cat.is_injured():
            self.perform_ceremonies(cat)
            self.coming_out(cat)
            self.relation_events.handle_having_kits(cat, clan=game.clan)
            cat.one_moon()
            return

        # check for death/reveal/risks/retire caused by permanent conditions
        if cat.is_disabled():
            self.condition_events.handle_already_disabled(cat)
        self.perform_ceremonies(cat)  # here is age up included

        if not game.clan.closed_borders and not self.new_cat_invited or self.living_cats < 10:
            self.invite_new_cats(cat)

        self.other_interactions(cat)
        self.coming_out(cat)
        self.gain_accessories(cat)
        if game.clan.game_mode == "classic":
            self.gain_scars(cat)
        self.relation_events.handle_having_kits(cat, clan=game.clan)

        # all actions, which do not trigger an event display and
        # are connected to cats are located in there
        cat.one_moon()

    def check_clan_relations(self):
        # ---------------------------------------------------------------------------- #
        #                      interactions with other clans                           #
        # ---------------------------------------------------------------------------- #

        if len(game.clan.all_clans) > 0 and randint(1, 5) == 1:
            war_notice = ''
            for other_clan in game.clan.all_clans:
                if int(other_clan.relations) <= 5:
                    if randint(1, 5) == 1 and self.time_at_war > 2:
                        self.at_war = False
                        self.time_at_war = 0
                        other_clan.relations = 10
                        game.cur_events_list.append('The war against ' +
                                                    str(other_clan.name) +
                                                    'Clan has ended.')
                    elif self.time_at_war == 0:
                        game.cur_events_list.append('The war against ' +
                                                    str(other_clan.name) +
                                                    'Clan has begun.')
                        self.time_at_war += 1
                        self.at_war = True
                    else:
                        self.enemy_clan = f'{str(other_clan.name)}Clan'
                        possible_text = [
                            f'War rages between {game.clan.name}Clan and {other_clan.name}Clan.',
                            f'{other_clan.name}Clan has taken some of {game.clan.name}'
                            + "Clan\'s territory.",
                            f'{game.clan.name}Clan has claimed some of {other_clan.name}'
                            + "Clan\'s territory.",
                            f'{other_clan.name}Clan attempted to break into your camp during the war.',
                            f'The war against {other_clan.name}Clan continues.',
                            f'{game.clan.name}Clan is starting to get tired of the war against {other_clan.name}Clan.',
                            f'{game.clan.name}Clan warriors plan new battle strategies for the war.',
                            f'{game.clan.name}Clan warriors reinforce the camp walls.'
                        ]
                        if game.clan.medicine_cat is not None:
                            possible_text.extend([
                                'The medicine cats worry about having enough herbs to treat their clan\'s wounds.'
                            ])
                        war_notice = choice(possible_text)
                        self.time_at_war += 1
                        self.at_war = True
                    break
                elif int(other_clan.relations) > 30:
                    other_clan.relations = 10
                else:
                    self.at_war = False
            if war_notice:
                game.cur_events_list.append(war_notice)

    def perform_ceremonies(self, cat):
        # ---------------------------------------------------------------------------- #
        #                                  ceremonies                                  #
        # ---------------------------------------------------------------------------- #

        # leader dying or being exiled and dep promotion to leader
<<<<<<< HEAD
        if (game.clan.leader.dead or game.clan.leader.outside)\
=======
        if (game.clan.leader.dead or game.clan.leader.exiled) \
>>>>>>> abbf60a0
                and game.clan.deputy is not None and not game.clan.deputy.dead:
            if game.clan.leader.exiled:
                game.cur_events_list.append(
                    str(game.clan.leader.name) + ' was exiled.')
            elif game.clan.leader.outside:
                game.cur_events_list.append(
                    str(game.clan.leader.name) + ' was lost while on patrol. The clan needs a leader, so ')
            else:
                if game.clan.instructor.df is False:
                    game.cur_events_list.append(
                        str(game.clan.leader.name) +
                        ' has lost their last life and has travelled to StarClan.')
                else:
                    game.cur_events_list.append(
                        str(game.clan.leader.name) +
                        ' has lost their last life and has travelled to the Dark Forest.')
            game.clan.new_leader(game.clan.deputy)
            game.clan.leader_lives = 9
            game.cur_events_list.append(
                f'{str(game.clan.deputy.name)} has been promoted to the new leader of the clan.'
            )
            self.ceremony_accessory = True
            self.gain_accessories(cat)
            game.clan.deputy = None

        # other ceremonies
        if not cat.dead:
            if cat.status == 'deputy' and game.clan.deputy is None:
                game.clan.deputy = cat
            if cat.status == 'medicine cat' and game.clan.medicine_cat is None:
                game.clan.medicine_cat = cat

            # retiring to elder den
            if cat.status in ['warrior', 'deputy'] and cat.age == 'elder' and len(cat.apprentice) < 1:
                if cat.status == 'deputy':
                    game.clan.deputy = None
                self.ceremony(cat, 'elder', ' has retired to the elder den.')
                cat.status_change('elder')

            # apprentice a kitten to either med or warrior
            if cat.moons == cat_class.age_moons[cat.age][1]:
                if cat.status == 'kitten':

                    # check if the medicine cat is an elder
                    has_elder_med = any(
                        cat.status == 'medicine cat' and cat.age == 'elder'
                        and not cat.dead and not cat.outside
                        for cat in Cat.all_cats.values())

                    very_old_med = any(
                        cat.status == 'medicine cat' and cat.moons >= 150
                        and not cat.dead and not cat.outside
                        for cat in Cat.all_cats.values())

                    # check if the clan has sufficient med cats
                    if game.clan.game_mode != 'classic':
                        has_med = medical_cats_condition_fulfilled(Cat.all_cats.values(),
                                                                   amount_per_med=get_amount_cat_for_one_medic(
                                                                       game.clan))
                    else:
                        has_med = any(str(cat.status) in {"medicine cat", "medicine cat apprentice"}
                                      and not cat.dead and not cat.outside for cat in Cat.all_cats.values())
                    # check if a med cat app already exists
                    has_med_app = any(
                        cat.status == 'medicine cat apprentice'
                        and not cat.dead and not cat.outside
                        for cat in Cat.all_cats.values())

                    # assign chance to become med app depending on current med cat and traits
                    if has_elder_med is True and has_med is False:
                        chance = int(random.random() * 3)  # 3 is not part of the range
                    elif has_med is False and game.clan.game_mode != 'classic':
                        chance = int(random.random() * 8)
                    elif has_elder_med is False and has_med is True:
                        chance = int(random.random() * 91)
                    elif has_elder_med and has_med:
                        if very_old_med:
                            chance = int(random.random() * 20)
                        else:
                            chance = 0
                    else:
                        chance = int(random.random() * 41)

                    if chance in range(1, 6):
                        if cat.trait in ['polite', 'quiet', 'sweet', 'daydreamer']:
                            chance = 1
                    if has_med_app is False and len(get_med_cats(Cat)) != 0 and chance == 1:
                        self.ceremony(cat, 'medicine cat apprentice', ' has chosen to walk the path of a medicine cat.')
                        self.ceremony_accessory = True
                        self.gain_accessories(cat)
                    else:
                        self.ceremony(cat, 'apprentice', ' has started their apprenticeship.')
                        self.ceremony_accessory = True
                        self.gain_accessories(cat)

                # promote to warrior
                elif cat.status == 'apprentice':
                    self.ceremony(cat, 'warrior', ' has earned their warrior name.')
                    self.ceremony_accessory = True
                    self.gain_accessories(cat)

                # promote to med cat
                elif cat.status == 'medicine cat apprentice':
                    self.ceremony(cat, 'medicine cat', ' has earned their medicine cat name.')
                    self.ceremony_accessory = True
                    self.gain_accessories(cat)

    def ceremony(self, cat, promoted_to, ceremony_text):
        # ---------------------------------------------------------------------------- #
        #                      promote cats and add to event list                      #
        # ---------------------------------------------------------------------------- #
        cat.status_change(promoted_to)
        game.cur_events_list.append(f'{str(cat.name)}{ceremony_text}')

    def gain_accessories(self, cat):
        # ---------------------------------------------------------------------------- #
        #                                  accessories                                 #
        # ---------------------------------------------------------------------------- #
        # check if cat already has acc
        if cat.accessory is not None:
            self.ceremony_accessory = False
            return

        name = str(cat.name)

        # find other_cat
        other_cat = choice(list(Cat.all_cats.values()))
        countdown = int(len(Cat.all_cats) / 3)
        while cat == other_cat or other_cat.dead or other_cat.outside:
            other_cat = choice(list(Cat.all_cats.values()))
            countdown -= 1
            if countdown <= 0:
                return
        other_name = str(other_cat.name)

        acc_text = []

        # chance to gain acc
        chance = randint(0, 50)
        if cat.status in ['medicine cat', 'medicine cat apprentice']:
            chance = randint(0, 30)
        elif cat.age in ['kitten', 'adolescent']:
            chance = randint(0, 80)
        elif cat.age in ['young adult', 'adult', 'senior adult', 'elder']:
            chance = randint(0, 150)
        elif cat.trait in ['childish', 'lonesome', 'loving', 'playful', 'shameless', 'strange', 'troublesome']:
            chance = randint(0, 50)

        give = False

        # increase chance of acc if the cat had a ceremony
        if self.ceremony_accessory is True:
            if chance in [0, 1, 2, 3, 4, 5]:
                give = True
        else:
            if chance == 1:
                give = True

        # give them an acc! \o/
        if give is True:
            if cat.accessory is None:
                cat.accessory = choice([
                    choice(plant_accessories),
                    choice(wild_accessories)
                ])
                # check if the cat is missing a tail before giving feather acc
                if cat.accessory in ['RED FEATHERS', 'BLUE FEATHERS', 'JAY FEATHERS']:
                    if 'NOTAIL' in (cat.specialty, cat.specialty2):
                        cat.accessory = choice(plant_accessories)
                    if 'HALFTAIL' in (cat.specialty, cat.specialty2):
                        cat.accessory = choice(plant_accessories)
                acc_singular = plural_acc_names(cat.accessory, False, True)
                acc_plural = plural_acc_names(cat.accessory, True, False)
                if self.ceremony_accessory is True:
                    acc_text.extend([f'{other_name} gives {name} something to adorn their pelt as congratulations',
                                     f'{name} decides to pick something to adorn their pelt as celebration'])
                if cat.age != 'kitten':
                    if cat.accessory in ["FORGET ME NOTS", "BLUEBELLS", "POPPY"]:
                        if game.clan.current_season == 'Leaf-bare':
                            acc_text.append(
                                f'{name} found a mysterious {acc_singular} growing in the '
                                f'{choice(["snow", "ice", "frost"])} and decided to wear it.')
                        else:
                            acc_text.extend([
                                f'{name} received a cool {acc_singular} from {other_name} '
                                f'and decided to wear it on their pelt.',
                                f'{name} found a pretty {acc_singular} and decided to wear it on their pelt.',
                                f'A clanmate gave {name} some {acc_plural} and they decided to wear them.'
                            ])
                    elif cat.accessory in ["RED FEATHERS", "BLUE FEATHERS",
                                           "JAY FEATHERS"] and cat.specialty != "NOTAIL" and cat.specialty2 != "NOTAIL":
                        acc_text.append(f'{name} found a bunch of pretty {acc_plural} and decided to wear them.')
                    elif cat.accessory in ["HERBS", "PETALS", "DRY_HERBS"]:
                        acc_text.append(f'{name} always seems to have {acc_plural} stuck in their fur.')
                    elif cat.accessory in plant_accessories and cat.status in ['medicine cat apprentice',
                                                                               'medicine cat']:
                        acc_text.extend([f'{name} has decided to always bring some {acc_plural} with them.',
                                         f'{acc_plural} are so important to {name} that they always carry it around.'.capitalize,
                                         f'{acc_plural} are so vital for {name} that they always have some on them.'.capitalize
                                         ])
                    else:
                        acc_text.extend([f'{name} finds a(n) {acc_singular} and decides to wear it on their pelt.',
                                         f'A clanmate gives {name} a pretty {acc_singular} '
                                         f'and they decide to wear it on their pelt.',
                                         f'{name} finds a(n) {acc_singular} '
                                         f'while out on a walk and decides to wear it on their pelt.',
                                         f'{name} finds {acc_plural} '
                                         f'fascinating and decides to wear some on their pelt.',
                                         f'A clanmate gives {name} a pretty {acc_singular} '
                                         f'to adorn their pelt as a gift.',
                                         f'{other_name} gives {name} a pretty {acc_singular} '
                                         f'and they decide to wear it on their pelt.'
                                         ])
                else:
                    if cat.accessory in ["FORGET ME NOTS", "BLUEBELLS", "POPPY"]:
                        acc_text.extend([
                            f'{name} received a {acc_singular} from {other_name} and decided to wear it on their pelt.',
                            f'{name} found a {acc_singular} and decided to wear it on their pelt.',
                            f'A clanmate gave {name} a {acc_singular} and they decided to wear it.'

                        ])
                    elif cat.accessory in ["RED FEATHERS", "BLUE FEATHERS",
                                           "JAY FEATHERS"] and cat.specialty != "NOTAIL" and cat.specialty2 != "NOTAIL":
                        acc_text.append(
                            f'{name} was playing with {acc_plural} earlier and decided to wear some of them.')
                    elif cat.accessory in ["HERBS", "PETALS", "DRYHERBS"]:
                        acc_text.append(
                            f'{name}\'s parents try their best to groom them, '
                            f'but something is always stuck in their fur.')
                    else:
                        acc_text.extend(
                            [f'{name} seems to have picked up a neat {acc_singular} while playing out in the camp.',
                             f'{name} finds something interesting and decides to wear it on their pelt.',
                             f'A clanmate gives {name} a pretty {acc_singular} '
                             f'and they decide to wear it on their pelt.',
                             f'{other_name} gives {name} a pretty {acc_singular} '
                             f'and they decide to wear it on their pelt.',
                             f'{name} is so cute that they are given {acc_plural} as a gift.',
                             f'{name} starts to wear {acc_plural} on their pelt after their friend gave some to them.',
                             f'{name} was playing with {acc_plural} '
                             f'earlier and has decided to use it to adorn themselves.'
                             ])
        else:
            self.ceremony_accessory = False
        if acc_text:
            game.cur_events_list.append(choice(acc_text))
            if self.ceremony_accessory:
                self.ceremony_accessory = False

    def gain_scars(self, cat):
        # ---------------------------------------------------------------------------- #
        #                                    scars                                     #
        # ---------------------------------------------------------------------------- #
        if cat.specialty and cat.specialty2 or cat.age == 'kitten':
            return

        risky_traits = ["bloodthirsty", "ambitious", "vengeful", "strict", "cold", "fierce"]
        danger = ["a rogue", "a dog", "a fox", "an otter", "a rat", "a hawk", "an enemy warrior", "a badger"]
        tail_danger = ["a rogue", "a dog", "a fox", "an otter", "a rat", "a hawk",
                       "an enemy warrior", "a badger", "a twoleg trap"]

        name = str(cat.name)
        scar_chance = 0.015  # 1.5%
        clancats = self.living_cats
        scar_text = []
        specialty = None  # Scar to be set
        alive_kits = list(filter(lambda kitty: (kitty.age == "kitten"
                                                and not kitty.dead
                                                and not kitty.outside),
                                 Cat.all_cats.values()))
        leader = Cat.all_cats[str(game.clan.leader)]

        if cat.mentor:
            mentor = cat.mentor

        # Older cats are scarred more often
        if cat.age in ["adult", "senior adult"]:
            scar_chance += 0.01  # + 1%

        # Check cat mentor/leader status and traits
        risky_mentor = False
        risky_leader = False
        if cat.mentor:
            if cat.mentor.trait in risky_traits:
                risky_mentor = True
                scar_chance += 0.0125  # + 1.25%
                mentor_name = str(mentor.name)
        if leader:
            if leader.trait in risky_traits:
                risky_leader = True
                leader_name = str(leader.name)
                scar_chance += 0.005  # + 0.5%
                if leader.trait in ["bloodthirsty", "vengeful"]:
                    scar_chance += 0.005

        # Modify scar chance by trait
        # Increased chance
        if cat.trait in ['bloodthirsty', 'vengeful']:
            scar_chance = scar_chance * 1.75
        elif cat.trait in cat.personality_groups["Abrasive"]:
            scar_chance = scar_chance * 1.5
        elif cat.trait in cat.personality_groups["Outgoing"]:
            scar_chance = scar_chance * 1.25
        # Reduced chance
        elif cat.trait in ['calm', 'careful']:
            scar_chance = scar_chance / 1.75
        elif cat.trait in cat.personality_groups["Reserved"]:
            scar_chance = scar_chance / 1.5
        elif cat.trait in cat.personality_groups["Benevolent"]:
            scar_chance = scar_chance / 1.25

        # Bloodthirsty leader mod
        leader_scar_chance = scar_chance
        if leader.trait in ["bloodthirsty", "vengeful"]:
            leader_scar_chance = leader_scar_chance * 1.5

        # Set pools and check which scars we can still get
        all_scars = scars1 + scars2 + scars3
        base_scars = scars1 + scars2  # Can be caused by other cats
        for scar_pool in [all_scars, base_scars]:
            for special in [cat.specialty, cat.specialty2]:
                if special:
                    try:
                        if "NOPAW" == special and 'TOETRAP' in scar_pool:
                            scar_pool.remove('TOETRAP')
                        if "NOTAIL" == special:
                            for scar in ["HALFTAIL", "TAILBASE", "TAILSCAR"]:
                                if scar in scar_pool:
                                    scar_pool.remove(scar)
                        if special in scar_pool:
                            scar_pool.remove(special)  # No doubles
                    except ValueError as e:
                        print(f"Failed to exclude scar from pool: {e}")

        # Always possible scar events
        if scar_chance > random.random():
            specialty = choice(all_scars)
            if specialty in ["NOTAIL", "HALFTAIL"]:
                if cat.accessory in ["RED FEATHERS", "BLUE FEATHERS", "JAY FEATHERS"]:
                    cat.accessory = None
                scar_text.append(f"{name} lost their tail to {choice(tail_danger)}.")
                if not random.getrandbits(2):
                    scar_text.append(f"{name} lost their tail to a falling tree.")
            elif specialty == "SNAKE":
                scar_text.append(f"{name} was bit by a snake but miraculously survived.")
            elif specialty == "TOETRAP":
                scar_text.append(
                    f"{name} got their paw stuck in a twoleg trap and earned a scar."
                )
            elif specialty == "NOPAW":
                scar_text.append(f"{name} lost their paw to a twoleg trap.")
            else:
                scar_text.extend(
                    [
                        f"{name} earned a scar fighting {choice(danger)}.",
                        f"{name} earned a scar defending the territory.",
                        f"{name} is injured after falling into a river.",
                        f"{name} is injured by enemy warriors after accidentally wandering over the border.",
                        f"{name} is injured after messing with a twoleg object.",
                    ]
                )
                if alive_kits:
                    scar_text.extend([f"{name} earned a scar protecting the kits."])

        # MENTOR CAUSES INJURY >:O
        elif (scar_chance * 1.5 > random.random()
              and cat.status in ['apprentice', 'medicine cat apprentice']
              and risky_mentor):
            specialty = choice(base_scars)
            scar_text.extend(
                [
                    f"{name} earned a scar recklessly fighting {choice(danger)}, encouraged by their mentor.",
                    f"{name} earned a scar for not defending the territory well enough.",
                    f"{name} is injured after being pushed into a river.",
                    f"{name} is punished by their mentor after accidentally wandering over the border.",
                    f"{name} is injured by their mentor after being caught messing with a twoleg object.",
                    f"{name} is injured by their mentor while practicing with their claws out.",
                    f"{name}'s mentor punished them for disobeying.",
                    f"{name} gained a scar while fighting their mentor.",
                    f"{name} is injured while practicing their battle moves with {mentor_name}.",
                    f"{name} is injured after a fight broke out with {mentor_name}.",
                    f"{name} could not handle their mentor's harsh training and got injured as a result.",
                    f"{name} could not handle their mentor's harsh training and got injured as a result.",
                ]
            )
            if specialty == "NOPAW":
                scar_text.append(
                    f"{name} lost their paw after {mentor_name} decided to use twoleg traps for a training exercice.")
        # leader is sus guys
        elif leader_scar_chance > random.random() and risky_leader and cat.ID != leader.ID:
            specialty = choice(base_scars)
            if specialty in ["NOTAIL", "HALFTAIL"]:
                if cat.accessory in ["RED FEATHERS", "BLUE FEATHERS", "JAY FEATHERS"]:
                    cat.accessory = None

                scar_text.extend([
                    f"{name} lost their tail to {choice(tail_danger)} while following {leader_name}'s orders.",
                    f"{name} is ordered to fend off {choice(danger)} by {leader_name}, and loses their tail in the ensuing battle.",
                ]
                )
            else:
                if specialty in ["NOPAW"]:
                    scar_text.extend([f"{name} is maimed by {leader_name} for questioning their leadership.",
                                      f"{name} loses a paw after {leader_name} forces them to fight {choice(danger)} by themselves."])
                else:
                    scar_text.extend(
                        [
                            f"{name} earned a scar fighting {choice(danger)} on {leader_name}'s orders.",
                            f"{name} earned a scar defending the territory from outsiders.",
                            f"{name} earned a scar protecting the leader.",
                            f"{name} is wounded during a harsh training exercise led by {leader_name}.",
                            f"{name} is injured during an unsupervised training exercise.",
                            f"{name} is hurt by enemy warriors after being ordered by {leader_name} to go over the border.",
                            f"{name} is injured after being ordered by {leader_name} to check out a twoleg object.",
                            f"{name} is battered while fighting a clanmate after {leader_name} encouraged a fight.",
                            f"{name} is injured by {leader_name} for disobeying orders.",
                            f"{name} is injured by {leader_name} for speaking out against them.",
                            f"{name} is cruelly injured by {leader_name} to make an example out of them.",
                        ]
                    )
        if scar_text:
            chosen_scar = choice(scar_text)

            game.cur_events_list.append(chosen_scar)
            cat.scar_event.append(chosen_scar)

        # Apply scar
        if specialty:
            if not cat.specialty:
                cat.specialty = specialty
            else:
                cat.specialty2 = specialty

    def invite_new_cats(self, cat):
        # ---------------------------------------------------------------------------- #
        #                                   new cats                                   #
        # ---------------------------------------------------------------------------- #
        chance = 100
        if self.living_cats < 10:
            chance = 100
        elif self.living_cats > 50:
            chance = 700
        elif self.living_cats > 30:
            chance = 300
        if randint(1, chance) == 1 and cat.age != 'kitten' and cat.age != 'adolescent' and not self.new_cat_invited:
            self.new_cat_invited = True
            name = str(cat.name)
            type_of_new_cat = choice([1, 2, 3, 4, 5, 6, 7])
            if type_of_new_cat == 1:
                backstory_choice = choice(['abandoned2', 'abandoned1'])
                created_cats = self.create_new_cat(
                    loner=False,
                    loner_name=False,
                    kittypet=choice([True, False]),
                    kit=True,
                    backstory=backstory_choice
                )
                kit = created_cats[0]
                kit_text = [
                    f'{name} finds an abandoned kit and names them {kit.name}.',
                    f'A loner brings their kit named {kit.name.prefix} to the clan, stating they no longer can care for them.'
                ]
                game.cur_events_list.append(choice(kit_text))

            elif type_of_new_cat == 2:
                backstory_choice = choice(['loner1', 'loner2', 'kittypet2',
                                           'rogue1', 'rogue2'])
                created_cats = self.create_new_cat(
                    loner=True,
                    loner_name=True,
                    backstory=backstory_choice
                )
                loner_name = created_cats[0].name
                loner_text = [
                    f'{name} finds a loner named {loner_name.prefix} who joins the clan.',
                    f'A loner waits on the border for a patrol, asking to join the clan.'
                ]
                if loner_name.suffix:
                    success_text = [
                        f'The loner decides to take on a slightly more clan-like name, and is now called {loner_name}.'
                    ]
                else:
                    success_text = [
                        f'{loner_name} decides to keep their name.'
                    ]
                game.cur_events_list.append(choice(loner_text))
                game.cur_events_list.append(choice(success_text))

            elif type_of_new_cat == 3:
                backstory_choice = choice(['loner1', 'loner2', 'kittypet2', 'rogue1', 'rogue2'])
                created_cats = self.create_new_cat(
                    loner=True,
                    loner_name=True,
                    backstory=backstory_choice
                )
                loner_name = created_cats[0].name
                loner_text = [
                    f'{name} finds a loner named {loner_name.prefix} who wishes to join the clan.',
                    f'A loner says that they are interested in clan life and joins the clan.'
                ]
                if loner_name.suffix:
                    success_text = [
                        f'The loner decides to take on a slightly more clan-like name, and is now called {loner_name}.'
                    ]
                else:
                    success_text = [
                        f'{loner_name} decides to keep their name.'
                    ]
                game.cur_events_list.append(choice(loner_text))
                game.cur_events_list.append(choice(success_text))

            elif type_of_new_cat == 4:
                otherclan = str(choice(game.clan.all_clans).name)
                backstory_choice = choice(
                    ['otherclan', 'ostracized_warrior', 'disgraced', 'retired_leader', 'refugee', 'tragedy_survivor'])
                created_cats = self.create_new_cat(
                    kit=False,
                    litter=False,
                    loner=True,
                    backstory=backstory_choice,
                    other_clan=otherclan
                )
                warrior_name = created_cats[0].name
                warrior_text = []
                if len(game.clan.all_clans) > 0:
                    warrior_text.extend([
                        f'{name} finds a warrior from {otherclan}Clan named {warrior_name} who asks to join the clan.',
                        f'An injured warrior from {otherclan}Clan asks to join in exchange for healing.'
                    ])
                else:
                    warrior_text.extend([
                        f'{name} finds a warrior from a different clan named {warrior_name} who asks to join the clan.'
                    ])
                game.cur_events_list.append(choice(warrior_text))

            elif type_of_new_cat == 5:
                created_cats = self.create_new_cat(
                    loner=False,
                    loner_name=True,
                    kittypet=True,
                    kit=False,
                    litter=False,
                    backstory=choice(['kittypet1', 'kittypet2'])
                )
                loner_name = created_cats[0].name
                loner_text = [
                    f'{name} finds a kittypet named {loner_name.prefix} who wants to join the clan.',
                    f'A kittypet called {loner_name.prefix} stops {name} and asks to join the clan.'
                ]
                if loner_name.suffix:
                    success_text = [
                        f'The kittypet decides to take on a slightly more clan-like name, and is now called {loner_name}.'
                    ]
                else:
                    success_text = [
                        f'{loner_name} decides to keep their name.'
                    ]
                game.cur_events_list.append(choice(loner_text))
                game.cur_events_list.append(choice(success_text))

            elif type_of_new_cat == 6:
                created_cats = self.create_new_cat(
                    loner=True,
                    backstory=choice(['kittypet1', 'kittypet2'])
                )
                warrior_name = created_cats[0].name
                loner_text = [
                    f'{name} finds a kittypet named {choice(names.loner_names)} who wants to join the clan.'
                ]
                game.cur_events_list.append(choice(loner_text))
                game.cur_events_list.append(
                    f'The kittypet changes their name to {str(warrior_name)}.')

            elif type_of_new_cat == 7:
                otherclan = str(choice(game.clan.all_clans).name)
                backstory_choice = choice(['abandoned1', 'abandoned2', 'abandoned3'])
                backstory = backstory_choice
                parent1 = cat.name
                created_cats = self.create_new_cat(
                    loner=True,
                    loner_name=False,
                    kittypet=False,
                    kit=False,
                    litter=True,
                    relevant_cat=cat,
                    backstory=backstory_choice,
                    other_clan=otherclan
                )
                if backstory == 'abandoned3':
                    A_kit_text = ([
                        f'A {otherclan}Clan queen decides to leave their litter with you. {str(parent1)} takes them as their own.'
                    ])
                else:
                    A_kit_text = ([
                        f'{parent1} finds an abandoned litter and decides to adopt them as their own.',
                        f'A loner leaves their litter to the clan. {str(parent1)} decides to adopt them as their own.'
                    ])
                game.cur_events_list.append(choice(A_kit_text))

    def create_new_cat(self,
                       loner=False,
                       loner_name=False,
                       kittypet=False,
                       kit=False,
                       litter=False,
                       relevant_cat=None,
                       backstory=None,
                       other_clan=None):
        name = None
        skill = None
        accessory = None
        status = "kitten"
        backstory = backstory
        other_clan = other_clan

        age = randint(0, 5)
        kp_name_chance = (1, 5)
        if not litter and not kit:
            if other_clan is not None:
                age = randint(16, 120)
            else:
                age = randint(6, 120)

        if (loner or kittypet) and not kit and not litter:
            if loner_name:
                if loner and kp_name_chance == 1:
                    name = choice(names.normal_prefixes)
                else:
                    name = choice(names.loner_names)
            if age >= 12:
                status = "warrior"
            else:
                status = "apprentice"
        if kittypet:
            if choice([1, 2]) == 1:
                accessory = choice(collars)

        amount = choice([1, 1, 2, 2, 2, 3]) if litter else 1
        created_cats = []
        a = randint(0, 1)
        for number in range(amount):
            new_cat = None
            if loner_name and a == 1:
                new_cat = Cat(moons=age, prefix=name, status=status, gender=choice(['female', 'male']),
                              backstory=backstory)
            elif loner_name:
                new_cat = Cat(moons=age, prefix=name, suffix=None, status=status, gender=choice(['female', 'male']),
                              backstory=backstory)
            else:
                new_cat = Cat(moons=age, status=status, gender=choice(['female', 'male']), backstory=backstory)
            if skill:
                new_cat.skill = skill
            if accessory:
                new_cat.accessory = accessory

            if (kit or litter) and relevant_cat and relevant_cat.ID in Cat.all_cats:
                new_cat.parent1 = relevant_cat.ID
                if relevant_cat.mate:
                    new_cat.parent2 = relevant_cat.mate

            # create and update relationships
            for the_cat in new_cat.all_cats.values():
                if the_cat.dead or the_cat.outside:
                    continue
                the_cat.relationships[new_cat.ID] = Relationship(the_cat, new_cat)
                new_cat.relationships[the_cat.ID] = Relationship(new_cat, the_cat)
            new_cat.thought = 'Is looking around the camp with wonder'

            # chance to give the new cat a permanent condition, higher chance for found kits and litters
<<<<<<< HEAD
            if kit or litter:
                chance = 10
            else:
                chance = 200
            if not int(random.random() * chance):
                possible_conditions = []
                for condition in PERMANENT:
                    possible_conditions.append(condition)
                chosen_condition = choice(possible_conditions)
                new_cat.get_permanent_condition(chosen_condition)
                for condition in new_cat.permanent_condition:
                    if new_cat.permanent_condition[condition] in ['lost a leg', 'born without a leg']:
=======
            if game.clan.game_mode != 'classic':
                if kit or litter:
                    chance = 10
                else:
                    chance = 200
                if not int(random.random() * chance):
                    possible_conditions = []
                    for condition in PERMANENT:
                        possible_conditions.append(condition)
                    chosen_condition = choice(possible_conditions)
                    new_cat.get_permanent_condition(chosen_condition)

                    # assign scars
                    if chosen_condition in ['lost a leg', 'born without a leg']:
>>>>>>> abbf60a0
                        new_cat.specialty = 'NOPAW'
                    elif chosen_condition in ['lost their tail', 'born without a tail']:
                        new_cat.specialty = "NOTAIL"

            created_cats.append(new_cat)

        for new_cat in created_cats:
            add_siblings_to_cat(new_cat, cat_class)
            add_children_to_cat(new_cat, cat_class)
            game.clan.add_cat(new_cat)

        return created_cats

    def other_interactions(self, cat):
        if randint(1, 100) != 1:
            return
        interactions = []
        other_cat = choice(list(Cat.all_cats.values()))
        countdown = int(len(Cat.all_cats) / 3)
        while cat == other_cat or other_cat.dead or other_cat.outside:
            other_cat = choice(list(Cat.all_cats.values()))
            countdown -= 1
            if countdown <= 0:
                return
        name = str(cat.name)
        other_name = str(other_cat.name)

        if cat.status == 'kitten' and other_cat.status != 'kitten':
            interactions.extend([
                f'{name} is scolded after sneaking out of camp.',
                f'{name} falls into a river but is saved by {other_name}.'
            ])
        elif cat.status in ['apprentice', 'medicine cat apprentice'] and other_cat.status != 'kitten':
            interactions.extend([
                f'{name} is scolded after sneaking out of camp.',
                f'{name} falls into a river but is saved by {other_name}.',
                name +
                " accidentally trespasses onto another clan\'s territory."
            ])
            if other_cat.status == 'apprentice':
                interactions.append(
                    f'{name} sneaks out of camp with {other_name}.')
        elif cat.status == 'warrior':
            interactions.extend([
                name + " is caught outside of the Clan\'s territory.",
                f'{name} is caught breaking the Warrior Code.',
                f'{name} went missing for a few days.',
                f'{name} believes they are a part of the new prophecy.'
            ])
        elif cat.status == 'medicine cat':
            interactions.extend([
                f'{name} learns of a new prophecy.',
                f'{name} is worried about an outbreak of greencough.',
                f'{name} is worried about how low their herb stores has gotten.',
                f'{name} visits the other medicine cats.'
            ])
        elif cat.status == 'deputy':
            interactions.extend([
                f'{name} thinks about retiring.',
                f'{name} travels to the other clans to bring them an important message.'
            ])
        elif cat.status == 'leader':
            if game.clan.leader_lives <= 5:
                interactions.extend([
                    f'{name} thinks about retiring.',
                    name + " confesses they don\'t have many lives left."
                ])
            if other_cat.status not in [
                'kitten', 'apprentice', 'medicine cat apprentice'
            ]:
                interactions.append(
                    f'{name} confesses to {other_name} that the responsibility of leadership is crushing them.'
                )
            elif other_cat.status == 'apprentice':
                interactions.append(f'{name} assesses {other_name}' +
                                    "\'s progress.")
            interactions.extend([
                f'{name} calls a clan meeting to give an important announcement.'
            ])
        elif cat.status == 'elder':
            interactions.extend(
                [f'{name} is brought back to camp after wandering off.'])
        if cat.age == other_cat.age:
            interactions.extend([
                f'{name} tries to convince {other_name} to run away together.'
            ])

        if interactions:
            game.cur_events_list.append(choice(interactions))

    def handle_injuries_or_general_death(self, cat):
        # ---------------------------------------------------------------------------- #
        #                           decide if cat dies                                 #
        # ---------------------------------------------------------------------------- #
        # if triggered_death is True then the cat will die
        triggered_death = False
        # choose other cat

        other_cat = choice(list(Cat.all_cats.values()))
        countdown = int(len(Cat.all_cats) / 2)
        while cat == other_cat or other_cat.dead:
            other_cat = choice(list(Cat.all_cats.values()))
            countdown -= 1
            if countdown <= 0:
                return

        if cat.status in ["apprentice", "medicine cat apprentice"] and not int(random.random() * 3):
            if cat.mentor is not None:
                other_cat = cat.mentor

        # check if clan has kits, if True then clan has kits
        alive_kits = list(filter(
            lambda kitty: (kitty.age == "kitten"
                           and not kitty.dead
                           and not kitty.exiled),
            Cat.all_cats.values()
        ))

        # chance to kill leader
        if not int(
                random.random() * 90) and cat.status == 'leader' and not triggered_death and not cat.not_working():  # 1/80
            self.death_events.handle_deaths(cat, other_cat, self.at_war, self.enemy_clan, alive_kits)
            triggered_death = True

        # chance to die of old age
        if cat.moons > int(random.random() * 51) + 150 and not triggered_death:  # cat.moons > 150 <--> 200
            self.death_events.handle_deaths(cat, other_cat, self.at_war, self.enemy_clan, alive_kits)
            triggered_death = True

        # extra death chance and injuries in expanded & cruel season
        if game.clan.game_mode in ["expanded", "cruel season"]:
            if not int(random.random() * 400) and not cat.not_working():  # 1/400
                self.death_events.handle_deaths(cat, other_cat, self.at_war, self.enemy_clan, alive_kits)
                triggered_death = True
            else:
                triggered_death = self.condition_events.handle_injuries(cat, other_cat, alive_kits, self.at_war,
                                                                        self.enemy_clan, game.clan.current_season)
                return triggered_death

            # disaster death chance
            if game.settings.get('disasters') and not triggered_death:
                if not random.getrandbits(10):  # 1/1024
                    triggered_death = True
                    self.handle_disasters(cat)

        # classic scar chance
        elif game.clan.game_mode == "classic" and not int(random.random() * 300):  # 1/300
            self.death_events.handle_deaths(cat, other_cat, self.at_war, self.enemy_clan, alive_kits)
            triggered_death = True

        return triggered_death

    def handle_disasters(self, cat):
        """Handles events when the setting of disasters is turned on"""
        alive_cats = list(filter(
            lambda kitty: (kitty.status != "leader"
                           and not kitty.dead
                           and not kitty.outside),
            Cat.all_cats.values()
        )
        )
        alive_count = len(alive_cats)
        if alive_count > 15:
            if game.clan.all_clans:
                other_clan = game.clan.all_clans
            # Do some population/weight scrunkling to get amount of deaths
            max_deaths = int(alive_count / 2)  # 1/2 of alive cats
            weights = []
            population = []
            for n in range(2, max_deaths):
                population.append(n)
                weight = 1 / (0.75 * n)  # Lower chance for more dead cats
                weights.append(weight)
            dead_count = random.choices(population, weights=weights)[0]  # the dieded..

            disaster = []
            dead_names = []
            dead_cats = random.sample(alive_cats, dead_count)
            for cat in dead_cats:
                dead_names.append(cat.name)
            names = f"{dead_names.pop(0)}"  # Get first
            if dead_names:
                last_name = dead_names.pop()  # Get last
                if dead_names:
                    for name in dead_names:  # In-between
                        names += f", {name}"
                    names += f", and {last_name}"
                else:
                    names += f" and {last_name}"
            disaster.extend([
                ' drown after the camp becomes flooded.',
                f' are killed in a battle against {choice(other_clan).name}Clan.',
                ' are killed after a fire rages through the camp.',
                ' are killed in an ambush by a group of rogues.',
                ' go missing in the night.',
                ' are killed after a badger attack.',
                ' die to a greencough outbreak.',
                ' are taken away by twolegs.',
                ' eat tainted freshkill and die.',
            ])
            if game.clan.current_season == 'Leaf-bare':
                disaster.extend([
                    ' die after freezing from a snowstorm.',
                    ' starve to death when no prey is found.'
                ])
            elif game.clan.current_season == 'Greenleaf':
                disaster.extend([
                    ' die after overheating.',
                    ' die after the water dries up from drought.'
                ])
            if dead_count >= 2:
                event_string = f'{names}{choice(disaster)}'
                game.cur_events_list.append(event_string)
                if SAVE_DEATH:
                    save_death(cat, event_string)

            else:
                disaster_str = choice(disaster)
                disaster_str = disaster_str.replace('are', 'is')
                disaster_str = disaster_str.replace('go', 'goes')
                disaster_str = disaster_str.replace('die', 'dies')
                disaster_str = disaster_str.replace('drown', 'drowns')
                disaster_str = disaster_str.replace('eat', 'eats')
                disaster_str = disaster_str.replace('starve', 'starves')
                event_string = f'{names}{disaster_str}'
                game.cur_events_list.append(event_string)
                if SAVE_DEATH:
                    save_death(cat, event_string)

            for cat in dead_cats:
                cat.die()

    def handle_illnesses_or_illness_deaths(self, cat):
        """ 
        This function will handle:
            - classic mode: death events with illnesses
            - expanded mode: getting a new illness (extra function in own class)
        Returns: 
            - boolean if a death event occurred or not
        """
        # ---------------------------------------------------------------------------- #
        #                           decide if cat dies                                 #
        # ---------------------------------------------------------------------------- #
        # if triggered_death is True then the cat will die
        triggered_death = False

        if game.clan.game_mode in ["expanded", "cruel season"]:
            triggered_death = self.condition_events.handle_illnesses(cat, game.clan.current_season)
            return triggered_death

        elif game.clan.game_mode == "classic":
            # choose other cat
            other_cat = choice(list(Cat.all_cats.values()))
            countdown = int(len(Cat.all_cats) / 2)
            while cat == other_cat or other_cat.dead:
                other_cat = choice(list(Cat.all_cats.values()))
                countdown -= 1
                if countdown <= 0:
                    return

            # check if clan has kits, if True then clan has kits
            alive_kits = list(filter(
                lambda kitty: (kitty.age == "kitten"
                               and not kitty.dead
                               and not kitty.outside),
                Cat.all_cats.values()
            ))

            # chance to kill leader
            if not int(random.random() * 80) and cat.status == 'leader' and not triggered_death:  # 1/80
                self.death_events.handle_deaths(cat, other_cat, self.at_war, self.enemy_clan, alive_kits)
                triggered_death = True

            # chance to die of old age
            if cat.moons > int(random.random() * 51) + 140 and not triggered_death:  # cat.moons > 150 <--> 200
                self.death_events.handle_deaths(cat, other_cat, self.at_war, self.enemy_clan, alive_kits)
                triggered_death = True

            # classic death chance
            if not int(random.random() * 300):  # 1/300
                self.death_events.handle_deaths(cat, other_cat, self.at_war, self.enemy_clan, alive_kits)
                triggered_death = True

            return triggered_death

    def handle_outbreaks(self, cat):
        """
        try to infect some cats
        """
        # check if the cat is ill, if game mode is classic, or if clan has sufficient med cats in expanded mode
        amount_per_med = get_amount_cat_for_one_medic(game.clan)
        if not cat.is_ill() or game.clan.game_mode == 'classic' or \
                (medical_cats_condition_fulfilled(Cat.all_cats.values(),
                                                  amount_per_med) and game.clan.game_mode != 'cruel season'):
            return

        # check how many kitties are already ill
        already_sick = list(filter(
            lambda kitty: (not kitty.dead
                           and not kitty.exiled
                           and kitty.is_ill()),
            Cat.all_cats.values()
        ))
        already_sick_count = len(already_sick)

        # round up the living kitties
        alive_cats = list(filter(
            lambda kitty: (not kitty.dead
                           and not kitty.exiled
                           and not kitty.is_ill()),
            Cat.all_cats.values()
        ))
        alive_count = len(alive_cats)

        # if large amount of the population is already sick, stop spreading
        if already_sick_count >= alive_count * .25:
            print('CURRENT SICK COUNT TOO HIGH', already_sick_count, alive_count)
            return

        for illness in cat.illnesses:
            # check if illness can infect other cats
            if cat.illnesses[illness]["infectiousness"] == 0:
                continue
            chance = cat.illnesses[illness]["infectiousness"]
            if not int(random.random() * chance):  # 1/chance to infect
                # fleas are the only condition allowed to spread outside of cold seasons
                if game.clan.current_season not in ["Leaf-bare", "Leaf-fall"] and illness != 'fleas':
                    continue
                if illness == 'kittencough':
                    # adjust alive cats list to only include kittens
                    alive_cats = list(filter(
                        lambda kitty: (kitty.status == "kitten"
                                       and not kitty.dead
                                       and not kitty.exiled),
                        Cat.all_cats.values()
                    ))
                    alive_count = len(alive_cats)

                max_infected = int(alive_count / 2)  # 1/2 of alive cats
                weights = []
                population = []
                for n in range(2, max_infected):
                    population.append(n)
                    weight = 1 / (0.75 * n)  # Lower chance for more infected cats
                    weights.append(weight)
                infected_count = random.choices(population, weights=weights)[0]  # the infected..

                infected_names = []
                infected_cats = random.sample(alive_cats, infected_count)
                for cat in infected_cats:
                    infected_names.append(str(cat.name))
                    cat.get_ill(illness, event_triggered=True)  # SPREAD THE GERMS >:)

                illness_name = str(illness).capitalize()
                if illness == 'kittencough':
                    event = f'{illness_name} has spread around the nursery. ' \
                            f'{", ".join(infected_names[:-1])}, and {infected_names[-1]} have been infected.'
                elif illness == 'fleas':
                    event = f'Fleas have been hopping from pelt to pelt and now {", ".join(infected_names[:-1])}, and {infected_names[-1]} are all infested.'
                else:
                    event = f'{illness_name} has spread around the camp. ' \
                            f'{", ".join(infected_names[:-1])}, and {infected_names[-1]} have been infected.'

                print('OUTBREAK - PANDEMIC ALERT')
                game.cur_events_list.append(event)
                break

    def coming_out(self, cat):
        """turnin' the kitties trans..."""
        if cat.genderalign == cat.gender:
            if cat.moons < 6:
                return

            if cat.age == 'adolescent':
                transing_chance = random.getrandbits(8)  # 2/256
            elif cat.age == 'young adult':
                transing_chance = random.getrandbits(9)  # 2/512
            else:
                # adult, senior adult, elder
                transing_chance = random.getrandbits(10)  # 2/1028

            if transing_chance:
                # transing_chance != 0, no trans kitties today...    L
                return

            if random.getrandbits(1):  # 50/50
                if cat.gender == "male":
                    cat.genderalign = "trans female"
                else:
                    cat.genderalign = "trans male"
            else:
                cat.genderalign = "nonbinary"

            if cat.gender == 'male':
                gender = 'tom'
            else:
                gender = 'she-cat'
            game.cur_events_list.append(
                f"{cat.name} has realized that {gender} doesn't describe how they feel anymore.")


events_class = Events()<|MERGE_RESOLUTION|>--- conflicted
+++ resolved
@@ -133,15 +133,8 @@
                     random_count = 0
                     while random_count < 30:
                         random_cat = str(random.choice(list(Cat.all_cats.keys())))
-<<<<<<< HEAD
                         if not Cat.all_cats[random_cat].dead and not Cat.all_cats[random_cat].outside:
                             if Cat.all_cats[random_cat].status == 'warrior' and (len(Cat.all_cats[random_cat].former_apprentices) > 0 or len(Cat.all_cats[random_cat].apprentice) > 0):
-=======
-                        if not Cat.all_cats[random_cat].dead and not Cat.all_cats[random_cat].exiled:
-                            if Cat.all_cats[random_cat].status == 'warrior' and (
-                                    len(Cat.all_cats[random_cat].former_apprentices) > 0 or len(
-                                Cat.all_cats[random_cat].apprentice) > 0):
->>>>>>> abbf60a0
                                 Cat.all_cats[random_cat].status = 'deputy'
                                 game.clan.deputy = Cat.all_cats[random_cat]
                                 game.cur_events_list.append(
@@ -258,11 +251,7 @@
         # ---------------------------------------------------------------------------- #
 
         # leader dying or being exiled and dep promotion to leader
-<<<<<<< HEAD
         if (game.clan.leader.dead or game.clan.leader.outside)\
-=======
-        if (game.clan.leader.dead or game.clan.leader.exiled) \
->>>>>>> abbf60a0
                 and game.clan.deputy is not None and not game.clan.deputy.dead:
             if game.clan.leader.exiled:
                 game.cur_events_list.append(
@@ -932,20 +921,6 @@
             new_cat.thought = 'Is looking around the camp with wonder'
 
             # chance to give the new cat a permanent condition, higher chance for found kits and litters
-<<<<<<< HEAD
-            if kit or litter:
-                chance = 10
-            else:
-                chance = 200
-            if not int(random.random() * chance):
-                possible_conditions = []
-                for condition in PERMANENT:
-                    possible_conditions.append(condition)
-                chosen_condition = choice(possible_conditions)
-                new_cat.get_permanent_condition(chosen_condition)
-                for condition in new_cat.permanent_condition:
-                    if new_cat.permanent_condition[condition] in ['lost a leg', 'born without a leg']:
-=======
             if game.clan.game_mode != 'classic':
                 if kit or litter:
                     chance = 10
@@ -960,7 +935,6 @@
 
                     # assign scars
                     if chosen_condition in ['lost a leg', 'born without a leg']:
->>>>>>> abbf60a0
                         new_cat.specialty = 'NOPAW'
                     elif chosen_condition in ['lost their tail', 'born without a tail']:
                         new_cat.specialty = "NOTAIL"
