from .cats import *
from .buttons import *


class Events(object):
    all_events = {}

    def __init__(self, e_type=None, **cats):
        self.e_type = e_type
        self.ID = str(randint(0, 9)) + str(randint(0, 9)) + str(randint(0, 9)) + str(randint(0, 9))
        if e_type is not None:
            # Leave "e_type" empty for example class
            self.all_events[self.ID] = self
        self.cats = cats
        self.at_war = False
        self.enemy_clan = None
        self.living_cats = 0

    def one_moon(self):
        if game.switches['timeskip']:
            game.switches['save_clan'] = False
            self.living_cats = 0
            self.check_clan_relations()
            for cat in game.clan.clan_cats:
                if not cat.dead:
                    cat.create_interaction()
                    self._extracted_from_one_moon_7(cat)
                else:
                    cat.dead_for += 1
                cat.thoughts()
            game.clan.age += 1
            if game.settings.get('autosave') is True and game.clan.age % 5 == 0:
                game.clan.save_clan()
            game.clan.current_season = game.clan.seasons[game.clan.age % 12]
            game.event_scroll_ct = 0
            has_med = any(str(cat.status) in {"medicine cat", "medicine cat apprentice"} and not cat.dead for cat in game.clan.clan_cats)

            if not has_med:
                game.cur_events_list.insert(0, f"{game.clan.name}Clan has no medicine cat!")
            if game.clan.deputy == 0 or game.clan.deputy is None or game.clan.deputy.dead:
                game.cur_events_list.insert(0, f"{game.clan.name}Clan has no deputy!")
            if game.clan.leader.dead:
                game.cur_events_list.insert(0, f"{game.clan.name}Clan has no leader!")
        game.switches['timeskip'] = False

    # TODO Rename this here and in `one_moon`
    def _extracted_from_one_moon_7(self, cat):
        self.living_cats += 1
        cat.in_camp = 1
        self.perform_ceremonies(cat)
        self.handle_relationships(cat)
        self.invite_new_cats(cat)
        self.have_kits(cat)
        self.other_interactions(cat)
        self.gain_scars(cat)
        self.handle_deaths(cat)
        self.check_age(cat)

    def check_clan_relations(self):
        if len(game.clan.all_clans) > 0:
            for other_clan in game.clan.all_clans:
                war_notice = ''
                if int(other_clan.relations) < 7:
                    self.at_war = True
                    self.enemy_clan = f'{str(other_clan.name)}Clan'
                    war_notice = choice(
                        [f'War rages between {game.clan.name}Clan and {other_clan.name}Clan', f'{other_clan.name}Clan has taken some of {game.clan.name}' + "Clan\'s territory.",
                         f'{game.clan.name}Clan has claimed some of {other_clan.name}' + "Clan\'s territory",
                         f'{other_clan.name}Clan attempted to break into your camp during the war', f'The war against {other_clan.name}Clan continues.',
                         f'{game.clan.name}Clan is starting to get tired of the war against {other_clan.name}Clan'])

                if war_notice:
                    game.cur_events_list.append(war_notice)

    def perform_ceremonies(self, cat):
        if game.clan.leader.dead and game.clan.deputy is not None and not game.clan.deputy.dead:
            game.clan.new_leader(game.clan.deputy)
            game.cur_events_list.append(f'{str(game.clan.deputy.name)} has been promoted to the new leader of the clan')

            game.clan.deputy = None
        if not cat.dead:
            cat.moons += 1
            if cat.status == 'deputy' and game.clan.deputy is None:
                game.clan.deputy = cat
            if cat.moons > Cat().age_moons[cat.age][1]:
                if cat.age != 'elder':
                    cat.age = Cat().ages[Cat().ages.index(cat.age) + 1]
                if cat.status == 'kitten' and cat.age == 'adolescent':
                    cat.status_change('apprentice')
                    game.cur_events_list.append(f'{str(cat.name)} has started their apprenticeship')
                    cat.update_mentor()
                elif cat.status == 'apprentice' and cat.age == 'young adult':
                    self._extracted_from_perform_ceremonies_19(cat, 'warrior', ' has earned their warrior name')

                elif cat.status == 'medicine cat apprentice' and cat.age == 'young adult':
                    self._extracted_from_perform_ceremonies_19(cat, 'medicine cat', ' has earned their medicine cat name')
                    game.clan.new_medicine_cat(cat)
                elif cat.status == 'warrior' and cat.age == 'elder' and len(cat.apprentice) < 1:
                    cat.status_change('elder')
                    game.cur_events_list.append(f'{str(cat.name)} has retired to the elder den')
                elif cat.status == 'deputy' and cat.age == 'elder' and len(cat.apprentice) < 1:
                    cat.status_change('elder')
                    game.clan.deputy = None
                    game.cur_events_list.append(f'The deputy {str(cat.name)} has retired to the elder den')
            if cat.status in ['warrior', 'deputy'] and cat.age == 'elder' and len(cat.apprentice) < 1:
                cat.status_change('elder')
                game.cur_events_list.append(f'{str(cat.name)} has retired to the elder den')

    # TODO Rename this here and in `perform_ceremonies`
    def _extracted_from_perform_ceremonies_19(self, cat, arg1, arg2):
        cat.status_change(arg1)
        cat.update_mentor()
        game.cur_events_list.append(f'{str(cat.name)}{arg2}')

    def gain_scars(self, cat):
        if cat.specialty is not None and cat.specialty2 is not None or cat.age == 'kitten':
            return
        name = str(cat.name)
        scar_text = []
        if cat.age in ['adolescent', 'young adult']:
            chance = randint(0, 50)
        elif cat.age in ['adult', 'senior adult']:
            chance = randint(0, 70)
        else:
            chance = randint(0, 90)
        if chance == 1:
            if cat.specialty is None:
                cat.specialty = choice([choice(scars1), choice(scars2)])
                if cat.specialty == 'NOTAIL':
                    scar_text.append(f'{name} lost their tail to a ' + choice(['rogue', 'dog', 'fox', 'otter', 'rat', 'hawk', 'enemy warrior', 'badger', 'tree', 'twoleg trap']))
                else:
                    scar_text.extend([f'{name} earned a scar fighting a ' + choice(['rogue', 'dog', 'fox', 'otter', 'rat', 'hawk', 'enemy warrior', 'badger']),
                                      f'{name} earned a scar defending the territory', f'{name} earned a scar protecting the kits', f'{name} is injured after falling into a river',
                                      f'{name} is injured by enemy warriors after accidentally wandering over the border', f'{name} is injured after messing with a twoleg object'])
            elif cat.specialty2 is None:
                cat.specialty2 = choice([choice(scars1), choice(scars2)])
                if cat.specialty2 == 'NOTAIL' and cat.specialty != 'NOTAIL':
                    scar_text.append(f'{name} lost their tail to a ' + choice(['rogue', 'dog', 'fox', 'otter', 'rat', 'hawk', 'enemy warrior', 'badger', 'tree', 'twoleg trap']))
                else:
                    scar_text.extend([f'{name} earned a scar fighting a ' + choice(['rogue', 'dog', 'fox', 'otter', 'rat', 'hawk', 'enemy warrior', 'badger']),
                                      f'{name} earned a scar defending the territory', f'{name} earned a scar protecting the kits', f'{name} is injured after falling into a river',
                                      f'{name} is injured by enemy warriors after accidentally wandering over the border', f'{name} is injured after messing with a twoleg object'])
        if scar_text:
            game.cur_events_list.append(choice(scar_text))

    def handle_relationships(self, cat):
        other_cat = choice(list(game.clan.clan_cats))
        if randint(1, 50) == 1:
            if cat != other_cat and not other_cat.dead and cat.status not in ['kitten', 'apprentice', 'medicine cat apprentice', 'medicine cat'] and other_cat.status not in [
                'kitten', 'apprentice', 'medicine cat apprentice', 'medicine cat'] and cat.age == other_cat.age and not {cat, cat.parent1, cat.parent2}.intersection(
                {other_cat, other_cat.parent1, other_cat.parent2}) and cat.mate is None and other_cat.mate is None:
                game.cur_events_list.append(f'{str(cat.name)} and {str(other_cat.name)} have become mates')

                cat.mate = other_cat
                other_cat.mate = cat
        elif randint(1, 50) == 1:
            if cat.mate == other_cat:
                game.cur_events_list.append(f'{str(cat.name)} and {str(other_cat.name)} have broken up')
                cat.mate = None
                other_cat.mate = None

    def invite_new_cats(self, cat):
        chance = 100
        if self.living_cats < 10:
            chance = 100
        elif self.living_cats > 50:
            chance = 700
        elif self.living_cats > 30:
<<<<<<< HEAD
            chance = 200

=======
            chance = 300
>>>>>>> 079ab4a2
        if randint(1, chance) == 1 and cat.age != 'kitten':
            name = str(cat.name)
            type_of_new_cat = choice([1, 2, 3, 4, 5, 6])
            if type_of_new_cat == 1:
                kit = Cat(moons=0)
                #create and update relationships
                relationships = []
                for cat in game.clan.clan_cats:
                    cat.relationships.append(Relationship(cat,kit))
                    relationships.append(Relationship(kit,cat))
                kit.relationships = relationships
                game.clan.add_cat(kit)
                kit_text = [f'{name} finds an abandoned kit and names them {str(kit.name)}',
                            f'A loner brings their kit named {str(kit.name.prefix)} to the clan, stating they no longer can care for them']
                game.cur_events_list.append(choice(kit_text))
                self.check_age(kit)

            elif type_of_new_cat == 2:
                self._extracted_from_invite_new_cats_19(name)

            elif type_of_new_cat == 3:
                loner = Cat(status='warrior', moons=randint(12, 120))
                #create and update relationships
                relationships = []
                for cat in game.clan.clan_cats:
                    cat.relationships.append(Relationship(cat,loner))
                    relationships.append(Relationship(loner,cat))
                loner.relationships = relationships
                loner.skill = 'formerly a loner'
                game.clan.add_cat(loner)
                loner_text = [f'{name} finds a loner who joins the clan', f'A loner says that they are interested in clan life and joins the clan']
                game.cur_events_list.append(choice(loner_text))
                game.cur_events_list.append('The loner changes their name to ' + str(loner.name))
                self.check_age(loner)

            elif type_of_new_cat == 4:
                warrior = Cat(status='warrior', moons=randint(12, 150))
                #create and update relationships
                relationships = []
                for cat in game.clan.clan_cats:
                    cat.relationships.append(Relationship(cat,warrior))
                    relationships.append(Relationship(warrior,cat))
                warrior.relationships = relationships
                game.clan.add_cat(warrior)
                warrior_text = []
                if len(game.clan.all_clans) > 0:
                    warrior_text.extend([f'{name} finds a warrior from {str(choice(game.clan.all_clans).name)}Clan named {str(warrior.name)} who asks to join the clan',
                                         f'An injured warrior from {str(choice(game.clan.all_clans).name)}Clan asks to join in exchange for healing'])
                else:
                    warrior_text.extend([f'{name} finds a warrior from a different clan named {str(warrior.name)} who asks to join the clan'])
                game.cur_events_list.append(choice(warrior_text))
                self.check_age(warrior)

            elif type_of_new_cat == 5:
                self._extracted_from_invite_new_cats_47(name)
            elif type_of_new_cat == 6:
                loner = Cat(status='warrior', moons=randint(12, 120))
                #create and update relationships
                relationships = []
                for cat in game.clan.clan_cats:
                    cat.relationships.append(Relationship(cat,loner))
                    relationships.append(Relationship(loner,cat))
                loner.relationships = relationships
                self._extracted_from_invite_new_cats_59(loner)
                loner_text = [f'{name} finds a kittypet named {choice(names.loner_names)} who wants to join the clan']
                game.cur_events_list.append(choice(loner_text))
                game.cur_events_list.append('The kittypet changes their name to ' + str(loner.name))
                self.check_age(loner)

    # TODO Rename this here and in `invite_new_cats`
    def _extracted_from_invite_new_cats_59(self, loner):
        loner.skill = 'formerly a kittypet'
        if choice([1, 2]) == 1:
            loner.specialty2 = choice(scars3)
        game.clan.add_cat(loner)
        self.check_age(loner)

    # TODO Rename this here and in `invite_new_cats`
    def _extracted_from_invite_new_cats_47(self, name):
        loner_name = choice(names.loner_names)
        loner = Cat(prefix=loner_name, gender=choice(['female', 'male']), status='warrior', moons=randint(12, 120), suffix='')
        #create and update relationships
        relationships = []
        for cat in game.clan.clan_cats:
            cat.relationships.append(Relationship(cat,loner))
            relationships.append(Relationship(loner,cat))
        loner.relationships = relationships
        self._extracted_from_invite_new_cats_59(loner)
        loner_text = [f'{name} finds a kittypet named {str(loner_name)} who wants to join the clan', f'A kittypet named {str(loner_name)} stops {name} and asks to join the clan']
        game.cur_events_list.append(choice(loner_text))
        game.cur_events_list.append(str(loner_name) + ' decides to keep their name')

    # TODO Rename this here and in `invite_new_cats`
    def _extracted_from_invite_new_cats_19(self, name):
        loner_name = choice(names.loner_names)
        loner = Cat(prefix=loner_name, gender=choice(['female', 'male']), status='warrior', moons=randint(12, 120), suffix='')
        loner.skill = 'formerly a loner'
        #create and update relationships
        relationships = []
        for cat in game.clan.clan_cats:
            cat.relationships.append(Relationship(cat,loner))
            relationships.append(Relationship(loner,cat))
        loner.relationships = relationships
        game.clan.add_cat(loner)
        loner_text = [f'{name} finds a loner named {str(loner.name)} who joins the clan',
                      f'A loner named {str(loner.name)} waits on the border for a patrol, asking to join the clan']
        game.cur_events_list.append(choice(loner_text))
        game.cur_events_list.append(str(loner_name) + ' decides to keep their name')
        self.check_age(loner)

    def other_interactions(self, cat):
        if randint(1, 50) != 1:
            return
        interactions = []
        other_cat = choice(list(game.clan.clan_cats))
        while cat == other_cat or other_cat.dead:
            other_cat = choice(list(game.clan.clan_cats))
        name = str(cat.name)
        other_name = str(other_cat.name)
        if cat.status in ['warrior', 'deputy', 'leader'] and randint(1, 4) == 1 and game.settings.get('retirement') is True:
            game.cur_events_list.append(f'{name} retires to the elders den after injuries sustained defending {other_name}')
            cat.status_change('elder')
            return
        if cat.status == 'kitten':
            interactions.extend([f'{name} is scolded after sneaking out of camp', f'{name} falls into a river but is saved by {other_name}'])
        elif cat.status in ['apprentice', 'medicine cat apprentice']:
            interactions.extend([f'{name} is scolded after sneaking out of camp', f'{name} falls into a river but is saved by {other_name}',
                                 name + " accidentally trespasses onto another clan\'s territory"])
            if other_cat.status == 'apprentice':
                interactions.append(f'{name} sneaks out of camp with {other_name}')
        elif cat.status == 'warrior':
            interactions.extend([name + " is caught outside of the clan\'s territory", f'{name} is caught breaking the warrior code', f'{name} went missing for a few days',
                                 f'{name} believes they are a part of the new prophecy'])
        elif cat.status == 'medicine cat':
            interactions.extend(
                [f'{name} learns of a new prophecy', f'{name} is worried about an outbreak of greencough', f'{name} is worried about how low their herb stores has gotten',
                 f'{name} visits the other medicine cats'])
        elif cat.status == 'deputy':
            interactions.extend([f'{name} thinks about retiring', f'{name} travels to the other clans to bring them an important message'])
        elif cat.status == 'leader':
            interactions.extend(
                [f'{name} thinks about retiring', name + " confesses they don\'t have many lives left", f'{name} calls a clan meeting to give an important announcement'])
            if other_cat.status not in ['kitten', 'apprentice', 'medicine cat apprentice']:
                interactions.append(f'{name} confesses to {other_name} that the responsibility of leadership is crushing them')
            elif other_cat.status == 'apprentice':
                interactions.append(f'{name} assesses {other_name}' + "\'s progress")
        elif cat.status == 'elder':
            interactions.extend([f'{name} is brought back to camp after wandering off'])
        if cat.age == other_cat.age:
            interactions.extend([f'{name} tries to convince {other_name} to run away together'])

        game.cur_events_list.append(choice(interactions))

    def handle_deaths(self, cat):
        if randint(1, 400) == 1:
            name = str(cat.name)
            cause_of_death = [name + ' was murdered', name + ' died of greencough', 'A tree fell in camp and killed ' + name, name + ' was found dead near a fox den']
            if cat.status == 'kitten':
                cause_of_death.extend([name + ' fell into a river and drowned', name + ' was taken by a hawk', name + ' grew weak as the days passed and died',
                                       name + ' was killed after sneaking out of camp', name + ' died after accidentally eating deathberries'])
                if game.clan.current_season == 'Leaf-bare':
                    cause_of_death.extend([name + ' was found dead in the snow', name + ' froze to death in a harsh snowstorm',
                                           name + ' disappeared from the nursery and was found dead in the territory'])
                if game.clan.current_season == 'Greenleaf':
                    cause_of_death.extend([name + ' died to overheating'])
                if game.clan.biome == "Beach":
                    cause_of_death.extend([name + ' tried to play in the ocean and was taken away by the tides', name + ' was picked up and dropped to their death by a seagull'])
            elif cat.status == 'apprentice':
                cause_of_death.extend([name + ' died in a training accident', name + ' was killed by enemy warriors after accidentally wandering over the border',
                                       name + ' went missing and was found dead', name + ' died in a border skirmish'])
                if game.clan.biome == "Forest":
                    cause_of_death.extend([name + ' was crushed by a falling tree', name + ' was killed by a badger'])
                if game.clan.biome == "Mountainous":
                    cause_of_death.extend([name + ' was crushed to death by an avalanche', name + ' fell from a cliff and died'])
                if game.clan.biome == "Plains":
                    cause_of_death.extend([name + ' was bitten by a rattlesnake and died', name + ' was caught in a twoleg farm monster and mangled to death'])
                if game.clan.biome == "Beach":
                    cause_of_death.extend([name + ' was washed out to sea and drowned', name + ' was poisoned by a sea creature and died'])
            elif cat.status == 'warrior' or cat.status == 'deputy' or cat.status == 'leader':
                if len(game.clan.all_clans) > 0:
                    cause_of_death.append(name + ' was found dead near the ' + choice(game.clan.all_clans).name + 'Clan border')
                cause_of_death.extend([name + ' died from infected wounds', name + ' went missing and was found dead'])
                if self.at_war:
                    cause_of_death.extend([name + ' was killed by enemy ' + self.enemy_clan + ' warriors', name + ' was killed by enemy ' + self.enemy_clan + ' warriors',
                                           name + ' was killed by enemy ' + self.enemy_clan + ' warriors', name + ' died in a border skirmish'])
                if game.clan.biome == "Forest":
                    cause_of_death.extend([name + ' was crushed by a falling tree', name + ' died from their severe wounds after fighting off a badger'])
                if game.clan.biome == "Mountainous":
                    cause_of_death.extend([name + ' was crushed to death by an avalanche', name + ' fell from a cliff and died'])
                if game.clan.biome == "Plains":
                    cause_of_death.extend([name + ' was bitten by a rattlesnake and died', name + ' was caught in a twoleg farm monster and mangled to death'])
                if game.clan.biome == "Beach":
                    cause_of_death.extend([name + ' was washed out to sea and drowned', name + ' was poisoned by a sea creature and died'])
            elif cat.status == 'medicine cat' or cat.status == 'medicine cat apprentice':
                cause_of_death.extend(['The herb stores were damaged and ' + name + ' was murdered by an enemy warrior'])
                if self.at_war:
                    cause_of_death.extend([name + ' was killed by a ' + self.enemy_clan + ' warrior while pulling an injured cat out of the battlefield'])
            if cat.status == 'deputy' or cat.status == 'leader':
                if self.at_war:
                    cause_of_death.extend([name + ' was killed by the ' + self.enemy_clan + ' deputy', name + ' was killed by the ' + self.enemy_clan + ' leader'])
            cat.dies()
            game.cur_events_list.append(choice(cause_of_death) + ' at ' + str(cat.moons) + ' moons old')
        elif randint(1, 500) == 1:  # multiple deaths
            name = str(cat.name)
            other_cat = choice(list(game.clan.clan_cats))
            while cat == other_cat or other_cat.dead:
                other_cat = choice(list(game.clan.clan_cats))
            other_name = str(other_cat.name)
            cause_of_death = [name + ' and ' + other_name + ' die of greencough', name + ' and ' + other_name + ' die of yellowcough',
                              name + ' and ' + other_name + ' die from eating poisoned prey']
            if cat.status != 'kitten' and other_cat.status != 'kitten':
                cause_of_death.extend(
                    [name + ' and ' + other_name + ' are killed in a border skirmish', name + ' and ' + other_name + ' are killed in a battle against a gang of rogues'])
            if cat.mate is not None and cat.age == other_cat.age and other_cat.mate is None:
                cat.dies()
                game.cur_events_list.append(name + ' is killed by ' + other_name + ' in an argument over ' + str(cat.mate.name))
                return
            cat.dies()
            other_cat.dies()
            game.cur_events_list.append(choice(cause_of_death))
        elif cat.moons > randint(150, 200):  # extra chance of cat dying to age
            if choice([1, 2, 3, 4, 5, 6]) == 1:
                cat.dies()
                game.cur_events_list.append(str(cat.name) + ' has passed due to their old age at ' + str(cat.moons) + ' moons old')
        if game.settings.get('disasters') is True:
            alive_count = 0
            alive_cats = []
            for cat in list(game.clan.clan_cats):
                if not cat.dead:
                    alive_count += 1
                    alive_cats.append(cat)
            if alive_count > 10:
                chance = int(alive_count / 10)
                if randint(chance, 1000) == 999:
                    disaster = []
                    dead_cats = random.sample(alive_cats, 5)
                    name1 = str(dead_cats[0].name)
                    name2 = str(dead_cats[1].name)
                    name3 = str(dead_cats[2].name)
                    name4 = str(dead_cats[3].name)
                    name5 = str(dead_cats[4].name)
                    disaster.extend([' drown after the camp becomes flooded', ' are killed in a battle against ' + choice(names.normal_prefixes) + 'Clan',
                                     ' are killed after a fire rages through the camp', ' are killed in an ambush by a group of rogues', ' go missing in the night',
                                     ' are killed after a badger attack', ' die to a greencough outbreak', ' are taken away by twolegs', ' eat poisoned freshkill and die'])
                    if game.clan.current_season == 'Leaf-bare':
                        disaster.extend([' die after freezing from a snowstorm', ' starve to death when no prey is found'])
                    elif game.clan.current_season == 'Greenleaf':
                        disaster.extend([' die after overheating', ' die after the water dries up from drought'])

                    game.cur_events_list.append(name1 + ', ' + name2 + ', ' + name3 + ', ' + name4 + ', and ' + name5 + choice(disaster))
                    for cat in dead_cats:
<<<<<<< HEAD
                        cat.dies()
=======
                        self.dies(cat)

    def dies(self, cat):  # This function is called every time a cat dies
        cat.dead = True
        for app in cat.apprentice.copy():
            app.update_mentor()
        cat.update_mentor()
        game.clan.add_to_starclan(cat)
>>>>>>> 079ab4a2

    def have_kits(self, iter_cat):
        # decide chances of having kits, and if it's possible at all
        chance = 0
<<<<<<< HEAD
        if iter_cat.mate is not None:
            if iter_cat.mate in game.clan.clan_cats:
                if iter_cat.mate.dead:
=======
        for kit in cat_class.all_cats.values():
            if str(kit.status) == 'kitten' and kit.parent1 is not None and not kit.dead:
                if cat_class.all_cats.get(kit.parent1) == cat or cat_class.all_cats.get(kit.parent2) == cat:
                    return
        if cat.mate is not None:
            if cat.mate in cat.all_cats:
                if cat_class.all_cats[cat.mate].dead:
>>>>>>> 079ab4a2
                    chance = 0
                elif iter_cat.mate.gender != iter_cat.gender and iter_cat.mate.age != 'elder':
                    chance = 25
                elif game.settings['no gendered breeding'] and iter_cat.mate.age != 'elder' and chance is not None:
                    chance = 25
                else:
                    chance = 0
            else:
                game.cur_events_list.append(f"Warning: {iter_cat.name} has an invalid mate #{iter_cat.mate.ID} - {iter_cat.mate.name}. This has been unset.")
                iter_cat.mate = None
        else:
            chance = 50
            if not game.settings['no unknown fathers']:
                chance = 0

        if iter_cat.age in ['kitten', 'adolescent', 'elder'] or iter_cat.example or (not game.settings['no gendered breeding'] and iter_cat.gender == 'male'):
            chance = 0

        # Decide randomly if kits will be born, if possible
        if chance != 0:
            hit = randint(0, chance)
            if self.living_cats > 50:
                hit = randint(0, chance + 20)
            elif self.living_cats < 10:
                hit = randint(0, chance - 10)
            kits = choice([1, 1, 2, 2, 3, 3, 4])
<<<<<<< HEAD
            if hit == 1 and iter_cat.mate is not None:
                if game.cur_events_list is not None:
                    game.cur_events_list.append(str(iter_cat.name) + ' had a litter of ' + str(kits) + ' kit(s)')
                else:
                    game.cur_events_list = [str(iter_cat.name) + ' had a litter of ' + str(kits) + ' kit(s)']

                for kit in range(kits):
                    kit = Cat(parent1=iter_cat, parent2=iter_cat.mate, moons=0)
                    #create and update relationships
                    relationships = []
                    for iter_cat in game.clan.clan_cats:
                        if iter_cat in [kit.parent1, kit.parent2]:
                            iter_cat.relationships.append(Relationship(iter_cat,kit,False,True))
                            relationships.append(Relationship(kit,iter_cat,False,True))
                        else:
                            iter_cat.relationships.append(Relationship(iter_cat,kit))
                            relationships.append(Relationship(kit,iter_cat))
                    kit.relationships = relationships
                    game.clan.add_cat(kit)
            elif hit == 1:
                game.cur_events_list.append(str(iter_cat.name) + ' had a litter of ' + str(kits) + ' kit(s)')
=======
            if hit == 1 and cat.mate is not None:
                if not cat.no_kits and not cat_class.all_cats.get(cat.mate).no_kits:
                    if game.cur_events_list is not None:
                        game.cur_events_list.append(str(cat.name) + ' had a litter of ' + str(kits) + ' kit(s)')
                    else:
                        game.cur_events_list = [str(cat.name) + ' had a litter of ' + str(kits) + ' kit(s)']

                    for kit in range(kits):
                        kit = Cat(parent1=cat.ID, parent2=cat.mate, moons=0)
                        game.clan.add_cat(kit)
            elif hit == 1 and not cat.no_kits:
                game.cur_events_list.append(str(cat.name) + ' had a litter of ' + str(kits) + ' kit(s)')
>>>>>>> 079ab4a2

                for kit in range(kits):
                    kit = Cat(parent1=iter_cat, moons=0)
                    #create and update relationships
                    relationships = []
                    for iter_cat in game.clan.clan_cats:
                        if iter_cat.ID is kit.parent1.ID:
                            iter_cat.relationships.append(Relationship(iter_cat,kit,False,True))
                            relationships.append(Relationship(kit,iter_cat,False,True))
                        else:
                            iter_cat.relationships.append(Relationship(iter_cat,kit))
                            relationships.append(Relationship(kit,iter_cat))
                    kit.relationships = relationships
                    game.clan.add_cat(kit)

    def check_age(self, cat):
        if 0 <= cat.moons <= 5:
            cat.age = 'kitten'
        elif 6 <= cat.moons <= 11:
            cat.age = 'adolescent'
        elif 12 <= cat.moons <= 47:
            cat.age = 'young adult'
        elif 48 <= cat.moons <= 95:
            cat.age = 'adult'
        elif 96 <= cat.moons <= 119:
            cat.age = 'senior adult'
        else:
            cat.age = 'elder'


events_class = Events()<|MERGE_RESOLUTION|>--- conflicted
+++ resolved
@@ -166,12 +166,7 @@
         elif self.living_cats > 50:
             chance = 700
         elif self.living_cats > 30:
-<<<<<<< HEAD
-            chance = 200
-
-=======
             chance = 300
->>>>>>> 079ab4a2
         if randint(1, chance) == 1 and cat.age != 'kitten':
             name = str(cat.name)
             type_of_new_cat = choice([1, 2, 3, 4, 5, 6])
@@ -423,35 +418,14 @@
 
                     game.cur_events_list.append(name1 + ', ' + name2 + ', ' + name3 + ', ' + name4 + ', and ' + name5 + choice(disaster))
                     for cat in dead_cats:
-<<<<<<< HEAD
                         cat.dies()
-=======
-                        self.dies(cat)
-
-    def dies(self, cat):  # This function is called every time a cat dies
-        cat.dead = True
-        for app in cat.apprentice.copy():
-            app.update_mentor()
-        cat.update_mentor()
-        game.clan.add_to_starclan(cat)
->>>>>>> 079ab4a2
 
     def have_kits(self, iter_cat):
         # decide chances of having kits, and if it's possible at all
         chance = 0
-<<<<<<< HEAD
         if iter_cat.mate is not None:
             if iter_cat.mate in game.clan.clan_cats:
                 if iter_cat.mate.dead:
-=======
-        for kit in cat_class.all_cats.values():
-            if str(kit.status) == 'kitten' and kit.parent1 is not None and not kit.dead:
-                if cat_class.all_cats.get(kit.parent1) == cat or cat_class.all_cats.get(kit.parent2) == cat:
-                    return
-        if cat.mate is not None:
-            if cat.mate in cat.all_cats:
-                if cat_class.all_cats[cat.mate].dead:
->>>>>>> 079ab4a2
                     chance = 0
                 elif iter_cat.mate.gender != iter_cat.gender and iter_cat.mate.age != 'elder':
                     chance = 25
@@ -478,7 +452,6 @@
             elif self.living_cats < 10:
                 hit = randint(0, chance - 10)
             kits = choice([1, 1, 2, 2, 3, 3, 4])
-<<<<<<< HEAD
             if hit == 1 and iter_cat.mate is not None:
                 if game.cur_events_list is not None:
                     game.cur_events_list.append(str(iter_cat.name) + ' had a litter of ' + str(kits) + ' kit(s)')
@@ -500,20 +473,6 @@
                     game.clan.add_cat(kit)
             elif hit == 1:
                 game.cur_events_list.append(str(iter_cat.name) + ' had a litter of ' + str(kits) + ' kit(s)')
-=======
-            if hit == 1 and cat.mate is not None:
-                if not cat.no_kits and not cat_class.all_cats.get(cat.mate).no_kits:
-                    if game.cur_events_list is not None:
-                        game.cur_events_list.append(str(cat.name) + ' had a litter of ' + str(kits) + ' kit(s)')
-                    else:
-                        game.cur_events_list = [str(cat.name) + ' had a litter of ' + str(kits) + ' kit(s)']
-
-                    for kit in range(kits):
-                        kit = Cat(parent1=cat.ID, parent2=cat.mate, moons=0)
-                        game.clan.add_cat(kit)
-            elif hit == 1 and not cat.no_kits:
-                game.cur_events_list.append(str(cat.name) + ' had a litter of ' + str(kits) + ' kit(s)')
->>>>>>> 079ab4a2
 
                 for kit in range(kits):
                     kit = Cat(parent1=iter_cat, moons=0)
