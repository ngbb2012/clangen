from scripts.cat.cats import *
from scripts.cat_relations.relation_events import *
from scripts.game_structure.buttons import *
from scripts.game_structure.load_cat import * 

class Events():
    all_events = {}

    def __init__(self, e_type=None, **cats):
        self.e_type = e_type
        self.ID = str(randint(0, 9)) + str(randint(0, 9)) + str(randint(
            0, 9)) + str(randint(0, 9))
        if e_type is not None:
            self.all_events[self.ID] = self
        self.cats = cats
        self.at_war = False
        self.time_at_war = False
        self.enemy_clan = None
        self.living_cats = 0
        self.new_cat_invited = False
        self.ceremony_accessory = False

    def one_moon(self):
        if game.switches['timeskip']:
            game.switches['saved_clan'] = False
            self.living_cats = 0
            self.new_cat_invited = False
            game.patrolled.clear()
            if any(str(cat.status) in {'leader', 'deputy', 'warrior', 'apprentice'}
                    and not cat.dead and not cat.exiled for cat in Cat.all_cats.values()):
                game.switches['no_able_left'] = False
            relation_events = Relation_Events()
            relation_events.handle_pregnancy_age(clan = game.clan)
            for cat in Cat.all_cats.copy().values():
                if not cat.exiled:
                    self.one_moon_cat(cat, relation_events)
                else:
                    cat.moons += 1
                    if cat.moons == 6:
                        cat.age = 'adolescent'
                    elif cat.moons == 12:
                        cat.age = 'adult'
                    elif cat.moons == 100:
                        cat.age = 'elder'
                    if cat.moons > randint(100, 200):
                        if choice([1, 2, 3, 4, 5]) == 1 and not cat.dead:
                            cat.dead = True
                            game.cur_events_list.append(f'Rumors reach your clan that the exiled {str(cat.name)} has died recently ')

                    if cat.exiled and cat.status == 'leader' and not cat.dead and randint(
                            1, 10) == 1:
                        game.clan.leader_lives -= 1
                        if game.clan.leader_lives <= 0:
                            cat.dead = True
                            game.cur_events_list.append(f'Rumors reach your clan that the exiled {str(cat.name)} has died recently')

                            game.clan.leader_lives = 0
                    elif cat.exiled and cat.status == 'leader' and not cat.dead and randint(
                            1, 45) == 1:
                        game.clan.leader_lives -= 10
                        cat.dead = True
                        game.cur_events_list.append(f'Rumors reach your clan that the exiled {str(cat.name)} has died recently')

                        game.clan.leader_lives = 0

            self.check_clan_relations()
            game.clan.age += 1
            if game.settings.get('autosave') is True and game.clan.age % 5 == 0:
                game.save_cats()
                game.clan.save_clan()
                game.clan.save_pregnancy(game.clan)
            game.clan.current_season = game.clan.seasons[game.clan.age % 12]
            game.event_scroll_ct = 0
            has_med = any(
                str(cat.status) in {"medicine cat", "medicine cat apprentice"}
                and not cat.dead and not cat.exiled
                for cat in Cat.all_cats.values())

            if not has_med:
                game.cur_events_list.insert(
                    0, f"{game.clan.name}Clan has no medicine cat!")
            if game.clan.deputy == 0 or game.clan.deputy is None or game.clan.deputy.dead or game.clan.deputy.exiled:
                game.cur_events_list.insert(
                    0, f"{game.clan.name}Clan has no deputy!")
            if game.clan.leader.dead or game.clan.leader.exiled:
                game.cur_events_list.insert(
                    0, f"{game.clan.name}Clan has no leader!")

        game.switches['timeskip'] = False

    def one_moon_cat(self, cat, relation_events):
        if cat.dead:
            cat.thoughts()
            cat.dead_for += 1
            return
        
        self.living_cats += 1

        self.perform_ceremonies(cat) # here is age up included
        self.handle_deaths(cat)
        if not self.new_cat_invited or self.living_cats < 10:
            self.invite_new_cats(cat)
        self.other_interactions(cat)
        self.coming_out(cat)
        self.gain_accessories(cat)
        self.gain_scars(cat)

        # all actions, which do not trigger and event display and 
        # are connected to cats are located in there
        cat.one_moon()

        relation_events.handle_relationships(cat)
        relation_events.handle_having_kits(cat, clan = game.clan)

    def check_clan_relations(self):
        if len(game.clan.all_clans) > 0 and randint(1, 5) == 1:
            war_notice = ''
            for other_clan in game.clan.all_clans:
                if int(other_clan.relations) <= 5:
                    if randint(1, 5) == 1 and self.time_at_war > 2:
                        self.at_war = False
                        self.time_at_war = 0
                        other_clan.relations = 10
                        game.cur_events_list.append('The war against ' +
                                                    str(other_clan.name) +
                                                    'Clan has ended')
                    elif self.time_at_war == 0:
                        game.cur_events_list.append('The war against ' +
                                                    str(other_clan.name) +
                                                    'Clan has begun')
                        self.time_at_war += 1
                    else:
                        self.enemy_clan = f'{str(other_clan.name)}Clan'
                        possible_text = [
                            f'War rages between {game.clan.name}Clan and {other_clan.name}Clan',
                            f'{other_clan.name}Clan has taken some of {game.clan.name}'
                            + "Clan\'s territory",
                            f'{game.clan.name}Clan has claimed some of {other_clan.name}'
                            + "Clan\'s territory",
                            f'{other_clan.name}Clan attempted to break into your camp during the war',
                            f'The war against {other_clan.name}Clan continues',
                            f'{game.clan.name}Clan is starting to get tired of the war against {other_clan.name}Clan',
                            f'{game.clan.name}Clan warriors plan new battle strategies for the war',
                            f'{game.clan.name}Clan warriors reinforce the camp walls'
                        ]
                        if game.clan.medicine_cat is not None:
                            possible_text.extend([
                                'The medicine cats worry about having enough herbs to treat their clan\'s wounds'
                            ])
                        war_notice = choice(possible_text)
                        self.time_at_war += 1
                    break
                elif int(other_clan.relations) > 30:
                    other_clan.relations = 10
                else:
                    self.at_war = False
                    r_num = choice([-1, 1])
                    other_clan.relations = str(
                        int(other_clan.relations) + r_num)
            if war_notice:
                game.cur_events_list.append(war_notice)

    def perform_ceremonies(self, cat):
        if (game.clan.leader.dead or game.clan.leader.exiled
            ) and game.clan.deputy is not None and not game.clan.deputy.dead:
            if game.clan.leader.exiled:
                game.cur_events_list.append(
                    str(game.clan.leader.name) + ' was exiled')
            else:
                game.cur_events_list.append(
                    str(game.clan.leader.name) +
                    ' has lost their last life and has travelled to StarClan')
            game.clan.new_leader(game.clan.deputy)
            game.clan.leader_lives = 9
            game.cur_events_list.append(
                f'{str(game.clan.deputy.name)} has been promoted to the new leader of the clan'
            )
            self.ceremony_accessory = True
            self.gain_accessories(cat)
            game.clan.deputy = None
        if not cat.dead:
            if cat.status == 'deputy' and game.clan.deputy is None:
                game.clan.deputy = cat
            if cat.status == 'medicine cat' and game.clan.medicine_cat is None:
                game.clan.medicine_cat = cat
            if cat.status in ['warrior', 'deputy'] and cat.age == 'elder' and len(cat.apprentice) < 1:
                if cat.status == 'deputy':
                    game.clan.deputy = None
                self.ceremony(cat, 'elder', ' has retired to the elder den')
                cat.status_change('elder')
            if cat.moons == cat_class.age_moons[cat.age][1]:
                if cat.status == 'kitten':
                    # check if the medicine cat is an elder
                    has_elder_med = any(
                        cat.status == 'medicine cat' and cat.age == 'elder'
                        and not cat.dead and not cat.exiled
                        for cat in Cat.all_cats.values())
                    very_old_med = any(
                        cat.status == 'medicine cat' and cat.moons >= 150
                        and not cat.dead and not cat.exiled
                        for cat in Cat.all_cats.values())
                    # check if a med cat of a different age exists
                    has_med = any(
                        cat.status == 'medicine cat' and cat.age != 'elder'
                        and not cat.dead and not cat.exiled
                        for cat in Cat.all_cats.values())
                    # check if a med cat app already exists
                    has_med_app = any(
                        cat.status == 'medicine cat apprentice'
                        and not cat.dead and not cat.exiled
                        for cat in Cat.all_cats.values())
                    # assign chance to become med app depending on current med cat and traits
                    if has_elder_med is True and has_med is False:
                        #chance = randint(0, 2)
                        chance = int(random.random() * 3)  # 3 is not part of the range
                        print('POSSIBLE MED APP - ELDER MED MENTOR - CHANCE:', chance)
                    elif has_elder_med is False and has_med is True:
                        #chance = randint(0, 90)
                        chance = int(random.random() * 91)
                    elif has_elder_med and has_med:
                        if very_old_med:
                            #chance = randint(0, 40)
                            chance = int(random.random() * 41)
                        else:
                            chance = 0
                    else:
                        chance = int(random.random() * 41)
                    print('POSSIBLE MED APP - CHANCE:', chance)
                    if chance in range(1, 6):    
                        if cat.trait in ['polite', 'quiet', 'sweet', 'daydreamer']:
                            chance = 1
                        print('POSSIBLE MED APP - TRAIT:', cat.trait, '- CHANCE:', chance)
                    if has_med_app is False and chance == 1:
                        self.ceremony(cat, 'medicine cat apprentice', ' has chosen to walk the path of a medicine cat')
                        self.ceremony_accessory = True
                        self.gain_accessories(cat)
                    else:
                        self.ceremony(cat, 'apprentice', ' has started their apprenticeship ')
                        self.ceremony_accessory = True
                        self.gain_accessories(cat)
                elif cat.status == 'apprentice':
                    self.ceremony(cat, 'warrior', ' has earned their warrior name ')
                    self.ceremony_accessory = True
                    self.gain_accessories(cat)
                elif cat.status == 'medicine cat apprentice':
                    self.ceremony(cat, 'medicine cat', ' has earned their medicine cat name ')
                    self.ceremony_accessory = True
                    self.gain_accessories(cat)


    def ceremony(self, cat, promoted_to, ceremony_text):
        cat.status_change(promoted_to)
        game.cur_events_list.append(f'{str(cat.name)}{ceremony_text}')

    def gain_accessories(self, cat):
        if cat.accessory is not None:
            return
        name = str(cat.name)
        other_cat = choice(list(Cat.all_cats.values()))
        countdown = int(len(Cat.all_cats) / 3)
        while cat == other_cat or other_cat.dead or other_cat.exiled:
            other_cat = choice(list(Cat.all_cats.values()))
            countdown-=1
            if countdown <= 0:
                return
        other_name = str(other_cat.name)
        acc_text = []
        chance = randint(0, 50)
        if cat.age in ['kitten', 'adolescent']:
            chance = randint(0, 70)
        elif cat.age in ['young adult', 'adult', 'senior adult', 'elder']:
            chance = randint(0, 150)
        elif cat.trait in ['childish', 'lonesome', 'loving', 'playful', 'shameless', 'strange', 'troublesome']:
            chance = randint(0, 40)
        elif cat.status in ['medicine cat', 'medicine cat apprentice']:
            chance = randint(0, 30)
        if chance == 1:
            if cat.accessory is None:
                cat.accessory = choice([
                    choice(plant_accessories),
                    choice(wild_accessories)
                ])
                acc_singular = plural_acc_names(cat.accessory, False, True)
                acc_plural = plural_acc_names(cat.accessory, True, False)
                #if self.ceremony_accessory == True:
                 #   acc_text.extend([f'{other_name} gives {name} something to adorn their pelt as congratulations', f'{name} decides to pick something to adorn their pelt as celebration'])
                if cat.age != 'kitten':
                    if cat.accessory in ["FORGET ME NOTS", "BLUEBELLS", "POPPY"]:
                        if game.clan.current_season == 'Leaf-bare':
                            acc_text.append(f'{name} found a mysterious {acc_singular} growing in the {choice(["snow", "ice", "frost"])} and decided to wear it')
                        else:
                            acc_text.extend([f'{name} received a cool {acc_singular} from {other_name} and decided to wear it on their pelt ',
                                            f'{name} found a pretty {acc_singular} and decided to wear it on their pelt', f'A clanmate gave {name} some {acc_plural} and they decided to wear them '
                            ])
                    elif cat.accessory in ["RED FEATHERS", "BLUE FEATHERS", "JAY FEATHERS"] and cat.specialty != "NOTAIL" and cat.specialty2 != "NOTAIL":
                        acc_text.append(f'{name} found a bunch of pretty {acc_plural} and decided to wear them ')
                    elif cat.accessory in ["HERBS", "PETALS", "DRY_HERBS"]:
                        acc_text.append(f'{name} always seems to have {acc_plural} stuck in their fur ')
                    elif cat.accessory in plant_accessories and cat.status in ['medicine cat apprentice', 'medicine cat']:
                        acc_text.extend([f'{name} has decided to always bring some {acc_plural} with them ',
                                        f'{acc_plural} are so important to {name} that they always carry it around '.capitalize,
                                        f'{acc_plural} are so vital for {name} that they always have some on them '.capitalize
                        ])
                    else:
                        acc_text.extend([f'{name} finds a(n) {acc_singular} and decides to wear it on their pelt', f'A clanmate gives {name} a pretty {acc_singular} and they decide to wear it on their pelt ',
                                        f'{name} finds a(n) {acc_singular} while out on a walk and decides to wear it on their pelt', f'{name} finds {acc_plural} fascinating and decides to wear some on their pelt ',
                                        f'A clanmate gives {name} a pretty {acc_singular} to adorn their pelt as a gift', f'{other_name} gives {name} a pretty {acc_singular} and they decide to wear it on their pelt '
                        ])
                else:
                    if cat.accessory in ["FORGET ME NOTS", "BLUEBELLS", "POPPY"]:
                        acc_text.extend([f'{name} received a {acc_singular} from {other_name} and decided to wear it on their pelt ',
                                            f'{name} found a {acc_singular} and decided to wear it on their pelt', f'A clanmate gave {name} a {acc_singular} and they decided to wear it '
                            ])
                    elif cat.accessory in ["RED FEATHERS", "BLUE FEATHERS", "JAY FEATHERS"] and cat.specialty != "NOTAIL" and cat.specialty2 != "NOTAIL":
                        acc_text.append(f'{name} was playing with {acc_plural} earlier and decided to wear some of them ')
                    elif cat.accessory in ["HERBS", "PETALS", "DRYHERBS"]:
                        acc_text.append(f'{name}\'s parents try their best to groom them, but something is always stuck in their fur ')
                    else:    
                        acc_text.extend([f'{name} seems to have picked up a neat {acc_singular} while playing out in the camp', f'{name} finds something interesting and decides to wear it on their pelt ',
                                        f'A clanmate gives {name} a pretty {acc_singular} and they decide to wear it on their pelt', f'{other_name} gives {name} a pretty {acc_singular} and they decide to wear it on their pelt ',
                                        f'{name} is so cute that they are given {acc_plural} as a gift', f'{name} starts to wear {acc_plural} on their pelt after their friend gave some to them ',
                                        f'{name} was playing with {acc_plural} earlier and has decided to use it to adorn themselves '
                        ])
        if acc_text:
            game.cur_events_list.append(choice(acc_text))
            if self.ceremony_accessory:
                self.ceremony_accessory = False   

    def gain_scars(self, cat):
        if cat.specialty and cat.specialty2 or cat.age == 'kitten':
            return
        risky_traits = ["bloodthirsty", "ambitious", "vengeful", "strict", "cold", "fierce"]
        danger = ["rogue", "dog", "fox", "otter", "rat", "hawk", "enemy warrior", "badger"]
        tail_danger = ["rogue", "dog", "fox", "otter", "rat", "hawk",
                       "enemy warrior", "badger", "twoleg trap"]
        name = str(cat.name)
        scar_chance = 0.015  # 1.5%
        clancats = self.living_cats
        scar_text = []
        specialty = None  # Scar to be set
        alive_kits = list(filter(lambda kitty: (kitty.age == "kitten"
                                                and not kitty.dead
                                                and not kitty.exiled),
                                 Cat.all_cats.values()))
        leader = Cat.all_cats[str(game.clan.leader)]
        if cat.mentor:
            mentor = cat.mentor
        
        # Older cats are scarred more often
        if cat.age in ["adult", "senior adult"]:
            scar_chance += 0.01  # + 1%

        # Check cat mentor/leader status and traits
        risky_mentor = False
        risky_leader = False
        if cat.mentor:
            if cat.mentor.trait in risky_traits:
                risky_mentor = True
                scar_chance += 0.0225  # + 2.25%
                mentor_name = str(mentor.name)
        if leader:
            if leader.trait in risky_traits:
                risky_leader = True
                leader_name = str(leader.name)
                scar_chance += 0.005  # + 0.5%
                if leader.trait in ["bloodthirsty", "vengeful"]:
                    scar_chance += 0.005

        # Modify scar chance by trait
        # Increased chance
        if cat.trait in ['bloodthirsty', 'vengeful']:
            scar_chance = scar_chance * 1.75
        elif cat.trait in cat.personality_groups["Abrasive"]:
            scar_chance = scar_chance * 1.5
        elif cat.trait in cat.personality_groups["Outgoing"]:
            scar_chance = scar_chance * 1.25
        # Reduced chance
        elif cat.trait in ['calm', 'careful']:
            scar_chance = scar_chance / 1.75
        elif cat.trait in cat.personality_groups["Reserved"]:
            scar_chance = scar_chance / 1.5
        elif cat.trait in cat.personality_groups["Benevolent"]:
            scar_chance = scar_chance / 1.25

        # Bloodthirsty leader mod
        leader_scar_chance = scar_chance
        if leader.trait in ["bloodthirsty", "vengeful"]:
            leader_scar_chance = leader_scar_chance * 1.75

        # Set pools and check which scars we can still get
        all_scars = scars1 + scars2 + scars3
        base_scars = scars1 + scars2  # Can be caused by other cats
        for scar_pool in [all_scars, base_scars]:
            for special in [cat.specialty, cat.specialty2]:
                if special:
                    try:
                        if "NOPAW" == special and 'TOETRAP' in scar_pool:
                            scar_pool.remove('TOETRAP')
                        if "NOTAIL" == special:
                            for scar in ["HALFTAIL", "TAILBASE", "TAILSCAR"]:
                                if scar in scar_pool:
                                    scar_pool.remove(scar)
                        if special in scar_pool:
                            scar_pool.remove(special)  # No doubles
                    except ValueError as e:
                        print(f"Failed to exclude scar from pool: {e}")

        # Always possible scar events
        if scar_chance > random.random():
            specialty = choice(all_scars)
            if specialty in ["NOTAIL", "HALFTAIL"]:
                if cat.accessory in ["RED FEATHERS", "BLUE FEATHERS", "JAY FEATHERS"]:
                    cat.accessory = None
                scar_text.append(f"{name} lost their tail to a {choice(tail_danger)} ")
                if not random.getrandbits(2):
                    scar_text.append(f"{name} lost their tail to a falling tree ")
            elif specialty == "SNAKE":
                scar_text.append(f"{name} was bit by a snake but miraculously survived ")
            elif specialty == "TOETRAP":
                scar_text.append(
                    f"{name} got their paw stuck in a twoleg trap and earned a scar "
                )
            elif specialty == "NOPAW":
                scar_text.append(f"{name} lost their paw to a twoleg trap ")
            else:
                scar_text.extend(
                    [
                        f"{name} earned a scar fighting a {choice(danger)} ",
                        f"{name} earned a scar defending the territory ",
                        f"{name} is injured after falling into a river ",
                        f"{name} is injured by enemy warriors after accidentally wandering over the border ",
                        f"{name} is injured after messing with a twoleg object ",
                    ]
                )
                if alive_kits:
                    scar_text.extend([f"{name} earned a scar protecting the kits "])
        
        # MENTOR CAUSES INJURY >:O
        elif (scar_chance * 1.5 > random.random()
              and cat.status in ['apprentice', 'medicine cat apprentice']
              and risky_mentor):
            specialty = choice(base_scars)
            scar_text.extend(
                [
                    f"{name} earned a scar recklessly fighting a {choice(danger)}, encouraged by their mentor ",
                    f"{name} earned a scar for not defending the territory well enough ",
                    f"{name} is injured after being pushed into a river ",
                    f"{name} is punished by their mentor after accidentally wandering over the border ",
                    f"{name} is injured by their mentor after being caught messing with a twoleg object ",
                    f"{name} is injured by their mentor while practicing with their claws out ",
                    f"{name}'s mentor punished them for disobeying ",
                    f"{name} gained a scar while fighting their mentor ",
                    f"{name} is injured while practicing their battle moves with {mentor_name} ",
                    f"{name} is injured after a fight broke out with {mentor_name} ",
                    f"{name} could not handle their mentor's harsh training and got injured as a result ",
                    f"{name} could not handle their mentor's harsh training and got injured as a result ",
                ]
            )
            if specialty == "NOPAW":
                scar_text.append(f"{name} lost their paw after {mentor_name} decided to use twoleg traps for a training exercice ")
        # leader is sus guys
        elif leader_scar_chance > random.random() and risky_leader and cat.ID != leader.ID:
            specialty = choice(base_scars)
            if specialty in ["NOTAIL", "HALFTAIL"]:
                if cat.accessory in ["RED FEATHERS", "BLUE FEATHERS", "JAY FEATHERS"]:
                    cat.accessory = None

                scar_text.extend([
                    f"{name} lost their tail to a {choice(tail_danger)} while following {leader_name}'s orders ",
                    f"{name} is ordered to fend off a {choice(danger)} by {leader_name}, and looses their tail in the ensuing battle ",
                    ]
                )
            else:
                if specialty in ["NOPAW"]:
                    scar_text.extend([f"{name} is maimed by {leader_name} for questioning their leadership ",
                                      f"{name} loses a paw after {leader_name} forces them to fight a {choice(danger)} by themselves "])
                else:
                    scar_text.extend(
                        [
                            f"{name} earned a scar fighting a {choice(danger)} on {leader_name}'s orders ",
                            f"{name} earned a scar defending the territory from outsiders ",
                            f"{name} earned a scar protecting the leader ",
                            f"{name} is wounded during a harsh training exercice led by {leader_name} ",
                            f"{name} is injured during an unsupervised training exercice ",
                            f"{name} is hurt by enemy warriors after being ordered by {leader_name} to go over the border ",
                            f"{name} is injured after being ordered by {leader_name} to check out a twoleg object ",
                            f"{name} is battered while fighting a clanmate after {leader_name} encouraged a fight ",
                            f"{name} is injured by {leader_name} for disobeying orders ",
                            f"{name} is injured by {leader_name} for speaking out against them ",
                            f"{name} is cruelly injured by {leader_name} to make an example out of them ",
                        ]
                    )
        if scar_text:
            game.cur_events_list.append(choice(scar_text))

        # Apply scar
        if specialty:
            if not cat.specialty:
                cat.specialty = specialty
            else:
                cat.specialty2 = specialty
            
    def invite_new_cats(self, cat):
        chance = 100
        if self.living_cats < 10:
            chance = 100
        elif self.living_cats > 50:
            chance = 700
        elif self.living_cats > 30:
            chance = 300
        if randint(1, chance) == 1 and cat.age != 'kitten' and cat.age != 'adolescent':
            self.new_cat_invited = True
            name = str(cat.name)
            type_of_new_cat = choice([1, 2, 3, 4, 5, 6, 7])
            if type_of_new_cat == 1:
                backstory_choice = choice(['abandoned2', 'abandoned1'])
                created_cats = self.create_new_cat(loner = False, loner_name = False, kittypet = choice([True, False]), kit=True, backstory=backstory_choice)
                kit = created_cats[0]
                kit_text = [
                    f'{name} finds an abandoned kit and names them {kit.name} ',
                    f'A loner brings their kit named {kit.name.prefix} to the clan, stating they no longer can care for them '
                ]
                game.cur_events_list.append(choice(kit_text))

            elif type_of_new_cat == 2:
                backstory_choice = choice(['loner1', 'loner2', 'kittypet2',
                'rogue1', 'rogue2'])
                created_cats = self.create_new_cat(loner=True, loner_name=True, backstory=backstory_choice)
                loner_name = created_cats[0].name
                loner_text = [
                    f'{name} finds a loner named {loner_name.prefix} who joins the clan',
                    f'A loner waits on the border for a patrol, asking to join the clan'
                ]
                if loner_name.suffix:
                    success_text = [
                        f'The loner decides to take on a slightly more clan-like name, and is now called {loner_name}'
                    ]
                else:
                    success_text = [
                        f'{loner_name} decides to keep their name'
                    ]
                game.cur_events_list.append(choice(loner_text))
                game.cur_events_list.append(choice(success_text))

            elif type_of_new_cat == 3:
                backstory_choice = choice(['loner1', 'loner2', 'kittypet2', 'rogue1', 'rogue2'])
                created_cats = self.create_new_cat(loner=True, loner_name=True, backstory=backstory_choice)
                loner_name = created_cats[0].name
                loner_text = [
                    f'{name} finds a loner named {loner_name.prefix} who wishes to join the clan',
                    f'A loner says that they are interested in clan life and joins the clan'
                ]
                if loner_name.suffix:
                    success_text = [
                        f'The loner decides to take on a slightly more clan-like name, and is now called {loner_name}'
                    ]
                else:
                    success_text = [
                        f'{loner_name} decides to keep their name'
                    ]
                game.cur_events_list.append(choice(loner_text))
                game.cur_events_list.append(choice(success_text))

            elif type_of_new_cat == 4:
                otherclan = str(choice(game.clan.all_clans).name)
                backstory_choice = choice(['otherclan', 'ostracized_warrior', 'disgraced', 'retired_leader', 'refugee', 'tragedy_survivor'])
                created_cats = self.create_new_cat(kit=False,litter=False,loner=True,backstory=backstory_choice,other_clan=otherclan)
                warrior_name = created_cats[0].name
                warrior_text = []
                if len(game.clan.all_clans) > 0:
                    warrior_text.extend([
                        f'{name} finds a warrior from {otherclan}Clan named {warrior_name} who asks to join the clan ',
                        f'An injured warrior from {otherclan}Clan asks to join in exchange for healing '
                    ])
                else:
                    warrior_text.extend([
                        f'{name} finds a warrior from a different clan named {warrior_name} who asks to join the clan '
                    ])
                game.cur_events_list.append(choice(warrior_text))

            elif type_of_new_cat == 5:
                created_cats = self.create_new_cat(loner=False,loner_name=True,kittypet=True,kit=False,litter=False,relevant_cat=None,
                backstory=choice(['kittypet1', 'kittypet2']))
                loner_name = created_cats[0].name
                loner_text = [
                    f'{name} finds a kittypet named {loner_name.prefix} who wants to join the clan',
                    f'A kittypet called {loner_name.prefix} stops {name} and asks to join the clan'
                ]
                if loner_name.suffix:
                    success_text = [ 
                        f'The kittypet decides to take on a slightly more clan-like name, and is now called {loner_name} '
                    ]
                else:
                    success_text = [
                        f'{loner_name} decides to keep their name'
                ]
                game.cur_events_list.append(choice(loner_text))
                game.cur_events_list.append(choice(success_text))
            
            elif type_of_new_cat == 6:
                created_cats = self.create_new_cat(loner=True, backstory=choice(['kittypet1', 'kittypet2']))
                warrior_name = created_cats[0].name
                loner_text = [
                    f'{name} finds a kittypet named {choice(names.loner_names)} who wants to join the clan '
                ]
                game.cur_events_list.append(choice(loner_text))
                game.cur_events_list.append(
                    f'The kittypet changes their name to {str(warrior_name)} ')

            elif type_of_new_cat == 7:
                otherclan = str(choice(game.clan.all_clans).name)
                backstory_choice = choice(['abandoned1', 'abandoned2', 'abandoned3'])
                backstory = backstory_choice
                parent1 = cat.name
                created_cats = self.create_new_cat(
                    loner=True,
                    loner_name=False,
                    kittypet=False,
                    kit=False,
                    litter=True,
                    relevant_cat=cat,
                    backstory=backstory_choice,
                    other_clan=otherclan
                )
                if backstory == 'abandoned3':
                    A_kit_text = ([
                        f'A {otherclan}Clan queen decides to leave their litter with you. {str(parent1)} takes them as their own '
                    ])
                else:
                    A_kit_text = ([
                        f'{parent1} finds an abandoned litter and decides to adopt them as their own ',
                        f'A loner leaves their litter to the clan. {str(parent1)} decides to adopt them as their own '
                    ])
                game.cur_events_list.append(choice(A_kit_text))            

    def create_new_cat(self,
                       loner=False,
                       loner_name=False,
                       kittypet=False,
                       kit=False,
                       litter=False,
                       relevant_cat=None,
                       backstory=None,
                       other_clan=None):
        name = None
        skill = None
        accessory = None
        status = "kitten"
        backstory = backstory
        other_clan = other_clan

        age = randint(0, 5)
        kp_name_chance = (1, 5)
        if not litter and not kit:
            age = randint(6, 120)

        if (loner or kittypet) and not kit and not litter:
            if loner_name:
                if loner and kp_name_chance == 1:
                    name = choice(names.normal_prefixes)
                else:
                    name = choice(names.loner_names)
            if age >= 12:
                status = "warrior"
            else:
                status = "apprentice"
        if kittypet:
            if choice([1, 2]) == 1:
                accessory = choice(collars)

        amount = choice([1, 1, 2, 2, 2, 3]) if litter else 1
        created_cats = []
        a = randint(0, 1)
        for number in range(amount):
            new_cat = None
            if loner_name and a == 1:
                new_cat = Cat(moons=age, prefix=name, status=status, gender=choice(['female', 'male']), backstory=backstory)
            elif loner_name:
                new_cat = Cat(moons=age, prefix=name, suffix=None, status=status, gender=choice(['female', 'male']), backstory=backstory)
            else:
                new_cat = Cat(moons=age, status=status, gender=choice(['female', 'male']), backstory=backstory)
            if skill:
                new_cat.skill = skill
            if accessory:
                new_cat.accessory = accessory

            if (kit or litter) and relevant_cat and relevant_cat.ID in Cat.all_cats:
                new_cat.parent1 = relevant_cat.ID
                if relevant_cat.mate:
                    new_cat.parent2 = relevant_cat.mate

            #create and update relationships
            relationships = []
            for the_cat in new_cat.all_cats.values():
                if the_cat.dead or the_cat.exiled:
                    continue
                the_cat.relationships.append(Relationship(the_cat, new_cat))
                relationships.append(Relationship(new_cat, the_cat))
            new_cat.relationships = relationships
            new_cat.thought = 'Is looking around the camp with wonder'
            created_cats.append(new_cat)
        
        for new_cat in created_cats:
            add_siblings_to_cat(new_cat,cat_class)
            add_children_to_cat(new_cat,cat_class)
            game.clan.add_cat(new_cat)

        return created_cats

    def other_interactions(self, cat):
        if randint(1, 100) != 1:
            return
        interactions = []
        other_cat = choice(list(Cat.all_cats.values()))
        countdown = int(len(Cat.all_cats) / 3)
        while cat == other_cat or other_cat.dead or other_cat.exiled:
            other_cat = choice(list(Cat.all_cats.values()))
            countdown-=1
            if countdown <= 0:
                return
        name = str(cat.name)
        other_name = str(other_cat.name)
        if cat.status in ['warrior', 'deputy'] and randint(
                1, 15) == 1 and game.settings.get('retirement') is True:
            game.cur_events_list.append(
                f'{name} retires to the elders den after injuries sustained defending {other_name} '
            )
            if cat.status == 'deputy':
                game.clan.deputy = None

            cat.status_change('elder')
            return
        if cat.status == 'kitten' and other_cat.status != 'kitten':
            interactions.extend([
                f'{name} is scolded after sneaking out of camp ',
                f'{name} falls into a river but is saved by {other_name} '
            ])
        elif cat.status in ['apprentice', 'medicine cat apprentice'] and other_cat.status != 'kitten':
            interactions.extend([
                f'{name} is scolded after sneaking out of camp ',
                f'{name} falls into a river but is saved by {other_name} ',
                name +
                " accidentally trespasses onto another clan\'s territory "
            ])
            if other_cat.status == 'apprentice':
                interactions.append(
                    f'{name} sneaks out of camp with {other_name} ')
        elif cat.status == 'warrior':
            interactions.extend([
                name + " is caught outside of the Clan\'s territory ",
                f'{name} is caught breaking the Warrior Code ',
                f'{name} went missing for a few days ',
                f'{name} believes they are a part of the new prophecy '
            ])
        elif cat.status == 'medicine cat':
            interactions.extend([
                f'{name} learns of a new prophecy ',
                f'{name} is worried about an outbreak of greencough ',
                f'{name} is worried about how low their herb stores has gotten ',
                f'{name} visits the other medicine cats '
            ])
        elif cat.status == 'deputy':
            interactions.extend([
                f'{name} thinks about retiring ',
                f'{name} travels to the other clans to bring them an important message '
            ])
        elif cat.status == 'leader':
            if game.clan.leader_lives <= 5:
                interactions.extend([
                    f'{name} thinks about retiring ',
                    name + " confesses they don\'t have many lives left "
                ])
            if other_cat.status not in [
                    'kitten', 'apprentice', 'medicine cat apprentice'
            ]:
                interactions.append(
                    f'{name} confesses to {other_name} that the responsibility of leadership is crushing them '
                )
            elif other_cat.status == 'apprentice':
                interactions.append(f'{name} assesses {other_name}' +
                                    "\'s progress")
            interactions.extend([
                f'{name} calls a clan meeting to give an important announcement '
            ])
        elif cat.status == 'elder':
            interactions.extend(
                [f'{name} is brought back to camp after wandering off '])
        if cat.age == other_cat.age:
            interactions.extend([
                f'{name} tries to convince {other_name} to run away together '
            ])

        if interactions:
            game.cur_events_list.append(choice(interactions))

    def handle_deaths(self, cat):
        clan_has_kits = any(
                cat.status in "kitten"
                and not cat.dead and not cat.exiled
                for cat in Cat.all_cats.values())
        #Leader lost a life EVENTS
        current_lives = int(game.clan.leader_lives)
        if not int(random.random() * 100):  # 1/100
            name = str(cat.name)
            other_cat = choice(list(Cat.all_cats.values()))
            countdown = int(len(Cat.all_cats) / 3)
            while cat == other_cat or other_cat.dead or other_cat.status == 'leader' or other_cat.exiled:
                other_cat = choice(list(Cat.all_cats.values()))
                countdown -= 1
                if countdown <= 0:
                    return
            if cat.status == 'leader':
                other_name = other_cat.name
                if game.clan.current_season in ['Leaf-fall', 'Leaf-bare']:
                    cause_of_death = [
                        f'{name} lost a life due to greencough ',
                        f'{name} lost a life due to whitecough ',
                        f'{name} lost a life due to yellowcough ',
                    ]
                else:
                    cause_of_death = [
                        f'{name} lost a life after falling into a river ',
                        f'Lightning fell in camp and {name} lost a life ',
                        f'{name} was mortally wounded by a fox ',
                        f'{name} lost a life to a dog ',
                        f'{name} lost a life to a badger ',
                        f'{name} lost a life to a hawk ',
                        f'{name} lost a life while fighting off a rogue ',
                        f'{name} lost a life to an eagle ',
                        f'{name} was grabbed and dropped by an eagle, losing a life ',
                        f'{name} was grabbed and dropped by a hawk, losing a life ',
                        f'{name} lost a life after being swept away by a flood ',
                        f'{name} lost a life after falling off a tree ',
                        f'{name} was bit by a venomous spider and lost a life ',
                        f'{name} was bit by a venomous snake and lost a life ',
                        f'{name} ate poisoned fresh-kill and lost a life ',
                        f'{name} failed to interpret a warning sign from StarClan and lost a life as a result ',
                        f'{name} lost a life defending {other_name} from a dog ',
                        f'{name} lost a life defending {other_name} from a badger ',
                        f'{name} lost a life defending {other_name} from a fox ',
                        f'{name} lost a life defending {other_name} from a hawk ',
                        f'{name} lost a life defending {other_name} from an eagle ',
                        f'{name} lost a life while saving {other_name} from drowning ',
                        f'{name} lost a life while saving {other_name} from a monster ',
                        f'{name} was pushed under a monster and lost a life ',
                        f'{name} lost a life after saving {other_name} from a snake '
                    ]

                    
                if game.clan.all_clans:
                    cause_of_death.extend([
                        f"{name} lost a life defending the kits from {choice(game.clan.all_clans).name}Clan warriors ",
                        f"{name} lost a life defending {other_name} from {choice(game.clan.all_clans).name}Clan warriors ",
                        f"{name} lost a life to a {choice(game.clan.all_clans).name}Clan apprentice ",
                        f"{name} lost a life to a {choice(game.clan.all_clans).name}Clan warrior "
                    ])
                game.clan.leader_lives -= 1
                cat.die()
                game.cur_events_list.append(
                    choice(cause_of_death) + ' at ' + str(cat.moons + 1) +
                    ' moons old ')

        #Several/All Lives loss
        elif not int(random.random() * 200) and cat.status == 'leader':  # 1/200
            name = str(cat.name)
            allorsome = randint(1, 10)
            if cat.status == 'leader':
                if allorsome == 1:
                    cause_of_death = [
                        f'{name} was brutally attacked by a rogue and lost all of their lives',
                        f'{name} was mauled by dogs and lost all of their lives',
                        f'{name} was carried off by an eagle, never to be seen again',
                        f'{name} was carried off by a hawk, never to be seen again',
                        f'{name} was taken by twolegs, never to be seen again',
                        f'{name} fell into a river and was swept away by the current, never to be seen again',
                        f'{name} was burnt alive while trying to save their clanmates from a fire'
                    ]
                    if self.at_war and len(game.clan.all_clans) > 0:
                        cause_of_death.extend([
                            f'{name} was brutally murdered by a {choice(game.clan.all_clans).name}Clan warrior and lost all of their lives',
                            f'{name} was brutally murdered by the {choice(game.clan.all_clans).name}Clan deputy and lost all of their lives',
                            f'{name} was brutally murdered by the {choice(game.clan.all_clans).name}Clan leader and lost all of their lives'
                        ])
                    if game.clan.biome == "Mountainous":
                        cause_of_death.extend([
                            f'{name} was buried alive in an avalanche',
                            f'{name} was buried alive by a landslide', 
                            f'{name} was pushed off a cliff with sharp rocks at the bottom',
                            f'{name} accidentally fell off a cliff with sharp rocks at the bottom'
                        ])
                    if game.clan.biome == "Beach":
                        cause_of_death.extend([
                            f'{name} was washed out to sea and was never seen again',
                            f'{name} was lost to sea while saving a clanmate from drowning'
                        ])
                    if game.clan.biome == "Plains":
                        cause_of_death.extend([
                            f'{name} fell into a sinkhole and was never seen again',
                            f'{name} fell into a hidden burrow and was buried alive',
                            f'{name} was buried alive when a burrow collapsed on them'
                        ])
                    game.clan.leader_lives -= 10
                else:
                    lostlives = choice([2, 2, 2, 3, 3, 3, 4, 4, 4, 5, 5, 6])
                    if cat.moons >= 130 and game.clan.current_season in ['Leaf-fall', 'Leaf-bare']:
                        cause_of_death = [
                            f'{name} lost {lostlives} lives due to greencough',
                            f'{name} lost {lostlives} lives due to whitecough',
                            f'{name} lost {lostlives} lives due to yellowcough',
                            f'{name} lost {lostlives} lives due to an illness'
                        ]
                        game.clan.leader_lives = current_lives - lostlives
                        cat.die()
                        game.cur_events_list.append(choice(cause_of_death) + ' at ' + str(cat.moons + 1) + ' moons old ')

        elif not int(random.random() * 400): # 1/400
            name = str(cat.name)
            cause_of_death = [
                f'{name} was murdered',
                f'A tree fell in camp and killed {name}',
                f'{name} was found dead near a fox den',
                f'{name} was bitten by a snake and died'
            ]
            if clan_has_kits and cat.status != 'kitten':
                cause_of_death.extend([
                    f'{name} was bitten by a snake while saving a kit and died'
                ])
            if cat.status == 'kitten':
                cause_of_death.extend([
                    f'{name} fell into a river and drowned',
                    f'{name} was taken by a hawk',
                    f'{name} grew weak as the days passed and died',
                    f'{name} was killed after sneaking out of camp',
                    f'{name} died after accidentally eating deathberries',
                    f'{name} was killed in their sleep after a snake snuck into camp'
                ])
                if game.clan.current_season == 'Leaf-bare':
                    cause_of_death.extend([
                        f'{name} was found dead in the snow',
                        f'{name} froze to death in a harsh snowstorm', 
                        f'{name} disappeared from the nursery and was found dead in the territory',
                        f'{name} was playing on the ice when the ice cracked and they drowned',
                        f'{name} died of greencough'
                    ])
                    if cat.status == 'kitten':
                        cause_of_death.extend([
                        f'{name} died of kittencough', 
                        f'{name} was too weak to fight off whitecough and passed',
                        f'{name} caught a cold and slowly faded'
                    ])
                    if cat.status == 'elder' or cat.moons < 150:
                        cause_of_death.extend([
                        f'{name} was already feeling weak and a case of whitecough finished them off',
                        f'{name} was too weak to recover from an illness and passed',
                        f'Weakened by a lack of prey, {name} couldn\'t fight off whitecough and passed',
                        f'{name} was taken quickly by a case of greencough'
                    ])
                if game.clan.current_season == 'Greenleaf':
                    cause_of_death.extend([f'{name} died to overheating'])
            elif cat.status == 'apprentice':
                cause_of_death.extend([
                    f'{name} died in a training accident',
                    f'{name} was killed by enemy warriors after accidentally wandering over the border',
                    f'{name} went missing and was found dead',
                    f'{name} died in a border skirmish'
                ])
                if game.clan.biome == "Mountainous":
                    cause_of_death.extend([
                        f'{name} was crushed to death by an avalanche',
                        f'{name} fell from a cliff and died'
                    ])
                if game.clan.biome == "Beach":
                    cause_of_death.extend([
                        f'{name} was washed out to sea and drowned',
                        f'{name} was poisoned by a sea creature and died'
                    ])
            elif cat.status == 'warrior' or cat.status == 'deputy':
                if game.clan.all_clans:
                    cause_of_death.append(
                        f'{name} was found dead near the {choice(game.clan.all_clans).name}Clan border')
                cause_of_death.extend([
                    f'{name} died from infected wounds',
                    f'{name} went missing and was found dead'
                ])
                if self.at_war:
                    cause_of_death.extend([
                        f'{name} was killed by enemy {self.enemy_clan} warriors', 
                        f'{name} was killed by enemy {self.enemy_clan} warriors',
                        f'{name} was killed by enemy {self.enemy_clan} warriors', 
                        f'{name} died in a border skirmish with {self.enemy_clan}'
                    ])
                if game.clan.biome == "Mountainous":
                    cause_of_death.extend([
                        f'{name} was crushed by an avalanche',
                        f'{name} fell from a cliff and died'
                    ])
                if game.clan.biome == "Beach":
                    cause_of_death.extend([
                        f'{name} was washed out to sea and drowned',
                        f'{name} was poisoned by a sea creature and died'
                    ])
                if game.clan.biome == "Plains":
                    cause_of_death.extend([
                        f'{name} fell into a sinkhole and died',
                        f'{name} fell into a hidden burrow and could not get out',
                        f'{name} was buried alive when a burrow collapsed on them'
                    ])
            #Leader loses a life
            elif cat.status == 'leader':
                cause_of_death = []
                if game.clan.all_clans:
                    cause_of_death.extend([
                        f'{name} lost a life to greencough',
                        f'A tree fell in camp and {name} lost a life'
                    ])
                    cause_of_death.extend([
                        f'{name} was found dead near the {choice(game.clan.all_clans).name}Clan border mortally injured'
                    ])
                    cause_of_death.extend([
                        f'{name} lost a life from infected wounds', 
                        f'{name} went missing and was later found mortally wounded'
                    ])
                if self.at_war:
                    cause_of_death.extend([
                        f'{name} was killed by enemy {self.enemy_clan} warriors and lost a life',
                        f'{name} was killed by enemy {self.enemy_clan} warriors and lost a life',
                        f'{name} was killed by enemy {self.enemy_clan} warriors and lost a life',
                        f'{name} lost a life in a border skirmish'
                    ])
                if game.clan.biome == "Mountainous":
                    cause_of_death.extend([
                        f'{name} lost a life in an avalanche',
                        f'{name} lost a life in a landslide',
                        f'{name} was pushed off a cliff and lost a life',
                        f'{name} accidentally fell off a cliff and lost a life'
                    ])
                elif game.clan.biome == "Beach":
                    cause_of_death.extend([
                        f'{name} was washed out to sea and lost a life', 
                        f'{name} was poisoned by a sea creature and lost a life'
                    ])
                elif game.clan.biome == "Plains":
                    cause_of_death.extend([
                        f'{name} fell into a sinkhole and lost a life',
                        f'{name} fell into a hidden burrow and lost a life',
                        f'{name} lost a life when a burrow collapsed on them'
                    ])
                elif self.at_war:
                    cause_of_death.extend([
                        f'{name} was killed by the {self.enemy_clan} deputy and lost a life',
                        f'{name} was killed by the {self.enemy_clan} leader and lost a life'
                    ])

            elif cat.status == 'medicine cat' or cat.status == 'medicine cat apprentice':
                cause_of_death.extend([
                    f'The herb stores were damaged and {name} was murdered by an enemy warrior'
                ])
                if self.at_war:
                    cause_of_death.extend([
                        f'{name} was killed by a {self.enemy_clan} warrior while pulling an injured cat out of the battlefield'
                    ])
            if cat.status == 'deputy':
                if self.at_war:
                    cause_of_death.extend([
                        f'{name} was killed by the {self.enemy_clan} deputy', 
                        f'{name} was killed by the {self.enemy_clan} leader'
                    ])

            if cat.status == 'leader':
                game.clan.leader_lives -= 1
            cat.die()

            game.cur_events_list.append(
                f'{choice(cause_of_death)} at {cat.moons + 1} moons old')

        elif not random.getrandbits(9):  # multiple deaths, 1/512
            name = str(cat.name)
            other_cat = choice(list(Cat.all_cats.values()))
            countdown = int(len(Cat.all_cats) / 3)
            while cat == other_cat or other_cat.dead or other_cat.exiled:
                other_cat = choice(list(Cat.all_cats.values()))
                countdown-=1
                if countdown <= 0:
                    return
            other_name = str(other_cat.name)
            cause_of_death = [
                f'{name} and {other_name} die from eating poisoned prey'
            ]
            if game.clan.current_season == 'Leaf-bare':
                if cat.status == 'kitten' and other_cat.status == 'kitten':
                    cause_of_death = [
                        f'Greencough reaches the nursery. {name} and {other_name} die',
                        f'{name} and {other_name} die from a bout of kittencough',
                        f'{name} and {other_name} catch whitecough and fade away quickly'
                    ]
                else:
                    cause_of_death = [
                        f'{name} and {other_name} die of greencough',
                        f'{name} and {other_name} die of yellowcough',
                        f'A bad case of greencough strikes, and {name} and {other_name} die'
                    ]
                
            if cat.status not in ['elder', 'kitten'] and other_cat.status not in ['elder', 'kitten']:
                cause_of_death.extend([
                    f'{name} and {other_name} are killed in a border skirmish',
                    f'{name} and {other_name} are killed in a battle against a gang of rogues'
                ])
            if cat.mate is not None and cat.age == other_cat.age and other_cat.mate is None:
                if cat.status == 'leader':
                    game.clan.leader_lives -= 10
                game.cur_events_list.append(
                    f'{name} is killed by {other_name} in an argument over {Cat.all_cats.get(cat.mate).name}')
                cat.die()
                return
            if cat.status == 'leader' or other_cat.status == 'leader':
                game.clan.leader_lives -= 1
                f'{game.cur_events_list.append(choice(cause_of_death))} and the leader lost a life'
            else:
                game.cur_events_list.append(choice(cause_of_death))
            cat.die()
            other_cat.die()

        elif not random.getrandbits(6):  #Death with Personalities (1/64)
            murder_chance = 20
            name = str(cat.name)
            countdown = int(len(Cat.all_cats) / 3)
            other_cat = choice(list(Cat.all_cats.values()))
            while cat == other_cat or other_cat.dead or other_cat.exiled:
                other_cat = choice(list(Cat.all_cats.values()))
                countdown-=1
                if countdown <= 0:
                    return
            other_name = str(other_cat.name)
            # murdering leader/deputy
            if cat.trait in ['bloodthirsty', 'vengeful']:
                murder_chance = 10
            if cat.trait in ['bloodthirsty', 'ambitious', 'vengeful', 'sneaky'] and cat.status in ['warrior', 'deputy']\
                and randint(1, murder_chance) == 1:
                if cat.status == 'deputy' and other_cat.status == 'leader' and current_lives <= 6:
                        cause_of_death = [
                            f'{name} murdered {other_name} in cold blood to take their place',
                            f'{name} murdered {other_name} to take their place and made it look like an accident'
                        ]
                        game.clan.leader_lives = 0
                        other_cat.die()
                        game.cur_events_list.append(choice(cause_of_death))
                elif cat.status == 'deputy' and other_cat.status == 'leader' and current_lives >= 7:
                        cause_of_death = [
                        f'{name} murdered {other_name} to take their place, but the leader had more lives than they expected.\
                        {other_name} retaliated and killed {name} in self-defense'
                        ]
                        liveslost = choice([1, 2, 3, 4])
                        game.clan.leader_lives = current_lives - liveslost                            
                        cat.die()
                        game.cur_events_list.append(choice(cause_of_death))
                elif cat.status == 'warrior':
                        if other_cat.status == 'leader' and current_lives <= 6:
                            cause_of_death = [
                            f'{name} murdered {other_name} in cold blood in hopes of taking their place',
                            f'{name} murdered {other_name} in cold blood and made it look accidental in hopes of taking their place'
                            ]
                            game.clan.leader_lives -= 10
                            other_cat.die()
                            game.cur_events_list.append(choice(cause_of_death))
                        elif other_cat == 'leader' and current_lives >= 7:
                            cause_of_death = [
                            f'{name} murdered {other_name} in hopes of taking their place, but the leader had more lives than they expected.\
                            {other_name} retaliated and killed {name} in self-defense'
                            ]
                            liveslost = choice([1, 2, 2, 2, 3, 3, 3, 4])
                            game.clan.leader_lives = current_lives - liveslost
                            cat.die()
                            game.cur_events_list.append(choice(cause_of_death))
                        elif other_cat.status == 'deputy':
                            cause_of_death = [
                            f'{name} murdered {other_name} in cold blood in hopes of taking their place',
                            f'{name} murdered {other_name} in cold blood and made it look accidental in hopes of taking their place'
                            ]
                            other_cat.die()
                            game.cur_events_list.append(choice(cause_of_death))                        
            # just murder
            elif cat.trait in ['bloodthirsty', 'vengeful', 'sadistic'] and not int(random.random() * murder_chance):
                    if other_cat.status == 'leader' and current_lives <= 6:
                        cause_of_death = [
                        f'{name} murdered {other_name} in cold blood ',
                        f'{name} murdered {other_name} in cold blood and made it look accidental'
                        ]
                        game.clan.leader_lives -= 10
                        other_cat.die()
                        game.cur_events_list.append(choice(cause_of_death))
                    elif other_cat == 'leader' and current_lives >= 7:                            
                        cause_of_death = [
                        f'{name} murdered {other_name}, but the leader had more lives than they expected.\
                        {other_name} retaliated and killed {name} in self-defense'
                        ]
                        liveslost = choice([1, 2, 3, 4])
                        game.clan.leader_lives = current_lives - liveslost
                        cat.die()
                        game.cur_events_list.append(choice(cause_of_death))
                    else:
                        cause_of_death = [
                        f'{name} murdered {other_name} in cold blood ',
                        f'{name} murdered {other_name} in cold blood and made it look accidental'
                        ]
                        other_cat.die()
                        game.cur_events_list.append(choice(cause_of_death))
            elif cat.status in ['medicine cat', 'medicine cat apprentice']\
            and cat.trait in ['bloodthirsty', 'vengeful', 'sadistic'] and not int(random.random() * murder_chance):
                cause_of_death = [
                        f'{name} killed {other_name} by giving them deathberries', 
                        f'{name} killed {other_name} by giving them foxglove seeds',
                        f'{name} killed {other_name} by giving them nightshade berries',
                        f'{name} killed {other_name} by giving them water hemlock',
                        f'{name} killed {other_name} by consciously giving them the wrong herbs'
                    ]
                if other_cat == 'leader':
                    game.clan.leader_lives -= 10
                other_cat.die()
                game.cur_events_list.append(
                        choice(cause_of_death) + ' at ' +
                        str(other_cat.moons + 1) + ' moons old')

        elif cat.moons > randint(150, 200):  # extra chance of cat dying to age
            if not int(random.random() * 5):  # 1/5
                if cat.status != 'leader':
                    cat.die()
                    game.cur_events_list.append(
                        f'{cat.name} has passed due to their old age at {cat.moons + 1} moons old')
                else:
                    game.clan.leader_lives -= 1
                    cat.die()
                    game.cur_events_list.append(
                        f'{cat.name} has lost a life due to their old age at {cat.moons + 1} moons old')
            if cat.status == 'leader' and cat.moons > 269:
                game.clan.leader_lives -= 10
                cat.die()
                game.cur_events_list.append(
                    f'{cat.name} has passed due to their old age at {cat.moons + 1} moons old')

        if game.settings.get('disasters') is True:
            alive_count = 0
            alive_cats = []
            for cat in list(Cat.all_cats.values()):
                if not cat.dead and not cat.exiled and cat.status != 'leader':
                    alive_count += 1
                    alive_cats.append(cat)
            if game.clan.all_clans:
                other_clan = game.clan.all_clans
            addition = randint(0, 20)
            # Are death_chance & dead_count unused? Should maybe be removed if so... -Shou
            death_chance = int(alive_count / 3)
            if addition == 1:
                death_chance = int(death_chance + randint(0, 10) / 2)
            else:
                death_chance = death_chance
            dead_count = int(death_chance / 5)
            if alive_count > 15:
                chance = int(alive_count / 10)
                if randint(chance, 800) == 1:
                    disaster = []
                    dead_names = []
                    dead_cats = random.sample(alive_cats, dead_count) # alive_cats, death_count for when scaling is added
                    for cat in dead_cats:
                        dead_names.append(cat.name)
                    print(str(dead_names))
                    if dead_count == 2:
                        last_name = dead_names.pop(-1)
                        names = str(dead_names) + ' and ' + str(last_name)
                        names = names.replace('[', '')
                        names = names.replace(']', '')
                        print(names)
                    elif dead_count >= 3:
                        last_name = dead_names.pop(-1)
                        names = str(dead_names) + ', and ' + str(last_name)
                        names = names.replace('[', '')
                        names = names.replace(']', '')
                    else:
                        names = str(dead_names).replace('[', '')
                        names = names.replace(']', '')
                    if cat.status in dead_cats != 'kitten':
                        disaster.extend([
                            f' drown after the camp becomes flooded',
                            f' are killed in a battle against {choice(other_clan).name}Clan',
                            f' are killed after a fire rages through the camp',
                            f' are killed in an ambush by a group of rogues',
                            f' go missing in the night',
                            f' are killed after a badger attack',
                            f' die to a greencough outbreak',
                            f' are taken away by twolegs',
                            f' eat poisoned freshkill and die'
                        ])
                        if game.clan.current_season == 'Leaf-bare':
                            disaster.extend([
                                ' die after freezing from a snowstorm',
                                ' starve to death when no prey is found'
                            ])
                        elif game.clan.current_season == 'Greenleaf':
                            disaster.extend([
                                ' die after overheating',
                                ' die after the water dries up from drought'
                            ])
                    else:
                        disaster.extend([
                            ' drown after the camp becomes flooded',
                            ' are killed after a fire rages through the camp',
                            ' go missing in the night',
                            ' are killed after a badger attack',
                            ' die to a greencough outbreak',
                            ' eat poisoned freshkill and die'
                        ])
                        if game.clan.current_season == 'Leaf-bare':
                            disaster.extend([
                                ' die after freezing from a snowstorm',
                                ' starve to death when no prey is found'
                            ])
                        elif game.clan.current_season == 'Greenleaf':
                            disaster.extend([
                                ' die after overheating',
                                ' die after the water dries up from drought'
                            ])

<<<<<<< HEAD
                    if dead_count >= 2:
                        game.cur_events_list.append(f'{names}{choice(disaster)}')
                    else:
                        disaster_str = choice(disaster)
                        disaster_str = disaster_str.replace('are', 'is')
                        disaster_str = disaster_str.replace('go', 'goes')
                        disaster_str = disaster_str.replace('die', 'dies')
                        disaster_str = disaster_str.replace('drown', 'drowns')
                        disaster_str = disaster_str.replace('eat', 'eats')
                        disaster_str = disaster_str.replace('starve', 'starves')
                        disaster_event = str(disaster_str)
                        game.cur_events_list.append(f'{names}{disaster_event}')
=======
                    game.cur_events_list.append(name1 + ", " + name2 + ", " + name3 + ", " + name4 + ", and " + name5 + choice(disaster))
>>>>>>> ba6ab8c1
                    for cat in dead_cats:
                        print(str(cat.name) + " dies")
                        cat.die()

    def coming_out(self, cat):
        """turnin' the kitties trans..."""
        if cat.genderalign == cat.gender:
            if cat.moons < 6:
                return

            if cat.age == 'adolescent':
                transing_chance = random.getrandbits(8)  # 2/256
            elif cat.age == 'young adult':
                transing_chance = random.getrandbits(9)  # 2/512
            else:
                # adult, senior adult, elder
                transing_chance = random.getrandbits(10)  # 2/1028
                
            if transing_chance:
                # transing_chance != 0, no trans kitties today...
                return

            if random.getrandbits(1):  # 50/50
                if cat.gender == "male":
                    cat.genderalign = "trans female"
                else:
                    cat.genderalign = "trans male"
            else:
                cat.genderalign = "nonbinary"
                    
            if cat.gender == 'male':
                gender = 'tom'
            else:
                gender = 'she-cat'
            game.cur_events_list.append(f"{cat.name} has realized that {gender} doesn't describe how they feel anymore")

events_class = Events()<|MERGE_RESOLUTION|>--- conflicted
+++ resolved
@@ -1319,7 +1319,6 @@
                                 ' die after the water dries up from drought'
                             ])
 
-<<<<<<< HEAD
                     if dead_count >= 2:
                         game.cur_events_list.append(f'{names}{choice(disaster)}')
                     else:
@@ -1332,9 +1331,6 @@
                         disaster_str = disaster_str.replace('starve', 'starves')
                         disaster_event = str(disaster_str)
                         game.cur_events_list.append(f'{names}{disaster_event}')
-=======
-                    game.cur_events_list.append(name1 + ", " + name2 + ", " + name3 + ", " + name4 + ", and " + name5 + choice(disaster))
->>>>>>> ba6ab8c1
                     for cat in dead_cats:
                         print(str(cat.name) + " dies")
                         cat.die()
