from scripts.cat.cats import *
from scripts.conditions import medical_cats_condition_fulfilled, get_amount_cat_for_one_medic
from scripts.cat_relations.relation_events import *
from scripts.game_structure.buttons import *
from scripts.game_structure.load_cat import *
from scripts.events_module.condition_events import Condition_Events
from scripts.events_module.death_events import Death_Events


class Events():
    all_events = {}

    def __init__(self, e_type=None, **cats):
        self.e_type = e_type
        self.ID = str(randint(0, 9)) + str(randint(0, 9)) + str(randint(
            0, 9)) + str(randint(0, 9))
        if e_type is not None:
            self.all_events[self.ID] = self
        self.cats = cats
        self.at_war = False
        self.time_at_war = False
        self.enemy_clan = None
        self.living_cats = 0
        self.new_cat_invited = False
        self.ceremony_accessory = False
        self.relation_events = Relation_Events()
        self.condition_events = Condition_Events()
        self.death_events = Death_Events()

    def one_moon(self):
<<<<<<< HEAD
        if game.switches['timeskip']:
            game.switches['saved_clan'] = False
            self.living_cats = 0
            self.new_cat_invited = False
            game.patrolled.clear()
            if any(str(cat.status) in {'leader', 'deputy', 'warrior', 'apprentice'}
                    and not cat.dead and not cat.outside for cat in Cat.all_cats.values()):
                game.switches['no_able_left'] = False
            self.relation_events.handle_pregnancy_age(game.clan)
            for cat in Cat.all_cats.copy().values():
                if not cat.outside:
                    self.one_moon_cat(cat)
                else:
                    # ---------------------------------------------------------------------------- #
                    #                              exiled cat events                               #
                    # ---------------------------------------------------------------------------- #
                    # aging the cat
                    cat.moons += 1
                    if cat.moons == 6:
                        cat.age = 'adolescent'
                    elif cat.moons == 12:
                        cat.age = 'adult'
                    elif cat.moons == 100:
                        cat.age = 'elder'

                    # killing exiled cats
                    if cat.moons > randint(100, 200):
                        if choice([1, 2, 3, 4, 5]) == 1 and not cat.dead:
                            cat.dead = True
                            game.cur_events_list.append(
                                f'Rumors reach your clan that the exiled {str(cat.name)} has died recently.')

                    if cat.exiled and cat.status == 'leader' and not cat.dead and randint(
                            1, 10) == 1:
                        game.clan.leader_lives -= 1
                        if game.clan.leader_lives <= 0:
                            cat.dead = True
                            game.cur_events_list.append(
                                f'Rumors reach your clan that the exiled {str(cat.name)} lost a life recently.')

                            game.clan.leader_lives = 0
                    elif cat.exiled and cat.status == 'leader' and not cat.dead and randint(
                            1, 45) == 1:
                        game.clan.leader_lives -= 10
=======
        game.cur_events_list = []
        game.relation_events_list = []
        game.switches['saved_clan'] = False
        self.living_cats = 0
        self.new_cat_invited = False
        game.patrolled.clear()
        if any(str(cat.status) in {'leader', 'deputy', 'warrior', 'apprentice'}
                and not cat.dead and not cat.exiled for cat in Cat.all_cats.values()):
            game.switches['no_able_left'] = False
        self.relation_events.handle_pregnancy_age(game.clan)
        for cat in Cat.all_cats.copy().values():
            if not cat.exiled:
                self.one_moon_cat(cat)
            else:
                # ---------------------------------------------------------------------------- #
                #                              exiled cat events                               #
                # ---------------------------------------------------------------------------- #
                # aging the cat
                cat.moons += 1
                if cat.moons == 6:
                    cat.age = 'adolescent'
                elif cat.moons == 12:
                    cat.age = 'adult'
                elif cat.moons == 100:
                    cat.age = 'elder'

                # killing exiled cats
                if cat.moons > randint(100, 200):
                    if choice([1, 2, 3, 4, 5]) == 1 and not cat.dead:
>>>>>>> 03313075
                        cat.dead = True
                        game.cur_events_list.append(
                            f'Rumors reach your clan that the exiled {str(cat.name)} has died recently.')

                if cat.exiled and cat.status == 'leader' and not cat.dead and randint(
                        1, 10) == 1:
                    game.clan.leader_lives -= 1
                    if game.clan.leader_lives <= 0:
                        cat.dead = True
                        game.cur_events_list.append(
                            f'Rumors reach your clan that the exiled {str(cat.name)} lost a life recently.')

                        game.clan.leader_lives = 0
                elif cat.exiled and cat.status == 'leader' and not cat.dead and randint(
                        1, 45) == 1:
                    game.clan.leader_lives -= 10
                    cat.dead = True
                    game.cur_events_list.append(
                        f'Rumors reach your clan that the exiled {str(cat.name)} has died recently.')
                    game.clan.leader_lives = 0

            # relationships have to be handled separately, because of the ceremony name change
<<<<<<< HEAD
            for cat in Cat.all_cats.copy().values():
                if cat.dead or cat.outside:
                    continue
                # switches between the two death handles
                self.handle_outbreaks(cat)
                if random.getrandbits(1):
                    triggered_death = self.handle_injuries_or_general_death(cat)
                    if not triggered_death:
                        triggered_death = self.handle_illnesses_or_illness_deaths(cat)
                else:
=======
        for cat in Cat.all_cats.copy().values():
            if cat.dead or cat.exiled:
                continue
            # switches between the two death handles
            self.handle_outbreaks(cat)
            if random.getrandbits(1):
                triggered_death = self.handle_injuries_or_general_death(cat)
                if not triggered_death:
>>>>>>> 03313075
                    triggered_death = self.handle_illnesses_or_illness_deaths(cat)
            else:
                triggered_death = self.handle_illnesses_or_illness_deaths(cat)
                if not triggered_death:
                    triggered_death = self.handle_injuries_or_general_death(cat)

            if not cat.dead:
                self.relation_events.handle_relationships(cat)

        self.check_clan_relations()

<<<<<<< HEAD
            for string in Cat.grief_strings:
                game.cur_events_list.append(string)
            Cat.grief_strings.clear()

            # age up the clan
            game.clan.age += 1
=======
        # age up the clan
        game.clan.age += 1
>>>>>>> 03313075

        # autosave
        if game.settings.get('autosave') is True and game.clan.age % 5 == 0:
            game.save_cats()
            game.clan.save_clan()
            game.clan.save_pregnancy(game.clan)

        # change season
        game.clan.current_season = game.clan.seasons[game.clan.age % 12]

        game.event_scroll_ct = 0

        if game.clan.game_mode in ["expanded", "cruel season"]:
            amount_per_med = get_amount_cat_for_one_medic(game.clan)
            med_fullfilled = medical_cats_condition_fulfilled(Cat.all_cats.values(), amount_per_med)
            if not med_fullfilled:
                game.cur_events_list.insert(0,
                                            f"{game.clan.name}Clan does not have enough healthy medicine cats! Cats will be sick/hurt for longer and have a higher chance of dying.")
        else:
            has_med = any(
                str(cat.status) in {"medicine cat", "medicine cat apprentice"}
                and not cat.dead and not cat.exiled
                for cat in Cat.all_cats.values())
            if not has_med:
                game.cur_events_list.insert(0, f"{game.clan.name}Clan has no medicine cat!")

        if game.clan.deputy == 0 or game.clan.deputy is None or game.clan.deputy.dead or game.clan.deputy.exiled:
            if game.settings.get('deputy') is True:
                random_count = 0
                while random_count < 30:
                    random_cat = str(random.choice(list(Cat.all_cats.keys())))
                    if not Cat.all_cats[random_cat].dead and not Cat.all_cats[random_cat].exiled:
                        if Cat.all_cats[random_cat].status == 'warrior' and (
                                len(Cat.all_cats[random_cat].former_apprentices) > 0 or len(
                            Cat.all_cats[random_cat].apprentice) > 0):
                            Cat.all_cats[random_cat].status = 'deputy'
                            game.clan.deputy = Cat.all_cats[random_cat]
                            game.cur_events_list.append(
                                str(Cat.all_cats[random_cat].name) + ' has been chosen as the new deputy')
                            break
                    random_count += 1
                if random_count == 30:
                    game.cur_events_list.append('The clan decides that no cat is fit to be deputy')
            else:
<<<<<<< HEAD
                has_med = any(
                    str(cat.status) in {"medicine cat", "medicine cat apprentice"}
                    and not cat.dead and not cat.outside
                    for cat in Cat.all_cats.values())
                if not has_med:
                    game.cur_events_list.insert(0, f"{game.clan.name}Clan has no medicine cat!")
            if game.clan.deputy == 0 or game.clan.deputy is None or game.clan.deputy.dead or game.clan.deputy.outside:
                if game.settings.get('deputy') is True:
                    random_count = 0
                    while random_count < 30:
                        random_cat = str(random.choice(list(Cat.all_cats.keys())))
                        if not Cat.all_cats[random_cat].dead and not Cat.all_cats[random_cat].outside:
                            if Cat.all_cats[random_cat].status == 'warrior' and (len(Cat.all_cats[random_cat].former_apprentices) > 0 or len(Cat.all_cats[random_cat].apprentice) > 0):
                                Cat.all_cats[random_cat].status = 'deputy'
                                game.clan.deputy = Cat.all_cats[random_cat]
                                game.cur_events_list.append(
                                    str(Cat.all_cats[random_cat].name) + ' has been chosen as the new deputy')
                                break
                        random_count += 1
                    if random_count == 30:
                        game.cur_events_list.append('The clan decides that no cat is fit to be deputy')
                else:
                    game.cur_events_list.insert(
                        0, f"{game.clan.name}Clan has no deputy!")
=======
                game.cur_events_list.insert(
                    0, f"{game.clan.name}Clan has no deputy!")
>>>>>>> 03313075

            # check for leader
            if game.clan.leader.dead or game.clan.leader.outside:
                self.perform_ceremonies(game.clan.leader)
                if game.clan.leader.dead or game.clan.leader.outside:
                    game.cur_events_list.insert(0, f"{game.clan.name}Clan has no leader!")

    game.switches['timeskip'] = False

    def one_moon_cat(self, cat):
        # ---------------------------------------------------------------------------- #
        #                                trigger events                                #
        # ---------------------------------------------------------------------------- #

        if cat.dead:
            cat.thoughts()
            cat.dead_for += 1
            return

        self.living_cats += 1

        # prevent injured or sick cats from unrealistic clan events
        if cat.is_ill() or cat.is_injured():
            self.perform_ceremonies(cat)
            self.coming_out(cat)
            self.relation_events.handle_having_kits(cat, clan=game.clan)
            cat.one_moon()
            return

        # check for death/reveal/risks/retire caused by permanent conditions
        if cat.is_disabled():
            self.condition_events.handle_already_disabled(cat)
        self.perform_ceremonies(cat)  # here is age up included

        if not game.clan.closed_borders and not self.new_cat_invited or self.living_cats < 10:
            self.invite_new_cats(cat)

        self.other_interactions(cat)
        self.coming_out(cat)
        self.gain_accessories(cat)
        if game.clan.game_mode == "classic" and not int(random.random() * 3):
            self.gain_scars(cat)
        self.relation_events.handle_having_kits(cat, clan=game.clan)

        # all actions, which do not trigger an event display and
        # are connected to cats are located in there
        cat.one_moon()

    def check_clan_relations(self):
        # ---------------------------------------------------------------------------- #
        #                      interactions with other clans                           #
        # ---------------------------------------------------------------------------- #

        if len(game.clan.all_clans) > 0 and randint(1, 5) == 1:
            war_notice = ''
            for other_clan in game.clan.all_clans:
                if int(other_clan.relations) <= 5:
                    if randint(1, 5) == 1 and self.time_at_war > 2:
                        self.at_war = False
                        self.time_at_war = 0
                        other_clan.relations = 10
                        game.cur_events_list.append('The war against ' +
                                                    str(other_clan.name) +
                                                    'Clan has ended.')
                    elif self.time_at_war == 0:
                        game.cur_events_list.append('The war against ' +
                                                    str(other_clan.name) +
                                                    'Clan has begun.')
                        self.time_at_war += 1
                        self.at_war = True
                    else:
                        self.enemy_clan = other_clan
                        possible_text = [
                            f'War rages between {game.clan.name}Clan and {other_clan.name}Clan.',
                            f'{other_clan.name}Clan has taken some of {game.clan.name}'
                            + "Clan\'s territory.",
                            f'{game.clan.name}Clan has claimed some of {other_clan.name}'
                            + "Clan\'s territory.",
                            f'{other_clan.name}Clan attempted to break into your camp during the war.',
                            f'The war against {other_clan.name}Clan continues.',
                            f'{game.clan.name}Clan is starting to get tired of the war against {other_clan.name}Clan.',
                            f'{game.clan.name}Clan warriors plan new battle strategies for the war.',
                            f'{game.clan.name}Clan warriors reinforce the camp walls.'
                        ]
                        if game.clan.medicine_cat is not None:
                            possible_text.extend([
                                'The medicine cats worry about having enough herbs to treat their clan\'s wounds.'
                            ])
                        war_notice = choice(possible_text)
                        self.time_at_war += 1
                        self.at_war = True
                    break
                elif int(other_clan.relations) > 30:
                    other_clan.relations = 10
                else:
                    self.at_war = False
            if war_notice:
                game.cur_events_list.append(war_notice)

    def perform_ceremonies(self, cat):
        # ---------------------------------------------------------------------------- #
        #                                  ceremonies                                  #
        # ---------------------------------------------------------------------------- #

        # leader dying or being exiled and dep promotion to leader
        if (game.clan.leader.dead or game.clan.leader.outside)\
                and game.clan.deputy is not None and not game.clan.deputy.dead:
            if game.clan.leader.exiled:
                game.cur_events_list.append(
                    str(game.clan.leader.name) + ' was exiled.')
            elif game.clan.leader.outside:
                game.cur_events_list.append(
                    str(game.clan.leader.name) + ' was lost while on patrol. The clan needs a leader, so ')
            else:
                if game.clan.instructor.df is False:
                    game.cur_events_list.append(
                        str(game.clan.leader.name) +
                        ' has lost their last life and has travelled to StarClan.')
                else:
                    game.cur_events_list.append(
                        str(game.clan.leader.name) +
                        ' has lost their last life and has travelled to the Dark Forest.')
            game.clan.new_leader(game.clan.deputy)
            game.clan.leader_lives = 9
            game.cur_events_list.append(
                f'{str(game.clan.deputy.name)} has been promoted to the new leader of the clan.'
            )
            self.ceremony_accessory = True
            self.gain_accessories(cat)
            game.clan.deputy = None

        # other ceremonies
        if not cat.dead:
            if cat.status == 'deputy' and game.clan.deputy is None:
                game.clan.deputy = cat
            if cat.status == 'medicine cat' and game.clan.medicine_cat is None:
                game.clan.medicine_cat = cat

            # retiring to elder den
            if cat.status in ['warrior', 'deputy'] and cat.age == 'elder' and len(cat.apprentice) < 1:
                if cat.status == 'deputy':
                    game.clan.deputy = None
                self.ceremony(cat, 'elder', ' has retired to the elder den.')
                cat.status_change('elder')

            # apprentice a kitten to either med or warrior
            if cat.moons == cat_class.age_moons[cat.age][1]:
                if cat.status == 'kitten':

                    # check if the medicine cat is an elder
                    has_elder_med = any(
                        cat.status == 'medicine cat' and cat.age == 'elder'
                        and not cat.dead and not cat.outside
                        for cat in Cat.all_cats.values())

                    very_old_med = any(
                        cat.status == 'medicine cat' and cat.moons >= 150
                        and not cat.dead and not cat.outside
                        for cat in Cat.all_cats.values())

                    # check if the clan has sufficient med cats
                    if game.clan.game_mode != 'classic':
                        has_med = medical_cats_condition_fulfilled(Cat.all_cats.values(),
                                                                   amount_per_med=get_amount_cat_for_one_medic(
                                                                       game.clan))
                    else:
                        has_med = any(str(cat.status) in {"medicine cat", "medicine cat apprentice"}
                                      and not cat.dead and not cat.outside for cat in Cat.all_cats.values())
                    # check if a med cat app already exists
                    has_med_app = any(
                        cat.status == 'medicine cat apprentice'
                        and not cat.dead and not cat.outside
                        for cat in Cat.all_cats.values())

                    # assign chance to become med app depending on current med cat and traits
                    if has_elder_med is True and has_med is False:
                        chance = int(random.random() * 3)  # 3 is not part of the range
                    elif has_med is False and game.clan.game_mode != 'classic':
                        chance = int(random.random() * 8)
                    elif has_elder_med is False and has_med is True:
                        chance = int(random.random() * 91)
                    elif has_elder_med and has_med:
                        if very_old_med:
                            chance = int(random.random() * 20)
                        else:
                            chance = 0
                    else:
                        chance = int(random.random() * 41)

                    if chance in range(1, 6):
                        if cat.trait in ['polite', 'quiet', 'sweet', 'daydreamer']:
                            chance = 1
                    if has_med_app is False and len(get_med_cats(Cat)) != 0 and chance == 1:
                        self.ceremony(cat, 'medicine cat apprentice', ' has chosen to walk the path of a medicine cat.')
                        self.ceremony_accessory = True
                        self.gain_accessories(cat)
                    else:
                        self.ceremony(cat, 'apprentice', ' has started their apprenticeship.')
                        self.ceremony_accessory = True
                        self.gain_accessories(cat)

                # promote to warrior
                elif cat.status == 'apprentice':
                    self.ceremony(cat, 'warrior', ' has earned their warrior name.')
                    self.ceremony_accessory = True
                    self.gain_accessories(cat)

                # promote to med cat
                elif cat.status == 'medicine cat apprentice':
                    self.ceremony(cat, 'medicine cat', ' has earned their medicine cat name.')
                    self.ceremony_accessory = True
                    self.gain_accessories(cat)

    def ceremony(self, cat, promoted_to, ceremony_text):
        # ---------------------------------------------------------------------------- #
        #                      promote cats and add to event list                      #
        # ---------------------------------------------------------------------------- #
        cat.status_change(promoted_to)
        game.cur_events_list.append(f'{str(cat.name)}{ceremony_text}')

    def gain_accessories(self, cat):
        # ---------------------------------------------------------------------------- #
        #                                  accessories                                 #
        # ---------------------------------------------------------------------------- #
        # check if cat already has acc
        if cat.accessory is not None:
            self.ceremony_accessory = False
            return

        name = str(cat.name)

        # find other_cat
        other_cat = choice(list(Cat.all_cats.values()))
        countdown = int(len(Cat.all_cats) / 3)
        while cat == other_cat or other_cat.dead or other_cat.outside:
            other_cat = choice(list(Cat.all_cats.values()))
            countdown -= 1
            if countdown <= 0:
                return
        other_name = str(other_cat.name)

        acc_text = []

        # chance to gain acc
        chance = randint(0, 50)
        if cat.status in ['medicine cat', 'medicine cat apprentice']:
            chance = randint(0, 30)
        elif cat.age in ['kitten', 'adolescent']:
            chance = randint(0, 80)
        elif cat.age in ['young adult', 'adult', 'senior adult', 'elder']:
            chance = randint(0, 150)
        elif cat.trait in ['childish', 'lonesome', 'loving', 'playful', 'shameless', 'strange', 'troublesome']:
            chance = randint(0, 50)

        give = False

        # increase chance of acc if the cat had a ceremony
        if self.ceremony_accessory is True:
            if chance in [0, 1, 2, 3, 4, 5]:
                give = True
        else:
            if chance == 1:
                give = True

        # give them an acc! \o/
        if give is True:
            if cat.accessory is None:
                cat.accessory = choice([
                    choice(plant_accessories),
                    choice(wild_accessories)
                ])
                # check if the cat is missing a tail before giving feather acc
                if cat.accessory in ['RED FEATHERS', 'BLUE FEATHERS', 'JAY FEATHERS']:
                    if 'NOTAIL' in cat.scars:
                        cat.accessory = choice(plant_accessories)
                    if 'HALFTAIL' in cat.scars:
                        cat.accessory = choice(plant_accessories)
                acc_singular = plural_acc_names(cat.accessory, False, True)
                acc_plural = plural_acc_names(cat.accessory, True, False)
                if self.ceremony_accessory is True:
                    acc_text.extend([f'{other_name} gives {name} something to adorn their pelt as congratulations',
                                     f'{name} decides to pick something to adorn their pelt as celebration'])
                if cat.age != 'kitten':
                    if cat.accessory in ["FORGET ME NOTS", "BLUEBELLS", "POPPY"]:
                        if game.clan.current_season == 'Leaf-bare':
                            acc_text.append(
                                f'{name} found a mysterious {acc_singular} growing in the '
                                f'{choice(["snow", "ice", "frost"])} and decided to wear it.')
                        else:
                            acc_text.extend([
                                f'{name} received a cool {acc_singular} from {other_name} '
                                f'and decided to wear it on their pelt.',
                                f'{name} found a pretty {acc_singular} and decided to wear it on their pelt.',
                                f'A clanmate gave {name} some {acc_plural} and they decided to wear them.'
                            ])
                    elif cat.accessory in ["RED FEATHERS", "BLUE FEATHERS",
                                           "JAY FEATHERS"] and "NOTAIL" in cat.scars:
                        acc_text.append(f'{name} found a bunch of pretty {acc_plural} and decided to wear them.')
                    elif cat.accessory in ["HERBS", "PETALS", "DRY_HERBS"]:
                        acc_text.append(f'{name} always seems to have {acc_plural} stuck in their fur.')
                    elif cat.accessory in plant_accessories and cat.status in ['medicine cat apprentice',
                                                                               'medicine cat']:
                        acc_text.extend([f'{name} has decided to always bring some {acc_plural} with them.',
                                         f'{acc_plural} are so important to {name} that they always carry it around.'.capitalize,
                                         f'{acc_plural} are so vital for {name} that they always have some on them.'.capitalize
                                         ])
                    else:
                        acc_text.extend([f'{name} finds a(n) {acc_singular} and decides to wear it on their pelt.',
                                         f'A clanmate gives {name} a pretty {acc_singular} '
                                         f'and they decide to wear it on their pelt.',
                                         f'{name} finds a(n) {acc_singular} '
                                         f'while out on a walk and decides to wear it on their pelt.',
                                         f'{name} finds {acc_plural} '
                                         f'fascinating and decides to wear some on their pelt.',
                                         f'A clanmate gives {name} a pretty {acc_singular} '
                                         f'to adorn their pelt as a gift.',
                                         f'{other_name} gives {name} a pretty {acc_singular} '
                                         f'and they decide to wear it on their pelt.'
                                         ])
                else:
                    if cat.accessory in ["FORGET ME NOTS", "BLUEBELLS", "POPPY"]:
                        acc_text.extend([
                            f'{name} received a {acc_singular} from {other_name} and decided to wear it on their pelt.',
                            f'{name} found a {acc_singular} and decided to wear it on their pelt.',
                            f'A clanmate gave {name} a {acc_singular} and they decided to wear it.'

                        ])
                    elif cat.accessory in ["RED FEATHERS", "BLUE FEATHERS",
                                           "JAY FEATHERS"] and "NOTAIL" in cat.scars:
                        acc_text.append(
                            f'{name} was playing with {acc_plural} earlier and decided to wear some of them.')
                    elif cat.accessory in ["HERBS", "PETALS", "DRYHERBS"]:
                        acc_text.append(
                            f'{name}\'s parents try their best to groom them, '
                            f'but something is always stuck in their fur.')
                    else:
                        acc_text.extend(
                            [f'{name} seems to have picked up a neat {acc_singular} while playing out in the camp.',
                             f'{name} finds something interesting and decides to wear it on their pelt.',
                             f'A clanmate gives {name} a pretty {acc_singular} '
                             f'and they decide to wear it on their pelt.',
                             f'{other_name} gives {name} a pretty {acc_singular} '
                             f'and they decide to wear it on their pelt.',
                             f'{name} is so cute that they are given {acc_plural} as a gift.',
                             f'{name} starts to wear {acc_plural} on their pelt after their friend gave some to them.',
                             f'{name} was playing with {acc_plural} '
                             f'earlier and has decided to use it to adorn themselves.'
                             ])
        else:
            self.ceremony_accessory = False
        if acc_text:
            game.cur_events_list.append(choice(acc_text))
            if self.ceremony_accessory:
                self.ceremony_accessory = False

    def gain_scars(self, cat):
        # ---------------------------------------------------------------------------- #
        #                                    scars                                     #
        # ---------------------------------------------------------------------------- #
        if len(cat.scars) == 4 or cat.age == 'kitten':
            return

        risky_traits = ["bloodthirsty", "ambitious", "vengeful", "strict", "cold", "fierce"]
        danger = ["a rogue", "a dog", "a fox", "an otter", "a rat", "a hawk", "an enemy warrior", "a badger"]
        tail_danger = ["a rogue", "a dog", "a fox", "an otter", "a rat", "a hawk",
                       "an enemy warrior", "a badger", "a twoleg trap"]

        name = str(cat.name)
        scar_chance = 0.015  # 1.5%
        clancats = self.living_cats
        scar_text = []
        specialty = None  # Scar to be set
        alive_kits = list(filter(lambda kitty: (kitty.age == "kitten"
                                                and not kitty.dead
                                                and not kitty.outside),
                                 Cat.all_cats.values()))
        leader = Cat.all_cats[str(game.clan.leader)]

        if cat.mentor:
            mentor = cat.mentor

        # Older cats are scarred more often
        if cat.age in ["adult", "senior adult"]:
            scar_chance += 0.01  # + 1%

        # Check cat mentor/leader status and traits
        risky_mentor = False
        risky_leader = False
        if cat.mentor:
            if cat.mentor.trait in risky_traits:
                risky_mentor = True
                scar_chance += 0.0125  # + 1.25%
                mentor_name = str(mentor.name)
        if leader:
            if leader.trait in risky_traits:
                risky_leader = True
                leader_name = str(leader.name)
                scar_chance += 0.005  # + 0.5%
                if leader.trait in ["bloodthirsty", "vengeful"]:
                    scar_chance += 0.005

        # Modify scar chance by trait
        # Increased chance
        if cat.trait in ['bloodthirsty', 'vengeful']:
            scar_chance = scar_chance * 1.75
        elif cat.trait in cat.personality_groups["Abrasive"]:
            scar_chance = scar_chance * 1.5
        elif cat.trait in cat.personality_groups["Outgoing"]:
            scar_chance = scar_chance * 1.25
        # Reduced chance
        elif cat.trait in ['calm', 'careful']:
            scar_chance = scar_chance / 1.75
        elif cat.trait in cat.personality_groups["Reserved"]:
            scar_chance = scar_chance / 1.5
        elif cat.trait in cat.personality_groups["Benevolent"]:
            scar_chance = scar_chance / 1.25

        # Bloodthirsty leader mod
        leader_scar_chance = scar_chance
        if leader.trait in ["bloodthirsty", "vengeful"]:
            leader_scar_chance = leader_scar_chance * 1.5

        # Set pools and check which scars we can still get
        all_scars = scars1 + scars2 + scars3
        base_scars = scars1 + scars2  # Can be caused by other cats
        for scar_pool in [all_scars, base_scars]:
            for scar in cat.scars:
                if scar:
                    try:
                        if "NOPAW" == scar and 'TOETRAP' in scar_pool:
                            scar_pool.remove('TOETRAP')
                        if "NOTAIL" == scar:
                            for option in ["HALFTAIL", "TAILBASE", "TAILSCAR"]:
                                if option in scar_pool:
                                    scar_pool.remove(option)
                        if scar in scar_pool:
                            scar_pool.remove(scar)  # No doubles
                    except ValueError as e:
                        print(f"Failed to exclude scar from pool: {e}")

        # Always possible scar events
        if scar_chance > random.random():
            specialty = choice(all_scars)
            if specialty in ["NOTAIL", "HALFTAIL"]:
                if cat.accessory in ["RED FEATHERS", "BLUE FEATHERS", "JAY FEATHERS"]:
                    cat.accessory = None
                scar_text.append(f"{name} lost their tail to {choice(tail_danger)}.")
                if not random.getrandbits(2):
                    scar_text.append(f"{name} lost their tail to a falling tree.")
            elif specialty == "SNAKE":
                scar_text.append(f"{name} was bit by a snake but miraculously survived.")
            elif specialty == "TOETRAP":
                scar_text.append(
                    f"{name} got their paw stuck in a twoleg trap and earned a scar."
                )
            elif specialty == "NOPAW":
                scar_text.append(f"{name} lost their paw to a twoleg trap.")
            else:
                scar_text.extend(
                    [
                        f"{name} earned a scar fighting {choice(danger)}.",
                        f"{name} earned a scar defending the territory.",
                        f"{name} is injured after falling into a river.",
                        f"{name} is injured by enemy warriors after accidentally wandering over the border.",
                        f"{name} is injured after messing with a twoleg object.",
                    ]
                )
                if alive_kits:
                    scar_text.extend([f"{name} earned a scar protecting the kits."])

        # MENTOR CAUSES INJURY >:O
        elif (scar_chance * 1.5 > random.random()
              and cat.status in ['apprentice', 'medicine cat apprentice']
              and risky_mentor):
            specialty = choice(base_scars)
            scar_text.extend(
                [
                    f"{name} earned a scar recklessly fighting {choice(danger)}, encouraged by their mentor.",
                    f"{name} earned a scar for not defending the territory well enough.",
                    f"{name} is injured after being pushed into a river.",
                    f"{name} is punished by their mentor after accidentally wandering over the border.",
                    f"{name} is injured by their mentor after being caught messing with a twoleg object.",
                    f"{name} is injured by their mentor while practicing with their claws out.",
                    f"{name}'s mentor punished them for disobeying.",
                    f"{name} gained a scar while fighting their mentor.",
                    f"{name} is injured while practicing their battle moves with {mentor_name}.",
                    f"{name} is injured after a fight broke out with {mentor_name}.",
                    f"{name} could not handle their mentor's harsh training and got injured as a result.",
                    f"{name} could not handle their mentor's harsh training and got injured as a result.",
                ]
            )
            if specialty == "NOPAW":
                scar_text.append(
                    f"{name} lost their paw after {mentor_name} decided to use twoleg traps for a training exercice.")
        # leader is sus guys
        elif leader_scar_chance > random.random() and risky_leader and cat.ID != leader.ID:
            specialty = choice(base_scars)
            if specialty in ["NOTAIL", "HALFTAIL"]:
                if cat.accessory in ["RED FEATHERS", "BLUE FEATHERS", "JAY FEATHERS"]:
                    cat.accessory = None

                scar_text.extend([
                    f"{name} lost their tail to {choice(tail_danger)} while following {leader_name}'s orders.",
                    f"{name} is ordered to fend off {choice(danger)} by {leader_name}, and loses their tail in the ensuing battle.",
                ]
                )
            else:
                if specialty in ["NOPAW"]:
                    scar_text.extend([f"{name} is maimed by {leader_name} for questioning their leadership.",
                                      f"{name} loses a paw after {leader_name} forces them to fight {choice(danger)} by themselves."])
                else:
                    scar_text.extend(
                        [
                            f"{name} earned a scar fighting {choice(danger)} on {leader_name}'s orders.",
                            f"{name} earned a scar defending the territory from outsiders.",
                            f"{name} earned a scar protecting the leader.",
                            f"{name} is wounded during a harsh training exercise led by {leader_name}.",
                            f"{name} is injured during an unsupervised training exercise.",
                            f"{name} is hurt by enemy warriors after being ordered by {leader_name} to go over the border.",
                            f"{name} is injured after being ordered by {leader_name} to check out a twoleg object.",
                            f"{name} is battered while fighting a clanmate after {leader_name} encouraged a fight.",
                            f"{name} is injured by {leader_name} for disobeying orders.",
                            f"{name} is injured by {leader_name} for speaking out against them.",
                            f"{name} is cruelly injured by {leader_name} to make an example out of them.",
                        ]
                    )
        if scar_text:
            chosen_scar = choice(scar_text)

            game.cur_events_list.append(chosen_scar)
            cat.scar_event.append(chosen_scar)

        # Apply scar
        if specialty:
            cat.scars.append(specialty)

    def invite_new_cats(self, cat):
        # ---------------------------------------------------------------------------- #
        #                                   new cats                                   #
        # ---------------------------------------------------------------------------- #
        chance = 100
        if self.living_cats < 10:
            chance = 100
        elif self.living_cats > 50:
            chance = 700
        elif self.living_cats > 30:
            chance = 300
        if randint(1, chance) == 1 and cat.age != 'kitten' and cat.age != 'adolescent' and not self.new_cat_invited:
            self.new_cat_invited = True
            name = str(cat.name)
            type_of_new_cat = choice([1, 2, 3, 4, 5, 6, 7])
            if type_of_new_cat == 1:
                backstory_choice = choice(['abandoned2', 'abandoned1'])
                created_cats = self.create_new_cat(
                    loner=False,
                    loner_name=False,
                    kittypet=choice([True, False]),
                    kit=True,
                    backstory=backstory_choice
                )
                kit = created_cats[0]
                kit_text = [
                    f'{name} finds an abandoned kit and names them {kit.name}.',
                    f'A loner brings their kit named {kit.name.prefix} to the clan, stating they no longer can care for them.'
                ]
                game.cur_events_list.append(choice(kit_text))

            elif type_of_new_cat == 2:
                backstory_choice = choice(['loner1', 'loner2', 'kittypet2',
                                           'rogue1', 'rogue2'])
                created_cats = self.create_new_cat(
                    loner=True,
                    loner_name=True,
                    backstory=backstory_choice
                )
                loner_name = created_cats[0].name
                loner_text = [
                    f'{name} finds a loner named {loner_name.prefix} who joins the clan.',
                    f'A loner waits on the border for a patrol, asking to join the clan.'
                ]
                if loner_name.suffix:
                    success_text = [
                        f'The loner decides to take on a slightly more clan-like name, and is now called {loner_name}.'
                    ]
                else:
                    success_text = [
                        f'{loner_name} decides to keep their name.'
                    ]
                game.cur_events_list.append(choice(loner_text))
                game.cur_events_list.append(choice(success_text))

            elif type_of_new_cat == 3:
                backstory_choice = choice(['loner1', 'loner2', 'kittypet2', 'rogue1', 'rogue2'])
                created_cats = self.create_new_cat(
                    loner=True,
                    loner_name=True,
                    backstory=backstory_choice
                )
                loner_name = created_cats[0].name
                loner_text = [
                    f'{name} finds a loner named {loner_name.prefix} who wishes to join the clan.',
                    f'A loner says that they are interested in clan life and joins the clan.'
                ]
                if loner_name.suffix:
                    success_text = [
                        f'The loner decides to take on a slightly more clan-like name, and is now called {loner_name}.'
                    ]
                else:
                    success_text = [
                        f'{loner_name} decides to keep their name.'
                    ]
                game.cur_events_list.append(choice(loner_text))
                game.cur_events_list.append(choice(success_text))

            elif type_of_new_cat == 4:
                otherclan = str(choice(game.clan.all_clans).name)
                backstory_choice = choice(
                    ['otherclan', 'ostracized_warrior', 'disgraced', 'retired_leader', 'refugee', 'tragedy_survivor'])
                created_cats = self.create_new_cat(
                    kit=False,
                    litter=False,
                    loner=True,
                    backstory=backstory_choice,
                    other_clan=otherclan
                )
                warrior_name = created_cats[0].name
                warrior_text = []
                if len(game.clan.all_clans) > 0:
                    warrior_text.extend([
                        f'{name} finds a warrior from {otherclan}Clan named {warrior_name} who asks to join the clan.',
                        f'An injured warrior from {otherclan}Clan asks to join in exchange for healing.'
                    ])
                else:
                    warrior_text.extend([
                        f'{name} finds a warrior from a different clan named {warrior_name} who asks to join the clan.'
                    ])
                game.cur_events_list.append(choice(warrior_text))

            elif type_of_new_cat == 5:
                created_cats = self.create_new_cat(
                    loner=False,
                    loner_name=True,
                    kittypet=True,
                    kit=False,
                    litter=False,
                    backstory=choice(['kittypet1', 'kittypet2'])
                )
                loner_name = created_cats[0].name
                loner_text = [
                    f'{name} finds a kittypet named {loner_name.prefix} who wants to join the clan.',
                    f'A kittypet called {loner_name.prefix} stops {name} and asks to join the clan.'
                ]
                if loner_name.suffix:
                    success_text = [
                        f'The kittypet decides to take on a slightly more clan-like name, and is now called {loner_name}.'
                    ]
                else:
                    success_text = [
                        f'{loner_name} decides to keep their name.'
                    ]
                game.cur_events_list.append(choice(loner_text))
                game.cur_events_list.append(choice(success_text))

            elif type_of_new_cat == 6:
                created_cats = self.create_new_cat(
                    loner=True,
                    backstory=choice(['kittypet1', 'kittypet2'])
                )
                warrior_name = created_cats[0].name
                loner_text = [
                    f'{name} finds a kittypet named {choice(names.loner_names)} who wants to join the clan.'
                ]
                game.cur_events_list.append(choice(loner_text))
                game.cur_events_list.append(
                    f'The kittypet changes their name to {str(warrior_name)}.')

            elif type_of_new_cat == 7:
                otherclan = str(choice(game.clan.all_clans).name)
                backstory_choice = choice(['abandoned1', 'abandoned2', 'abandoned3'])
                backstory = backstory_choice
                parent1 = cat.name
                created_cats = self.create_new_cat(
                    loner=True,
                    loner_name=False,
                    kittypet=False,
                    kit=False,
                    litter=True,
                    relevant_cat=cat,
                    backstory=backstory_choice,
                    other_clan=otherclan
                )
                if backstory == 'abandoned3':
                    A_kit_text = ([
                        f'A {otherclan}Clan queen decides to leave their litter with you. {str(parent1)} takes them as their own.'
                    ])
                else:
                    A_kit_text = ([
                        f'{parent1} finds an abandoned litter and decides to adopt them as their own.',
                        f'A loner leaves their litter to the clan. {str(parent1)} decides to adopt them as their own.'
                    ])
                game.cur_events_list.append(choice(A_kit_text))

    def create_new_cat(self,
                       loner=False,
                       loner_name=False,
                       kittypet=False,
                       kit=False,
                       litter=False,
                       relevant_cat=None,
                       backstory=None,
                       other_clan=None):
        name = None
        skill = None
        accessory = None
        status = "kitten"
        backstory = backstory
        other_clan = other_clan

        age = randint(0, 5)
        kp_name_chance = (1, 5)
        if not litter and not kit:
            if other_clan is not None:
                age = randint(16, 120)
            else:
                age = randint(6, 120)

        if (loner or kittypet) and not kit and not litter:
            if loner_name:
                if loner and kp_name_chance == 1:
                    name = choice(names.normal_prefixes)
                else:
                    name = choice(names.loner_names)
            if age >= 12:
                status = "warrior"
            else:
                status = "apprentice"
        if kittypet:
            if choice([1, 2]) == 1:
                accessory = choice(collars)

        amount = choice([1, 1, 2, 2, 2, 3]) if litter else 1
        created_cats = []
        a = randint(0, 1)
        for number in range(amount):
            new_cat = None
            if loner_name and a == 1:
                new_cat = Cat(moons=age, prefix=name, status=status, gender=choice(['female', 'male']),
                              backstory=backstory)
            elif loner_name:
                new_cat = Cat(moons=age, prefix=name, suffix=None, status=status, gender=choice(['female', 'male']),
                              backstory=backstory)
            else:
                new_cat = Cat(moons=age, status=status, gender=choice(['female', 'male']), backstory=backstory)
            if skill:
                new_cat.skill = skill
            if accessory:
                new_cat.accessory = accessory

            if (kit or litter) and relevant_cat and relevant_cat.ID in Cat.all_cats:
                new_cat.parent1 = relevant_cat.ID
                if relevant_cat.mate:
                    new_cat.parent2 = relevant_cat.mate

            # create and update relationships
            for the_cat in new_cat.all_cats.values():
                if the_cat.dead or the_cat.outside:
                    continue
                the_cat.relationships[new_cat.ID] = Relationship(the_cat, new_cat)
                new_cat.relationships[the_cat.ID] = Relationship(new_cat, the_cat)
            new_cat.thought = 'Is looking around the camp with wonder'

            # chance to give the new cat a permanent condition, higher chance for found kits and litters
            if game.clan.game_mode != 'classic':
                if kit or litter:
                    chance = 10
                else:
                    chance = 200
                if not int(random.random() * chance):
                    possible_conditions = []
                    for condition in PERMANENT:
                        possible_conditions.append(condition)
                    chosen_condition = choice(possible_conditions)
                    new_cat.get_permanent_condition(chosen_condition)

                    # assign scars
                    if chosen_condition in ['lost a leg', 'born without a leg']:
                        new_cat.scars.append('NOPAW')
                    elif chosen_condition in ['lost their tail', 'born without a tail']:
                        new_cat.scars.append("NOTAIL")

            created_cats.append(new_cat)

        for new_cat in created_cats:
            add_siblings_to_cat(new_cat, cat_class)
            add_children_to_cat(new_cat, cat_class)
            game.clan.add_cat(new_cat)

        return created_cats

    def other_interactions(self, cat):
        if randint(1, 100) != 1:
            return
        interactions = []
        other_cat = choice(list(Cat.all_cats.values()))
        countdown = int(len(Cat.all_cats) / 3)
        while cat == other_cat or other_cat.dead or other_cat.outside:
            other_cat = choice(list(Cat.all_cats.values()))
            countdown -= 1
            if countdown <= 0:
                return
        name = str(cat.name)
        other_name = str(other_cat.name)

        if cat.status == 'kitten' and other_cat.status != 'kitten':
            interactions.extend([
                f'{name} is scolded after sneaking out of camp.',
                f'{name} falls into a river but is saved by {other_name}.'
            ])
        elif cat.status in ['apprentice', 'medicine cat apprentice'] and other_cat.status != 'kitten':
            interactions.extend([
                f'{name} is scolded after sneaking out of camp.',
                f'{name} falls into a river but is saved by {other_name}.',
                name +
                " accidentally trespasses onto another clan\'s territory."
            ])
            if other_cat.status == 'apprentice':
                interactions.append(
                    f'{name} sneaks out of camp with {other_name}.')
        elif cat.status == 'warrior':
            interactions.extend([
                name + " is caught outside of the Clan\'s territory.",
                f'{name} is caught breaking the Warrior Code.',
                f'{name} went missing for a few days.',
                f'{name} believes they are a part of the new prophecy.'
            ])
        elif cat.status == 'medicine cat':
            interactions.extend([
                f'{name} learns of a new prophecy.',
                f'{name} is worried about an outbreak of greencough.',
                f'{name} is worried about how low their herb stores has gotten.',
                f'{name} visits the other medicine cats.'
            ])
        elif cat.status == 'deputy':
            interactions.extend([
                f'{name} thinks about retiring.',
                f'{name} travels to the other clans to bring them an important message.'
            ])
        elif cat.status == 'leader':
            if game.clan.leader_lives <= 5:
                interactions.extend([
                    f'{name} thinks about retiring.',
                    name + " confesses they don\'t have many lives left."
                ])
            if other_cat.status not in [
                'kitten', 'apprentice', 'medicine cat apprentice'
            ]:
                interactions.append(
                    f'{name} confesses to {other_name} that the responsibility of leadership is crushing them.'
                )
            elif other_cat.status == 'apprentice':
                interactions.append(f'{name} assesses {other_name}' +
                                    "\'s progress.")
            interactions.extend([
                f'{name} calls a clan meeting to give an important announcement.'
            ])
        elif cat.status == 'elder':
            interactions.extend(
                [f'{name} is brought back to camp after wandering off.'])
        if cat.age == other_cat.age:
            interactions.extend([
                f'{name} tries to convince {other_name} to run away together.'
            ])

        if interactions:
            game.cur_events_list.append(choice(interactions))

    def handle_injuries_or_general_death(self, cat):
        # ---------------------------------------------------------------------------- #
        #                           decide if cat dies                                 #
        # ---------------------------------------------------------------------------- #
        # if triggered_death is True then the cat will die
        triggered_death = False
        # choose other cat

        other_cat = choice(list(Cat.all_cats.values()))
        countdown = int(len(Cat.all_cats) / 2)
        while cat == other_cat or other_cat.dead:
            other_cat = choice(list(Cat.all_cats.values()))
            countdown -= 1
            if countdown <= 0:
                return

        if cat.status in ["apprentice", "medicine cat apprentice"] and not int(random.random() * 3):
            if cat.mentor is not None:
                other_cat = cat.mentor

        # check if clan has kits, if True then clan has kits
        alive_kits = list(filter(
            lambda kitty: (kitty.age == "kitten"
                           and not kitty.dead
                           and not kitty.outside),
            Cat.all_cats.values()
        ))

        # chance to kill leader
        if not int(
                random.random() * 100) and cat.status == 'leader' and not triggered_death and not cat.not_working():  # 1/80
            self.death_events.handle_deaths(cat, other_cat, self.at_war, self.enemy_clan, alive_kits)
            triggered_death = True

        # chance to die of old age
        if cat.moons > int(random.random() * 51) + 150 and not triggered_death:  # cat.moons > 150 <--> 200
            self.death_events.handle_deaths(cat, other_cat, self.at_war, self.enemy_clan, alive_kits)
            triggered_death = True

        # extra death chance and injuries in expanded & cruel season
        if game.clan.game_mode in ["expanded", "cruel season"]:
            if not int(random.random() * 500) and not cat.not_working():  # 1/400
                self.death_events.handle_deaths(cat, other_cat, self.at_war, self.enemy_clan, alive_kits)
                triggered_death = True
            else:
                triggered_death = self.condition_events.handle_injuries(cat, other_cat, alive_kits, self.at_war,
                                                                        self.enemy_clan, game.clan.current_season)
                return triggered_death

            # disaster death chance
            if game.settings.get('disasters') and not triggered_death:
                if not random.getrandbits(10):  # 1/1024
                    triggered_death = True
                    self.handle_disasters(cat)

        # classic death chance
        elif game.clan.game_mode == "classic" and not int(random.random() * 500):  # 1/500
            self.death_events.handle_deaths(cat, other_cat, self.at_war, self.enemy_clan, alive_kits)
            triggered_death = True

        return triggered_death

    def handle_disasters(self, cat):
        """Handles events when the setting of disasters is turned on"""
        alive_cats = list(filter(
            lambda kitty: (kitty.status != "leader"
                           and not kitty.dead
                           and not kitty.outside),
            Cat.all_cats.values()
        )
        )
        alive_count = len(alive_cats)
        if alive_count > 15:
            if game.clan.all_clans:
                other_clan = game.clan.all_clans
            # Do some population/weight scrunkling to get amount of deaths
            max_deaths = int(alive_count / 2)  # 1/2 of alive cats
            weights = []
            population = []
            for n in range(2, max_deaths):
                population.append(n)
                weight = 1 / (0.75 * n)  # Lower chance for more dead cats
                weights.append(weight)
            dead_count = random.choices(population, weights=weights)[0]  # the dieded..

            disaster = []
            dead_names = []
            dead_cats = random.sample(alive_cats, dead_count)
            for cat in dead_cats:
                dead_names.append(cat.name)
            names = f"{dead_names.pop(0)}"  # Get first
            if dead_names:
                last_name = dead_names.pop()  # Get last
                if dead_names:
                    for name in dead_names:  # In-between
                        names += f", {name}"
                    names += f", and {last_name}"
                else:
                    names += f" and {last_name}"
            disaster.extend([
                ' drown after the camp becomes flooded.',
                f' are killed in a battle against {choice(other_clan).name}Clan.',
                ' are killed after a fire rages through the camp.',
                ' are killed in an ambush by a group of rogues.',
                ' go missing in the night.',
                ' are killed after a badger attack.',
                ' die to a greencough outbreak.',
                ' are taken away by twolegs.',
                ' eat tainted freshkill and die.',
            ])
            if game.clan.current_season == 'Leaf-bare':
                disaster.extend([
                    ' die after freezing from a snowstorm.',
                    ' starve to death when no prey is found.'
                ])
            elif game.clan.current_season == 'Greenleaf':
                disaster.extend([
                    ' die after overheating.',
                    ' die after the water dries up from drought.'
                ])
            if dead_count >= 2:
                event_string = f'{names}{choice(disaster)}'
                game.cur_events_list.append(event_string)
                if SAVE_DEATH:
                    save_death(cat, event_string)

            else:
                disaster_str = choice(disaster)
                disaster_str = disaster_str.replace('are', 'is')
                disaster_str = disaster_str.replace('go', 'goes')
                disaster_str = disaster_str.replace('die', 'dies')
                disaster_str = disaster_str.replace('drown', 'drowns')
                disaster_str = disaster_str.replace('eat', 'eats')
                disaster_str = disaster_str.replace('starve', 'starves')
                event_string = f'{names}{disaster_str}'
                game.cur_events_list.append(event_string)
                if SAVE_DEATH:
                    save_death(cat, event_string)

            for cat in dead_cats:
                cat.die()

    def handle_illnesses_or_illness_deaths(self, cat):
        """ 
        This function will handle:
            - classic mode: death events with illnesses
            - expanded mode: getting a new illness (extra function in own class)
        Returns: 
            - boolean if a death event occurred or not
        """
        # ---------------------------------------------------------------------------- #
        #                           decide if cat dies                                 #
        # ---------------------------------------------------------------------------- #
        # if triggered_death is True then the cat will die
        triggered_death = False

        if game.clan.game_mode in ["expanded", "cruel season"]:
            triggered_death = self.condition_events.handle_illnesses(cat, game.clan.current_season)
            return triggered_death

        elif game.clan.game_mode == "classic":
            # choose other cat
            other_cat = choice(list(Cat.all_cats.values()))
            countdown = int(len(Cat.all_cats) / 2)
            while cat == other_cat or other_cat.dead:
                other_cat = choice(list(Cat.all_cats.values()))
                countdown -= 1
                if countdown <= 0:
                    return

            # check if clan has kits, if True then clan has kits
            alive_kits = list(filter(
                lambda kitty: (kitty.age == "kitten"
                               and not kitty.dead
                               and not kitty.outside),
                Cat.all_cats.values()
            ))

            # chance to kill leader
            if not int(random.random() * 100) and cat.status == 'leader' and not triggered_death:  # 1/100
                self.death_events.handle_deaths(cat, other_cat, self.at_war, self.enemy_clan, alive_kits)
                triggered_death = True

            # chance to die of old age
            if cat.moons > int(random.random() * 51) + 150 and not triggered_death:  # cat.moons > 150 <--> 200
                self.death_events.handle_deaths(cat, other_cat, self.at_war, self.enemy_clan, alive_kits)
                triggered_death = True

            # classic death chance
            if not int(random.random() * 500):  # 1/500
                self.death_events.handle_deaths(cat, other_cat, self.at_war, self.enemy_clan, alive_kits)
                triggered_death = True

            return triggered_death

    def handle_outbreaks(self, cat):
        """
        try to infect some cats
        """
        # check if the cat is ill, if game mode is classic, or if clan has sufficient med cats in expanded mode
        amount_per_med = get_amount_cat_for_one_medic(game.clan)
        if not cat.is_ill() or game.clan.game_mode == 'classic' or \
                (medical_cats_condition_fulfilled(Cat.all_cats.values(),
                                                  amount_per_med) and game.clan.game_mode != 'cruel season'):
            return

        # check how many kitties are already ill
        already_sick = list(filter(
            lambda kitty: (not kitty.dead
                           and not kitty.outside
                           and kitty.is_ill()),
            Cat.all_cats.values()
        ))
        already_sick_count = len(already_sick)

        # round up the living kitties
        alive_cats = list(filter(
            lambda kitty: (not kitty.dead
                           and not kitty.outside
                           and not kitty.is_ill()),
            Cat.all_cats.values()
        ))
        alive_count = len(alive_cats)

        # if large amount of the population is already sick, stop spreading
        if already_sick_count >= alive_count * .25:
            print('CURRENT SICK COUNT TOO HIGH', already_sick_count, alive_count)
            return

        for illness in cat.illnesses:
            # check if illness can infect other cats
            if cat.illnesses[illness]["infectiousness"] == 0:
                continue
            chance = cat.illnesses[illness]["infectiousness"]
            if not int(random.random() * chance):  # 1/chance to infect
                # fleas are the only condition allowed to spread outside of cold seasons
                if game.clan.current_season not in ["Leaf-bare", "Leaf-fall"] and illness != 'fleas':
                    continue
                if illness == 'kittencough':
                    # adjust alive cats list to only include kittens
                    alive_cats = list(filter(
                        lambda kitty: (kitty.status == "kitten"
                                       and not kitty.dead
                                       and not kitty.outside),
                        Cat.all_cats.values()
                    ))
                    alive_count = len(alive_cats)

                max_infected = int(alive_count / 2)  # 1/2 of alive cats
                weights = []
                population = []
                for n in range(2, max_infected):
                    population.append(n)
                    weight = 1 / (0.75 * n)  # Lower chance for more infected cats
                    weights.append(weight)
                infected_count = random.choices(population, weights=weights)[0]  # the infected..

                infected_names = []
                infected_cats = random.sample(alive_cats, infected_count)
                for cat in infected_cats:
                    infected_names.append(str(cat.name))
                    cat.get_ill(illness, event_triggered=True)  # SPREAD THE GERMS >:)

                illness_name = str(illness).capitalize()
                if illness == 'kittencough':
                    event = f'{illness_name} has spread around the nursery. ' \
                            f'{", ".join(infected_names[:-1])}, and {infected_names[-1]} have been infected.'
                elif illness == 'fleas':
                    event = f'Fleas have been hopping from pelt to pelt and now {", ".join(infected_names[:-1])}, and {infected_names[-1]} are all infested.'
                else:
                    event = f'{illness_name} has spread around the camp. ' \
                            f'{", ".join(infected_names[:-1])}, and {infected_names[-1]} have been infected.'

                print('OUTBREAK - PANDEMIC ALERT')
                game.cur_events_list.append(event)
                break

    def coming_out(self, cat):
        """turnin' the kitties trans..."""
        if cat.genderalign == cat.gender:
            if cat.moons < 6:
                return

            if cat.age == 'adolescent':
                transing_chance = random.getrandbits(8)  # 2/256
            elif cat.age == 'young adult':
                transing_chance = random.getrandbits(9)  # 2/512
            else:
                # adult, senior adult, elder
                transing_chance = random.getrandbits(10)  # 2/1028

            if transing_chance:
                # transing_chance != 0, no trans kitties today...    L
                return

            if random.getrandbits(1):  # 50/50
                if cat.gender == "male":
                    cat.genderalign = "trans female"
                else:
                    cat.genderalign = "trans male"
            else:
                cat.genderalign = "nonbinary"

            if cat.gender == 'male':
                gender = 'tom'
            else:
                gender = 'she-cat'
            game.cur_events_list.append(
                f"{cat.name} has realized that {gender} doesn't describe how they feel anymore.")


events_class = Events()<|MERGE_RESOLUTION|>--- conflicted
+++ resolved
@@ -28,52 +28,6 @@
         self.death_events = Death_Events()
 
     def one_moon(self):
-<<<<<<< HEAD
-        if game.switches['timeskip']:
-            game.switches['saved_clan'] = False
-            self.living_cats = 0
-            self.new_cat_invited = False
-            game.patrolled.clear()
-            if any(str(cat.status) in {'leader', 'deputy', 'warrior', 'apprentice'}
-                    and not cat.dead and not cat.outside for cat in Cat.all_cats.values()):
-                game.switches['no_able_left'] = False
-            self.relation_events.handle_pregnancy_age(game.clan)
-            for cat in Cat.all_cats.copy().values():
-                if not cat.outside:
-                    self.one_moon_cat(cat)
-                else:
-                    # ---------------------------------------------------------------------------- #
-                    #                              exiled cat events                               #
-                    # ---------------------------------------------------------------------------- #
-                    # aging the cat
-                    cat.moons += 1
-                    if cat.moons == 6:
-                        cat.age = 'adolescent'
-                    elif cat.moons == 12:
-                        cat.age = 'adult'
-                    elif cat.moons == 100:
-                        cat.age = 'elder'
-
-                    # killing exiled cats
-                    if cat.moons > randint(100, 200):
-                        if choice([1, 2, 3, 4, 5]) == 1 and not cat.dead:
-                            cat.dead = True
-                            game.cur_events_list.append(
-                                f'Rumors reach your clan that the exiled {str(cat.name)} has died recently.')
-
-                    if cat.exiled and cat.status == 'leader' and not cat.dead and randint(
-                            1, 10) == 1:
-                        game.clan.leader_lives -= 1
-                        if game.clan.leader_lives <= 0:
-                            cat.dead = True
-                            game.cur_events_list.append(
-                                f'Rumors reach your clan that the exiled {str(cat.name)} lost a life recently.')
-
-                            game.clan.leader_lives = 0
-                    elif cat.exiled and cat.status == 'leader' and not cat.dead and randint(
-                            1, 45) == 1:
-                        game.clan.leader_lives -= 10
-=======
         game.cur_events_list = []
         game.relation_events_list = []
         game.switches['saved_clan'] = False
@@ -81,11 +35,11 @@
         self.new_cat_invited = False
         game.patrolled.clear()
         if any(str(cat.status) in {'leader', 'deputy', 'warrior', 'apprentice'}
-                and not cat.dead and not cat.exiled for cat in Cat.all_cats.values()):
+                and not cat.dead and not cat.outside for cat in Cat.all_cats.values()):
             game.switches['no_able_left'] = False
         self.relation_events.handle_pregnancy_age(game.clan)
         for cat in Cat.all_cats.copy().values():
-            if not cat.exiled:
+            if not cat.outside:
                 self.one_moon_cat(cat)
             else:
                 # ---------------------------------------------------------------------------- #
@@ -103,12 +57,11 @@
                 # killing exiled cats
                 if cat.moons > randint(100, 200):
                     if choice([1, 2, 3, 4, 5]) == 1 and not cat.dead:
->>>>>>> 03313075
                         cat.dead = True
                         game.cur_events_list.append(
                             f'Rumors reach your clan that the exiled {str(cat.name)} has died recently.')
 
-                if cat.exiled and cat.status == 'leader' and not cat.dead and randint(
+                if cat.outside and cat.status == 'leader' and not cat.dead and randint(
                         1, 10) == 1:
                     game.clan.leader_lives -= 1
                     if game.clan.leader_lives <= 0:
@@ -117,7 +70,7 @@
                             f'Rumors reach your clan that the exiled {str(cat.name)} lost a life recently.')
 
                         game.clan.leader_lives = 0
-                elif cat.exiled and cat.status == 'leader' and not cat.dead and randint(
+                elif cat.outside and cat.status == 'leader' and not cat.dead and randint(
                         1, 45) == 1:
                     game.clan.leader_lives -= 10
                     cat.dead = True
@@ -126,27 +79,14 @@
                     game.clan.leader_lives = 0
 
             # relationships have to be handled separately, because of the ceremony name change
-<<<<<<< HEAD
-            for cat in Cat.all_cats.copy().values():
-                if cat.dead or cat.outside:
-                    continue
-                # switches between the two death handles
-                self.handle_outbreaks(cat)
-                if random.getrandbits(1):
-                    triggered_death = self.handle_injuries_or_general_death(cat)
-                    if not triggered_death:
-                        triggered_death = self.handle_illnesses_or_illness_deaths(cat)
-                else:
-=======
         for cat in Cat.all_cats.copy().values():
-            if cat.dead or cat.exiled:
+            if cat.dead or cat.outside:
                 continue
             # switches between the two death handles
             self.handle_outbreaks(cat)
             if random.getrandbits(1):
                 triggered_death = self.handle_injuries_or_general_death(cat)
                 if not triggered_death:
->>>>>>> 03313075
                     triggered_death = self.handle_illnesses_or_illness_deaths(cat)
             else:
                 triggered_death = self.handle_illnesses_or_illness_deaths(cat)
@@ -158,17 +98,8 @@
 
         self.check_clan_relations()
 
-<<<<<<< HEAD
-            for string in Cat.grief_strings:
-                game.cur_events_list.append(string)
-            Cat.grief_strings.clear()
-
-            # age up the clan
-            game.clan.age += 1
-=======
         # age up the clan
         game.clan.age += 1
->>>>>>> 03313075
 
         # autosave
         if game.settings.get('autosave') is True and game.clan.age % 5 == 0:
@@ -190,17 +121,17 @@
         else:
             has_med = any(
                 str(cat.status) in {"medicine cat", "medicine cat apprentice"}
-                and not cat.dead and not cat.exiled
+                and not cat.dead and not cat.outside
                 for cat in Cat.all_cats.values())
             if not has_med:
                 game.cur_events_list.insert(0, f"{game.clan.name}Clan has no medicine cat!")
 
-        if game.clan.deputy == 0 or game.clan.deputy is None or game.clan.deputy.dead or game.clan.deputy.exiled:
+        if game.clan.deputy == 0 or game.clan.deputy is None or game.clan.deputy.dead or game.clan.deputy.outside:
             if game.settings.get('deputy') is True:
                 random_count = 0
                 while random_count < 30:
                     random_cat = str(random.choice(list(Cat.all_cats.keys())))
-                    if not Cat.all_cats[random_cat].dead and not Cat.all_cats[random_cat].exiled:
+                    if not Cat.all_cats[random_cat].dead and not Cat.all_cats[random_cat].outside:
                         if Cat.all_cats[random_cat].status == 'warrior' and (
                                 len(Cat.all_cats[random_cat].former_apprentices) > 0 or len(
                             Cat.all_cats[random_cat].apprentice) > 0):
@@ -213,35 +144,8 @@
                 if random_count == 30:
                     game.cur_events_list.append('The clan decides that no cat is fit to be deputy')
             else:
-<<<<<<< HEAD
-                has_med = any(
-                    str(cat.status) in {"medicine cat", "medicine cat apprentice"}
-                    and not cat.dead and not cat.outside
-                    for cat in Cat.all_cats.values())
-                if not has_med:
-                    game.cur_events_list.insert(0, f"{game.clan.name}Clan has no medicine cat!")
-            if game.clan.deputy == 0 or game.clan.deputy is None or game.clan.deputy.dead or game.clan.deputy.outside:
-                if game.settings.get('deputy') is True:
-                    random_count = 0
-                    while random_count < 30:
-                        random_cat = str(random.choice(list(Cat.all_cats.keys())))
-                        if not Cat.all_cats[random_cat].dead and not Cat.all_cats[random_cat].outside:
-                            if Cat.all_cats[random_cat].status == 'warrior' and (len(Cat.all_cats[random_cat].former_apprentices) > 0 or len(Cat.all_cats[random_cat].apprentice) > 0):
-                                Cat.all_cats[random_cat].status = 'deputy'
-                                game.clan.deputy = Cat.all_cats[random_cat]
-                                game.cur_events_list.append(
-                                    str(Cat.all_cats[random_cat].name) + ' has been chosen as the new deputy')
-                                break
-                        random_count += 1
-                    if random_count == 30:
-                        game.cur_events_list.append('The clan decides that no cat is fit to be deputy')
-                else:
-                    game.cur_events_list.insert(
-                        0, f"{game.clan.name}Clan has no deputy!")
-=======
                 game.cur_events_list.insert(
                     0, f"{game.clan.name}Clan has no deputy!")
->>>>>>> 03313075
 
             # check for leader
             if game.clan.leader.dead or game.clan.leader.outside:
