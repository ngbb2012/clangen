--- conflicted
+++ resolved
@@ -80,8 +80,6 @@
         Pregnancy_Events.handle_pregnancy_age(game.clan)
         self.check_war()
 
-
-
         if game.clan.game_mode in ['expanded', 'cruel season'] and game.clan.freshkill_pile:
             # feed the cats and update the nutrient status
             relevant_cats = list(
@@ -133,7 +131,8 @@
                 for _val in values:
                     if _val[2] == "minor":
                         # Apply the grief message as a thought to the cat
-                        text = event_text_adjust(Cat, _val[0], main_cat=Cat.fetch_cat(cat_id), random_cat=Cat.fetch_cat(_val[1][0]))
+                        text = event_text_adjust(Cat, _val[0], main_cat=Cat.fetch_cat(cat_id),
+                                                 random_cat=Cat.fetch_cat(_val[1][0]))
                         Cat.fetch_cat(cat_id).thought = text
                     else:
                         game.cur_events_list.append(
@@ -370,8 +369,6 @@
                                 invited_cat.update_mentor()
                             else:
                                 invited_cat.status = "warrior"
-
-
 
                         invited_cat.create_relationships_new_cat()
 
@@ -486,7 +483,8 @@
                 game.clan.herbs.update({new_herb: 1})
         else:
             event_list = []
-            meds_available = get_alive_status_cats(Cat, ["medicine cat", "medicine cat apprentice"], working=True, sort=True)
+            meds_available = get_alive_status_cats(Cat, ["medicine cat", "medicine cat apprentice"], working=True,
+                                                   sort=True)
             for med in meds_available:
                 if game.clan.current_season in ['Newleaf', 'Greenleaf']:
                     amount = random.choices([0, 1, 2, 3], [1, 2, 2, 2], k=1)
@@ -533,223 +531,6 @@
                         return
             game.herb_events_list.extend(event_list)
 
-<<<<<<< HEAD
-=======
-    def herb_destruction(self):
-        """
-        TODO: DOCS
-        """
-        allies = []
-        for clan in game.clan.all_clans:
-            if clan.relations > 17:
-                allies.append(clan)
-
-        meds = get_med_cats(Cat, working=False)
-        if len(meds) == 1:
-            insert = "medicine cat"
-        else:
-            insert = "medicine cats"
-        # herbs = game.clan.herbs
-
-        herbs_lost = []
-
-        # trying to fix consider-using-dict-items makes my brain hurt
-        for herb in game.clan.herbs:  # pylint: disable=consider-using-dict-items
-            if game.clan.herbs[herb] > 25:
-                game.clan.herbs[herb] = 25
-                herbs_lost.append(herb)
-
-        if herbs_lost:
-            if len(herbs_lost) == 1 and herbs_lost[0] != 'cobwebs':
-                insert2 = f"much {herbs_lost[0]}"
-            elif len(herbs_lost) == 1 and herbs_lost[0] == 'cobwebs':
-                insert2 = f"many {herbs_lost[0]}"
-            elif len(herbs_lost) == 2:
-                insert2 = f"much {herbs_lost[0]} and {herbs_lost[1]}"
-            else:
-                insert2 = f"much {', '.join(herbs_lost[:-1])}, and {herbs_lost[-1]}"
-            text = f"The herb stores have too {insert2}. The excess is given back to the earth."
-            game.herb_events_list.append(text)
-
-        if sum(game.clan.herbs.values()) >= 50:
-            chance = 2
-        else:
-            chance = 5
-
-        if len(game.clan.herbs.keys()) >= 10 and not int(
-                random.random() * chance):
-            bad_herb = random.choice(list(game.clan.herbs.keys()))
-
-            # Failsafe, since I have no idea why we are getting 0-herb entries.
-            while game.clan.herbs[bad_herb] <= 0:
-                print(
-                    f"Warning: {bad_herb} was chosen to destroy, although you currently have "
-                    f"{game.clan.herbs[bad_herb]}. Removing {bad_herb}"
-                    f"from herb dict, finding a new herb..."
-                )
-                game.clan.herbs.pop(bad_herb)
-                if game.clan.herbs:
-                    bad_herb = random.choice(list(game.clan.herbs.keys()))
-                else:
-                    print("No herbs to destroy")
-                    return
-
-            herb_amount = random.randrange(1, game.clan.herbs[bad_herb] + 1)
-            # deplete the herb
-            game.clan.herbs[bad_herb] -= herb_amount
-            insert2 = 'some of'
-            if game.clan.herbs[bad_herb] <= 0:
-                game.clan.herbs.pop(bad_herb)
-                insert2 = "all of"
-
-            event = f"As the herb stores are inspected by the {insert}, it's noticed " \
-                    f"that {insert2} the {bad_herb.replace('_', ' ')}" \
-                    f" went bad. They'll have to be replaced with new ones. "
-            game.herb_events_list.append(event)
-            game.cur_events_list.append(Single_Event(event, "health"))
-
-        elif allies and not int(random.random() * 5):
-            chosen_ally = random.choice(allies)
-            if not game.clan.herbs:
-                # If you have no herbs, you can't give any to a clan. Special events for that.
-                possible_events = [
-                    # pylint: disable=line-too-long
-                    f"The {chosen_ally.name}Clan medicine cat comes asking if your Clan has any herbs to spare. "
-                    f"Unfortunately, your stocks are bare, and you are unable to provide any help. ",
-                    f"A medicine cat from {chosen_ally.name}Clan comes comes to your Clan, asking for herbs "
-                    f"to heal their sick Clanmates. Your Clan quickly shoos them away, not willing to "
-                    f"admit that they don't have a single herb in their stores. "
-                ]
-                # pylint: enable=line-too-long
-                chosen_ally.relations -= 2
-            else:
-                herb_given = random.choice(list(game.clan.herbs.keys()))
-
-                # Failsafe, since I have no idea why we are getting 0-herb entries.
-                while game.clan.herbs[herb_given] <= 0:
-                    print(
-                        f"Warning: {herb_given} was chosen to give to another clan, "
-                        f"although you currently have {game.clan.herbs[herb_given]}. "
-                        f"Removing {herb_given} from herb dict, finding a new herb..."
-                    )
-                    game.clan.herbs.pop(herb_given)
-                    if game.clan.herbs:
-                        herb_given = random.choice(list(
-                            game.clan.herbs.keys()))
-                    else:
-                        print("No herbs to destroy")
-                        return
-
-                if game.clan.herbs[herb_given] > 2:
-                    herb_amount = random.randrange(
-                        1, int(game.clan.herbs[herb_given] - 1))
-                    # deplete the herb
-                    game.clan.herbs[herb_given] -= herb_amount
-                    possible_events = [
-                        f"The {chosen_ally.name}Clan medicine cat comes asking if your Clan has any {herb_given.replace('_', ' ')} to spare. "  # pylint: disable=line-too-long
-                        f"Graciously, your Clan decides to aid their allies and share the herbs.",
-                        f"The medicine cat apprentice from {chosen_ally.name}Clan comes asking for {herb_given.replace('_', ' ')}. "  # pylint: disable=line-too-long
-                        f"They refuse to say why their Clan needs them but your Clan still provides them with {herb_given.replace('_', ' ')}."
-                        # pylint: disable=line-too-long
-                    ]
-                    if herb_given == 'lungwort':
-                        possible_events.extend([
-                            f"The {chosen_ally.name}Clan medicine cat apprentice comes to your camp, pleading for help "  # pylint: disable=line-too-long
-                            f"with a yellowcough epidemic. Your Clan provides the cat with some of their extra lungwort.",
-                            # pylint: disable=line-too-long
-                            f"A medicine cat from {chosen_ally.name}Clan comes to your Clan, asking for lungwort to heal a "  # pylint: disable=line-too-long
-                            f"case of yellowcough. Your Clan has some extra, and so decides to share with their allies."
-                            # pylint: disable=line-too-long
-                        ])
-                    chosen_ally.relations += 5
-                else:
-                    possible_events = [
-                        f"The {chosen_ally.name}Clan medicine cat comes asking if your Clan has any {herb_given.replace('_', ' ')} to spare. "  # pylint: disable=line-too-long
-                        f"However, your Clan only has enough for themselves and they refuse to share.",
-                        # pylint: disable=line-too-long
-                        f"The medicine cat apprentice from {chosen_ally.name}Clan comes asking for herbs. They refuse to "  # pylint: disable=line-too-long
-                        f"say why their Clan needs them and your Clan decides not to share their precious few {herb_given.replace('_', ' ')}."
-                        # pylint: disable=line-too-long
-                    ]
-                    if herb_given == 'lungwort':
-                        possible_events.extend([
-                            f"The {chosen_ally.name}Clan medicine cat apprentice comes to your camp, pleading for help with"  # pylint: disable=line-too-long
-                            f" a yellowcough epidemic. Your Clan can't spare the precious herb however, and turns them away.",
-                            # pylint: disable=line-too-long
-                            f"A medicine cat from {chosen_ally.name}Clan comes to your Clan, asking for lungwort to heal "  # pylint: disable=line-too-long
-                            f"a case of yellowcough. However, your Clan has no extra lungwort to give."
-                            # pylint: disable=line-too-long
-                        ])
-                    chosen_ally.relations -= 5
-            event = random.choice(possible_events)
-            game.herb_events_list.append(event)
-            event_type = "health"
-            if f"{chosen_ally.name}Clan" in event:
-                event_type = ["health", "other_clans"]
-            game.cur_events_list.append(Single_Event(event, event_type))
-
-        elif not int(random.random() * 10) and 'moss' in game.clan.herbs:
-            herb_amount = random.randrange(1, game.clan.herbs['moss'] + 1)
-            game.clan.herbs['moss'] -= herb_amount
-            if game.clan.herbs['moss'] <= 0:
-                game.clan.herbs.pop('moss')
-            event = "The medicine den nests have been refreshed with new moss from the herb stores."
-            game.herb_events_list.append(event)
-            game.cur_events_list.append(Single_Event(event, "health"))
-
-        elif not int(random.random() * 80) and sum(
-                game.clan.herbs.values()) > 0 and len(meds) > 0:
-            possible_events = []
-
-            if game.clan.war.get("at_war", False):
-
-                # If at war, grab enemy clans
-                enemy_clan = None
-                for other_clan in game.clan.all_clans:
-                    if other_clan.name == game.clan.war["enemy"]:
-                        enemy_clan = other_clan
-                        break
-
-                possible_events.append(
-                    f"{enemy_clan} breaks into the camp and ravages the herb stores, "
-                    f"taking some for themselves and destroying the rest.")
-
-            possible_events.extend([
-                f"Some sort of pest got into the herb stores and completely destroyed them. The {insert} will have to "  # pylint: disable=line-too-long
-                f"clean it out and start over anew.",  # pylint: disable=line-too-long
-                "Abnormally strong winds blew through the camp last night and scattered the herb store into a "  # pylint: disable=line-too-long
-                "useless state.",
-                f"Some kind of blight has infected the herb stores. The {insert} have no choice but to clear out all "  # pylint: disable=line-too-long
-                f"the old herbs."
-            ])
-            if game.clan.current_season == 'Leaf-bare':
-                possible_events.extend([
-                    "Freezing temperatures have not just affected the cats. It's also frostbitten the stored herbs. "  # pylint: disable=line-too-long
-                    "They're useless now and will have to be replaced.",
-                ])
-            elif game.clan.current_season == 'Newleaf':
-                possible_events.extend([
-                    "The newleaf rain has left the air humid and the whole camp damp. The herb stores are found to "  # pylint: disable=line-too-long
-                    "be growing mold and have to be thrown out. "
-                ])
-            elif game.clan.current_season == 'Greenleaf' and game.clan.biome != 'Mountainous':
-                possible_events.extend([
-                    "The persistent, dry heat managed to cause a small fire in the herb stores. While no one was "  # pylint: disable=line-too-long
-                    "injured, the herbs are little more than ashes now."
-                ])
-            elif game.clan.biome == 'Beach' and game.clan.current_season in [
-                "Leaf-fall", "Leaf-bare"
-            ]:
-                possible_events.extend([
-                    "A huge wave crashes into camp, leaving everyone soaked and the herb stores irreparably damaged."
-                    # pylint: disable=line-too-long
-                ])
-            game.clan.herbs.clear()
-            chosen_event = random.choice(possible_events)
-            game.cur_events_list.append(Single_Event(chosen_event, "health"))
-            game.herb_events_list.append(chosen_event)
-
->>>>>>> c65fc05c
     def handle_focus(self):
         """
         This function should be called late in the 'one_moon' function and handles all focuses which are possible to handle here:
@@ -1891,7 +1672,6 @@
                                              sub_type=sub_type,
                                              freshkill_pile=game.clan.freshkill_pile)
 
-
         self.ceremony_accessory = False
 
         return
@@ -2012,7 +1792,6 @@
                                              random_cat=random_cat,
                                              freshkill_pile=game.clan.freshkill_pile)
 
-
     def other_interactions(self, cat):
         """
         TODO: DOCS
@@ -2027,7 +1806,6 @@
                                          main_cat=cat,
                                          random_cat=random_cat,
                                          freshkill_pile=game.clan.freshkill_pile)
-
 
     def handle_injuries_or_general_death(self, cat):
         """
@@ -2119,7 +1897,6 @@
                                              random_cat=cat,
                                              sub_type=["murder"],
                                              freshkill_pile=game.clan.freshkill_pile)
-
 
             return
 
