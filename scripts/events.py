--- conflicted
+++ resolved
@@ -178,21 +178,11 @@
                 ghost_names.append(str(ghost.name))
             insert = adjust_list_text(ghost_names)
 
-<<<<<<< HEAD
             if len(Cat.dead_cats) > 1:
                 event = f"The past moon, {insert} have taken their place in StarClan. {game.clan.name}Clan mourns their " \
                         f"loss, and their Clanmates will miss where they had been in their lives. Moments of their " \
                         f"lives are shared in stories around the circle of mourners as those that were closest to them " \
                         f"take them to their final resting place."
-=======
-            if len(Cat.dead_cats) > 1 and game.clan.game_mode != "classic":
-                event = (
-                    f"The past moon, {insert} have taken their place in StarClan. {game.clan.name}Clan mourns their "
-                    f"loss, and their Clanmates will miss where they had been in their lives. Moments of their "
-                    f"lives are shared in stories around the circle of mourners as those that were closest to them "
-                    f"take them to their final resting place."
-                )
->>>>>>> 8b5581ce
 
                 if len(ghost_names) > 2:
                     alive_cats = list(
@@ -2327,15 +2317,9 @@
 
     def handle_outbreaks(self, cat):
         """Try to infect some cats."""
-<<<<<<< HEAD
         # check if the cat is ill,
         # or if Clan has sufficient med cats
         if not cat.is_ill():
-=======
-        # check if the cat is ill, if game mode is classic,
-        # or if Clan has sufficient med cats in expanded mode
-        if not cat.is_ill() or game.clan.game_mode == "classic":
->>>>>>> 8b5581ce
             return
 
         # check how many kitties are already ill
