--- conflicted
+++ resolved
@@ -169,11 +169,7 @@
                             if game.clan.deputy is not None:
                                 if game.clan.deputy.dead and not game.clan.leader.dead and not game.clan.leader.exiled:
                                     text = str(game.clan.leader.name) + ' chooses ' + str(Cat.all_cats[random_cat].name) + ' to take over as deputy. They know that ' + str(game.clan.deputy.name) + ' would agree.'
-<<<<<<< HEAD
                                 if not game.clan.deputy.dead and not game.clan.deputy.outside and not game.clan.deputy.exiled:
-=======
-                                if not game.clan.deputy.dead and not game.clan.deputy.outside:
->>>>>>> 1ae950a9
                                     text = str(Cat.all_cats[random_cat].name) + ' has been chosen as the new deputy. The retired deputy nods their approval.'
                                 if game.clan.deputy.outside:
                                     text = str(Cat.all_cats[random_cat].name) + ' has been chosen as the new deputy. The Clan hopes that ' + str(game.clan.deputy.name) + ' would approve.'
@@ -476,7 +472,6 @@
             ])
             if cat.parent1 is not None and str(
                     cat_class.all_cats[cat.parent1].name) != str(
-<<<<<<< HEAD
                         cat.mentor.name) and str(cat_class.all_cats[cat.parent1].name) != "unnamed queen":
                 ceremony.extend([
                     str(cat_class.all_cats[cat.parent1].name) +
@@ -485,18 +480,7 @@
                     " to apprentice under. They know that " +
                     str(cat.mentor.name) + " was a good choice."
                 ])
-=======
-                        cat.mentor.name) and cat.parent1 != "unnamed queen":
-                parent = Cat.all_cats[cat.parent1]
-                if not parent.dead and not parent.outside:
-                    ceremony.extend([
-                        str(cat_class.all_cats[cat.parent1].name) +
-                        " is watching in pride as " + str(cat.name) +
-                        " is named and given to " + str(cat.mentor.name) +
-                        " to apprentice under. They know that " +
-                        str(cat.mentor.name) + " was a good choice."
-                    ])
->>>>>>> 1ae950a9
+
             if cat.is_disabled() and not game.clan.leader.dead:
                 ceremony.extend([
                     str(cat.name) + " is confidently telling " +
