--- conflicted
+++ resolved
@@ -597,30 +597,20 @@
             ceremony.extend([
                 str(cat.name) +
                 " has decided that hunting and fighting is not the way they can provide for their Clan. Instead, they have decided to serve their Clan by healing and communing with StarClan. "
-<<<<<<< HEAD
                 + str(cat.mentor.name) + " proudly becomes their mentor.",
                 "Interested in herbs even in their kithood, " + str(cat.name) + " is eager to be apprenticed to " + str(cat.mentor.name) + ".",
                 "Interested in all the myths and stories told by the elders and queens " + str(cat.name) + " decides to become a medicine cat apprentice hoping to someday speak to those gone before. " + str(cat.mentor.name) + " loves their determination and eagerness to learn and agrees to take them on as their apprentice.",
                 "Only the thought alone of fighting and hurting another cat makes " + str(cat.name) + " shiver. They decide to heal instead of fight and " + str(cat.mentor.name) + " takes them under their wing."
-=======
-                + mentor_name + " proudly becomes their mentor."
->>>>>>> bbf2bf24
             ])
         elif (promoted_to == 'medicine cat apprentice') and cat.mentor is None:
             ceremony.extend(["Newly-made medicine cat apprentice " + str(cat.name) +
                              " learns the way of healing through guidance from StarClan."])
         elif promoted_to == 'medicine cat':
-<<<<<<< HEAD
                 ceremony.extend(
                 [str(cat.name) + " is taken to speak with StarClan. They are now a full medicine cat of the Clan.",
                  "The senior medicine cat has thought long and hard about this and names " + str(cat.name.prefix) + "paw " + str(cat.name) + ", StarClan gives their blessing and the stars twinkle in celebration."])
                 
         elif promoted_to == 'elder' and not game.clan.leader.dead:
-=======
-            ceremony.extend(
-                [str(cat.name) + " is taken to speak with StarClan. They are now a full medicine cat of the Clan."])
-        elif promoted_to == 'elder' and not leader_dead:
->>>>>>> bbf2bf24
             ceremony.extend([
                 str(game.clan.leader.name) +
                 " proudly calls a Clan meeting to honor " + str(cat.name) +
