from scripts.cat.cats import *
from scripts.conditions import medical_cats_condition_fulfilled, get_amount_cat_for_one_medic
from scripts.cat_relations.relation_events import *
from scripts.game_structure.buttons import *
from scripts.game_structure.load_cat import * 
from scripts.events_module.condition_events import Condition_Events

class Events():
    all_events = {}

    def __init__(self, e_type=None, **cats):
        self.e_type = e_type
        self.ID = str(randint(0, 9)) + str(randint(0, 9)) + str(randint(
            0, 9)) + str(randint(0, 9))
        if e_type is not None:
            self.all_events[self.ID] = self
        self.cats = cats
        self.at_war = False
        self.time_at_war = False
        self.enemy_clan = None
        self.living_cats = 0
        self.new_cat_invited = False
        self.ceremony_accessory = False
        self.relation_events = Relation_Events()
        self.condition_events = Condition_Events()

    def one_moon(self):
        if game.switches['timeskip']:
            game.switches['saved_clan'] = False
            self.living_cats = 0
            self.new_cat_invited = False
            game.patrolled.clear()
            if any(str(cat.status) in {'leader', 'deputy', 'warrior', 'apprentice'}
                    and not cat.dead and not cat.outside for cat in Cat.all_cats.values()):
                game.switches['no_able_left'] = False
            self.relation_events.handle_pregnancy_age(game.clan)
            for cat in Cat.all_cats.copy().values():
                if not cat.outside:
                    self.one_moon_cat(cat)
                else:
                    cat.moons += 1
                    if cat.moons == 6:
                        cat.age = 'adolescent'
                    elif cat.moons == 12:
                        cat.age = 'adult'
                    elif cat.moons == 100:
                        cat.age = 'elder'
                    if cat.moons > randint(100, 200):
                        if choice([1, 2, 3, 4, 5]) == 1 and not cat.dead:
                            cat.dead = True
                            game.cur_events_list.append(f'Rumors reach your clan that the exiled {str(cat.name)} has died recently.')

                    if cat.exiled and cat.status == 'leader' and not cat.dead and randint(
                            1, 10) == 1:
                        game.clan.leader_lives -= 1
                        if game.clan.leader_lives <= 0:
                            cat.dead = True
                            game.cur_events_list.append(f'Rumors reach your clan that the exiled {str(cat.name)} has died recently.')

                            game.clan.leader_lives = 0
                    elif cat.exiled and cat.status == 'leader' and not cat.dead and randint(
                            1, 45) == 1:
                        game.clan.leader_lives -= 10
                        cat.dead = True
                        game.cur_events_list.append(f'Rumors reach your clan that the exiled {str(cat.name)} has died recently.')
                        game.clan.leader_lives = 0
            
            # relationships have to be handled separately, because of the ceremony name change
            for cat in Cat.all_cats.copy().values():
                if cat.dead or cat.exiled:
                    continue
                # switches between the two death handles
                if random.getrandbits(1):
                    triggered_death = self.handle_injuries_or_general_death(cat)
                    if not triggered_death:
                        triggered_death = self.handle_illnesses_or_illness_deaths(cat)
                else:
                    triggered_death = self.handle_illnesses_or_illness_deaths(cat)
                    if not triggered_death:
                        triggered_death = self.handle_injuries_or_general_death(cat)

                if not cat.dead:
                    self.relation_events.handle_relationships(cat)


            self.check_clan_relations()
            game.clan.age += 1
            if game.settings.get('autosave') is True and game.clan.age % 5 == 0:
                game.save_cats()
                game.clan.save_clan()
                game.clan.save_pregnancy(game.clan)
            game.clan.current_season = game.clan.seasons[game.clan.age % 12]
            game.event_scroll_ct = 0
<<<<<<< HEAD
            has_med = any(
                str(cat.status) in {"medicine cat", "medicine cat apprentice"}
                and not cat.dead and not cat.outside
                for cat in Cat.all_cats.values())

            if not has_med:
                game.cur_events_list.insert(
                    0, f"{game.clan.name}Clan has no medicine cat!")
            if game.clan.deputy == 0 or game.clan.deputy is None or game.clan.deputy.dead or game.clan.deputy.outside:
=======

            if game.clan.game_mode in ["expanded", "cruel season"]:
                amount_per_med = get_amount_cat_for_one_medic(game.clan)
                med_fullfiled = medical_cats_condition_fulfilled(Cat.all_cats.values(), amount_per_med)
                if not med_fullfiled:
                    game.cur_events_list.insert(0, f"{game.clan.name}Clan has not enough (healthy) medicine cats!")
            else:
                has_med = any(
                    str(cat.status) in {"medicine cat", "medicine cat apprentice"}
                    and not cat.dead and not cat.exiled
                    for cat in Cat.all_cats.values())
                if not has_med:
                    game.cur_events_list.insert(0, f"{game.clan.name}Clan has no medicine cat!")
            if game.clan.deputy == 0 or game.clan.deputy is None or game.clan.deputy.dead or game.clan.deputy.exiled:
>>>>>>> 13b237ef
                if game.settings.get('deputy') is True:
                    random_count = 0
                    while random_count < 30:
                        random_cat = str(random.choice(list(Cat.all_cats.keys())))
                        if not Cat.all_cats[random_cat].dead and not Cat.all_cats[random_cat].outside:
                            if Cat.all_cats[random_cat].status == 'warrior' and (len(Cat.all_cats[random_cat].former_apprentices) > 0 or len(Cat.all_cats[random_cat].apprentice) > 0):
                                Cat.all_cats[random_cat].status = 'deputy'
                                game.clan.deputy = Cat.all_cats[random_cat]
                                game.cur_events_list.append(str(Cat.all_cats[random_cat].name) + ' has been chosen as the new deputy')
                                break
                        random_count+=1
                    if (random_count == 30):
                        game.cur_events_list.append('The clan decides that no cat is fit to be deputy')
                else:
                    game.cur_events_list.insert(
                        0, f"{game.clan.name}Clan has no deputy!")
            if game.clan.leader.dead or game.clan.leader.outside:
                game.cur_events_list.insert(
                    0, f"{game.clan.name}Clan has no leader!")

        game.switches['timeskip'] = False

    def one_moon_cat(self, cat):
        if cat.dead:
            cat.thoughts()
            cat.dead_for += 1
            return
        
        self.living_cats += 1

        # prevent injured or sick cats from unrealistic clan events
        if cat.is_ill() or cat.is_injured():
            self.perform_ceremonies(cat)
            self.coming_out(cat)
            cat.one_moon()
            return
           
        self.perform_ceremonies(cat) # here is age up included

        if not game.clan.closed_borders and not self.new_cat_invited or self.living_cats < 10:
            self.invite_new_cats(cat)
        self.other_interactions(cat)
        self.coming_out(cat)
        self.gain_accessories(cat)
        self.gain_scars(cat)
        self.relation_events.handle_having_kits(cat, clan = game.clan)

        # all actions, which do not trigger and event display and 
        # are connected to cats are located in there
        cat.one_moon()

    def check_clan_relations(self):
        if len(game.clan.all_clans) > 0 and randint(1, 5) == 1:
            war_notice = ''
            for other_clan in game.clan.all_clans:
                if int(other_clan.relations) <= 5:
                    if randint(1, 5) == 1 and self.time_at_war > 2:
                        self.at_war = False
                        self.time_at_war = 0
                        other_clan.relations = 10
                        game.cur_events_list.append('The war against ' +
                                                    str(other_clan.name) +
                                                    'Clan has ended.')
                    elif self.time_at_war == 0:
                        game.cur_events_list.append('The war against ' +
                                                    str(other_clan.name) +
                                                    'Clan has begun.')
                        self.time_at_war += 1
                    else:
                        self.enemy_clan = f'{str(other_clan.name)}Clan'
                        possible_text = [
                            f'War rages between {game.clan.name}Clan and {other_clan.name}Clan.',
                            f'{other_clan.name}Clan has taken some of {game.clan.name}'
                            + "Clan\'s territory.",
                            f'{game.clan.name}Clan has claimed some of {other_clan.name}'
                            + "Clan\'s territory.",
                            f'{other_clan.name}Clan attempted to break into your camp during the war.',
                            f'The war against {other_clan.name}Clan continues.',
                            f'{game.clan.name}Clan is starting to get tired of the war against {other_clan.name}Clan.',
                            f'{game.clan.name}Clan warriors plan new battle strategies for the war.',
                            f'{game.clan.name}Clan warriors reinforce the camp walls.'
                        ]
                        if game.clan.medicine_cat is not None:
                            possible_text.extend([
                                'The medicine cats worry about having enough herbs to treat their clan\'s wounds.'
                            ])
                        war_notice = choice(possible_text)
                        self.time_at_war += 1
                    break
                elif int(other_clan.relations) > 30:
                    other_clan.relations = 10
                else:
                    self.at_war = False
                    r_num = choice([-1, 1])
                    other_clan.relations = str(
                        int(other_clan.relations) + r_num)
            if war_notice:
                game.cur_events_list.append(war_notice)

    def perform_ceremonies(self, cat):
        if (game.clan.leader.dead or game.clan.leader.exiled or game.clan.leader.outside
            ) and game.clan.deputy is not None and not game.clan.deputy.dead:
            if game.clan.leader.exiled:
                game.cur_events_list.append(
                    str(game.clan.leader.name) + ' was exiled.')
            elif game.clan.leader.outside:
                game.cur_events_list.append(
                    str(game.clan.leader.name) + ' was lost while on patrol. The clan needs a leader, so ')
            else:
                game.cur_events_list.append(
                    str(game.clan.leader.name) +
                    ' has lost their last life and has travelled to StarClan.')
            game.clan.new_leader(game.clan.deputy)
            game.clan.leader_lives = 9
            game.cur_events_list.append(
                f'{str(game.clan.deputy.name)} has been promoted to the new leader of the clan.'
            )
            self.ceremony_accessory = True
            self.gain_accessories(cat)
            game.clan.deputy = None
        if not cat.dead:
            if cat.status == 'deputy' and game.clan.deputy is None:
                game.clan.deputy = cat
            if cat.status == 'medicine cat' and game.clan.medicine_cat is None:
                game.clan.medicine_cat = cat
            if cat.status in ['warrior', 'deputy'] and cat.age == 'elder' and len(cat.apprentice) < 1:
                if cat.status == 'deputy':
                    game.clan.deputy = None
                self.ceremony(cat, 'elder', ' has retired to the elder den.')
                cat.status_change('elder')
            if cat.moons == cat_class.age_moons[cat.age][1]:
                if cat.status == 'kitten':
                    # check if the medicine cat is an elder
                    has_elder_med = any(
                        cat.status == 'medicine cat' and cat.age == 'elder'
                        and not cat.dead and not cat.outside
                        for cat in Cat.all_cats.values())
                    very_old_med = any(
                        cat.status == 'medicine cat' and cat.moons >= 150
                        and not cat.dead and not cat.outside
                        for cat in Cat.all_cats.values())
                    # check if a med cat of a different age exists
                    has_med = any(
                        cat.status == 'medicine cat' and cat.age != 'elder'
                        and not cat.dead and not cat.outside
                        for cat in Cat.all_cats.values())
                    # check if a med cat app already exists
                    has_med_app = any(
                        cat.status == 'medicine cat apprentice'
                        and not cat.dead and not cat.outside
                        for cat in Cat.all_cats.values())
                    # assign chance to become med app depending on current med cat and traits
                    if has_elder_med is True and has_med is False:
                        #chance = randint(0, 2)
                        chance = int(random.random() * 3)  # 3 is not part of the range
                    elif has_elder_med is False and has_med is True:
                        #chance = randint(0, 90)
                        chance = int(random.random() * 91)
                    elif has_elder_med and has_med:
                        if very_old_med:
                            #chance = randint(0, 40)
                            chance = int(random.random() * 41)
                        else:
                            chance = 0
                    else:
                        chance = int(random.random() * 41)
                    if chance in range(1, 6):    
                        if cat.trait in ['polite', 'quiet', 'sweet', 'daydreamer']:
                            chance = 1
                    if has_med_app is False and chance == 1:
                        self.ceremony(cat, 'medicine cat apprentice', ' has chosen to walk the path of a medicine cat.')
                        self.ceremony_accessory = True
                        self.gain_accessories(cat)
                    else:
                        self.ceremony(cat, 'apprentice', ' has started their apprenticeship.')
                        self.ceremony_accessory = True
                        self.gain_accessories(cat)
                elif cat.status == 'apprentice':
                    self.ceremony(cat, 'warrior', ' has earned their warrior name.')
                    self.ceremony_accessory = True
                    self.gain_accessories(cat)
                elif cat.status == 'medicine cat apprentice':
                    self.ceremony(cat, 'medicine cat', ' has earned their medicine cat name.')
                    self.ceremony_accessory = True
                    self.gain_accessories(cat)

    def ceremony(self, cat, promoted_to, ceremony_text):
        cat.status_change(promoted_to)
        game.cur_events_list.append(f'{str(cat.name)}{ceremony_text}')

    def gain_accessories(self, cat):
        if cat.accessory is not None:
            return
        name = str(cat.name)
        other_cat = choice(list(Cat.all_cats.values()))
        countdown = int(len(Cat.all_cats) / 3)
        while cat == other_cat or other_cat.dead or other_cat.outside:
            other_cat = choice(list(Cat.all_cats.values()))
            countdown-=1
            if countdown <= 0:
                return
        other_name = str(other_cat.name)
        acc_text = []
        chance = randint(0, 50)
        if cat.age in ['kitten', 'adolescent']:
            chance = randint(0, 70)
        elif cat.age in ['young adult', 'adult', 'senior adult', 'elder']:
            chance = randint(0, 150)
        elif cat.trait in ['childish', 'lonesome', 'loving', 'playful', 'shameless', 'strange', 'troublesome']:
            chance = randint(0, 40)
        elif cat.status in ['medicine cat', 'medicine cat apprentice']:
            chance = randint(0, 30)
        if chance == 1:
            if cat.accessory is None:
                cat.accessory = choice([
                    choice(plant_accessories),
                    choice(wild_accessories)
                ])
                acc_singular = plural_acc_names(cat.accessory, False, True)
                acc_plural = plural_acc_names(cat.accessory, True, False)
                #if self.ceremony_accessory == True:
                 #   acc_text.extend([f'{other_name} gives {name} something to adorn their pelt as congratulations', f'{name} decides to pick something to adorn their pelt as celebration'])
                if cat.age != 'kitten':
                    if cat.accessory in ["FORGET ME NOTS", "BLUEBELLS", "POPPY"]:
                        if game.clan.current_season == 'Leaf-bare':
                            acc_text.append(f'{name} found a mysterious {acc_singular} growing in the {choice(["snow", "ice", "frost"])} and decided to wear it.')
                        else:
                            acc_text.extend([f'{name} received a cool {acc_singular} from {other_name} and decided to wear it on their pelt.',
                                             f'{name} found a pretty {acc_singular} and decided to wear it on their pelt.',
                                             f'A clanmate gave {name} some {acc_plural} and they decided to wear them.'
                            ])
                    elif cat.accessory in ["RED FEATHERS", "BLUE FEATHERS", "JAY FEATHERS"] and cat.specialty != "NOTAIL" and cat.specialty2 != "NOTAIL":
                        acc_text.append(f'{name} found a bunch of pretty {acc_plural} and decided to wear them.')
                    elif cat.accessory in ["HERBS", "PETALS", "DRY_HERBS"]:
                        acc_text.append(f'{name} always seems to have {acc_plural} stuck in their fur.')
                    elif cat.accessory in plant_accessories and cat.status in ['medicine cat apprentice', 'medicine cat']:
                        acc_text.extend([f'{name} has decided to always bring some {acc_plural} with them.',
                                         f'{acc_plural} are so important to {name} that they always carry it around.'.capitalize,
                                         f'{acc_plural} are so vital for {name} that they always have some on them.'.capitalize
                        ])
                    else:
                        acc_text.extend([f'{name} finds a(n) {acc_singular} and decides to wear it on their pelt.',
                                         f'A clanmate gives {name} a pretty {acc_singular} and they decide to wear it on their pelt.',
                                         f'{name} finds a(n) {acc_singular} while out on a walk and decides to wear it on their pelt.',
                                         f'{name} finds {acc_plural} fascinating and decides to wear some on their pelt.',
                                         f'A clanmate gives {name} a pretty {acc_singular} to adorn their pelt as a gift.',
                                         f'{other_name} gives {name} a pretty {acc_singular} and they decide to wear it on their pelt.'
                        ])
                else:
                    if cat.accessory in ["FORGET ME NOTS", "BLUEBELLS", "POPPY"]:
                        acc_text.extend([f'{name} received a {acc_singular} from {other_name} and decided to wear it on their pelt.',
                                         f'{name} found a {acc_singular} and decided to wear it on their pelt.',
                                         f'A clanmate gave {name} a {acc_singular} and they decided to wear it.'
                            ])
                    elif cat.accessory in ["RED FEATHERS", "BLUE FEATHERS", "JAY FEATHERS"] and cat.specialty not in ["NOTAIL", "HALFTAIL"] and cat.specialty2 not in ["NOTAIL", "HALFTAIL"]:
                        acc_text.append(f'{name} was playing with {acc_plural} earlier and decided to wear some of them.')
                    elif cat.accessory in ["HERBS", "PETALS", "DRYHERBS"]:
                        acc_text.append(f'{name}\'s parents try their best to groom them, but something is always stuck in their fur.')
                    else:    
                        acc_text.extend([f'{name} seems to have picked up a neat {acc_singular} while playing out in the camp.',
                                         f'{name} finds something interesting and decides to wear it on their pelt.',
                                         f'A clanmate gives {name} a pretty {acc_singular} and they decide to wear it on their pelt.',
                                         f'{other_name} gives {name} a pretty {acc_singular} and they decide to wear it on their pelt.',
                                         f'{name} is so cute that they are given {acc_plural} as a gift.',
                                         f'{name} starts to wear {acc_plural} on their pelt after their friend gave some to them.',
                                         f'{name} was playing with {acc_plural} earlier and has decided to use it to adorn themselves.'
                        ])
        if acc_text:
            game.cur_events_list.append(choice(acc_text))
            if self.ceremony_accessory:
                self.ceremony_accessory = False   

    def gain_scars(self, cat):
        if cat.specialty and cat.specialty2 or cat.age == 'kitten':
            return
        risky_traits = ["bloodthirsty", "ambitious", "vengeful", "strict", "cold", "fierce"]
        danger = ["a rogue", "a dog", "a fox", "an otter", "a rat", "a hawk", "an enemy warrior", "a badger"]
        tail_danger = ["a rogue", "a dog", "a fox", "an otter", "a rat", "a hawk",
                       "an enemy warrior", "a badger", "a twoleg trap"]
        name = str(cat.name)
        scar_chance = 0.015  # 1.5%
        clancats = self.living_cats
        scar_text = []
        specialty = None  # Scar to be set
        alive_kits = list(filter(lambda kitty: (kitty.age == "kitten"
                                                and not kitty.dead
                                                and not kitty.outside),
                                 Cat.all_cats.values()))
        leader = Cat.all_cats[str(game.clan.leader)]
        if cat.mentor:
            mentor = cat.mentor
        
        # Older cats are scarred more often
        if cat.age in ["adult", "senior adult"]:
            scar_chance += 0.01  # + 1%

        # Check cat mentor/leader status and traits
        risky_mentor = False
        risky_leader = False
        if cat.mentor:
            if cat.mentor.trait in risky_traits:
                risky_mentor = True
                scar_chance += 0.0125  # + 1.25%
                mentor_name = str(mentor.name)
        if leader:
            if leader.trait in risky_traits:
                risky_leader = True
                leader_name = str(leader.name)
                scar_chance += 0.005  # + 0.5%
                if leader.trait in ["bloodthirsty", "vengeful"]:
                    scar_chance += 0.005

        # Modify scar chance by trait
        # Increased chance
        if cat.trait in ['bloodthirsty', 'vengeful']:
            scar_chance = scar_chance * 1.75
        elif cat.trait in cat.personality_groups["Abrasive"]:
            scar_chance = scar_chance * 1.5
        elif cat.trait in cat.personality_groups["Outgoing"]:
            scar_chance = scar_chance * 1.25
        # Reduced chance
        elif cat.trait in ['calm', 'careful']:
            scar_chance = scar_chance / 1.75
        elif cat.trait in cat.personality_groups["Reserved"]:
            scar_chance = scar_chance / 1.5
        elif cat.trait in cat.personality_groups["Benevolent"]:
            scar_chance = scar_chance / 1.25

        # Bloodthirsty leader mod
        leader_scar_chance = scar_chance
        if leader.trait in ["bloodthirsty", "vengeful"]:
            leader_scar_chance = leader_scar_chance * 2

        # Set pools and check which scars we can still get
        all_scars = scars1 + scars2 + scars3
        base_scars = scars1 + scars2  # Can be caused by other cats
        for scar_pool in [all_scars, base_scars]:
            for special in [cat.specialty, cat.specialty2]:
                if special:
                    try:
                        if "NOPAW" == special and 'TOETRAP' in scar_pool:
                            scar_pool.remove('TOETRAP')
                        if "NOTAIL" == special:
                            for scar in ["HALFTAIL", "TAILBASE", "TAILSCAR"]:
                                if scar in scar_pool:
                                    scar_pool.remove(scar)
                        if special in scar_pool:
                            scar_pool.remove(special)  # No doubles
                    except ValueError as e:
                        print(f"Failed to exclude scar from pool: {e}")

        # Always possible scar events
        if scar_chance > random.random():
            specialty = choice(all_scars)
            if specialty in ["NOTAIL", "HALFTAIL"]:
                if cat.accessory in ["RED FEATHERS", "BLUE FEATHERS", "JAY FEATHERS"]:
                    cat.accessory = None
                scar_text.append(f"{name} lost their tail to {choice(tail_danger)}.")
                if not random.getrandbits(2):
                    scar_text.append(f"{name} lost their tail to a falling tree.")
            elif specialty == "SNAKE":
                scar_text.append(f"{name} was bit by a snake but miraculously survived.")
            elif specialty == "TOETRAP":
                scar_text.append(
                    f"{name} got their paw stuck in a twoleg trap and earned a scar."
                )
            elif specialty == "NOPAW":
                scar_text.append(f"{name} lost their paw to a twoleg trap.")
            else:
                scar_text.extend(
                    [
                        f"{name} earned a scar fighting {choice(danger)}.",
                        f"{name} earned a scar defending the territory.",
                        f"{name} is injured after falling into a river.",
                        f"{name} is injured by enemy warriors after accidentally wandering over the border.",
                        f"{name} is injured after messing with a twoleg object.",
                    ]
                )
                if alive_kits:
                    scar_text.extend([f"{name} earned a scar protecting the kits."])
        
        # MENTOR CAUSES INJURY >:O
        elif (scar_chance * 1.5 > random.random()
              and cat.status in ['apprentice', 'medicine cat apprentice']
              and risky_mentor):
            specialty = choice(base_scars)
            scar_text.extend(
                [
                    f"{name} earned a scar recklessly fighting {choice(danger)}, encouraged by their mentor.",
                    f"{name} earned a scar for not defending the territory well enough.",
                    f"{name} is injured after being pushed into a river.",
                    f"{name} is punished by their mentor after accidentally wandering over the border.",
                    f"{name} is injured by their mentor after being caught messing with a twoleg object.",
                    f"{name} is injured by their mentor while practicing with their claws out.",
                    f"{name}'s mentor punished them for disobeying.",
                    f"{name} gained a scar while fighting their mentor.",
                    f"{name} is injured while practicing their battle moves with {mentor_name}.",
                    f"{name} is injured after a fight broke out with {mentor_name}.",
                    f"{name} could not handle their mentor's harsh training and got injured as a result.",
                    f"{name} could not handle their mentor's harsh training and got injured as a result.",
                ]
            )
            if specialty == "NOPAW":
                scar_text.append(f"{name} lost their paw after {mentor_name} decided to use twoleg traps for a training exercice.")
        # leader is sus guys
        elif leader_scar_chance > random.random() and risky_leader and cat.ID != leader.ID:
            specialty = choice(base_scars)
            if specialty in ["NOTAIL", "HALFTAIL"]:
                if cat.accessory in ["RED FEATHERS", "BLUE FEATHERS", "JAY FEATHERS"]:
                    cat.accessory = None

                scar_text.extend([
                    f"{name} lost their tail to {choice(tail_danger)} while following {leader_name}'s orders.",
                    f"{name} is ordered to fend off {choice(danger)} by {leader_name}, and loses their tail in the ensuing battle.",
                    ]
                )
            else:
                if specialty in ["NOPAW"]:
                    scar_text.extend([f"{name} is maimed by {leader_name} for questioning their leadership.",
                                      f"{name} loses a paw after {leader_name} forces them to fight {choice(danger)} by themselves."])
                else:
                    scar_text.extend(
                        [
                            f"{name} earned a scar fighting {choice(danger)} on {leader_name}'s orders.",
                            f"{name} earned a scar defending the territory from outsiders.",
                            f"{name} earned a scar protecting the leader.",
                            f"{name} is wounded during a harsh training exercise led by {leader_name}.",
                            f"{name} is injured during an unsupervised training exercise.",
                            f"{name} is hurt by enemy warriors after being ordered by {leader_name} to go over the border.",
                            f"{name} is injured after being ordered by {leader_name} to check out a twoleg object.",
                            f"{name} is battered while fighting a clanmate after {leader_name} encouraged a fight.",
                            f"{name} is injured by {leader_name} for disobeying orders.",
                            f"{name} is injured by {leader_name} for speaking out against them.",
                            f"{name} is cruelly injured by {leader_name} to make an example out of them.",
                        ]
                    )
        if scar_text:
            chosen_scar = choice(scar_text)

            # add the injury, when the cat fell into a river
            if "river" in chosen_scar and not cat.is_ill() and random.random() * 5:
                chosen_scar = f"{chosen_scar} {name} now has water in the lungs."
                cat.get_injured("water in the lungs", event_triggered = True)
            elif specialty in ["LEFTEAR", "RIGHTEAR"] and "injured" in chosen_scar:
                injury_name = "torn ear"
                chosen_scar = f"{chosen_scar} {name} got a scar but also a {injury_name}."
                cat.get_injured(injury_name, event_triggered = True)
            elif "injured by" in chosen_scar:
                possible_injuries = ["bite-wound", "bruises", "claw-wound", "scrapes", "torn pelt"]
                random_index = int(random.random() * len(possible_injuries))
                injury_name = possible_injuries[random_index]
                if injury_name in ["bruises", "scrapes", "joint pain"]:
                    chosen_scar = f"{chosen_scar} {name} got a scar but also {injury_name}."
                else:
                    chosen_scar = f"{chosen_scar} {name} got a scar but also a {injury_name}."
                cat.get_injured(injury_name, event_triggered = True)
            elif "injured" in chosen_scar:
                possible_injuries = ["bruises", "scrapes", "torn pelt", "joint pain", "dislocated joint"]
                random_index = int(random.random() * len(possible_injuries))
                injury_name = possible_injuries[random_index]
                if injury_name in ["bruises", "scrapes", "joint pain"]:
                    chosen_scar = f"{chosen_scar} {name} got a scar but also {injury_name}."
                else:
                    chosen_scar = f"{chosen_scar} {name} got a scar but also a {injury_name}."
                cat.get_injured(injury_name, event_triggered = True)

            game.cur_events_list.append(chosen_scar)
            cat.scar_event.append(chosen_scar)

        # Apply scar
        if specialty:
            if not cat.specialty:
                cat.specialty = specialty
            else:
                cat.specialty2 = specialty
            
    def invite_new_cats(self, cat):
        chance = 100
        if self.living_cats < 10:
            chance = 100
        elif self.living_cats > 50:
            chance = 700
        elif self.living_cats > 30:
            chance = 300
        if randint(1, chance) == 1 and cat.age != 'kitten' and cat.age != 'adolescent' and not self.new_cat_invited:
            self.new_cat_invited = True
            name = str(cat.name)
            type_of_new_cat = choice([1, 2, 3, 4, 5, 6, 7])
            if type_of_new_cat == 1:
                backstory_choice = choice(['abandoned2', 'abandoned1'])
                created_cats = self.create_new_cat(loner = False, loner_name = False, kittypet = choice([True, False]), kit=True, backstory=backstory_choice)
                kit = created_cats[0]
                kit_text = [
                    f'{name} finds an abandoned kit and names them {kit.name}.',
                    f'A loner brings their kit named {kit.name.prefix} to the clan, stating they no longer can care for them.'
                ]
                game.cur_events_list.append(choice(kit_text))

            elif type_of_new_cat == 2:
                backstory_choice = choice(['loner1', 'loner2', 'kittypet2',
                'rogue1', 'rogue2'])
                created_cats = self.create_new_cat(loner=True, loner_name=True, backstory=backstory_choice)
                loner_name = created_cats[0].name
                loner_text = [
                    f'{name} finds a loner named {loner_name.prefix} who joins the clan.',
                    f'A loner waits on the border for a patrol, asking to join the clan.'
                ]
                if loner_name.suffix:
                    success_text = [
                        f'The loner decides to take on a slightly more clan-like name, and is now called {loner_name}.'
                    ]
                else:
                    success_text = [
                        f'{loner_name} decides to keep their name.'
                    ]
                game.cur_events_list.append(choice(loner_text))
                game.cur_events_list.append(choice(success_text))

            elif type_of_new_cat == 3:
                backstory_choice = choice(['loner1', 'loner2', 'kittypet2', 'rogue1', 'rogue2'])
                created_cats = self.create_new_cat(loner=True, loner_name=True, backstory=backstory_choice)
                loner_name = created_cats[0].name
                loner_text = [
                    f'{name} finds a loner named {loner_name.prefix} who wishes to join the clan.',
                    f'A loner says that they are interested in clan life and joins the clan.'
                ]
                if loner_name.suffix:
                    success_text = [
                        f'The loner decides to take on a slightly more clan-like name, and is now called {loner_name}.'
                    ]
                else:
                    success_text = [
                        f'{loner_name} decides to keep their name.'
                    ]
                game.cur_events_list.append(choice(loner_text))
                game.cur_events_list.append(choice(success_text))

            elif type_of_new_cat == 4:
                otherclan = str(choice(game.clan.all_clans).name)
                backstory_choice = choice(['otherclan', 'ostracized_warrior', 'disgraced', 'retired_leader', 'refugee', 'tragedy_survivor'])
                created_cats = self.create_new_cat(kit=False,litter=False,loner=True,backstory=backstory_choice,other_clan=otherclan)
                warrior_name = created_cats[0].name
                warrior_text = []
                if len(game.clan.all_clans) > 0:
                    warrior_text.extend([
                        f'{name} finds a warrior from {otherclan}Clan named {warrior_name} who asks to join the clan.',
                        f'An injured warrior from {otherclan}Clan asks to join in exchange for healing.'
                    ])
                else:
                    warrior_text.extend([
                        f'{name} finds a warrior from a different clan named {warrior_name} who asks to join the clan.'
                    ])
                game.cur_events_list.append(choice(warrior_text))

            elif type_of_new_cat == 5:
                created_cats = self.create_new_cat(loner=False,loner_name=True,kittypet=True,kit=False,litter=False,relevant_cat=None,
                backstory=choice(['kittypet1', 'kittypet2']))
                loner_name = created_cats[0].name
                loner_text = [
                    f'{name} finds a kittypet named {loner_name.prefix} who wants to join the clan.',
                    f'A kittypet called {loner_name.prefix} stops {name} and asks to join the clan.'
                ]
                if loner_name.suffix:
                    success_text = [ 
                        f'The kittypet decides to take on a slightly more clan-like name, and is now called {loner_name}.'
                    ]
                else:
                    success_text = [
                        f'{loner_name} decides to keep their name.'
                ]
                game.cur_events_list.append(choice(loner_text))
                game.cur_events_list.append(choice(success_text))
            
            elif type_of_new_cat == 6:
                created_cats = self.create_new_cat(loner=True, backstory=choice(['kittypet1', 'kittypet2']))
                warrior_name = created_cats[0].name
                loner_text = [
                    f'{name} finds a kittypet named {choice(names.loner_names)} who wants to join the clan.'
                ]
                game.cur_events_list.append(choice(loner_text))
                game.cur_events_list.append(
                    f'The kittypet changes their name to {str(warrior_name)}.')

            elif type_of_new_cat == 7:
                otherclan = str(choice(game.clan.all_clans).name)
                backstory_choice = choice(['abandoned1', 'abandoned2', 'abandoned3'])
                backstory = backstory_choice
                parent1 = cat.name
                created_cats = self.create_new_cat(
                    loner=True,
                    loner_name=False,
                    kittypet=False,
                    kit=False,
                    litter=True,
                    relevant_cat=cat,
                    backstory=backstory_choice,
                    other_clan=otherclan
                )
                if backstory == 'abandoned3':
                    A_kit_text = ([
                        f'A {otherclan}Clan queen decides to leave their litter with you. {str(parent1)} takes them as their own.'
                    ])
                else:
                    A_kit_text = ([
                        f'{parent1} finds an abandoned litter and decides to adopt them as their own.',
                        f'A loner leaves their litter to the clan. {str(parent1)} decides to adopt them as their own.'
                    ])
                game.cur_events_list.append(choice(A_kit_text))            

    def create_new_cat(self,
                       loner=False,
                       loner_name=False,
                       kittypet=False,
                       kit=False,
                       litter=False,
                       relevant_cat=None,
                       backstory=None,
                       other_clan=None):
        name = None
        skill = None
        accessory = None
        status = "kitten"
        backstory = backstory
        other_clan = other_clan

        age = randint(0, 5)
        kp_name_chance = (1, 5)
        if not litter and not kit:
            age = randint(6, 120)

        if (loner or kittypet) and not kit and not litter:
            if loner_name:
                if loner and kp_name_chance == 1:
                    name = choice(names.normal_prefixes)
                else:
                    name = choice(names.loner_names)
            if age >= 12:
                status = "warrior"
            else:
                status = "apprentice"
        if kittypet:
            if choice([1, 2]) == 1:
                accessory = choice(collars)

        amount = choice([1, 1, 2, 2, 2, 3]) if litter else 1
        created_cats = []
        a = randint(0, 1)
        for number in range(amount):
            new_cat = None
            if loner_name and a == 1:
                new_cat = Cat(moons=age, prefix=name, status=status, gender=choice(['female', 'male']), backstory=backstory)
            elif loner_name:
                new_cat = Cat(moons=age, prefix=name, suffix=None, status=status, gender=choice(['female', 'male']), backstory=backstory)
            else:
                new_cat = Cat(moons=age, status=status, gender=choice(['female', 'male']), backstory=backstory)
            if skill:
                new_cat.skill = skill
            if accessory:
                new_cat.accessory = accessory

            if (kit or litter) and relevant_cat and relevant_cat.ID in Cat.all_cats:
                new_cat.parent1 = relevant_cat.ID
                if relevant_cat.mate:
                    new_cat.parent2 = relevant_cat.mate

            #create and update relationships
            for the_cat in new_cat.all_cats.values():
                if the_cat.dead or the_cat.outside:
                    continue
                the_cat.relationships[new_cat.ID] = Relationship(the_cat, new_cat)
                new_cat.relationships[the_cat.ID] = Relationship(new_cat, the_cat)
            new_cat.thought = 'Is looking around the camp with wonder'
            created_cats.append(new_cat)
        
        for new_cat in created_cats:
            add_siblings_to_cat(new_cat,cat_class)
            add_children_to_cat(new_cat,cat_class)
            game.clan.add_cat(new_cat)

        return created_cats

    def other_interactions(self, cat):
        if randint(1, 100) != 1:
            return
        interactions = []
        other_cat = choice(list(Cat.all_cats.values()))
        countdown = int(len(Cat.all_cats) / 3)
        while cat == other_cat or other_cat.dead or other_cat.outside:
            other_cat = choice(list(Cat.all_cats.values()))
            countdown-=1
            if countdown <= 0:
                return
        name = str(cat.name)
        other_name = str(other_cat.name)
        if cat.status in ['warrior', 'deputy'] and randint(
                1, 15) == 1 and game.settings.get('retirement') is True:
            game.cur_events_list.append(
                f'{name} retires to the elders den after injuries sustained defending {other_name}.'
            )
            if cat.status == 'deputy':
                game.clan.deputy = None

            cat.status_change('elder')
            return
        if cat.status == 'kitten' and other_cat.status != 'kitten':
            interactions.extend([
                f'{name} is scolded after sneaking out of camp.',
                f'{name} falls into a river but is saved by {other_name}.'
            ])
        elif cat.status in ['apprentice', 'medicine cat apprentice'] and other_cat.status != 'kitten':
            interactions.extend([
                f'{name} is scolded after sneaking out of camp.',
                f'{name} falls into a river but is saved by {other_name}.',
                name +
                " accidentally trespasses onto another clan\'s territory."
            ])
            if other_cat.status == 'apprentice':
                interactions.append(
                    f'{name} sneaks out of camp with {other_name}.')
        elif cat.status == 'warrior':
            interactions.extend([
                name + " is caught outside of the Clan\'s territory.",
                f'{name} is caught breaking the Warrior Code.',
                f'{name} went missing for a few days.',
                f'{name} believes they are a part of the new prophecy.'
            ])
        elif cat.status == 'medicine cat':
            interactions.extend([
                f'{name} learns of a new prophecy.',
                f'{name} is worried about an outbreak of greencough.',
                f'{name} is worried about how low their herb stores has gotten.',
                f'{name} visits the other medicine cats.'
            ])
        elif cat.status == 'deputy':
            interactions.extend([
                f'{name} thinks about retiring.',
                f'{name} travels to the other clans to bring them an important message.'
            ])
        elif cat.status == 'leader':
            if game.clan.leader_lives <= 5:
                interactions.extend([
                    f'{name} thinks about retiring.',
                    name + " confesses they don\'t have many lives left."
                ])
            if other_cat.status not in [
                    'kitten', 'apprentice', 'medicine cat apprentice'
            ]:
                interactions.append(
                    f'{name} confesses to {other_name} that the responsibility of leadership is crushing them.'
                )
            elif other_cat.status == 'apprentice':
                interactions.append(f'{name} assesses {other_name}' +
                                    "\'s progress.")
            interactions.extend([
                f'{name} calls a clan meeting to give an important announcement.'
            ])
        elif cat.status == 'elder':
            interactions.extend(
                [f'{name} is brought back to camp after wandering off.'])
        if cat.age == other_cat.age:
            interactions.extend([
                f'{name} tries to convince {other_name} to run away together.'
            ])

        if interactions:
            game.cur_events_list.append(choice(interactions))

    def handle_injuries_or_general_death(self, cat):
        """ 
        This function will handle:
            - classic mode: death events with injuries
            - expanded mode: getting a new injuries (extra function in own class)
        Returns: 
            - boolean if a death event occurred or not
        """
        cause_of_death = []
        triggered_death = False

        # get the general information about the cat and a random other cat
        triggered_death = False
        name = str(cat.name)
        other_cat = choice(list(Cat.all_cats.values()))
        countdown = int(len(Cat.all_cats) / 3)
        while cat == other_cat or other_cat.dead or other_cat.status == 'leader' or other_cat.outside:
            other_cat = choice(list(Cat.all_cats.values()))
            countdown -= 1
            if countdown <= 0:
                return
        other_name = other_cat.name

        current_lives = int(game.clan.leader_lives)
        #Leader lost a life EVENTS
        if not int(random.random() * 100) and cat.status == 'leader':  # 1/100
            triggered_death = True
            cause_of_death = [
                f'{name} lost a life after falling into a river',
                f'Lightning fell in camp and {name} lost a life',
                f'{name} was mortally wounded by a fox',
                f'{name} lost a life to a dog',
                f'{name} lost a life to a badger',
                f'{name} lost a life to a hawk',
                f'{name} lost a life while fighting off a rogue',
                f'{name} lost a life to an eagle',
                f'{name} was grabbed and dropped by an eagle, losing a life',
                f'{name} was grabbed and dropped by a hawk, losing a life',
                f'{name} lost a life after being swept away by a flood',
                f'{name} lost a life after falling off a tree',
                f'{name} was bit by a venomous spider and lost a life',
                f'{name} was bit by a venomous snake and lost a life',
                f'{name} ate poisoned fresh-kill and lost a life',
                f'{name} failed to interpret a warning sign from StarClan and lost a life as a result',
                f'{name} lost a life defending {other_name} from a dog',
                f'{name} lost a life defending {other_name} from a badger',
                f'{name} lost a life defending {other_name} from a fox',
                f'{name} lost a life defending {other_name} from a hawk',
                f'{name} lost a life defending {other_name} from an eagle',
                f'{name} lost a life while saving {other_name} from drowning',
                f'{name} lost a life while saving {other_name} from a monster',
                f'{name} was pushed under a monster and lost a life',
                f'{name} lost a life after saving {other_name} from a snake'
            ]
            if game.clan.all_clans:
                cause_of_death.extend([
                    f"{name} lost a life defending the kits from {choice(game.clan.all_clans).name}Clan warriors",
                    f"{name} lost a life defending {other_name} from {choice(game.clan.all_clans).name}Clan warriors",
                    f"{name} lost a life to a {choice(game.clan.all_clans).name}Clan apprentice",
                    f"{name} lost a life to a {choice(game.clan.all_clans).name}Clan warrior"
                ])
            game.clan.leader_lives -= 1
            cat.die()
            event_string = choice(cause_of_death) + ' at ' + str(cat.moons) + ' moons old.'
            if SAVE_DEATH:
                save_death(cat, event_string)
            game.cur_events_list.append(event_string)

        if game.clan.game_mode in ["expanded", "cruel season"] and not triggered_death:
            if not int(random.random() * 750):  # 1/750
                triggered_death = True
                self.handle_deaths_expanded(cat, other_cat)
            else:
                triggered_death = self.condition_events.handle_injuries(cat, game.clan.current_season, game.clan.biome)
                if not triggered_death and cat.moons > int(random.random() * 51) + 150:  # cat.moons > 150 <--> 200
                    triggered_death = True
                    if not int(random.random() * 5):  # 1/5
                        if cat.status != 'leader':
                            cat.die()
                            event_string = f'{cat.name} has passed due to their old age at {cat.moons + 1} moons old.'
                            game.cur_events_list.append(event_string)
                            if SAVE_DEATH:
                                save_death(cat, event_string)
                        else:
                            game.clan.leader_lives -= 1
                            cat.die()
                            event_string = f'{cat.name} has lost a life due to their old age at {cat.moons + 1} moons old.'
                            game.cur_events_list.append(event_string)
                            if SAVE_DEATH:
                                save_death(cat, event_string)
                    if cat.status == 'leader' and cat.moons > 269:
                        game.clan.leader_lives -= 10
                        cat.die()
                        event_string = f'{cat.name} has passed due to their old age at {cat.moons + 1} moons old.'
                        game.cur_events_list.append(event_string)
                        if SAVE_DEATH:
                            save_death(cat, event_string)


            if game.settings.get('disasters'):
                if not random.getrandbits(10):  # 1/1024
                    triggered_death = True
                    self.handle_disasters(cat)
            return triggered_death

        #Several/All Lives loss
        if triggered_death and not int(random.random() * 200) and cat.status == 'leader':  # 1/200
            if not int(random.random() * 10): # 1/10
                triggered_death = True
                cause_of_death = [
                    f'{name} was brutally attacked by a rogue and lost all of their lives',
                    f'{name} was mauled by dogs and lost all of their lives',
                    f'{name} was carried off by an eagle, never to be seen again',
                    f'{name} was carried off by a hawk, never to be seen again',
                    f'{name} was taken by twolegs, never to be seen again',
                    f'{name} fell into a river and was swept away by the current, never to be seen again',
                    f'{name} was burnt alive while trying to save their clanmates from a fire'
                ]
                if self.at_war and game.clan.all_clans:
                    cause_of_death.extend([
                        f'{name} was brutally murdered by a {choice(game.clan.all_clans).name}Clan warrior and lost all of their lives',
                        f'{name} was brutally murdered by the {choice(game.clan.all_clans).name}Clan deputy and lost all of their lives',
                        f'{name} was brutally murdered by the {choice(game.clan.all_clans).name}Clan leader and lost all of their lives'
                    ])
                if game.clan.biome == "Mountainous":
                    cause_of_death.extend([
                        f'{name} was buried alive in an avalanche',
                        f'{name} was buried alive by a landslide',
                        f'{name} was pushed off a cliff with sharp rocks at the bottom',
                        f'{name} accidentally fell off a cliff with sharp rocks at the bottom'
                    ])
                if game.clan.biome == "Beach":
                    cause_of_death.extend([
                        f'{name} was washed out to sea and was never seen again',
                        f'{name} was lost to sea while saving a clanmate from drowning'
                    ])
                if game.clan.biome == "Plains":
                    cause_of_death.extend([
                        f'{name} fell into a sinkhole and was never seen again',
                        f'{name} fell into a hidden burrow and was buried alive',
                        f'{name} was buried alive when a burrow collapsed on them'
                    ])
                game.clan.leader_lives -= 10
                cat.die()

        elif not int(random.random() * 400): # 1/400
            triggered_death = True
            alive_kits = list(filter(
                lambda kitty: (kitty.age == "kitten"
                    and not kitty.dead
                    and not kitty.outside),
                Cat.all_cats.values()
            ))
            # GENERAL DEATHS
            if cat.status != 'leader':
                cause_of_death = [
                    f'{name} was murdered',
                    f'{name} was found dead near a fox den',
                    f'{name} was bitten by a snake and died'
                ]
                if alive_kits and cat.status != 'kitten':
                    cause_of_death.extend([
                        f'{name} was bitten by a snake while saving a kit and died'
                    ])

            # BIOMES                
            if game.clan.biome == "Mountainous":
                if cat.status == 'leader':
                    cause_of_death.extend([
                        f'{name} lost a life in an avalanche',
                        f'{name} lost a life in a landslide',
                        f'{name} was pushed off a cliff and lost a life',
                        f'{name} accidentally fell off a cliff and lost a life'
                    ])
                else:
                    cause_of_death.extend([
                        f'{name} was crushed by an avalanche',
                        f'{name} was buried under a landslide',
                        f'{name} fell from a cliff and died'
                    ])
            elif game.clan.biome == "Beach":
                if cat.status == 'leader':
                    cause_of_death.extend([
                        f'{name} was washed out to sea and lost a life',
                        f'{name} was poisoned by a sea creature and lost a life'
                    ])
                else:
                    cause_of_death.extend([
                        f'{name} was washed out to sea and drowned',
                        f'{name} was poisoned by a sea creature and died'
                    ])
            elif game.clan.biome == "Plains":
                if cat.status == 'leader':
                    cause_of_death.extend([
                        f'{name} fell into a sinkhole and lost a life',
                        f'{name} fell into a hidden burrow and lost a life',
                        f'{name} lost a life when a burrow collapsed on them'
                    ])
                else:
                    cause_of_death.extend([
                        f'{name} fell into a sinkhole and died',
                        f'{name} fell into a hidden burrow and could not get out',
                        f'{name} was buried alive when a burrow collapsed on them'
                    ])
            elif game.clan.biome == "Forest":
                if cat.status == 'leader':
                    cause_of_death.extend([
                        f'A tree fell in camp and {name} lost a life'
                    ])
                else:
                    cause_of_death.extend([
                        f'A tree fell in camp and killed {name}'
                    ])

            # STATUS
            if cat.status == 'kitten':
                cause_of_death.extend([
                    f'{name} fell into a river and drowned',
                    f'{name} was taken by a hawk',
                    f'{name} grew weak as the days passed and died',
                    f'{name} was killed after sneaking out of camp',
                    f'{name} died after accidentally eating deathberries',
                    f'{name} was killed in their sleep after a snake snuck into camp'
                ])
                if game.clan.current_season == 'Leaf-bare':
                    cause_of_death.extend([
                        f'{name} was found dead in the snow',
                        f'{name} froze to death in a harsh snowstorm.',
                        f'{name} disappeared from the nursery and was found dead in the territory',
                        f'{name} was playing on the ice when the ice cracked and they drowned'
                    ])
                if game.clan.current_season == 'Greenleaf':
                    cause_of_death.extend([f'{name} died to overheating'])
            elif cat.status == 'apprentice':
                cause_of_death.extend([
                    f'{name} died in a training accident',
                    f'{name} was killed by enemy warriors after accidentally wandering over the border',
                    f'{name} went missing and was found dead',
                    f'{name} died in a border skirmish'
                ])
            elif cat.status == 'warrior' or cat.status == 'deputy':
                cause_of_death.extend([
                    f'{name} went missing and was found dead'
                ])
                if game.clan.all_clans:
                    cause_of_death.append(
                        f'{name} was found dead near the {choice(game.clan.all_clans).name}Clan border')
                if self.at_war:
                    cause_of_death.extend([
                        f'{name} was killed by enemy {self.enemy_clan} warriors',
                        f'{name} was killed by enemy {self.enemy_clan} warriors',
                        f'{name} was killed by enemy {self.enemy_clan} warriors',
                        f'{name} died in a border skirmish with {self.enemy_clan}'
                    ])
            elif cat.status == 'leader':
                if game.clan.all_clans:
                    cause_of_death.extend([
                        f'{name} was found dead near the {choice(game.clan.all_clans).name}Clan border mortally injured',
                        f'{name} went missing and was later found mortally wounded'
                    ])
                if self.at_war:
                    cause_of_death.extend([
                        f'{name} was killed by enemy {self.enemy_clan} warriors and lost a life',
                        f'{name} was killed by enemy {self.enemy_clan} warriors and lost a life',
                        f'{name} was killed by enemy {self.enemy_clan} warriors and lost a life',
                        f'{name} lost a life in a border skirmish.',
                        f'{name} was killed by the {self.enemy_clan} deputy and lost a life',
                        f'{name} was killed by the {self.enemy_clan} leader and lost a life'
                    ])
            elif cat.status == 'medicine cat' or cat.status == 'medicine cat apprentice':
                cause_of_death.extend([
                    f'The herb stores were damaged and {name} was murdered by an enemy warrior'
                ])
                if self.at_war:
                    cause_of_death.extend([
                        f'{name} was killed by a {self.enemy_clan} warrior while pulling an injured cat out of the battlefield'
                    ])
            if cat.status == 'deputy':
                if self.at_war:
                    cause_of_death.extend([
                        f'{name} was killed by the {self.enemy_clan} deputy',
                        f'{name} was killed by the {self.enemy_clan} leader'
                    ])

            if cat.status == 'leader':
                game.clan.leader_lives -= 1
            cat.die()
            event_string = choice(cause_of_death) + ' at ' + str(cat.moons) + ' moons old.'
            if SAVE_DEATH:
                save_death(cat, event_string)
            game.cur_events_list.append(event_string)
        # multiple deaths
        elif not random.getrandbits(9):  # 1/512
            triggered_death = True
            cause_of_death = [
                f'{name} and {other_name} die from eating poisoned prey.',
                f'{name} and {other_name} fell into the river and drowned.'
            ]

            if cat.status not in ['elder', 'kitten'] and other_cat.status not in ['elder', 'kitten']:
                cause_of_death.extend([
                    f'{name} and {other_name} are killed in a border skirmish.',
                    f'{name} and {other_name} are killed in a battle against a gang of rogues.'
                ])
            if cat.mate is not None and cat.age == other_cat.age and other_cat.mate is None:
                if cat.status == 'leader':
                    game.clan.leader_lives -= 10
                event_string = f'{name} is killed by {other_name} in an argument over {Cat.all_cats.get(cat.mate).name}.'
                game.cur_events_list.append(event_string)
                if SAVE_DEATH:
                    save_death(cat, event_string)
            if cat.status == 'leader' or other_cat.status == 'leader':
                game.clan.leader_lives -= 1
                event_string = f'{game.cur_events_list.append(choice(cause_of_death))} The leader lost a life.'
                if SAVE_DEATH:
                    save_death(cat, event_string)
            else:
                event_string = choice(cause_of_death)
                game.cur_events_list.append(event_string)
                if SAVE_DEATH:
                    save_death(cat, event_string)
            cat.die()
            other_cat.die()
        # death with Personalities 
        elif not random.getrandbits(6):  # 1/64
            triggered_death = True
            murder_chance = 20
            # murdering leader/deputy
            if cat.trait in ['bloodthirsty', 'vengeful']:
                murder_chance = 10
            if (cat.trait in ['bloodthirsty', 'ambitious', 'vengeful', 'sneaky']
                and cat.status in ['warrior', 'deputy']
                and not int(random.random() * murder_chance)):
                if cat.status == 'deputy' and other_cat.status == 'leader' and current_lives <= 6:
                        cause_of_death = [
                            f'{name} murdered {other_name} in cold blood to take their place',
                            f'{name} murdered {other_name} to take their place and made it look like an accident'
                        ]
                        game.clan.leader_lives = 0
                        other_cat.die()
                        event_string = choice(cause_of_death)
                        game.cur_events_list.append(event_string)
                        if SAVE_DEATH:
                            save_death(cat, event_string)
                elif cat.status == 'deputy' and other_cat.status == 'leader' and current_lives >= 7:
                        cause_of_death = [
                            f'{name} murdered {other_name} to take their place, but the leader had more lives than they expected.\
                            {other_name} retaliated and killed {name} in self-defense'
                        ]
                        liveslost = choice([1, 2, 3, 4])
                        game.clan.leader_lives = current_lives - liveslost                            
                        cat.die()
                        event_string = choice(cause_of_death)
                        game.cur_events_list.append(event_string)
                        if SAVE_DEATH:
                            save_death(cat, event_string)
                elif cat.status == 'warrior':
                        if other_cat.status == 'leader' and current_lives <= 6:
                            cause_of_death = [
                                f'{name} murdered {other_name} in cold blood in hopes of taking their place',
                                f'{name} murdered {other_name} in cold blood and made it look accidental in hopes of taking their place'
                            ]
                            game.clan.leader_lives -= 10
                            other_cat.die()
                            event_string = choice(cause_of_death)
                            game.cur_events_list.append(event_string)
                            if SAVE_DEATH:
                                save_death(cat, event_string)
                        elif other_cat == 'leader' and current_lives >= 7:
                            cause_of_death = [
                                f'{name} murdered {other_name} in hopes of taking their place, but the leader had more lives than they expected.\
                                {other_name} retaliated and killed {name} in self-defense'
                            ]
                            liveslost = choice([1, 2, 2, 2, 3, 3, 3, 4])
                            game.clan.leader_lives = current_lives - liveslost
                            cat.die()
                            event_string = choice(cause_of_death)
                            game.cur_events_list.append(event_string)
                            if SAVE_DEATH:
                                save_death(cat, event_string)
                        elif other_cat.status == 'deputy':
                            cause_of_death = [
                                f'{name} murdered {other_name} in cold blood in hopes of taking their place',
                                f'{name} murdered {other_name} in cold blood and made it look accidental in hopes of taking their place'
                            ]
                            other_cat.die()
                            event_string = choice(cause_of_death)
                            game.cur_events_list.append(event_string)
                            if SAVE_DEATH:
                                save_death(cat, event_string)
            # just murder
            elif cat.trait in ['bloodthirsty', 'vengeful', 'sadistic'] and not int(random.random() * murder_chance):
                # Future goopsters <3
                if other_cat.status == 'leader' and current_lives <= 6:
                    cause_of_death = [
                        f'{name} murdered {other_name} in cold blood',
                        f'{name} murdered {other_name} in cold blood and made it look accidental'
                    ]
                    game.clan.leader_lives -= 10
                    other_cat.die()
                    event_string = choice(cause_of_death)
                    game.cur_events_list.append(event_string)
                    if SAVE_DEATH:
                        save_death(cat, event_string)
                elif other_cat == 'leader' and current_lives >= 7:                            
                    cause_of_death = [
                        f'{name} murdered {other_name}, but the leader had more lives than they expected.\
                        {other_name} retaliated and killed {name} in self-defense'
                    ]
                    liveslost = choice([1, 2, 3, 4])
                    game.clan.leader_lives = current_lives - liveslost
                    cat.die()
                    event_string = choice(cause_of_death)
                    game.cur_events_list.append(event_string)
                    if SAVE_DEATH:
                        save_death(cat, event_string)
                else:
                    cause_of_death = [
                        f'{name} murdered {other_name} in cold blood',
                        f'{name} murdered {other_name} in cold blood and made it look accidental'
                    ]
                    other_cat.die()
                    event_string = choice(cause_of_death)
                    game.cur_events_list.append(event_string)
                    if SAVE_DEATH:
                        save_death(cat, event_string)
            elif cat.status in ['medicine cat', 'medicine cat apprentice']\
            and cat.trait in ['bloodthirsty', 'vengeful', 'sadistic'] and not int(random.random() * murder_chance):
                cause_of_death = [
                        f'{name} killed {other_name} by giving them deathberries',
                        f'{name} killed {other_name} by giving them foxglove seeds',
                        f'{name} killed {other_name} by giving them nightshade berries',
                        f'{name} killed {other_name} by giving them water hemlock',
                        f'{name} killed {other_name} by consciously giving them the wrong herbs'
                    ]
                if other_cat == 'leader':
                    game.clan.leader_lives -= 10
                other_cat.die()
                event_string = choice(cause_of_death) + ' at ' +str(other_cat.moons) + ' moons old'
                game.cur_events_list.append(event_string)
                if SAVE_DEATH:
                    save_death(cat, event_string)
        # extra chance of cat dying to age
        elif cat.moons > int(random.random() * 51) + 150:  # cat.moons > 150 <--> 200
            triggered_death = True
            if not int(random.random() * 5):  # 1/5
                if cat.status != 'leader':
                    cat.die()
                    event_string = f'{cat.name} has passed due to their old age at {cat.moons + 1} moons old.'
                    game.cur_events_list.append(event_string)
                    if SAVE_DEATH:
                        save_death(cat, event_string)
                else:
                    game.clan.leader_lives -= 1
                    cat.die()
                    event_string = f'{cat.name} has lost a life due to their old age at {cat.moons + 1} moons old.'
                    game.cur_events_list.append(event_string)
                    if SAVE_DEATH:
                        save_death(cat, event_string)
            if cat.status == 'leader' and cat.moons > 269:
                game.clan.leader_lives -= 10
                cat.die()
                event_string = f'{cat.name} has passed due to their old age at {cat.moons + 1} moons old.'
                game.cur_events_list.append(event_string)
                if SAVE_DEATH:
                    save_death(cat, event_string)

        if game.settings.get('disasters'):
            if not random.getrandbits(10):  # 1/1024
                triggered_death = True
                self.handle_disasters(cat)

        return triggered_death

    def handle_disasters(self,cat):
        """Handles events when the setting of disasters is turned on"""
        alive_cats = list(filter(
            lambda kitty: (kitty.status != "leader"
                            and not kitty.dead
                            and not kitty.outside),
                            Cat.all_cats.values()
            )
        )
        alive_count = len(alive_cats)
        if alive_count > 15:
            if game.clan.all_clans:
                other_clan = game.clan.all_clans
            # Do some population/weight scrunkling to get amount of deaths
            max_deaths = int(alive_count / 2)  # 1/2 of alive cats
            weights = []
            population = []
            for n in range(2, max_deaths):
                population.append(n)
                weight = 1 / ( 0.75 * n )  # Lower chance for more dead cats
                weights.append(weight)
            dead_count = random.choices(population, weights=weights)[0] # the dieded..
            
            disaster = []
            dead_names = []
            dead_cats = random.sample(alive_cats, dead_count)
            for cat in dead_cats:
                dead_names.append(cat.name)
            names = f"{dead_names.pop(0)}"  # Get first
            if dead_names:
                last_name = dead_names.pop()  # Get last
                if dead_names:
                    for name in dead_names:  # In-between
                        names += f", {name}"
                    names += f", and {last_name}"
                else:
                    names += f" and {last_name}"
            disaster.extend([
                    ' drown after the camp becomes flooded.',
                    f' are killed in a battle against {choice(other_clan).name}Clan.',
                    ' are killed after a fire rages through the camp.',
                    ' are killed in an ambush by a group of rogues.',
                    ' go missing in the night.',
                    ' are killed after a badger attack.',
                    ' die to a greencough outbreak.',
                    ' are taken away by twolegs.',
                    ' eat poisoned freshkill and die.',
                ])
            if game.clan.current_season == 'Leaf-bare':
                disaster.extend([
                    ' die after freezing from a snowstorm.',
                    ' starve to death when no prey is found.'
                ])
            elif game.clan.current_season == 'Greenleaf':
                disaster.extend([
                    ' die after overheating.',
                    ' die after the water dries up from drought.'
                ])
            if dead_count >= 2:
                event_string = f'{names}{choice(disaster)}'
                game.cur_events_list.append(event_string)
                if SAVE_DEATH:
                    save_death(cat, event_string)
            else:
                disaster_str = choice(disaster)
                disaster_str = disaster_str.replace('are', 'is')
                disaster_str = disaster_str.replace('go', 'goes')
                disaster_str = disaster_str.replace('die', 'dies')
                disaster_str = disaster_str.replace('drown', 'drowns')
                disaster_str = disaster_str.replace('eat', 'eats')
                disaster_str = disaster_str.replace('starve', 'starves')
                event_string = f'{names}{disaster_str}'
                game.cur_events_list.append(event_string)
                if SAVE_DEATH:
                    save_death(cat, event_string)
            for cat in dead_cats:
                cat.die()

    def handle_illnesses_or_illness_deaths(self, cat):
        """ 
        This function will handle:
            - classic mode: death events with illnesses
            - expanded mode: getting a new illness (extra function in own class)
        Returns: 
            - boolean if a death event occurred or not
        """
        if game.clan.game_mode in ["expanded", "cruel season"]:
            triggered_death = self.condition_events.handle_illnesses(cat, game.clan.current_season)
            if not triggered_death and cat.moons > int(random.random() * 51) + 150:  # cat.moons > 150 <--> 200
                triggered_death = True
                if not int(random.random() * 5):  # 1/5
                    if cat.status != 'leader':
                        cat.die()
                        event_string = f'{cat.name} has passed due to their old age at {cat.moons + 1} moons old.'
                        game.cur_events_list.append(event_string)
                        if SAVE_DEATH:
                            save_death(cat, event_string)
                    else:
                        game.clan.leader_lives -= 1
                        cat.die()
                        event_string = f'{cat.name} has lost a life due to their old age at {cat.moons + 1} moons old.'
                        game.cur_events_list.append(event_string)
                        if SAVE_DEATH:
                            save_death(cat, event_string)
                if cat.status == 'leader' and cat.moons > 269:
                    game.clan.leader_lives -= 10
                    cat.die()
                    event_string = f'{cat.name} has passed due to their old age at {cat.moons + 1} moons old.'
                    game.cur_events_list.append(event_string)
                    if SAVE_DEATH:
                        save_death(cat, event_string)
            return triggered_death

    
        # get the general information about the cat and a random other cat
        cause_of_death = []
        triggered_death = False
        other_cat = choice(list(Cat.all_cats.values()))
        countdown = int(len(Cat.all_cats) / 3)
        while cat == other_cat or other_cat.dead or other_cat.status == 'leader' or other_cat.outside:
            other_cat = choice(list(Cat.all_cats.values()))
            countdown-=1
            if countdown <= 0:
                return
        
        name = str(cat.name)
        other_name = str(other_cat.name)
        
        # leader loses lives
        current_lives = int(game.clan.leader_lives)
        if not int(random.random() * 100) and cat.status == 'leader': # 1/100
            if game.clan.current_season in ['Leaf-fall', 'Leaf-bare']:
                triggered_death = True
                cause_of_death = [
                    f"{name} lost a life due to greencough",
                    f"{name} lost a life due to whitecough",
                    f"{name} lost a life due to yellowcough",
                ]
                game.clan.leader_lives -= 1
                cat.die()
                event_string = choice(cause_of_death) + ' at ' + str(cat.moons) +' moons old'
                game.cur_events_list.append(event_string)
                if SAVE_DEATH:
                    save_death(cat, event_string)
        elif not int(random.random() * 200) and cat.status == 'leader': # 1/200
            if cat.moons >= 130 and game.clan.current_season in ['Leaf-fall', 'Leaf-bare']:
                triggered_death = True
                lostlives = choice([2, 2, 2, 3, 3, 3, 4, 4, 4, 5, 5, 6])
                cause_of_death = [
                    f'{name} lost {lostlives} lives due to greencough',
                    f'{name} lost {lostlives} lives due to whitecough',
                    f'{name} lost {lostlives} lives due to yellowcough',
                    f'{name} lost {lostlives} lives due to an illness'
                ]
                game.clan.leader_lives = current_lives - lostlives
                cat.die()
                event_string = choice(cause_of_death) + ' at ' + str(cat.moons) + ' moons old'
                game.cur_events_list.append(event_string)
                if SAVE_DEATH:
                    save_death(cat, event_string)
        # normal death
        elif not int(random.random() * 400): # 1/400
            triggered_death = True
            cause_of_death = []

            # STATUS
            if cat.status == 'kitten':
                if game.clan.current_season == 'Leaf-bare':
                    cause_of_death.extend([
                        f'{name} died of greencough',
                        f'{name} died of kittencough',
                        f'{name} was too weak to fight off whitecough and passed',
                        f'{name} caught a cold and slowly faded'
                    ])
            elif cat.status == 'apprentice':
                cause_of_death.extend([
                    f'{name} died from infected wounds'
                ])
            elif cat.status == 'warrior' or cat.status == 'deputy':
                cause_of_death.extend([
                    f'{name} died from infected wounds'
                ])
            elif cat.status == 'elder':
                if game.clan.current_season == 'Leaf-bare':
                    cause_of_death.extend([
                        f'{name} was already feeling weak and a case of whitecough finished them off',
                        f'{name} was too weak to recover from an illness and passed',
                        f'Weakened by a lack of prey, {name} couldn\'t fight off whitecough and passed',
                        f'{name}  was taken quickly by a case of greencough'
                    ])
            elif cat.status == 'leader':
                # reset the cause_of_death, because for leaders the text is different
                cause_of_death = [
                    f'{name} lost a life to greencough',
                    f'{name} lost a life from infected wounds'
                ]
            elif cat.status == 'medicine cat' or cat.status == 'medicine cat apprentice':
                cause_of_death.extend([])
            elif cat.status == 'deputy':
                cause_of_death.extend([])

            if len(cause_of_death) > 1 and cat.status == 'leader':
                game.clan.leader_lives -= 1
    
            if len(cause_of_death) > 1:
                cat.die()
                event_string = choice(cause_of_death) + ' at ' + str(cat.moons) + ' moons old'
                game.cur_events_list.append(event_string)
                if SAVE_DEATH:
                    save_death(cat, event_string)
            else:
                triggered_death = False
        # multiple deaths
        elif not random.getrandbits(9):  # 1/512
            triggered_death = True
            cause_of_death = []
            if game.clan.current_season == 'Leaf-bare':
                if cat.status == 'kitten' and other_cat.status == 'kitten':
                    cause_of_death = [
                        f'Greencough reaches the nursery. {name} and {other_name} die',
                        f'{name}  and {other_name} die from a bout of kittencough',
                        f'{name}  and {other_name} catch whitecough and fade away quickly'
                    ]
                else:
                    cause_of_death = [
                        f'{name}  and {other_name} die of greencough',
                        f'{name}  and {other_name} die of yellowcough',
                        f'A bad case of greencough strikes, and {name}  and {other_name} die'
                    ]
            if len(cause_of_death) > 1:
                if cat.status == 'leader' or other_cat.status == 'leader':
                    game.clan.leader_lives -= 1
                    event_string = choice(cause_of_death) + ' and the leader lost a life'
                    game.cur_events_list.append(event_string)
                    if SAVE_DEATH:
                        save_death(cat, event_string)
                else:
                    event_string = choice(cause_of_death)
                    game.cur_events_list.append(event_string)
                    if SAVE_DEATH:
                        save_death(cat, event_string)
                cat.die()
                other_cat.die()
            else:
                triggered_death = False

        return triggered_death

    def handle_deaths_expanded(self, cat, other_cat):
        """Handle some basic death events for the expanded game mode. Returns if a death happened."""
        name = cat.name
        other_name = other_cat.name
        cause_of_death = [
            f'{name} and {other_name} die from eating poisoned prey.',
            f'{name} and {other_name} fell into the river and drowned.',
            f'{name} was murdered',
            f'{name} was found dead near a fox den'
        ]
                
        # BIOMES                
        if game.clan.biome == "Mountainous":
            if cat.status == 'leader':
                cause_of_death.extend([
                    f'{name} lost a life in an avalanche',
                    f'{name} lost a life in a landslide',
                    f'{name} was pushed off a cliff and lost a life',
                    f'{name} accidentally fell off a cliff and lost a life'
                ])
            else:
                cause_of_death.extend([
                    f'{name} was crushed by an avalanche',
                    f'{name} was buried under a landslide',
                    f'{name} fell from a cliff and died'
                ])
        elif game.clan.biome == "Beach":
            if cat.status == 'leader':
                cause_of_death.extend([
                    f'{name} was washed out to sea and lost a life',
                    f'{name} was poisoned by a sea creature and lost a life'
                ])
            else:
                cause_of_death.extend([
                    f'{name} was washed out to sea and drowned',
                    f'{name} was poisoned by a sea creature and died'
                ])
        elif game.clan.biome == "Plains":
            if cat.status == 'leader':
                cause_of_death.extend([
                    f'{name} fell into a sinkhole and lost a life',
                    f'{name} fell into a hidden burrow and lost a life',
                    f'{name} lost a life when a burrow collapsed on them'
                ])
            else:
                cause_of_death.extend([
                    f'{name} fell into a sinkhole and died',
                    f'{name} fell into a hidden burrow and could not get out',
                    f'{name} was buried alive when a burrow collapsed on them'
                ])
        elif game.clan.biome == "Forest":
            if cat.status == 'leader':
                cause_of_death.extend([
                    f'A tree fell in camp and {name} lost a life'
                ])
            else:
                cause_of_death.extend([
                    f'A tree fell in camp and killed {name}'
                ])
            
        if cat.status not in ['elder', 'kitten'] and other_cat.status not in ['elder', 'kitten']:
            cause_of_death.extend([
                f'{name} and {other_name} are killed in a border skirmish.',
                    f'{name} and {other_name} are killed in a battle against a gang of rogues.'
                ])
            if cat.mate is not None and cat.age == other_cat.age and other_cat.mate is None:
                if cat.status == 'leader':
                    game.clan.leader_lives -= 10
                event_string = f'{name} is killed by {other_name} in an argument over {Cat.all_cats.get(cat.mate).name}.'
                game.cur_events_list.append(event_string)
                cat.die()
                if SAVE_DEATH:
                    save_death(cat, event_string)
                return

        # STATUS
        if cat.status == 'kitten':
            cause_of_death.extend([
                f'{name} fell into a river and drowned',
                f'{name} was taken by a hawk',
                f'{name} grew weak as the days passed and died',
                f'{name} was killed after sneaking out of camp',
                f'{name} died after accidentally eating deathberries',
                f'{name} was killed in their sleep after a snake snuck into camp'
            ])
            if game.clan.current_season == 'Leaf-bare':
                cause_of_death.extend([
                    f'{name} was found dead in the snow',
                    f'{name} froze to death in a harsh snowstorm.',
                    f'{name} disappeared from the nursery and was found dead in the territory',
                    f'{name} was playing on the ice when the ice cracked and they drowned'
                ])
            if game.clan.current_season == 'Greenleaf':
                cause_of_death.extend([f'{name} died to overheating'])
        elif cat.status == 'apprentice':
            cause_of_death.extend([
                f'{name} died in a training accident',
                f'{name} was killed by enemy warriors after accidentally wandering over the border',
                f'{name} went missing and was found dead',
                f'{name} died in a border skirmish'
            ])
        elif cat.status == 'warrior' or cat.status == 'deputy':
            cause_of_death.extend([
                f'{name} went missing and was found dead'
            ])
            if game.clan.all_clans:
                cause_of_death.append(
                    f'{name} was found dead near the {choice(game.clan.all_clans).name}Clan border')
            if self.at_war:
                cause_of_death.extend([
                    f'{name} was killed by enemy {self.enemy_clan} warriors',
                    f'{name} was killed by enemy {self.enemy_clan} warriors',
                    f'{name} was killed by enemy {self.enemy_clan} warriors',
                    f'{name} died in a border skirmish with {self.enemy_clan}'
                ])
        elif cat.status == 'leader':
            if game.clan.all_clans:
                cause_of_death.extend([
                    f'{name} was found dead near the {choice(game.clan.all_clans).name}Clan border mortally injured',
                    f'{name} went missing and was later found mortally wounded'
                ])
            if self.at_war:
                cause_of_death.extend([
                    f'{name} was killed by enemy {self.enemy_clan} warriors and lost a life',
                    f'{name} was killed by enemy {self.enemy_clan} warriors and lost a life',
                    f'{name} was killed by enemy {self.enemy_clan} warriors and lost a life',
                    f'{name} lost a life in a border skirmish.',
                    f'{name} was killed by the {self.enemy_clan} deputy and lost a life',
                    f'{name} was killed by the {self.enemy_clan} leader and lost a life'
                ])
        elif cat.status == 'medicine cat' or cat.status == 'medicine cat apprentice':
            cause_of_death.extend([
                f'The herb stores were damaged and {name} was murdered by an enemy warrior'
            ])
            if self.at_war:
                cause_of_death.extend([
                    f'{name} was killed by a {self.enemy_clan} warrior while pulling an injured cat out of the battlefield'
                ])
        if cat.status == 'deputy':
            if self.at_war:
                cause_of_death.extend([
                    f'{name} was killed by the {self.enemy_clan} deputy',
                    f'{name} was killed by the {self.enemy_clan} leader'
                ])

        cause_of_death = choice(cause_of_death)
        if (cat.status == 'leader' or other_cat.status == 'leader'):
            game.clan.leader_lives -= 1
            if "a life" not in cause_of_death:
                event_string = f'{cause_of_death} The leader lost a life.'
            else:
                event_string = f'{cause_of_death}'

            if SAVE_DEATH:
                save_death(cat, event_string)
        else:
            event_string = cause_of_death
            if SAVE_DEATH:
                save_death(cat, event_string)

        cat.die()
        if str(other_name) in cause_of_death:
            other_cat.die()
        else:
            event_string = f"{cause_of_death} at {str(cat.moons)} moons old."

        game.cur_events_list.append(event_string)

    def coming_out(self, cat):
        """turnin' the kitties trans..."""
        if cat.genderalign == cat.gender:
            if cat.moons < 6:
                return

            if cat.age == 'adolescent':
                transing_chance = random.getrandbits(8)  # 2/256
            elif cat.age == 'young adult':
                transing_chance = random.getrandbits(9)  # 2/512
            else:
                # adult, senior adult, elder
                transing_chance = random.getrandbits(10)  # 2/1028
                
            if transing_chance:
                # transing_chance != 0, no trans kitties today...    L
                return

            if random.getrandbits(1):  # 50/50
                if cat.gender == "male":
                    cat.genderalign = "trans female"
                else:
                    cat.genderalign = "trans male"
            else:
                cat.genderalign = "nonbinary"
                    
            if cat.gender == 'male':
                gender = 'tom'
            else:
                gender = 'she-cat'
            game.cur_events_list.append(f"{cat.name} has realized that {gender} doesn't describe how they feel anymore.")

events_class = Events()<|MERGE_RESOLUTION|>--- conflicted
+++ resolved
@@ -91,17 +91,6 @@
                 game.clan.save_pregnancy(game.clan)
             game.clan.current_season = game.clan.seasons[game.clan.age % 12]
             game.event_scroll_ct = 0
-<<<<<<< HEAD
-            has_med = any(
-                str(cat.status) in {"medicine cat", "medicine cat apprentice"}
-                and not cat.dead and not cat.outside
-                for cat in Cat.all_cats.values())
-
-            if not has_med:
-                game.cur_events_list.insert(
-                    0, f"{game.clan.name}Clan has no medicine cat!")
-            if game.clan.deputy == 0 or game.clan.deputy is None or game.clan.deputy.dead or game.clan.deputy.outside:
-=======
 
             if game.clan.game_mode in ["expanded", "cruel season"]:
                 amount_per_med = get_amount_cat_for_one_medic(game.clan)
@@ -111,12 +100,11 @@
             else:
                 has_med = any(
                     str(cat.status) in {"medicine cat", "medicine cat apprentice"}
-                    and not cat.dead and not cat.exiled
+                    and not cat.dead and not cat.outside
                     for cat in Cat.all_cats.values())
                 if not has_med:
                     game.cur_events_list.insert(0, f"{game.clan.name}Clan has no medicine cat!")
-            if game.clan.deputy == 0 or game.clan.deputy is None or game.clan.deputy.dead or game.clan.deputy.exiled:
->>>>>>> 13b237ef
+            if game.clan.deputy == 0 or game.clan.deputy is None or game.clan.deputy.dead or game.clan.deputy.outside:
                 if game.settings.get('deputy') is True:
                     random_count = 0
                     while random_count < 30:
