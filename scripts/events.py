from scripts.cat.cats import *
from scripts.conditions import medical_cats_condition_fulfilled, get_amount_cat_for_one_medic
from scripts.cat_relations.relation_events import *
from scripts.game_structure.load_cat import *
from scripts.events_module.condition_events import Condition_Events
from scripts.events_module.death_events import Death_Events


class Events():
    all_events = {}

    def __init__(self, e_type=None, **cats):
        self.e_type = e_type
        self.ID = str(randint(0, 9)) + str(randint(0, 9)) + str(randint(
            0, 9)) + str(randint(0, 9))
        if e_type is not None:
            self.all_events[self.ID] = self
        self.cats = cats
        self.at_war = False
        self.time_at_war = False
        self.enemy_clan = None
        self.living_cats = 0
        self.new_cat_invited = False
        self.ceremony_accessory = False
        self.relation_events = Relation_Events()
        self.condition_events = Condition_Events()
        self.death_events = Death_Events()

    def one_moon(self):
        game.cur_events_list = []
        game.relation_events_list = []
        game.ceremony_events_list = []
        game.birth_death_events_list = []
        game.health_events_list = []
        game.other_clans_events_list = []
        game.misc_events_list = []
        game.switches['saved_clan'] = False
        self.living_cats = 0
        self.new_cat_invited = False
        game.patrolled.clear()
        if any(str(cat.status) in {'leader', 'deputy', 'warrior', 'apprentice'}
<<<<<<< HEAD
                and not cat.dead and not cat.outside for cat in Cat.all_cats.values()):
=======
               and not cat.dead and not cat.exiled for cat in Cat.all_cats.values()):
>>>>>>> e66d5ec2
            game.switches['no_able_left'] = False
        self.relation_events.handle_pregnancy_age(game.clan)
        for cat in Cat.all_cats.copy().values():
            if not cat.outside:
                self.one_moon_cat(cat)
            else:
                # ---------------------------------------------------------------------------- #
                #                              exiled cat events                               #
                # ---------------------------------------------------------------------------- #
                # aging the cat
                cat.moons += 1
                if cat.moons == 6:
                    cat.age = 'adolescent'
                elif cat.moons == 12:
                    cat.age = 'adult'
                elif cat.moons == 100:
                    cat.age = 'elder'

                # killing exiled cats
                if cat.moons > randint(100, 200):
                    if choice([1, 2, 3, 4, 5]) == 1 and not cat.dead:
                        cat.dead = True
                        text = f'Rumors reach your clan that the exiled {str(cat.name)} has died recently.'
                        game.cur_events_list.append(text)
                        game.birth_death_events_list.append(text)

                if cat.outside and cat.status == 'leader' and not cat.dead and randint(
                        1, 10) == 1:
                    game.clan.leader_lives -= 1
                    if game.clan.leader_lives <= 0:
                        cat.dead = True
                        text = f'Rumors reach your clan that the exiled {str(cat.name)} lost a life recently.'
                        game.cur_events_list.append(text)
                        game.birth_death_events_list.append(text)

                        game.clan.leader_lives = 0
                elif cat.outside and cat.status == 'leader' and not cat.dead and randint(
                        1, 45) == 1:
                    game.clan.leader_lives -= 10
                    cat.dead = True
                    text = f'Rumors reach your clan that the exiled {str(cat.name)} has died recently.'
                    game.cur_events_list.append(text)
                    game.birth_death_events_list.append(text)
                    game.clan.leader_lives = 0

            # relationships have to be handled separately, because of the ceremony name change
        for cat in Cat.all_cats.copy().values():
            if cat.dead or cat.outside:
                continue
            # switches between the two death handles
            self.handle_outbreaks(cat)
            if random.getrandbits(1):
                triggered_death = self.handle_injuries_or_general_death(cat)
                if not triggered_death:
                    triggered_death = self.handle_illnesses_or_illness_deaths(cat)
            else:
                triggered_death = self.handle_illnesses_or_illness_deaths(cat)
                if not triggered_death:
                    triggered_death = self.handle_injuries_or_general_death(cat)

            if not cat.dead:
                self.relation_events.handle_relationships(cat)

        self.check_clan_relations()

        # age up the clan
        game.clan.age += 1

        # autosave
        if game.settings.get('autosave') is True and game.clan.age % 5 == 0:
            game.save_cats()
            game.clan.save_clan()
            game.clan.save_pregnancy(game.clan)

        # change season
        game.clan.current_season = game.clan.seasons[game.clan.age % 12]

        game.event_scroll_ct = 0

        if game.clan.game_mode in ["expanded", "cruel season"]:
            amount_per_med = get_amount_cat_for_one_medic(game.clan)
            med_fullfilled = medical_cats_condition_fulfilled(Cat.all_cats.values(), amount_per_med)
            if not med_fullfilled:
                string = f"{game.clan.name}Clan does not have enough healthy medicine cats! Cats will be sick/hurt " \
                         f"for longer and have a higher chance of dying. "
                game.cur_events_list.insert(0, string)
                game.health_events_list.insert(0, string)
        else:
            has_med = any(
                str(cat.status) in {"medicine cat", "medicine cat apprentice"}
                and not cat.dead and not cat.outside
                for cat in Cat.all_cats.values())
            if not has_med:
                string = f"{game.clan.name}Clan has no medicine cat!"
                game.cur_events_list.insert(0, string)
                game.health_events_list.insert(0, string)

        if game.clan.deputy == 0 or game.clan.deputy is None or game.clan.deputy.dead or game.clan.deputy.outside:
            if game.settings.get('deputy') is True:
                random_count = 0
                while random_count < 30:
                    random_cat = str(random.choice(list(Cat.all_cats.keys())))
                    if not Cat.all_cats[random_cat].dead and not Cat.all_cats[random_cat].outside:
                        if Cat.all_cats[random_cat].status == 'warrior' and (
                                len(Cat.all_cats[random_cat].former_apprentices) > 0 or len(
                                Cat.all_cats[random_cat].apprentice) > 0):
                            Cat.all_cats[random_cat].status = 'deputy'
                            game.clan.deputy = Cat.all_cats[random_cat]
                            text = str(Cat.all_cats[random_cat].name) + ' has been chosen as the new deputy'
                            game.cur_events_list.append(text)
                            game.ceremony_events_list.append(text)
                            break
                    random_count += 1
                if random_count == 30:
                    text = 'The clan decides that no cat is fit to be deputy'
                    game.cur_events_list.append(text)
                    game.ceremony_events_list.append(text)
            else:
                game.cur_events_list.insert(
                    0, f"{game.clan.name}Clan has no deputy!")

            # check for leader
            if game.clan.leader.dead or game.clan.leader.outside:
                self.perform_ceremonies(game.clan.leader)
                if game.clan.leader.dead or game.clan.leader.outside:
                    game.cur_events_list.insert(0, f"{game.clan.name}Clan has no leader!")

    game.switches['timeskip'] = False

    def one_moon_cat(self, cat):
        # ---------------------------------------------------------------------------- #
        #                                trigger events                                #
        # ---------------------------------------------------------------------------- #

        if cat.dead:
            cat.thoughts()
            cat.dead_for += 1
            return

        self.living_cats += 1

        # prevent injured or sick cats from unrealistic clan events
        if cat.is_ill() or cat.is_injured():
            self.perform_ceremonies(cat)
            self.coming_out(cat)
            self.relation_events.handle_having_kits(cat, clan=game.clan)
            cat.one_moon()
            return

        # check for death/reveal/risks/retire caused by permanent conditions
        if cat.is_disabled():
            self.condition_events.handle_already_disabled(cat)
        self.perform_ceremonies(cat)  # here is age up included

        if not game.clan.closed_borders and not self.new_cat_invited or self.living_cats < 10:
            self.invite_new_cats(cat)

        self.other_interactions(cat)
        self.coming_out(cat)
        self.gain_accessories(cat)
        if game.clan.game_mode == "classic" and not int(random.random() * 3):
            self.gain_scars(cat)
        self.relation_events.handle_having_kits(cat, clan=game.clan)

        # all actions, which do not trigger an event display and
        # are connected to cats are located in there
        cat.one_moon()

    def check_clan_relations(self):
        # ---------------------------------------------------------------------------- #
        #                      interactions with other clans                           #
        # ---------------------------------------------------------------------------- #

        if len(game.clan.all_clans) > 0 and randint(1, 5) == 1:
            war_notice = ''
            for other_clan in game.clan.all_clans:
                if int(other_clan.relations) <= 5:
                    if randint(1, 5) == 1 and self.time_at_war > 2:
                        self.at_war = False
                        self.time_at_war = 0
                        other_clan.relations = 10
                        text = 'The war against ' + str(other_clan.name) + 'Clan has ended.'
                        game.other_clans_events_list.append(text)
                        game.cur_events_list.append(text)
                    elif self.time_at_war == 0:
                        text = 'The war against ' + str(other_clan.name) + 'Clan has begun.'
                        game.other_clans_events_list.append(text)
                        game.cur_events_list.append(text)
                        self.time_at_war += 1
                        self.at_war = True
                    else:
                        self.enemy_clan = other_clan
                        possible_text = [
                            f'War rages between {game.clan.name}Clan and {other_clan.name}Clan.',
                            f'{other_clan.name}Clan has taken some of {game.clan.name}'
                            + "Clan\'s territory.",
                            f'{game.clan.name}Clan has claimed some of {other_clan.name}'
                            + "Clan\'s territory.",
                            f'{other_clan.name}Clan attempted to break into your camp during the war.',
                            f'The war against {other_clan.name}Clan continues.',
                            f'{game.clan.name}Clan is starting to get tired of the war against {other_clan.name}Clan.',
                            f'{game.clan.name}Clan warriors plan new battle strategies for the war.',
                            f'{game.clan.name}Clan warriors reinforce the camp walls.'
                        ]
                        if game.clan.medicine_cat is not None:
                            possible_text.extend([
                                'The medicine cats worry about having enough herbs to treat their clan\'s wounds.'
                            ])
                        war_notice = choice(possible_text)
                        self.time_at_war += 1
                        self.at_war = True
                    break
                elif int(other_clan.relations) > 30:
                    other_clan.relations = 10
                else:
                    self.at_war = False
            if war_notice:
                game.other_clans_events_list.append(war_notice)
                game.cur_events_list.append(war_notice)

    def perform_ceremonies(self, cat):
        # ---------------------------------------------------------------------------- #
        #                                  ceremonies                                  #
        # ---------------------------------------------------------------------------- #

        # leader dying or being exiled and dep promotion to leader
        if (game.clan.leader.dead or game.clan.leader.outside)\
                and game.clan.deputy is not None and not game.clan.deputy.dead:
            if game.clan.leader.exiled:
<<<<<<< HEAD
                game.cur_events_list.append(
                    str(game.clan.leader.name) + ' was exiled.')
            elif game.clan.leader.outside:
                game.cur_events_list.append(
                    str(game.clan.leader.name) + ' was lost while on patrol. The clan needs a leader, so ')
=======
                text = str(game.clan.leader.name) + ' was exiled.'
                game.ceremony_events_list.append(text)
                game.cur_events_list.append(text)
>>>>>>> e66d5ec2
            else:
                if game.clan.instructor.df is False:
                    text = str(game.clan.leader.name) + ' has lost their last life and has travelled to StarClan.'
                    game.birth_death_events_list.append(text)
                    game.cur_events_list.append(text)
                else:
                    text = str(game.clan.leader.name) + ' has lost their last life and has travelled to the Dark Forest.'
                    game.birth_death_events_list.append(text)
                    game.cur_events_list.append(text)
            game.clan.new_leader(game.clan.deputy)
            game.clan.leader_lives = 9
            text = f'{str(game.clan.deputy.name)} has been promoted to the new leader of the clan.'
            game.ceremony_events_list.append(text)
            game.cur_events_list.append(text)
            self.ceremony_accessory = True
            self.gain_accessories(cat)
            game.clan.deputy = None

        # other ceremonies
        if not cat.dead:
            if cat.status == 'deputy' and game.clan.deputy is None:
                game.clan.deputy = cat
            if cat.status == 'medicine cat' and game.clan.medicine_cat is None:
                game.clan.medicine_cat = cat

            # retiring to elder den
            if cat.status in ['warrior', 'deputy'] and cat.age == 'elder' and len(cat.apprentice) < 1:
                if cat.status == 'deputy':
                    game.clan.deputy = None
                self.ceremony(cat, 'elder', ' has retired to the elder den.')
                cat.status_change('elder')

            # apprentice a kitten to either med or warrior
            if cat.moons == cat_class.age_moons[cat.age][1]:
                if cat.status == 'kitten':

                    # check if the medicine cat is an elder
                    has_elder_med = any(
                        cat.status == 'medicine cat' and cat.age == 'elder'
                        and not cat.dead and not cat.outside
                        for cat in Cat.all_cats.values())

                    very_old_med = any(
                        cat.status == 'medicine cat' and cat.moons >= 150
                        and not cat.dead and not cat.outside
                        for cat in Cat.all_cats.values())

                    # check if the clan has sufficient med cats
                    if game.clan.game_mode != 'classic':
                        has_med = medical_cats_condition_fulfilled(Cat.all_cats.values(),
                                                                   amount_per_med=get_amount_cat_for_one_medic(
                                                                       game.clan))
                    else:
                        has_med = any(str(cat.status) in {"medicine cat", "medicine cat apprentice"}
                                      and not cat.dead and not cat.outside for cat in Cat.all_cats.values())
                    # check if a med cat app already exists
                    has_med_app = any(
                        cat.status == 'medicine cat apprentice'
                        and not cat.dead and not cat.outside
                        for cat in Cat.all_cats.values())

                    # assign chance to become med app depending on current med cat and traits
                    if has_elder_med is True and has_med is False:
                        chance = int(random.random() * 3)  # 3 is not part of the range
                    elif has_med is False and game.clan.game_mode != 'classic':
                        chance = int(random.random() * 8)
                    elif has_elder_med is False and has_med is True:
                        chance = int(random.random() * 91)
                    elif has_elder_med and has_med:
                        if very_old_med:
                            chance = int(random.random() * 20)
                        else:
                            chance = 0
                    else:
                        chance = int(random.random() * 41)

                    if chance in range(1, 6):
                        if cat.trait in ['polite', 'quiet', 'sweet', 'daydreamer']:
                            chance = 1
                    if has_med_app is False and len(get_med_cats(Cat)) != 0 and chance == 1:
                        self.ceremony(cat, 'medicine cat apprentice', ' has chosen to walk the path of a medicine cat.')
                        self.ceremony_accessory = True
                        self.gain_accessories(cat)
                    else:
                        self.ceremony(cat, 'apprentice', ' has started their apprenticeship.')
                        self.ceremony_accessory = True
                        self.gain_accessories(cat)

                # promote to warrior
                elif cat.status == 'apprentice':
                    self.ceremony(cat, 'warrior', ' has earned their warrior name.')
                    self.ceremony_accessory = True
                    self.gain_accessories(cat)

                # promote to med cat
                elif cat.status == 'medicine cat apprentice':
                    self.ceremony(cat, 'medicine cat', ' has earned their medicine cat name.')
                    self.ceremony_accessory = True
                    self.gain_accessories(cat)

    def ceremony(self, cat, promoted_to, ceremony_text):
        # ---------------------------------------------------------------------------- #
        #                      promote cats and add to event list                      #
        # ---------------------------------------------------------------------------- #
        cat.status_change(promoted_to)
        game.ceremony_events_list.append(f'{str(cat.name)}{ceremony_text}')
        game.cur_events_list.append(f'{str(cat.name)}{ceremony_text}')

    def gain_accessories(self, cat):
        # ---------------------------------------------------------------------------- #
        #                                  accessories                                 #
        # ---------------------------------------------------------------------------- #
        # check if cat already has acc
        if cat.accessory is not None:
            self.ceremony_accessory = False
            return

        name = str(cat.name)

        # find other_cat
        other_cat = choice(list(Cat.all_cats.values()))
        countdown = int(len(Cat.all_cats) / 3)
        while cat == other_cat or other_cat.dead or other_cat.outside:
            other_cat = choice(list(Cat.all_cats.values()))
            countdown -= 1
            if countdown <= 0:
                return
        other_name = str(other_cat.name)

        acc_text = []

        # chance to gain acc
        chance = randint(0, 50)
        if cat.status in ['medicine cat', 'medicine cat apprentice']:
            chance = randint(0, 30)
        elif cat.age in ['kitten', 'adolescent']:
            chance = randint(0, 80)
        elif cat.age in ['young adult', 'adult', 'senior adult', 'elder']:
            chance = randint(0, 150)
        elif cat.trait in ['childish', 'lonesome', 'loving', 'playful', 'shameless', 'strange', 'troublesome']:
            chance = randint(0, 50)

        give = False

        # increase chance of acc if the cat had a ceremony
        if self.ceremony_accessory is True:
            if chance in [0, 1, 2, 3, 4, 5]:
                give = True
        else:
            if chance == 1:
                give = True

        # give them an acc! \o/
        if give is True:
            if cat.accessory is None:
                cat.accessory = choice([
                    choice(plant_accessories),
                    choice(wild_accessories)
                ])
                # check if the cat is missing a tail before giving feather acc
                if cat.accessory in ['RED FEATHERS', 'BLUE FEATHERS', 'JAY FEATHERS']:
                    if 'NOTAIL' in cat.scars:
                        cat.accessory = choice(plant_accessories)
                    if 'HALFTAIL' in cat.scars:
                        cat.accessory = choice(plant_accessories)
                acc_singular = plural_acc_names(cat.accessory, False, True)
                acc_plural = plural_acc_names(cat.accessory, True, False)
                if self.ceremony_accessory is True:
                    acc_text.extend([f'{other_name} gives {name} something to adorn their pelt as congratulations',
                                     f'{name} decides to pick something to adorn their pelt as celebration'])
                if cat.age != 'kitten':
                    if cat.accessory in ["FORGET ME NOTS", "BLUEBELLS", "POPPY"]:
                        if game.clan.current_season == 'Leaf-bare':
                            acc_text.append(
                                f'{name} found a mysterious {acc_singular} growing in the '
                                f'{choice(["snow", "ice", "frost"])} and decided to wear it.')
                        else:
                            acc_text.extend([
                                f'{name} received a cool {acc_singular} from {other_name} '
                                f'and decided to wear it on their pelt.',
                                f'{name} found a pretty {acc_singular} and decided to wear it on their pelt.',
                                f'A clanmate gave {name} some {acc_plural} and they decided to wear them.'
                            ])
                    elif cat.accessory in ["RED FEATHERS", "BLUE FEATHERS",
                                           "JAY FEATHERS"] and "NOTAIL" in cat.scars:
                        acc_text.append(f'{name} found a bunch of pretty {acc_plural} and decided to wear them.')
                    elif cat.accessory in ["HERBS", "PETALS", "DRY_HERBS"]:
                        acc_text.append(f'{name} always seems to have {acc_plural} stuck in their fur.')
                    elif cat.accessory in plant_accessories and cat.status in ['medicine cat apprentice',
                                                                               'medicine cat']:
                        acc_text.extend([f'{name} has decided to always bring some {acc_plural} with them.',
                                         f'{acc_plural} are so important to {name} that they always carry it around.'.capitalize,
                                         f'{acc_plural} are so vital for {name} that they always have some on them.'.capitalize
                                         ])
                    else:
                        acc_text.extend([f'{name} finds a(n) {acc_singular} and decides to wear it on their pelt.',
                                         f'A clanmate gives {name} a pretty {acc_singular} '
                                         f'and they decide to wear it on their pelt.',
                                         f'{name} finds a(n) {acc_singular} '
                                         f'while out on a walk and decides to wear it on their pelt.',
                                         f'{name} finds {acc_plural} '
                                         f'fascinating and decides to wear some on their pelt.',
                                         f'A clanmate gives {name} a pretty {acc_singular} '
                                         f'to adorn their pelt as a gift.',
                                         f'{other_name} gives {name} a pretty {acc_singular} '
                                         f'and they decide to wear it on their pelt.'
                                         ])
                else:
                    if cat.accessory in ["FORGET ME NOTS", "BLUEBELLS", "POPPY"]:
                        acc_text.extend([
                            f'{name} received a {acc_singular} from {other_name} and decided to wear it on their pelt.',
                            f'{name} found a {acc_singular} and decided to wear it on their pelt.',
                            f'A clanmate gave {name} a {acc_singular} and they decided to wear it.'

                        ])
                    elif cat.accessory in ["RED FEATHERS", "BLUE FEATHERS",
                                           "JAY FEATHERS"] and "NOTAIL" in cat.scars:
                        acc_text.append(
                            f'{name} was playing with {acc_plural} earlier and decided to wear some of them.')
                    elif cat.accessory in ["HERBS", "PETALS", "DRYHERBS"]:
                        acc_text.append(
                            f'{name}\'s parents try their best to groom them, '
                            f'but something is always stuck in their fur.')
                    else:
                        acc_text.extend(
                            [f'{name} seems to have picked up a neat {acc_singular} while playing out in the camp.',
                             f'{name} finds something interesting and decides to wear it on their pelt.',
                             f'A clanmate gives {name} a pretty {acc_singular} '
                             f'and they decide to wear it on their pelt.',
                             f'{other_name} gives {name} a pretty {acc_singular} '
                             f'and they decide to wear it on their pelt.',
                             f'{name} is so cute that they are given {acc_plural} as a gift.',
                             f'{name} starts to wear {acc_plural} on their pelt after their friend gave some to them.',
                             f'{name} was playing with {acc_plural} '
                             f'earlier and has decided to use it to adorn themselves.'
                             ])
        else:
            self.ceremony_accessory = False
        if acc_text:
            text = choice(acc_text)
            game.misc_events_list.append(text)
            game.cur_events_list.append(text)
            if self.ceremony_accessory:
                self.ceremony_accessory = False

    def gain_scars(self, cat):
        # ---------------------------------------------------------------------------- #
        #                                    scars                                     #
        # ---------------------------------------------------------------------------- #
        if len(cat.scars) == 4 or cat.age == 'kitten':
            return

        risky_traits = ["bloodthirsty", "ambitious", "vengeful", "strict", "cold", "fierce"]
        danger = ["a rogue", "a dog", "a fox", "an otter", "a rat", "a hawk", "an enemy warrior", "a badger"]
        tail_danger = ["a rogue", "a dog", "a fox", "an otter", "a rat", "a hawk",
                       "an enemy warrior", "a badger", "a twoleg trap"]

        name = str(cat.name)
        scar_chance = 0.015  # 1.5%
        clancats = self.living_cats
        scar_text = []
        specialty = None  # Scar to be set
        alive_kits = list(filter(lambda kitty: (kitty.age == "kitten"
                                                and not kitty.dead
                                                and not kitty.outside),
                                 Cat.all_cats.values()))
        leader = Cat.all_cats[str(game.clan.leader)]

        if cat.mentor:
            mentor = cat.mentor

        # Older cats are scarred more often
        if cat.age in ["adult", "senior adult"]:
            scar_chance += 0.01  # + 1%

        # Check cat mentor/leader status and traits
        risky_mentor = False
        risky_leader = False
        if cat.mentor:
            if cat.mentor.trait in risky_traits:
                risky_mentor = True
                scar_chance += 0.0125  # + 1.25%
                mentor_name = str(mentor.name)
        if leader:
            if leader.trait in risky_traits:
                risky_leader = True
                leader_name = str(leader.name)
                scar_chance += 0.005  # + 0.5%
                if leader.trait in ["bloodthirsty", "vengeful"]:
                    scar_chance += 0.005

        # Modify scar chance by trait
        # Increased chance
        if cat.trait in ['bloodthirsty', 'vengeful']:
            scar_chance = scar_chance * 1.75
        elif cat.trait in cat.personality_groups["Abrasive"]:
            scar_chance = scar_chance * 1.5
        elif cat.trait in cat.personality_groups["Outgoing"]:
            scar_chance = scar_chance * 1.25
        # Reduced chance
        elif cat.trait in ['calm', 'careful']:
            scar_chance = scar_chance / 1.75
        elif cat.trait in cat.personality_groups["Reserved"]:
            scar_chance = scar_chance / 1.5
        elif cat.trait in cat.personality_groups["Benevolent"]:
            scar_chance = scar_chance / 1.25

        # Bloodthirsty leader mod
        leader_scar_chance = scar_chance
        if leader.trait in ["bloodthirsty", "vengeful"]:
            leader_scar_chance = leader_scar_chance * 1.5

        # Set pools and check which scars we can still get
        all_scars = scars1 + scars2 + scars3
        base_scars = scars1 + scars2  # Can be caused by other cats
        for scar_pool in [all_scars, base_scars]:
            for scar in cat.scars:
                if scar:
                    try:
                        if "NOPAW" == scar and 'TOETRAP' in scar_pool:
                            scar_pool.remove('TOETRAP')
                        if "NOTAIL" == scar:
                            for option in ["HALFTAIL", "TAILBASE", "TAILSCAR"]:
                                if option in scar_pool:
                                    scar_pool.remove(option)
                        if scar in scar_pool:
                            scar_pool.remove(scar)  # No doubles
                    except ValueError as e:
                        print(f"Failed to exclude scar from pool: {e}")

        # Always possible scar events
        if scar_chance > random.random():
            specialty = choice(all_scars)
            if specialty in ["NOTAIL", "HALFTAIL"]:
                if cat.accessory in ["RED FEATHERS", "BLUE FEATHERS", "JAY FEATHERS"]:
                    cat.accessory = None
                scar_text.append(f"{name} lost their tail to {choice(tail_danger)}.")
                if not random.getrandbits(2):
                    scar_text.append(f"{name} lost their tail to a falling tree.")
            elif specialty == "SNAKE":
                scar_text.append(f"{name} was bit by a snake but miraculously survived.")
            elif specialty == "TOETRAP":
                scar_text.append(
                    f"{name} got their paw stuck in a twoleg trap and earned a scar."
                )
            elif specialty == "NOPAW":
                scar_text.append(f"{name} lost their paw to a twoleg trap.")
            else:
                scar_text.extend(
                    [
                        f"{name} earned a scar fighting {choice(danger)}.",
                        f"{name} earned a scar defending the territory.",
                        f"{name} is injured after falling into a river.",
                        f"{name} is injured by enemy warriors after accidentally wandering over the border.",
                        f"{name} is injured after messing with a twoleg object.",
                    ]
                )
                if alive_kits:
                    scar_text.extend([f"{name} earned a scar protecting the kits."])

        # MENTOR CAUSES INJURY >:O
        elif (scar_chance * 1.5 > random.random()
              and cat.status in ['apprentice', 'medicine cat apprentice']
              and risky_mentor):
            specialty = choice(base_scars)
            scar_text.extend(
                [
                    f"{name} earned a scar recklessly fighting {choice(danger)}, encouraged by their mentor.",
                    f"{name} earned a scar for not defending the territory well enough.",
                    f"{name} is injured after being pushed into a river.",
                    f"{name} is punished by their mentor after accidentally wandering over the border.",
                    f"{name} is injured by their mentor after being caught messing with a twoleg object.",
                    f"{name} is injured by their mentor while practicing with their claws out.",
                    f"{name}'s mentor punished them for disobeying.",
                    f"{name} gained a scar while fighting their mentor.",
                    f"{name} is injured while practicing their battle moves with {mentor_name}.",
                    f"{name} is injured after a fight broke out with {mentor_name}.",
                    f"{name} could not handle their mentor's harsh training and got injured as a result.",
                    f"{name} could not handle their mentor's harsh training and got injured as a result.",
                ]
            )
            if specialty == "NOPAW":
                scar_text.append(
                    f"{name} lost their paw after {mentor_name} decided to use twoleg traps for a training exercice.")
        # leader is sus guys
        elif leader_scar_chance > random.random() and risky_leader and cat.ID != leader.ID:
            specialty = choice(base_scars)
            if specialty in ["NOTAIL", "HALFTAIL"]:
                if cat.accessory in ["RED FEATHERS", "BLUE FEATHERS", "JAY FEATHERS"]:
                    cat.accessory = None

                scar_text.extend([
                    f"{name} lost their tail to {choice(tail_danger)} while following {leader_name}'s orders.",
                    f"{name} is ordered to fend off {choice(danger)} by {leader_name}, and loses their tail in the ensuing battle.",
                ]
                )
            else:
                if specialty in ["NOPAW"]:
                    scar_text.extend([f"{name} is maimed by {leader_name} for questioning their leadership.",
                                      f"{name} loses a paw after {leader_name} forces them to fight {choice(danger)} by themselves."])
                else:
                    scar_text.extend(
                        [
                            f"{name} earned a scar fighting {choice(danger)} on {leader_name}'s orders.",
                            f"{name} earned a scar defending the territory from outsiders.",
                            f"{name} earned a scar protecting the leader.",
                            f"{name} is wounded during a harsh training exercise led by {leader_name}.",
                            f"{name} is injured during an unsupervised training exercise.",
                            f"{name} is hurt by enemy warriors after being ordered by {leader_name} to go over the border.",
                            f"{name} is injured after being ordered by {leader_name} to check out a twoleg object.",
                            f"{name} is battered while fighting a clanmate after {leader_name} encouraged a fight.",
                            f"{name} is injured by {leader_name} for disobeying orders.",
                            f"{name} is injured by {leader_name} for speaking out against them.",
                            f"{name} is cruelly injured by {leader_name} to make an example out of them.",
                        ]
                    )
        if scar_text:
            chosen_scar = choice(scar_text)

            game.health_events_list.append(chosen_scar)
            game.cur_events_list.append(chosen_scar)
            cat.scar_event.append(chosen_scar)

        # Apply scar
        if specialty:
            cat.scars.append(specialty)

    def invite_new_cats(self, cat):
        # ---------------------------------------------------------------------------- #
        #                                   new cats                                   #
        # ---------------------------------------------------------------------------- #
        chance = 100
        if self.living_cats < 10:
            chance = 100
        elif self.living_cats > 50:
            chance = 700
        elif self.living_cats > 30:
            chance = 300
        if randint(1, chance) == 1 and cat.age != 'kitten' and cat.age != 'adolescent' and not self.new_cat_invited:
            self.new_cat_invited = True
            name = str(cat.name)
            type_of_new_cat = choice([1, 2, 3, 4, 5, 6, 7])
            if type_of_new_cat == 1:
                backstory_choice = choice(['abandoned2', 'abandoned1'])
                created_cats = self.create_new_cat(
                    loner=False,
                    loner_name=False,
                    kittypet=choice([True, False]),
                    kit=True,
                    backstory=backstory_choice
                )
                kit = created_cats[0]
                kit_text = [
                    f'{name} finds an abandoned kit and names them {kit.name}.',
                    f'A loner brings their kit named {kit.name.prefix} to the clan, stating they no longer can care for them.'
                ]
                text = choice(kit_text)
                game.misc_events_list.append(text)
                game.cur_events_list.append(text)

            elif type_of_new_cat == 2:
                backstory_choice = choice(['loner1', 'loner2', 'kittypet2',
                                           'rogue1', 'rogue2'])
                created_cats = self.create_new_cat(
                    loner=True,
                    loner_name=True,
                    backstory=backstory_choice
                )
                loner_name = created_cats[0].name
                loner_text = [
                    f'{name} finds a loner named {loner_name.prefix} who joins the clan.',
                    f'A loner waits on the border for a patrol, asking to join the clan.'
                ]
                if loner_name.suffix:
                    success_text = [
                        f'The loner decides to take on a slightly more clan-like name, and is now called {loner_name}.'
                    ]
                else:
                    success_text = [
                        f'{loner_name} decides to keep their name.'
                    ]
                loner_text = choice(loner_text)
                success_text = choice(success_text)
                game.misc_events_list.append(loner_text)
                game.misc_events_list.append(success_text)
                game.cur_events_list.append(loner_text)
                game.cur_events_list.append(success_text)

            elif type_of_new_cat == 3:
                backstory_choice = choice(['loner1', 'loner2', 'kittypet2', 'rogue1', 'rogue2'])
                created_cats = self.create_new_cat(
                    loner=True,
                    loner_name=True,
                    backstory=backstory_choice
                )
                loner_name = created_cats[0].name
                loner_text = [
                    f'{name} finds a loner named {loner_name.prefix} who wishes to join the clan.',
                    f'A loner says that they are interested in clan life and joins the clan.'
                ]
                if loner_name.suffix:
                    success_text = [
                        f'The loner decides to take on a slightly more clan-like name, and is now called {loner_name}.'
                    ]
                else:
                    success_text = [
                        f'{loner_name} decides to keep their name.'
                    ]
                loner_text = choice(loner_text)
                success_text = choice(success_text)
                game.misc_events_list.append(loner_text)
                game.misc_events_list.append(success_text)
                game.cur_events_list.append(loner_text)
                game.cur_events_list.append(success_text)

            elif type_of_new_cat == 4:
                otherclan = str(choice(game.clan.all_clans).name)
                backstory_choice = choice(
                    ['otherclan', 'ostracized_warrior', 'disgraced', 'retired_leader', 'refugee', 'tragedy_survivor'])
                created_cats = self.create_new_cat(
                    kit=False,
                    litter=False,
                    loner=True,
                    backstory=backstory_choice,
                    other_clan=otherclan
                )
                warrior_name = created_cats[0].name
                warrior_text = []
                if len(game.clan.all_clans) > 0:
                    warrior_text.extend([
                        f'{name} finds a warrior from {otherclan}Clan named {warrior_name} who asks to join the clan.',
                        f'An injured warrior from {otherclan}Clan asks to join in exchange for healing.'
                    ])
                else:
                    warrior_text.extend([
                        f'{name} finds a warrior from a different clan named {warrior_name} who asks to join the clan.'
                    ])
                text = choice(warrior_text)
                game.other_clans_events_list.append(text)
                game.cur_events_list.append(text)

            elif type_of_new_cat == 5:
                created_cats = self.create_new_cat(
                    loner=False,
                    loner_name=True,
                    kittypet=True,
                    kit=False,
                    litter=False,
                    backstory=choice(['kittypet1', 'kittypet2'])
                )
                loner_name = created_cats[0].name
                loner_text = [
                    f'{name} finds a kittypet named {loner_name.prefix} who wants to join the clan.',
                    f'A kittypet called {loner_name.prefix} stops {name} and asks to join the clan.'
                ]
                if loner_name.suffix:
                    success_text = [
                        f'The kittypet decides to take on a slightly more clan-like name, and is now called {loner_name}.'
                    ]
                else:
                    success_text = [
                        f'{loner_name} decides to keep their name.'
                    ]
                game.cur_events_list.append(choice(loner_text))
                game.misc_events_list.append(choice(loner_text))
                game.cur_events_list.append(choice(success_text))
                game.misc_events_list.append(choice(loner_text))

            elif type_of_new_cat == 6:
                created_cats = self.create_new_cat(
                    loner=True,
                    backstory=choice(['kittypet1', 'kittypet2'])
                )
                warrior_name = created_cats[0].name
                loner_text = [
                    f'{name} finds a kittypet named {choice(names.loner_names)} who wants to join the clan.'
                ]
                game.cur_events_list.append(choice(loner_text))
                game.misc_events_list.append(choice(loner_text))
                game.cur_events_list.append(
                    f'The kittypet changes their name to {str(warrior_name)}.')
                game.misc_events_list.append(
                    f'The kittypet changes their name to {str(warrior_name)}.')

            elif type_of_new_cat == 7:
                otherclan = str(choice(game.clan.all_clans).name)
                backstory_choice = choice(['abandoned1', 'abandoned2', 'abandoned3'])
                backstory = backstory_choice
                parent1 = cat.name
                created_cats = self.create_new_cat(
                    loner=True,
                    loner_name=False,
                    kittypet=False,
                    kit=False,
                    litter=True,
                    relevant_cat=cat,
                    backstory=backstory_choice,
                    other_clan=otherclan
                )
                if backstory == 'abandoned3':
                    a_kit_text = ([
                        f'A {otherclan}Clan queen decides to leave their litter with you. {str(parent1)} takes them as their own.'
                    ])
                    game.other_clans_events_list.append(a_kit_text)
                    game.cur_events_list.append(a_kit_text)
                else:
                    a_kit_text = ([
                        f'{parent1} finds an abandoned litter and decides to adopt them as their own.',
                        f'A loner leaves their litter to the clan. {str(parent1)} decides to adopt them as their own.'
                    ])
                    text = choice(a_kit_text)
                    game.cur_events_list.append(text)
                    game.misc_events_list.append(text)

    def create_new_cat(self,
                       loner=False,
                       loner_name=False,
                       kittypet=False,
                       kit=False,
                       litter=False,
                       relevant_cat=None,
                       backstory=None,
                       other_clan=None):
        name = None
        skill = None
        accessory = None
        status = "kitten"
        backstory = backstory
        other_clan = other_clan

        age = randint(0, 5)
        kp_name_chance = (1, 5)
        if not litter and not kit:
            if other_clan is not None:
                age = randint(16, 120)
            else:
                age = randint(6, 120)

        if (loner or kittypet) and not kit and not litter:
            if loner_name:
                if loner and kp_name_chance == 1:
                    name = choice(names.normal_prefixes)
                else:
                    name = choice(names.loner_names)
            if age >= 12:
                status = "warrior"
            else:
                status = "apprentice"
        if kittypet:
            if choice([1, 2]) == 1:
                accessory = choice(collars)

        amount = choice([1, 1, 2, 2, 2, 3]) if litter else 1
        created_cats = []
        a = randint(0, 1)
        for number in range(amount):
            new_cat = None
            if loner_name and a == 1:
                new_cat = Cat(moons=age, prefix=name, status=status, gender=choice(['female', 'male']),
                              backstory=backstory)
            elif loner_name:
                new_cat = Cat(moons=age, prefix=name, suffix=None, status=status, gender=choice(['female', 'male']),
                              backstory=backstory)
            else:
                new_cat = Cat(moons=age, status=status, gender=choice(['female', 'male']), backstory=backstory)
            if skill:
                new_cat.skill = skill
            if accessory:
                new_cat.accessory = accessory

            if (kit or litter) and relevant_cat and relevant_cat.ID in Cat.all_cats:
                new_cat.parent1 = relevant_cat.ID
                if relevant_cat.mate:
                    new_cat.parent2 = relevant_cat.mate

            # create and update relationships
            for the_cat in new_cat.all_cats.values():
                if the_cat.dead or the_cat.outside:
                    continue
                the_cat.relationships[new_cat.ID] = Relationship(the_cat, new_cat)
                new_cat.relationships[the_cat.ID] = Relationship(new_cat, the_cat)
            new_cat.thought = 'Is looking around the camp with wonder'

            # chance to give the new cat a permanent condition, higher chance for found kits and litters
            if game.clan.game_mode != 'classic':
                if kit or litter:
                    chance = 10
                else:
                    chance = 200
                if not int(random.random() * chance):
                    possible_conditions = []
                    for condition in PERMANENT:
                        possible_conditions.append(condition)
                    chosen_condition = choice(possible_conditions)
                    new_cat.get_permanent_condition(chosen_condition)

                    # assign scars
                    if chosen_condition in ['lost a leg', 'born without a leg']:
                        new_cat.scars.append('NOPAW')
                    elif chosen_condition in ['lost their tail', 'born without a tail']:
                        new_cat.scars.append("NOTAIL")

            created_cats.append(new_cat)

        for new_cat in created_cats:
            add_siblings_to_cat(new_cat, cat_class)
            add_children_to_cat(new_cat, cat_class)
            game.clan.add_cat(new_cat)

        return created_cats

    def other_interactions(self, cat):
        if randint(1, 100) != 1:
            return
        interactions = []
        other_cat = choice(list(Cat.all_cats.values()))
        countdown = int(len(Cat.all_cats) / 3)
        while cat == other_cat or other_cat.dead or other_cat.outside:
            other_cat = choice(list(Cat.all_cats.values()))
            countdown -= 1
            if countdown <= 0:
                return
        name = str(cat.name)
        other_name = str(other_cat.name)

        if cat.status == 'kitten' and other_cat.status != 'kitten':
            interactions.extend([
                f'{name} is scolded after sneaking out of camp.',
                f'{name} falls into a river but is saved by {other_name}.'
            ])
        elif cat.status in ['apprentice', 'medicine cat apprentice'] and other_cat.status != 'kitten':
            interactions.extend([
                f'{name} is scolded after sneaking out of camp.',
                f'{name} falls into a river but is saved by {other_name}.',
                name +
                " accidentally trespasses onto another clan\'s territory."
            ])
            if other_cat.status == 'apprentice':
                interactions.append(
                    f'{name} sneaks out of camp with {other_name}.')
        elif cat.status == 'warrior':
            interactions.extend([
                name + " is caught outside of the Clan\'s territory.",
                f'{name} is caught breaking the Warrior Code.',
                f'{name} went missing for a few days.',
                f'{name} believes they are a part of the new prophecy.'
            ])
        elif cat.status == 'medicine cat':
            interactions.extend([
                f'{name} learns of a new prophecy.',
                f'{name} is worried about an outbreak of greencough.',
                f'{name} is worried about how low their herb stores has gotten.',
                f'{name} visits the other medicine cats.'
            ])
        elif cat.status == 'deputy':
            interactions.extend([
                f'{name} thinks about retiring.',
                f'{name} travels to the other clans to bring them an important message.'
            ])
        elif cat.status == 'leader':
            if game.clan.leader_lives <= 5:
                interactions.extend([
                    f'{name} thinks about retiring.',
                    name + " confesses they don\'t have many lives left."
                ])
            if other_cat.status not in [
                'kitten', 'apprentice', 'medicine cat apprentice'
            ]:
                interactions.append(
                    f'{name} confesses to {other_name} that the responsibility of leadership is crushing them.'
                )
            elif other_cat.status == 'apprentice':
                interactions.append(f'{name} assesses {other_name}' +
                                    "\'s progress.")
            interactions.extend([
                f'{name} calls a clan meeting to give an important announcement.'
            ])
        elif cat.status == 'elder':
            interactions.extend(
                [f'{name} is brought back to camp after wandering off.'])
        if cat.age == other_cat.age:
            interactions.extend([
                f'{name} tries to convince {other_name} to run away together.'
            ])

        if interactions:
            text = choice(interactions)
            game.cur_events_list.append(text)
            game.misc_events_list.append(text)


    def handle_injuries_or_general_death(self, cat):
        # ---------------------------------------------------------------------------- #
        #                           decide if cat dies                                 #
        # ---------------------------------------------------------------------------- #
        # if triggered_death is True then the cat will die
        triggered_death = False
        # choose other cat

        other_cat = choice(list(Cat.all_cats.values()))
        countdown = int(len(Cat.all_cats) / 2)
        while cat == other_cat or other_cat.dead:
            other_cat = choice(list(Cat.all_cats.values()))
            countdown -= 1
            if countdown <= 0:
                return

        if cat.status in ["apprentice", "medicine cat apprentice"] and not int(random.random() * 3):
            if cat.mentor is not None:
                other_cat = cat.mentor

        # check if clan has kits, if True then clan has kits
        alive_kits = list(filter(
            lambda kitty: (kitty.age == "kitten"
                           and not kitty.dead
                           and not kitty.outside),
            Cat.all_cats.values()
        ))

        # chance to kill leader
        if not int(
                random.random() * 100) and cat.status == 'leader' and not triggered_death and not cat.not_working():  # 1/80
            self.death_events.handle_deaths(cat, other_cat, self.at_war, self.enemy_clan, alive_kits)
            triggered_death = True

        # chance to die of old age
        if cat.moons > int(random.random() * 51) + 150 and not triggered_death:  # cat.moons > 150 <--> 200
            self.death_events.handle_deaths(cat, other_cat, self.at_war, self.enemy_clan, alive_kits)
            triggered_death = True

        # extra death chance and injuries in expanded & cruel season
        if game.clan.game_mode in ["expanded", "cruel season"]:
            if not int(random.random() * 500) and not cat.not_working():  # 1/400
                self.death_events.handle_deaths(cat, other_cat, self.at_war, self.enemy_clan, alive_kits)
                triggered_death = True
            else:
                triggered_death = self.condition_events.handle_injuries(cat, other_cat, alive_kits, self.at_war,
                                                                        self.enemy_clan, game.clan.current_season)
                return triggered_death

            # disaster death chance
            if game.settings.get('disasters') and not triggered_death:
                if not random.getrandbits(10):  # 1/1024
                    triggered_death = True
                    self.handle_disasters(cat)

        # classic death chance
        elif game.clan.game_mode == "classic" and not int(random.random() * 500):  # 1/500
            self.death_events.handle_deaths(cat, other_cat, self.at_war, self.enemy_clan, alive_kits)
            triggered_death = True

        return triggered_death

    def handle_disasters(self, cat):
        """Handles events when the setting of disasters is turned on"""
        alive_cats = list(filter(
            lambda kitty: (kitty.status != "leader"
                           and not kitty.dead
                           and not kitty.outside),
            Cat.all_cats.values()
        )
        )
        alive_count = len(alive_cats)
        if alive_count > 15:
            if game.clan.all_clans:
                other_clan = game.clan.all_clans
            # Do some population/weight scrunkling to get amount of deaths
            max_deaths = int(alive_count / 2)  # 1/2 of alive cats
            weights = []
            population = []
            for n in range(2, max_deaths):
                population.append(n)
                weight = 1 / (0.75 * n)  # Lower chance for more dead cats
                weights.append(weight)
            dead_count = random.choices(population, weights=weights)[0]  # the dieded..

            disaster = []
            dead_names = []
            dead_cats = random.sample(alive_cats, dead_count)
            for cat in dead_cats:
                dead_names.append(cat.name)
            names = f"{dead_names.pop(0)}"  # Get first
            if dead_names:
                last_name = dead_names.pop()  # Get last
                if dead_names:
                    for name in dead_names:  # In-between
                        names += f", {name}"
                    names += f", and {last_name}"
                else:
                    names += f" and {last_name}"
            disaster.extend([
                ' drown after the camp becomes flooded.',
                f' are killed in a battle against {choice(other_clan).name}Clan.',
                ' are killed after a fire rages through the camp.',
                ' are killed in an ambush by a group of rogues.',
                ' go missing in the night.',
                ' are killed after a badger attack.',
                ' die to a greencough outbreak.',
                ' are taken away by twolegs.',
                ' eat tainted freshkill and die.',
            ])
            if game.clan.current_season == 'Leaf-bare':
                disaster.extend([
                    ' die after freezing from a snowstorm.',
                    ' starve to death when no prey is found.'
                ])
            elif game.clan.current_season == 'Greenleaf':
                disaster.extend([
                    ' die after overheating.',
                    ' die after the water dries up from drought.'
                ])
            if dead_count >= 2:
                event_string = f'{names}{choice(disaster)}'
                game.cur_events_list.append(event_string)
                game.birth_death_events_list.append(event_string)
                if SAVE_DEATH:
                    save_death(cat, event_string)

            else:
                disaster_str = choice(disaster)
                disaster_str = disaster_str.replace('are', 'is')
                disaster_str = disaster_str.replace('go', 'goes')
                disaster_str = disaster_str.replace('die', 'dies')
                disaster_str = disaster_str.replace('drown', 'drowns')
                disaster_str = disaster_str.replace('eat', 'eats')
                disaster_str = disaster_str.replace('starve', 'starves')
                event_string = f'{names}{disaster_str}'
                game.cur_events_list.append(event_string)
                game.birth_death_events_list.append(event_string)
                if SAVE_DEATH:
                    save_death(cat, event_string)

            for cat in dead_cats:
                cat.die()

    def handle_illnesses_or_illness_deaths(self, cat):
        """ 
        This function will handle:
            - classic mode: death events with illnesses
            - expanded mode: getting a new illness (extra function in own class)
        Returns: 
            - boolean if a death event occurred or not
        """
        # ---------------------------------------------------------------------------- #
        #                           decide if cat dies                                 #
        # ---------------------------------------------------------------------------- #
        # if triggered_death is True then the cat will die
        triggered_death = False

        if game.clan.game_mode in ["expanded", "cruel season"]:
            triggered_death = self.condition_events.handle_illnesses(cat, game.clan.current_season)
            return triggered_death

        elif game.clan.game_mode == "classic":
            # choose other cat
            other_cat = choice(list(Cat.all_cats.values()))
            countdown = int(len(Cat.all_cats) / 2)
            while cat == other_cat or other_cat.dead:
                other_cat = choice(list(Cat.all_cats.values()))
                countdown -= 1
                if countdown <= 0:
                    return

            # check if clan has kits, if True then clan has kits
            alive_kits = list(filter(
                lambda kitty: (kitty.age == "kitten"
                               and not kitty.dead
                               and not kitty.outside),
                Cat.all_cats.values()
            ))

            # chance to kill leader
            if not int(random.random() * 100) and cat.status == 'leader' and not triggered_death:  # 1/100
                self.death_events.handle_deaths(cat, other_cat, self.at_war, self.enemy_clan, alive_kits)
                triggered_death = True

            # chance to die of old age
            if cat.moons > int(random.random() * 51) + 150 and not triggered_death:  # cat.moons > 150 <--> 200
                self.death_events.handle_deaths(cat, other_cat, self.at_war, self.enemy_clan, alive_kits)
                triggered_death = True

            # classic death chance
            if not int(random.random() * 500):  # 1/500
                self.death_events.handle_deaths(cat, other_cat, self.at_war, self.enemy_clan, alive_kits)
                triggered_death = True

            return triggered_death

    def handle_outbreaks(self, cat):
        """
        try to infect some cats
        """
        # check if the cat is ill, if game mode is classic, or if clan has sufficient med cats in expanded mode
        amount_per_med = get_amount_cat_for_one_medic(game.clan)
        if not cat.is_ill() or game.clan.game_mode == 'classic' or \
                (medical_cats_condition_fulfilled(Cat.all_cats.values(),
                                                  amount_per_med) and game.clan.game_mode != 'cruel season'):
            return

        # check how many kitties are already ill
        already_sick = list(filter(
            lambda kitty: (not kitty.dead
                           and not kitty.outside
                           and kitty.is_ill()),
            Cat.all_cats.values()
        ))
        already_sick_count = len(already_sick)

        # round up the living kitties
        alive_cats = list(filter(
            lambda kitty: (not kitty.dead
                           and not kitty.outside
                           and not kitty.is_ill()),
            Cat.all_cats.values()
        ))
        alive_count = len(alive_cats)

        # if large amount of the population is already sick, stop spreading
        if already_sick_count >= alive_count * .25:
            print('CURRENT SICK COUNT TOO HIGH', already_sick_count, alive_count)
            return

        for illness in cat.illnesses:
            # check if illness can infect other cats
            if cat.illnesses[illness]["infectiousness"] == 0:
                continue
            chance = cat.illnesses[illness]["infectiousness"]
            if not int(random.random() * chance):  # 1/chance to infect
                # fleas are the only condition allowed to spread outside of cold seasons
                if game.clan.current_season not in ["Leaf-bare", "Leaf-fall"] and illness != 'fleas':
                    continue
                if illness == 'kittencough':
                    # adjust alive cats list to only include kittens
                    alive_cats = list(filter(
                        lambda kitty: (kitty.status == "kitten"
                                       and not kitty.dead
                                       and not kitty.outside),
                        Cat.all_cats.values()
                    ))
                    alive_count = len(alive_cats)

                max_infected = int(alive_count / 2)  # 1/2 of alive cats
                weights = []
                population = []
                for n in range(2, max_infected):
                    population.append(n)
                    weight = 1 / (0.75 * n)  # Lower chance for more infected cats
                    weights.append(weight)
                infected_count = random.choices(population, weights=weights)[0]  # the infected..

                infected_names = []
                infected_cats = random.sample(alive_cats, infected_count)
                for cat in infected_cats:
                    infected_names.append(str(cat.name))
                    cat.get_ill(illness, event_triggered=True)  # SPREAD THE GERMS >:)

                illness_name = str(illness).capitalize()
                if illness == 'kittencough':
                    event = f'{illness_name} has spread around the nursery. ' \
                            f'{", ".join(infected_names[:-1])}, and {infected_names[-1]} have been infected.'
                elif illness == 'fleas':
                    event = f'Fleas have been hopping from pelt to pelt and now {", ".join(infected_names[:-1])}, and {infected_names[-1]} are all infested.'
                else:
                    event = f'{illness_name} has spread around the camp. ' \
                            f'{", ".join(infected_names[:-1])}, and {infected_names[-1]} have been infected.'

                print('OUTBREAK - PANDEMIC ALERT')
                game.cur_events_list.append(event)
                game.health_events_list.append(event)
                break

    def coming_out(self, cat):
        """turnin' the kitties trans..."""
        if cat.genderalign == cat.gender:
            if cat.moons < 6:
                return

            if cat.age == 'adolescent':
                transing_chance = random.getrandbits(8)  # 2/256
            elif cat.age == 'young adult':
                transing_chance = random.getrandbits(9)  # 2/512
            else:
                # adult, senior adult, elder
                transing_chance = random.getrandbits(10)  # 2/1028

            if transing_chance:
                # transing_chance != 0, no trans kitties today...    L
                return

            if random.getrandbits(1):  # 50/50
                if cat.gender == "male":
                    cat.genderalign = "trans female"
                else:
                    cat.genderalign = "trans male"
            else:
                cat.genderalign = "nonbinary"

            if cat.gender == 'male':
                gender = 'tom'
            else:
                gender = 'she-cat'
            text = f"{cat.name} has realized that {gender} doesn't describe how they feel anymore."
            game.cur_events_list.append(text)
            game.misc_events_list.append(text)


events_class = Events()<|MERGE_RESOLUTION|>--- conflicted
+++ resolved
@@ -39,11 +39,7 @@
         self.new_cat_invited = False
         game.patrolled.clear()
         if any(str(cat.status) in {'leader', 'deputy', 'warrior', 'apprentice'}
-<<<<<<< HEAD
                 and not cat.dead and not cat.outside for cat in Cat.all_cats.values()):
-=======
-               and not cat.dead and not cat.exiled for cat in Cat.all_cats.values()):
->>>>>>> e66d5ec2
             game.switches['no_able_left'] = False
         self.relation_events.handle_pregnancy_age(game.clan)
         for cat in Cat.all_cats.copy().values():
@@ -273,17 +269,9 @@
         if (game.clan.leader.dead or game.clan.leader.outside)\
                 and game.clan.deputy is not None and not game.clan.deputy.dead:
             if game.clan.leader.exiled:
-<<<<<<< HEAD
-                game.cur_events_list.append(
-                    str(game.clan.leader.name) + ' was exiled.')
-            elif game.clan.leader.outside:
-                game.cur_events_list.append(
-                    str(game.clan.leader.name) + ' was lost while on patrol. The clan needs a leader, so ')
-=======
                 text = str(game.clan.leader.name) + ' was exiled.'
                 game.ceremony_events_list.append(text)
                 game.cur_events_list.append(text)
->>>>>>> e66d5ec2
             else:
                 if game.clan.instructor.df is False:
                     text = str(game.clan.leader.name) + ' has lost their last life and has travelled to StarClan.'
