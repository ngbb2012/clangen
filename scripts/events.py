--- conflicted
+++ resolved
@@ -35,13 +35,10 @@
         self.condition_events = Condition_Events()
         self.death_events = Death_Events()
         self.freshkill_events = Freshkill_Events()
-<<<<<<< HEAD
         self.new_cat_events = NewCatEvents()
         self.misc_events = MiscEvents()
-=======
         self.CEREMONY_TXT = None
         self.load_ceremonies()
->>>>>>> 14e31ca9
 
     def one_moon(self):
         game.cur_events_list = []
@@ -770,9 +767,6 @@
                     self.ceremony_accessory = True
                     self.gain_accessories(cat)
 
-<<<<<<< HEAD
-    def ceremony(self, cat, promoted_to):
-=======
     def load_ceremonies(self):
         if self.CEREMONY_TXT:
             return
@@ -790,65 +784,13 @@
                 else:
                     self.ceremony_id_by_tag[tag] = {ID}
 
-
-
-
-    def ceremony(self, cat, promoted_to, ceremony_text):
->>>>>>> 14e31ca9
+    def ceremony(self, cat, promoted_to):
         # ---------------------------------------------------------------------------- #
         #                      promote cats and add to event list                      #
         # ---------------------------------------------------------------------------- #
-        resource_dir = "resources/dicts/events/ceremonies/"
-        with open(f"{resource_dir}ceremony_text.json", 'r') as read_file:
-            CEREMONY_TXT = ujson.loads(read_file.read())
-
         ceremony = []
-
         cat.status_change(promoted_to)
         involved_cats = [cat.ID]  # Clearly, the cat the ceremony is about is involved.
-<<<<<<< HEAD
-
-        game.ranks_changed_timeskip = True
-
-        if game.clan.leader:
-            leader_dead = game.clan.leader.dead
-            leader_exiled = game.clan.leader.exiled
-            leader_outside = game.clan.leader.outside
-        else:
-            leader_dead = True
-            leader_exiled = False
-            leader_outside = False
-
-        general_txt = "general"
-        dead_mentor = None
-        mentor_txt = None
-        parent1 = None
-        parent2 = None
-        parent_status = None
-        parent_txt = None
-        backstory_txt = None
-        trait = cat.trait
-
-        if promoted_to in ["warrior", "medicine cat", "mediator", "elder"]:
-            grown = True
-        else:
-            grown = False
-
-        if dead_mentor:
-            mentor_txt = "dead_mentor"
-            involved_cats.append(dead_mentor)
-        elif not dead_mentor and cat.mentor and not grown:
-            mentor_txt = "no_mentor"
-        elif not dead_mentor and cat.mentor and grown:
-            mentor_txt = "living_mentor"
-            involved_cats.append(cat.mentor)
-
-        if leader_outside or leader_exiled or leader_dead:
-            leader_txt = "no_leader"
-        else:
-            leader_txt = "leader"
-            involved_cats.append(game.clan.leader.ID)
-=======
         game.ranks_changed_timeskip = True
 
         # Time to gather ceremonies. First, lets gather all the ceremony ID's.
@@ -859,77 +801,17 @@
         try:
             # Get all the ceremonies for the role ----------------------------------------
             possible_ceremonies.update(self.ceremony_id_by_tag[promoted_to])
->>>>>>> 14e31ca9
 
             # Gather ones for mentor. -----------------------------------------------------
             tags = []
 
-<<<<<<< HEAD
-        if cat.parent1 and not cat.parent2:
-            parent_txt = "parent1"
-            parent1 = Cat.fetch_cat(cat.parent1)
-            if parent1.dead:
-                parent_status = "dead"
-=======
             dead_mentor = None
             if cat.mentor:
                 tags.append("yes_mentor")
                 mentor = Cat.fetch_cat(cat.mentor)
->>>>>>> 14e31ca9
             else:
                 tags.append("no_mentor")
 
-<<<<<<< HEAD
-        if cat.parent2:
-            parent2 = Cat.fetch_cat(cat.parent2)
-            parent_txt = choice(["parent1", "parent2"])
-            if parent2.dead:
-                parent_status = "dead"
-            else:
-                parent_status = "alive"
-
-        if cat.parent1 and cat.parent2:
-            parent1 = Cat.fetch_cat(cat.parent1)
-            parent2 = Cat.fetch_cat(cat.parent2)
-            parent_txt = choice(["both_parents", "parent1", "parent2"])
-            if parent1.dead and parent2.dead:
-                parent_status = "dead"
-            elif not parent1.dead and not parent2.dead:
-                parent_status = "alive"
-
-        try:
-            ceremony += CEREMONY_TXT[promoted_to][leader_txt][trait]
-            ceremony += CEREMONY_TXT[promoted_to][leader_txt][general_txt]
-            if mentor_txt:
-                ceremony += CEREMONY_TXT[promoted_to][leader_txt][mentor_txt]
-            if backstory_txt:
-                ceremony += CEREMONY_TXT[promoted_to][leader_txt][backstory_txt]
-            if cat.parent1:
-                ceremony += CEREMONY_TXT[promoted_to][parent_txt][parent_status]
-        except KeyError:
-            print("Error loading ceremony text. ")
-            ceremony += [""]
-                
-        '''#DEAD MENTOR CEREMONY
-            if len(cat.former_mentor) > 0:
-                dead_mentor = None
-                for x in range(len(cat.former_mentor)):
-                    if Cat.fetch_cat(cat.former_mentor[x]).dead:
-                        dead_mentor = Cat.fetch_cat(cat.former_mentor[x])
-                        break'''
-                     
-        # getting the mentor's name
-        if dead_mentor:
-            mentor_name = str(dead_mentor.name)
-        else:
-            if cat.mentor:
-                mentor_name = str(Cat.fetch_cat(cat.mentor).name)
-                involved_cats.append(cat.mentor)
-            elif cat.former_mentor:
-                mentor_name = str(Cat.fetch_cat(cat.former_mentor[-1]).name)
-            else:
-                mentor_name = None
-=======
             # Dead mentor
             for c in reversed(cat.former_mentor):
                 if Cat.fetch_cat(c) and Cat.fetch_cat(c).dead:
@@ -943,8 +825,7 @@
                     previous_alive_mentor = Cat.fetch_cat(c)
                     break
 
-
-            #Now we add the mentor stuff:
+            # Now we add the mentor stuff:
             temp = possible_ceremonies.intersection(self.ceremony_id_by_tag["general_mentor"])
 
             for t in tags:
@@ -1018,7 +899,6 @@
         except Exception as ex:
             traceback.print_exception(type(ex), ex, ex.__traceback__)
             print("Issue gathering ceremony text.", str(cat.name), promoted_to)
->>>>>>> 14e31ca9
 
         # getting the random honor if it's needed
         random_honor = None
@@ -1026,27 +906,6 @@
             resource_dir = "resources/dicts/events/ceremonies/"
             with open(f"{resource_dir}ceremony_traits.json", 'r') as read_file:
                 TRAITS = ujson.loads(read_file.read())
-<<<<<<< HEAD
-            if not leader_dead and not leader_exiled and not leader_outside:
-                try:
-                    random_honor = choice(TRAITS[cat.trait])
-                except KeyError:
-                    random_honor = "hard work"
-
-        ceremony_text = choice(ceremony)
-        while ceremony == "":
-            ceremony_text = choice(ceremony)
-
-        if promoted_to in ['warrior', 'apprentice', 'medicine cat apprentice', 'medicine cat', 'elder', 'mediator',
-                           "mediator apprentice"]:
-
-            ceremony_text = ceremony_text_adjust(Cat, ceremony_text, cat, mentor_name=mentor_name, random_honor=random_honor)
-            game.cur_events_list.append(Single_Event(ceremony_text, "ceremony", involved_cats))
-            # game.ceremony_events_list.append(ceremony_text)
-        else:
-            ceremony_text = ceremony_text_adjust(Cat, ceremony_text, cat, mentor_name=mentor_name, random_honor=random_honor)
-            game.cur_events_list.append(Single_Event(f'{str(cat.name)}{ceremony_text}', "ceremony", involved_cats))
-=======
             try:
                 random_honor = choice(TRAITS[cat.trait])
             except KeyError:
@@ -1055,12 +914,11 @@
         print(possible_ceremonies)
         ceremony_text = self.CEREMONY_TXT[choice(list(possible_ceremonies))][1]
 
-        ceremony_text = ceremony_text_adjust(Cat, ceremony_text, cat, dead_mentor=dead_mentor, random_honor=random_honor,
+        ceremony_text = ceremony_text_adjust(Cat, ceremony_text, cat, dead_mentor=dead_mentor,
+                                             random_honor=random_honor,
                                              mentor=mentor, previous_alive_mentor=previous_alive_mentor)
         game.cur_events_list.append(Single_Event(f'{ceremony_text}', "ceremony", involved_cats))
->>>>>>> 14e31ca9
-            # game.ceremony_events_list.append(f'{str(cat.name)}{ceremony_text}')
-
+        # game.ceremony_events_list.append(f'{str(cat.name)}{ceremony_text}')
     def gain_accessories(self, cat):
         # ---------------------------------------------------------------------------- #
         #                                  accessories                                 #
