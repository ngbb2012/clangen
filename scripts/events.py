# pylint: disable=line-too-long
"""

TODO: Docs


"""

# pylint: enable=line-too-long
import random
import traceback

from scripts.cat.history import History
from scripts.patrol import Patrol

import ujson

from scripts.cat.names import names
from scripts.cat.cats import Cat, cat_class
from scripts.cat.pelts import collars
from scripts.clan import HERBS
from scripts.clan_resources.freshkill import FRESHKILL_EVENT_ACTIVE
from scripts.conditions import medical_cats_condition_fulfilled, get_amount_cat_for_one_medic
from scripts.events_module.misc_events import MiscEvents
from scripts.events_module.new_cat_events import NewCatEvents
from scripts.events_module.relation_events import Relation_Events
from scripts.events_module.condition_events import Condition_Events
from scripts.events_module.death_events import Death_Events
from scripts.events_module.freshkill_pile_events import Freshkill_Events
from scripts.events_module.disaster_events import DisasterEvents
from scripts.event_class import Single_Event
from scripts.game_structure.game_essentials import game
from scripts.utility import get_alive_kits, get_med_cats, ceremony_text_adjust, get_current_season, \
    get_living_clan_cat_count, adjust_list_text
from scripts.events_module.generate_events import GenerateEvents
from scripts.events_module.relationship.pregnancy_events import Pregnancy_Events


class Events():
    """
    TODO: DOCS
    """
    all_events = {}
    game.switches['timeskip'] = False
    # This is so we call the static function needed to clear the events dict.
    generate_events = GenerateEvents()

    def __init__(self, e_type=None, **cats):
        self.history = History()
        self.e_type = e_type
        self.ID = str(random.randint(0, 9)) + str(random.randint(0, 9)) + str(
            random.randint(0, 9)) + str(random.randint(0, 9))
        if e_type is not None:
            self.all_events[self.ID] = self
        self.cats = cats
        self.at_war = False
        self.time_at_war = False
        self.enemy_clan = None
        self.new_cat_invited = False
        self.ceremony_accessory = False
        self.relation_events = Relation_Events()
        self.pregnancy_events = Pregnancy_Events()
        self.condition_events = Condition_Events()
        self.death_events = Death_Events()
        self.freshkill_events = Freshkill_Events()
        self.new_cat_events = NewCatEvents()
        self.misc_events = MiscEvents()
        self.CEREMONY_TXT = None
        self.load_ceremonies()
        self.disaster_events = DisasterEvents()

    def one_moon(self):
        """
        TODO: DOCS
        """
        game.cur_events_list = []
        game.herb_events_list = []
        game.mediated = []
        game.switches['saved_clan'] = False
        self.new_cat_invited = False
        self.relation_events.clear_trigger_dict()
        Patrol.used_patrols.clear()
        game.patrolled.clear()

        if any(
                str(cat.status) in {
                    'leader', 'deputy', 'warrior', 'medicine cat',
                    'medicine cat apprentice', 'apprentice', 'mediator',
                    'mediator apprentice'
                } and not cat.dead and not cat.outside
                for cat in Cat.all_cats.values()):
            game.switches['no_able_left'] = False

        self.pregnancy_events.handle_pregnancy_age(game.clan)

        if game.clan.game_mode in ['expanded', 'cruel season'
                                   ] and game.clan.freshkill_pile:
            needed_amount = game.clan.freshkill_pile.amount_food_needed()
            # print(f" -- FRESHKILL: prey amount before feeding {game.clan.freshkill_pile.total_amount}") # pylint: disable=line-too-long
            # print(f" -- FRESHKILL: clan needs {needed_amount} prey")
            # feed the cats and update the nutrient status
            relevant_cats = list(
                filter(
                    lambda _cat: _cat.is_alive() and not _cat.exiled and
                                 not _cat.outside, Cat.all_cats.values()))
            game.clan.freshkill_pile.time_skip(relevant_cats)
            self.get_moon_freshkill()
            # handle freshkill pile events, after feeding
            # first 5 moons there will not be any freshkill pile event
            if game.clan.age >= 5:
                self.freshkill_events.handle_amount_freshkill_pile(
                    game.clan.freshkill_pile, relevant_cats)
            # make a notification if the clan has not enough prey
            if not game.clan.freshkill_pile.clan_has_enough_food(
            ) and FRESHKILL_EVENT_ACTIVE:
                game.cur_events_list.insert(
                    0,
                    Single_Event(
                        f"{game.clan.name}Clan doesn't have enough prey for next moon!"
                    ))
            # print(f" -- FRESHKILL: prey amount after feeding {game.clan.freshkill_pile.total_amount}") # pylint: disable=line-too-long

        rejoin_upperbound = game.config["lost_cat"]["rejoin_chance"]
        if random.randint(1, rejoin_upperbound) == 1:
            self.handle_lost_cats_return()

        # Calling of "one_moon" functions.
        for cat in Cat.all_cats.copy().values():
            if not cat.outside or cat.dead:
                self.one_moon_cat(cat)
            else:
                self.one_moon_outside_cat(cat)

        # keeping this commented out till disasters are more polished
        # self.disaster_events.handle_disasters()

        # Handle grief events.

        if Cat.grief_strings:
            remove_cats = []
            death_report_cats = []

            # Grab all the dead or outside cats, who should not have grief text
            for ID in Cat.grief_strings:
                check_cat = Cat.all_cats.get(ID)
                if check_cat:
                    if check_cat.dead or check_cat.outside:
                        remove_cats.append(check_cat.ID)
                    else:
                        death_report_cats.append(check_cat.ID)

            # Remove the dead or outside cats
            for ID in remove_cats:
                if ID in Cat.grief_strings:
                    Cat.grief_strings.pop(ID)

            # Generate events
            for item in Cat.grief_strings.values():
                game.cur_events_list.append(
                    Single_Event(item[0], ["birth_death", "relation"],
                                 item[1]))

            Cat.grief_strings.clear()

        if Cat.dead_cats:
            ghost_names = []
            shaken_cats = []
            extra_event = None
            for ghost in Cat.dead_cats:
                ghost_names.append(str(ghost.name))
            insert = adjust_list_text(ghost_names)

            if len(Cat.dead_cats) > 1 and game.clan.game_mode != 'classic':
                event = f"The past moon, {insert} have taken their place in StarClan. {game.clan.name}Clan mourns their " \
                        f"loss, and their Clanmates will miss where they had been in their lives. Moments of their " \
                        f"lives are shared in stories around the circle of mourners as those that were closest to them " \
                        f"take them to their final resting place."

                if len(ghost_names) > 2:
                    alive_cats = list(
                        filter(
                            lambda kitty: (kitty.status != "leader" and not kitty.dead and
                                           not kitty.outside and not kitty.exiled), Cat.all_cats.values()))
                    # finds a percentage of the living clan to become shaken
<<<<<<< HEAD
                    shaken_cats = random.sample(alive_cats,
                                                k=max(int((len(alive_cats) * random.choice([4, 5, 6])) / 100), 1))
=======
                    if len(alive_cats) == 0:
                        return
                    else:
                        shaken_cats = random.sample(alive_cats, k=max(int((len(alive_cats) * random.choice([4, 5, 6])) / 100), 1))
>>>>>>> 37b20035

                    shaken_cat_names = []
                    for cat in shaken_cats:
                        shaken_cat_names.append(str(cat.name))
                        cat.get_injured("shock", event_triggered=False, lethal=False, severity='minor')

                    insert = adjust_list_text(shaken_cat_names)

                    if len(shaken_cats) == 1:
                        extra_event = f"So much grief and death has taken its toll on the cats of {game.clan.name}Clan. {insert} is particularly shaken by it."
                    else:
                        extra_event = f"So much grief and death has taken its toll on the cats of {game.clan.name}Clan. {insert} are particularly shaken by it."

            else:
                event = f"The past moon, {insert} has taken their place in StarClan. {game.clan.name}Clan mourns their " \
                        f"loss, and their Clanmates will miss the spot they took up in their lives. Moments of their " \
                        f"life are shared in stories around the circle of mourners as those that were closest to them " \
                        f"take them to their final resting place."

            game.cur_events_list.append(
                Single_Event(event, ["birth_death"],
                             [i.ID for i in Cat.dead_cats]))
            if extra_event:
                game.cur_events_list.append(
                    Single_Event(extra_event, ["birth_death"],
                                 [i.ID for i in shaken_cats]))
            Cat.dead_cats.clear()

        self.check_clan_relations()

        # age up the clan, set current season
        game.clan.age += 1
        get_current_season()
        # print(game.clan.current_season)

        self.herb_destruction()
        self.herb_gather()

        if game.clan.game_mode in ["expanded", "cruel season"]:
            amount_per_med = get_amount_cat_for_one_medic(game.clan)
            med_fullfilled = medical_cats_condition_fulfilled(
                Cat.all_cats.values(), amount_per_med)
            if not med_fullfilled:
                string = f"{game.clan.name}Clan does not have enough healthy medicine cats! Cats will be sick/hurt " \
                         f"for longer and have a higher chance of dying. "
                game.cur_events_list.insert(0, Single_Event(string, "health"))
        else:
            has_med = any(
                str(cat.status) in {"medicine cat", "medicine cat apprentice"}
                and not cat.dead and not cat.outside
                for cat in Cat.all_cats.values())
            if not has_med:
                string = f"{game.clan.name}Clan has no medicine cat!"
                game.cur_events_list.insert(0, Single_Event(string, "health"))

        # Promote leader and deputy, if needed.
        self.check_and_promote_leader()
        self.check_and_promote_deputy()

        # Resort
        if game.sort_type != "id":
            Cat.sort_cats()

        # Clear all the loaded event dicts.
        Events.generate_events.clear_loaded_events()

        # autosave
        if game.settings.get('autosave') is True and game.clan.age % 5 == 0:
            game.save_cats()
            game.clan.save_clan()
            game.clan.save_pregnancy(game.clan)

    def mediator_events(self, cat):
        """ Check for mediator events """
        # If the cat is a mediator, check if they visited other clans
        if cat.status in ["mediator", "mediator apprentice"] and not cat.not_working():
            # 1 /10 chance
            if not int(random.random() * 10):
                increase = random.randint(-2, 6)
                clan = random.choice(game.clan.all_clans)
                clan.relations += increase
                dispute_type = random.choice(
                    ["hunting", "border", "personal", "herb-gathering"])
                text = f"{cat.name} travels to {clan} to " \
                       f"resolve some recent {dispute_type} disputes. "
                if increase > 4:
                    text += f"The meeting goes better than expected, and " \
                            f"{cat.name} returns with a plan to solve the " \
                            f"issue for good."
                elif increase == 0:
                    text += "However, no progress was made."
                elif increase < 0:
                    text += f"However, it seems {cat.name} only made {clan} more upset."

                game.cur_events_list.append(
                    Single_Event(text, "other_clans", cat.ID))

        if game.settings['become_mediator']:
            # Note: These chances are large since it triggers every moon.
            # Checking every moon has the effect giving older cats more chances to become a mediator
            _ = game.config["roles"]["become_mediator_chances"]
            if cat.status in _ and \
                    not int(random.random() * _[cat.status]):
                game.cur_events_list.append(
                    Single_Event(
                        f"{cat.name} had chosen to use their skills and experience to help "
                        f"solve the Clan's disagreements. A meeting is called, and they "
                        f"become the Clan's newest mediator. ", "ceremony",
                        cat.ID))
                cat.status_change("mediator")

    def get_moon_freshkill(self):
        """Adding auto freshkill for the current moon."""
        healthy_hunter = list(
            filter(
                lambda c: c.status in
                          ['warrior', 'apprentice', 'leader', 'deputy'] and not c.dead
                          and not c.outside and not c.exiled and not c.not_working(),
                Cat.all_cats.values()))

        prey_amount = 0
        for cat in healthy_hunter:
            lower_value = game.config["freshkill"]["auto_warrior_prey"][0]
            upper_value = game.config["freshkill"]["auto_warrior_prey"][1]
            if cat.status == "apprentice":
                lower_value = game.config["freshkill"]["auto_apprentice_prey"][
                    0]
                upper_value = game.config["freshkill"]["auto_apprentice_prey"][
                    1]

            prey_amount += random.randint(lower_value, upper_value)
        game.clan.freshkill_pile.add_freshkill(prey_amount)

    def herb_gather(self):
        """
        TODO: DOCS
        """
        if game.clan.game_mode == 'classic':
            herbs = game.clan.herbs.copy()
            for herb in herbs:
                adjust_by = random.choices([-2, -1, 0, 1, 2], [1, 2, 3, 2, 1],
                                           k=1)
                game.clan.herbs[herb] += adjust_by[0]
                if game.clan.herbs[herb] <= 0:
                    game.clan.herbs.pop(herb)
            if not int(random.random() * 5):
                new_herb = random.choice(HERBS)
                game.clan.herbs.update({new_herb: 1})
        else:
            event_list = []
            meds_available = get_med_cats(Cat)
            for med in meds_available:
                if game.clan.current_season in ['Newleaf', 'Greenleaf']:
                    amount = random.choices([0, 1, 2, 3], [1, 2, 2, 2], k=1)
                elif game.clan.current_season == 'Leaf-fall':
                    amount = random.choices([0, 1, 2], [3, 2, 1], k=1)
                else:
                    amount = random.choices([0, 1], [3, 1], k=1)
                if amount[0] != 0:
                    herbs_found = random.sample(HERBS, k=amount[0])
                    herb_display = []
                    for herb in herbs_found:
                        # TODO: need to add bee sting events so that this herb is relevant.
                        if herb in ['blackberry']:
                            continue
                        if game.clan.current_season in [
                            'Newleaf', 'Greenleaf'
                        ]:
                            amount = random.choices([1, 2, 3], [3, 3, 1], k=1)
                        else:
                            amount = random.choices([1, 2], [4, 1], k=1)
                        if herb in game.clan.herbs:
                            game.clan.herbs[herb] += amount[0]
                        else:
                            game.clan.herbs.update({herb: amount[0]})
                        herb_display.append(herb.replace("_", " "))
                else:
                    herbs_found = []
                    herb_display = []
                if not herbs_found:
                    event_list.append(
                        f"{med.name} could not find any herbs this moon.")
                else:
                    try:
                        if len(herbs_found) == 1:
                            insert = f"{herb_display[0]}"
                        elif len(herbs_found) == 2:
                            insert = f"{herb_display[0]} and {herb_display[1]}"
                        else:
                            insert = f"{', '.join(herb_display[:-1])}, and {herb_display[-1]}"
                        event_list.append(
                            f"{med.name} gathered {insert} this moon.")
                    except IndexError:
                        event_list.append(
                            f"{med.name} could not find any herbs this moon.")
                        return
            game.herb_events_list.extend(event_list)

    def herb_destruction(self):
        """
        TODO: DOCS
        """
        allies = []
        for clan in game.clan.all_clans:
            if clan.relations > 17:
                allies.append(clan)

        meds = get_med_cats(Cat, working=False)
        if len(meds) == 1:
            insert = "medicine cat"
        else:
            insert = "medicine cats"
        # herbs = game.clan.herbs

        herbs_lost = []

        # trying to fix consider-using-dict-items makes my brain hurt
        for herb in game.clan.herbs:  # pylint: disable=consider-using-dict-items
            if game.clan.herbs[herb] > 25:
                game.clan.herbs[herb] = 25
                herbs_lost.append(herb)

        if herbs_lost:
            if len(herbs_lost) == 1 and herbs_lost[0] != 'cobwebs':
                insert2 = f"much {herbs_lost[0]}"
            elif len(herbs_lost) == 1 and herbs_lost[0] == 'cobwebs':
                insert2 = f"many {herbs_lost[0]}"
            elif len(herbs_lost) == 2:
                insert2 = f"much {herbs_lost[0]} and {herbs_lost[1]}"
            else:
                insert2 = f"much {', '.join(herbs_lost[:-1])}, and {herbs_lost[-1]}"
            text = f"The herb stores have too {insert2}. The excess is given back to the earth."
            game.herb_events_list.append(text)

        if sum(game.clan.herbs.values()) >= 50:
            chance = 2
        else:
            chance = 5

        if len(game.clan.herbs.keys()) >= 10 and not int(
                random.random() * chance):
            bad_herb = random.choice(list(game.clan.herbs.keys()))

            # Failsafe, since I have no idea why we are getting 0-herb entries.
            while game.clan.herbs[bad_herb] <= 0:
                print(
                    f"Warning: {bad_herb} was chosen to destroy, although you currently have "
                    f"{game.clan.herbs[bad_herb]}. Removing {bad_herb}" \
                    f"from herb dict, finding a new herb..."
                )
                game.clan.herbs.pop(bad_herb)
                if game.clan.herbs:
                    bad_herb = random.choice(list(game.clan.herbs.keys()))
                else:
                    print("No herbs to destroy")
                    return
                print(f"New herb found: {bad_herb}")

            herb_amount = random.randrange(1, game.clan.herbs[bad_herb] + 1)
            # deplete the herb
            game.clan.herbs[bad_herb] -= herb_amount
            insert2 = 'some of'
            if game.clan.herbs[bad_herb] <= 0:
                game.clan.herbs.pop(bad_herb)
                insert2 = "all of"

            event = f"As the herb stores are inspected by the {insert}, it's noticed " \
                    f"that {insert2} the {bad_herb.replace('_', ' ')}" \
                    f" went bad. They'll have to be replaced with new ones. "
            game.herb_events_list.append(event)
            game.cur_events_list.append(Single_Event(event, "health"))

        elif allies and not int(random.random() * 5):
            chosen_ally = random.choice(allies)
            if not game.clan.herbs:
                # If you have no herbs, you can't give any to a clan. Special events for that.
                possible_events = [
                    # pylint: disable=line-too-long
                    f"The {chosen_ally.name}Clan medicine cat comes asking if your Clan has any herbs to spare. "
                    f"Unfortunately, your stocks are bare, and you are unable to provide any help. ",
                    f"A medicine cat from {chosen_ally.name}Clan comes comes to your Clan, asking for herbs "
                    f"to heal their sick Clanmates. Your Clan quickly shoos them away, not willing to "
                    f"admit that they don't have a single herb in their stores. "
                ]
                # pylint: enable=line-too-long
                chosen_ally.relations -= 2
            else:
                herb_given = random.choice(list(game.clan.herbs.keys()))

                # Failsafe, since I have no idea why we are getting 0-herb entries.
                while game.clan.herbs[herb_given] <= 0:
                    print(
                        f"Warning: {herb_given} was chosen to give to another clan, " \
                        f"although you currently have {game.clan.herbs[herb_given]}. " \
                        f"Removing {herb_given} from herb dict, finding a new herb..."
                    )
                    game.clan.herbs.pop(herb_given)
                    if game.clan.herbs:
                        herb_given = random.choice(list(
                            game.clan.herbs.keys()))
                    else:
                        print("No herbs to destroy")
                        return
                    print(f"New herb found: {herb_given}")

                if game.clan.herbs[herb_given] > 2:
                    herb_amount = random.randrange(
                        1, int(game.clan.herbs[herb_given] - 1))
                    # deplete the herb
                    game.clan.herbs[herb_given] -= herb_amount
                    possible_events = [
                        f"The {chosen_ally.name}Clan medicine cat comes asking if your Clan has any {herb_given.replace('_', ' ')} to spare. "  # pylint: disable=line-too-long
                        f"Graciously, your Clan decides to aid their allies and share the herbs.",
                        f"The medicine cat apprentice from {chosen_ally.name}Clan comes asking for {herb_given.replace('_', ' ')}. "  # pylint: disable=line-too-long
                        f"They refuse to say why their Clan needs them but your Clan still provides them with {herb_given.replace('_', ' ')}."
                        # pylint: disable=line-too-long
                    ]
                    if herb_given == 'lungwort':
                        possible_events.extend([
                            f"The {chosen_ally.name}Clan medicine cat apprentice comes to your camp, pleading for help "  # pylint: disable=line-too-long
                            f"with a yellowcough epidemic. Your Clan provides the cat with some of their extra lungwort.",
                            # pylint: disable=line-too-long
                            f"A medicine cat from {chosen_ally.name}Clan comes to your Clan, asking for lungwort to heal a "  # pylint: disable=line-too-long
                            f"case of yellowcough. Your Clan has some extra, and so decides to share with their allies."
                            # pylint: disable=line-too-long
                        ])
                    chosen_ally.relations += 5
                else:
                    possible_events = [
                        f"The {chosen_ally.name}Clan medicine cat comes asking if your Clan has any {herb_given.replace('_', ' ')} to spare. "  # pylint: disable=line-too-long
                        f"However, your Clan only has enough for themselves and they refuse to share.",
                        # pylint: disable=line-too-long
                        f"The medicine cat apprentice from {chosen_ally.name}Clan comes asking for herbs. They refuse to "  # pylint: disable=line-too-long
                        f"say why their Clan needs them and your Clan decides not to share their precious few {herb_given.replace('_', ' ')}."
                        # pylint: disable=line-too-long
                    ]
                    if herb_given == 'lungwort':
                        possible_events.extend([
                            f"The {chosen_ally.name}Clan medicine cat apprentice comes to your camp, pleading for help with"  # pylint: disable=line-too-long
                            f" a yellowcough epidemic. Your Clan can't spare the precious herb however, and turns them away.",
                            # pylint: disable=line-too-long
                            f"A medicine cat from {chosen_ally.name}Clan comes to your Clan, asking for lungwort to heal "  # pylint: disable=line-too-long
                            f"a case of yellowcough. However, your Clan has no extra lungwort to give."
                            # pylint: disable=line-too-long
                        ])
                    chosen_ally.relations -= 5
            event = random.choice(possible_events)
            game.herb_events_list.append(event)
            game.cur_events_list.append(Single_Event(event, "health"))

        elif not int(random.random() * 10) and 'moss' in game.clan.herbs:
            herb_amount = random.randrange(1, game.clan.herbs['moss'] + 1)
            game.clan.herbs['moss'] -= herb_amount
            if game.clan.herbs['moss'] <= 0:
                game.clan.herbs.pop('moss')
            event = "The medicine den nests have been refreshed with new moss from the herb stores."
            game.herb_events_list.append(event)
            game.cur_events_list.append(Single_Event(event, "health"))

        elif not int(random.random() * 80) and sum(
                game.clan.herbs.values()) > 0 and len(meds) > 0:
            possible_events = []
            if self.at_war and self.enemy_clan:
                possible_events.append(
                    f"{self.enemy_clan} breaks into the camp and ravages the herb stores, "
                    f"taking some for themselves and destroying the rest.")
            possible_events.extend([
                f"Some sort of pest got into the herb stores and completely destroyed them. The {insert} will have to "  # pylint: disable=line-too-long
                f"clean it out and start over anew.",  # pylint: disable=line-too-long
                "Abnormally strong winds blew through the camp last night and scattered the herb store into a "  # pylint: disable=line-too-long
                "useless state.",
                f"Some kind of blight has infected the herb stores. The {insert} have no choice but to clear out all "  # pylint: disable=line-too-long
                f"the old herbs."
            ])
            if game.clan.current_season == 'Leaf-bare':
                possible_events.extend([
                    "Freezing temperatures have not just affected the cats. It's also frostbitten the stored herbs. "  # pylint: disable=line-too-long
                    "They're useless now and will have to be replaced.",
                ])
            elif game.clan.current_season == 'Newleaf':
                possible_events.extend([
                    "The newleaf rain has left the air humid and the whole camp damp. The herb stores are found to "  # pylint: disable=line-too-long
                    "be growing mold and have to be thrown out. "
                ])
            elif game.clan.current_season == 'Greenleaf' and game.clan.biome != 'Mountainous':
                possible_events.extend([
                    "The persistent, dry heat managed to cause a small fire in the herb stores. While no one was "  # pylint: disable=line-too-long
                    "injured, the herbs are little more than ashes now."
                ])
            elif game.clan.biome == 'Beach' and game.clan.current_season in [
                "Leaf-fall", "Leaf-bare"
            ]:
                possible_events.extend([
                    "A huge wave crashes into camp, leaving everyone soaked and the herb stores irreparably damaged."
                    # pylint: disable=line-too-long
                ])
            game.clan.herbs.clear()
            chosen_event = random.choice(possible_events)
            game.cur_events_list.append(Single_Event(chosen_event, "health"))
            game.herb_events_list.append(chosen_event)

    def handle_lost_cats_return(self):
        """
        TODO: DOCS
        """
        for cat in Cat.all_cats.values():
            if cat.outside and cat.ID not in Cat.outside_cats:
                # The outside-value must be set to True before the cat can go to cotc
                Cat.outside_cats.update({cat.ID: cat})

        lost_cat = None
        for cat in Cat.outside_cats.values():
            if cat.outside and cat.status not in [
                'kittypet', 'loner', 'rogue', 'former Clancat'
            ] and not cat.exiled and not cat.dead:
                lost_cat = cat
                break
        if lost_cat:
            lost_cat_name = lost_cat.name
            text = [
                f'After a long journey, {lost_cat_name} has finally returned home to the Clan.'
            ]
            lost_cat.outside = False
            game.cur_events_list.append(
                Single_Event(random.choice(text), "misc", [lost_cat.ID]))
            lost_cat.add_to_clan()

    def handle_fading(self, cat):
        """
        TODO: DOCS
        """
        if game.settings["fading"] and not cat.prevent_fading \
                and cat.ID != game.clan.instructor.ID and not cat.faded:

            age_to_fade = game.config["fading"]["age_to_fade"]
            opacity_at_fade = game.config["fading"]["opacity_at_fade"]
            fading_speed = game.config["fading"]["visual_fading_speed"]
            # Handle opacity
            cat.opacity = int((100 - opacity_at_fade) *
                              (1 -
                               (cat.dead_for / age_to_fade) ** fading_speed) +
                              opacity_at_fade)

            # Deal with fading the cat if they are old enough.
            if cat.dead_for > age_to_fade:
                # If order not to add a cat to the faded list
                # twice, we can't remove them or add them to
                # faded cat list here. Rather, they are added to
                # a list of cats that will be "faded" at the next save.

                # Remove from med cat list, just in case.
                # This should never be triggered, but I've has an issue or
                # two with this, so here it is.
                if cat.ID in game.clan.med_cat_list:
                    game.clan.med_cat_list.remove(cat.ID)

                # Unset their mate, if they have one
                if cat.mate:
                    if Cat.all_cats.get(cat.mate):
                        cat.unset_mate(Cat.all_cats.get(cat.mate))

                # If the cat is the current med, leader, or deputy, remove them
                if game.clan.leader:
                    if game.clan.leader.ID == cat.ID:
                        game.clan.leader = None
                if game.clan.deputy:
                    if game.clan.deputy.ID == cat.ID:
                        game.clan.deputy = None
                if game.clan.medicine_cat:
                    if game.clan.medicine_cat.ID == cat.ID:
                        if game.clan.med_cat_list:  # If there are other med cats
                            game.clan.medicine_cat = Cat.fetch_cat(
                                game.clan.med_cat_list[0])
                        else:
                            game.clan.medicine_cat = None

                game.cat_to_fade.append(cat.ID)
                cat.set_faded()

    def one_moon_outside_cat(self, cat):
        """
        exiled cat events
        """
        # aging the cat
        cat.one_moon()
        cat.moons += 1
        cat.update_traits()
        if cat.moons == 1:
            cat.age = "kitten"
            if cat.status not in [
                'kittypet', 'loner', 'rogue', 'former Clancat'
            ]:
                cat.status = "kitten"
        elif cat.moons == 6:
            cat.age = 'adolescent'
        elif cat.moons == 12:
            cat.age = 'adult'
        elif cat.moons == 120:
            cat.age = 'senior'

        self.pregnancy_events.handle_having_kits(cat, clan=game.clan)

        # killing outside cats
        if cat.outside:
            if random.getrandbits(6) == 1 and not cat.dead:
                cat.dead = True
                if cat.exiled:
                    text = f'Rumors reach your Clan that the exiled {cat.name} has died recently.'
                elif cat.status in ['kittypet', 'loner', 'rogue', 'former Clancat']:
                    text = f'Rumors reach your Clan that the {cat.status} ' \
                           f'{cat.name} has died recently.'
                else:
                    cat.outside = False
                    text = f"Will they reach StarClan, even so far away? {cat.name} isn't sure, " \
                           f"but as they drift away, they hope to see " \
                           f"familiar starry fur on the other side."
                game.cur_events_list.append(
                    Single_Event(text, "birth_death", cat.ID))

    def one_moon_cat(self, cat):
        """
        Triggers various moon events for a cat.
        -If dead, cat is given thought, dead_for count increased, and fading handled (then function is returned)
        -Outbreak chance is handled, death event is attempted, and conditions are handled (if death happens, return)
        -cat.one_moon() is triggered
        -mediator events are triggered (this includes the cat choosing to become a mediator)
        -freshkill pile events are triggered
        -if the cat is injured or ill, they're given their own set of possible events to avoid unrealistic behavior.
        They will handle disability events, coming out, pregnancy, apprentice EXP, ceremonies, relationship events, and
        will generate a new thought. Then the function is returned.
        -if the cat was not injured or ill, then they will do all of the above *and* trigger misc events, acc events,
        and new cat events
        """
        if cat.dead:
            cat.thoughts()
            cat.dead_for += 1
            self.handle_fading(cat)  # Deal with fading.
            return

        # all actions, which do not trigger an event display and
        # are connected to cats are located in there
        cat.one_moon()

        # Handle Mediator Events
        self.mediator_events(cat)

        # handle nutrition amount
        # (CARE: the cats has to be fed before - should be handled in "one_moon" function)
        if game.clan.game_mode in ['expanded', 'cruel season'
                                   ] and game.clan.freshkill_pile:
            self.freshkill_events.handle_nutrient(
                cat, game.clan.freshkill_pile.nutrition_info)
            if cat.dead:
                return

        # prevent injured or sick cats from unrealistic clan events
        if cat.is_ill() or cat.is_injured():
            if cat.is_ill() and cat.is_injured():
                if random.getrandbits(1):
                    triggered_death = self.condition_events.handle_injuries(cat)
                    if not triggered_death:
                        self.condition_events.handle_illnesses(cat)
                else:
                    triggered_death = self.condition_events.handle_illnesses(cat)
                    if not triggered_death:
                        self.condition_events.handle_injuries(cat)
            elif cat.is_ill():
                self.condition_events.handle_illnesses(cat)
            else:
                self.condition_events.handle_injuries(cat)
                game.switches['skip_conditions'].clear()
            game.switches['skip_conditions'].clear()
            if cat.dead:
                return
            self.handle_outbreaks(cat)

        # newborns don't do much
        if cat.status == 'newborn':
            cat.create_interaction()
            cat.thoughts()
            return

        self.handle_apprentice_EX(cat)  # This must be before perform_ceremonies!
        # this HAS TO be before the cat.is_disabled() so that disabled kits can choose a med cat or mediator position
        self.perform_ceremonies(cat)

        # check for death/reveal/risks/retire caused by permanent conditions
        if cat.is_disabled():
            self.condition_events.handle_already_disabled(cat)
            if cat.dead:
                return

        self.coming_out(cat)
        self.pregnancy_events.handle_having_kits(cat, clan=game.clan)
        cat.create_interaction()

        # this is the new interaction function, currently not active
        # cat.relationship_interaction()
        cat.thoughts()

        # relationships have to be handled separately, because of the ceremony name change
        if not cat.dead or cat.outside:
            self.relation_events.handle_relationships(cat)

        # now we make sure ill and injured cats don't get interactions they shouldn't
        if cat.is_ill() or cat.is_injured():
            return

        self.invite_new_cats(cat)
        self.other_interactions(cat)
        self.gain_accessories(cat)

        # switches between the two death handles
        if random.getrandbits(1):
            triggered_death = self.handle_injuries_or_general_death(cat)
            if not triggered_death:
                self.handle_illnesses_or_illness_deaths(cat)
            else:
                game.switches['skip_conditions'].clear()
                return
        else:
            triggered_death = self.handle_illnesses_or_illness_deaths(cat)
            if not triggered_death:
                self.handle_injuries_or_general_death(cat)
            else:
                game.switches['skip_conditions'].clear()
                return

        self.handle_murder(cat)

        game.switches['skip_conditions'].clear()

    def check_clan_relations(self):
        """
        interactions with other clans
        """

        if len(game.clan.all_clans) > 0 and random.randint(1, 5) == 1:
            war_notice = ''
            for other_clan in game.clan.all_clans:
                if int(other_clan.relations) <= 5:
                    if random.randint(1, 5) == 1 and self.time_at_war > 2:
                        self.at_war = False
                        self.time_at_war = 0
                        other_clan.relations = 10
                        text = 'The war against ' + str(
                            other_clan.name) + 'Clan has ended.'
                        game.cur_events_list.append(
                            Single_Event(text, "other_clans"))
                    elif self.time_at_war == 0:
                        text = 'The war against ' + str(
                            other_clan.name) + 'Clan has begun.'
                        # game.other_clans_events_list.append(text)
                        game.cur_events_list.append(
                            Single_Event(text, "other_clans"))
                        self.time_at_war += 1
                        self.at_war = True
                    else:
                        self.enemy_clan = other_clan
                        possible_text = [
                            f'War rages between {game.clan.name}Clan and {other_clan.name}Clan.',
                            f'{other_clan.name}Clan has taken some of {game.clan.name}'
                            + "Clan\'s territory.",
                            f'{game.clan.name}Clan has claimed some of {other_clan.name}'
                            + "Clan\'s territory.",
                            f'{other_clan.name}Clan attempted to ' \
                            f'break into your camp during the war.',
                            f'The war against {other_clan.name}Clan continues.',
                            f'{game.clan.name}Clan is starting to get' \
                            f' tired of the war against {other_clan.name}Clan.',
                            f'{game.clan.name}Clan warriors plan ' \
                            f'new battle strategies for the war.',
                            f'{game.clan.name}Clan warriors reinforce the camp walls.',
                            f'{game.clan.name}Clan warriors evaluate their ' \
                            f'battle strategies against {other_clan.name}Clan.'
                        ]
                        if game.clan.medicine_cat is not None:
                            possible_text.extend([
                                'The medicine cats worry about having ' \
                                'enough herbs to treat their Clan\'s wounds.',
                                'The medicine cats wonder what StarClan thinks of the war.'
                            ])
                        war_notice = random.choice(possible_text)
                        self.time_at_war += 1
                        self.at_war = True
                    break
                if int(other_clan.relations) > 30:
                    other_clan.relations = 10
                else:
                    self.at_war = False
            if war_notice:
                # game.other_clans_events_list.append(war_notice)
                game.cur_events_list.append(
                    Single_Event(war_notice, "other_clans"))

    def perform_ceremonies(self, cat):
        """
        ceremonies
        """

        # PROMOTE DEPUTY TO LEADER, IF NEEDED -----------------------
        if game.clan.leader:
            leader_dead = game.clan.leader.dead
            leader_outside = game.clan.leader.outside
        else:
            leader_dead = True
            # If leader is None, treat them as dead (since they are dead - and faded away.)
            leader_outside = True

        # If a clan deputy exists, and the leader is dead,
        #  outside, or doesn't exist, make the deputy leader.
        if game.clan.deputy:
            if game.clan.deputy is not None and \
                    not game.clan.deputy.dead and \
                    not game.clan.deputy.outside and \
                    (leader_dead or leader_outside):
                game.clan.new_leader(game.clan.deputy)
                game.clan.leader_lives = 9
                text = ''
                self.handle_leadership_ceremony(game.clan.deputy)
                if game.clan.deputy.trait == 'bloodthirsty':
                    text = f'{game.clan.deputy.name} has become the new leader. ' \
                           f'They stare down at their Clanmates with unsheathed claws, ' \
                           f'promising a new era for the Clans.'
                else:
                    c = random.choice([1, 2, 3])
                    if c == 1:
                        text = str(game.clan.deputy.name.prefix) + str(
                            game.clan.deputy.name.suffix) + \
                               ' has been promoted to the new leader of the Clan. ' \
                               'They travel immediately to the Moonstone to get their ' \
                               'nine lives and are hailed by their new name, ' + \
                               str(game.clan.deputy.name) + '.'
                    elif c == 2:
                        text = f'{game.clan.deputy.name} has become the new leader of the Clan. ' \
                               f'They vow that they will protect the Clan, ' \
                               f'even at the cost of their nine lives.'
                    elif c == 3:
                        text = f'{game.clan.deputy.name} has received ' \
                               f'their nine lives and became the ' \
                               f'new leader of the Clan. They feel like ' \
                               f'they are not ready for this new ' \
                               f'responsibility, but will try their best ' \
                               f'to do what is right for the Clan.'

                # game.ceremony_events_list.append(text)
                text += f"\nVisit {game.clan.deputy.name}'s " \
                        "profile to see their full leader ceremony."

                game.cur_events_list.append(
                    Single_Event(text, "ceremony", game.clan.deputy.ID))
                self.ceremony_accessory = True
                self.gain_accessories(cat)
                game.clan.deputy = None

        # OTHER CEREMONIES ---------------------------------------

        # Protection check, to ensure "None" cats won't cause a crash.
        if cat:
            cat_dead = cat.dead
        else:
            cat_dead = True

        if not cat_dead:
            if cat.status == 'deputy' and game.clan.deputy is None:
                game.clan.deputy = cat
            if cat.status == 'medicine cat' and game.clan.medicine_cat is None:
                game.clan.medicine_cat = cat

            # retiring to elder den
            if cat.status in ['warrior', 'deputy'] and len(cat.apprentice) < 1 and cat.moons > 114:
                # There is some variation in the age. 
                if cat.moons > 140 or not int(random.random() * (-0.7 * cat.moons + 100)):
                    if cat.status == 'deputy':
                        game.clan.deputy = None
                    self.ceremony(cat, 'elder')

            # apprentice a kitten to either med or warrior
            if cat.moons == cat_class.age_moons["adolescent"][0]:
                if cat.status == 'kitten':
                    med_cat_list = [i for i in Cat.all_cats_list if
                                    i.status in ["medicine cat", "medicine cat apprentice"] and not (
                                            i.dead or i.outside)]

                    # check if the medicine cat is an elder
                    has_elder_med = [c for c in med_cat_list if c.age == 'senior' and c.status == "medicine cat"]

                    very_old_med = [
                        c for c in med_cat_list
                        if c.moons >= 150 and c.status == "medicine cat"
                    ]

                    # check if the clan has sufficient med cats
                    has_med = medical_cats_condition_fulfilled(
                        Cat.all_cats.values(),
                        amount_per_med=get_amount_cat_for_one_medic(game.clan))

                    # check if a med cat app already exists
                    has_med_app = any(cat.status == "medicine cat apprentice"
                                      for cat in med_cat_list)

                    # assign chance to become med app depending on current med cat and traits
                    chance = game.config["roles"]["base_medicine_app_chance"]
                    if has_elder_med == med_cat_list:
                        # These chances apply if all the current medicine cats are elders.
                        if has_med:
                            chance = int(chance / 2.22)
                        else:
                            chance = int(chance / 13.67)
                    elif very_old_med == med_cat_list:
                        # These chances apply is all the current medicine cats are very old.
                        if has_med:
                            chance = int(chance / 3)
                        else:
                            chance = int(chance / 14)
                    # These chances will only be reached if the
                    # clan has at least one non-elder medicine cat.
                    elif not has_med:
                        chance = int(chance / 7.125)
                    elif has_med:
                        chance = int(chance * 2.22)

                    if cat.trait in [
                        'altruistic', 'compassionate', 'empathetic',
                        'wise', 'faithful'
                    ]:
                        chance = int(chance / 1.3)
                    if cat.is_disabled():
                        chance = int(chance / 2)

                    if chance == 0:
                        chance = 1

                    if not has_med_app and not int(random.random() * chance):
                        self.ceremony(cat, 'medicine cat apprentice')
                        self.ceremony_accessory = True
                        self.gain_accessories(cat)
                    else:
                        # Chance for mediator apprentice
                        mediator_list = list(
                            filter(
                                lambda x: x.status == "mediator" and not x.dead
                                          and not x.outside, Cat.all_cats_list))

                        # This checks if at least one mediator already has an apprentice.
                        has_mediator_apprentice = False
                        for c in mediator_list:
                            if c.apprentice:
                                has_mediator_apprentice = True
                                break

                        chance = game.config["roles"]["mediator_app_chance"]
                        if cat.trait in [
                            'charismatic', 'empathetic', 'responsible',
                            'wise', 'thoughtful'
                        ]:
                            chance = int(chance / 1.5)
                        if cat.is_disabled():
                            chance = int(chance / 2)

                        if chance == 0:
                            chance = 1

                        # Only become a mediator if there is already one in the clan.
                        if mediator_list and not has_mediator_apprentice and \
                                not int(random.random() * chance):
                            self.ceremony(cat, 'mediator apprentice')
                            self.ceremony_accessory = True
                            self.gain_accessories(cat)
                        else:
                            if cat.is_disabled() and not game.settings["retirement"]:
                                for condition in cat.permanent_condition:
                                    if cat.permanent_condition[condition]["severity"] == "severe":
                                        cat.status = 'apprentice'
                                        return
                            self.ceremony(cat, 'apprentice')
                            self.ceremony_accessory = True
                            self.gain_accessories(cat)

            # graduate
            if cat.status in [
                "apprentice", "mediator apprentice",
                "medicine cat apprentice"
            ]:

                if game.settings["12_moon_graduation"]:
                    _ready = cat.moons >= 12
                else:
                    _ready = (cat.experience_level not in ["untrained", "trainee"] and
                              cat.moons >= game.config["graduation"]["min_graduating_age"]) \
                             or cat.moons >= game.config["graduation"]["max_apprentice_age"][cat.status]

                if _ready:
                    if game.settings["12_moon_graduation"]:
                        preparedness = "prepared"
                    else:
                        if cat.moons == game.config["graduation"][
                            "min_graduating_age"]:
                            preparedness = "early"
                        elif cat.experience_level in ["untrained", "trainee"]:
                            preparedness = "unprepared"
                        else:
                            preparedness = "prepared"

                    if cat.status == 'apprentice':
                        self.ceremony(cat, 'warrior', preparedness)
                        self.ceremony_accessory = True
                        self.gain_accessories(cat)

                    # promote to med cat
                    elif cat.status == 'medicine cat apprentice':
                        self.ceremony(cat, 'medicine cat', preparedness)
                        self.ceremony_accessory = True
                        self.gain_accessories(cat)

                    elif cat.status == 'mediator apprentice':
                        self.ceremony(cat, 'mediator', preparedness)
                        self.ceremony_accessory = True
                        self.gain_accessories(cat)

    def load_ceremonies(self):
        """
        TODO: DOCS
        """
        if self.CEREMONY_TXT is not None:
            return

        resource_dir = "resources/dicts/events/ceremonies/"
        with open(f"{resource_dir}ceremony-master.json",
                  encoding="ascii") as read_file:
            self.CEREMONY_TXT = ujson.loads(read_file.read())

        self.ceremony_id_by_tag = {}
        # Sorting.
        for ID in self.CEREMONY_TXT:
            for tag in self.CEREMONY_TXT[ID][0]:
                if tag in self.ceremony_id_by_tag:
                    self.ceremony_id_by_tag[tag].add(ID)
                else:
                    self.ceremony_id_by_tag[tag] = {ID}

    def ceremony(self, cat, promoted_to, preparedness="prepared"):
        """
        promote cats and add to event list
        """
        # ceremony = []
        cat.status_change(promoted_to)
        cat.update_skill()
        cat.update_traits()

        involved_cats = [
            cat.ID
        ]  # Clearly, the cat the ceremony is about is involved.

        # Time to gather ceremonies. First, lets gather all the ceremony ID's.
        possible_ceremonies = set()
        dead_mentor = None
        mentor = None
        previous_alive_mentor = None
        dead_parents = []
        living_parents = []
        mentor_type = {
            "medicine cat": ["medicine cat"],
            "warrior": ["warrior", "deputy", "leader", "elder"],
            "mediator": ["mediator"]
        }

        try:
            # Get all the ceremonies for the role ----------------------------------------
            possible_ceremonies.update(self.ceremony_id_by_tag[promoted_to])

            # Get ones for prepared status ----------------------------------------------
            if promoted_to in ["warrior", "medicine cat", "mediator"]:
                possible_ceremonies = possible_ceremonies.intersection(
                    self.ceremony_id_by_tag[preparedness])

            # Gather ones for mentor. -----------------------------------------------------
            tags = []

            # CURRENT MENTOR TAG CHECK
            if cat.mentor:
                if Cat.fetch_cat(cat.mentor).status == "leader":
                    tags.append("yes_leader_mentor")
                else:
                    tags.append("yes_mentor")
                mentor = Cat.fetch_cat(cat.mentor)
            else:
                tags.append("no_mentor")

            for c in reversed(cat.former_mentor):
                if Cat.fetch_cat(c) and Cat.fetch_cat(c).dead:
                    tags.append("dead_mentor")
                    dead_mentor = Cat.fetch_cat(c)
                    break

            # Unlike dead mentors, living mentors must be VALID
            # they must have the correct status for the role the cat
            # is being promoted too.
            valid_living_former_mentors = []
            for c in cat.former_mentor:
                if not (Cat.fetch_cat(c).dead or Cat.fetch_cat(c).outside):
                    if promoted_to in mentor_type:
                        if Cat.fetch_cat(c).status in mentor_type[promoted_to]:
                            valid_living_former_mentors.append(c)
                    else:
                        valid_living_former_mentors.append(c)

            # ALL FORMER MENTOR TAG CHECKS
            if valid_living_former_mentors:
                #  Living Former mentors. Grab the latest living valid mentor.
                previous_alive_mentor = Cat.fetch_cat(
                    valid_living_former_mentors[-1])
                if previous_alive_mentor.status == "leader":
                    tags.append("alive_leader_mentor")
                else:
                    tags.append("alive_mentor")
            else:
                # This tag means the cat has no living, valid mentors.
                tags.append("no_valid_previous_mentor")

            # Now we add the mentor stuff:
            temp = possible_ceremonies.intersection(
                self.ceremony_id_by_tag["general_mentor"])

            for t in tags:
                temp.update(
                    possible_ceremonies.intersection(
                        self.ceremony_id_by_tag[t]))

            possible_ceremonies = temp

            # Gather for parents ---------------------------------------------------------
            for p in [cat.parent1, cat.parent2]:
                if Cat.fetch_cat(p):
                    if Cat.fetch_cat(p).dead:
                        dead_parents.append(Cat.fetch_cat(p))
                    # For the purposes of ceremonies, living parents
                    # who are also the leader are not counted.
                    elif not Cat.fetch_cat(p).dead and not Cat.fetch_cat(p).outside and \
                            Cat.fetch_cat(p).status != "leader":
                        living_parents.append(Cat.fetch_cat(p))

            tags = []
            if len(dead_parents) >= 1 and "orphaned" not in cat.backstory:
                tags.append("dead1_parents")
            if len(dead_parents) >= 2 and "orphaned" not in cat.backstory:
                tags.append("dead1_parents")
                tags.append("dead2_parents")

            if len(living_parents) >= 1:
                tags.append("alive1_parents")
            if len(living_parents) >= 2:
                tags.append("alive2_parents")

            temp = possible_ceremonies.intersection(
                self.ceremony_id_by_tag["general_parents"])

            for t in tags:
                temp.update(
                    possible_ceremonies.intersection(
                        self.ceremony_id_by_tag[t]))

            possible_ceremonies = temp

            # Gather for leader ---------------------------------------------------------

            tags = []
            if game.clan.leader and not game.clan.leader.dead and not game.clan.leader.outside:
                tags.append("yes_leader")
            else:
                tags.append("no_leader")

            temp = possible_ceremonies.intersection(
                self.ceremony_id_by_tag["general_leader"])

            for t in tags:
                temp.update(
                    possible_ceremonies.intersection(
                        self.ceremony_id_by_tag[t]))

            possible_ceremonies = temp

            # Gather for backstories ----------------------------------------------------
            tags = []
            if cat.backstory == ['abandoned1', 'abandoned2', 'abandoned3']:
                tags.append("abandoned")
            elif cat.backstory == "clanborn":
                tags.append("clanborn")

            temp = possible_ceremonies.intersection(
                self.ceremony_id_by_tag["general_backstory"])

            for t in tags:
                temp.update(
                    possible_ceremonies.intersection(
                        self.ceremony_id_by_tag[t]))

            possible_ceremonies = temp
            # Gather for traits --------------------------------------------------------------

            temp = possible_ceremonies.intersection(
                self.ceremony_id_by_tag["all_traits"])

            temp.update(
                possible_ceremonies.intersection(
                    self.ceremony_id_by_tag[cat.trait]))

            possible_ceremonies = temp
        except Exception as ex:
            traceback.print_exception(type(ex), ex, ex.__traceback__)
            print("Issue gathering ceremony text.", str(cat.name), promoted_to)

        # getting the random honor if it's needed
        random_honor = None
        if promoted_to in ['warrior', 'mediator', 'medicine cat']:
            resource_dir = "resources/dicts/events/ceremonies/"
            with open(f"{resource_dir}ceremony_traits.json",
                      encoding="ascii") as read_file:
                TRAITS = ujson.loads(read_file.read())
            try:
                random_honor = random.choice(TRAITS[cat.trait])
            except KeyError:
                random_honor = "hard work"
        
        self.history.add_app_ceremony(cat, random_honor)
        
        ceremony_tags, ceremony_text = self.CEREMONY_TXT[random.choice(
            list(possible_ceremonies))]

        # This is a bit strange, but it works. If there is
        # only one parent involved, but more than one living
        # or dead parent, the adjust text function will pick
        # a random parent. However, we need to know the
        # parent to include in the involved cats. Therefore,
        # text adjust also returns the random parents it picked,
        # which will be added to the involved cats if needed.
        ceremony_text, involved_living_parent, involved_dead_parent = \
            ceremony_text_adjust(Cat, ceremony_text, cat, dead_mentor=dead_mentor,
                                 random_honor=random_honor,
                                 mentor=mentor, previous_alive_mentor=previous_alive_mentor,
                                 living_parents=living_parents, dead_parents=dead_parents)

        # Gather additional involved cats
        for tag in ceremony_tags:
            if tag == "yes_leader":
                involved_cats.append(game.clan.leader.ID)
            elif tag in ["yes_mentor", "yes_leader_mentor"]:
                involved_cats.append(cat.mentor)
            elif tag == "dead_mentor":
                involved_cats.append(dead_mentor.ID)
            elif tag in ["alive_mentor", "alive_leader_mentor"]:
                involved_cats.append(previous_alive_mentor.ID)
            elif tag == "alive2_parents" and len(living_parents) >= 2:
                for c in living_parents[:2]:
                    involved_cats.append(c.ID)
            elif tag == "alive1_parents" and involved_living_parent:
                involved_cats.append(involved_living_parent.ID)
            elif tag == "dead2_parents" and len(dead_parents) >= 2:
                for c in dead_parents[:2]:
                    involved_cats.append(c.ID)
            elif tag == "dead1_parent" and involved_dead_parent:
                involved_cats.append(involved_dead_parent.ID)

        # remove duplicates
        involved_cats = list(set(involved_cats))

        game.cur_events_list.append(
            Single_Event(f'{ceremony_text}', "ceremony", involved_cats))
        # game.ceremony_events_list.append(f'{cat.name}{ceremony_text}')

    def gain_accessories(self, cat):
        """
        accessories
        """

        if not cat:
            return

        if cat.dead or cat.outside:
            return

        # check if cat already has acc
        if cat.accessory:
            self.ceremony_accessory = False
            return

        # find other_cat
        other_cat = random.choice(list(Cat.all_cats.values()))
        countdown = int(len(Cat.all_cats) / 3)
        while cat == other_cat or other_cat.dead or other_cat.outside:
            other_cat = random.choice(list(Cat.all_cats.values()))
            countdown -= 1
            if countdown <= 0:
                return

        # chance to gain acc
        acc_chances = game.config["accessory_generation"]
        chance = acc_chances["base_acc_chance"]
        if cat.status in ['medicine cat', 'medicine cat apprentice']:
            chance += acc_chances["med_modifier"]
        if cat.age in ['kitten', 'adolescent']:
            chance += acc_chances["baby_modifier"]
        elif cat.age in ['senior adult', 'senior']:
            chance += acc_chances["elder_modifier"]
        if cat.trait in [
            "adventurous", "childish", "confident", "daring", "playful",
            "attention-seeker", "bouncy", "sweet", "troublesome",
            "impulsive", "inquisitive", "strange", "shameless"
        ]:
            chance += acc_chances["happy_trait_modifier"]
        elif cat.trait in [
            "cold", "strict", "bossy", "bullying", "insecure", "nervous"
        ]:
            chance += acc_chances["grumpy_trait_modifier"]
        if self.ceremony_accessory:
            chance += acc_chances["ceremony_modifier"]

        # increase chance of acc if the cat had a ceremony
        if chance <= 0:
            chance = 1
        if not int(random.random() * chance):
            self.misc_events.handle_misc_events(
                cat,
                other_cat,
                self.at_war,
                self.enemy_clan,
                alive_kits=get_alive_kits(Cat),
                accessory=True,
                ceremony=self.ceremony_accessory)
        self.ceremony_accessory = False

        return

    def handle_leadership_ceremony(self, cat):
        """
        TODO: DOCS
        """
        queen = ""
        warrior = ""
        kit = ""
        warrior2 = ""
        app = ""
        elder = ""
        warrior3 = ""
        med_cat = ""
        prev_lead = ""
        known = None
        virtues = None
        if len(cat.life_givers) == 0:
            queen_virtues = [
                "affection", "compassion", "empathy", "duty", "protection",
                "pride"
            ]
            warrior_virtues = [
                "acceptance", "bravery", "certainty", "clear judgement",
                "confidence"
            ]
            kit_virtues = [
                "adventure", "curiosity", "forgiveness", "hope", "perspective",
                "protection"
            ]
            warrior2_virtues = [
                "courage", "determination", "endurance", "sympathy"
            ]
            app_virtues = [
                "happiness", "honesty", "humor", "justice", "mentoring",
                "trust"
            ]
            elder_virtues = [
                "empathy", "grace", "humility", "integrity", "persistence",
                "resilience"
            ]
            warrior3_virtues = [
                "farsightedness", "friendship", "instincts", "mercy",
                "strength", "unity"
            ]
            med_cat_virtues = [
                "clear sight", "devotion", "faith", "healing", "patience",
                "selflessness", "wisdom"
            ]
            prev_lead_virtues = [
                "endurance in the face of hardship",
                "knowing when to fight and when to choose peace",
                "leadership through the darkest times",
                "loyalty to their Clan",
                "the strength to overcome their fears", "tireless energy"
            ]
            virtues = [
                random.choice(queen_virtues),
                random.choice(warrior_virtues),
                random.choice(kit_virtues),
                random.choice(warrior2_virtues),
                random.choice(app_virtues),
                random.choice(elder_virtues),
                random.choice(warrior3_virtues),
                random.choice(med_cat_virtues),
                random.choice(prev_lead_virtues)
            ]
            known = [
                False, False, False, False, False, False, False, False, False
            ]

            for i in reversed(game.clan.starclan_cats):
                c = Cat.all_cats[i]
                if c.dead and not c.outside and not c.df:
                    if not queen and c.status == 'queen':
                        queen = str(c.name)
                        known[0] = True
                        continue
                    elif not kit and c.status == 'kitten':
                        kit = str(c.name)
                        known[2] = True
                        continue
                    elif not app and c.status == 'apprentice':
                        app = str(c.name)
                        known[4] = True
                        continue
                    elif not prev_lead and c.status == 'leader':
                        prev_lead = str(c.name)
                        known[8] = True
                        continue
                    elif not elder and c.status == 'elder':
                        elder = str(c.name)
                        known[5] = True
                        continue
                    elif not warrior and c.status == 'warrior':
                        warrior = str(c.name)
                        known[1] = True
                        continue
                    elif not warrior2 and c.status == 'warrior':
                        warrior2 = str(c.name)
                        known[3] = True
                        continue
                    elif not warrior3 and c.status == 'warrior':
                        warrior3 = str(c.name)
                        known[6] = True
                        continue
                    elif not med_cat and (c.status == 'medicine cat'
                                          or c.status
                                          == 'medicine cat apprentice'):
                        med_cat = str(c.name)
                        known[7] = True
                        continue
                    if queen and warrior and kit and warrior2 and \
                            app and elder and warrior3 and med_cat and prev_lead:
                        break
            if not queen:
                queen = random.choice(names.names_dict["normal_prefixes"]) + \
                        random.choice(names.names_dict["normal_suffixes"])
            if not warrior:
                warrior = random.choice(names.names_dict["normal_prefixes"]) + \
                          random.choice(names.names_dict["normal_suffixes"])
            if not kit:
                kit = random.choice(
                    names.names_dict["normal_prefixes"]) + "kit"
            if not warrior2:
                warrior2 = random.choice(names.names_dict["normal_prefixes"]) + \
                           random.choice(names.names_dict["normal_suffixes"])
            if not app:
                app = random.choice(
                    names.names_dict["normal_prefixes"]) + "paw"
            if not elder:
                elder = random.choice(names.names_dict["normal_prefixes"]) + \
                        random.choice(names.names_dict["normal_suffixes"])
            if not warrior3:
                warrior3 = random.choice(names.names_dict["normal_prefixes"]) + \
                           random.choice(names.names_dict["normal_suffixes"])
            if not med_cat:
                med_cat = random.choice(names.names_dict["normal_prefixes"]) + \
                          random.choice(names.names_dict["normal_suffixes"])
            if not prev_lead:
                prev_lead = random.choice(names.names_dict["normal_prefixes"]) + "star"
            cat.life_givers.extend([
                queen, warrior, kit, warrior2, app, elder, warrior3, med_cat,
                prev_lead
            ])
            cat.known_life_givers.extend(known)
            cat.virtues.extend(virtues)
        else:
            queen, warrior, kit, warrior2, app, elder = cat.life_givers[0], \
                                                        cat.life_givers[1], \
                                                        cat.life_givers[2], \
                                                        cat.life_givers[3], \
                                                        cat.life_givers[4], \
                                                        cat.life_givers[5],
            warrior3, med_cat, prev_lead = cat.life_givers[6], \
                                           cat.life_givers[7], \
                                           cat.life_givers[8]

    def handle_apprentice_EX(self, cat):
        """
        TODO: DOCS
        """
        if cat.status in [
            "apprentice", "medicine cat apprentice", "mediator apprentice"
        ]:

            if cat.not_working() and int(random.random() * 3):
                return

            if cat.experience > cat.experience_levels_range["trainee"][1]:
                return

            if cat.status == "medicine cat apprentice":
                ran = game.config["graduation"]["base_med_app_timeskip_ex"]
            else:
                ran = game.config["graduation"]["base_app_timeskip_ex"]

            if not cat.mentor or Cat.fetch_cat(cat.mentor).not_working():
                # Sick mentor debuff
                mentor_modifier = 0.7
                mentor_skill_modifier = 0
            else:
                mentor_modifier = 1
                cat_ob = Cat.fetch_cat(cat.mentor)
                if cat_ob.skill in ['fantastic teacher']:
                    mentor_skill_modifier = 1
                else:
                    mentor_skill_modifier = 0

            exp = random.choice(list(range(ran[0][0], ran[0][1] + 1)) + list(range(ran[1][0], ran[1][1] + 1)))

            if game.clan.game_mode == "classic":
                exp += random.randint(0, 3)

            cat.experience += max(exp * mentor_modifier + mentor_skill_modifier, 1)

    def invite_new_cats(self, cat):
        """
        new cats
        """
        chance = 200

        alive_cats = list(
            filter(
                lambda kitty: (kitty.status != "leader" and not kitty.dead and
                               not kitty.outside), Cat.all_cats.values()))

        clan_size = len(alive_cats)

        base_chance = 700
        if clan_size < 10:
            base_chance = 200
        elif clan_size < 30:
            base_chance = 300

        reputation = game.clan.reputation
        # hostile
        if 1 <= reputation <= 30:
            if clan_size < 10:
                chance = base_chance
            else:
                rep_adjust = int(reputation / 2)
                chance = base_chance + int(300 / rep_adjust)
        # neutral
        elif 31 <= reputation <= 70:
            if clan_size < 10:
                chance = base_chance - reputation
            else:
                chance = base_chance
        # welcoming
        elif 71 <= reputation <= 100:
            chance = base_chance - reputation

        chance = max(chance, 1)

        # choose other cat
        possible_other_cats = list(
            filter(
                lambda c: not c.dead and not c.exiled and not c.outside and
                          (c.ID != cat.ID), Cat.all_cats.values()))

        # If there are possible other cats...
        if possible_other_cats:
            other_cat = random.choice(possible_other_cats)

            if cat.status in ["apprentice", "medicine cat apprentice"
                              ] and not int(random.random() * 3):
                if cat.mentor is not None:
                    other_cat = Cat.fetch_cat(cat.mentor)
        else:
            # Otherwise, other_cat is None
            other_cat = None

        if not int(
                random.random() * chance
        ) and cat.age != 'kitten' and cat.age != 'adolescent' and not self.new_cat_invited:
            self.new_cat_invited = True

            new_cats = self.new_cat_events.handle_new_cats(
                cat=cat,
                other_cat=other_cat,
                war=self.at_war,
                enemy_clan=self.enemy_clan,
                alive_kits=get_alive_kits(Cat))
            self.relation_events.welcome_new_cats(new_cats)

    def other_interactions(self, cat):
        """
        TODO: DOCS
        """

        if random.randint(1, 90) != 1:
            return

        other_cat = random.choice(list(Cat.all_cats.values()))
        countdown = int(len(Cat.all_cats) / 3)
        while cat == other_cat or other_cat.dead or other_cat.outside:
            other_cat = random.choice(list(Cat.all_cats.values()))
            countdown -= 1
            if countdown <= 0:
                return

        self.misc_events.handle_misc_events(cat,
                                            other_cat,
                                            self.at_war,
                                            self.enemy_clan,
                                            alive_kits=get_alive_kits(Cat))

    def handle_injuries_or_general_death(self, cat):
        """
        decide if cat dies
        """
        # choose other cat
        possible_other_cats = list(
            filter(
                lambda c: not c.dead and not c.exiled and not c.outside and
                          (c.ID != cat.ID), Cat.all_cats.values()))

        # If there are possible other cats...
        if possible_other_cats:
            other_cat = random.choice(possible_other_cats)

            if cat.status in ["apprentice", "medicine cat apprentice"
                              ] and not int(random.random() * 3):
                if cat.mentor is not None:
                    other_cat = Cat.fetch_cat(cat.mentor)
        else:
            # Otherwise, other_cat is None
            other_cat = None

        # check if clan has kits, if True then clan has kits
        alive_kits = get_alive_kits(Cat)

        # chance to kill leader: 1/100
        # chance to kill leader: 1/100
        if not int(random.random() *
                   100) and cat.status == 'leader' and not cat.not_working():
            self.death_events.handle_deaths(cat, other_cat, self.at_war,
                                            self.enemy_clan, alive_kits)
            return True

        # chance to die of old age
        if cat.moons > int(
                random.random() * 51) + 150:  # cat.moons > 150 <--> 200
            self.death_events.handle_deaths(cat, other_cat, self.at_war,
                                            self.enemy_clan, alive_kits)
            return True

        # classic death chance
        if game.clan.game_mode == "classic" and not int(
                random.random() * 500):  # 1/500
            self.death_events.handle_deaths(cat, other_cat, self.at_war,
                                            self.enemy_clan, alive_kits)
            return True

        # disaster death chance
        if game.settings.get('disasters'):
            if not random.getrandbits(9):  # 1/512
                self.handle_mass_extinctions(cat)
                return True

        # extra death chance and injuries in expanded & cruel season
        if game.clan.game_mode != 'classic' and not int(
                random.random() * 500) and not cat.not_working():  # 1/400
            self.death_events.handle_deaths(cat, other_cat, self.at_war,
                                            self.enemy_clan, alive_kits)
            return True
        else:
            triggered_death = self.condition_events.handle_injuries(
                cat, other_cat, alive_kits, self.at_war, self.enemy_clan,
                game.clan.current_season)
            return triggered_death

    def handle_murder(self, cat):
        relationships = cat.relationships.values()
        targets = []

        # first we grab all hate and resentment relationships, if any
        hate_relation = [i for i in relationships if i.dislike > 50 and not Cat.fetch_cat(i.cat_to).dead and not Cat.fetch_cat(i.cat_to).outside]
        targets.extend(hate_relation)
        resent_relation = [i for i in relationships if i.jealousy > 50 and not Cat.fetch_cat(i.cat_to).dead and not Cat.fetch_cat(i.cat_to).outside]
        targets.extend(resent_relation)

        # if we have some, then we need to decide if this cat will kill
        if targets:
            chosen_target = random.choice(targets)
            print(cat.name, 'TARGET CHOSEN', Cat.fetch_cat(chosen_target.cat_to).name)
            kill_chance = 120

            # chance to murder grows with the dislike and jealousy value
            kill_chance -= chosen_target.dislike
            print('DISLIKE MODIFIER', kill_chance)
            kill_chance -= chosen_target.jealousy
            print('JEALOUS MODIFIER', kill_chance)

            # this next part is probably temporary, since the personality rework is coming up so
            # TODO: when personality rework is out, make sure this is changed to take the rework into account
            if cat.trait in ["vengeful", "bloodthirsty", "cold"]:
                kill_chance -= 30
                print('TRAIT MODIFIER', kill_chance)

            if kill_chance < 1:
                kill_chance = 1
            if not int(random.random() * kill_chance):
                print("KILL KILL KILL")
                self.death_events.handle_deaths(Cat.fetch_cat(chosen_target.cat_to), cat, self.at_war,
                                                self.enemy_clan, alive_kits=get_alive_kits(Cat), murder=True)

    def handle_mass_extinctions(self, cat):  # pylint: disable=unused-argument
        """Affects random cats in the clan, no cat needs to be passed to this function."""
        alive_cats = list(
            filter(
                lambda kitty: (kitty.status != "leader" and not kitty.dead and
                               not kitty.outside), Cat.all_cats.values()))
        alive_count = len(alive_cats)
        if alive_count > 15:
            if game.clan.all_clans:
                other_clan = game.clan.all_clans
            else:
                other_clan = [""]

            # Do some population/weight scrunkling to get amount of deaths
            max_deaths = int(alive_count / 2)  # 1/2 of alive cats
            weights = []
            population = []
            for n in range(2, max_deaths):
                population.append(n)
                weight = 1 / (0.75 * n)  # Lower chance for more dead cats
                weights.append(weight)
            dead_count = random.choices(population,
                                        weights=weights)[0]  # the dieded..

            disaster = []
            dead_names = []
            involved_cats = []
            dead_cats = random.sample(alive_cats, dead_count)
            for kitty in dead_cats:  # use "kitty" to not redefine "cat"
                dead_names.append(kitty.name)
                involved_cats.append(kitty.ID)
            names = f"{dead_names.pop(0)}"  # Get first    pylint: disable=redefined-outer-name
            if dead_names:
                last_name = dead_names.pop()  # Get last
                if dead_names:
                    for name in dead_names:  # In-between
                        names += f", {name}"
                    names += f", and {last_name}"
                else:
                    names += f" and {last_name}"
            disaster.extend([
                ' drown after the camp becomes flooded.',
                f' are killed in a battle against {random.choice(other_clan).name}Clan.',
                ' are killed after a fire rages through the camp.',
                ' are killed in an ambush by a group of rogues.',
                ' go missing in the night.',
                ' are killed after a badger attack.',
                ' die to a greencough outbreak.',
                ' are taken away by Twolegs.',
                ' eat tainted fresh-kill and die.',
            ])
            if game.clan.current_season == 'Leaf-bare':
                disaster.extend([' die after freezing from a snowstorm.'])
                if game.clan.game_mode == "classic":
                    disaster.extend(
                        [' starve to death when no prey is found.'])
            elif game.clan.current_season == 'Greenleaf':
                disaster.extend([
                    ' die after overheating.',
                    ' die after the water dries up from drought.'
                ])
            if dead_count >= 2:
                event_string = f'{names}{random.choice(disaster)}'
                if event_string == f'{names} are taken away by Twolegs.':
                    for kitty in dead_cats:
                        self.handle_twoleg_capture(kitty)
                    game.cur_events_list.append(
                        Single_Event(event_string, "birth_death",
                                     involved_cats))
                    # game.birth_death_events_list.append(event_string)
                    return
                game.cur_events_list.append(
                    Single_Event(event_string, "birth_death", involved_cats))
                # game.birth_death_events_list.append(event_string)

            else:
                disaster_str = random.choice(disaster)
                disaster_str = disaster_str.replace('are', 'is')
                disaster_str = disaster_str.replace('go', 'goes')
                disaster_str = disaster_str.replace('die', 'dies')
                disaster_str = disaster_str.replace('drown', 'drowns')
                disaster_str = disaster_str.replace('eat', 'eats')
                disaster_str = disaster_str.replace('starve', 'starves')
                event_string = f'{names}{disaster_str}'
                game.cur_events_list.append(
                    Single_Event(event_string, "birth_death", involved_cats))
                # game.birth_death_events_list.append(event_string)

            for poor_little_meowmeow in dead_cats:
                poor_little_meowmeow.die()

    def handle_illnesses_or_illness_deaths(self, cat):
        """ 
        This function will handle:
            - expanded mode: getting a new illness (extra function in own class)
            - classic mode illness related deaths is already handled in the general death function
        Returns: 
            - boolean if a death event occurred or not
        """
        # ---------------------------------------------------------------------------- #
        #                           decide if cat dies                                 #
        # ---------------------------------------------------------------------------- #
        # if triggered_death is True then the cat will die
        triggered_death = False
        if game.clan.game_mode in ["expanded", "cruel season"]:
            triggered_death = self.condition_events.handle_illnesses(
                cat, game.clan.current_season)
        return triggered_death

    def handle_twoleg_capture(self, cat):
        """
        TODO: DOCS
        """
        cat.outside = True
        cat.gone()
        # The outside-value must be set to True before the cat can go to cotc
        cat.thought = "Is terrified as they are trapped in a large silver Twoleg den"
        # FIXME: Not sure what this is intended to do; 'cat_class' has no 'other_cats' attribute.
        # cat_class.other_cats[cat.ID] = cat

    def handle_outbreaks(self, cat):
        """Try to infect some cats."""
        # check if the cat is ill, if game mode is classic,
        # or if clan has sufficient med cats in expanded mode
        if not cat.is_ill() or game.clan.game_mode == 'classic':
            return

        # check how many kitties are already ill
        already_sick = list(
            filter(
                lambda kitty:
                (not kitty.dead and not kitty.outside and kitty.is_ill()),
                Cat.all_cats.values()))
        already_sick_count = len(already_sick)

        # round up the living kitties
        alive_cats = list(
            filter(
                lambda kitty:
                (not kitty.dead and not kitty.outside and not kitty.is_ill()),
                Cat.all_cats.values()))
        alive_count = len(alive_cats)

        # if large amount of the population is already sick, stop spreading
        if already_sick_count >= alive_count * .25:
            return

        meds = get_med_cats(Cat)

        for illness in cat.illnesses:
            # check if illness can infect other cats
            if cat.illnesses[illness]["infectiousness"] == 0:
                continue
            chance = cat.illnesses[illness]["infectiousness"]
            chance += len(meds) * 7
            if not int(random.random() * chance):  # 1/chance to infect
                # fleas are the only condition allowed to spread outside of cold seasons
                if game.clan.current_season not in ["Leaf-bare", "Leaf-fall"
                                                    ] and illness != 'fleas':
                    continue
                if illness == 'kittencough':
                    # adjust alive cats list to only include kittens
                    alive_cats = list(
                        filter(
                            lambda kitty:
                            (kitty.status in ['kitten', 'newborn'] and not kitty.dead and
                             not kitty.outside), Cat.all_cats.values()))
                    alive_count = len(alive_cats)

                max_infected = int(alive_count / 2)  # 1/2 of alive cats
                # If there are less than two cat to infect,
                # you are allowed to infect all the cats
                if max_infected < 2:
                    max_infected = alive_count
                # If, event with all the cats, there is less
                # than two cats to infect, cancel outbreak.
                if max_infected < 2:
                    return

                weights = []
                population = []
                for n in range(2, max_infected + 1):
                    population.append(n)
                    weight = 1 / (0.75 * n
                                  )  # Lower chance for more infected cats
                    weights.append(weight)
                infected_count = random.choices(
                    population, weights=weights)[0]  # the infected..

                infected_names = []
                involved_cats = []
                infected_cats = random.sample(alive_cats, infected_count)
                for sick_meowmeow in infected_cats:
                    infected_names.append(str(sick_meowmeow.name))
                    involved_cats.append(sick_meowmeow.ID)
                    sick_meowmeow.get_ill(
                        illness, event_triggered=True)  # SPREAD THE GERMS >:)

                illness_name = str(illness).capitalize()
                if illness == 'kittencough':
                    event = f'{illness_name} has spread around the nursery. ' \
                            f'{", ".join(infected_names[:-1])}, and ' \
                            f'{infected_names[-1]} have been infected.'
                elif illness == 'fleas':
                    event = f'Fleas have been hopping from pelt to pelt and now ' \
                            f'{", ".join(infected_names[:-1])}, ' \
                            f'and {infected_names[-1]} are all infested.'
                else:
                    event = f'{illness_name} has spread around the camp. ' \
                            f'{", ".join(infected_names[:-1])}, and ' \
                            f'{infected_names[-1]} have been infected.'

                game.cur_events_list.append(
                    Single_Event(event, "health", involved_cats))
                # game.health_events_list.append(event)
                break

    def coming_out(self, cat):
        """turnin' the kitties trans..."""
        if cat.genderalign == cat.gender:
            if cat.moons < 6:
                return

            involved_cats = [cat.ID]
            if cat.age == 'adolescent':
                transing_chance = random.getrandbits(8)  # 2/256
            elif cat.age == 'young adult':
                transing_chance = random.getrandbits(9)  # 2/512
            else:
                # adult, senior adult, elder
                transing_chance = random.getrandbits(10)  # 2/1028

            if transing_chance:
                # transing_chance != 0, no trans kitties today...    L
                return

            if random.getrandbits(1):  # 50/50
                if cat.gender == "male":
                    cat.genderalign = "trans female"
                    #cat.pronouns = [cat.default_pronouns[1].copy()]
                else:
                    cat.genderalign = "trans male"
                    #cat.pronouns = [cat.default_pronouns[2].copy()]
            else:
                cat.genderalign = "nonbinary"
                #cat.pronouns = [cat.default_pronouns[0].copy()]

            if cat.gender == 'male':
                gender = 'tom'
            else:
                gender = 'she-cat'
            text = f"{cat.name} has realized that {gender} doesn't describe how they feel anymore."
            game.cur_events_list.append(
                Single_Event(text, "misc", involved_cats))
            # game.misc_events_list.append(text)

    def check_and_promote_leader(self):
        """ Checks if a new leader need to be promoted, and promotes them, if needed.  """
        # check for leader
        if game.clan.leader:
            leader_invalid = game.clan.leader.dead or game.clan.leader.outside
        else:
            leader_invalid = True

        if leader_invalid:
            self.perform_ceremonies(
                game.clan.leader
            )  # This is where the deputy will be make leader

            if game.clan.leader:
                leader_dead = game.clan.leader.dead
                leader_outside = game.clan.leader.outside
            else:
                leader_dead = True
                leader_outside = True

            if leader_dead or leader_outside:
                game.cur_events_list.insert(
                    0, Single_Event(f"{game.clan.name}Clan has no leader!"))

    def check_and_promote_deputy(self):
        """Checks if a new deputy needs to be appointed, and appointed them if needed. """
        if (not game.clan.deputy or game.clan.deputy.dead
                or game.clan.deputy.outside or game.clan.deputy.retired):
            if game.settings.get('deputy'):

                # This determines all the cats who are eligible to be deputy.
                possible_deputies = list(
                    filter(
                        lambda x: not x.dead and not x.outside and x.status ==
                                  "warrior" and (x.apprentice or x.former_apprentices),
                        Cat.all_cats_list))

                # If there are possible deputies, choose from that list.
                if possible_deputies:
                    random_cat = random.choice(possible_deputies)
                    involved_cats = [random_cat.ID]

                    # Gather deputy and leader status, for determination of the text.
                    if game.clan.leader:
                        if game.clan.leader.dead or game.clan.leader.outside:
                            leader_status = "not_here"
                        else:
                            leader_status = "here"
                    else:
                        leader_status = "not_here"

                    if game.clan.deputy:
                        if game.clan.deputy.dead or game.clan.deputy.outside:
                            deputy_status = "not_here"
                        else:
                            deputy_status = "here"
                    else:
                        deputy_status = "not_here"

                    if leader_status == "here" and deputy_status == "not_here":

                        if random_cat.trait == 'bloodthirsty':
                            text = f"{random_cat.name} has been chosen as the new deputy. " \
                                   f"They look at the Clan leader with an odd glint in their eyes."
                            # No additional involved cats
                        else:
                            if game.clan.deputy:
                                previous_deputy_mention = random.choice([
                                    f"They know that {game.clan.deputy.name} would approve.",
                                    f"They hope that {game.clan.deputy.name} would approve.",
                                    f"They don't know if {game.clan.deputy.name} would approve, "
                                    f"but life must go on. "
                                ])
                                involved_cats.append(game.clan.deputy.ID)

                            else:
                                previous_deputy_mention = ""

                            text = f"{game.clan.leader.name} chooses " \
                                   f"{random_cat.name} to take over " \
                                   f"as deputy. " + previous_deputy_mention

                            involved_cats.append(game.clan.leader.ID)
                    elif leader_status == "not_here" and deputy_status == "here":
                        text = f"The clan is without a leader, but a " \
                               f"new deputy must still be named.  " \
                               f"{random_cat.name} is chosen as the new deputy. " \
                               f"The retired deputy nods their approval."
                    elif leader_status == "not_here" and deputy_status == "not_here":
                        text = f"Without a leader or deputy, the Clan has been directionless. " \
                               f"They all turn to {random_cat.name} with hope for the future."
                    elif leader_status == "here" and deputy_status == "here":
                        possible_events = [
                            f"{random_cat.name} has been chosen as the new deputy. "  # pylint: disable=line-too-long
                            f"The Clan yowls their name in approval.",  # pylint: disable=line-too-long
                            f"{random_cat.name} has been chosen as the new deputy. "  # pylint: disable=line-too-long
                            f"Some of the older Clan members question the wisdom in this choice.",
                            # pylint: disable=line-too-long
                            f"{random_cat.name} has been chosen as the new deputy. "  # pylint: disable=line-too-long
                            f"They hold their head up high and promise to do their best for the Clan.",
                            # pylint: disable=line-too-long
                            f"{game.clan.leader.name} has been thinking deeply all day who they would "  # pylint: disable=line-too-long
                            f"respect and trust enough to stand at their side, and at sunhigh makes the "  # pylint: disable=line-too-long
                            f"announcement that {random_cat.name} will be the Clan's new deputy.",
                            # pylint: disable=line-too-long
                            f"{random_cat.name} has been chosen as the new deputy. They pray to "  # pylint: disable=line-too-long
                            f"StarClan that they are the right choice for the Clan.",  # pylint: disable=line-too-long
                            f"{random_cat.name} has been chosen as the new deputy. Although"  # pylint: disable=line-too-long
                            f"they are nervous, they put on a brave front and look forward to serving"  # pylint: disable=line-too-long
                            f"the clan.",
                        ]
                        # No additional involved cats
                        text = random.choice(possible_events)
                    else:
                        # This should never happen. Failsafe.
                        text = f"{random_cat.name} becomes deputy. "
                else:
                    # If there are no possible deputies, choose someone else, with special text.
                    all_warriors = list(
                        filter(
                            lambda x: not x.dead and not x.outside and x.status
                                      == "warrior", Cat.all_cats_list))
                    if all_warriors:
                        random_cat = random.choice(all_warriors)
                        involved_cats = [random_cat.ID]
                        text = f"No cat is truly fit to be deputy, " \
                               f"but the position can't remain vacant. " \
                               f"{random_cat.name} is appointed as the new deputy. "

                    else:
                        # Is there are no warriors at all, no one is named deputy.
                        game.cur_events_list.append(
                            Single_Event(
                                "There are no cats fit to become deputy. ",
                                "ceremony"))
                        return

                random_cat.status_change("deputy")
                game.clan.deputy = random_cat

                game.cur_events_list.append(
                    Single_Event(text, "ceremony", involved_cats))

            else:
                game.cur_events_list.insert(
                    0, Single_Event(f"{game.clan.name}Clan has no deputy!"))


events_class = Events()<|MERGE_RESOLUTION|>--- conflicted
+++ resolved
@@ -182,15 +182,11 @@
                             lambda kitty: (kitty.status != "leader" and not kitty.dead and
                                            not kitty.outside and not kitty.exiled), Cat.all_cats.values()))
                     # finds a percentage of the living clan to become shaken
-<<<<<<< HEAD
-                    shaken_cats = random.sample(alive_cats,
-                                                k=max(int((len(alive_cats) * random.choice([4, 5, 6])) / 100), 1))
-=======
+
                     if len(alive_cats) == 0:
                         return
                     else:
                         shaken_cats = random.sample(alive_cats, k=max(int((len(alive_cats) * random.choice([4, 5, 6])) / 100), 1))
->>>>>>> 37b20035
 
                     shaken_cat_names = []
                     for cat in shaken_cats:
