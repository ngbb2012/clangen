--- conflicted
+++ resolved
@@ -92,12 +92,9 @@
                     game.cur_events_list.append(war_notice)
 
     def perform_ceremonies(self, cat):
-<<<<<<< HEAD
-        if game.clan.leader.dead and game.clan.deputy is not None and not game.clan.deputy.dead:
+        if (game.clan.leader.dead or game.clan.leader.exiled) and game.clan.deputy is not None and not game.clan.deputy.dead:
             game.cur_events_list.append(str(game.clan.leader.name) + ' has lost their last life and has travelled to StarClan' )
-=======
-        if (game.clan.leader.dead or game.clan.leader.exiled) and game.clan.deputy is not None and not game.clan.deputy.dead:
->>>>>>> abfb6623
+
             game.clan.new_leader(game.clan.deputy)
             game.clan.leader_lives += 9
             game.cur_events_list.append(f'{str(game.clan.deputy.name)} has been promoted to the new leader of the clan')
@@ -537,13 +534,8 @@
             name = str(cat.name)
             cause_of_death = [name + ' was murdered', name + ' died of greencough', 'A tree fell in camp and killed ' + name, name + ' was found dead near a fox den']
             if cat.status == 'kitten':
-<<<<<<< HEAD
-                cause_of_death.append([name + ' fell into a river and drowned', name + ' was taken by a hawk', name + ' grew weak as the days passed and died',
-                                       name + ' was killed after sneaking out of camp', name + ' died after accidentally eating deathberries'])
-=======
                 cause_of_death.extend([name + ' fell into a river and drowned', name + ' was taken by a hawk', name + ' grew weak as the days passed and died',
                                        name + ' was killed after sneaking out of camp', name + ' died after accidentally eating deathberries', name + 'was killed in their sleep after a snake snuck into camp'])
->>>>>>> abfb6623
                 if game.clan.current_season == 'Leaf-bare':
                     cause_of_death.extend([name + ' was found dead in the snow', name + ' froze to death in a harsh snowstorm',
                                            name + ' disappeared from the nursery and was found dead in the territory'])
@@ -723,15 +715,12 @@
                             self.dies(cat)
 
     def dies(self, cat):  # This function is called every time a cat dies
-<<<<<<< HEAD
         if cat.status != 'leader':
             cat.dead = True
         elif cat.status == 'leader' and game.clan.leader_lives <= 0:
             cat.dead = True
             game.clan.leader_lives = 0
-            
-=======
-        cat.dead = True
+           
         if cat.mate != None:
             cat.mate = None
             if type(cat.mate) == str:
@@ -739,7 +728,7 @@
                 mate.mate = None
             elif type(cat.mate) == Cat:
                 cat.mate.mate = None
->>>>>>> abfb6623
+
         for app in cat.apprentice.copy():
             app.update_mentor()
         cat.update_mentor()
