import random
import traceback
try:
    import ujson as json
except ImportError:
    import json

from scripts.cat.appearance_utility import plural_acc_names
from scripts.cat.names import names
from scripts.cat.cats import Cat, cat_class
from scripts.cat.pelts import plant_accessories, wild_accessories, collars
from scripts.clan import HERBS
from scripts.clan_resources.freshkill import FRESHKILL_EVENT_ACTIVE
from scripts.conditions import medical_cats_condition_fulfilled, get_amount_cat_for_one_medic
from scripts.events_module.misc_events import MiscEvents
from scripts.events_module.new_cat_events import NewCatEvents
from scripts.events_module.relation_events import Relation_Events
from scripts.events_module.condition_events import Condition_Events
from scripts.events_module.death_events import Death_Events
from scripts.events_module.freshkill_pile_events import Freshkill_Events
from scripts.event_class import Single_Event
from scripts.game_structure.game_essentials import game
from scripts.utility import get_alive_kits, get_med_cats, ceremony_text_adjust

class Events():
    all_events = {}
    game.switches['timeskip'] = False

    def __init__(self, e_type=None, **cats):
        self.e_type = e_type
        self.ID = str(random.randint(0, 9)) + str(random.randint(0, 9)) + str(random.randint(
            0, 9)) + str(random.randint(0, 9))
        if e_type is not None:
            self.all_events[self.ID] = self
        self.cats = cats
        self.at_war = False
        self.time_at_war = False
        self.enemy_clan = None
        self.new_cat_invited = False
        self.ceremony_accessory = False
        self.relation_events = Relation_Events()
        self.condition_events = Condition_Events()
        self.death_events = Death_Events()
        self.freshkill_events = Freshkill_Events()
        self.new_cat_events = NewCatEvents()
        self.misc_events = MiscEvents()
        self.CEREMONY_TXT = None
        self.load_ceremonies()

    def one_moon(self):
        game.cur_events_list = []
        game.herb_events_list = []
        game.mediated = []
        game.switches['saved_clan'] = False
        self.new_cat_invited = False

        # This is a bandaid solution, and isn't perfect. But this will help reputation from growing without limit.
        game.clan.reputation = min(game.clan.reputation, 100)  # <-- Returns the smallest, so caps at 100.

        game.patrolled.clear()

        if any(str(cat.status) in {'leader', 'deputy', 'warrior', 'medicine cat', 'medicine cat apprentice',
                                   'apprentice', 'mediator', 'mediator apprentice'}
               and not cat.dead and not cat.outside for cat in Cat.all_cats.values()):
            game.switches['no_able_left'] = False

        self.relation_events.handle_pregnancy_age(game.clan)

        if game.clan.game_mode in ['expanded', 'cruel season'] and game.clan.freshkill_pile:
            needed_amount = game.clan.freshkill_pile.amount_food_needed()
            print(f" -- FRESHKILL: prey amount before feeding {game.clan.freshkill_pile.total_amount}")
            print(f" -- FRESHKILL: clan needs {needed_amount} prey")
            # feed the cats and update the nutrient status
            relevant_cats = list(
                filter(lambda _cat: _cat.is_alive() and not _cat.exiled and not _cat.outside, Cat.all_cats.values())
            )
            game.clan.freshkill_pile.time_skip(relevant_cats)
            self.get_moon_freshkill()
            # handle freshkill pile events, after feeding
            # first 5 moons there will not be any freshkill pile event
            if game.clan.age >= 5:
                self.freshkill_events.handle_amount_freshkill_pile(game.clan.freshkill_pile, relevant_cats)
            # make a notification if the clan has not enough prey
            if not game.clan.freshkill_pile.clan_has_enough_food() and FRESHKILL_EVENT_ACTIVE:
                game.cur_events_list.insert(0, Single_Event(
                    f"{game.clan.name}Clan doesn't have enough prey for next moon!"))
            print(f" -- FRESHKILL: prey amount after feeding {game.clan.freshkill_pile.total_amount}")
        
        kittypet_ub = game.config["cotc_generation"]["kittypet_chance"]
        rogue_ub = game.config["cotc_generation"]["rogue_chance"]
        loner_ub = game.config["cotc_generation"]["loner_chance"]
        if random.randint(1,kittypet_ub) == 1:  
            self.create_outside_cat("kittypet")   
        if random.randint(1,rogue_ub) == 1:  
            self.create_outside_cat("rogue")  
        if random.randint(1,loner_ub) == 1:  
            self.create_outside_cat("loner")   
        rejoin_upperbound = game.config["lost_cat"]["rejoin_chance"]
        if random.randint(1,rejoin_upperbound) == 1:  
            self.handle_lost_cats_return()   

        for cat in Cat.all_cats.copy().values():
            if not cat.outside or cat.dead:
                self.one_moon_cat(cat)

            else:
                # ---------------------------------------------------------------------------- #
                #                              exiled cat events                               #
                # ---------------------------------------------------------------------------- #
                # aging the cat
                cat.one_moon()
                cat.moons += 1
                if cat.moons == 6:
                    cat.age = 'adolescent'
                elif cat.moons == 12:
                    cat.age = 'adult'
                elif cat.moons == 120:
                    cat.age = 'elder'

                # killing exiled cats
                if cat.exiled or cat.outside:
                    if random.getrandbits(6) == 1 and not cat.dead:
                        print("Cat Died: " + str(cat.name))
                        cat.dead = True
                        if cat.exiled:
                            text = f'Rumors reach your Clan that the exiled {cat.name} has died recently.'
                        elif cat.status in ['kittypet', 'loner', 'rogue']:
                            text = f'Rumors reach your Clan that the {cat.status} {cat.name} has died recently.'
                        else:
                            cat.outside = False
                            text = f"Will they reach StarClan, even so far away? {cat.name} isn't sure, " \
                                   f"but as they drift away, they hope to see familiar starry fur on the other side."
                        game.cur_events_list.append(Single_Event(text, "birth_death", cat.ID))

                if cat.exiled and cat.status == 'leader' and not cat.dead and random.randint(
                        1, 10) == 1:
                    game.clan.leader_lives -= 1
                    if game.clan.leader_lives > 0:
                        text = f'Rumors reach your Clan that the exiled {cat.name} lost a life recently.'
                        game.cur_events_list.append(Single_Event(text, "birth_death", cat.ID))
                    else:
                        text = f'Rumors reach your Clan that the exiled {cat.name} has died recently.'
                        game.cur_events_list.append(Single_Event(text, "birth_death", cat.ID))
                        cat.dead = True

                elif cat.exiled and cat.status == 'leader' and not cat.dead and random.randint(
                        1, 45) == 1:
                    game.clan.leader_lives -= 10
                    cat.dead = True
                    text = f'Rumors reach your Clan that the exiled {cat.name} has died recently.'
                    game.cur_events_list.append(Single_Event(text, "birth_death", cat.ID))
                    game.clan.leader_lives = 0

        # Handle injuries and relationships.
        for cat in Cat.all_cats.values():
            if cat.dead or cat.outside:
                continue

            # switches between the two death handles
            self.handle_outbreaks(cat)
            if random.getrandbits(1):
                triggered_death = self.handle_injuries_or_general_death(cat)
                if not triggered_death:
                    triggered_death = self.handle_illnesses_or_illness_deaths(cat)
            else:
                triggered_death = self.handle_illnesses_or_illness_deaths(cat)
                if not triggered_death:
                    triggered_death = self.handle_injuries_or_general_death(cat)

            # relationships have to be handled separately, because of the ceremony name change
            if not cat.dead or cat.outside:
                self.relation_events.handle_relationships(cat)

        # Handle grief events.
        if Cat.grief_strings:
            remove_cats = []
            death_report_cats = []

            # Grab all the dead or outside cats, who should not have grief text
            for ID in Cat.grief_strings:
                check_cat = Cat.all_cats.get(ID)
                if check_cat:
                    if check_cat.dead or check_cat.outside:
                        remove_cats.append(check_cat.ID)
                    else:
                        death_report_cats.append(check_cat.ID)

            # Remove the dead or outside cats
            for ID in remove_cats:
                if ID in Cat.grief_strings.keys():
                    Cat.grief_strings.pop(ID)

            # Generate events
            for ID in Cat.grief_strings:
                game.cur_events_list.append(Single_Event(Cat.grief_strings[ID][0], ["birth_death", "relation"],
                                                         Cat.grief_strings[ID][1]))

            Cat.grief_strings.clear()

        self.check_clan_relations()

        # age up the clan
        game.clan.age += 1

        self.herb_destruction()
        self.herb_gather()

        if game.clan.game_mode in ["expanded", "cruel season"]:
            amount_per_med = get_amount_cat_for_one_medic(game.clan)
            med_fullfilled = medical_cats_condition_fulfilled(Cat.all_cats.values(), amount_per_med)
            if not med_fullfilled:
                string = f"{game.clan.name}Clan does not have enough healthy medicine cats! Cats will be sick/hurt " \
                         f"for longer and have a higher chance of dying. "
                game.cur_events_list.insert(0, Single_Event(string, "health"))
        else:
            has_med = any(
                str(cat.status) in {"medicine cat", "medicine cat apprentice"}
                and not cat.dead and not cat.outside
                for cat in Cat.all_cats.values())
            if not has_med:
                string = f"{game.clan.name}Clan has no medicine cat!"
                game.cur_events_list.insert(0, Single_Event(string, "health"))

        # Promote leader and deputy, if needed.
        self.check_and_promote_leader()
        self.check_and_promote_deputy()

        # Resort if needed
        if game.ranks_changed_timeskip and game.sort_type == "rank":
            game.ranks_changed_timeskip = False
            Cat.sort_cats()

        # change season
        game.clan.current_season = game.clan.seasons[game.clan.age % 12]

        # autosave
        if game.settings.get('autosave') is True and game.clan.age % 5 == 0:
            game.save_cats()
            game.clan.save_clan()
            game.clan.save_pregnancy(game.clan)

    def mediator_events(self, cat):
        """ Check for mediator events """
        # If the cat is a mediator, check if they visited other clans
        if cat.status in ["mediator", "mediator apprentice"]:
            # 1 /10 chance
            if not int(random.random() * 10):
                increase = random.randint(-2, 6)
                clan = random.choice(game.clan.all_clans)
                clan.relations += increase
                dispute_type = random.choice(["hunting", "border", "personal", "herb-gathering"])
                text = f"{cat.name} travels to {clan} to resolve some recent {dispute_type} disputes. "
                if increase > 4:
                    text += f"The meeting goes better than expected, and {cat.name} returns with a plan to solve the " \
                            f"issue for good."
                elif increase == 0:
                    text += "However, no progress was made."
                elif increase < 0:
                    text += f"However, it seems {cat.name} only made {clan} more upset."

                game.cur_events_list.append(Single_Event(text, "other_clans", cat.ID))

        if game.settings['become_mediator']:
            # Note: These chances are large since it triggers every moon.
            # Checking every moon has the effect giving older cats more chances to become a mediator

            if cat.status in game.config["roles"]["become_mediator_chances"] and \
                    not int(random.random() * game.config["roles"]["become_mediator_chances"][cat.status]):
                game.cur_events_list.append(
                    Single_Event(f"{cat.name} had chosen to use their skills and experience to help "
                                 f"solve the Clan's disagreements. A meeting is called, and they "
                                 f"become the Clan's newest mediator. ", "ceremony", cat.ID))
                cat.status_change("mediator")
                game.ranks_changed_timeskip = True

    def get_moon_freshkill(self):
        """Adding auto freshkill for the current moon."""
        healthy_hunter = list(filter(
            lambda c: c.status in ['warrior', 'apprentice', 'leader',
                                   'deputy'] and not c.dead and not c.outside and not c.exiled and not c.not_working()
            , Cat.all_cats.values()
        ))

        prey_amount = 0
        for cat in healthy_hunter:
            lower_value = game.config["freshkill"]["auto_warrior_prey"][0]
            upper_value = game.config["freshkill"]["auto_warrior_prey"][1]
            if cat.status == "apprentice":
                lower_value = game.config["freshkill"]["auto_apprentice_prey"][0]
                upper_value = game.config["freshkill"]["auto_apprentice_prey"][1]

            prey_amount += random.randint(lower_value, upper_value)
        game.clan.freshkill_pile.add_freshkill(prey_amount)

    def herb_gather(self):
        if game.clan.game_mode == 'classic':
            herbs = game.clan.herbs.copy()
            # print(game.clan.herbs)
            for herb in herbs:
                adjust_by = random.choices([-2, -1, 0, 1, 2], [1, 2, 3, 2, 1], k=1)
                # print(adjust_by)
                game.clan.herbs[herb] += adjust_by[0]
                if game.clan.herbs[herb] <= 0:
                    game.clan.herbs.pop(herb)
            if not int(random.random() * 5):
                new_herb = random.choice(HERBS)
                game.clan.herbs.update({new_herb: 1})
            # print(game.clan.herbs)
        else:
            event_list = []
            meds_available = get_med_cats(Cat)
            # print(game.clan.herbs)
            for med in meds_available:
                if game.clan.current_season in ['Newleaf', 'Greenleaf']:
                    amount = random.choices([0, 1, 2, 3], [1, 2, 2, 2], k=1)
                elif game.clan.current_season == 'Leaf-fall':
                    amount = random.choices([0, 1, 2], [3, 2, 1], k=1)
                else:
                    amount = random.choices([0, 1], [3, 1], k=1)
                if amount[0] != 0:
                    herbs_found = random.sample(HERBS, k=amount[0])
                    herb_display = []
                    for herb in herbs_found:
                        # TODO: need to add bee sting events so that this herb is relevant.
                        if herb in ['blackberry']:
                            continue
                        if game.clan.current_season in ['Newleaf', 'Greenleaf']:
                            amount = random.choices([1, 2, 3], [3, 3, 1], k=1)
                        else:
                            amount = random.choices([1, 2], [4, 1], k=1)
                        # print(amount)
                        if herb in game.clan.herbs.keys():
                            game.clan.herbs[herb] += amount[0]
                        else:
                            game.clan.herbs.update({herb: amount[0]})
                        herb_display.append(herb.replace("_", " "))
                else:
                    herbs_found = []
                    herb_display = []
                if not herbs_found:
                    event_list.append(f"{med.name} could not find any herbs this moon.")
                else:
                    try:
                        if len(herbs_found) == 1:
                            insert = f"{herb_display[0]}"
                        elif len(herbs_found) == 2:
                            insert = f"{herb_display[0]} and {herb_display[1]}"
                        else:
                            insert = f"{', '.join(herb_display[:-1])}, and {herb_display[-1]}"
                        event_list.append(f"{med.name} gathered {insert} this moon.")
                    except IndexError:  # IndexError was popping up sometimes, couldn't find why so this is my solution
                        event_list.append(f"{med.name} could not find any herbs this moon.")
                        return
            game.herb_events_list.extend(event_list)
            # print(game.clan.herbs)

    def herb_destruction(self):
        allies = []
        for clan in game.clan.all_clans:
            if clan.relations > 17:
                allies.append(clan)

        meds = get_med_cats(Cat, working=False)
        if len(meds) == 1:
            insert = "medicine cat"
        else:
            insert = "medicine cats"
        herbs = game.clan.herbs

        herbs_lost = []
        for herb in herbs:
            if herbs[herb] > 25:
                herbs.update({herb: 25})
                herbs_lost.append(herb)

        if herbs_lost:
            if len(herbs_lost) == 1 and herbs_lost[0] != 'cobwebs':
                insert2 = f"much {herbs_lost[0]}"
            elif len(herbs_lost) == 1 and herbs_lost[0] == 'cobwebs':
                insert2 = f"many {herbs_lost[0]}"
            elif len(herbs_lost) == 2:
                insert2 = f"much {herbs_lost[0]} and {herbs_lost[1]}"
            else:
                insert2 = f"much {', '.join(herbs_lost[:-1])}, and {herbs_lost[-1]}"
            text = f"The herb stores have too {insert2}. The excess is given back to the earth."
            game.herb_events_list.append(text)

        if sum(herbs.values()) >= 50:
            chance = 2
        else:
            chance = 5

        if len(herbs.keys()) >= 10 and not int(random.random() * chance):
            index = random.randrange(1, int(len(herbs.keys()) / 2))
            count = 0
            bad_herb = None
            for herb in herbs:
                count += 1
                if count == index:
                    bad_herb = herb
                    break
            herb_amount = random.randrange(1, int(herbs[bad_herb] + 2))
            # deplete the herb
            herbs[bad_herb] -= herb_amount
            insert2 = 'some of'
            if herbs[bad_herb] <= 0:
                herbs.pop(bad_herb)
                insert2 = "all of"

            event = f"As the herb stores are inspected by the {insert}, it's noticed that {insert2} the {bad_herb.replace('_', ' ')}" \
                    f" went bad. They'll have to be replaced with new ones. "
            game.herb_events_list.append(event)
            game.cur_events_list.append(Single_Event(event, "health"))

        elif allies and not int(random.random() * 5):
            chosen_ally = random.choice(allies)
            if len(herbs.keys()) == 0:
                # If you have no herbs, you can't give any to a clan. Special events for that.
                possible_events = [
                    f"The {chosen_ally.name}Clan medicine cat comes asking if your Clan has any herbs to spare. "
                    f"Unfortunately, your stocks are bare, and you are unable to provide any help. ",
                    f"A medicine cat from {chosen_ally.name}Clan comes comes to your Clan, asking for herbs "
                    f"to heal their sick Clanmates. Your Clan quickly shoos them away, not willing to "
                    f"admit that they don't have a single herb in their stores. "
                ]
                chosen_ally.relations -= 2
            else:
                index = random.randrange(1, int(len(herbs.keys())) + 1)
                count = 0
                herb_given = None
                for herb in herbs:
                    count += 1
                    if count == index:
                        herb_given = herb
                        break
                if herbs[herb_given] > 2:
                    herb_amount = random.randrange(1, int(herbs[herb_given] - 1))
                    # deplete the herb
                    herbs[herb_given] -= herb_amount

                    possible_events = [
                        f"The {chosen_ally.name}Clan medicine cat comes asking if your Clan has any {herb_given.replace('_', ' ')} to spare. "
                        f"Graciously, your Clan decides to aid their allies and share the herbs.",
                        f"The medicine cat apprentice from {chosen_ally.name}Clan comes asking for {herb_given.replace('_', ' ')}. "
                        f"They refuse to say why their Clan needs them but your Clan still provides them with {herb_given.replace('_', ' ')}."
                    ]
                    if herb_given == 'lungwort':
                        possible_events.extend([
                            f"The {chosen_ally.name}Clan medicine cat apprentice comes to your camp, pleading for help "
                            f"with a yellowcough epidemic. Your Clan provides the cat with some of their extra lungwort.",
                            f"A medicine cat from {chosen_ally.name}Clan comes to your Clan, asking for lungwort to heal a "
                            f"case of yellowcough. Your Clan has some extra, and so decides to share with their allies."
                        ])
                    chosen_ally.relations += 5
                else:
                    possible_events = [
                        f"The {chosen_ally.name}Clan medicine cat comes asking if your Clan has any {herb_given.replace('_', ' ')} to spare. "
                        f"However, your Clan only has enough for themselves and they refuse to share.",
                        f"The medicine cat apprentice from {chosen_ally.name}Clan comes asking for herbs. They refuse to "
                        f"say why their Clan needs them and your Clan decides not to share their precious few {herb_given.replace('_', ' ')}."
                    ]
                    if herb_given == 'lungwort':
                        possible_events.extend([
                            f"The {chosen_ally.name}Clan medicine cat apprentice comes to your camp, pleading for help with"
                            f" a yellowcough epidemic. Your Clan can't spare the precious herb however, and turns them away.",
                            f"A medicine cat from {chosen_ally.name}Clan comes to your Clan, asking for lungwort to heal "
                            f"a case of yellowcough. However, your Clan has no extra lungwort to give."
                        ])
                    chosen_ally.relations -= 5
            event = random.choice(possible_events)
            game.herb_events_list.append(event)
            game.cur_events_list.append(Single_Event(event, "health"))

        elif not int(random.random() * 10) and 'moss' in herbs:
            herb_amount = random.randrange(1, herbs['moss'] + 1)
            herbs['moss'] -= herb_amount
            if herbs['moss'] <= 0:
                herbs.pop('moss')
            event = "The medicine den nests have been refreshed with new moss from the herb stores."
            game.herb_events_list.append(event)
            game.cur_events_list.append(Single_Event(event, "health"))

        elif not int(random.random() * 80) and sum(game.clan.herbs.values()) > 0 and len(meds) > 0:

            possible_events = []
            if self.at_war is True:
                possible_events.append(f"{self.enemy_clan} breaks into the camp and ravages the herb stores, "
                                       f"taking some for themselves and destroying the rest.")
            possible_events.extend([
                f"Some sort of pest got into the herb stores and completely destroyed them. The {insert} will have to "
                f"clean it out and start over anew.",
                "Abnormally strong winds blew through the camp last night and scattered the herb store into a "
                "useless state.",
                f"Some kind of blight has infected the herb stores. The {insert} have no choice but to clear out all "
                f"the old herbs."
            ])
            if game.clan.current_season == 'Leaf-bare':
                possible_events.extend([
                    "Freezing temperatures have not just affected the cats. It's also frostbitten the stored herbs. "
                    "They're useless now and will have to be replaced.",
                ])
            elif game.clan.current_season == 'Newleaf':
                possible_events.extend([
                    "The newleaf rain has left the air humid and the whole camp damp. The herb stores are found to "
                    "be growing mold and have to be thrown out. "
                ])
            elif game.clan.current_season == 'Greenleaf' and game.clan.biome != 'Mountainous':
                possible_events.extend([
                    "The persistent, dry heat managed to cause a small fire in the herb stores. While no one was "
                    "injured, the herbs are little more than ashes now."
                ])
            elif game.clan.biome == 'Beach' and game.clan.current_season in ["Leaf-fall", "Leaf-bare"]:
                possible_events.extend([
                    "A huge wave crashes into camp, leaving everyone soaked and the herb stores irreparably damaged."
                ])
            game.clan.herbs.clear()
            chosen_event = random.choice(possible_events)
            game.cur_events_list.append(Single_Event(chosen_event, "health"))
            game.herb_events_list.append(chosen_event)
            
    def handle_lost_cats_return(self):
        for id, cat in Cat.all_cats.items():
            if cat.outside and cat.ID not in Cat.outside_cats.keys():
                # The outside-value must be set to True before the cat can go to cotc
                Cat.outside_cats.update({cat.ID: cat})
                
        lost_cat = None
        for id, cat in Cat.outside_cats.items():
            if cat.outside and cat.status not in ['kittypet', 'loner', 'rogue'] and not cat.exiled and not cat.dead:
                lost_cat = cat
                break
        if lost_cat:
            lost_cat_name = lost_cat.name
            text = [f'After a long journey, {lost_cat_name} has finally returned home to the Clan.']
            lost_cat.outside = False
            game.cur_events_list.append(Single_Event(random.choice(text), "misc", [lost_cat.ID]))
            lost_cat.add_to_clan()
            
    def create_outside_cat(self, status):
        if status == 'kittypet':
            name = random.choice(names.loner_names)
        elif status in ['loner', 'rogue']:
            name = random.choice(names.loner_names + names.normal_prefixes)
        else:
            name = random.choice(names.loner_names)
        new_cat = Cat(prefix=name, suffix=None, status=status, gender=random.choice(['female', 'male']))
        if status == 'kittypet':
            new_cat.accessory = random.choice(collars)
        new_cat.outside = True
        game.clan.add_cat(new_cat)
        game.clan.add_to_outside(new_cat)

    def handle_fading(self, cat):
        if game.settings["fading"] and not cat.prevent_fading and cat.ID != game.clan.instructor.ID and \
                not cat.faded:

            age_to_fade = game.config["fading"]["age_to_fade"]
            opacity_at_fade = game.config["fading"]["opacity_at_fade"]
            fading_speed = game.config["fading"]["visual_fading_speed"]
            # Handle opacity
            cat.opacity = int((100 - opacity_at_fade) * (1 - (cat.dead_for / age_to_fade) ** fading_speed)
                              + opacity_at_fade)

            # Deal with fading the cat if they are old enough.
            if cat.dead_for > age_to_fade:
                # If order not to add a cat to the faded list twice, we can't remove them or add them to
                # faded cat list here. Rather, they are added to a list of cats that will be "faded" at the next save.

                # Remove from med cat list, just in case. This should never be triggered, but I've has an issue or
                # two with this, so here it is.
                if cat.ID in game.clan.med_cat_list:
                    game.clan.med_cat_list.remove(cat.ID)

                # If the cat is the current med, leader, or deputy, remove them
                if game.clan.leader:
                    if game.clan.leader.ID == cat.ID:
                        game.clan.leader = None
                if game.clan.deputy:
                    if game.clan.deputy.ID == cat.ID:
                        game.clan.deputy = None
                if game.clan.medicine_cat:
                    if game.clan.medicine_cat.ID == cat.ID:
                        if game.clan.med_cat_list:  # If there are other med cats
                            game.clan.medicine_cat = Cat.fetch_cat(game.clan.med_cat_list[0])
                        else:
                            game.clan.medicine_cat = None

                game.cat_to_fade.append(cat.ID)
                cat.set_faded()  # This is a flag to ensure they behave like a faded cat in the meantime.

    def one_moon_cat(self, cat):
        # ---------------------------------------------------------------------------- #
        #                                trigger events                                #
        # ---------------------------------------------------------------------------- #

        if cat.dead:
            cat.thoughts()
            cat.dead_for += 1
            self.handle_fading(cat)  # Deal with fading.
            return

        # all actions, which do not trigger an event display and
        # are connected to cats are located in there
        cat.one_moon()

        # Handle Mediator Events
        self.mediator_events(cat)

        # handle nutrition amount (CARE: the cats has to be fed before - should be handled in "one_moon" function)
        if game.clan.game_mode in ['expanded', 'cruel season'] and game.clan.freshkill_pile:
           self.freshkill_events.handle_nutrient(cat, game.clan.freshkill_pile.nutrition_info)
           if cat.dead:
               return

        # prevent injured or sick cats from unrealistic clan events
        if cat.is_ill() or cat.is_injured():
            if cat.is_disabled():
                self.condition_events.handle_already_disabled(cat)
            self.perform_ceremonies(cat)
            self.coming_out(cat)
            self.relation_events.handle_having_kits(cat, clan=game.clan)
            cat.create_interaction()
            # this is the new interaction function, currently not active
            #cat.relationship_interaction()
            cat.thoughts()
            return

        # check for death/reveal/risks/retire caused by permanent conditions
        if cat.is_disabled():
            self.condition_events.handle_already_disabled(cat)
        self.perform_ceremonies(cat)  # here is age up included

        self.invite_new_cats(cat)

        self.other_interactions(cat)
        self.coming_out(cat)
        self.gain_accessories(cat)
        self.relation_events.handle_having_kits(cat, clan=game.clan)

        cat.create_interaction()
        # this is the new interaction function, currently not active
        #cat.relationship_interaction()
        cat.thoughts()

    def check_clan_relations(self):
        # ---------------------------------------------------------------------------- #
        #                      interactions with other clans                           #
        # ---------------------------------------------------------------------------- #

        if len(game.clan.all_clans) > 0 and random.randint(1, 5) == 1:
            war_notice = ''
            for other_clan in game.clan.all_clans:
                if int(other_clan.relations) <= 5:
                    if random.randint(1, 5) == 1 and self.time_at_war > 2:
                        self.at_war = False
                        self.time_at_war = 0
                        other_clan.relations = 10
                        text = 'The war against ' + str(other_clan.name) + 'Clan has ended.'
                        game.cur_events_list.append(Single_Event(text, "other_clans"))
                    elif self.time_at_war == 0:
                        text = 'The war against ' + str(other_clan.name) + 'Clan has begun.'
                        # game.other_clans_events_list.append(text)
                        game.cur_events_list.append(Single_Event(text, "other_clans"))
                        self.time_at_war += 1
                        self.at_war = True
                    else:
                        self.enemy_clan = other_clan
                        possible_text = [
                            f'War rages between {game.clan.name}Clan and {other_clan.name}Clan.',
                            f'{other_clan.name}Clan has taken some of {game.clan.name}'
                            + "Clan\'s territory.",
                            f'{game.clan.name}Clan has claimed some of {other_clan.name}'
                            + "Clan\'s territory.",
                            f'{other_clan.name}Clan attempted to break into your camp during the war.',
                            f'The war against {other_clan.name}Clan continues.',
                            f'{game.clan.name}Clan is starting to get tired of the war against {other_clan.name}Clan.',
                            f'{game.clan.name}Clan warriors plan new battle strategies for the war.',
                            f'{game.clan.name}Clan warriors reinforce the camp walls.',
                            f'{game.clan.name}Clan warriors evaluate their battle strategies against {other_clan.name}Clan.'
                        ]
                        if game.clan.medicine_cat is not None:
                            possible_text.extend([
                                'The medicine cats worry about having enough herbs to treat their Clan\'s wounds.',
                                'The medicine cats wonder what StarClan thinks of the war.'
                            ])
                        war_notice = random.choice(possible_text)
                        self.time_at_war += 1
                        self.at_war = True
                    break
                if int(other_clan.relations) > 30:
                    other_clan.relations = 10
                else:
                    self.at_war = False
            if war_notice:
                # game.other_clans_events_list.append(war_notice)
                game.cur_events_list.append(Single_Event(war_notice, "other_clans"))

    def perform_ceremonies(self, cat):
        # ---------------------------------------------------------------------------- #
        #                                  ceremonies                                  #
        # ---------------------------------------------------------------------------- #

        # PROMOTE DEPUTY TO LEADER, IF NEEDED -----------------------
        if game.clan.leader:
            leader_dead = game.clan.leader.dead
            leader_outside = game.clan.leader.outside
        else:
            leader_dead = True  # If leader is None, treat them as dead (since they are dead - and faded away.)
            leader_outside = True

        # If a clan deputy exists, and the leader is dead, outside, or doesn't exist, make the deputy leader.
        if game.clan.deputy:
            if game.clan.deputy is not None and \
                    not game.clan.deputy.dead and \
                    not game.clan.deputy.outside and \
                    (leader_dead or leader_outside):
                game.clan.new_leader(game.clan.deputy)
                game.ranks_changed_timeskip = True
                game.clan.leader_lives = 9
                text = ''
                self.handle_leadership_ceremony(game.clan.deputy)
                if game.clan.deputy.trait == 'bloodthirsty':
                    text = f'{game.clan.deputy.name} has become the new leader. ' \
                           f'They stare down at their Clanmates with unsheathed claws, ' \
                           f'promising a new era for the Clans.'
                else:
                    c = random.choice([1, 2, 3])
                    if c == 1:
                        text = str(game.clan.deputy.name.prefix) + str(
                            game.clan.deputy.name.suffix) + ' has been promoted to the new leader of the Clan. ' \
                                                            'They travel immediately to the Moonstone to get their ' \
                                                            'nine lives and are hailed by their new name, ' + \
                               str(game.clan.deputy.name) + '.'
                    elif c == 2:
                        text = f'{game.clan.deputy.name} has become the new leader of the Clan. ' \
                               f'They vow that they will protect the Clan, even at the cost of their nine lives.'
                    elif c == 3:
                        text = f'{game.clan.deputy.name} has received their nine lives and became the ' \
                               f'new leader of the Clan. They feel like they are not ready for this new ' \
                               f'responsibility, but will try their best to do what is right for the Clan.'

                # game.ceremony_events_list.append(text)
                text += f"\nVisit {game.clan.deputy.name}'s profile to see their full leader ceremony."

                game.cur_events_list.append(Single_Event(text, "ceremony", game.clan.deputy.ID))
                self.ceremony_accessory = True
                self.gain_accessories(cat)
                game.clan.deputy = None

        # OTHER CEREMONIES ---------------------------------------

        # Protection check, to ensure "None" cats won't cause a crash.
        if cat:
            cat_dead = cat.dead
        else:
            cat_dead = True

        if not cat_dead:
            if cat.status == 'deputy' and game.clan.deputy is None:
                game.clan.deputy = cat
            if cat.status == 'medicine cat' and game.clan.medicine_cat is None:
                game.clan.medicine_cat = cat

            # retiring to elder den
            if cat.status in ['warrior', 'deputy'] and cat.age == 'elder' and len(cat.apprentice) < 1:
                if cat.status == 'deputy':
                    game.clan.deputy = None
                self.ceremony(cat, 'elder')
                # cat.status_change('elder')

            # apprentice a kitten to either med or warrior
            if cat.moons == cat_class.age_moons[cat.age][0]:
                if cat.status == 'kitten':

                    med_cat_list = list(filter(lambda x: x.status in ["medicine cat", "medicine cat apprentice"]
                                                         and not x.dead and not x.outside, Cat.all_cats_list))

                    # check if the medicine cat is an elder
                    has_elder_med = [c for c in med_cat_list if c.age == 'elder' and c.status == "medicine cat"]

                    very_old_med = [c for c in med_cat_list if c.moons >= 150 and c.status == "medicine cat"]

                    # check if the clan has sufficient med cats
                    has_med = medical_cats_condition_fulfilled(Cat.all_cats.values(),
                                                               amount_per_med=get_amount_cat_for_one_medic(
                                                                   game.clan))

                    # check if a med cat app already exists
                    has_med_app = any(cat.status == "medicine cat apprentice" for cat in med_cat_list)

                    # assign chance to become med app depending on current med cat and traits
                    chance = game.config["roles"]["base_medicine_app_chance"]
                    if has_elder_med == med_cat_list:
                        # These chances apply if all the current medicine cats are elders.
                        if has_med:
                            chance = int(chance / 2.22)
                        else:
                            chance = int(chance / 13.67)
                    elif very_old_med == med_cat_list:
                        # These chances apply is all the current medicine cats are very old.
                        if has_med:
                            chance = int(chance / 3)
                        else:
                            chance = int(chance / 14)
                    # These chances will only be reached if the clan has at least one non-elder medicine cat.
                    elif not has_med:
                        chance = int(chance / 7.125)
                    elif has_med:
                        chance = int(chance * 2.22)

                    if cat.trait in ['altruistic', 'compassionate', 'empathetic', 'wise', 'faithful']:
                        chance = int(chance/1.3)

                    if not has_med_app and not int(random.random() * chance):
                        self.ceremony(cat, 'medicine cat apprentice')
                        self.ceremony_accessory = True
                        self.gain_accessories(cat)
                    else:
                        # Chance for mediator apprentice
                        mediator_list = list(filter(lambda x: x.status == "mediator" and not x.dead
                                                              and not x.outside, Cat.all_cats_list))

                        # This checks if at least one mediator already has an apprentice.
                        has_mediator_apprentice = False
                        for c in mediator_list:
                            if c.apprentice:
                                has_mediator_apprentice = True
                                break

                        chance = game.config["roles"]["mediator_app_chance"]
                        if cat.trait in ['charismatic', 'empathetic', 'responsible', 'wise', 'thoughtful']:
                            chance = int(chance / 1.5)

                        # Only become a mediator if there is already one in the clan.
                        if mediator_list and not has_mediator_apprentice and \
                                not int(random.random() * chance):
                            self.ceremony(cat, 'mediator apprentice')
                            self.ceremony_accessory = True
                            self.gain_accessories(cat)
                        else:
                            self.ceremony(cat, 'apprentice')
                            self.ceremony_accessory = True
                            self.gain_accessories(cat)

                # promote to warrior
                elif cat.status == 'apprentice':
                    self.ceremony(cat, 'warrior')
                    self.ceremony_accessory = True
                    self.gain_accessories(cat)

                # promote to med cat
                elif cat.status == 'medicine cat apprentice':
                    self.ceremony(cat, 'medicine cat')
                    self.ceremony_accessory = True
                    self.gain_accessories(cat)

                elif cat.status == 'mediator apprentice':
                    self.ceremony(cat, 'mediator')
                    self.ceremony_accessory = True
                    self.gain_accessories(cat)

    def load_ceremonies(self):
        if self.CEREMONY_TXT:
            return

        resource_dir = "resources/dicts/events/ceremonies/"
        with open(f"{resource_dir}ceremony-master.json", encoding="ascii") as read_file:
            self.CEREMONY_TXT = json.loads(read_file.read())

        self.ceremony_id_by_tag = {}
        # Sorting.
        for ID in self.CEREMONY_TXT:
            for tag in self.CEREMONY_TXT[ID][0]:
                if tag in self.ceremony_id_by_tag:
                    self.ceremony_id_by_tag[tag].add(ID)
                else:
                    self.ceremony_id_by_tag[tag] = {ID}

    def ceremony(self, cat, promoted_to):
        # ---------------------------------------------------------------------------- #
        #                      promote cats and add to event list                      #
        # ---------------------------------------------------------------------------- #
        #ceremony = []
        cat.status_change(promoted_to)
        involved_cats = [cat.ID]  # Clearly, the cat the ceremony is about is involved.
        game.ranks_changed_timeskip = True

        # Time to gather ceremonies. First, lets gather all the ceremony ID's.
        possible_ceremonies = set()
        dead_mentor = None
        mentor = None
        previous_alive_mentor = None
        dead_parents = []
        living_parents = []
        mentor_type = {
            "medicine cat": ["medicine cat"],
            "warrior": ["warrior", "deputy", "leader", "elder"],
            "mediator": ["mediator"]
        }

        try:
            # Get all the ceremonies for the role ----------------------------------------
            possible_ceremonies.update(self.ceremony_id_by_tag[promoted_to])

            # Gather ones for mentor. -----------------------------------------------------
            tags = []

            # CURRENT MENTOR TAG CHECK
            if cat.mentor:
                if Cat.fetch_cat(cat.mentor).status == "leader":
                    tags.append("yes_leader_mentor")
                else:
                    tags.append("yes_mentor")
                mentor = Cat.fetch_cat(cat.mentor)
            else:
                tags.append("no_mentor")

            for c in reversed(cat.former_mentor):
                if Cat.fetch_cat(c) and Cat.fetch_cat(c).dead:
                    tags.append("dead_mentor")
                    dead_mentor = Cat.fetch_cat(c)
                    break

            # Unlike dead mentors, living mentors must be VALID - they must have the correct status for the role the cat
            # is being promoted too.
            valid_living_former_mentors = []
            for c in cat.former_mentor:
                if not(Cat.fetch_cat(c).dead or Cat.fetch_cat(c).outside):
                    if promoted_to in mentor_type:
                        if Cat.fetch_cat(c).status in mentor_type[promoted_to]:
                            valid_living_former_mentors.append(c)
                    else:
                        valid_living_former_mentors.append(c)

            # ALL FORMER MENTOR TAG CHECKS
            if valid_living_former_mentors:
                #  Living Former mentors. Grab the latest living valid mentor.
                previous_alive_mentor = Cat.fetch_cat(valid_living_former_mentors[-1])
                if previous_alive_mentor.status == "leader":
                    tags.append("alive_leader_mentor")
                else:
                    tags.append("alive_mentor")
            else:
                # This tag means the cat has no living, valid mentors.
                tags.append("no_valid_previous_mentor")

            # Now we add the mentor stuff:
            temp = possible_ceremonies.intersection(self.ceremony_id_by_tag["general_mentor"])

            for t in tags:
                temp.update(possible_ceremonies.intersection(self.ceremony_id_by_tag[t]))

            possible_ceremonies = temp

            # Gather for parents ---------------------------------------------------------
            for p in [cat.parent1, cat.parent2]:
                if Cat.fetch_cat(p):
                    if Cat.fetch_cat(p).dead:
                        dead_parents.append(Cat.fetch_cat(p))
                    # For the purposes of ceremonies, living parents who are also the leader are not counted.
                    elif not Cat.fetch_cat(p).dead and not Cat.fetch_cat(p).outside and \
                            Cat.fetch_cat(p).status != "leader":
                        living_parents.append(Cat.fetch_cat(p))

            tags = []
            if len(dead_parents) >= 1:
                tags.append("dead1_parents")
            if len(dead_parents) >= 2:
                tags.append("dead1_parents")
                tags.append("dead2_parents")

            if len(living_parents) >= 1:
                tags.append("alive1_parents")
            if len(living_parents) >= 2:
                tags.append("alive2_parents")

            temp = possible_ceremonies.intersection(self.ceremony_id_by_tag["general_parents"])

            for t in tags:
                temp.update(possible_ceremonies.intersection(self.ceremony_id_by_tag[t]))

            possible_ceremonies = temp

            # Gather for leader ---------------------------------------------------------

            tags = []
            if game.clan.leader and not game.clan.leader.dead and not game.clan.leader.outside:
                tags.append("yes_leader")
            else:
                tags.append("no_leader")

            temp = possible_ceremonies.intersection(self.ceremony_id_by_tag["general_leader"])

            for t in tags:
                temp.update(possible_ceremonies.intersection(self.ceremony_id_by_tag[t]))

            possible_ceremonies = temp

            # Gather for backstories ----------------------------------------------------
            tags = []
            if cat.backstory == ['abandoned1', 'abandoned2', 'abandoned3']:
                tags.append("abandoned")
            elif cat.backstory == "clanborn":
                tags.append("clanborn")

            temp = possible_ceremonies.intersection(self.ceremony_id_by_tag["general_backstory"])

            for t in tags:
                temp.update(possible_ceremonies.intersection(self.ceremony_id_by_tag[t]))

            possible_ceremonies = temp
            # Gather for traits --------------------------------------------------------------

            temp = possible_ceremonies.intersection(self.ceremony_id_by_tag["all_traits"])

            temp.update(possible_ceremonies.intersection(self.ceremony_id_by_tag[cat.trait]))

            possible_ceremonies = temp
        except Exception as ex:
            traceback.print_exception(type(ex), ex, ex.__traceback__)
            print("Issue gathering ceremony text.", str(cat.name), promoted_to)

        # getting the random honor if it's needed
        random_honor = None
        if promoted_to == 'warrior':
            resource_dir = "resources/dicts/events/ceremonies/"
            with open(f"{resource_dir}ceremony_traits.json", encoding="ascii") as read_file:
                TRAITS = json.loads(read_file.read())
            try:
                random_honor = random.choice(TRAITS[cat.trait])
            except KeyError:
                random_honor = "hard work"

        # print(possible_ceremonies)
        ceremony_tags, ceremony_text = self.CEREMONY_TXT[random.choice(list(possible_ceremonies))]

        # This is a bit strange, but it works. If there is only one parent involved, but more than one living
        # or dead parent, the adjust text function will pick a random parent. However, we need to know the
        # parent to include in the involved cats. Therefore, text adjust also returns the random parents it picked,
        # which will be added to the involved cats if needed.
        ceremony_text, involved_living_parent, involved_dead_parent = \
            ceremony_text_adjust(Cat, ceremony_text, cat, dead_mentor=dead_mentor,
                                 random_honor=random_honor,
                                 mentor=mentor, previous_alive_mentor=previous_alive_mentor,
                                 living_parents=living_parents, dead_parents=dead_parents)

        # Gather additional involved cats
        for tag in ceremony_tags:
            if tag == "yes_leader":
                involved_cats.append(game.clan.leader.ID)
            elif tag in ["yes_mentor", "yes_leader_mentor"]:
                involved_cats.append(cat.mentor)
            elif tag == "dead_mentor":
                involved_cats.append(dead_mentor.ID)
            elif tag in ["alive_mentor", "alive_leader_mentor"]:
                involved_cats.append(previous_alive_mentor.ID)
            elif tag == "alive2_parents" and len(living_parents) >= 2:
                for c in living_parents[:2]:
                    involved_cats.append(c.ID)
            elif tag == "alive1_parents" and involved_living_parent:
                involved_cats.append(involved_living_parent.ID)
            elif tag == "dead2_parents" and len(dead_parents) >= 2:
                for c in dead_parents[:2]:
                    involved_cats.append(c.ID)
            elif tag == "dead1_parent" and involved_dead_parent:
                involved_cats.append(involved_dead_parent.ID)

        # remove duplicates
        involved_cats = list(set(involved_cats))

        game.cur_events_list.append(Single_Event(f'{ceremony_text}', "ceremony", involved_cats))
        # game.ceremony_events_list.append(f'{cat.name}{ceremony_text}')
    def gain_accessories(self, cat):
        # ---------------------------------------------------------------------------- #
        #                                  accessories                                 #
        # ---------------------------------------------------------------------------- #

        if not cat:
            return

        if cat.dead:
            return

        # check if cat already has acc
        if cat.accessory is not None:
            self.ceremony_accessory = False
            return

        name = str(cat.name)
        involved_cats = [cat.ID]

        # find other_cat
        other_cat = random.choice(list(Cat.all_cats.values()))
        countdown = int(len(Cat.all_cats) / 3)
        while cat == other_cat or other_cat.dead or other_cat.outside:
            other_cat = random.choice(list(Cat.all_cats.values()))
            countdown -= 1
            if countdown <= 0:
                return
        other_name = str(other_cat.name)

        acc_text = []

        # chance to gain acc
        chance = random.randint(0, 50)
        if cat.status in ['medicine cat', 'medicine cat apprentice']:
            chance = random.randint(0, 30)
        elif cat.age in ['kitten', 'adolescent']:
            chance = random.randint(0, 80)
        elif cat.age in ['young adult', 'adult', 'senior adult', 'elder']:
            chance = random.randint(0, 150)
        elif cat.trait in ['childish', 'lonesome', 'loving', 'playful', 'shameless', 'strange', 'troublesome']:
            chance = random.randint(0, 50)

        give = False

        # increase chance of acc if the cat had a ceremony
        if self.ceremony_accessory is True:
            if chance in [0, 1, 2, 3, 4, 5]:
                give = True
        else:
            if chance == 1:
                give = True

        # give them an acc! \o/
        if give is True:
            if cat.accessory is None:
                cat.accessory = random.choice([
                    random.choice(plant_accessories),
                    random.choice(wild_accessories)
                ])
                # check if the cat is missing a tail before giving feather acc
                if cat.accessory in ['RED FEATHERS', 'BLUE FEATHERS', 'JAY FEATHERS']:
                    if 'NOTAIL' in cat.scars:
                        cat.accessory = random.choice(plant_accessories)
                    if 'HALFTAIL' in cat.scars:
                        cat.accessory = random.choice(plant_accessories)
                acc_singular = plural_acc_names(cat.accessory, False, True)
                acc_plural = plural_acc_names(cat.accessory, True, False)
                if self.ceremony_accessory is True:
                    acc_text.extend([f'{other_name} gives {name} something to adorn their pelt as congratulations.',
                                     f'{name} decides to pick something to adorn their pelt as celebration.'])
                if cat.age != 'kitten':
                    if cat.accessory in ["FORGET ME NOTS", "BLUEBELLS", "POPPY"]:
                        if game.clan.current_season == 'Leaf-bare':
                            acc_text.append(
                                f'{name} found a mysterious {acc_singular} growing in the '
                                f'{random.choice(["snow", "ice", "frost"])} and decided to wear it.')
                        else:
                            acc_text.extend([
                                f'{name} received a cool {acc_singular} from {other_name} '
                                f'and decided to wear it on their pelt.',
                                f'{name} found a pretty {acc_singular} and decided to wear it on their pelt.',
                                f'A Clanmate gave {name} some {acc_plural} and they decided to wear them.'
                            ])
                    elif cat.accessory in ["RED FEATHERS", "BLUE FEATHERS",
                                           "JAY FEATHERS"] and "NOTAIL" in cat.scars:
                        acc_text.append(f'{name} found a bunch of pretty {acc_plural} and decided to wear them.')
                    elif cat.accessory in ["HERBS", "PETALS", "DRY_HERBS"]:
                        acc_text.append(f'{name} always seems to have {acc_plural} stuck in their fur.')
                    elif cat.accessory in plant_accessories and cat.status in ['medicine cat apprentice',
                                                                               'medicine cat']:
                        acc_text.extend([f'{name} has decided to always bring some {acc_plural} with them.',
                                         f'{acc_plural}'.capitalize() + f' are so important to {name} '
                                                                        f'that they always carry it around.',
                                         f'{acc_plural}'.capitalize() + f' are so vital for {name} that they '
                                                                        f'always have some on them.'
                                         ])
                    else:
                        acc_text.extend([f'{name} finds a(n) {acc_singular} and decides to wear it on their pelt.',
                                         f'A Clanmate gives {name} a pretty {acc_singular} '
                                         f'and they decide to wear it on their pelt.',
                                         f'{name} finds a(n) {acc_singular} '
                                         f'while out on a walk and decides to wear it on their pelt.',
                                         f'{name} finds {acc_plural} '
                                         f'fascinating and decides to wear some on their pelt.',
                                         f'A Clanmate gives {name} a pretty {acc_singular} '
                                         f'to adorn their pelt as a gift.',
                                         f'{other_name} gives {name} a pretty {acc_singular} '
                                         f'and they decide to wear it on their pelt.'
                                         ])
                else:
                    if cat.accessory in ["FORGET ME NOTS", "BLUEBELLS", "POPPY"]:
                        acc_text.extend([
                            f'{name} received a {acc_singular} from {other_name} and decided to wear it on their pelt.',
                            f'{name} found a {acc_singular} and decided to wear it on their pelt.',
                            f'A Clanmate gave {name} a {acc_singular} and they decided to wear it.'

                        ])
                    elif cat.accessory in ["RED FEATHERS", "BLUE FEATHERS",
                                           "JAY FEATHERS"] and "NOTAIL" in cat.scars:
                        acc_text.append(
                            f'{name} was playing with {acc_plural} earlier and decided to wear some of them.')
                    elif cat.accessory in ["HERBS", "PETALS", "DRYHERBS"]:
                        acc_text.append(
                            f'{name}\'s parents try their best to groom them, '
                            f'but something is always stuck in their fur.')
                    else:
                        acc_text.extend(
                            [f'{name} seems to have picked up a neat {acc_singular} while playing out in the camp.',
                             f'{name} finds something interesting and decides to wear it on their pelt.',
                             f'A Clanmate gives {name} a pretty {acc_singular} '
                             f'and they decide to wear it on their pelt.',
                             f'{other_name} gives {name} a pretty {acc_singular} '
                             f'and they decide to wear it on their pelt.',
                             f'{name} is so cute that they are given {acc_plural} as a gift.',
                             f'{name} starts to wear {acc_plural} on their pelt after their friend gave some to them.',
                             f'{name} was playing with {acc_plural} '
                             f'earlier and has decided to use it to adorn themselves.'
                             ])
        else:
            self.ceremony_accessory = False
        if acc_text:
            text = random.choice(acc_text)
            # game.misc_events_list.append(text)
            game.cur_events_list.append(Single_Event(text, "misc", involved_cats))
            if self.ceremony_accessory:
                self.ceremony_accessory = False
    
    def handle_leadership_ceremony(self, cat):
        queen = ""
        warrior = ""
        kit = ""
        warrior2 = ""
        app = ""
        elder = ""
        warrior3 = ""
        med_cat = ""
        prev_lead = ""
        known = None
        virtues = None
        if len(cat.life_givers) == 0:
            queen_virtues = ["affection", "compassion", "empathy", "duty", "protection", "pride"]
            warrior_virtues = ["acceptance", "bravery", "certainty", "clear judgement", "confidence"]
            kit_virtues = ["adventure", "curiosity", "forgiveness", "hope", "perspective", "protection"]
            warrior2_virtues = ["courage", "determination", "endurance", "sympathy"]
            app_virtues = ["happiness", "honesty", "humor", "justice", "mentoring", "trust"]
            elder_virtues = ["empathy", "grace", "humility", "integrity", "persistence", "resilience"]
            warrior3_virtues = ["farsightedness", "friendship", "instincts", "mercy", "strength", "unity"]
            med_cat_virtues = ["clear sight", "devotion", "faith", "healing", "patience", "selflessness", "wisdom"]
            prev_lead_virtues = ["endurance in the face of hardship", "knowing when to fight and when to choose peace",
                                 "leadership through the darkest times", "loyalty to their Clan",
                                 "the strength to overcome their fears", "tireless energy"]
            virtues = [random.choice(queen_virtues), random.choice(warrior_virtues), random.choice(kit_virtues), random.choice(warrior2_virtues),
                       random.choice(app_virtues), random.choice(elder_virtues), random.choice(warrior3_virtues), random.choice(med_cat_virtues),
                       random.choice(prev_lead_virtues)]
            known = [False, False, False, False, False, False, False, False, False]

            for i in reversed(game.clan.starclan_cats):
                c = Cat.all_cats[i]
                if c.dead and not c.outside and not c.df:
                    if not queen and c.status == 'queen':
                        queen = str(c.name)
                        known[0] = True
                        continue
                    elif not kit and c.status == 'kitten':
                        kit = str(c.name)
                        known[2] = True
                        continue
                    elif not app and c.status == 'apprentice':
                        app = str(c.name)
                        known[4] = True
                        continue
                    elif not prev_lead and c.status == 'leader':
                        prev_lead = str(c.name)
                        known[8] = True
                        continue
                    elif not elder and c.status == 'elder':
                        elder = str(c.name)
                        known[5] = True
                        continue
                    elif not warrior and c.status == 'warrior':
                        warrior = str(c.name)
                        known[1] = True
                        continue
                    elif not warrior2 and c.status == 'warrior':
                        warrior2 = str(c.name)
                        known[3] = True
                        continue
                    elif not warrior3 and c.status == 'warrior':
                        warrior3 = str(c.name)
                        known[6] = True
                        continue
                    elif not med_cat and (c.status == 'medicine cat' or c.status == 'medicine cat apprentice'):
                        med_cat = str(c.name)
                        known[7] = True
                        continue
                    if queen and warrior and kit and warrior2 and app and elder and warrior3 and med_cat and prev_lead:
                        break
            if not queen:
                queen = str(random.choice(names.normal_prefixes)) + str(random.choice(names.normal_suffixes))
            if not warrior:
                warrior = str(random.choice(names.normal_prefixes)) + str(random.choice(names.normal_suffixes))
            if not kit:
                kit = str(random.choice(names.normal_prefixes)) + "kit"
            if not warrior2:
                warrior2 = str(random.choice(names.normal_prefixes)) + str(random.choice(names.normal_suffixes))
            if not app:
                app = str(random.choice(names.normal_prefixes)) + "paw"
            if not elder:
                elder = str(random.choice(names.normal_prefixes)) + str(random.choice(names.normal_suffixes))
            if not warrior3:
                warrior3 = str(random.choice(names.normal_prefixes)) + str(random.choice(names.normal_suffixes))
            if not med_cat:
                med_cat = str(random.choice(names.normal_prefixes)) + str(random.choice(names.normal_suffixes))
            if not prev_lead:
                prev_lead = str(random.choice(names.normal_prefixes)) + "star"
            cat.life_givers.extend([queen, warrior, kit, warrior2, app, elder, warrior3, med_cat, prev_lead])
            cat.known_life_givers.extend(known)
            cat.virtues.extend(virtues)
        else:
            queen, warrior, kit, warrior2, app, elder, warrior3, med_cat, prev_lead = cat.life_givers[0], \
                                                                                      cat.life_givers[1], \
                                                                                      cat.life_givers[2], \
                                                                                      cat.life_givers[3], \
                                                                                      cat.life_givers[4], \
                                                                                      cat.life_givers[5], \
                                                                                      cat.life_givers[6], \
                                                                                      cat.life_givers[7], \
                                                                                      cat.life_givers[8]

    def invite_new_cats(self, cat):
        # ---------------------------------------------------------------------------- #
        #                                   new cats                                   #
        # ---------------------------------------------------------------------------- #
        chance = 200

        alive_cats = list(filter(
            lambda kitty: (kitty.status != "leader"
                           and not kitty.dead
                           and not kitty.outside),
            Cat.all_cats.values()
        ))

        clan_size = len(alive_cats)

        base_chance = 200
        if clan_size < 10:
            base_chance = 200
        elif clan_size > 50:
            base_chance = 700
        elif clan_size > 30:
            base_chance = 300

        reputation = game.clan.reputation
        # hostile
        if 1 <= reputation <= 30:
            if clan_size < 10:
                chance = base_chance
            else:
                rep_adjust = int(reputation / 2)
                chance = base_chance + int(300 / rep_adjust)
        # neutral
        elif 31 <= reputation <= 70:
            if clan_size < 10:
                chance = base_chance - reputation
            else:
                chance = base_chance
        # welcoming
        elif 71 <= reputation <= 100:
            chance = base_chance - reputation

        chance = max(chance, 1)

        # choose other cat
        possible_other_cats = list(filter(
            lambda c: not c.dead and not c.exiled and not c.outside and (c.ID != cat.ID), Cat.all_cats.values()
        ))

        # If there are possible other cats...
        if possible_other_cats:
            other_cat = random.choice(possible_other_cats)

            if cat.status in ["apprentice", "medicine cat apprentice"] and not int(random.random() * 3):
                if cat.mentor is not None:
                    other_cat = Cat.fetch_cat(cat.mentor)
        else:
            # Otherwise, other_cat is None
            other_cat = None

        if not int(
                random.random() * chance) and cat.age != 'kitten' and cat.age != 'adolescent' and not self.new_cat_invited:
            self.new_cat_invited = True

            self.new_cat_events.handle_new_cats(cat=cat, other_cat=other_cat, war=self.at_war,
                                                enemy_clan=self.enemy_clan, alive_kits=get_alive_kits(Cat))

    def other_interactions(self, cat):

        if random.randint(1, 90) != 1:
            return

        other_cat = random.choice(list(Cat.all_cats.values()))
        countdown = int(len(Cat.all_cats) / 3)
        while cat == other_cat or other_cat.dead or other_cat.outside:
            other_cat = random.choice(list(Cat.all_cats.values()))
            countdown -= 1
            if countdown <= 0:
                return

        self.misc_events.handle_misc_events(cat, other_cat, self.at_war, self.enemy_clan, alive_kits=get_alive_kits(Cat))

    def handle_injuries_or_general_death(self, cat):
        # ---------------------------------------------------------------------------- #
        #                           decide if cat dies                                 #
        # ---------------------------------------------------------------------------- #
        # if triggered_death is True then the cat will die
        triggered_death = False
        # choose other cat
        possible_other_cats = list(filter(
            lambda c: not c.dead and not c.exiled and not c.outside and (c.ID != cat.ID), Cat.all_cats.values()
        ))

        # If there are possible other cats...
        if possible_other_cats:
            other_cat = random.choice(possible_other_cats)

            if cat.status in ["apprentice", "medicine cat apprentice"] and not int(random.random() * 3):
                if cat.mentor is not None:
                    other_cat = Cat.fetch_cat(cat.mentor)
        else:
            # Otherwise, other_cat is None
            other_cat = None

        # check if clan has kits, if True then clan has kits
        alive_kits = get_alive_kits(Cat)

        # chance to kill leader: 1/100
        if not int(
                random.random() * game.config["death_related"]["leader_death_chance"]) and cat.status == 'leader' and not triggered_death and not cat.not_working():
            self.death_events.handle_deaths(cat, other_cat, self.at_war, self.enemy_clan, alive_kits)
            triggered_death = True
            return triggered_death

        # chance to die of old age
<<<<<<< HEAD
        if cat.moons > int(random.random() * 51) + 150 and not triggered_death:  # cat.moons > 150 <--> 200
            self.death_events.handle_deaths(cat, other_cat, self.at_war, self.enemy_clan, alive_kits)
            triggered_death = True
            return triggered_death

        # classic death chance
        if game.clan.game_mode == "classic" and not int(random.random() * 500):  # 1/500
=======
        if cat.moons > int(random.random() * game.config["death_related"]["old_age_death_chance"]) + game.config["death_related"]["old_age_death_start"] and not triggered_death:  # cat.moons > 150 <--> 200
>>>>>>> 95119113
            self.death_events.handle_deaths(cat, other_cat, self.at_war, self.enemy_clan, alive_kits)
            triggered_death = True
            return triggered_death

        # disaster death chance
        if game.settings.get('disasters'):
            if not random.getrandbits(9):  # 1/512
                triggered_death = True
                self.handle_disasters()
                return triggered_death

        # final death chance and then, if not triggered, head to injuries
        if not int (random.random() *game.config["death_related"][f"{game.clan.game_mode}_death_chance"]) and not cat.not_working():  # 1/400
            self.death_events.handle_deaths(cat, other_cat, self.at_war, self.enemy_clan, alive_kits)
            triggered_death = True
            return triggered_death
        else:
            triggered_death = self.condition_events.handle_injuries(cat, other_cat, alive_kits, self.at_war,
                                                                    self.enemy_clan, game.clan.current_season)
            return triggered_death


    def handle_disasters(self):
        """Handles events when the setting of disasters is turned on.

        Affects random cats in the clan, no cat needs to be passed to this function."""
        alive_cats = list(filter(
            lambda kitty: (kitty.status != "leader"
                           and not kitty.dead
                           and not kitty.outside),
            Cat.all_cats.values()
        )
        )
        alive_count = len(alive_cats)
        if alive_count > 15:
            if game.clan.all_clans:
                other_clan = game.clan.all_clans
            else:
                other_clan = [""]

            # Do some population/weight scrunkling to get amount of deaths
            max_deaths = int(alive_count / 2)  # 1/2 of alive cats
            weights = []
            population = []
            for n in range(2, max_deaths):
                population.append(n)
                weight = 1 / (0.75 * n)  # Lower chance for more dead cats
                weights.append(weight)
            dead_count = random.choices(population, weights=weights)[0]  # the dieded..

            disaster = []
            dead_names = []
            involved_cats = []
            dead_cats = random.sample(alive_cats, dead_count)
            for kitty in dead_cats:  # use "kitty" to not redefine "cat"
                dead_names.append(kitty.name)
                involved_cats.append(kitty.ID)
            names = f"{dead_names.pop(0)}"  # Get first
            if dead_names:
                last_name = dead_names.pop()  # Get last
                if dead_names:
                    for name in dead_names:  # In-between
                        names += f", {name}"
                    names += f", and {last_name}"
                else:
                    names += f" and {last_name}"
            disaster.extend([
                ' drown after the camp becomes flooded.',
                f' are killed in a battle against {random.choice(other_clan).name}Clan.',
                ' are killed after a fire rages through the camp.',
                ' are killed in an ambush by a group of rogues.',
                ' go missing in the night.',
                ' are killed after a badger attack.',
                ' die to a greencough outbreak.',
                ' are taken away by Twolegs.',
                ' eat tainted fresh-kill and die.',
            ])
            if game.clan.current_season == 'Leaf-bare':
                disaster.extend([
                    ' die after freezing from a snowstorm.'
                ])
                if game.clan.game_mode == "classic":
                    disaster.extend([
                    	' starve to death when no prey is found.'
                	])
            elif game.clan.current_season == 'Greenleaf':
                disaster.extend([
                    ' die after overheating.',
                    ' die after the water dries up from drought.'
                ])
            if dead_count >= 2:
                event_string = f'{names}{random.choice(disaster)}'
                if event_string == f'{names} are taken away by Twolegs.':
                    for kitty in dead_cats:
                        self.handle_twoleg_capture(kitty)
                    game.cur_events_list.append(Single_Event(event_string, "birth_death", involved_cats))
                    # game.birth_death_events_list.append(event_string)
                    return
                game.cur_events_list.append(Single_Event(event_string, "birth_death", involved_cats))
                # game.birth_death_events_list.append(event_string)

            else:
                disaster_str = random.choice(disaster)
                disaster_str = disaster_str.replace('are', 'is')
                disaster_str = disaster_str.replace('go', 'goes')
                disaster_str = disaster_str.replace('die', 'dies')
                disaster_str = disaster_str.replace('drown', 'drowns')
                disaster_str = disaster_str.replace('eat', 'eats')
                disaster_str = disaster_str.replace('starve', 'starves')
                event_string = f'{names}{disaster_str}'
                game.cur_events_list.append(Single_Event(event_string, "birth_death", involved_cats))
                # game.birth_death_events_list.append(event_string)

            for poor_little_meowmeow in dead_cats:
                poor_little_meowmeow.die()

    def handle_illnesses_or_illness_deaths(self, cat):
        """ 
        This function will handle:
            - expanded mode: getting a new illness (extra function in own class)
            - classic mode illness related deaths is already handled in the general death function
        Returns: 
            - boolean if a death event occurred or not
        """
        # ---------------------------------------------------------------------------- #
        #                           decide if cat dies                                 #
        # ---------------------------------------------------------------------------- #
        # if triggered_death is True then the cat will die
        triggered_death = False
        if game.clan.game_mode in ["expanded", "cruel season"]:
            triggered_death = self.condition_events.handle_illnesses(cat, game.clan.current_season)
        return triggered_death

    def handle_twoleg_capture(self, cat):
        cat.outside = True
        cat.gone()
        # The outside-value must be set to True before the cat can go to cotc
        cat.thought = "Is terrified as they are trapped in a large silver Twoleg den"
        # FIXME: Not sure what this is intended to do; 'cat_class' has no 'other_cats' attribute.
        # cat_class.other_cats[cat.ID] = cat

    def handle_outbreaks(self, cat):
        """Try to infect some cats."""
        # check if the cat is ill, if game mode is classic, or if clan has sufficient med cats in expanded mode
        #amount_per_med = get_amount_cat_for_one_medic(game.clan)
        if not cat.is_ill() or game.clan.game_mode == 'classic':
            return

        # check how many kitties are already ill
        already_sick = list(filter(
            lambda kitty: (not kitty.dead
                           and not kitty.outside
                           and kitty.is_ill()),
            Cat.all_cats.values()
        ))
        already_sick_count = len(already_sick)

        # round up the living kitties
        alive_cats = list(filter(
            lambda kitty: (not kitty.dead
                           and not kitty.outside
                           and not kitty.is_ill()),
            Cat.all_cats.values()
        ))
        alive_count = len(alive_cats)

        # if large amount of the population is already sick, stop spreading
        if already_sick_count >= alive_count * .25:
            return

        meds = get_med_cats(Cat)

        for illness in cat.illnesses:
            # check if illness can infect other cats
            if cat.illnesses[illness]["infectiousness"] == 0:
                continue
            chance = cat.illnesses[illness]["infectiousness"]
            chance += len(meds) * 10
            if not int(random.random() * chance):  # 1/chance to infect
                # fleas are the only condition allowed to spread outside of cold seasons
                if game.clan.current_season not in ["Leaf-bare", "Leaf-fall"] and illness != 'fleas':
                    continue
                if illness == 'kittencough':
                    # adjust alive cats list to only include kittens
                    alive_cats = list(filter(
                        lambda kitty: (kitty.status == "kitten"
                                       and not kitty.dead
                                       and not kitty.outside),
                        Cat.all_cats.values()
                    ))
                    alive_count = len(alive_cats)

                max_infected = int(alive_count / 2)  # 1/2 of alive cats
                # If there are less than two cat to infect, you are allowed to infect all the cats
                if max_infected < 2:
                    max_infected = alive_count
                # If, event with all the cats, there is less than two cats to infect, cancel outbreak. 
                if max_infected < 2:
                    return

                weights = []
                population = []
                for n in range(2, max_infected + 1):
                    population.append(n)
                    weight = 1 / (0.75 * n)  # Lower chance for more infected cats
                    weights.append(weight)
                infected_count = random.choices(population, weights=weights)[0]  # the infected..

                infected_names = []
                involved_cats = []
                infected_cats = random.sample(alive_cats, infected_count)
                for sick_meowmeow in infected_cats:
                    infected_names.append(str(sick_meowmeow.name))
                    involved_cats.append(sick_meowmeow.ID)
                    sick_meowmeow.get_ill(illness, event_triggered=True)  # SPREAD THE GERMS >:)

                illness_name = str(illness).capitalize()
                if illness == 'kittencough':
                    event = f'{illness_name} has spread around the nursery. ' \
                            f'{", ".join(infected_names[:-1])}, and {infected_names[-1]} have been infected.'
                elif illness == 'fleas':
                    event = f'Fleas have been hopping from pelt to pelt and now {", ".join(infected_names[:-1])}, and {infected_names[-1]} are all infested.'
                else:
                    event = f'{illness_name} has spread around the camp. ' \
                            f'{", ".join(infected_names[:-1])}, and {infected_names[-1]} have been infected.'

                game.cur_events_list.append(Single_Event(event, "health", involved_cats))
                # game.health_events_list.append(event)
                break

    def coming_out(self, cat):
        """turnin' the kitties trans..."""
        if cat.genderalign == cat.gender:
            if cat.moons < 6:
                return

            involved_cats = [cat.ID]
            if cat.age == 'adolescent':
                transing_chance = random.getrandbits(8)  # 2/256
            elif cat.age == 'young adult':
                transing_chance = random.getrandbits(9)  # 2/512
            else:
                # adult, senior adult, elder
                transing_chance = random.getrandbits(10)  # 2/1028

            if transing_chance:
                # transing_chance != 0, no trans kitties today...    L
                return

            if random.getrandbits(1):  # 50/50
                if cat.gender == "male":
                    cat.genderalign = "trans female"
                else:
                    cat.genderalign = "trans male"
            else:
                cat.genderalign = "nonbinary"

            if cat.gender == 'male':
                gender = 'tom'
            else:
                gender = 'she-cat'
            text = f"{cat.name} has realized that {gender} doesn't describe how they feel anymore."
            game.cur_events_list.append(Single_Event(text, "misc", involved_cats))
            # game.misc_events_list.append(text)

    def check_and_promote_leader(self):
        """ Checks if a new leader need to be promoted, and promotes them, if needed.  """
        # check for leader
        if game.clan.leader:
            leader_invalid = game.clan.leader.dead or game.clan.leader.outside
        else:
            leader_invalid = True

        if leader_invalid:
            self.perform_ceremonies(game.clan.leader)  # This is where the deputy will be make leader

            if game.clan.leader:
                leader_dead = game.clan.leader.dead
                leader_outside = game.clan.leader.outside
            else:
                leader_dead = True
                leader_outside = True

            if leader_dead or leader_outside:
                game.cur_events_list.insert(0, Single_Event(f"{game.clan.name}Clan has no leader!"))

    def check_and_promote_deputy(self):
        """Checks if a new deputy needs to be appointed, and appointed them if needed. """
        if (not game.clan.deputy
                or game.clan.deputy.dead
                or game.clan.deputy.outside
                or game.clan.deputy.retired):
            if game.settings.get('deputy'):

                # This determines all the cats who are eligible to be deputy.
                possible_deputies = list(filter(lambda x: not x.dead and not x.outside and x.status == "warrior" and
                                                          (x.apprentice or x.former_apprentices), Cat.all_cats_list))

                # If there are possible deputies, choose from that list.
                if possible_deputies:
                    random_cat = random.choice(possible_deputies)
                    involved_cats = [random_cat.ID]

                    # Gather deputy and leader status, for determination of the text.
                    if game.clan.leader:
                        if game.clan.leader.dead or game.clan.leader.outside:
                            leader_status = "not_here"
                        else:
                            leader_status = "here"
                    else:
                        leader_status = "not_here"

                    if game.clan.deputy:
                        if game.clan.deputy.dead or game.clan.deputy.outside:
                            deputy_status = "not_here"
                        else:
                            deputy_status = "here"
                    else:
                        deputy_status = "not_here"

                    if leader_status == "here" and deputy_status == "not_here":

                        if random_cat.trait == 'bloodthirsty':
                            text = f"{random_cat.name} has been chosen as the new deputy. " \
                                   f"They look at the Clan leader with an odd glint in their eyes."
                            # No additional involved cats
                        else:
                            if game.clan.deputy:
                                previous_deputy_mention = random.choice(
                                    [f"They know that {game.clan.deputy.name} would approve.",
                                     f"They hope that {game.clan.deputy.name} would approve.",
                                     f"They don't know if {game.clan.deputy.name} would approve, "
                                     f"but life must go on. "])
                                involved_cats.append(game.clan.deputy.ID)

                            else:
                                previous_deputy_mention = ""

                            text = f"{game.clan.leader.name} chooses {random_cat.name} to take over " \
                                   f"as deputy. " + previous_deputy_mention

                            involved_cats.append(game.clan.leader.ID)
                    elif leader_status == "not_here" and deputy_status == "here":
                        text = f"The clan is without a leader, but a new deputy must still be named.  " \
                               f"{random_cat.name} is chosen as the new deputy. " \
                               f"The retired deputy nods their approval."
                    elif leader_status == "not_here" and deputy_status == "not_here":
                        text = f"Without a leader or deputy, the Clan has been directionless. " \
                               f"They all turn to {random_cat.name} with hope for the future."
                    elif leader_status == "here" and deputy_status == "here":
                        possible_events = [
                            f"{random_cat.name} has been chosen as the new deputy. "
                            f"The Clan yowls their name in approval.",
                            f"{random_cat.name} has been chosen as the new deputy. "
                            f"Some of the older Clan members question the wisdom in this choice.",
                            f"{random_cat.name} has been chosen as the new deputy. "
                            f"They hold their head up high and promise to do their best for the Clan.",
                            f"{game.clan.leader.name} has been thinking deeply all day who they would "
                            f"respect and trust enough to stand at their side, and at sunhigh makes the "
                            f"announcement that {random_cat.name} will be the Clan's new deputy.",
                            f"{random_cat.name} has been chosen as the new deputy. They pray to "
                            f"StarClan that they are the right choice for the Clan.",
                            f"{random_cat.name} has been chosen as the new deputy. Although"
                            f"they are nervous, they put on a brave front and look forward to serving"
                            f"the clan.",
                        ]
                        # No additional involved cats
                        text = random.choice(possible_events)
                    else:
                        # This should never happen. Failsafe.
                        text = f"{random_cat.name} becomes deputy. "
                else:
                    # If there are no possible deputies, choose someone else, with special text.
                    all_warriors = list(filter(lambda x: not x.dead and not x.outside and x.status == "warrior",
                                               Cat.all_cats_list))
                    if all_warriors:
                        random_cat = random.choice(all_warriors)
                        involved_cats = [random_cat.ID]
                        text = f"No cat in is truly fit to be deputy, but the position can't remain vacant. " \
                               f"{random_cat.name} is appointed as the new deputy. "

                    else:
                        # Is there are no warriors at all, no one is named deputy.
                        game.cur_events_list.append(Single_Event("There are no cats fit to become deputy. ",
                                                                 "ceremony"))
                        return

                random_cat.status_change("deputy")
                game.clan.deputy = random_cat
                game.ranks_changed_timeskip = True

                game.cur_events_list.append(Single_Event(text, "ceremony", involved_cats))

            else:
                game.cur_events_list.insert(0, Single_Event(f"{game.clan.name}Clan has no deputy!"))


events_class = Events()<|MERGE_RESOLUTION|>--- conflicted
+++ resolved
@@ -1431,19 +1431,17 @@
             self.death_events.handle_deaths(cat, other_cat, self.at_war, self.enemy_clan, alive_kits)
             triggered_death = True
             return triggered_death
+            return triggered_death
 
         # chance to die of old age
-<<<<<<< HEAD
-        if cat.moons > int(random.random() * 51) + 150 and not triggered_death:  # cat.moons > 150 <--> 200
+        if cat.moons > int(random.random() * game.config["death_related"]["old_age_death_chance"]) + game.config["death_related"]["old_age_death_start"] and not triggered_death:  # cat.moons > 150 <--> 200
             self.death_events.handle_deaths(cat, other_cat, self.at_war, self.enemy_clan, alive_kits)
             triggered_death = True
             return triggered_death
+            return triggered_death
 
         # classic death chance
         if game.clan.game_mode == "classic" and not int(random.random() * 500):  # 1/500
-=======
-        if cat.moons > int(random.random() * game.config["death_related"]["old_age_death_chance"]) + game.config["death_related"]["old_age_death_start"] and not triggered_death:  # cat.moons > 150 <--> 200
->>>>>>> 95119113
             self.death_events.handle_deaths(cat, other_cat, self.at_war, self.enemy_clan, alive_kits)
             triggered_death = True
             return triggered_death
@@ -1453,6 +1451,7 @@
             if not random.getrandbits(9):  # 1/512
                 triggered_death = True
                 self.handle_disasters()
+                return triggered_death
                 return triggered_death
 
         # final death chance and then, if not triggered, head to injuries
