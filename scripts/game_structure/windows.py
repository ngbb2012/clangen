--- conflicted
+++ resolved
@@ -28,7 +28,6 @@
 from scripts.game_structure.game_essentials import game, MANAGER
 from scripts.housekeeping.version import get_version_info
 
-<<<<<<< HEAD
 
 class SymbolFilterWindow(UIWindow):
     def __init__(self):
@@ -158,9 +157,6 @@
                                         game.switches["disallowed_symbol_tags"].remove(s_tag)
 
 
-=======
-    
->>>>>>> dba6e299
 class SaveCheck(UIWindow):
     def __init__(self, last_screen, isMainMenu, mm_btn):
         game.switches['window_open'] = True
@@ -593,13 +589,13 @@
 
 
 class PronounCreation(UIWindow):
-    #This window allows the user to create a pronoun set
+    # This window allows the user to create a pronoun set
 
     def __init__(self, cat):
         super().__init__(scale(pygame.Rect((160, 300), (1300, 800))),
-                             window_display_title='Create Cat Pronouns',
-                             object_id='#change_cat_gender_window',
-                             resizable=False)
+                         window_display_title='Create Cat Pronouns',
+                         object_id='#change_cat_gender_window',
+                         resizable=False)
         game.switches['window_open'] = True
         self.the_cat = cat
         self.conju = 1
@@ -609,26 +605,26 @@
         self.checkbox_label = {}
         Demo_frame = "resources/images/demo_frame.png"
         self.back_button = UIImageButton(
-                scale(pygame.Rect((1230, 20), (44, 44))),
-                "",
-                object_id="#exit_window_button",
-                container=self
-            )
+            scale(pygame.Rect((1230, 20), (44, 44))),
+            "",
+            object_id="#exit_window_button",
+            container=self
+        )
         self.heading = pygame_gui.elements.UITextBox(f"Create new pronouns,"
-                                                         f" you have full control. "
-                                                         f"<br> Test your created pronouns before saving them!",
-                                                         scale(pygame.Rect((30, 120), (760, 150))),
-                                                         object_id="#text_box_30_horizcenter_spacing_95",
-                                                         manager=MANAGER,
-                                                         container=self)
-        
+                                                     f" you have full control. "
+                                                     f"<br> Test your created pronouns before saving them!",
+                                                     scale(pygame.Rect((30, 120), (760, 150))),
+                                                     object_id="#text_box_30_horizcenter_spacing_95",
+                                                     manager=MANAGER,
+                                                     container=self)
+
         # Create a sub-container for the Demo frame and sample text
         demo_container_rect = scale(pygame.Rect((795, 115), (851, 1184)))
         self.demo_container = pygame_gui.elements.UIScrollingContainer(
             relative_rect=demo_container_rect,
             manager=MANAGER,
             container=self)
-        
+
         # Add the Demo frame to the sub-container
         self.elements["demo_frame"] = pygame_gui.elements.UIImage(
             scale(pygame.Rect((0, 0), (414, 576))),
@@ -642,7 +638,7 @@
             scale(pygame.Rect((150, 30), (450, 65))),
             object_id="#text_box_34_horizleft",
             manager=MANAGER, container=self.demo_container)
-        
+
         # Add UITextBox for the sample text to the sub-container
         self.sample_text_box = pygame_gui.elements.UITextBox(
             self.get_sample_text(self.the_cat.pronouns[0]),
@@ -657,56 +653,55 @@
             scale(pygame.Rect((200, 30), (450, 65))),
             object_id="#text_box_40_horizcenter",
             manager=MANAGER, container=self)
-        
+
         # Adjusted positions for labels
         self.box_labels["subject"] = pygame_gui.elements.UITextBox("Subject",
-                                                            scale(pygame.Rect(
-                                                                (175, 230), (200, 60))),
-                                                            object_id="#text_box_30_horizcenter_spacing_95",
-                                                            manager=MANAGER,
-                                                            container=self)
+                                                                   scale(pygame.Rect(
+                                                                       (175, 230), (200, 60))),
+                                                                   object_id="#text_box_30_horizcenter_spacing_95",
+                                                                   manager=MANAGER,
+                                                                   container=self)
 
         self.box_labels["object"] = pygame_gui.elements.UITextBox("Object",
-                                                            scale(pygame.Rect(
-                                                                (425, 230), (200, 60))),
-                                                            object_id="#text_box_30_horizcenter_spacing_95",
-                                                            manager=MANAGER,
-                                                            container=self)
+                                                                  scale(pygame.Rect(
+                                                                      (425, 230), (200, 60))),
+                                                                  object_id="#text_box_30_horizcenter_spacing_95",
+                                                                  manager=MANAGER,
+                                                                  container=self)
 
         self.box_labels["poss"] = pygame_gui.elements.UITextBox("Possessive",
-                                                        scale(pygame.Rect(
-                                                            (50, 410), (200, 60))),
-                                                        object_id="#text_box_30_horizcenter_spacing_95",
-                                                        manager=MANAGER,
-                                                        container=self)
+                                                                scale(pygame.Rect(
+                                                                    (50, 410), (200, 60))),
+                                                                object_id="#text_box_30_horizcenter_spacing_95",
+                                                                manager=MANAGER,
+                                                                container=self)
 
         self.box_labels["inposs"] = pygame_gui.elements.UITextBox("Independent<br>Possessive",
-                                                            scale(pygame.Rect(
-                                                                (250, 370), (300, 120))),
-                                                            object_id="#text_box_30_horizcenter_spacing_95",
-                                                            manager=MANAGER,
-                                                            container=self)
+                                                                  scale(pygame.Rect(
+                                                                      (250, 370), (300, 120))),
+                                                                  object_id="#text_box_30_horizcenter_spacing_95",
+                                                                  manager=MANAGER,
+                                                                  container=self)
 
         self.box_labels["self"] = pygame_gui.elements.UITextBox("Reflexive",
-                                                            scale(pygame.Rect(
-                                                                (550, 410), (200, 60))),
-                                                            object_id="#text_box_30_horizcenter_spacing_95",
-                                                            manager=MANAGER,
-                                                            container=self)
+                                                                scale(pygame.Rect(
+                                                                    (550, 410), (200, 60))),
+                                                                object_id="#text_box_30_horizcenter_spacing_95",
+                                                                manager=MANAGER,
+                                                                container=self)
         self.checkbox_label["singular_label"] = pygame_gui.elements.UITextBox("Singular",
-                                                            scale(pygame.Rect(
-                                                                (255, 570), (200, 60))),
-                                                            object_id="#text_box_30_horizcenter_spacing_95",
-                                                            manager=MANAGER,
-                                                            container=self)
+                                                                              scale(pygame.Rect(
+                                                                                  (255, 570), (200, 60))),
+                                                                              object_id="#text_box_30_horizcenter_spacing_95",
+                                                                              manager=MANAGER,
+                                                                              container=self)
         self.checkbox_label["plural_label"] = pygame_gui.elements.UITextBox("Plural",
-                                                            scale(pygame.Rect(
-                                                                (470, 570), (200, 60))),
-                                                            object_id="#text_box_30_horizcenter_spacing_95",
-                                                            manager=MANAGER,
-                                                            container=self)
-
-        
+                                                                            scale(pygame.Rect(
+                                                                                (470, 570), (200, 60))),
+                                                                            object_id="#text_box_30_horizcenter_spacing_95",
+                                                                            manager=MANAGER,
+                                                                            container=self)
+
         # Row 1
         self.boxes["subject"] = pygame_gui.elements.UITextEntryLine(
             scale(pygame.Rect((180, 290), (200, 60))),
@@ -738,44 +733,44 @@
             placeholder_text=self.the_cat.pronouns[0]['self'],
             manager=MANAGER,
             container=self)
-        
+
         # Save Confirmation
         self.pronoun_added = pygame_gui.elements.UITextBox(f"Pronoun saved and added to presets!",
-                                                                scale(pygame.Rect(
-                                                                    (550,700), (800, 80))),
-                                                                visible=False,
-                                                                object_id="#text_box_30_horizleft",
-                                                                manager=MANAGER, container=self)
+                                                           scale(pygame.Rect(
+                                                               (550, 700), (800, 80))),
+                                                           visible=False,
+                                                           object_id="#text_box_30_horizleft",
+                                                           manager=MANAGER, container=self)
 
         # Add buttons
         self.buttons = {}
         self.buttons["save_pronouns"] = UIImageButton(scale(pygame.Rect((350, 670), (146, 60))), "",
-            manager=MANAGER, object_id="#save_button_pronoun",
-            container=self)
-        #Creating Checkmarks
+                                                      manager=MANAGER, object_id="#save_button_pronoun",
+                                                      container=self)
+        # Creating Checkmarks
         self.buttons["singular_unchecked"] = UIImageButton(scale(pygame.Rect((225, 570), (68, 68))), "",
-                                             object_id="#unchecked_checkbox",
-                                             starting_height=2,
-                                             visible=False,
-                                             manager=MANAGER, container=self)
+                                                           object_id="#unchecked_checkbox",
+                                                           starting_height=2,
+                                                           visible=False,
+                                                           manager=MANAGER, container=self)
         self.buttons["singular_checked"] = UIImageButton(scale(pygame.Rect((225, 570), (68, 68))), "",
-                                             object_id="#checked_checkbox",
-                                             starting_height=2,
-                                             visible=False,
-                                             manager=MANAGER, container=self)
-            
+                                                         object_id="#checked_checkbox",
+                                                         starting_height=2,
+                                                         visible=False,
+                                                         manager=MANAGER, container=self)
+
         self.buttons["plural_unchecked"] = UIImageButton(scale(pygame.Rect((455, 570), (68, 68))), "",
-                                             object_id="#unchecked_checkbox",
-                                             starting_height=2,
-                                             visible=False,
-                                             manager=MANAGER, container=self)
+                                                         object_id="#unchecked_checkbox",
+                                                         starting_height=2,
+                                                         visible=False,
+                                                         manager=MANAGER, container=self)
         self.buttons["plural_checked"] = UIImageButton(scale(pygame.Rect((455, 570), (68, 68))), "",
-                                             object_id="#checked_checkbox",
-                                             starting_height=2,
-                                             visible=False,
-                                             manager=MANAGER, container=self)
+                                                       object_id="#checked_checkbox",
+                                                       starting_height=2,
+                                                       visible=False,
+                                                       manager=MANAGER, container=self)
         if self.the_cat.pronouns[0]['conju'] == 1:
-            #self.buttons["plural"].disable()
+            # self.buttons["plural"].disable()
             self.buttons["plural_checked"].show()
             self.buttons["singular_unchecked"].show()
         else:
@@ -784,23 +779,23 @@
             self.conju = 2
 
         self.buttons["test_set"] = UIImageButton(scale(pygame.Rect((120, 475), (208, 60))), "",
-                                             object_id="#test_set_button",
-                                             starting_height=2,
-                                             manager=MANAGER, container=self.demo_container)
+                                                 object_id="#test_set_button",
+                                                 starting_height=2,
+                                                 manager=MANAGER, container=self.demo_container)
 
         self.set_blocking(True)
 
     def get_new_pronouns(self):
         pronoun_template = {
-                "name": "",
-                "subject": "",
-                "object": "",
-                "poss": "",
-                "inposs": "",
-                "self": "",
-                "conju": 1
-            }
-        
+            "name": "",
+            "subject": "",
+            "object": "",
+            "poss": "",
+            "inposs": "",
+            "self": "",
+            "conju": 1
+        }
+
         if sub(r'[^A-Za-z0-9 ]+', "", self.boxes["subject"].get_text()) != "":
             pronoun_template["subject"] = sub(
                 r'[^A-Za-z0-9 ]+', "", self.boxes["subject"].get_text())
@@ -818,17 +813,17 @@
                 r'[^A-Za-z0-9 ]+', "", self.boxes["self"].get_text())
         if self.conju == 2:
             pronoun_template["conju"] = 2
-       # if save button or add to cat is pressed, set 'name' as a counting number thing as an invisible identifier
-        newid = len(game.clan.custom_pronouns)+1
+        # if save button or add to cat is pressed, set 'name' as a counting number thing as an invisible identifier
+        newid = len(game.clan.custom_pronouns) + 1
         pronoun_template['ID'] = "custom" + str(newid)
         return pronoun_template
-    
+
     def is_box_full(self, entry):
         if entry.get_text() == "":
             return False
         else:
             return True
-        
+
     def are_boxes_full(self):
         values = []
         values.append(self.is_box_full(self.boxes["subject"]))
@@ -840,7 +835,7 @@
             if value is False:
                 return False
         return True
-    
+
     def process_event(self, event):
         super().process_event(event)
 
@@ -853,7 +848,7 @@
             elif event.ui_element == self.buttons["save_pronouns"]:
                 if self.are_boxes_full():
                     new_pronouns = self.get_new_pronouns()
-                    #self.the_cat.pronouns.append(new_pronouns)
+                    # self.the_cat.pronouns.append(new_pronouns)
                     game.clan.custom_pronouns.append(new_pronouns)
                     print("Pronouns saved")
                     self.pronoun_added.show()
@@ -879,7 +874,7 @@
                     manager=MANAGER,
                     container=self.demo_container
                 )
-    
+
     def get_sample_text(self, pronouns):
         text = ""
         subject = f"{pronouns['subject']} are quick. <br>"
@@ -891,13 +886,14 @@
         text += poss.capitalize()
         text += f"That den is {pronouns['inposs']}. <br>"
         text += f"This cat hunts by {pronouns['self']}.<br>"
-        #Full Sentence Example, doesn't fit.
+        # Full Sentence Example, doesn't fit.
         '''sentence = f"{pronouns['poss']} keen sense alerted {pronouns['object']} to prey and {pronouns['subject']} decided to treat {pronouns['self']} by catching prey that would be {pronouns['inposs']} alone to eat. "
         if pronouns["conju"] == 2:
             sentence = f"{pronouns['poss']} keen sense alerted {pronouns['object']} to prey and {pronouns['subject']} decides to treat {pronouns['self']} by catching prey that would be {pronouns['inposs']} alone to eat. "
         text += sentence.capitalize()'''
-        #print (len(game.clan.custom_pronouns)+1)
+        # print (len(game.clan.custom_pronouns)+1)
         return text
+
 
 class KillCat(UIWindow):
     """This window allows the user to specify the cat's gender"""
