--- conflicted
+++ resolved
@@ -1001,11 +1001,7 @@
             if event.ui_element == self.close_button:
                 game.switches['window_open'] = False
                 self.kill()
-<<<<<<< HEAD
-               
-=======
        
->>>>>>> 7780c44c
                 
 class SaveAsImage(UIWindow):
     def __init__(self, image_to_save, file_name):
