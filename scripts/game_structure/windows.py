--- conflicted
+++ resolved
@@ -101,12 +101,8 @@
                     self.kill()
                 else:
                     game.is_close_menu_open = False
-<<<<<<< HEAD
-                    game.rpc.close()
-=======
                     game.rpc.close_rpc.set()
                     game.rpc.update_rpc.set()
->>>>>>> c7c065bf
                     pygame.display.quit()
                     pygame.quit()
                     if game.rpc.is_alive():
