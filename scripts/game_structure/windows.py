--- conflicted
+++ resolved
@@ -4,23 +4,17 @@
 from pygame_gui.elements import UIWindow
 import pygame
 import pygame_gui
-<<<<<<< HEAD
 from sys import exit
 from re import sub
 
 from scripts.cat.names import Name
-=======
-
->>>>>>> f3798bcb
+
 from scripts.datadir import get_save_dir
 from scripts.game_structure import image_cache
 from scripts.game_structure.image_button import UIImageButton, UITextBoxTweaked
 from scripts.utility import scale, quit
-<<<<<<< HEAD
 from scripts.game_structure.game_essentials import game, MANAGER
-=======
-from scripts.game_structure.game_essentials import game
->>>>>>> f3798bcb
+
 
 
 class SaveCheck(UIWindow):
@@ -257,8 +251,7 @@
                 game.switches['window_open'] = False
                 self.kill()
             elif event.ui_element == self.not_yet_button:
-<<<<<<< HEAD
-
+                game.switches['window_open'] = False
                 self.kill()
 
 class ChangeCatName(UIWindow):
@@ -413,8 +406,4 @@
                     self.suffix_entry_box.disable()
                 elif event.ui_element == self.back_button:
                     self.kill()
-                    game.switches['window_open'] = False
-=======
-                game.switches['window_open'] = False
-                self.kill()
->>>>>>> f3798bcb
+                    game.switches['window_open'] = False