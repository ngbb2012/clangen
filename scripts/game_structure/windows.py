import os
import shutil
import subprocess
import threading
import time
from platform import system
from random import choice
from re import search as re_search
from re import sub

import pygame
import pygame_gui
from pygame_gui.elements import UIWindow

from scripts.cat.history import History
from scripts.cat.names import Name
from scripts.game_structure import image_cache
from scripts.game_structure.game_essentials import game, MANAGER
from scripts.game_structure.image_button import UIImageButton, UITextBoxTweaked
from scripts.housekeeping.datadir import (
    get_save_dir,
    get_cache_dir,
    get_saved_images_dir,
    get_data_dir,
)
from scripts.housekeeping.progress_bar_updater import UIUpdateProgressBar
from scripts.housekeeping.update import (
    self_update,
    UpdateChannel,
    get_latest_version_number,
)
from scripts.housekeeping.version import get_version_info
from scripts.utility import (
    scale,
    quit,
    update_sprite,
    scale_dimentions,
    logger,
    process_text,
)


class SymbolFilterWindow(UIWindow):
    def __init__(self):
        game.switches["window_open"] = True

        super().__init__(
            scale(pygame.Rect((500, 350), (600, 700))),
            window_display_title="Symbol Filters",
            object_id="#filter_window",
        )

        self.possible_tags = {
            "plant": ["flower", "tree"],
            "animal": ["cat", "fish", "bird", "mammal", "bug", "other animals"],
            "element": ["water", "fire", "earth", "air", "light"],
            "location": [],
            "descriptor": [],
            "miscellaneous": [],
        }

        self.back_button = UIImageButton(
            scale(pygame.Rect((540, 10), (44, 44))),
            "",
            object_id="#exit_window_button",
            starting_height=10,
            container=self,
        )
        self.filter_title = pygame_gui.elements.UILabel(
            scale(pygame.Rect((10, 10), (-1, -1))),
            text="Show Symbols With:",
            object_id="#text_box_40",
            container=self,
        )
        self.filter_container = pygame_gui.elements.UIScrollingContainer(
            scale(pygame.Rect((10, 70), (570, 620))),
            manager=MANAGER,
            starting_height=1,
            object_id="#filter_container",
            allow_scroll_x=False,
            container=self,
        )
        self.checkbox = {}
        self.checkbox_text = {}
        x_pos = 30
        y_pos = 40
        for tag, subtags in self.possible_tags.items():
            self.checkbox[tag] = UIImageButton(
                scale(pygame.Rect((x_pos, y_pos), (68, 68))),
                "",
                object_id="#checked_checkbox",
                container=self.filter_container,
                starting_height=2,
                manager=MANAGER,
            )
            if tag in game.switches["disallowed_symbol_tags"]:
                self.checkbox[tag].change_object_id("#unchecked_checkbox")

            self.checkbox_text[tag] = pygame_gui.elements.UILabel(
                scale(pygame.Rect((x_pos + 80, y_pos + 6), (-1, -1))),
                text=str(tag),
                container=self.filter_container,
                object_id="#text_box_30_horizleft",
                manager=MANAGER,
            )
            y_pos += 70
            if subtags:
                for s_tag in subtags:
                    self.checkbox[s_tag] = UIImageButton(
                        scale(pygame.Rect((x_pos + 70, y_pos), (68, 68))),
                        "",
                        object_id="#checked_checkbox",
                        container=self.filter_container,
                        starting_height=2,
                        manager=MANAGER,
                    )

                    if s_tag in game.switches["disallowed_symbol_tags"]:
                        self.checkbox[s_tag].change_object_id("#unchecked_checkbox")

                    self.checkbox_text[s_tag] = pygame_gui.elements.UILabel(
                        scale(pygame.Rect((x_pos + 150, y_pos + 6), (-1, -1))),
                        text=s_tag,
                        container=self.filter_container,
                        object_id="#text_box_30_horizleft",
                        manager=MANAGER,
                    )
                    y_pos += 60
                y_pos += 10

    def process_event(self, event):
        super().process_event(event)

        if event.type == pygame_gui.UI_BUTTON_START_PRESS:
            if event.ui_element == self.back_button:
                game.switches["window_open"] = False
                self.kill()

            elif event.ui_element in self.checkbox.values():
                for tag, element in self.checkbox.items():
                    if element == event.ui_element:
                        # find out what state the checkbox was in when clicked
                        object_ids = element.get_object_ids()
                        # handle checked checkboxes becoming unchecked
                        if "#checked_checkbox" in object_ids:
                            self.checkbox[tag].change_object_id("#unchecked_checkbox")
                            # add tag to disallowed list
                            if tag not in game.switches["disallowed_symbol_tags"]:
                                game.switches["disallowed_symbol_tags"].append(tag)
                            # if tag had subtags, also add those subtags
                            if tag in self.possible_tags:
                                for s_tag in self.possible_tags[tag]:
                                    self.checkbox[s_tag].change_object_id(
                                        "#unchecked_checkbox"
                                    )
                                    self.checkbox[s_tag].disable()
                                    if s_tag not in game.switches:
                                        game.switches["disallowed_symbol_tags"].append(
                                            s_tag
                                        )

                        # handle unchecked checkboxes becoming checked
                        elif "#unchecked_checkbox" in object_ids:
                            self.checkbox[tag].change_object_id("#checked_checkbox")
                            # remove tag from disallowed list
                            if tag in game.switches["disallowed_symbol_tags"]:
                                game.switches["disallowed_symbol_tags"].remove(tag)
                            # if tag had subtags, also add those subtags
                            if tag in self.possible_tags:
                                for s_tag in self.possible_tags[tag]:
                                    self.checkbox[s_tag].change_object_id(
                                        "#checked_checkbox"
                                    )
                                    self.checkbox[s_tag].enable()
                                    if s_tag in game.switches["disallowed_symbol_tags"]:
                                        game.switches["disallowed_symbol_tags"].remove(
                                            s_tag
                                        )


class SaveCheck(UIWindow):
    def __init__(self, last_screen, isMainMenu, mm_btn):
        game.switches["window_open"] = True
        if game.is_close_menu_open:
            return
        game.is_close_menu_open = True
        super().__init__(
            scale(pygame.Rect((500, 400), (600, 400))),
            window_display_title="Save Check",
            object_id="#save_check_window",
            resizable=False,
            always_on_top=True,
        )

        self.clan_name = "UndefinedClan"
        if game.clan:
            self.clan_name = f"{game.clan.name}Clan"
        self.last_screen = last_screen
        self.isMainMenu = isMainMenu
        self.mm_btn = mm_btn
        # adding a variable for starting_height to make sure that this menu is always on top
        top_stack_menu_layer_height = 10000
        if self.isMainMenu:
            self.mm_btn.disable()
            self.main_menu_button = UIImageButton(
                scale(pygame.Rect((146, 310), (305, 60))),
                "",
                object_id="#main_menu_button",
                starting_height=top_stack_menu_layer_height,
                container=self,
            )
            self.message = f"Would you like to save your game before exiting to the Main Menu? If you don't, progress may be lost!"
        else:
            self.main_menu_button = UIImageButton(
                scale(pygame.Rect((146, 310), (305, 60))),
                "",
                object_id="#smallquit_button",
                starting_height=top_stack_menu_layer_height,
                container=self,
            )
            self.message = f"Would you like to save your game before exiting? If you don't, progress may be lost!"

        self.game_over_message = UITextBoxTweaked(
            self.message,
            scale(pygame.Rect((40, 40), (520, -1))),
            line_spacing=1,
            object_id="#text_box_30_horizcenter",
            container=self,
        )

        self.save_button = UIImageButton(
            scale(pygame.Rect((186, 230), (228, 60))),
            "",
            object_id="#save_button",
            starting_height=top_stack_menu_layer_height,
            container=self,
        )
        self.save_button_saved_state = pygame_gui.elements.UIImage(
            scale(pygame.Rect((186, 230), (228, 60))),
            pygame.transform.scale(
                image_cache.load_image("resources/images/save_clan_saved.png"),
                (228, 60),
            ),
            starting_height=top_stack_menu_layer_height + 2,
            container=self,
        )
        self.save_button_saved_state.hide()
        self.save_button_saving_state = pygame_gui.elements.UIImage(
            scale(pygame.Rect((186, 230), (228, 60))),
            pygame.transform.scale(
                image_cache.load_image("resources/images/save_clan_saving.png"),
                (228, 60),
            ),
            starting_height=top_stack_menu_layer_height + 1,
            container=self,
        )
        self.save_button_saving_state.hide()

        self.back_button = UIImageButton(
            scale(pygame.Rect((540, 10), (44, 44))),
            "",
            object_id="#exit_window_button",
            starting_height=top_stack_menu_layer_height,
            container=self,
        )

        self.back_button.enable()
        self.main_menu_button.enable()
        self.set_blocking(True)

    def process_event(self, event):
        super().process_event(event)

        if event.type == pygame_gui.UI_BUTTON_START_PRESS:
            if event.ui_element == self.main_menu_button:
                if self.isMainMenu:
                    game.is_close_menu_open = False
                    self.mm_btn.enable()
                    game.last_screen_forupdate = game.switches["cur_screen"]
                    game.switches["cur_screen"] = "start screen"
                    game.switch_screens = True
                    self.kill()
                    game.switches["window_open"] = False
                else:
                    game.is_close_menu_open = False
                    quit(savesettings=False, clearevents=False)
            elif event.ui_element == self.save_button:
                if game.clan is not None:
                    self.save_button_saving_state.show()
                    self.save_button.disable()
                    game.save_cats()
                    game.clan.save_clan()
                    game.clan.save_pregnancy(game.clan)
                    game.save_events()
                    self.save_button_saving_state.hide()
                    self.save_button_saved_state.show()
            elif event.ui_element == self.back_button:
                game.is_close_menu_open = False
                game.switches["window_open"] = False
                self.kill()
                if self.isMainMenu:
                    self.mm_btn.enable()

                # only allow one instance of this window


class DeleteCheck(UIWindow):
    def __init__(self, reloadscreen, clan_name):
        super().__init__(
            scale(pygame.Rect((500, 400), (600, 360))),
            window_display_title="Delete Check",
            object_id="#delete_check_window",
            resizable=False,
        )
        self.set_blocking(True)
        game.switches["window_open"] = True
        self.clan_name = clan_name
        self.reloadscreen = reloadscreen

        self.delete_check_message = UITextBoxTweaked(
            f"Do you wish to delete {str(self.clan_name + 'Clan')}? This is permanent and cannot be undone.",
            scale(pygame.Rect((40, 40), (520, -1))),
            line_spacing=1,
            object_id="#text_box_30_horizcenter",
            container=self,
        )

        self.delete_it_button = UIImageButton(
            scale(pygame.Rect((142, 200), (306, 60))),
            "delete",
            object_id="#delete_it_button",
            container=self,
        )
        self.go_back_button = UIImageButton(
            scale(pygame.Rect((142, 270), (306, 60))),
            "go back",
            object_id="#go_back_button",
            container=self,
        )

        self.back_button = UIImageButton(
            scale(pygame.Rect((540, 10), (44, 44))),
            "",
            object_id="#exit_window_button",
            container=self,
        )

        self.back_button.enable()

        self.go_back_button.enable()
        self.delete_it_button.enable()

    def process_event(self, event):
        super().process_event(event)

        if event.type == pygame_gui.UI_BUTTON_START_PRESS:
            if event.ui_element == self.delete_it_button:
<<<<<<< HEAD
                game.switches["window_open"] = False
                print("delete")
=======
                game.switches['window_open'] = False
>>>>>>> c65fc05c
                rempath = get_save_dir() + "/" + self.clan_name
                shutil.rmtree(rempath)
                if os.path.exists(rempath + "clan.json"):
                    os.remove(rempath + "clan.json")
                elif os.path.exists(rempath + "clan.txt"):
                    os.remove(rempath + "clan.txt")
                else:
                    print("No clan.json/txt???? Clan prolly wasnt initalized kekw")
                self.kill()
                self.reloadscreen("switch clan screen")

            elif event.ui_element == self.go_back_button:
                game.switches["window_open"] = False
                self.kill()
            elif event.ui_element == self.back_button:
                game.switches["window_open"] = False
                game.is_close_menu_open = False
                self.kill()


class GameOver(UIWindow):
    def __init__(self, last_screen):
        super().__init__(
            scale(pygame.Rect((500, 400), (600, 360))),
            window_display_title="Game Over",
            object_id="#game_over_window",
            resizable=False,
        )
        self.set_blocking(True)
        game.switches["window_open"] = True
        self.clan_name = str(game.clan.name + "Clan")
        self.last_screen = last_screen
        self.game_over_message = UITextBoxTweaked(
            f"{self.clan_name} has died out. For now, this is where their story ends. Perhaps it's time to tell a new "
            f"tale?",
            scale(pygame.Rect((40, 40), (520, -1))),
            line_spacing=1,
            object_id="",
            container=self,
        )

        self.game_over_message = UITextBoxTweaked(
            f"(leaving will not erase the save file)",
            scale(pygame.Rect((40, 310), (520, -1))),
            line_spacing=0.8,
            object_id="#text_box_22_horizcenter",
            container=self,
        )

        self.begin_anew_button = UIImageButton(
            scale(pygame.Rect((50, 230), (222, 60))),
            "",
            object_id="#begin_anew_button",
            container=self,
        )
        self.not_yet_button = UIImageButton(
            scale(pygame.Rect((318, 230), (222, 60))),
            "",
            object_id="#not_yet_button",
            container=self,
        )

        self.not_yet_button.enable()
        self.begin_anew_button.enable()

    def process_event(self, event):
        super().process_event(event)

        if event.type == pygame_gui.UI_BUTTON_START_PRESS:
            if event.ui_element == self.begin_anew_button:
                game.last_screen_forupdate = game.switches["cur_screen"]
                game.switches["cur_screen"] = "start screen"
                game.switch_screens = True
                game.switches["window_open"] = False
                self.kill()
            elif event.ui_element == self.not_yet_button:
                game.switches["window_open"] = False
                self.kill()


class ChangeCatName(UIWindow):
    """This window allows the user to change the cat's name"""

    def __init__(self, cat):
        super().__init__(
            scale(pygame.Rect((600, 430), (800, 370))),
            window_display_title="Change Cat Name",
            object_id="#change_cat_name_window",
            resizable=False,
        )
        game.switches["window_open"] = True
        self.the_cat = cat
        self.back_button = UIImageButton(
            scale(pygame.Rect((740, 10), (44, 44))),
            "",
            object_id="#exit_window_button",
            container=self,
        )

        self.specsuffic_hidden = self.the_cat.name.specsuffix_hidden

        self.heading = pygame_gui.elements.UITextBox(
            f"-Change {self.the_cat.name}'s Name-",
            scale(pygame.Rect((0, 20), (800, 80))),
            object_id="#text_box_30_horizcenter",
            manager=MANAGER,
            container=self,
        )

        self.name_changed = pygame_gui.elements.UITextBox(
            "Name Changed!",
            scale(pygame.Rect((490, 260), (800, 80))),
            visible=False,
            object_id="#text_box_30_horizleft",
            manager=MANAGER,
            container=self,
        )

        self.done_button = UIImageButton(
            scale(pygame.Rect((323, 270), (154, 60))),
            "",
            object_id="#done_button",
            manager=MANAGER,
            container=self,
        )

        x_pos, y_pos = 75, 35

        self.prefix_entry_box = pygame_gui.elements.UITextEntryLine(
            scale(pygame.Rect((0 + x_pos, 100 + y_pos), (240, 60))),
            initial_text=self.the_cat.name.prefix,
            manager=MANAGER,
            container=self,
        )

        self.random_prefix = UIImageButton(
            scale(pygame.Rect((245 + x_pos, 97 + y_pos), (68, 68))),
            "",
            object_id="#random_dice_button",
            manager=MANAGER,
            container=self,
            tool_tip_text="Randomize the prefix",
        )

        self.random_suffix = UIImageButton(
            scale(pygame.Rect((563 + x_pos, 97 + y_pos), (68, 68))),
            "",
            object_id="#random_dice_button",
            manager=MANAGER,
            container=self,
            tool_tip_text="Randomize the suffix",
        )

        # 636
        self.toggle_spec_block_on = UIImageButton(
            scale(pygame.Rect((405 + x_pos, 160 + y_pos), (68, 68))),
            "",
            object_id="#unchecked_checkbox",
            tool_tip_text=f"Remove the cat's special suffix",
            manager=MANAGER,
            container=self,
        )

        self.toggle_spec_block_off = UIImageButton(
            scale(pygame.Rect((405 + x_pos, 160 + y_pos), (68, 68))),
            "",
            object_id="#checked_checkbox",
            tool_tip_text="Re-enable the cat's special suffix",
            manager=MANAGER,
            container=self,
        )

        if self.the_cat.name.status in self.the_cat.name.names_dict["special_suffixes"]:
            self.suffix_entry_box = pygame_gui.elements.UITextEntryLine(
                scale(pygame.Rect((318 + x_pos, 100 + y_pos), (240, 60))),
                placeholder_text=self.the_cat.name.names_dict["special_suffixes"][
                    self.the_cat.name.status
                ],
                manager=MANAGER,
                container=self,
            )
            if not self.the_cat.name.specsuffix_hidden:
                self.toggle_spec_block_on.show()
                self.toggle_spec_block_on.enable()
                self.toggle_spec_block_off.hide()
                self.toggle_spec_block_off.disable()
                self.random_suffix.disable()
                self.suffix_entry_box.disable()
            else:
                self.toggle_spec_block_on.hide()
                self.toggle_spec_block_on.disable()
                self.toggle_spec_block_off.show()
                self.toggle_spec_block_off.enable()
                self.random_suffix.enable()
                self.suffix_entry_box.enable()
                self.suffix_entry_box.set_text(self.the_cat.name.suffix)

        else:
            self.toggle_spec_block_on.disable()
            self.toggle_spec_block_on.hide()
            self.toggle_spec_block_off.disable()
            self.toggle_spec_block_off.hide()
            self.suffix_entry_box = pygame_gui.elements.UITextEntryLine(
                scale(pygame.Rect((318 + x_pos, 100 + y_pos), (240, 60))),
                initial_text=self.the_cat.name.suffix,
                manager=MANAGER,
                container=self,
            )
        self.set_blocking(True)

    def process_event(self, event):
        super().process_event(event)

        if event.type == pygame_gui.UI_BUTTON_START_PRESS:
            if event.ui_element == self.done_button:
                old_name = str(self.the_cat.name)

                self.the_cat.specsuffix_hidden = self.specsuffic_hidden
                self.the_cat.name.specsuffix_hidden = self.specsuffic_hidden

                # Note: Prefixes are not allowed be all spaces or empty, but they can have spaces in them.
                if sub(r"[^A-Za-z0-9 ]+", "", self.prefix_entry_box.get_text()) != "":
                    self.the_cat.name.prefix = sub(
                        r"[^A-Za-z0-9 ]+", "", self.prefix_entry_box.get_text()
                    )

                # Suffixes can be empty, if you want. However, don't change the suffix if it's currently being hidden
                # by a special suffix.
                if (
                    self.the_cat.name.status
                    not in self.the_cat.name.names_dict["special_suffixes"]
                    or self.the_cat.name.specsuffix_hidden
                ):
                    self.the_cat.name.suffix = sub(
                        r"[^A-Za-z0-9 ]+", "", self.suffix_entry_box.get_text()
                    )
                    self.name_changed.show()

                if old_name != str(self.the_cat.name):
                    self.name_changed.show()
                    self.heading.set_text(f"-Change {self.the_cat.name}'s Name-")
                else:
                    self.name_changed.hide()

            elif event.ui_element == self.random_prefix:
                if self.suffix_entry_box.text:
                    use_suffix = self.suffix_entry_box.text
                else:
                    use_suffix = self.the_cat.name.suffix
                self.prefix_entry_box.set_text(
                    Name(
                        self.the_cat.status,
                        None,
                        use_suffix,
                        self.the_cat.pelt.colour,
                        self.the_cat.pelt.eye_colour,
                        self.the_cat.pelt.name,
                        self.the_cat.pelt.tortiepattern,
                    ).prefix
                )
            elif event.ui_element == self.random_suffix:
                if self.prefix_entry_box.text:
                    use_prefix = self.prefix_entry_box.text
                else:
                    use_prefix = self.the_cat.name.prefix
                self.suffix_entry_box.set_text(
                    Name(
                        self.the_cat.status,
                        use_prefix,
                        None,
                        self.the_cat.pelt.colour,
                        self.the_cat.pelt.eye_colour,
                        self.the_cat.pelt.name,
                        self.the_cat.pelt.tortiepattern,
                    ).suffix
                )
            elif event.ui_element == self.toggle_spec_block_on:
                self.specsuffic_hidden = True
                self.suffix_entry_box.enable()
                self.random_suffix.enable()
                self.toggle_spec_block_on.disable()
                self.toggle_spec_block_on.hide()
                self.toggle_spec_block_off.enable()
                self.toggle_spec_block_off.show()
                self.suffix_entry_box.set_text(self.the_cat.name.suffix)
            elif event.ui_element == self.toggle_spec_block_off:
                self.specsuffic_hidden = False
                self.random_suffix.disable()
                self.toggle_spec_block_off.disable()
                self.toggle_spec_block_off.hide()
                self.toggle_spec_block_on.enable()
                self.toggle_spec_block_on.show()
                self.suffix_entry_box.set_text("")
                self.suffix_entry_box.rebuild()
                self.suffix_entry_box.disable()
            elif event.ui_element == self.back_button:
                game.switches["window_open"] = False
                game.all_screens["profile screen"].exit_screen()
                game.all_screens["profile screen"].screen_switches()
                self.kill()


class PronounCreation(UIWindow):
    # This window allows the user to create a pronoun set

    def __init__(self, cat):
        super().__init__(
            scale(pygame.Rect((160, 300), (1300, 800))),
            window_display_title="Create Cat Pronouns",
            object_id="#change_cat_gender_window",
            resizable=False,
        )
        game.switches["window_open"] = True
        self.the_cat = cat
        self.conju = 1
        self.box_labels = {}
        self.elements = {}
        self.boxes = {}
        self.checkbox_label = {}
        Demo_frame = "resources/images/demo_frame.png"
        self.back_button = UIImageButton(
            scale(pygame.Rect((1230, 20), (44, 44))),
            "",
            object_id="#exit_window_button",
            container=self,
        )
        self.heading = pygame_gui.elements.UITextBox(
            f"Create new pronouns,"
            f" you have full control. "
            f"<br> Test your created pronouns before saving them!",
            scale(pygame.Rect((30, 120), (760, 150))),
            object_id="#text_box_30_horizcenter_spacing_95",
            manager=MANAGER,
            container=self,
        )

        # Create a sub-container for the Demo frame and sample text
        demo_container_rect = scale(pygame.Rect((795, 115), (851, 1184)))
        self.demo_container = pygame_gui.elements.UIScrollingContainer(
            relative_rect=demo_container_rect, manager=MANAGER, container=self
        )

        # Add the Demo frame to the sub-container
        self.elements["demo_frame"] = pygame_gui.elements.UIImage(
            scale(pygame.Rect((0, 0), (414, 576))),
            pygame.transform.scale(
                pygame.image.load(Demo_frame).convert_alpha(), (699, 520)
            ),
            manager=MANAGER,
            container=self.demo_container,
        )
        # Tittle of Demo Box
        self.elements["demo title"] = pygame_gui.elements.UITextBox(
            "<b>Demo",
            scale(pygame.Rect((150, 30), (450, 65))),
            object_id="#text_box_34_horizleft",
            manager=MANAGER,
            container=self.demo_container,
        )

        # Add UITextBox for the sample text to the sub-container
        self.sample_text_box = pygame_gui.elements.UITextBox(
            self.get_sample_text(self.the_cat.pronouns[0]),
            scale(pygame.Rect((18, 120), (394, 556))),
            object_id="#text_box_30_horizcenter",
            manager=MANAGER,
            container=self.demo_container,
        )
        # Tittle
        self.elements["Pronoun Creation"] = pygame_gui.elements.UITextBox(
            "Pronoun Creation",
            scale(pygame.Rect((200, 30), (450, 65))),
            object_id="#text_box_40_horizcenter",
            manager=MANAGER,
            container=self,
        )

        # Adjusted positions for labels
        self.box_labels["subject"] = pygame_gui.elements.UITextBox(
            "Subject",
            scale(pygame.Rect((175, 230), (200, 60))),
            object_id="#text_box_30_horizcenter_spacing_95",
            manager=MANAGER,
            container=self,
        )

        self.box_labels["object"] = pygame_gui.elements.UITextBox(
            "Object",
            scale(pygame.Rect((425, 230), (200, 60))),
            object_id="#text_box_30_horizcenter_spacing_95",
            manager=MANAGER,
            container=self,
        )

        self.box_labels["poss"] = pygame_gui.elements.UITextBox(
            "Possessive",
            scale(pygame.Rect((50, 410), (200, 60))),
            object_id="#text_box_30_horizcenter_spacing_95",
            manager=MANAGER,
            container=self,
        )

        self.box_labels["inposs"] = pygame_gui.elements.UITextBox(
            "Independent<br>Possessive",
            scale(pygame.Rect((250, 370), (300, 120))),
            object_id="#text_box_30_horizcenter_spacing_95",
            manager=MANAGER,
            container=self,
        )

        self.box_labels["self"] = pygame_gui.elements.UITextBox(
            "Reflexive",
            scale(pygame.Rect((550, 410), (200, 60))),
            object_id="#text_box_30_horizcenter_spacing_95",
            manager=MANAGER,
            container=self,
        )
        self.checkbox_label["singular_label"] = pygame_gui.elements.UITextBox(
            "Singular",
            scale(pygame.Rect((255, 570), (200, 60))),
            object_id="#text_box_30_horizcenter_spacing_95",
            manager=MANAGER,
            container=self,
        )
        self.checkbox_label["plural_label"] = pygame_gui.elements.UITextBox(
            "Plural",
            scale(pygame.Rect((470, 570), (200, 60))),
            object_id="#text_box_30_horizcenter_spacing_95",
            manager=MANAGER,
            container=self,
        )

        # Row 1
        self.boxes["subject"] = pygame_gui.elements.UITextEntryLine(
            scale(pygame.Rect((180, 290), (200, 60))),
            placeholder_text=self.the_cat.pronouns[0]["subject"],
            manager=MANAGER,
            container=self,
        )

        self.boxes["object"] = pygame_gui.elements.UITextEntryLine(
            scale(pygame.Rect((430, 290), (200, 60))),
            placeholder_text=self.the_cat.pronouns[0]["object"],
            manager=MANAGER,
            container=self,
        )

        # Row 2
        self.boxes["poss"] = pygame_gui.elements.UITextEntryLine(
            scale(pygame.Rect((50, 470), (200, 60))),
            placeholder_text=self.the_cat.pronouns[0]["poss"],
            manager=MANAGER,
            container=self,
        )

        self.boxes["inposs"] = pygame_gui.elements.UITextEntryLine(
            scale(pygame.Rect((300, 470), (200, 60))),
            placeholder_text=self.the_cat.pronouns[0]["inposs"],
            manager=MANAGER,
            container=self,
        )

        self.boxes["self"] = pygame_gui.elements.UITextEntryLine(
            scale(pygame.Rect((550, 470), (200, 60))),
            placeholder_text=self.the_cat.pronouns[0]["self"],
            manager=MANAGER,
            container=self,
        )

        # Save Confirmation
        self.pronoun_added = pygame_gui.elements.UITextBox(
            f"Pronoun saved and added to presets!",
            scale(pygame.Rect((550, 700), (800, 80))),
            visible=False,
            object_id="#text_box_30_horizleft",
            manager=MANAGER,
            container=self,
        )

        # Add buttons
        self.buttons = {}
        self.buttons["save_pronouns"] = UIImageButton(
            scale(pygame.Rect((350, 670), (146, 60))),
            "",
            manager=MANAGER,
            object_id="#save_button_pronoun",
            container=self,
        )
        # Creating Checkmarks
        self.buttons["singular_unchecked"] = UIImageButton(
            scale(pygame.Rect((225, 570), (68, 68))),
            "",
            object_id="#unchecked_checkbox",
            starting_height=2,
            visible=False,
            manager=MANAGER,
            container=self,
        )
        self.buttons["singular_checked"] = UIImageButton(
            scale(pygame.Rect((225, 570), (68, 68))),
            "",
            object_id="#checked_checkbox",
            starting_height=2,
            visible=False,
            manager=MANAGER,
            container=self,
        )

        self.buttons["plural_unchecked"] = UIImageButton(
            scale(pygame.Rect((455, 570), (68, 68))),
            "",
            object_id="#unchecked_checkbox",
            starting_height=2,
            visible=False,
            manager=MANAGER,
            container=self,
        )
        self.buttons["plural_checked"] = UIImageButton(
            scale(pygame.Rect((455, 570), (68, 68))),
            "",
            object_id="#checked_checkbox",
            starting_height=2,
            visible=False,
            manager=MANAGER,
            container=self,
        )
        if self.the_cat.pronouns[0]["conju"] == 1:
            # self.buttons["plural"].disable()
            self.buttons["plural_checked"].show()
            self.buttons["singular_unchecked"].show()
        else:
            self.buttons["plural_unchecked"].show()
            self.buttons["singular_checked"].show()
            self.conju = 2

        self.buttons["test_set"] = UIImageButton(
            scale(pygame.Rect((120, 475), (208, 60))),
            "",
            object_id="#test_set_button",
            starting_height=2,
            manager=MANAGER,
            container=self.demo_container,
        )

        self.set_blocking(True)

    def get_new_pronouns(self):
        pronoun_template = {
            "name": "",
            "subject": "",
            "object": "",
            "poss": "",
            "inposs": "",
            "self": "",
            "conju": 1,
        }

        if sub(r"[^A-Za-z0-9 ]+", "", self.boxes["subject"].get_text()) != "":
            pronoun_template["subject"] = sub(
                r"[^A-Za-z0-9 ]+", "", self.boxes["subject"].get_text()
            )
        if sub(r"[^A-Za-z0-9 ]+", "", self.boxes["object"].get_text()) != "":
            pronoun_template["object"] = sub(
                r"[^A-Za-z0-9 ]+", "", self.boxes["object"].get_text()
            )
        if sub(r"[^A-Za-z0-9 ]+", "", self.boxes["poss"].get_text()) != "":
            pronoun_template["poss"] = sub(
                r"[^A-Za-z0-9 ]+", "", self.boxes["poss"].get_text()
            )
        if sub(r"[^A-Za-z0-9 ]+", "", self.boxes["inposs"].get_text()) != "":
            pronoun_template["inposs"] = sub(
                r"[^A-Za-z0-9 ]+", "", self.boxes["inposs"].get_text()
            )
        if sub(r"[^A-Za-z0-9 ]+", "", self.boxes["self"].get_text()) != "":
            pronoun_template["self"] = sub(
                r"[^A-Za-z0-9 ]+", "", self.boxes["self"].get_text()
            )
        if self.conju == 2:
            pronoun_template["conju"] = 2
        # if save button or add to cat is pressed, set 'name' as a counting number thing as an invisible identifier
        newid = len(game.clan.custom_pronouns) + 1
        pronoun_template["ID"] = "custom" + str(newid)
        return pronoun_template

    def is_box_full(self, entry):
        if entry.get_text() == "":
            return False
        else:
            return True

    def are_boxes_full(self):
        values = []
        values.append(self.is_box_full(self.boxes["subject"]))
        values.append(self.is_box_full(self.boxes["object"]))
        values.append(self.is_box_full(self.boxes["poss"]))
        values.append(self.is_box_full(self.boxes["inposs"]))
        values.append(self.is_box_full(self.boxes["self"]))
        for value in values:
            if value is False:
                return False
        return True

    def process_event(self, event):
        super().process_event(event)

        if event.type == pygame_gui.UI_BUTTON_START_PRESS:
            if event.ui_element == self.back_button:
                game.switches["window_open"] = False
                game.all_screens["change gender screen"].exit_screen()
                game.all_screens["change gender screen"].screen_switches()
                self.kill()
            elif event.ui_element == self.buttons["save_pronouns"]:
                if self.are_boxes_full():
                    new_pronouns = self.get_new_pronouns()
                    game.clan.custom_pronouns.append(new_pronouns)
                    self.pronoun_added.show()
            elif event.ui_element == self.buttons["singular_unchecked"]:
                self.buttons["plural_checked"].hide()
                self.buttons["singular_unchecked"].hide()
                self.buttons["plural_unchecked"].show()
                self.buttons["singular_checked"].show()
                self.conju = 2
            elif event.ui_element == self.buttons["plural_unchecked"]:
                """self.buttons["plural"].enable()"""
                self.buttons["plural_checked"].show()
                self.buttons["singular_unchecked"].show()
                self.buttons["plural_unchecked"].hide()
                self.buttons["singular_checked"].hide()
                self.conju = 1
            elif event.ui_element == self.buttons["test_set"]:
                self.sample_text_box.kill()
                self.sample_text_box = pygame_gui.elements.UITextBox(
                    self.get_sample_text(self.get_new_pronouns()),
                    scale(pygame.Rect((15, 120), (394, 556))),
                    object_id="#text_box_30_horizcenter_spacing_95",
                    manager=MANAGER,
                    container=self.demo_container,
                )

    def get_sample_text(self, pronouns):
        text = ""
        subject = f"{pronouns['subject']} are quick. <br>"
        if pronouns["conju"] == 2:
            subject = f"{pronouns['subject']} is quick. <br>"
        text += subject.capitalize()
        text += f"Everyone saw {pronouns['object']}. <br>"
        poss = f"{pronouns['poss']} paw slipped.<br>"
        text += poss.capitalize()
        text += f"That den is {pronouns['inposs']}. <br>"
        text += f"This cat hunts by {pronouns['self']}.<br>"
        # Full Sentence Example, doesn't fit.
        """sentence = f"{pronouns['poss']} keen sense alerted {pronouns['object']} to prey and {pronouns['subject']} decided to treat {pronouns['self']} by catching prey that would be {pronouns['inposs']} alone to eat. "
        if pronouns["conju"] == 2:
            sentence = f"{pronouns['poss']} keen sense alerted {pronouns['object']} to prey and {pronouns['subject']} decides to treat {pronouns['self']} by catching prey that would be {pronouns['inposs']} alone to eat. "
        text += sentence.capitalize()"""
        # print (len(game.clan.custom_pronouns)+1)
        return text


class KillCat(UIWindow):
    """This window allows the user to specify the cat's gender"""

    def __init__(self, cat):
        super().__init__(
            scale(pygame.Rect((600, 400), (900, 400))),
            window_display_title="Kill Cat",
            object_id="#change_cat_gender_window",
            resizable=False,
        )
        self.history = History()
        game.switches["window_open"] = True
        self.the_cat = cat
        self.take_all = False
        cat_dict = {"m_c": (str(self.the_cat.name), choice(self.the_cat.pronouns))}
        self.back_button = UIImageButton(
            scale(pygame.Rect((840, 10), (44, 44))),
            "",
            object_id="#exit_window_button",
            container=self,
        )
        cat_dict = {"m_c": (str(self.the_cat.name), choice(self.the_cat.pronouns))}
        self.heading = pygame_gui.elements.UITextBox(
            f"<b>-- How did this cat die? --</b>",
            scale(pygame.Rect((20, 20), (860, 150))),
            object_id="#text_box_30_horizcenter_spacing_95",
            manager=MANAGER,
            container=self,
        )

        self.one_life_check = UIImageButton(
            scale(pygame.Rect((50, 300), (68, 68))),
            "",
            object_id="#unchecked_checkbox",
            tool_tip_text=process_text(
                "If this is checked, the leader will lose all {PRONOUN/m_c/poss} lives",
                cat_dict,
            ),
            manager=MANAGER,
            container=self,
        )
        self.all_lives_check = UIImageButton(
            scale(pygame.Rect((50, 300), (68, 68))),
            "",
            object_id="#checked_checkbox",
            tool_tip_text=process_text(
                "If this is checked, the leader will lose all {PRONOUN/m_c/poss} lives",
                cat_dict,
            ),
            manager=MANAGER,
            container=self,
        )

        if self.the_cat.status == "leader":
            self.done_button = UIImageButton(
                scale(pygame.Rect((695, 305), (154, 60))),
                "",
                object_id="#done_button",
                manager=MANAGER,
                container=self,
            )

            self.prompt = process_text(
                "This cat died when {PRONOUN/m_c/subject}...", cat_dict
            )
            self.initial = process_text(
                "{VERB/m_c/were/was} killed by a higher power.", cat_dict
            )

            self.all_lives_check.hide()
            self.life_text = pygame_gui.elements.UITextBox(
                "Take all the leader's lives",
                scale(pygame.Rect((120, 295), (900, 80))),
                object_id="#text_box_30_horizleft",
                manager=MANAGER,
                container=self,
            )
            self.beginning_prompt = pygame_gui.elements.UITextBox(
                self.prompt,
                scale(pygame.Rect((50, 60), (900, 80))),
                object_id="#text_box_30_horizleft",
                manager=MANAGER,
                container=self,
            )

            self.death_entry_box = pygame_gui.elements.UITextEntryBox(
                scale(pygame.Rect((50, 130), (800, 150))),
                initial_text=self.initial,
                object_id="text_entry_line",
                manager=MANAGER,
                container=self,
            )

        elif History.get_death_or_scars(self.the_cat, death=True):
            # This should only occur for retired leaders.

            self.prompt = process_text(
                "This cat died when {PRONOUN/m_c/subject}...", cat_dict
            )
            self.initial = process_text(
                "{VERB/m_c/were/was} killed by something unknowable to even StarClan",
                cat_dict,
            )
            self.all_lives_check.hide()
            self.one_life_check.hide()

            self.beginning_prompt = pygame_gui.elements.UITextBox(
                self.prompt,
                scale(pygame.Rect((50, 60), (900, 80))),
                object_id="#text_box_30_horizleft",
                manager=MANAGER,
                container=self,
            )

            self.death_entry_box = pygame_gui.elements.UITextEntryBox(
                scale(pygame.Rect((50, 130), (800, 150))),
                initial_text=self.initial,
                object_id="text_entry_line",
                manager=MANAGER,
                container=self,
            )

            self.done_button = UIImageButton(
                scale(pygame.Rect((373, 305), (154, 60))),
                "",
                object_id="#done_button",
                manager=MANAGER,
                container=self,
            )
        else:
            self.initial = "This cat was killed by a higher power."
            self.prompt = None
            self.all_lives_check.hide()
            self.one_life_check.hide()

            self.death_entry_box = pygame_gui.elements.UITextEntryBox(
                scale(pygame.Rect((50, 110), (800, 150))),
                initial_text=self.initial,
                object_id="text_entry_line",
                manager=MANAGER,
                container=self,
            )

            self.done_button = UIImageButton(
                scale(pygame.Rect((373, 305), (154, 60))),
                "",
                object_id="#done_button",
                manager=MANAGER,
                container=self,
            )
        self.set_blocking(True)

    def process_event(self, event):
        super().process_event(event)

        if event.type == pygame_gui.UI_BUTTON_START_PRESS:
            if event.ui_element == self.done_button:
                death_message = sub(
                    r"[^A-Za-z0-9<->/.()*'&#!?,| _]+",
                    "",
                    self.death_entry_box.get_text(),
                )
                if self.the_cat.status == "leader":

                    if death_message.startswith("was"):
                        death_message = death_message.replace(
                            "was", "{VERB/m_c/were/was}", 1
                        )
                    elif death_message.startswith("were"):
                        death_message = death_message.replace(
                            "were", "{VERB/m_c/were/was}", 1
                        )

                    if self.take_all:
                        game.clan.leader_lives = 0
                    else:
                        game.clan.leader_lives -= 1

                self.the_cat.die()
                self.history.add_death(self.the_cat, death_message)
                update_sprite(self.the_cat)
                game.switches["window_open"] = False
                game.all_screens["profile screen"].exit_screen()
                game.all_screens["profile screen"].screen_switches()
                self.kill()
            elif event.ui_element == self.all_lives_check:
                self.take_all = False
                self.all_lives_check.hide()
                self.one_life_check.show()
            elif event.ui_element == self.one_life_check:
                self.take_all = True
                self.all_lives_check.show()
                self.one_life_check.hide()
            elif event.ui_element == self.back_button:
                game.switches["window_open"] = False
                game.all_screens["profile screen"].exit_screen()
                game.all_screens["profile screen"].screen_switches()
                self.kill()


class UpdateWindow(UIWindow):
    def __init__(self, last_screen, announce_restart_callback):
        super().__init__(
            scale(pygame.Rect((500, 400), (600, 320))),
            window_display_title="Game Over",
            object_id="#game_over_window",
            resizable=False,
        )
        self.last_screen = last_screen
        self.update_message = UITextBoxTweaked(
            f"Update in progress.",
            scale(pygame.Rect((40, 20), (520, -1))),
            line_spacing=1,
            object_id="#text_box_30_horizcenter",
            container=self,
        )
        self.announce_restart_callback = announce_restart_callback

        self.step_text = UITextBoxTweaked(
            f"Downloading update...",
            scale(pygame.Rect((40, 80), (520, -1))),
            line_spacing=1,
            object_id="#text_box_30_horizcenter",
            container=self,
        )

        self.progress_bar = UIUpdateProgressBar(
            scale(pygame.Rect((40, 130), (520, 70))),
            self.step_text,
            object_id="progress_bar",
            container=self,
        )

        self.update_thread = threading.Thread(
            target=self_update,
            daemon=True,
            args=(
                UpdateChannel(get_version_info().release_channel),
                self.progress_bar,
                announce_restart_callback,
            ),
        )
        self.update_thread.start()

        self.cancel_button = UIImageButton(
            scale(pygame.Rect((400, 230), (156, 60))),
            "",
            object_id="#cancel_button",
            container=self,
        )

        self.cancel_button.enable()

    def process_event(self, event):
        super().process_event(event)

        if event.type == pygame_gui.UI_BUTTON_START_PRESS:
            if event.ui_element == self.cancel_button:
                self.kill()


class AnnounceRestart(UIWindow):
    def __init__(self, last_screen):
        super().__init__(
            scale(pygame.Rect((500, 400), (600, 180))),
            window_display_title="Game Over",
            object_id="#game_over_window",
            resizable=False,
        )
        self.last_screen = last_screen
        self.announce_message = UITextBoxTweaked(
            f"The game will automatically restart in 3...",
            scale(pygame.Rect((40, 40), (520, -1))),
            line_spacing=1,
            object_id="#text_box_30_horizcenter",
            container=self,
        )

        threading.Thread(target=self.update_text, daemon=True).start()

    def update_text(self):
        for i in range(2, 0, -1):
            time.sleep(1)
            self.announce_message.set_text(
                f"The game will automatically restart in {i}..."
            )


class UpdateAvailablePopup(UIWindow):
    def __init__(self, last_screen, show_checkbox: bool = False):
        super().__init__(
            scale(pygame.Rect((400, 400), (800, 460))),
            window_display_title="Update available",
            object_id="#game_over_window",
            resizable=False,
        )
        self.set_blocking(True)
        game.switches["window_open"] = True
        self.last_screen = last_screen

        self.begin_update_title = UIImageButton(
            scale(pygame.Rect((195, 30), (400, 81))),
            "",
            object_id="#new_update_button",
            container=self,
        )

        latest_version_number = "{:.16}".format(get_latest_version_number())
        current_version_number = "{:.16}".format(get_version_info().version_number)

        self.game_over_message = UITextBoxTweaked(
            f"<strong>Update to ClanGen {latest_version_number}</strong>",
            scale(pygame.Rect((20, 160), (800, -1))),
            line_spacing=0.8,
            object_id="#update_popup_title",
            container=self,
        )

        self.game_over_message = UITextBoxTweaked(
            f"Your current version: {current_version_number}",
            scale(pygame.Rect((22, 200), (800, -1))),
            line_spacing=0.8,
            object_id="#text_box_current_version",
            container=self,
        )

        self.game_over_message = UITextBoxTweaked(
            f"Install update now?",
            scale(pygame.Rect((20, 262), (400, -1))),
            line_spacing=0.8,
            object_id="#text_box_30",
            container=self,
        )

        self.box_unchecked = UIImageButton(
            scale(pygame.Rect((15, 366), (68, 68))),
            "",
            object_id="#unchecked_checkbox",
            container=self,
        )
        self.box_checked = UIImageButton(
            scale(pygame.Rect((15, 366), (68, 68))),
            "",
            object_id="#checked_checkbox",
            container=self,
        )
        self.box_text = UITextBoxTweaked(
            f"Don't ask again",
            scale(pygame.Rect((78, 370), (250, -1))),
            line_spacing=0.8,
            object_id="#text_box_30",
            container=self,
        )

        self.continue_button = UIImageButton(
            scale(pygame.Rect((556, 370), (204, 60))),
            "",
            object_id="#continue_button_small",
            container=self,
        )

        self.cancel_button = UIImageButton(
            scale(pygame.Rect((374, 370), (156, 60))),
            "",
            object_id="#cancel_button",
            container=self,
        )

        self.close_button = UIImageButton(
            scale(pygame.Rect((740, 10), (44, 44))),
            "",
            object_id="#exit_window_button",
            container=self,
        )

        if show_checkbox:
            self.box_unchecked.enable()
            self.box_checked.hide()
        else:
            self.box_checked.hide()
            self.box_unchecked.hide()
            self.box_text.hide()

        self.continue_button.enable()
        self.cancel_button.enable()
        self.close_button.enable()

    def process_event(self, event):
        super().process_event(event)

        if event.type == pygame_gui.UI_BUTTON_START_PRESS:
            if event.ui_element == self.continue_button:
                game.switches["window_open"] = False
                self.x = UpdateWindow(
                    game.switches["cur_screen"], self.announce_restart_callback
                )
                self.kill()
            elif (
                event.ui_element == self.close_button
                or event.ui_element == self.cancel_button
            ):
                game.switches["window_open"] = False
                self.kill()
            elif event.ui_element == self.box_unchecked:
                self.box_unchecked.disable()
                self.box_unchecked.hide()
                self.box_checked.enable()
                self.box_checked.show()
                with open(
                    f"{get_cache_dir()}/suppress_update_popup", "w"
                ) as write_file:
                    write_file.write(get_latest_version_number())
            elif event.ui_element == self.box_checked:
                self.box_checked.disable()
                self.box_checked.hide()
                self.box_unchecked.enable()
                self.box_unchecked.show()
                if os.path.exists(f"{get_cache_dir()}/suppress_update_popup"):
                    os.remove(f"{get_cache_dir()}/suppress_update_popup")

    def announce_restart_callback(self):
        self.x.kill()
        y = AnnounceRestart(game.switches["cur_screen"])
        y.update(1)


class ChangelogPopup(UIWindow):
    def __init__(self, last_screen):
        super().__init__(
            scale(pygame.Rect((300, 300), (1000, 800))),
            window_display_title="Changelog",
            object_id="#game_over_window",
            resizable=False,
        )
        self.set_blocking(True)
        game.switches["window_open"] = True
        self.last_screen = last_screen
        self.changelog_popup_title = UITextBoxTweaked(
            f"<strong>What's New</strong>",
            scale(pygame.Rect((40, 20), (960, -1))),
            line_spacing=1,
            object_id="#changelog_popup_title",
            container=self,
        )

        current_version_number = "{:.16}".format(get_version_info().version_number)

        self.changelog_popup_subtitle = UITextBoxTweaked(
            f"Version {current_version_number}",
            scale(pygame.Rect((40, 70), (960, -1))),
            line_spacing=1,
            object_id="#changelog_popup_subtitle",
            container=self,
        )

        self.scrolling_container = pygame_gui.elements.UIScrollingContainer(
            scale(pygame.Rect((20, 130), (960, 650))),
            allow_scroll_x=False,
            container=self,
            manager=MANAGER,
        )

        dynamic_changelog = False
        if (
            get_version_info().is_dev()
            and get_version_info().is_source_build
            and get_version_info().git_installed
        ):
            file_cont = subprocess.check_output(
                [
                    "git",
                    "log",
                    r"--pretty=format:%H|||%cd|||%b|||%s",
                    "-15",
                    "--no-decorate",
                    "--merges",
                    "--grep=Merge pull request",
                    "--date=short",
                ]
            ).decode("utf-8")
            dynamic_changelog = True
        else:
            with open("changelog.txt", "r", encoding="utf-8") as read_file:
                file_cont = read_file.read()

        if get_version_info().is_dev() and not get_version_info().is_source_build:
            dynamic_changelog = True

        if dynamic_changelog:
            commits = file_cont.splitlines()
            file_cont = ""
            for line in commits:
                info = line.split("|||")

                # Get PR number so we can link the PR
                pr_number = re_search(r"Merge pull request #([0-9]*?) ", info[3])
                if pr_number:
                    # For some reason, multi-line links on pygame_gui's text boxes don't work very well.
                    # So, to work around that, just add a little "link" at the end
                    info[
                        2
                    ] += f" <a href='https://github.com/ClanGenOfficial/clangen/pull/{pr_number.group(1)}'>(link)</a>"

                # Format: DATE- \n PR Title (link)
                file_cont += f"<b>{info[1]}</b>\n- {info[2]}\n"

        self.changelog_text = UITextBoxTweaked(
            file_cont,
            scale(pygame.Rect((20, 130), (960, 650))),
            object_id="#text_box_30",
            line_spacing=0.95,
            starting_height=2,
            container=self,
            manager=MANAGER,
        )

        self.close_button = UIImageButton(
            scale(pygame.Rect((940, 10), (44, 44))),
            "",
            object_id="#exit_window_button",
            starting_height=2,
            container=self,
        )

    def process_event(self, event):
        super().process_event(event)

        if event.type == pygame_gui.UI_BUTTON_START_PRESS:
            if event.ui_element == self.close_button:
                game.switches["window_open"] = False
                self.kill()


class RelationshipLog(UIWindow):
    """This window allows the user to see the relationship log of a certain relationship."""

    def __init__(self, relationship, disable_button_list, hide_button_list):
        super().__init__(
            scale(pygame.Rect((546, 245), (1010, 1100))),
            window_display_title="Relationship Log",
            object_id="#relationship_log_window",
            resizable=False,
        )
        game.switches["window_open"] = True
        self.hide_button_list = hide_button_list
        for button in self.hide_button_list:
            button.hide()

        self.exit_button = UIImageButton(
            scale(pygame.Rect((940, 15), (44, 44))),
            "",
            object_id="#exit_window_button",
            container=self,
        )
        self.back_button = UIImageButton(
            scale(pygame.Rect((50, 1290), (210, 60))), "", object_id="#back_button"
        )
        self.log_icon = UIImageButton(
            scale(pygame.Rect((445, 808), (68, 68))), "", object_id="#log_icon"
        )
        self.closing_buttons = [self.exit_button, self.back_button, self.log_icon]

        self.disable_button_list = disable_button_list
        for button in self.disable_button_list:
            button.disable()

        """if game.settings["fullscreen"]:
            img_path = "resources/images/spacer.png"
        else:
            img_path = "resources/images/spacer_small.png"""

        opposite_log_string = None
        if not relationship.opposite_relationship:
            relationship.link_relationship()
        if (
            relationship.opposite_relationship
            and len(relationship.opposite_relationship.log) > 0
        ):
            opposite_log_string = f"{f'<br>-----------------------------<br>'.join(relationship.opposite_relationship.log)}<br>"

        log_string = (
            f"{f'<br>-----------------------------<br>'.join(relationship.log)}<br>"
            if len(relationship.log) > 0
            else "There are no relationship logs."
        )

        if not opposite_log_string:
            self.log = pygame_gui.elements.UITextBox(
                log_string,
                scale(pygame.Rect((30, 70), (953, 850))),
                object_id="#text_box_30_horizleft",
                manager=MANAGER,
                container=self,
            )
        else:
            self.log = pygame_gui.elements.UITextBox(
                log_string,
                scale(pygame.Rect((30, 70), (953, 500))),
                object_id="#text_box_30_horizleft",
                manager=MANAGER,
                container=self,
            )
            self.opp_heading = pygame_gui.elements.UITextBox(
                "<u><b>OTHER PERSPECTIVE</b></u>",
                scale(pygame.Rect((30, 550), (953, 560))),
                object_id="#text_box_30_horizleft",
                manager=MANAGER,
                container=self,
            )
            self.opp_heading.disable()
            self.opp_log = pygame_gui.elements.UITextBox(
                opposite_log_string,
                scale(pygame.Rect((30, 610), (953, 465))),
                object_id="#text_box_30_horizleft",
                manager=MANAGER,
                container=self,
            )

        self.set_blocking(True)

    def closing_process(self):
        """Handles to enable and kill all processes when a exit button is clicked."""
        game.switches["window_open"] = False
        for button in self.disable_button_list:
            button.enable()

        for button in self.hide_button_list:
            button.show()
            button.enable()
        self.log_icon.kill()
        self.exit_button.kill()
        self.back_button.kill()
        self.kill()

    def process_event(self, event):
        super().process_event(event)

        if event.type == pygame_gui.UI_BUTTON_START_PRESS:
            if event.ui_element in self.closing_buttons:
                self.closing_process()


class SaveError(UIWindow):
    def __init__(self, error_text):
        super().__init__(
            scale(pygame.Rect((300, 300), (1000, 800))),
            window_display_title="Changelog",
            object_id="#game_over_window",
            resizable=False,
        )
        self.set_blocking(True)
        game.switches["window_open"] = True
        self.changelog_popup_title = pygame_gui.elements.UITextBox(
            f"<strong>Saving Failed!</strong>\n\n{error_text}",
            scale(pygame.Rect((40, 20), (890, 750))),
            object_id="#text_box_30",
            container=self,
        )

        self.close_button = UIImageButton(
            scale(pygame.Rect((940, 10), (44, 44))),
            "",
            object_id="#exit_window_button",
            starting_height=2,
            container=self,
        )

    def process_event(self, event):
        super().process_event(event)

        if event.type == pygame_gui.UI_BUTTON_START_PRESS:
            if event.ui_element == self.close_button:
                game.switches["window_open"] = False
                self.kill()


class SaveAsImage(UIWindow):
    def __init__(self, image_to_save, file_name):
        super().__init__(
            scale(pygame.Rect((400, 350), (800, 500))),
            object_id="#game_over_window",
            resizable=False,
        )

        self.set_blocking(True)
        game.switches["window_open"] = True

        self.image_to_save = image_to_save
        self.file_name = file_name
        self.scale_factor = 1

        button_layout_rect = scale(pygame.Rect((0, 10), (44, 44)))
        button_layout_rect.topright = scale_dimentions((-2, 10))

        self.close_button = UIImageButton(
            button_layout_rect,
            "",
            object_id="#exit_window_button",
            starting_height=2,
            container=self,
            anchors={"right": "right", "top": "top"},
        )

        self.save_as_image = UIImageButton(
            scale(pygame.Rect((0, 180), (270, 60))),
            "",
            object_id="#save_image_button",
            starting_height=2,
            container=self,
            anchors={"centerx": "centerx"},
        )

        self.open_data_directory_button = UIImageButton(
            scale(pygame.Rect((0, 350), (356, 60))),
            "",
            object_id="#open_data_directory_button",
            container=self,
            starting_height=2,
            tool_tip_text="Opens the data directory. "
            "This is where save files, images, "
            "and logs are stored.",
            anchors={"centerx": "centerx"},
        )

        self.small_size_button = UIImageButton(
            scale(pygame.Rect((109, 100), (194, 60))),
            "",
            object_id="#image_small_button",
            container=self,
            starting_height=2,
        )
        self.small_size_button.disable()

        self.medium_size_button = UIImageButton(
            scale(pygame.Rect((303, 100), (194, 60))),
            "",
            object_id="#image_medium_button",
            container=self,
            starting_height=2,
        )

        self.large_size_button = UIImageButton(
            scale(pygame.Rect((497, 100), (194, 60))),
            "",
            object_id="#image_large_button",
            container=self,
            starting_height=2,
        )

        self.confirm_text = pygame_gui.elements.UITextBox(
            "",
            scale(pygame.Rect((10, 250), (780, 90))),
            object_id="#text_box_26_horizcenter_vertcenter_spacing_95",
            container=self,
            starting_height=2,
        )

    def save_image(self):
        file_name = self.file_name
        file_number = ""
        i = 0
        while True:
            if os.path.isfile(
                f"{get_saved_images_dir()}/{file_name + file_number}.png"
            ):
                i += 1
                file_number = f"_{i}"
            else:
                break

        scaled_image = pygame.transform.scale_by(self.image_to_save, self.scale_factor)
        pygame.image.save(
            scaled_image, f"{get_saved_images_dir()}/{file_name + file_number}.png"
        )
        return f"{file_name + file_number}.png"

    def process_event(self, event) -> bool:
        super().process_event(event)

        if event.type == pygame_gui.UI_BUTTON_START_PRESS:
            if event.ui_element == self.close_button:
                game.switches["window_open"] = False
                self.kill()
            elif event.ui_element == self.open_data_directory_button:
                if system() == "Darwin":
                    subprocess.Popen(["open", "-R", get_data_dir()])
                elif system() == "Windows":
                    os.startfile(get_data_dir())  # pylint: disable=no-member
                elif system() == "Linux":
                    try:
                        subprocess.Popen(["xdg-open", get_data_dir()])
                    except OSError:
                        logger.exception("Failed to call to xdg-open.")
                return
            elif event.ui_element == self.save_as_image:
                file_name = self.save_image()
                self.confirm_text.set_text(
                    f"Saved as {file_name} in the saved_images folder"
                )
            elif event.ui_element == self.small_size_button:
                self.scale_factor = 1
                self.small_size_button.disable()
                self.medium_size_button.enable()
                self.large_size_button.enable()
            elif event.ui_element == self.medium_size_button:
                self.scale_factor = 4
                self.small_size_button.enable()
                self.medium_size_button.disable()
                self.large_size_button.enable()
            elif event.ui_element == self.large_size_button:
                self.scale_factor = 6
                self.small_size_button.enable()
                self.medium_size_button.enable()
                self.large_size_button.disable()


class EventLoading(UIWindow):
    def __init__(self, pos):

        if pos is None:
            pos = (800, 700)

        super().__init__(
            scale(pygame.Rect(pos, (200, 200))),
            window_display_title="Game Over",
            object_id="#loading_window",
            resizable=False,
        )

        self.set_blocking(True)

        self.frames = self.load_images()
        self.end_animation = False

        self.animated_image = pygame_gui.elements.UIImage(
            scale(pygame.Rect(0, 0, 200, 200)), self.frames[0], container=self
        )

        self.animation_thread = threading.Thread(target=self.animate)
        self.animation_thread.start()

    @staticmethod
    def load_images():
        frames = []
        for i in range(0, 16):
            frames.append(
                pygame.image.load(f"resources/images/loading_animate/timeskip/{i}.png")
            )

        return frames

    def animate(self):

        i = 0
        while True:
            if self.end_animation:
                break

            i += 1
            if i >= len(self.frames):
                i = 0

            self.animated_image.set_image(self.frames[i])

            time.sleep(0.125)

    def kill(self):
        self.end_animation = True
        super().kill()


class ChangeCatToggles(UIWindow):
    """This window allows the user to edit various cat behavior toggles"""

    def __init__(self, cat):
        super().__init__(
            scale(pygame.Rect((600, 430), (800, 370))),
            window_display_title="Change Cat Name",
            object_id="#change_cat_name_window",
            resizable=False,
        )
        game.switches["window_open"] = True
        self.the_cat = cat
        self.set_blocking(True)
        self.back_button = UIImageButton(
            scale(pygame.Rect((740, 10), (44, 44))),
            "",
            object_id="#exit_window_button",
            container=self,
        )

        self.checkboxes = {}
        self.refresh_checkboxes()

        # Text
        self.text_1 = pygame_gui.elements.UITextBox(
            "Prevent fading",
            scale(pygame.Rect(110, 60, -1, 50)),
            object_id="#text_box_30_horizleft_pad_0_8",
            container=self,
        )

        self.text_2 = pygame_gui.elements.UITextBox(
            "Prevent kits",
            scale(pygame.Rect(110, 110, -1, 50)),
            object_id="#text_box_30_horizleft_pad_0_8",
            container=self,
        )

        self.text_3 = pygame_gui.elements.UITextBox(
            "Prevent retirement",
            scale(pygame.Rect(110, 160, -1, 50)),
            object_id="#text_box_30_horizleft_pad_0_8",
            container=self,
        )

        self.text_4 = pygame_gui.elements.UITextBox(
            "Limit romantic interactions and mate changes",
            scale(pygame.Rect(110, 210, -1, 50)),
            object_id="#text_box_30_horizleft_pad_0_8",
            container=self,
        )

        # Text

    def refresh_checkboxes(self):

        for x in self.checkboxes.values():
            x.kill()
        self.checkboxes = {}

        # Prevent Fading
        if self.the_cat == game.clan.instructor:
            box_type = "#checked_checkbox"
            tool_tip = "The afterlife guide can never fade."
        elif self.the_cat.prevent_fading:
            box_type = "#checked_checkbox"
            tool_tip = "Prevents cat from fading away after being dead for 202 moons."
        else:
            box_type = "#unchecked_checkbox"
            tool_tip = "Prevents cat from fading away after being dead for 202 moons."

        # Fading
        self.checkboxes["prevent_fading"] = UIImageButton(
            scale(pygame.Rect(45, 50, 68, 68)),
            "",
            container=self,
            object_id=box_type,
            tool_tip_text=tool_tip,
        )

        if self.the_cat == game.clan.instructor:
            self.checkboxes["prevent_fading"].disable()

        # No Kits
        if self.the_cat.no_kits:
            box_type = "#checked_checkbox"
            tool_tip = "Prevent the cat from adopting or having kittens."
        else:
            box_type = "#unchecked_checkbox"
            tool_tip = "Prevent the cat from adopting or having kittens."

        self.checkboxes["prevent_kits"] = UIImageButton(
            scale(pygame.Rect(45, 100, 68, 68)),
            "",
            container=self,
            object_id=box_type,
            tool_tip_text=tool_tip,
        )

        # No Retire
        if self.the_cat.no_retire:
            box_type = "#checked_checkbox"
            tool_tip = "Allow cat to retiring automatically."
        else:
            box_type = "#unchecked_checkbox"
            tool_tip = "Prevent cat from retiring automatically."

        self.checkboxes["prevent_retire"] = UIImageButton(
            scale(pygame.Rect(45, 150, 68, 68)),
            "",
            container=self,
            object_id=box_type,
            tool_tip_text=tool_tip,
        )

        # No mates
        if self.the_cat.no_mates:
            box_type = "#checked_checkbox"
            tool_tip = "Prevent cat from automatically taking a mate, breaking up, or having romantic interactions with non-mates."
        else:
            box_type = "#unchecked_checkbox"
            tool_tip = "Prevent cat from automatically taking a mate, breaking up, or having romantic interactions with non-mates."

        self.checkboxes["prevent_mates"] = UIImageButton(
            scale(pygame.Rect(45, 200, 68, 68)),
            "",
            container=self,
            object_id=box_type,
            tool_tip_text=tool_tip,
        )

    def process_event(self, event):
        if event.type == pygame_gui.UI_BUTTON_START_PRESS:
            if event.ui_element == self.back_button:
                game.switches["window_open"] = False
                game.all_screens["profile screen"].exit_screen()
                game.all_screens["profile screen"].screen_switches()
                self.kill()
            elif event.ui_element == self.checkboxes["prevent_fading"]:
                self.the_cat.prevent_fading = not self.the_cat.prevent_fading
                self.refresh_checkboxes()
            elif event.ui_element == self.checkboxes["prevent_kits"]:
                self.the_cat.no_kits = not self.the_cat.no_kits
                self.refresh_checkboxes()
            elif event.ui_element == self.checkboxes["prevent_retire"]:
                self.the_cat.no_retire = not self.the_cat.no_retire
                self.refresh_checkboxes()
            elif event.ui_element == self.checkboxes["prevent_mates"]:
                self.the_cat.no_mates = not self.the_cat.no_mates
                self.refresh_checkboxes()

        return super().process_event(event)


class SelectFocusClans(UIWindow):
    """This window allows the user to select the clans to be sabotaged, aided or raided in the focus setting."""

    def __init__(self):
        super().__init__(
            scale(pygame.Rect((500, 420), (600, 450))),
            window_display_title="Change Cat Name",
            object_id="#change_cat_name_window",
            resizable=False,
        )
        game.switches["window_open"] = True
        self.set_blocking(True)
        self.back_button = UIImageButton(
            scale(pygame.Rect((540, 10), (44, 44))),
            "",
            object_id="#exit_window_button",
            container=self,
        )
        self.save_button = UIImageButton(
            scale(pygame.Rect((161, 360), (278, 60))),
            "",
            object_id="#change_focus_button",
            container=self,
        )
        self.save_button.disable()

        self.checkboxes = {}
        self.refresh_checkboxes()

        # Text
        self.texts = {}
        self.texts["prompt"] = pygame_gui.elements.UITextBox(
            "<b>Which Clans will you target?</b>",
            scale(pygame.Rect((0, 10), (600, 60))),
            object_id="#text_box_30_horizcenter",
            container=self,
        )
        n = 0
        for clan in game.clan.all_clans:
            self.texts[clan.name] = pygame_gui.elements.UITextBox(
                clan.name + "clan",
                scale(pygame.Rect(215, n * 55 + 77, -1, 50)),
                object_id="#text_box_30_horizleft_pad_0_8",
                container=self,
            )
            n += 1

    def refresh_checkboxes(self):
        for x in self.checkboxes.values():
            x.kill()
        self.checkboxes = {}

        n = 0
        for clan in game.clan.all_clans:
            box_type = "#unchecked_checkbox"
            if clan.name in game.clan.clans_in_focus:
                box_type = "#checked_checkbox"

            self.checkboxes[clan.name] = UIImageButton(
                scale(pygame.Rect(150, n * 55 + 70, 68, 68)),
                "",
                container=self,
                object_id=box_type,
            )
            n += 1

    def process_event(self, event):
        if event.type == pygame_gui.UI_BUTTON_START_PRESS:
            if event.ui_element == self.back_button:
                game.clan.clans_in_focus = []
                game.switches["window_open"] = False
                game.all_screens["warrior den screen"].exit_screen()
                game.all_screens["warrior den screen"].screen_switches()
                self.kill()
            if event.ui_element == self.save_button:
                game.switches["window_open"] = False
                game.all_screens["warrior den screen"].save_focus()
                game.all_screens["warrior den screen"].exit_screen()
                game.all_screens["warrior den screen"].screen_switches()
                self.kill()
            if event.ui_element in self.checkboxes.values():
                for clan_name, value in self.checkboxes.items():
                    if value == event.ui_element:
                        if value.object_ids[1] == "#unchecked_checkbox":
                            game.clan.clans_in_focus.append(clan_name)
                        if value.object_ids[1] == "#checked_checkbox":
                            game.clan.clans_in_focus.remove(clan_name)
                        self.refresh_checkboxes()
                if len(game.clan.clans_in_focus) < 1 and self.save_button.is_enabled:
                    self.save_button.disable()
                if (
                    len(game.clan.clans_in_focus) >= 1
                    and not self.save_button.is_enabled
                ):
                    self.save_button.enable()

        return super().process_event(event)<|MERGE_RESOLUTION|>--- conflicted
+++ resolved
@@ -355,12 +355,7 @@
 
         if event.type == pygame_gui.UI_BUTTON_START_PRESS:
             if event.ui_element == self.delete_it_button:
-<<<<<<< HEAD
-                game.switches["window_open"] = False
-                print("delete")
-=======
                 game.switches['window_open'] = False
->>>>>>> c65fc05c
                 rempath = get_save_dir() + "/" + self.clan_name
                 shutil.rmtree(rempath)
                 if os.path.exists(rempath + "clan.json"):
