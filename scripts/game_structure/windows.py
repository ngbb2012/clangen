--- conflicted
+++ resolved
@@ -1726,22 +1726,12 @@
             anchors={"right": "right", "top": "top"},
         )
 
-<<<<<<< HEAD
         self.save_as_image = UISurfaceImageButton(
             ui_scale(pygame.Rect((0, 90), (135, 30))),
             "Save as Image",
             get_button_dict(ButtonStyles.SQUOVAL, (135, 30)),
             object_id="@buttonstyles_squoval",
-=======
-        self.save_as_image = UIImageButton(
-            scale(pygame.Rect((0, 180), (270, 60))),
-            "",
-            object_id="#save_image_button",
-            starting_height=2,
-            container=self,
-            anchors={"centerx": "centerx"},
             sound_id="save",
->>>>>>> cadd40e7
         )
 
         self.open_data_directory_button = UISurfaceImageButton(
