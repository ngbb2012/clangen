import os
from math import floor
from .game_essentials import game
from ..cat.history import History
from ..housekeeping.datadir import get_save_dir

import ujson

from re import sub
<<<<<<< HEAD
from scripts.cat.cats import Cat, Personality
from scripts.version import SAVE_VERSION_NUMBER
=======
from scripts.cat.cats import Cat
from scripts.housekeeping.version import SAVE_VERSION_NUMBER
>>>>>>> 45a9d35f
from scripts.cat.pelts import choose_pelt, vit, point_markings
from scripts.utility import update_sprite, is_iterable
from random import choice
from scripts.cat_relations.inheritance import Inheritance

def load_cats():
    try:
        json_load()
    except FileNotFoundError:
        try:
            csv_load(Cat.all_cats)
        except FileNotFoundError as e:
            game.switches['error_message'] = 'Can\'t find clan_cats.json!'
            game.switches['traceback'] = e
            raise

def json_load():
    all_cats = []
    cat_data = None
    clanname = game.switches['clan_list'][0]
    clan_cats_json_path = f'{get_save_dir()}/{clanname}/clan_cats.json'
    with open(f"resources/dicts/conversion_dict.json", 'r') as read_file:
        convert = ujson.loads(read_file.read())
    try:
        with open(clan_cats_json_path, 'r') as read_file:
            cat_data = ujson.loads(read_file.read())
    except PermissionError as e:
        game.switches['error_message'] = f'Can\t open {clan_cats_json_path}!'
        game.switches['traceback'] = e
        raise
    except ujson.JSONDecodeError as e:
        game.switches['error_message'] = f'{clan_cats_json_path} is malformed!'
        game.switches['traceback'] = e
        raise

    old_creamy_patches = convert["old_creamy_patches"]
    old_tortie_patches = convert["old_tortie_patches"]
    no_tint_patches = ['SEPIAPOINT', 'MINKPOINT', 'SEALPOINT']

    # create new cat objects
    for i, cat in enumerate(cat_data):
        try:
            new_pelt = choose_pelt(cat["pelt_color"],
                                cat["pelt_white"], cat["pelt_name"],
                                cat["pelt_length"], True)
            if cat["eye_colour"] == "BLUE2":
                cat["eye_colour"] = "COBALT"
            if cat["eye_colour"] in ["BLUEYELLOW", "BLUEGREEN"]:
                if cat["eye_colour"] == "BLUEYELLOW":
                    cat["eye_colour2"] = "YELLOW"
                elif cat["eye_colour"] == "BLUEGREEN":
                    cat["eye_colour2"] = "GREEN"
                cat["eye_colour"] = "BLUE"
            if "eye_colour2" in cat:
                if cat["eye_colour2"] == "BLUE2":
                    new_cat.eye_colour2 = "COBALT"
            new_cat = Cat(ID=cat["ID"],
                        prefix=cat["name_prefix"],
                        suffix=cat["name_suffix"],
                        specsuffix_hidden=(cat["specsuffix_hidden"] if 'specsuffix_hidden' in cat else False),
                        gender=cat["gender"],
                        status=cat["status"],
                        parent1=cat["parent1"],
                        parent2=cat["parent2"],
                        moons=cat["moons"],
                        eye_colour=cat["eye_colour"],
                        pelt=new_pelt,
                        loading_cat=True)
            new_cat.adoptive_parents = cat["adoptive_parents"] if "adoptive_parents" in cat else []
            new_cat.eye_colour2 = cat["eye_colour2"] if "eye_colour2" in cat else None
            new_cat.age = cat["age"]
            if new_cat.age == 'elder':
                new_cat.age = 'senior'
            new_cat.genderalign = cat["gender_align"]
            new_cat.backstory = cat["backstory"] if "backstory" in cat else None
            new_cat.birth_cooldown = cat["birth_cooldown"] if "birth_cooldown" in cat else 0
            new_cat.moons = cat["moons"]
            
            
            if "facets" in cat:
                facets = [int(i) for i in cat["facets"].split(",")]
                new_cat.personality = Personality(trait=cat["trait"], kit_trait=new_cat.age in ["newborn", "kitten"],
                                              lawful=facets[0], social=facets[1], 
                                              aggress=facets[2], stable=facets[3])
            else:
                new_cat.personality = Personality(trait=cat["trait"], kit_trait=new_cat.age in ["newborn", "kitten"])
                
                
            new_cat.mentor = cat["mentor"]
            new_cat.former_mentor = cat["former_mentor"] if "former_mentor" in cat else []
            new_cat.patrol_with_mentor = cat["patrol_with_mentor"] if "patrol_with_mentor" in cat else 0
            new_cat.paralyzed = cat["paralyzed"]
            new_cat.no_kits = cat["no_kits"]
            new_cat.exiled = cat["exiled"]
            new_cat.cat_sprites['kitten'] = cat["sprite_kitten"] if "sprite_kitten" in cat else cat["spirit_kitten"]
            new_cat.cat_sprites['adolescent'] = cat["sprite_adolescent"] if "sprite_adolescent" in cat else cat["spirit_adolescent"]
            new_cat.cat_sprites['young adult'] = cat["sprite_young_adult"] if "sprite_young_adult" in cat else cat["spirit_young_adult"]
            new_cat.cat_sprites['adult'] = cat["sprite_adult"] if "sprite_adult" in cat else cat["spirit_adult"]
            new_cat.cat_sprites['senior adult'] = cat["sprite_senior_adult"] if "sprite_senior_adult" in cat else cat["spirit_senior_adult"]
            new_cat.cat_sprites['senior'] = cat["sprite_senior"] if "sprite_senior" in cat else cat["spirit_elder"]
            new_cat.cat_sprites['para_adult'] = cat["sprite_para_adult"] if "sprite_para_adult" in cat else None
            # setting up sprites that might not be correct
            if new_cat.pelt is not None:
                if new_cat.pelt.length == 'long':
                    if new_cat.cat_sprites['adult'] not in [9, 10, 11]:
                        if new_cat.cat_sprites['adult'] == 0:
                            new_cat.cat_sprites['adult'] = 9
                        elif new_cat.cat_sprites['adult'] == 1:
                            new_cat.cat_sprites['adult'] = 10
                        elif new_cat.cat_sprites['adult'] == 2:
                            new_cat.cat_sprites['adult'] = 11
                        new_cat.cat_sprites['young adult'] = new_cat.cat_sprites['adult']
                        new_cat.cat_sprites['senior adult'] = new_cat.cat_sprites['adult']
                        new_cat.cat_sprites['para_adult'] = 16
                else:
                    new_cat.cat_sprites['para_adult'] = 15
                if new_cat.cat_sprites['senior'] not in [12, 13, 14]:
                    if new_cat.cat_sprites['senior'] == 3:
                        new_cat.cat_sprites['senior'] = 12
                    elif new_cat.cat_sprites['senior'] == 4:
                        new_cat.cat_sprites['senior'] = 13
                    elif new_cat.cat_sprites['senior'] == 5:
                        new_cat.cat_sprites['senior'] = 14
            new_cat.eye_colour = cat["eye_colour"]
            new_cat.reverse = cat["reverse"]
            if cat["white_patches"] in convert["old_creamy_patches"]:
                new_cat.white_patches = convert["old_creamy_patches"][str(cat['white_patches'])]
                new_cat.white_patches_tint = "darkcream"
            else:
                new_cat.white_patches = cat["white_patches"]
                if 'white_patches_tint' in cat:
                    new_cat.white_patches_tint = cat['white_patches_tint']
                else:
                    if new_cat.white_patches in no_tint_patches:
                        new_cat.white_patches_tint = "none"
                    else:
                        new_cat.white_patches_tint = "offwhite"
            if cat["white_patches"] == 'POINTMARK':
                new_cat.white_patches = "SEALPOINT"
            if cat["white_patches"] == 'PANTS2':
                new_cat.white_patches = 'PANTSTWO'
            if cat["white_patches"] == 'ANY2':
                new_cat.white_patches = 'ANYTWO'
            if cat["white_patches"] == "VITILIGO2":
                cat["white_patches"] = "VITILIGOTWO"
            new_cat.vitiligo = cat["vitiligo"] if "vitiligo" in cat else None
            new_cat.points = cat["points"] if "points" in cat else None
            if cat["white_patches"] in vit:
                new_cat.vitiligo = cat["white_patches"]
                new_cat.white_patches = None
            if "vitiligo" in cat and cat["vitiligo"] == "VITILIGO2":
                new_cat.vitiligo = "VITILIGOTWO"
            elif cat["white_patches"] in point_markings:
                new_cat.points = cat["white_patches"]
                new_cat.white_patches = None
            new_cat.tortiebase = cat["tortie_base"]
            if cat["tortie_pattern"] and "tortie" in cat["tortie_pattern"]:
                new_cat.tortiepattern = sub("tortie", "", cat["tortie_pattern"]).lower()
                if new_cat.tortiepattern == "solid":
                    new_cat.tortiepattern = "single"
            else:
                new_cat.tortiepattern = cat["tortie_pattern"]

            if cat["pattern"] in old_tortie_patches:
                # Convert old torties
                new_cat.pattern = convert["old_tortie_patches"][cat["pattern"]][1]
                new_cat.tortiecolour = convert["old_tortie_patches"][cat["pattern"]][0]
                # If the pattern is old, there is also a change the base color is stored in
                # tortiecolour, and that may be different from the pelt color (main for torties
                # generated before the "ginger-on-ginger" update. If it was generated after that update,
                # tortiecolour and pelt_colour will be the same. Therefore, lets also re-set the pelt color
                new_cat.pelt.colour = cat["tortie_color"]
            else:
                new_cat.pattern = cat["pattern"]
                new_cat.tortiecolour = cat["tortie_color"]
            if cat["pattern"] == "MINIMAL1":
                new_cat.pattern = "MINIMALONE"
            elif cat["pattern"] == "MINIMAL2":
                new_cat.pattern = "MINIMALTWO"
            elif cat["pattern"] == "MINIMAL3":
                new_cat.pattern = "MINIMALTHREE"
            elif cat["pattern"] == "MINIMAL4":
                new_cat.pattern = "MINIMALFOUR"
            new_cat.skin = cat["skin"]
            new_cat.skill = cat["skill"]
            new_cat.scars = cat["scars"] if "scars" in cat else []

            # converting old specialty saves into new scar parameter
            if "specialty" in cat or "specialty2" in cat:
                if cat["specialty"] is not None:
                    new_cat.scars.append(cat["specialty"])
                if cat["specialty2"] is not None:
                    new_cat.scars.append(cat["specialty2"])

            new_cat.accessory = cat["accessory"]
            new_cat.mate = cat["mate"] if type(cat["mate"]) is list else [cat["mate"]]
            if None in new_cat.mate:
                new_cat.mate = [i for i in new_cat.mate if i is not None]
            new_cat.previous_mates = cat["previous_mates"] if "previous_mates" in cat else []
            new_cat.dead = cat["dead"]
            new_cat.dead_for = cat["dead_moons"]
            new_cat.experience = cat["experience"]
            new_cat.apprentice = cat["current_apprentice"]
            new_cat.former_apprentices = cat["former_apprentices"]
            new_cat.df = cat["df"] if "df" in cat else False

            new_cat.outside = cat["outside"] if "outside" in cat else False
            new_cat.retired = cat["retired"] if "retired" in cat else False
            new_cat.faded_offspring = cat["faded_offspring"] if "faded_offspring" in cat else []
            new_cat.opacity = cat["opacity"] if "opacity" in cat else 100
            new_cat.prevent_fading = cat["prevent_fading"] if "prevent_fading" in cat else False
            new_cat.favourite = cat["favourite"] if "favourite" in cat else False
            new_cat.eye_tint = cat["eye_tint"] if "eye_tint" in cat else "none"
            new_cat.tint = cat["tint"] if "tint" in cat else "none"
            if "died_by" in cat or "scar_event" in cat or "mentor_influence" in cat:
                new_cat.convert_history(
                    cat["mentor_influence"] if "mentor_influence" in cat else [],
                    cat["died_by"] if "died_by" in cat else [],
                    cat["scar_event"] if "scar_event" in cat else []
                )

            #new_cat.pronouns = cat["pronouns"] if "pronouns" in cat else [new_cat.default_pronouns[0].copy()]
            all_cats.append(new_cat)

        except KeyError as e:
            if "ID" in cat:
                key = f" ID #{cat['ID']} "
            else: 
                key = f" at index {i} "
            game.switches['error_message'] = f'Cat{key}in clan_cats.json is missing {e}!'
            game.switches['traceback'] = e
            raise

    # replace cat ids with cat objects and add other needed variables
    for cat in all_cats:

        cat.load_conditions()

        # this is here to handle paralyzed cats in old saves
        if cat.paralyzed and "paralyzed" not in cat.permanent_condition:
            cat.get_permanent_condition("paralyzed")
        elif "paralyzed" in cat.permanent_condition and not cat.paralyzed:
            cat.paralyzed = True

        # load the relationships
        if not cat.dead:
            game.switches[
                'error_message'] = 'There was an error loading this clan\'s relationships. Last cat read was ' + str(
                    cat)
            cat.load_relationship_of_cat()
            game.switches[
                'error_message'] = f'There was an error when relationships for cat #{cat} are created.'
            if cat.relationships is not None and len(cat.relationships) < 1:
                cat.init_all_relationships()
        else:
            cat.relationships = {}

        # get all the siblings ids and save them
        siblings = list(
            filter(lambda inter_cat: cat.is_sibling(inter_cat), all_cats))
        cat.siblings = [sibling.ID for sibling in siblings]

        # Add faded siblings:
        for parent in cat.get_parents():
            try:
                cat_ob = Cat.fetch_cat(parent)
                cat.siblings.extend(cat_ob.faded_offspring)
            except:
                if parent == cat.parent1:
                    cat.parent1 = None
                elif parent == cat.parent2:
                    cat.parent2 = None

        # Remove duplicates
        cat.siblings = list(set(cat.siblings))

        # get all the children ids and save them
        children = list(
            filter(lambda inter_cat: cat.is_parent(inter_cat), all_cats))
        cat.children = [child.ID for child in children]

        # Add faded children
        cat.children.extend(cat.faded_offspring)
        
        game.switches['error_message'] = f'There was an error when thoughts for cat #{cat} are created.'
        # initialization of thoughts
        cat.thoughts()
        cat.inheritance = Inheritance(cat)
        
        # Save integrety checks
        if game.config["save_load"]["load_integrity_checks"]:
            save_check()
    


def csv_load(all_cats):
    if game.switches['clan_list'][0].strip() == '':
        cat_data = ''
    else:
        if os.path.exists(get_save_dir() + '/' + game.switches['clan_list'][0] +
                          'cats.csv'):
            with open(get_save_dir() + '/' + game.switches['clan_list'][0] + 'cats.csv',
                      'r') as read_file:
                cat_data = read_file.read()
        else:
            with open(get_save_dir() + '/' + game.switches['clan_list'][0] + 'cats.txt',
                      'r') as read_file:
                cat_data = read_file.read()
    if len(cat_data) > 0:
        cat_data = cat_data.replace('\t', ',')
        for i in cat_data.split('\n'):
            # CAT: ID(0) - prefix:suffix(1) - gender(2) - status(3) - age(4) - trait(5) - parent1(6) - parent2(7) - mentor(8)
            # PELT: pelt(9) - colour(10) - white(11) - length(12)
            # SPRITE: kitten(13) - apprentice(14) - warrior(15) - elder(16) - eye colour(17) - reverse(18)
            # - white patches(19) - pattern(20) - tortiebase(21) - tortiepattern(22) - tortiecolour(23) - skin(24) - skill(25) - NONE(26) - spec(27) - accessory(28) -
            # spec2(29) - moons(30) - mate(31)
            # dead(32) - SPRITE:dead(33) - exp(34) - dead for _ moons(35) - current apprentice(36)
            # (BOOLS, either TRUE OR FALSE) paralyzed(37) - no kits(38) - exiled(39)
            # genderalign(40) - former apprentices list (41)[FORMER APPS SHOULD ALWAYS BE MOVED TO THE END]
            if i.strip() != '':
                attr = i.split(',')
                for x in range(len(attr)):
                    attr[x] = attr[x].strip()
                    if attr[x] in ['None', 'None ']:
                        attr[x] = None
                    elif attr[x].upper() == 'TRUE':
                        attr[x] = True
                    elif attr[x].upper() == 'FALSE':
                        attr[x] = False
                game.switches[
                    'error_message'] = '1There was an error loading cat # ' + str(
                        attr[0])
                the_pelt = choose_pelt(attr[2], attr[10], attr[11], attr[9],
                                       attr[12], True)
                game.switches[
                    'error_message'] = '2There was an error loading cat # ' + str(
                        attr[0])
                the_cat = Cat(ID=attr[0],
                              prefix=attr[1].split(':')[0],
                              suffix=attr[1].split(':')[1],
                              gender=attr[2],
                              status=attr[3],
                              pelt=the_pelt,
                              parent1=attr[6],
                              parent2=attr[7],
                              eye_colour=attr[17])
                game.switches[
                    'error_message'] = '3There was an error loading cat # ' + str(
                        attr[0])
                the_cat.age, the_cat.mentor = attr[4], attr[8]
                game.switches[
                    'error_message'] = '4There was an error loading cat # ' + str(
                        attr[0])
                the_cat.cat_sprites['kitten'], the_cat.cat_sprites[
                    'adolescent'] = int(attr[13]), int(attr[14])
                game.switches[
                    'error_message'] = '5There was an error loading cat # ' + str(
                        attr[0])
                the_cat.cat_sprites['adult'], the_cat.cat_sprites[
                    'elder'] = int(attr[15]), int(attr[16])
                game.switches[
                    'error_message'] = '6There was an error loading cat # ' + str(
                        attr[0])
                the_cat.cat_sprites['young adult'], the_cat.cat_sprites[
                    'senior adult'] = int(attr[15]), int(attr[15])
                game.switches[
                    'error_message'] = '7There was an error loading cat # ' + str(
                        attr[0])
                the_cat.reverse, the_cat.white_patches, the_cat.pattern = attr[
                    18], attr[19], attr[20]
                game.switches[
                    'error_message'] = '8There was an error loading cat # ' + str(
                        attr[0])
                the_cat.tortiebase, the_cat.tortiepattern, the_cat.tortiecolour = attr[
                    21], attr[22], attr[23]
                game.switches[
                    'error_message'] = '9There was an error loading cat # ' + str(
                        attr[0])
                the_cat.trait, the_cat.skin, the_cat.specialty = attr[5], attr[
                    24], attr[27]
                game.switches[
                    'error_message'] = '10There was an error loading cat # ' + str(
                        attr[0])
                the_cat.skill = attr[25]
                if len(attr) > 28:
                    the_cat.accessory = attr[28]
                if len(attr) > 29:
                    the_cat.specialty2 = attr[29]
                else:
                    the_cat.specialty2 = None
                game.switches[
                    'error_message'] = '11There was an error loading cat # ' + str(
                        attr[0])
                if len(attr) > 34:
                    the_cat.experience = int(attr[34])
                    experiencelevels = [
                        'very low', 'low', 'slightly low', 'average',
                        'somewhat high', 'high', 'very high', 'master', 'max'
                    ]
                    the_cat.experience_level = experiencelevels[floor(
                        int(the_cat.experience) / 10)]
                else:
                    the_cat.experience = 0
                game.switches[
                    'error_message'] = '12There was an error loading cat # ' + str(
                        attr[0])
                if len(attr) > 30:
                    # Attributes that are to be added after the update
                    the_cat.moons = int(attr[30])
                    if len(attr) >= 31:
                        # assigning mate to cat, if any
                        the_cat.mate = [attr[31]]
                    if len(attr) >= 32:
                        # Is the cat dead
                        the_cat.dead = attr[32]
                        the_cat.cat_sprites['dead'] = attr[33]
                game.switches[
                    'error_message'] = '13There was an error loading cat # ' + str(
                        attr[0])
                if len(attr) > 35:
                    the_cat.dead_for = int(attr[35])
                game.switches[
                    'error_message'] = '14There was an error loading cat # ' + str(
                        attr[0])
                if len(attr) > 36 and attr[36] is not None:
                    the_cat.apprentice = attr[36].split(';')
                game.switches[
                    'error_message'] = '15There was an error loading cat # ' + str(
                        attr[0])
                if len(attr) > 37:
                    the_cat.paralyzed = bool(attr[37])
                if len(attr) > 38:
                    the_cat.no_kits = bool(attr[38])
                if len(attr) > 39:
                    the_cat.exiled = bool(attr[39])
                if len(attr) > 40:
                    the_cat.genderalign = attr[40]
                if len(attr
                       ) > 41 and attr[41] is not None:  #KEEP THIS AT THE END
                    the_cat.former_apprentices = attr[41].split(';')
        game.switches[
            'error_message'] = 'There was an error loading this clan\'s mentors, apprentices, relationships, or sprite info.'
        for inter_cat in all_cats.values():
            # Load the mentors and apprentices after all cats have been loaded
            game.switches[
                'error_message'] = 'There was an error loading this clan\'s mentors/apprentices. Last cat read was ' + str(
                    inter_cat)
            inter_cat.mentor = Cat.all_cats.get(inter_cat.mentor)
            apps = []
            former_apps = []
            for app_id in inter_cat.apprentice:
                app = Cat.all_cats.get(app_id)
                # Make sure if cat isn't an apprentice, they're a former apprentice
                if 'apprentice' in app.status:
                    apps.append(app)
                else:
                    former_apps.append(app)
            for f_app_id in inter_cat.former_apprentices:
                f_app = Cat.all_cats.get(f_app_id)
                former_apps.append(f_app)
            inter_cat.apprentice = [a.ID for a in apps] #Switch back to IDs. I don't want to risk breaking everything.
            inter_cat.former_apprentices = [a.ID for a in former_apps]
            if not inter_cat.dead:
                game.switches[
                    'error_message'] = 'There was an error loading this clan\'s relationships. Last cat read was ' + str(
                        inter_cat)
                inter_cat.load_relationship_of_cat()
            game.switches[
                'error_message'] = 'There was an error loading a cat\'s sprite info. Last cat read was ' + str(
                    inter_cat)
            #update_sprite(inter_cat)
        # generate the relationship if some is missing
        if not the_cat.dead:
            game.switches[
                'error_message'] = 'There was an error when relationships where created.'
            for id in all_cats.keys():
                the_cat = all_cats.get(id)
                game.switches[
                    'error_message'] = f'There was an error when relationships for cat #{the_cat} are created.'
                if the_cat.relationships is not None and len(the_cat.relationships) < 1:
                    the_cat.create_all_relationships()
        game.switches['error_message'] = ''

def save_check():
    """Checks through loaded cats, checks and attempts to fix issues """
    
    for cat in Cat.all_cats:
        cat_ob = Cat.all_cats[cat]
        
        # Not-mutural mate relations
        #if cat_ob.mate:
        #    _temp_ob = Cat.all_cats.get(cat_ob.mate)
        #    if _temp_ob:
        #        # Check if the mate's mate feild is set to none
        #        if not _temp_ob.mate:
        #            _temp_ob.mate = cat_ob.ID 
        #    else:
        #        # Invalid mate
        #        cat_ob.mate = None
                
def version_convert(version_info):
    """Does all save-convertion that require referencing the saved version number.
    This is a seperate function, since the version info is stored in clan.json, but most converson needs to be 
    done on the cats. Clan data is loaded in after cats, however. """
    
    if version_info is None:
        return
    
    if version_info["version_name"] == SAVE_VERSION_NUMBER:
        # Save was made on current version
        return
    
    if version_info["version_name"] is None:
        # Save was made before version number stoage was implemented. 
        # (ie, save file version 0)
        # This means the EXP must be adjusted. 
        for c in Cat.all_cats.values():
            c.experience = c.experience * 3.2
    <|MERGE_RESOLUTION|>--- conflicted
+++ resolved
@@ -7,13 +7,8 @@
 import ujson
 
 from re import sub
-<<<<<<< HEAD
 from scripts.cat.cats import Cat, Personality
-from scripts.version import SAVE_VERSION_NUMBER
-=======
-from scripts.cat.cats import Cat
 from scripts.housekeeping.version import SAVE_VERSION_NUMBER
->>>>>>> 45a9d35f
 from scripts.cat.pelts import choose_pelt, vit, point_markings
 from scripts.utility import update_sprite, is_iterable
 from random import choice
