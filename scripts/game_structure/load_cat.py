import os
import random
from math import floor
from .game_essentials import game
from ..cat.history import History
from ..cat.skills import CatSkills
from ..housekeeping.datadir import get_save_dir

import ujson

from re import sub
<<<<<<< HEAD
from scripts.cat.cats import Cat, Personality, BACKSTORIES
=======
from scripts.cat.pelts import Pelt
from scripts.cat.cats import Cat, Personality
>>>>>>> dde1ec41
from scripts.housekeeping.version import SAVE_VERSION_NUMBER
from scripts.utility import update_sprite, is_iterable
from random import choice
from scripts.cat_relations.inheritance import Inheritance

import logging
logger = logging.getLogger(__name__)

def load_cats():
    try:
        json_load()
    except FileNotFoundError:
        try:
            csv_load(Cat.all_cats)
        except FileNotFoundError as e:
            game.switches['error_message'] = 'Can\'t find clan_cats.json!'
            game.switches['traceback'] = e
            raise


def json_load():
    all_cats = []
    cat_data = None
    clanname = game.switches['clan_list'][0]
    clan_cats_json_path = f'{get_save_dir()}/{clanname}/clan_cats.json'
    with open(f"resources/dicts/conversion_dict.json", 'r') as read_file:
        convert = ujson.loads(read_file.read())
    try:
        with open(clan_cats_json_path, 'r') as read_file:
            cat_data = ujson.loads(read_file.read())
    except PermissionError as e:
        game.switches['error_message'] = f'Can\t open {clan_cats_json_path}!'
        game.switches['traceback'] = e
        raise
    except ujson.JSONDecodeError as e:
        game.switches['error_message'] = f'{clan_cats_json_path} is malformed!'
        game.switches['traceback'] = e
        raise

    old_tortie_patches = convert["old_tortie_patches"]

    # create new cat objects
    for i, cat in enumerate(cat_data):
        try:
<<<<<<< HEAD
            new_pelt = choose_pelt(cat["pelt_color"],
                                   cat["pelt_white"], cat["pelt_name"],
                                   cat["pelt_length"], True)
=======
            
            new_cat = Cat(ID=cat["ID"],
                        prefix=cat["name_prefix"],
                        suffix=cat["name_suffix"],
                        specsuffix_hidden=(cat["specsuffix_hidden"] if 'specsuffix_hidden' in cat else False),
                        gender=cat["gender"],
                        status=cat["status"],
                        parent1=cat["parent1"],
                        parent2=cat["parent2"],
                        moons=cat["moons"],
                        eye_colour=cat["eye_colour"],
                        loading_cat=True)
            
>>>>>>> dde1ec41
            if cat["eye_colour"] == "BLUE2":
                cat["eye_colour"] = "COBALT"
            if cat["eye_colour"] in ["BLUEYELLOW", "BLUEGREEN"]:
                if cat["eye_colour"] == "BLUEYELLOW":
                    cat["eye_colour2"] = "YELLOW"
                elif cat["eye_colour"] == "BLUEGREEN":
                    cat["eye_colour2"] = "GREEN"
                cat["eye_colour"] = "BLUE"
<<<<<<< HEAD
            new_cat = Cat(ID=cat["ID"],
                          prefix=cat["name_prefix"],
                          suffix=cat["name_suffix"],
                          specsuffix_hidden=(cat["specsuffix_hidden"] if 'specsuffix_hidden' in cat else False),
                          gender=cat["gender"],
                          status=cat["status"],
                          parent1=cat["parent1"],
                          parent2=cat["parent2"],
                          moons=cat["moons"],
                          eye_colour=cat["eye_colour"],
                          pelt=new_pelt,
                          skill_dict=cat["skill_dict"] if "skill_dict" in cat else None,
                          loading_cat=True)
            if "eye_colour2" in cat:
                if cat["eye_colour2"] == "BLUE2":
                    new_cat.eye_colour2 = "COBALT"

=======
            if "eye_colour2" in cat:
                if cat["eye_colour2"] == "BLUE2":
                    cat["eye_colour2"] = "COBALT"
                        
            new_cat.pelt = Pelt(
                name=cat["pelt_name"],
                length=cat["pelt_length"],
                colour=cat["pelt_color"],
                eye_color=cat["eye_colour"],
                eye_colour2=cat["eye_colour2"] if "eye_colour2" in cat else None,
                paralyzed=cat["paralyzed"],
                kitten_sprite=cat["sprite_kitten"] if "sprite_kitten" in cat else cat["spirit_kitten"],
                adol_sprite=cat["sprite_adolescent"] if "sprite_adolescent" in cat else cat["spirit_adolescent"],
                adult_sprite=cat["sprite_adult"] if "sprite_adult" in cat else cat["spirit_adult"],
                senior_sprite=cat["sprite_senior"] if "sprite_senior" in cat else cat["spirit_elder"],
                para_adult_sprite=cat["sprite_para_adult"] if "sprite_para_adult" in cat else None,
                reverse=cat["reverse"],
                vitiligo=cat["vitiligo"] if "vitiligo" in cat else None,
                points=cat["points"] if "points" in cat else None,
                white_patches_tint=cat["white_patches_tint"] if "white_patches_tint" in cat else "offwhite",
                white_patches=cat["white_patches"],
                tortiebase=cat["tortie_base"],
                tortiecolour=cat["tortie_color"],
                tortiepattern=cat["tortie_pattern"],
                pattern=cat["pattern"],
                skin=cat["skin"],
                tint=cat["tint"] if "tint" in cat else "none",
                scars=cat["scars"] if "scars" in cat else [],
                accessory=cat["accessory"],
                opacity=cat["opacity"] if "opacity" in cat else 100
            )
            
            # Runs a bunch of apperence-related convertion of old stuff. 
            new_cat.pelt.check_and_convert(convert)
            
             # converting old specialty saves into new scar parameter
            if "specialty" in cat or "specialty2" in cat:
                if cat["specialty"] is not None:
                    new_cat.pelt.scars.append(cat["specialty"])
                if cat["specialty2"] is not None:
                    new_cat.pelt.scars.append(cat["specialty2"])
            
>>>>>>> dde1ec41
            new_cat.adoptive_parents = cat["adoptive_parents"] if "adoptive_parents" in cat else []
            
            new_cat.genderalign = cat["gender_align"]
            new_cat.backstory = cat["backstory"] if "backstory" in cat else None
            if new_cat.backstory in BACKSTORIES["conversion"]:
                new_cat.backstory = BACKSTORIES["conversion"][new_cat.backstory]
            new_cat.birth_cooldown = cat["birth_cooldown"] if "birth_cooldown" in cat else 0
            new_cat.moons = cat["moons"]
            
            
            if "facets" in cat:
                facets = [int(i) for i in cat["facets"].split(",")]
                new_cat.personality = Personality(trait=cat["trait"], kit_trait=new_cat.age in ["newborn", "kitten"],
                                              lawful=facets[0], social=facets[1], 
                                              aggress=facets[2], stable=facets[3])
            else:
                new_cat.personality = Personality(trait=cat["trait"], kit_trait=new_cat.age in ["newborn", "kitten"])
                
                
            new_cat.mentor = cat["mentor"]
            new_cat.former_mentor = cat["former_mentor"] if "former_mentor" in cat else []
            new_cat.patrol_with_mentor = cat["patrol_with_mentor"] if "patrol_with_mentor" in cat else 0
            new_cat.no_kits = cat["no_kits"]
            new_cat.exiled = cat["exiled"]
<<<<<<< HEAD
            new_cat.cat_sprites['kitten'] = cat["sprite_kitten"] if "sprite_kitten" in cat else cat["spirit_kitten"]
            new_cat.cat_sprites['adolescent'] = cat["sprite_adolescent"] if "sprite_adolescent" in cat else cat[
                "spirit_adolescent"]
            new_cat.cat_sprites['young adult'] = cat["sprite_young_adult"] if "sprite_young_adult" in cat else cat[
                "spirit_young_adult"]
            new_cat.cat_sprites['adult'] = cat["sprite_adult"] if "sprite_adult" in cat else cat["spirit_adult"]
            new_cat.cat_sprites['senior adult'] = cat["sprite_senior_adult"] if "sprite_senior_adult" in cat else cat[
                "spirit_senior_adult"]
            new_cat.cat_sprites['senior'] = cat["sprite_senior"] if "sprite_senior" in cat else cat["spirit_elder"]
            new_cat.cat_sprites['para_adult'] = cat["sprite_para_adult"] if "sprite_para_adult" in cat else None
            # setting up sprites that might not be correct
            if new_cat.pelt is not None:
                if new_cat.pelt.length == 'long':
                    if new_cat.cat_sprites['adult'] not in [9, 10, 11]:
                        if new_cat.cat_sprites['adult'] == 0:
                            new_cat.cat_sprites['adult'] = 9
                        elif new_cat.cat_sprites['adult'] == 1:
                            new_cat.cat_sprites['adult'] = 10
                        elif new_cat.cat_sprites['adult'] == 2:
                            new_cat.cat_sprites['adult'] = 11
                        new_cat.cat_sprites['young adult'] = new_cat.cat_sprites['adult']
                        new_cat.cat_sprites['senior adult'] = new_cat.cat_sprites['adult']
                        new_cat.cat_sprites['para_adult'] = 16
                else:
                    new_cat.cat_sprites['para_adult'] = 15
                if new_cat.cat_sprites['senior'] not in [12, 13, 14]:
                    if new_cat.cat_sprites['senior'] == 3:
                        new_cat.cat_sprites['senior'] = 12
                    elif new_cat.cat_sprites['senior'] == 4:
                        new_cat.cat_sprites['senior'] = 13
                    elif new_cat.cat_sprites['senior'] == 5:
                        new_cat.cat_sprites['senior'] = 14
            new_cat.eye_colour = cat["eye_colour"]
            new_cat.reverse = cat["reverse"]
            if cat["white_patches"] in convert["old_creamy_patches"]:
                new_cat.white_patches = convert["old_creamy_patches"][str(cat['white_patches'])]
                new_cat.white_patches_tint = "darkcream"
            else:
                new_cat.white_patches = cat["white_patches"]
                if 'white_patches_tint' in cat:
                    new_cat.white_patches_tint = cat['white_patches_tint']
                else:
                    if new_cat.white_patches in no_tint_patches:
                        new_cat.white_patches_tint = "none"
                    else:
                        new_cat.white_patches_tint = "offwhite"
            if cat["white_patches"] == 'POINTMARK':
                new_cat.white_patches = "SEALPOINT"
            if cat["white_patches"] == 'PANTS2':
                new_cat.white_patches = 'PANTSTWO'
            if cat["white_patches"] == 'ANY2':
                new_cat.white_patches = 'ANYTWO'
            if cat["white_patches"] == "VITILIGO2":
                cat["white_patches"] = "VITILIGOTWO"
            new_cat.vitiligo = cat["vitiligo"] if "vitiligo" in cat else None
            new_cat.points = cat["points"] if "points" in cat else None
            if cat["white_patches"] in vit:
                new_cat.vitiligo = cat["white_patches"]
                new_cat.white_patches = None
            if "vitiligo" in cat and cat["vitiligo"] == "VITILIGO2":
                new_cat.vitiligo = "VITILIGOTWO"
            elif cat["white_patches"] in point_markings:
                new_cat.points = cat["white_patches"]
                new_cat.white_patches = None
            new_cat.tortiebase = cat["tortie_base"]
            if cat["tortie_pattern"] and "tortie" in cat["tortie_pattern"]:
                new_cat.tortiepattern = sub("tortie", "", cat["tortie_pattern"]).lower()
                if new_cat.tortiepattern == "solid":
                    new_cat.tortiepattern = "single"
            else:
                new_cat.tortiepattern = cat["tortie_pattern"]

            if cat["pattern"] in old_tortie_patches:
                # Convert old torties
                new_cat.pattern = convert["old_tortie_patches"][cat["pattern"]][1]
                new_cat.tortiecolour = convert["old_tortie_patches"][cat["pattern"]][0]
                # If the pattern is old, there is also a change the base color is stored in
                # tortiecolour, and that may be different from the pelt color (main for torties
                # generated before the "ginger-on-ginger" update. If it was generated after that update,
                # tortiecolour and pelt_colour will be the same. Therefore, lets also re-set the pelt color
                new_cat.pelt.colour = cat["tortie_color"]
            else:
                new_cat.pattern = cat["pattern"]
                new_cat.tortiecolour = cat["tortie_color"]
            if cat["pattern"] == "MINIMAL1":
                new_cat.pattern = "MINIMALONE"
            elif cat["pattern"] == "MINIMAL2":
                new_cat.pattern = "MINIMALTWO"
            elif cat["pattern"] == "MINIMAL3":
                new_cat.pattern = "MINIMALTHREE"
            elif cat["pattern"] == "MINIMAL4":
                new_cat.pattern = "MINIMALFOUR"
            new_cat.skin = cat["skin"]

            if "skill" in cat:
                print('skill in cat')
                if new_cat.backstory is None:
                    if "skill" == 'formerly a loner':
                        backstory = choice(['loner1', 'loner2', 'rogue1', 'rogue2'])
                        new_cat.backstory = backstory
                    elif "skill" == 'formerly a kittypet':
                        backstory = choice(['kittypet1', 'kittypet2'])
                        new_cat.backstory = backstory
                    else:
                        new_cat.backstory = 'clanborn'
                new_cat.skills.convert_old_skills(cat["skill"], new_cat)

            if new_cat.backstory in BACKSTORIES["backstory_categories"]["loner_backstories"]:
                new_cat.skills.hidden_skill = "loner's knowledge"
            elif new_cat.backstory in BACKSTORIES["backstory_categories"]["rogue_backstories"]:
                new_cat.skills.hidden_skill = "rogue's knowledge"
            elif new_cat.backstory in BACKSTORIES["backstory_categories"]["kittypet_backstories"]:
                new_cat.skills.hidden_skill = "kittypet's knowledge"

            new_cat.scars = cat["scars"] if "scars" in cat else []

            # converting old specialty saves into new scar parameter
            if "specialty" in cat or "specialty2" in cat:
                if cat["specialty"] is not None:
                    new_cat.scars.append(cat["specialty"])
                if cat["specialty2"] is not None:
                    new_cat.scars.append(cat["specialty2"])
=======
            new_cat.skill = cat["skill"]
>>>>>>> dde1ec41

           
            new_cat.mate = cat["mate"] if type(cat["mate"]) is list else [cat["mate"]]
            if None in new_cat.mate:
                new_cat.mate = [i for i in new_cat.mate if i is not None]
            new_cat.previous_mates = cat["previous_mates"] if "previous_mates" in cat else []
            new_cat.dead = cat["dead"]
            new_cat.dead_for = cat["dead_moons"]
            new_cat.experience = cat["experience"]
            new_cat.apprentice = cat["current_apprentice"]
            new_cat.former_apprentices = cat["former_apprentices"]
            new_cat.df = cat["df"] if "df" in cat else False

            new_cat.outside = cat["outside"] if "outside" in cat else False
            new_cat.retired = cat["retired"] if "retired" in cat else False
            new_cat.faded_offspring = cat["faded_offspring"] if "faded_offspring" in cat else []
            new_cat.prevent_fading = cat["prevent_fading"] if "prevent_fading" in cat else False
            new_cat.favourite = cat["favourite"] if "favourite" in cat else False
            
            if "died_by" in cat or "scar_event" in cat or "mentor_influence" in cat:
                new_cat.convert_history(
                    cat["mentor_influence"] if "mentor_influence" in cat else [],
                    cat["died_by"] if "died_by" in cat else [],
                    cat["scar_event"] if "scar_event" in cat else []
                )

            # new_cat.pronouns = cat["pronouns"] if "pronouns" in cat else [new_cat.default_pronouns[0].copy()]
            all_cats.append(new_cat)

        except KeyError as e:
            if "ID" in cat:
                key = f" ID #{cat['ID']} "
            else:
                key = f" at index {i} "
            game.switches['error_message'] = f'Cat{key}in clan_cats.json is missing {e}!'
            game.switches['traceback'] = e
            raise

    # replace cat ids with cat objects and add other needed variables
    for cat in all_cats:

        cat.load_conditions()

        # this is here to handle paralyzed cats in old saves
        if cat.pelt.paralyzed and "paralyzed" not in cat.permanent_condition:
            cat.get_permanent_condition("paralyzed")
        elif "paralyzed" in cat.permanent_condition and not cat.pelt.paralyzed:
            cat.paralyzed = True

        # load the relationships
        try:
            if not cat.dead:
                cat.load_relationship_of_cat()
                if cat.relationships is not None and len(cat.relationships) < 1:
                    cat.init_all_relationships()
            else:
                cat.relationships = {}
        except Exception as e:
            logger.exception(f'There was an error loading relationships for cat #{cat}.')
            game.switches['error_message'] = f'There was an error loading relationships for cat #{cat}.'
            game.switches['traceback'] = e
            raise

        # get all the siblings ids and save them
        siblings = list(
            filter(lambda inter_cat: cat.is_sibling(inter_cat), all_cats))
        cat.siblings = [sibling.ID for sibling in siblings]

        # Add faded siblings:
        for parent in cat.get_parents():
            try:
                cat_ob = Cat.fetch_cat(parent)
                cat.siblings.extend(cat_ob.faded_offspring)
            except:
                if parent == cat.parent1:
                    cat.parent1 = None
                elif parent == cat.parent2:
                    cat.parent2 = None

        # Remove duplicates
        cat.siblings = list(set(cat.siblings))

        # get all the children ids and save them
        children = list(
            filter(lambda inter_cat: cat.is_parent(inter_cat), all_cats))
        cat.children = [child.ID for child in children]

        # Add faded children
        cat.children.extend(cat.faded_offspring)
        
        try:
            # initialization of thoughts
            cat.thoughts()
            cat.inheritance = Inheritance(cat)
        except Exception as e:
            logger.exception(f'There was an error when thoughts for cat #{cat} are created.')
            game.switches['error_message'] = f'There was an error when thoughts for cat #{cat} are created.'
            game.switches['traceback'] = e
            raise

        # Save integrety checks
        if game.config["save_load"]["load_integrity_checks"]:
            save_check()


def csv_load(all_cats):
    if game.switches['clan_list'][0].strip() == '':
        cat_data = ''
    else:
        if os.path.exists(get_save_dir() + '/' + game.switches['clan_list'][0] +
                          'cats.csv'):
            with open(get_save_dir() + '/' + game.switches['clan_list'][0] + 'cats.csv',
                      'r') as read_file:
                cat_data = read_file.read()
        else:
            with open(get_save_dir() + '/' + game.switches['clan_list'][0] + 'cats.txt',
                      'r') as read_file:
                cat_data = read_file.read()
    if len(cat_data) > 0:
        cat_data = cat_data.replace('\t', ',')
        for i in cat_data.split('\n'):
            # CAT: ID(0) - prefix:suffix(1) - gender(2) - status(3) - age(4) - trait(5) - parent1(6) - parent2(7) - mentor(8)
            # PELT: pelt(9) - colour(10) - white(11) - length(12)
            # SPRITE: kitten(13) - apprentice(14) - warrior(15) - elder(16) - eye colour(17) - reverse(18)
            # - white patches(19) - pattern(20) - tortiebase(21) - tortiepattern(22) - tortiecolour(23) - skin(24) - skill(25) - NONE(26) - spec(27) - accessory(28) -
            # spec2(29) - moons(30) - mate(31)
            # dead(32) - SPRITE:dead(33) - exp(34) - dead for _ moons(35) - current apprentice(36)
            # (BOOLS, either TRUE OR FALSE) paralyzed(37) - no kits(38) - exiled(39)
            # genderalign(40) - former apprentices list (41)[FORMER APPS SHOULD ALWAYS BE MOVED TO THE END]
            if i.strip() != '':
                attr = i.split(',')
                for x in range(len(attr)):
                    attr[x] = attr[x].strip()
                    if attr[x] in ['None', 'None ']:
                        attr[x] = None
                    elif attr[x].upper() == 'TRUE':
                        attr[x] = True
                    elif attr[x].upper() == 'FALSE':
                        attr[x] = False
                game.switches[
                    'error_message'] = '1There was an error loading cat # ' + str(
<<<<<<< HEAD
                    attr[0])
                the_pelt = choose_pelt(attr[2], attr[10], attr[11], attr[9],
                                       attr[12], True)
=======
                        attr[0])
                the_pelt = Pelt(
                    colour=attr[2],
                    name = attr[11],
                    length=attr[9],
                    eye_color=attr[17]
                )
>>>>>>> dde1ec41
                game.switches[
                    'error_message'] = '2There was an error loading cat # ' + str(
                    attr[0])
                the_cat = Cat(ID=attr[0],
                              prefix=attr[1].split(':')[0],
                              suffix=attr[1].split(':')[1],
                              gender=attr[2],
                              status=attr[3],
                              pelt=the_pelt,
                              parent1=attr[6],
                              parent2=attr[7],
                            )
                
                
                game.switches[
                    'error_message'] = '3There was an error loading cat # ' + str(
                    attr[0])
                the_cat.age, the_cat.mentor = attr[4], attr[8]
                game.switches[
                    'error_message'] = '4There was an error loading cat # ' + str(
<<<<<<< HEAD
                    attr[0])
                the_cat.cat_sprites['kitten'], the_cat.cat_sprites[
                    'adolescent'] = int(attr[13]), int(attr[14])
                game.switches[
                    'error_message'] = '5There was an error loading cat # ' + str(
                    attr[0])
                the_cat.cat_sprites['adult'], the_cat.cat_sprites[
                    'elder'] = int(attr[15]), int(attr[16])
                game.switches[
                    'error_message'] = '6There was an error loading cat # ' + str(
                    attr[0])
                the_cat.cat_sprites['young adult'], the_cat.cat_sprites[
                    'senior adult'] = int(attr[15]), int(attr[15])
                game.switches[
                    'error_message'] = '7There was an error loading cat # ' + str(
                    attr[0])
                the_cat.reverse, the_cat.white_patches, the_cat.pattern = attr[
                                                                              18], attr[19], attr[20]
                game.switches[
                    'error_message'] = '8There was an error loading cat # ' + str(
                    attr[0])
                the_cat.tortiebase, the_cat.tortiepattern, the_cat.tortiecolour = attr[
                                                                                      21], attr[22], attr[23]
                game.switches[
                    'error_message'] = '9There was an error loading cat # ' + str(
                    attr[0])
                the_cat.trait, the_cat.skin, the_cat.specialty = attr[5], attr[
=======
                        attr[0])
                the_cat.pelt.cat_sprites['kitten'], the_cat.pelt.cat_sprites[
                    'adolescent'] = int(attr[13]), int(attr[14])
                game.switches[
                    'error_message'] = '5There was an error loading cat # ' + str(
                        attr[0])
                the_cat.pelt.cat_sprites['adult'], the_cat.pelt.cat_sprites[
                    'elder'] = int(attr[15]), int(attr[16])
                game.switches[
                    'error_message'] = '6There was an error loading cat # ' + str(
                        attr[0])
                the_cat.pelt.cat_sprites['young adult'], the_cat.pelt.cat_sprites[
                    'senior adult'] = int(attr[15]), int(attr[15])
                game.switches[
                    'error_message'] = '7There was an error loading cat # ' + str(
                        attr[0])
                the_cat.pelt.reverse, the_cat.pelt.white_patches, the_cat.pelt.pattern = attr[
                    18], attr[19], attr[20]
                game.switches[
                    'error_message'] = '8There was an error loading cat # ' + str(
                        attr[0])
                the_cat.pelt.tortiebase, the_cat.pelt.tortiepattern, the_cat.pelt.tortiecolour = attr[
                    21], attr[22], attr[23]
                game.switches[
                    'error_message'] = '9There was an error loading cat # ' + str(
                        attr[0])
                the_cat.trait, the_cat.pelt.skin, the_cat.specialty = attr[5], attr[
>>>>>>> dde1ec41
                    24], attr[27]
                game.switches[
                    'error_message'] = '10There was an error loading cat # ' + str(
                    attr[0])
                the_cat.skill = attr[25]
                if len(attr) > 28:
                    the_cat.pelt.accessory = attr[28]
                if len(attr) > 29:
                    the_cat.specialty2 = attr[29]
                else:
                    the_cat.specialty2 = None
                game.switches[
                    'error_message'] = '11There was an error loading cat # ' + str(
                    attr[0])
                if len(attr) > 34:
                    the_cat.experience = int(attr[34])
                    experiencelevels = [
                        'very low', 'low', 'slightly low', 'average',
                        'somewhat high', 'high', 'very high', 'master', 'max'
                    ]
                    the_cat.experience_level = experiencelevels[floor(
                        int(the_cat.experience) / 10)]
                else:
                    the_cat.experience = 0
                game.switches[
                    'error_message'] = '12There was an error loading cat # ' + str(
                    attr[0])
                if len(attr) > 30:
                    # Attributes that are to be added after the update
                    the_cat.moons = int(attr[30])
                    if len(attr) >= 31:
                        # assigning mate to cat, if any
                        the_cat.mate = [attr[31]]
                    if len(attr) >= 32:
                        # Is the cat dead
                        the_cat.dead = attr[32]
                        the_cat.pelt.cat_sprites['dead'] = attr[33]
                game.switches[
                    'error_message'] = '13There was an error loading cat # ' + str(
                    attr[0])
                if len(attr) > 35:
                    the_cat.dead_for = int(attr[35])
                game.switches[
                    'error_message'] = '14There was an error loading cat # ' + str(
                    attr[0])
                if len(attr) > 36 and attr[36] is not None:
                    the_cat.apprentice = attr[36].split(';')
                game.switches[
                    'error_message'] = '15There was an error loading cat # ' + str(
                    attr[0])
                if len(attr) > 37:
                    the_cat.pelt.paralyzed = bool(attr[37])
                if len(attr) > 38:
                    the_cat.no_kits = bool(attr[38])
                if len(attr) > 39:
                    the_cat.exiled = bool(attr[39])
                if len(attr) > 40:
                    the_cat.genderalign = attr[40]
                if len(attr
                       ) > 41 and attr[41] is not None:  # KEEP THIS AT THE END
                    the_cat.former_apprentices = attr[41].split(';')
        game.switches[
            'error_message'] = 'There was an error loading this clan\'s mentors, apprentices, relationships, or sprite info.'
        for inter_cat in all_cats.values():
            # Load the mentors and apprentices after all cats have been loaded
            game.switches[
                'error_message'] = 'There was an error loading this clan\'s mentors/apprentices. Last cat read was ' + str(
                inter_cat)
            inter_cat.mentor = Cat.all_cats.get(inter_cat.mentor)
            apps = []
            former_apps = []
            for app_id in inter_cat.apprentice:
                app = Cat.all_cats.get(app_id)
                # Make sure if cat isn't an apprentice, they're a former apprentice
                if 'apprentice' in app.status:
                    apps.append(app)
                else:
                    former_apps.append(app)
            for f_app_id in inter_cat.former_apprentices:
                f_app = Cat.all_cats.get(f_app_id)
                former_apps.append(f_app)
            inter_cat.apprentice = [a.ID for a in apps]  # Switch back to IDs. I don't want to risk breaking everything.
            inter_cat.former_apprentices = [a.ID for a in former_apps]
            if not inter_cat.dead:
                game.switches[
                    'error_message'] = 'There was an error loading this clan\'s relationships. Last cat read was ' + str(
                    inter_cat)
                inter_cat.load_relationship_of_cat()
            game.switches[
                'error_message'] = 'There was an error loading a cat\'s sprite info. Last cat read was ' + str(
                inter_cat)
            # update_sprite(inter_cat)
        # generate the relationship if some is missing
        if not the_cat.dead:
            game.switches[
                'error_message'] = 'There was an error when relationships where created.'
            for id in all_cats.keys():
                the_cat = all_cats.get(id)
                game.switches[
                    'error_message'] = f'There was an error when relationships for cat #{the_cat} are created.'
                if the_cat.relationships is not None and len(the_cat.relationships) < 1:
                    the_cat.create_all_relationships()
        game.switches['error_message'] = ''


def save_check():
    """Checks through loaded cats, checks and attempts to fix issues """

    for cat in Cat.all_cats:
        cat_ob = Cat.all_cats[cat]

        # Not-mutural mate relations
        # if cat_ob.mate:
        #    _temp_ob = Cat.all_cats.get(cat_ob.mate)
        #    if _temp_ob:
        #        # Check if the mate's mate feild is set to none
        #        if not _temp_ob.mate:
        #            _temp_ob.mate = cat_ob.ID 
        #    else:
        #        # Invalid mate
        #        cat_ob.mate = None


def version_convert(version_info):
    """Does all save-conversion that require referencing the saved version number.
    This is a separate function, since the version info is stored in clan.json, but most conversion needs to be
    done on the cats. Clan data is loaded in after cats, however. """

    if version_info is None:
        return

    if version_info["version_name"] == SAVE_VERSION_NUMBER:
        # Save was made on current version
        return

    if version_info["version_name"] is None:
        # Save was made before version number storage was implemented.
        # (ie, save file version 0)
        # This means the EXP must be adjusted. 
        for c in Cat.all_cats.values():
            c.experience = c.experience * 3.2<|MERGE_RESOLUTION|>--- conflicted
+++ resolved
@@ -9,12 +9,8 @@
 import ujson
 
 from re import sub
-<<<<<<< HEAD
+from scripts.cat.pelts import Pelt
 from scripts.cat.cats import Cat, Personality, BACKSTORIES
-=======
-from scripts.cat.pelts import Pelt
-from scripts.cat.cats import Cat, Personality
->>>>>>> dde1ec41
 from scripts.housekeeping.version import SAVE_VERSION_NUMBER
 from scripts.utility import update_sprite, is_iterable
 from random import choice
@@ -59,11 +55,6 @@
     # create new cat objects
     for i, cat in enumerate(cat_data):
         try:
-<<<<<<< HEAD
-            new_pelt = choose_pelt(cat["pelt_color"],
-                                   cat["pelt_white"], cat["pelt_name"],
-                                   cat["pelt_length"], True)
-=======
             
             new_cat = Cat(ID=cat["ID"],
                         prefix=cat["name_prefix"],
@@ -77,7 +68,6 @@
                         eye_colour=cat["eye_colour"],
                         loading_cat=True)
             
->>>>>>> dde1ec41
             if cat["eye_colour"] == "BLUE2":
                 cat["eye_colour"] = "COBALT"
             if cat["eye_colour"] in ["BLUEYELLOW", "BLUEGREEN"]:
@@ -86,25 +76,6 @@
                 elif cat["eye_colour"] == "BLUEGREEN":
                     cat["eye_colour2"] = "GREEN"
                 cat["eye_colour"] = "BLUE"
-<<<<<<< HEAD
-            new_cat = Cat(ID=cat["ID"],
-                          prefix=cat["name_prefix"],
-                          suffix=cat["name_suffix"],
-                          specsuffix_hidden=(cat["specsuffix_hidden"] if 'specsuffix_hidden' in cat else False),
-                          gender=cat["gender"],
-                          status=cat["status"],
-                          parent1=cat["parent1"],
-                          parent2=cat["parent2"],
-                          moons=cat["moons"],
-                          eye_colour=cat["eye_colour"],
-                          pelt=new_pelt,
-                          skill_dict=cat["skill_dict"] if "skill_dict" in cat else None,
-                          loading_cat=True)
-            if "eye_colour2" in cat:
-                if cat["eye_colour2"] == "BLUE2":
-                    new_cat.eye_colour2 = "COBALT"
-
-=======
             if "eye_colour2" in cat:
                 if cat["eye_colour2"] == "BLUE2":
                     cat["eye_colour2"] = "COBALT"
@@ -147,7 +118,6 @@
                 if cat["specialty2"] is not None:
                     new_cat.pelt.scars.append(cat["specialty2"])
             
->>>>>>> dde1ec41
             new_cat.adoptive_parents = cat["adoptive_parents"] if "adoptive_parents" in cat else []
             
             new_cat.genderalign = cat["gender_align"]
@@ -172,132 +142,7 @@
             new_cat.patrol_with_mentor = cat["patrol_with_mentor"] if "patrol_with_mentor" in cat else 0
             new_cat.no_kits = cat["no_kits"]
             new_cat.exiled = cat["exiled"]
-<<<<<<< HEAD
-            new_cat.cat_sprites['kitten'] = cat["sprite_kitten"] if "sprite_kitten" in cat else cat["spirit_kitten"]
-            new_cat.cat_sprites['adolescent'] = cat["sprite_adolescent"] if "sprite_adolescent" in cat else cat[
-                "spirit_adolescent"]
-            new_cat.cat_sprites['young adult'] = cat["sprite_young_adult"] if "sprite_young_adult" in cat else cat[
-                "spirit_young_adult"]
-            new_cat.cat_sprites['adult'] = cat["sprite_adult"] if "sprite_adult" in cat else cat["spirit_adult"]
-            new_cat.cat_sprites['senior adult'] = cat["sprite_senior_adult"] if "sprite_senior_adult" in cat else cat[
-                "spirit_senior_adult"]
-            new_cat.cat_sprites['senior'] = cat["sprite_senior"] if "sprite_senior" in cat else cat["spirit_elder"]
-            new_cat.cat_sprites['para_adult'] = cat["sprite_para_adult"] if "sprite_para_adult" in cat else None
-            # setting up sprites that might not be correct
-            if new_cat.pelt is not None:
-                if new_cat.pelt.length == 'long':
-                    if new_cat.cat_sprites['adult'] not in [9, 10, 11]:
-                        if new_cat.cat_sprites['adult'] == 0:
-                            new_cat.cat_sprites['adult'] = 9
-                        elif new_cat.cat_sprites['adult'] == 1:
-                            new_cat.cat_sprites['adult'] = 10
-                        elif new_cat.cat_sprites['adult'] == 2:
-                            new_cat.cat_sprites['adult'] = 11
-                        new_cat.cat_sprites['young adult'] = new_cat.cat_sprites['adult']
-                        new_cat.cat_sprites['senior adult'] = new_cat.cat_sprites['adult']
-                        new_cat.cat_sprites['para_adult'] = 16
-                else:
-                    new_cat.cat_sprites['para_adult'] = 15
-                if new_cat.cat_sprites['senior'] not in [12, 13, 14]:
-                    if new_cat.cat_sprites['senior'] == 3:
-                        new_cat.cat_sprites['senior'] = 12
-                    elif new_cat.cat_sprites['senior'] == 4:
-                        new_cat.cat_sprites['senior'] = 13
-                    elif new_cat.cat_sprites['senior'] == 5:
-                        new_cat.cat_sprites['senior'] = 14
-            new_cat.eye_colour = cat["eye_colour"]
-            new_cat.reverse = cat["reverse"]
-            if cat["white_patches"] in convert["old_creamy_patches"]:
-                new_cat.white_patches = convert["old_creamy_patches"][str(cat['white_patches'])]
-                new_cat.white_patches_tint = "darkcream"
-            else:
-                new_cat.white_patches = cat["white_patches"]
-                if 'white_patches_tint' in cat:
-                    new_cat.white_patches_tint = cat['white_patches_tint']
-                else:
-                    if new_cat.white_patches in no_tint_patches:
-                        new_cat.white_patches_tint = "none"
-                    else:
-                        new_cat.white_patches_tint = "offwhite"
-            if cat["white_patches"] == 'POINTMARK':
-                new_cat.white_patches = "SEALPOINT"
-            if cat["white_patches"] == 'PANTS2':
-                new_cat.white_patches = 'PANTSTWO'
-            if cat["white_patches"] == 'ANY2':
-                new_cat.white_patches = 'ANYTWO'
-            if cat["white_patches"] == "VITILIGO2":
-                cat["white_patches"] = "VITILIGOTWO"
-            new_cat.vitiligo = cat["vitiligo"] if "vitiligo" in cat else None
-            new_cat.points = cat["points"] if "points" in cat else None
-            if cat["white_patches"] in vit:
-                new_cat.vitiligo = cat["white_patches"]
-                new_cat.white_patches = None
-            if "vitiligo" in cat and cat["vitiligo"] == "VITILIGO2":
-                new_cat.vitiligo = "VITILIGOTWO"
-            elif cat["white_patches"] in point_markings:
-                new_cat.points = cat["white_patches"]
-                new_cat.white_patches = None
-            new_cat.tortiebase = cat["tortie_base"]
-            if cat["tortie_pattern"] and "tortie" in cat["tortie_pattern"]:
-                new_cat.tortiepattern = sub("tortie", "", cat["tortie_pattern"]).lower()
-                if new_cat.tortiepattern == "solid":
-                    new_cat.tortiepattern = "single"
-            else:
-                new_cat.tortiepattern = cat["tortie_pattern"]
-
-            if cat["pattern"] in old_tortie_patches:
-                # Convert old torties
-                new_cat.pattern = convert["old_tortie_patches"][cat["pattern"]][1]
-                new_cat.tortiecolour = convert["old_tortie_patches"][cat["pattern"]][0]
-                # If the pattern is old, there is also a change the base color is stored in
-                # tortiecolour, and that may be different from the pelt color (main for torties
-                # generated before the "ginger-on-ginger" update. If it was generated after that update,
-                # tortiecolour and pelt_colour will be the same. Therefore, lets also re-set the pelt color
-                new_cat.pelt.colour = cat["tortie_color"]
-            else:
-                new_cat.pattern = cat["pattern"]
-                new_cat.tortiecolour = cat["tortie_color"]
-            if cat["pattern"] == "MINIMAL1":
-                new_cat.pattern = "MINIMALONE"
-            elif cat["pattern"] == "MINIMAL2":
-                new_cat.pattern = "MINIMALTWO"
-            elif cat["pattern"] == "MINIMAL3":
-                new_cat.pattern = "MINIMALTHREE"
-            elif cat["pattern"] == "MINIMAL4":
-                new_cat.pattern = "MINIMALFOUR"
-            new_cat.skin = cat["skin"]
-
-            if "skill" in cat:
-                print('skill in cat')
-                if new_cat.backstory is None:
-                    if "skill" == 'formerly a loner':
-                        backstory = choice(['loner1', 'loner2', 'rogue1', 'rogue2'])
-                        new_cat.backstory = backstory
-                    elif "skill" == 'formerly a kittypet':
-                        backstory = choice(['kittypet1', 'kittypet2'])
-                        new_cat.backstory = backstory
-                    else:
-                        new_cat.backstory = 'clanborn'
-                new_cat.skills.convert_old_skills(cat["skill"], new_cat)
-
-            if new_cat.backstory in BACKSTORIES["backstory_categories"]["loner_backstories"]:
-                new_cat.skills.hidden_skill = "loner's knowledge"
-            elif new_cat.backstory in BACKSTORIES["backstory_categories"]["rogue_backstories"]:
-                new_cat.skills.hidden_skill = "rogue's knowledge"
-            elif new_cat.backstory in BACKSTORIES["backstory_categories"]["kittypet_backstories"]:
-                new_cat.skills.hidden_skill = "kittypet's knowledge"
-
-            new_cat.scars = cat["scars"] if "scars" in cat else []
-
-            # converting old specialty saves into new scar parameter
-            if "specialty" in cat or "specialty2" in cat:
-                if cat["specialty"] is not None:
-                    new_cat.scars.append(cat["specialty"])
-                if cat["specialty2"] is not None:
-                    new_cat.scars.append(cat["specialty2"])
-=======
             new_cat.skill = cat["skill"]
->>>>>>> dde1ec41
 
            
             new_cat.mate = cat["mate"] if type(cat["mate"]) is list else [cat["mate"]]
@@ -439,11 +284,6 @@
                         attr[x] = False
                 game.switches[
                     'error_message'] = '1There was an error loading cat # ' + str(
-<<<<<<< HEAD
-                    attr[0])
-                the_pelt = choose_pelt(attr[2], attr[10], attr[11], attr[9],
-                                       attr[12], True)
-=======
                         attr[0])
                 the_pelt = Pelt(
                     colour=attr[2],
@@ -451,7 +291,6 @@
                     length=attr[9],
                     eye_color=attr[17]
                 )
->>>>>>> dde1ec41
                 game.switches[
                     'error_message'] = '2There was an error loading cat # ' + str(
                     attr[0])
@@ -472,35 +311,6 @@
                 the_cat.age, the_cat.mentor = attr[4], attr[8]
                 game.switches[
                     'error_message'] = '4There was an error loading cat # ' + str(
-<<<<<<< HEAD
-                    attr[0])
-                the_cat.cat_sprites['kitten'], the_cat.cat_sprites[
-                    'adolescent'] = int(attr[13]), int(attr[14])
-                game.switches[
-                    'error_message'] = '5There was an error loading cat # ' + str(
-                    attr[0])
-                the_cat.cat_sprites['adult'], the_cat.cat_sprites[
-                    'elder'] = int(attr[15]), int(attr[16])
-                game.switches[
-                    'error_message'] = '6There was an error loading cat # ' + str(
-                    attr[0])
-                the_cat.cat_sprites['young adult'], the_cat.cat_sprites[
-                    'senior adult'] = int(attr[15]), int(attr[15])
-                game.switches[
-                    'error_message'] = '7There was an error loading cat # ' + str(
-                    attr[0])
-                the_cat.reverse, the_cat.white_patches, the_cat.pattern = attr[
-                                                                              18], attr[19], attr[20]
-                game.switches[
-                    'error_message'] = '8There was an error loading cat # ' + str(
-                    attr[0])
-                the_cat.tortiebase, the_cat.tortiepattern, the_cat.tortiecolour = attr[
-                                                                                      21], attr[22], attr[23]
-                game.switches[
-                    'error_message'] = '9There was an error loading cat # ' + str(
-                    attr[0])
-                the_cat.trait, the_cat.skin, the_cat.specialty = attr[5], attr[
-=======
                         attr[0])
                 the_cat.pelt.cat_sprites['kitten'], the_cat.pelt.cat_sprites[
                     'adolescent'] = int(attr[13]), int(attr[14])
@@ -528,7 +338,6 @@
                     'error_message'] = '9There was an error loading cat # ' + str(
                         attr[0])
                 the_cat.trait, the_cat.pelt.skin, the_cat.specialty = attr[5], attr[
->>>>>>> dde1ec41
                     24], attr[27]
                 game.switches[
                     'error_message'] = '10There was an error loading cat # ' + str(
