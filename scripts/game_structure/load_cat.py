--- conflicted
+++ resolved
@@ -63,8 +63,6 @@
         "CREAMFOUR": ("CREAM", "FOUR")
     }
 
-<<<<<<< HEAD
-=======
     old_creamy_patches = {
         'COLOURPOINTCREAMY': 'COLOURPOINT',
         'ANYCREAMY': 'ANY',
@@ -76,7 +74,6 @@
 
     no_tint_patches = ['SEPIAPOINT', 'MINKPOINT', 'SEALPOINT']
 
->>>>>>> c7c065bf
     # create new cat objects
     for i, cat in enumerate(cat_data):
         try:
@@ -117,9 +114,6 @@
             new_cat.age_sprites['elder'] = cat["spirit_elder"]
             new_cat.eye_colour = cat["eye_colour"]
             new_cat.reverse = cat["reverse"]
-<<<<<<< HEAD
-            new_cat.white_patches = cat["white_patches"]
-=======
             
             if cat["white_patches"] in old_creamy_patches:
                 new_cat.white_patches = old_creamy_patches[cat['white_patches']]
@@ -133,17 +127,13 @@
                         new_cat.white_patches_tint = "none"
                     else:
                         new_cat.white_patches_tint = "offwhite"
->>>>>>> c7c065bf
 
             new_cat.tortiebase = cat["tortie_base"]
 
             if cat["tortie_pattern"] and "tortie" in cat["tortie_pattern"]:
                 new_cat.tortiepattern = sub("tortie", "", cat["tortie_pattern"]).lower()
-<<<<<<< HEAD
-=======
                 if new_cat.tortiepattern == "solid":
                     new_cat.tortiepattern = "single"
->>>>>>> c7c065bf
             else:
                 new_cat.tortiepattern = cat["tortie_pattern"]
 
@@ -160,10 +150,6 @@
                 new_cat.pattern = cat["pattern"]
                 new_cat.tortiecolour = cat["tortie_color"]
 
-<<<<<<< HEAD
-
-=======
->>>>>>> c7c065bf
             new_cat.skin = cat["skin"]
             new_cat.skill = cat["skill"]
             new_cat.scars = cat["scars"] if "scars" in cat else []
