--- conflicted
+++ resolved
@@ -39,14 +39,9 @@
         game.switches['error_message'] = f'Can\t open saves/{clanname}/clan_cats.json!'
         game.switches['traceback'] = e
         raise
-<<<<<<< HEAD
     except JSONDecodeError as e:
-        game.switches['error_message'] = f'saves/{clanname}/clan_cats.json is malformed!'
+        game.switches['error_message'] = get_save_dir() + f'/{clanname}/clan_cats.json is malformed!'
         game.switches['traceback'] = e
-=======
-    except JSONDecodeError:
-        game.switches['error_message'] = get_save_dir() + f'/{clanname}/clan_cats.json is malformed!'
->>>>>>> 3e9f4a5c
         raise
         
     old_tortie_patches = {
