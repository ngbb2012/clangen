import os
from math import floor
from .game_essentials import game

try:
    import ujson
except ImportError:
    import json as ujson

from re import sub
from scripts.cat.cats import Cat
from scripts.cat.pelts import choose_pelt
from scripts.utility import update_sprite, is_iterable
from random import choice
try:
    from ujson import JSONDecodeError
except ImportError:
    from json import JSONDecodeError

def load_cats():
    try:
        json_load()
    except FileNotFoundError:
        try:
            csv_load(Cat.all_cats)
        except FileNotFoundError:
            game.switches['error_message'] = 'Can\'t find clan_cats.json!'
            raise

def json_load():
    all_cats = []
    cat_data = None
    clanname = game.switches['clan_list'][0]
    try:
        with open('saves/' + clanname + '/clan_cats.json', 'r') as read_file:
            cat_data = ujson.loads(read_file.read())
    except PermissionError:
        game.switches['error_message'] = f'Can\t open saves/{clanname}/clan_cats.json!'
        raise
    except JSONDecodeError:
        game.switches['error_message'] = f'saves/{clanname}/clan_cats.json is malformed!'
        raise
        
    old_tortie_patches = {
        "PALEONE": ("PALEGINGER", "ONE"),
        "PALETWO": ("PALEGINGER", "TWO"),
        "PALETHREE": ("PALEGINGER", "THREE"),
        "PALEFOUR": ("PALEGINGER", "FOUR"),
        "GOLDONE": ("GOLDEN", "ONE"),
        "GOLDTWO": ("GOLDEN", "TWO"),
        "GOLDTHREE": ("GOLDEN", "THREE"),
        "GOLDFOUR": ("GOLDEN", "FOUR"),
        "GINGERONE": ("GINGER", "ONE"),
        "GINGERTWO": ("GINGER", "TWO"),
        "GINGERTHREE": ("GINGER", "THREE"),
        "GINGERFOUR": ("GINGER", "FOUR"),
        "DARKONE": ("DARKGINGER", "ONE"),
        "DARKTWO": ("DARKGINGER", "TWO"),
        "DARKTHREE": ("DARKGINGER", "THREE"),
        "DARKFOUR": ("DARKGINGER", "FOUR"),
        "CREAMONE": ("CREAM", "ONE"),
        "CREAMTWO": ("CREAM", "TWO"),
        "CREAMTHREE": ("CREAM", "THREE"),
        "CREAMFOUR": ("CREAM", "FOUR")
    }

    # create new cat objects
    for i, cat in enumerate(cat_data):
        try:
            new_pelt = choose_pelt(cat["pelt_color"],
                                cat["pelt_white"], cat["pelt_name"],
                                cat["pelt_length"], True)
            new_cat = Cat(ID=cat["ID"],
                        prefix=cat["name_prefix"],
                        suffix=cat["name_suffix"],
                        gender=cat["gender"],
                        status=cat["status"],
                        parent1=cat["parent1"],
                        parent2=cat["parent2"],
                        moons=cat["moons"],
                        eye_colour=cat["eye_colour"] if cat["eye_colour"] not in ["BLUEYELLOW", "BLUEGREEN"] else "BLUE",
                        pelt=new_pelt,
                        loading_cat=True)
            new_cat.eye_colour2 = cat["eye_colour2"] if "eye_colour2" in cat else None
            new_cat.age = cat["age"]
            new_cat.genderalign = cat["gender_align"]
            new_cat.backstory = cat["backstory"] if "backstory" in cat else None
            new_cat.birth_cooldown = cat[
                "birth_cooldown"] if "birth_cooldown" in cat else 0
            new_cat.moons = cat["moons"]
            new_cat.trait = cat["trait"]
            new_cat.mentor = cat["mentor"]
            new_cat.former_mentor = cat["former_mentor"] if "former_mentor" in cat else []
            new_cat.patrol_with_mentor = cat["patrol_with_mentor"] if "patrol_with_mentor" in cat else 0
            new_cat.mentor_influence = cat["mentor_influence"] if "mentor_influence" in cat else []
            new_cat.paralyzed = cat["paralyzed"]
            new_cat.no_kits = cat["no_kits"]
            new_cat.exiled = cat["exiled"]
            new_cat.cat_sprites['kitten'] = cat["sprite_kitten"] if "sprite_kitten" in cat else cat["spirit_kitten"]
            new_cat.cat_sprites['adolescent'] = cat["sprite_adolescent"] if "sprite_adolescent" in cat else cat["spirit_adolescent"]
            new_cat.cat_sprites['young adult'] = cat["sprite_young_adult"] if "sprite_young_adult" in cat else cat["spirit_young_adult"]
            new_cat.cat_sprites['adult'] = cat["sprite_adult"] if "sprite_adult" in cat else cat["spirit_adult"]
            new_cat.cat_sprites['senior adult'] = cat["sprite_senior_adult"] if "sprite_senior_adult" in cat else cat["spirit_senior_adult"]
            new_cat.cat_sprites['senior'] = cat["sprite_senior"] if "sprite_senior" in cat else cat["spirit_elder"]
            new_cat.cat_sprites['para_adult'] = cat["sprite_para_adult"] if "sprite_para_adult" in cat else None
            # setting up sprites that might not be correct
            if new_cat.pelt is not None:
                if new_cat.pelt.length == 'long':
                    if new_cat.cat_sprites['adult'] not in [9, 10, 11]:
                        new_cat.cat_sprites['adult'] = choice([9, 10, 11])
                        new_cat.cat_sprites['young adult'] = new_cat.cat_sprites['adult']
                        new_cat.cat_sprites['senior adult'] = new_cat.cat_sprites['adult']
                        new_cat.cat_sprites['para_adult'] = 16
                else:
                    new_cat.cat_sprites['para_adult'] = 15
                if new_cat.cat_sprites['senior'] not in [12, 13, 14]:
                    new_cat.cat_sprites['senior'] = choice([12, 13, 14])
            new_cat.eye_colour = cat["eye_colour"]
            new_cat.reverse = cat["reverse"]
            new_cat.white_patches = cat["white_patches"]

            new_cat.tortiebase = cat["tortie_base"]

            if cat["tortie_pattern"] and "tortie" in cat["tortie_pattern"]:
<<<<<<< HEAD
                if cat["tortie_pattern"] == "tortiesolid":
                    new_cat.tortiepattern = "singlecolour"
                else:
                    new_cat.tortiepattern = sub("tortie", "", cat["tortie_pattern"]).lower()
=======
                new_cat.tortiepattern = sub("tortie", "", cat["tortie_pattern"]).lower()
>>>>>>> bca350b0
            else:
                new_cat.tortiepattern = cat["tortie_pattern"]

            if cat["pattern"] in old_tortie_patches:
                # Convert old torties
                new_cat.pattern = old_tortie_patches[cat["pattern"]][1]
                new_cat.tortiecolour = old_tortie_patches[cat["pattern"]][0]
                # If the pattern is old, there is also a change the base color is stored in
                # tortiecolour, and that may be different from the pelt color (main for torties
                # generated before the "ginger-on-ginger" update. If it was generated after that update,
                # tortiecolour and pelt_colour will be the same. Therefore, lets also re-set the pelt color
                new_cat.pelt.colour = cat["tortie_color"]
            else:
                new_cat.pattern = cat["pattern"]
                new_cat.tortiecolour = cat["tortie_color"]


            new_cat.skin = cat["skin"]
            new_cat.skill = cat["skill"]
            new_cat.scars = cat["scars"] if "scars" in cat else []

            # converting old specialty saves into new scar parameter
            if "specialty" in cat or "specialty2" in cat:
                if cat["specialty"] is not None:
                    new_cat.scars.append(cat["specialty"])
                if cat["specialty2"] is not None:
                    new_cat.scars.append(cat["specialty2"])

            new_cat.accessory = cat["accessory"]
            new_cat.mate = cat["mate"]
            new_cat.dead = cat["dead"]
            new_cat.died_by = cat["died_by"] if "died_by" in cat else []
            new_cat.experience = cat["experience"]
            new_cat.dead_for = cat["dead_moons"]
            new_cat.apprentice = cat["current_apprentice"]
            new_cat.former_apprentices = cat["former_apprentices"]
            new_cat.possible_scar = cat["possible_scar"] if "possible_scar" in cat else None
            new_cat.scar_event = cat["scar_event"] if "scar_event" in cat else []
            new_cat.death_event = cat["death_event"] if "death_event" in cat else []
            new_cat.df = cat["df"] if "df" in cat else False
            new_cat.corruption = cat["corruption"] if "corruption" in cat else 0
            new_cat.life_givers = cat["life_givers"] if "life_givers" in cat else []
            new_cat.known_life_givers = cat["known_life_givers"] if "known_life_givers" in cat else []
            new_cat.virtues = cat["virtues"] if "virtues" in cat else []
            new_cat.outside = cat["outside"] if "outside" in cat else False
            new_cat.retired = cat["retired"] if "retired" in cat else False
            new_cat.faded_offspring = cat["faded_offspring"] if "faded_offspring" in cat else []
            new_cat.opacity = cat["opacity"] if "opacity" in cat else 100
            new_cat.prevent_fading = cat["prevent_fading"] if "prevent_fading" in cat else False
            new_cat.tint = cat["tint"] if "tint" in cat else "none"
            all_cats.append(new_cat)
        except KeyError as e:
            if "ID" in cat:
                key = f" ID #{cat['ID']} "
            else: 
                key = f" at index {i} "
            game.switches['error_message'] = f'Cat{key}in clan_cats.json is missing {e}!'
            raise

    # replace cat ids with cat objects and add other needed variables
    for cat in all_cats:
        cat.load_conditions()
        # load the relationships
        if not cat.dead:
            game.switches[
                'error_message'] = 'There was an error loading this clan\'s relationships. Last cat read was ' + str(
                    cat)
            cat.load_relationship_of_cat()
            game.switches[
                'error_message'] = f'There was an error when relationships for cat #{cat} are created.'
            if cat.relationships is not None and len(cat.relationships) < 1:
                cat.create_all_relationships()
        else:
            cat.relationships = {}

        # get all the siblings ids and save them
        siblings = list(
            filter(lambda inter_cat: cat.is_sibling(inter_cat), all_cats))
        cat.siblings = [sibling.ID for sibling in siblings]

        # Add faded siblings:
        for parent in cat.get_parents():
            cat_ob = Cat.fetch_cat(parent)
            cat.siblings.extend(cat_ob.faded_offspring)
        # Remove duplicates
        cat.siblings = list(set(cat.siblings))

        # get all the children ids and save them
        children = list(
            filter(lambda inter_cat: cat.is_parent(inter_cat), all_cats))
        cat.children = [child.ID for child in children]

        # Add faded children
        cat.children.extend(cat.faded_offspring)

        # initialization of thoughts
        cat.thoughts()

def csv_load(all_cats):
    if game.switches['clan_list'][0].strip() == '':
        cat_data = ''
    else:
        if os.path.exists('saves/' + game.switches['clan_list'][0] +
                          'cats.csv'):
            with open('saves/' + game.switches['clan_list'][0] + 'cats.csv',
                      'r') as read_file:
                cat_data = read_file.read()
        else:
            with open('saves/' + game.switches['clan_list'][0] + 'cats.txt',
                      'r') as read_file:
                cat_data = read_file.read()
    if len(cat_data) > 0:
        cat_data = cat_data.replace('\t', ',')
        for i in cat_data.split('\n'):
            # CAT: ID(0) - prefix:suffix(1) - gender(2) - status(3) - age(4) - trait(5) - parent1(6) - parent2(7) - mentor(8)
            # PELT: pelt(9) - colour(10) - white(11) - length(12)
            # SPRITE: kitten(13) - apprentice(14) - warrior(15) - elder(16) - eye colour(17) - reverse(18)
            # - white patches(19) - pattern(20) - tortiebase(21) - tortiepattern(22) - tortiecolour(23) - skin(24) - skill(25) - NONE(26) - spec(27) - accessory(28) -
            # spec2(29) - moons(30) - mate(31)
            # dead(32) - SPRITE:dead(33) - exp(34) - dead for _ moons(35) - current apprentice(36)
            # (BOOLS, either TRUE OR FALSE) paralyzed(37) - no kits(38) - exiled(39)
            # genderalign(40) - former apprentices list (41)[FORMER APPS SHOULD ALWAYS BE MOVED TO THE END]
            if i.strip() != '':
                attr = i.split(',')
                for x in range(len(attr)):
                    attr[x] = attr[x].strip()
                    if attr[x] in ['None', 'None ']:
                        attr[x] = None
                    elif attr[x].upper() == 'TRUE':
                        attr[x] = True
                    elif attr[x].upper() == 'FALSE':
                        attr[x] = False
                game.switches[
                    'error_message'] = '1There was an error loading cat # ' + str(
                        attr[0])
                the_pelt = choose_pelt(attr[2], attr[10], attr[11], attr[9],
                                       attr[12], True)
                game.switches[
                    'error_message'] = '2There was an error loading cat # ' + str(
                        attr[0])
                the_cat = Cat(ID=attr[0],
                              prefix=attr[1].split(':')[0],
                              suffix=attr[1].split(':')[1],
                              gender=attr[2],
                              status=attr[3],
                              pelt=the_pelt,
                              parent1=attr[6],
                              parent2=attr[7],
                              eye_colour=attr[17])
                game.switches[
                    'error_message'] = '3There was an error loading cat # ' + str(
                        attr[0])
                the_cat.age, the_cat.mentor = attr[4], attr[8]
                game.switches[
                    'error_message'] = '4There was an error loading cat # ' + str(
                        attr[0])
                the_cat.cat_sprites['kitten'], the_cat.cat_sprites[
                    'adolescent'] = int(attr[13]), int(attr[14])
                game.switches[
                    'error_message'] = '5There was an error loading cat # ' + str(
                        attr[0])
                the_cat.cat_sprites['adult'], the_cat.cat_sprites[
                    'elder'] = int(attr[15]), int(attr[16])
                game.switches[
                    'error_message'] = '6There was an error loading cat # ' + str(
                        attr[0])
                the_cat.cat_sprites['young adult'], the_cat.cat_sprites[
                    'senior adult'] = int(attr[15]), int(attr[15])
                game.switches[
                    'error_message'] = '7There was an error loading cat # ' + str(
                        attr[0])
                the_cat.reverse, the_cat.white_patches, the_cat.pattern = attr[
                    18], attr[19], attr[20]
                game.switches[
                    'error_message'] = '8There was an error loading cat # ' + str(
                        attr[0])
                the_cat.tortiebase, the_cat.tortiepattern, the_cat.tortiecolour = attr[
                    21], attr[22], attr[23]
                game.switches[
                    'error_message'] = '9There was an error loading cat # ' + str(
                        attr[0])
                the_cat.trait, the_cat.skin, the_cat.specialty = attr[5], attr[
                    24], attr[27]
                game.switches[
                    'error_message'] = '10There was an error loading cat # ' + str(
                        attr[0])
                the_cat.skill = attr[25]
                if len(attr) > 28:
                    the_cat.accessory = attr[28]
                if len(attr) > 29:
                    the_cat.specialty2 = attr[29]
                else:
                    the_cat.specialty2 = None
                game.switches[
                    'error_message'] = '11There was an error loading cat # ' + str(
                        attr[0])
                if len(attr) > 34:
                    the_cat.experience = int(attr[34])
                    experiencelevels = [
                        'very low', 'low', 'slightly low', 'average',
                        'somewhat high', 'high', 'very high', 'master', 'max'
                    ]
                    the_cat.experience_level = experiencelevels[floor(
                        int(the_cat.experience) / 10)]
                else:
                    the_cat.experience = 0
                game.switches[
                    'error_message'] = '12There was an error loading cat # ' + str(
                        attr[0])
                if len(attr) > 30:
                    # Attributes that are to be added after the update
                    the_cat.moons = int(attr[30])
                    if len(attr) >= 31:
                        # assigning mate to cat, if any
                        the_cat.mate = attr[31]
                    if len(attr) >= 32:
                        # Is the cat dead
                        the_cat.dead = attr[32]
                        the_cat.cat_sprites['dead'] = attr[33]
                game.switches[
                    'error_message'] = '13There was an error loading cat # ' + str(
                        attr[0])
                if len(attr) > 35:
                    the_cat.dead_for = int(attr[35])
                game.switches[
                    'error_message'] = '14There was an error loading cat # ' + str(
                        attr[0])
                if len(attr) > 36 and attr[36] is not None:
                    the_cat.apprentice = attr[36].split(';')
                game.switches[
                    'error_message'] = '15There was an error loading cat # ' + str(
                        attr[0])
                if len(attr) > 37:
                    the_cat.paralyzed = bool(attr[37])
                if len(attr) > 38:
                    the_cat.no_kits = bool(attr[38])
                if len(attr) > 39:
                    the_cat.exiled = bool(attr[39])
                if len(attr) > 40:
                    the_cat.genderalign = attr[40]
                if len(attr
                       ) > 41 and attr[41] is not None:  #KEEP THIS AT THE END
                    the_cat.former_apprentices = attr[41].split(';')
        game.switches[
            'error_message'] = 'There was an error loading this clan\'s mentors, apprentices, relationships, or sprite info.'
        for inter_cat in all_cats.values():
            # Load the mentors and apprentices after all cats have been loaded
            game.switches[
                'error_message'] = 'There was an error loading this clan\'s mentors/apprentices. Last cat read was ' + str(
                    inter_cat)
            inter_cat.mentor = Cat.all_cats.get(inter_cat.mentor)
            apps = []
            former_apps = []
            for app_id in inter_cat.apprentice:
                app = Cat.all_cats.get(app_id)
                # Make sure if cat isn't an apprentice, they're a former apprentice
                if 'apprentice' in app.status:
                    apps.append(app)
                else:
                    former_apps.append(app)
            for f_app_id in inter_cat.former_apprentices:
                f_app = Cat.all_cats.get(f_app_id)
                former_apps.append(f_app)
            inter_cat.apprentice = [a.ID for a in apps] #Switch back to IDs. I don't want to risk breaking everything.
            inter_cat.former_apprentices = [a.ID for a in former_apps]
            if not inter_cat.dead:
                game.switches[
                    'error_message'] = 'There was an error loading this clan\'s relationships. Last cat read was ' + str(
                        inter_cat)
                inter_cat.load_relationship_of_cat()
            game.switches[
                'error_message'] = 'There was an error loading a cat\'s sprite info. Last cat read was ' + str(
                    inter_cat)
            update_sprite(inter_cat)
        # generate the relationship if some is missing
        if not the_cat.dead:
            game.switches[
                'error_message'] = 'There was an error when relationships where created.'
            for id in all_cats.keys():
                the_cat = all_cats.get(id)
                game.switches[
                    'error_message'] = f'There was an error when relationships for cat #{the_cat} are created.'
                if the_cat.relationships is not None and len(the_cat.relationships) < 1:
                    the_cat.create_all_relationships()
        game.switches['error_message'] = ''<|MERGE_RESOLUTION|>--- conflicted
+++ resolved
@@ -122,14 +122,7 @@
             new_cat.tortiebase = cat["tortie_base"]
 
             if cat["tortie_pattern"] and "tortie" in cat["tortie_pattern"]:
-<<<<<<< HEAD
-                if cat["tortie_pattern"] == "tortiesolid":
-                    new_cat.tortiepattern = "singlecolour"
-                else:
-                    new_cat.tortiepattern = sub("tortie", "", cat["tortie_pattern"]).lower()
-=======
                 new_cat.tortiepattern = sub("tortie", "", cat["tortie_pattern"]).lower()
->>>>>>> bca350b0
             else:
                 new_cat.tortiepattern = cat["tortie_pattern"]
 
