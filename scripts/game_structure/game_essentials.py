import pygame
import pygame_gui

from scripts.housekeeping.datadir import get_save_dir, get_temp_dir

import ujson
import os
from shutil import move as shutil_move
from ast import literal_eval
import traceback

pygame.init()


# G A M E
class Game():
    max_name_length = 10
    # max_events_displayed = 10
    # event_scroll_ct = 0
    # max_allegiance_displayed = 17
    # allegiance_scroll_ct = 0
    # max_relation_events_displayed = 10
    # relation_scroll_ct = 0

    mediated = []  # Keep track of which couples have been mediated this moon.

    cur_events_list = []
    ceremony_events_list = []
    birth_death_events_list = []
    relation_events_list = []
    health_events_list = []
    other_clans_events_list = []
    misc_events_list = []
    herb_events_list = []

    allegiance_list = []
    language = {}
    game_mode = ''
    language_list = ['english', 'spanish', 'german']
    game_mode_list = ['classic', 'expanded', 'cruel season']

    cat_to_fade = []
    sub_tab_list = ['life events', 'user notes']

    # Keeping track of various last screen for various purposes
    last_screen_forupdate = 'start screen'
    last_screen_forProfile = 'list screen'

    # down = pygame.image.load("resources/images/buttons/arrow_down.png").convert_alpha()
    # up = pygame.image.load("resources/images/buttons/arrow_up.png").convert_alpha()

    # Sort-type
    sort_type = "rank"

    choose_cats = {}
    '''cat_buttons = {
        'cat0': None,
        'cat1': None,
        'cat2': None,
        'cat3': None,
        'cat4': None,
        'cat5': None,
        'cat6': None,
        'cat7': None,
        'cat8': None,
        'cat9': None,
        'cat10': None,
        'cat11': None
    }'''
    patrol_cats = {}
    patrolled = []

    # store changing parts of the game that the user can toggle with buttons
    switches = {
        'cat': None,
        'clan_name': '',
        'leader': None,
        'deputy': None,
        'medicine_cat': None,
        'members': [],
        're_roll': False,
        'roll_count': 0,
        'event': None,
        'cur_screen': 'start screen',
        'naming_text': '',
        'timeskip': False,
        'mate': None,
        'choosing_mate': False,
        'mentor': None,
        'setting': None,
        'save_settings': False,
        'list_page': 1,
        'last_screen': 'start screen',
        'events_left': 0,
        'save_clan': False,
        'saved_clan': False,
        'new_leader': False,
        'apprentice_switch': False,
        'deputy_switch': False,
        'clan_list': '',
        'switch_clan': False,
        'read_clans': False,
        'kill_cat': False,
        'current_patrol': [],
        'patrol_remove': False,
        'cat_remove': False,
        'fill_patrol': False,
        'patrol_done': False,
        'error_message': '',
        'traceback': '',
        'apprentice': None,
        'change_name': '',
        'change_suffix': '',
        'name_cat': None,
        'biome': None,
        'camp_bg': None,
        'language': 'english',
        'search_text': '',
        'map_selection': (0, 0),
        'world_seed': None,
        'camp_site': (0, 0),
        'choosing_camp': False,
        'hunting_territory': (0, 0),
        'training_territory': (0, 0),
        'options_tab': None,
        'profile_tab_group': None,
        'sub_tab_group': None,
        'gender_align': None,
        'show_details': False,
        'chosen_cat': None,
        'game_mode': '',
        'set_game_mode': False,
        'broke_up': False,
        'show_info': False,
        'patrol_chosen': 'general',
        'favorite_sub_tab': None,
        'root_cat': None,
        'window_open': False,
        'skip_conditions': [],
        'show_history_moons': False,
        'fps': 30
    }
    all_screens = {}
    cur_events = {}
    map_info = {}

    # SETTINGS
    settings = {}
    settings['mns open'] = False
    setting_lists = {}

    with open("resources/gamesettings.json", 'r') as read_file:
        _settings = ujson.loads(read_file.read())

    for setting, values in _settings['__other'].items():
        settings[setting] = values[0]
        setting_lists[setting] = values

    _ = []
    _.append(_settings['relation'])
    _.append(_settings['general'])

    for cat in _:  # Add all the settings to the settings dictionary
        for setting_name, inf in cat.items():
            settings[setting_name] = inf[2]
            setting_lists[setting_name] = [inf[2], not inf[2]]

    settings_changed = False

    # CLAN
    clan = None
    cat_class = None
    config = {}

    rpc = None

    is_close_menu_open = False

    def __init__(self, current_screen='start screen'):
        self.current_screen = current_screen
        self.clicked = False
        self.keyspressed = []
        self.switch_screens = False

        with open(f"resources/game_config.json", 'r') as read_file:
            self.config = ujson.loads(read_file.read())

        if self.config['fun']['april_fools']:
            self.config['fun']['newborns_can_roam'] = True
            self.config['fun']['newborns_can_patrol'] = True

    def update_game(self):
        if self.current_screen != self.switches['cur_screen']:
            self.current_screen = self.switches['cur_screen']
            self.switch_screens = True
        self.clicked = False
        self.keyspressed = []

    @staticmethod
<<<<<<< HEAD
    def safe_save(path: str, write_data, max_attempts: int = 15):
        """ Attempt to safely safe a file.
            If write_data is not a string, assumes you want this
            in json format. 
            Raises a RunTimeError is 
            the file is nullied too many times. """
=======
    def safe_save(path: str, write_data, check_integrity=False, max_attempts: int=15):
        """ If write_data is not a string, assumes you want this
            in json format. If check_integrity is true, it will read back the file
            to check that the correct data has been written to the file. 
            If not, it will simply write the data to the file with no other
            checks. """
>>>>>>> cc614c6a

        # If write_data is not a string, 
        if type(write_data) is not str:
            _data = ujson.dumps(write_data, indent=4)
        else:
            _data = write_data
        
        dir_name, file_name = os.path.split(path)
<<<<<<< HEAD

        if not file_name:
            raise RuntimeError(f"Safe_Save: No file name was found in {path}")

        temp_file_path = get_temp_dir() + "/" + file_name + ".tmp"
        i = 0
        while True:
            # Attempt to write to temp file
            with open(temp_file_path, "w") as write_file:
                write_file.write(_data)

            # Read the entire file back in 
            with open(temp_file_path, 'r') as read_file:
                _read_data = read_file.read()

            if _data != _read_data:
                i += 1
                if i > max_attempts:
                    print(f"Safe_Save ERROR: {file_name} was unable to properly save {i} times. Saving Failed.")
                    raise RuntimeError(f"Safe_Save: {file_name} was unable to properly save {i} times!")
                print(f"Safe_Save: {file_name} was incorrectly saved. Trying again.")
                continue

            # This section is reached is the file was not nullied. Move the file and return True
=======
        
        if check_integrity:
            if not file_name:
                raise RuntimeError(f"Safe_Save: No file name was found in {path}")

            temp_file_path = get_temp_dir() + "/" + file_name + ".tmp"
            i = 0
            while True:
                # Attempt to write to temp file
                with open(temp_file_path, "w") as write_file:
                    write_file.write(_data)

                # Read the entire file back in 
                with open(temp_file_path, 'r') as read_file:
                    _read_data = read_file.read()

                if _data != _read_data:
                    i += 1
                    if i > max_attempts:
                        print(f"Safe_Save ERROR: {file_name} was unable to properly save {i} times. Saving Failed.")
                        raise RuntimeError(f"Safe_Save: {file_name} was unable to properly save {i} times!")
                    print(f"Safe_Save: {file_name} was incorrectly saved. Trying again.")
                    continue

                # This section is reached is the file was not nullied. Move the file and return True
                
                shutil_move(temp_file_path, path)
                return
        else:
>>>>>>> cc614c6a
            os.makedirs(dir_name, exist_ok=True)
            with open(path, 'w') as write_file:
                write_file.write(_data)

    def read_clans(self):
        '''with open(get_save_dir() + '/clanlist.txt', 'r') as read_file:
            clan_list = read_file.read()
            if_clans = len(clan_list)
        if if_clans > 0:
            clan_list = clan_list.split('\n')
            clan_list = [i.strip() for i in clan_list if i]  # Remove empty and whitespace
            return clan_list
        else:
            return None'''
        # All of the above is old code
        # Now, we want clanlist.txt to contain ONLY the name of the clan that is currently loaded
        # We will get the list of clans from the saves folder
        # each clan has its own folder, and the name of the folder is the name of the clan
        # so we can just get a list of all the folders in the saves folder

        # First, we need to make sure the saves folder exists
        if not os.path.exists(get_save_dir()):
            os.makedirs(get_save_dir())
            print('Created saves folder')
            return None

        # Now we can get a list of all the folders in the saves folder
        clan_list = [f.name for f in os.scandir(get_save_dir()) if f.is_dir()]

        # the clan specified in saves/clanlist.txt should be first in the list
        # so we can load it automatically

        if os.path.exists(get_save_dir() + '/clanlist.txt'):
            with open(get_save_dir() + '/clanlist.txt', 'r') as f:
                loaded_clan = f.read().strip().splitlines()
                if loaded_clan:
                    loaded_clan = loaded_clan[0]
                else:
                    loaded_clan = None
            os.remove(get_save_dir() + '/clanlist.txt')
            if loaded_clan:
                with open(get_save_dir() + '/currentclan.txt', 'w') as f:
                    f.write(loaded_clan)
        elif os.path.exists(get_save_dir() + '/currentclan.txt'):
            with open(get_save_dir() + '/currentclan.txt', 'r') as f:
                loaded_clan = f.read().strip()
        else:
            loaded_clan = None

        if loaded_clan and loaded_clan in clan_list:
            clan_list.remove(loaded_clan)
            clan_list.insert(0, loaded_clan)

        # Now we can return the list of clans
        if not clan_list:
            print('No clans found')
            return None
        # print('Clans found:', clan_list)
        return clan_list

    def save_clanlist(self, loaded_clan=None):
        '''clans = []
        if loaded_clan:
            clans.append(f"{loaded_clan}\n")

        for clan_name in self.switches['clan_list']:
            if clan_name and clan_name != loaded_clan:
                clans.append(f"{clan_name}\n")

        if clans:
            with open(get_save_dir() + '/clanlist.txt', 'w') as f:
                f.writelines(clans)'''
        if loaded_clan:
            if os.path.exists(get_save_dir() + '/clanlist.txt'):
                os.remove(get_save_dir() + '/clanlist.txt')  # we don't need clanlist.txt anymore
            game.safe_save(f"{get_save_dir()}/currentclan.txt", loaded_clan)
        else:
            if os.path.exists(get_save_dir() + '/currentclan.txt'):
                os.remove(get_save_dir() + '/currentclan.txt')

    def save_settings(self):
        """ Save user settings for later use """
        data = ''.join(f"{s}:{self.settings[s]}" + "\n"
                       for s in self.settings.keys())

        self.settings_changed = False
        game.safe_save(get_save_dir() + '/settings.txt', data)

    def load_settings(self):
        """ Load settings that user has saved from previous use """
        with open(get_save_dir() + '/settings.txt', 'r') as read_file:
            settings_data = read_file.read()

        lines = settings_data.split(
            "\n"
        )  # Splits text file into singular lines, each line containing one setting
        # and value

        for x in lines:
            if len(x) > 0:  # If line isn't empty
                parts = x.split(
                    ":")  # first part is setting name, second is value
                # Turn value into right type (int types stay string and will be turned into int when needed)
                # And put it into game settings
                try:
                    if parts[1] in ['True', 'True ', 'true', ' True']:
                        self.settings[parts[0]] = True
                    elif parts[1] in ['False', 'False ', 'false', ' False']:
                        self.settings[parts[0]] = False
                    elif parts[1] in ['None', 'None ', 'none', ' None']:
                        self.settings[parts[0]] = None
                    else:
                        self.settings[parts[0]] = parts[1]
                except IndexError:
                    print("error loading setting:", parts)

        self.switches['language'] = self.settings['language']
        self.switches['game_mode'] = self.settings['game_mode']
        if self.settings['language'] != 'english':
            self.switch_language()

    def switch_language(self):
        # add translation information here
        if os.path.exists('languages/' + game.settings['language'] + '.txt'):
            with open('languages/' + game.settings['language'] + '.txt',
                      'r') as read_file:
                raw_language = read_file.read()
            game.language = literal_eval(raw_language)

    def switch_setting(self, setting_name):
        """ Call this function to change a setting given in the parameter by one to the right on it's list """
        self.settings_changed = True

        # Give the index that the list is currently at
        list_index = self.setting_lists[setting_name].index(
            self.settings[setting_name])

        if list_index == len(
                self.setting_lists[setting_name]
        ) - 1:  # The option is at the list's end, go back to 0
            self.settings[setting_name] = self.setting_lists[setting_name][0]
        else:
            # Else move on to the next item on the list
            self.settings[setting_name] = self.setting_lists[setting_name][
                list_index + 1]

    def save_cats(self):
        """Save the cat data."""

        clanname = ''
        ''' if game.switches['clan_name'] != '':
            clanname = game.switches['clan_name']
        elif len(game.switches['clan_name']) > 0:
            clanname = game.switches['clan_list'][0]'''
        if game.clan is not None:
            clanname = game.clan.name
        directory = get_save_dir() + '/' + clanname
        if not os.path.exists(directory):
            os.makedirs(directory)

        # Delete all existing relationship files
        if not os.path.exists(directory + '/relationships'):
            os.makedirs(directory + '/relationships')
        for f in os.listdir(directory + '/relationships'):
            os.remove(os.path.join(directory + '/relationships', f))

        self.save_faded_cats(clanname)  # Fades cat and saves them, if needed

        clan_cats = []
        for inter_cat in self.cat_class.all_cats.values():
            cat_data = {
                "ID": inter_cat.ID,
                "name_prefix": inter_cat.name.prefix,
                "name_suffix": inter_cat.name.suffix,
                "specsuffix_hidden": inter_cat.name.specsuffix_hidden,
                "gender": inter_cat.gender,
                "gender_align": inter_cat.genderalign,
                # "pronouns": inter_cat.pronouns,
                "birth_cooldown": inter_cat.birth_cooldown,
                "status": inter_cat.status,
                "backstory": inter_cat.backstory if inter_cat.backstory else None,
                "age": inter_cat.age,
                "moons": inter_cat.moons,
                "trait": inter_cat.personality.trait,
                "facets": inter_cat.personality.get_facet_string(),
                "parent1": inter_cat.parent1,
                "parent2": inter_cat.parent2,
                "adoptive_parents": inter_cat.adoptive_parents,
                "mentor": inter_cat.mentor if inter_cat.mentor else None,
                "former_mentor": [cat for cat in inter_cat.former_mentor] if inter_cat.former_mentor else [],
                "patrol_with_mentor": inter_cat.patrol_with_mentor if inter_cat.patrol_with_mentor else 0,
                "mate": inter_cat.mate,
                "previous_mates": inter_cat.previous_mates,
                "dead": inter_cat.dead,
                "paralyzed": inter_cat.paralyzed,
                "no_kits": inter_cat.no_kits,
                "exiled": inter_cat.exiled,
                "pelt_name": inter_cat.pelt.name,
                "pelt_color": inter_cat.pelt.colour,
                "pelt_white": inter_cat.pelt.white,
                "pelt_length": inter_cat.pelt.length,
                "sprite_kitten": inter_cat.cat_sprites['kitten'],
                "sprite_adolescent": inter_cat.cat_sprites['adolescent'],
                "sprite_young_adult": inter_cat.cat_sprites['young adult'],
                "sprite_adult": inter_cat.cat_sprites['adult'],
                "sprite_senior_adult": inter_cat.cat_sprites['senior adult'],
                "sprite_senior": inter_cat.cat_sprites['senior'],
                "sprite_para_adult": inter_cat.cat_sprites['para_adult'],
                "eye_colour": inter_cat.eye_colour,
                "eye_colour2": inter_cat.eye_colour2 if inter_cat.eye_colour2 else None,
                "reverse": inter_cat.reverse,
                "white_patches": inter_cat.white_patches,
                "vitiligo": inter_cat.vitiligo,
                "points": inter_cat.points,
                "white_patches_tint": inter_cat.white_patches_tint,
                "pattern": inter_cat.pattern,
                "tortie_base": inter_cat.tortiebase,
                "tortie_color": inter_cat.tortiecolour,
                "tortie_pattern": inter_cat.tortiepattern,
                "skin": inter_cat.skin,
                "tint": inter_cat.tint,
                "skill_dict": {
                    "primary": {
                        "path": inter_cat.skills.primary_path,
                        "tier": inter_cat.skills.primary_tier,
                        "points": inter_cat.skills.primary_points,
                    },
                    "secondary": {
                        "path": inter_cat.skills.secondary_path,
                        "tier": inter_cat.skills.secondary_tier,
                        "points": inter_cat.skills.secondary_points
                    },
                    "hidden": inter_cat.skills.hidden_skill
                },
                "scars": inter_cat.scars if inter_cat.scars else [],
                "accessory": inter_cat.accessory,
                "experience": inter_cat.experience,
                "dead_moons": inter_cat.dead_for,
                "current_apprentice": [appr for appr in inter_cat.apprentice],
                "former_apprentices": [appr for appr in inter_cat.former_apprentices],
                "df": inter_cat.df,
                "outside": inter_cat.outside,
                "retired": inter_cat.retired if inter_cat.retired else False,
                "faded_offspring": inter_cat.faded_offspring,
                "opacity": inter_cat.opacity,
                "prevent_fading": inter_cat.prevent_fading,
                "favourite": inter_cat.favourite,
            }
            clan_cats.append(cat_data)
            inter_cat.save_condition()
            if inter_cat.history:
                inter_cat.save_history(directory + '/history')
                # after saving, dump the history info
                inter_cat.history = None
            if not inter_cat.dead:
                inter_cat.save_relationship_of_cat(directory + '/relationships')

        self.safe_save(f"{get_save_dir()}/{clanname}/clan_cats.json", clan_cats)

    def save_faded_cats(self, clanname):
        """Deals with fades cats, if needed, adding them as faded """
        if game.cat_to_fade:
            directory = get_save_dir() + '/' + clanname + "/faded_cats"
            if not os.path.exists(directory):
                os.makedirs(directory)

        copy_of_info = ""
        for cat in game.cat_to_fade:

            inter_cat = self.cat_class.all_cats[cat]

            # Add ID to list of faded cats.
            self.clan.faded_ids.append(cat)

            # If they have a mate, break it up
            if len(inter_cat.mate):
                for mate_id in inter_cat.mate:
                    if mate_id in self.cat_class.all_cats:
                        self.cat_class.all_cats[mate_id].mate.remove(inter_cat.ID)

            # If they have parents, add them to their parents "faded offspring" list:
            if inter_cat.parent1:
                if inter_cat.parent1 in self.cat_class.all_cats:
                    self.cat_class.all_cats[inter_cat.parent1].faded_offspring.append(cat)
                else:
                    parent_faded = self.add_faded_offspring_to_faded_cat(inter_cat.parent1, cat)
                    if not parent_faded:
                        print("WARNING: Can't find faded parent1")

            if inter_cat.parent2:
                if inter_cat.parent2 in self.cat_class.all_cats:
                    self.cat_class.all_cats[inter_cat.parent2].faded_offspring.append(cat)
                else:
                    parent_faded = self.add_faded_offspring_to_faded_cat(inter_cat.parent2, cat)
                    if not parent_faded:
                        print("WARNING: Can't find faded parent2")

            # Get a copy of info
            if game.settings["save_faded_copy"]:
                copy_of_info += f''' ---------------
                "ID": {inter_cat.ID},
                "name_prefix": {inter_cat.name.prefix},
                "name_suffix": {inter_cat.name.suffix},
                "specsuffix_hidden": {inter_cat.name.specsuffix_hidden},
                "gender": {inter_cat.gender},
                "gender_align": {inter_cat.genderalign},
                "birth_cooldown": {inter_cat.birth_cooldown},
                "status": {inter_cat.status},
                "backstory": {inter_cat.backstory if inter_cat.backstory else None},
                "age": {inter_cat.age},
                "moons": {inter_cat.moons},
                "trait": {inter_cat.personality.trait},
                "facets": {[inter_cat.personality.lawfulness, inter_cat.personality.sociality,
                           inter_cat.personality.aggression, inter_cat.personality.stablity]},
                "parent1": {inter_cat.parent1},
                "parent2": {inter_cat.parent2},
                "mentor": {inter_cat.mentor if inter_cat.mentor else None},
                "former_mentor": {[cat for cat in inter_cat.former_mentor] if inter_cat.former_mentor else []},
                "patrol_with_mentor": {inter_cat.patrol_with_mentor if inter_cat.patrol_with_mentor else 0},
                "mate": {inter_cat.mate},
                "previous_mates": {inter_cat.previous_mates},
                "dead": {inter_cat.dead},
                "paralyzed": {inter_cat.paralyzed},
                "no_kits": {inter_cat.no_kits},
                "exiled": {inter_cat.exiled},
                "pelt_name": {inter_cat.pelt.name},
                "pelt_color": {inter_cat.pelt.colour},
                "pelt_white": {inter_cat.pelt.white},
                "pelt_length": {inter_cat.pelt.length},
                "sprite_kitten": {inter_cat.cat_sprites['kitten']},
                "sprite_adolescent": {inter_cat.cat_sprites['adolescent']},
                "sprite_young_adult": {inter_cat.cat_sprites['young adult']},
                "sprite_adult": {inter_cat.cat_sprites['adult']},
                "sprite_senior_adult": {inter_cat.cat_sprites['senior adult']},
                "sprite_senior": {inter_cat.cat_sprites['senior']},
                "sprite_para_adult": {inter_cat.cat_sprites['para_adult']},
                "eye_colour": {inter_cat.eye_colour},
                "eye_colour2": {inter_cat.eye_colour2 if inter_cat.eye_colour2 else None},
                "reverse": {inter_cat.reverse},
                "white_patches": {inter_cat.white_patches},
                "vitiligo": {inter_cat.vitiligo},
                "points": {inter_cat.points},
                "white_patches_tint": {inter_cat.white_patches_tint},
                "pattern": {inter_cat.pattern},
                "tortie_base": {inter_cat.tortiebase},
                "tortie_color": {inter_cat.tortiecolour},
                "tortie_pattern": {inter_cat.tortiepattern},
                "skin": {inter_cat.skin},
                "tint": {inter_cat.tint},
                "skill": {inter_cat.skill},
                "scars": {inter_cat.scars if inter_cat.scars else []},
                "accessory": {inter_cat.accessory},
                "experience": {inter_cat.experience},
                "dead_moons": {inter_cat.dead_for},
                "current_apprentice": {[appr for appr in inter_cat.apprentice]},
                "former_apprentices": {[appr for appr in inter_cat.former_apprentices]},
                "df": {inter_cat.df},
                "outside": {inter_cat.outside},
                "retired": {inter_cat.retired if inter_cat.retired else False},
                "faded_offspring": {inter_cat.faded_offspring},
                "opacity": {inter_cat.opacity},
                "prevent_fading": {inter_cat.prevent_fading},
                "favourite": {inter_cat.favourite}\n'''

            # SAVE TO IT'S OWN LITTLE FILE. This is a trimmed-down version for relation keeping only.
            cat_data = {
                "ID": inter_cat.ID,
                "name_prefix": inter_cat.name.prefix,
                "name_suffix": inter_cat.name.suffix,
                "status": inter_cat.status,
                "moons": inter_cat.moons,
                "parent1": inter_cat.parent1,
                "parent2": inter_cat.parent2,
                "df": inter_cat.df,
                "faded_offspring": inter_cat.faded_offspring
            }

            self.safe_save(f"{get_save_dir()}/{clanname}/faded_cats/{cat}.json", cat_data)

            self.clan.remove_cat(cat)  # Remove the cat from the active cats lists

        # Save the copy data is needed
        if game.settings["save_faded_copy"]:
            if not os.path.exists(get_save_dir() + '/' + clanname + '/faded_cats_info_copy.txt'):
                # Create the file if it doesn't exist
                with open(get_save_dir() + '/' + clanname + '/faded_cats_info_copy.txt', 'w') as create_file:
                    pass

            with open(get_save_dir() + '/' + clanname + '/faded_cats_info_copy.txt', 'a') as write_file:
                write_file.write(copy_of_info)

        game.cat_to_fade = []

    def save_events(self):
        """
        Save current events list to events.json
        """
        events_list = []
        for event in game.cur_events_list:
            events_list.append(event.to_dict())
        game.safe_save(f"{get_save_dir()}/{game.clan.name}/events.json", events_list)

    def add_faded_offspring_to_faded_cat(self, parent, offspring):
        """In order to siblings to work correctly, and not to lose relation info on fading, we have to keep track of
        both active and faded cat's faded offpsring. This will add a faded offspring to a faded parents file. """
        try:
            with open(get_save_dir() + '/' + self.clan.name + '/faded_cats/' + parent + ".json", 'r') as read_file:
                cat_info = ujson.loads(read_file.read())
        except:
            print("ERROR: loading faded cat")
            return False

        cat_info["faded_offspring"].append(offspring)

        self.safe_save(f"{get_save_dir()}/{self.clan.name}/faded_cats/{parent}.json", cat_info)

        return True


game = Game()

if not os.path.exists(get_save_dir() + '/settings.txt'):
    os.makedirs(get_save_dir(), exist_ok=True)
    with open(get_save_dir() + '/settings.txt', 'w') as write_file:
        write_file.write('')
game.load_settings()

pygame.display.set_caption('Clan Generator')

if game.settings['fullscreen']:
    screen_x, screen_y = 1600, 1400
    screen = pygame.display.set_mode((screen_x, screen_y), pygame.FULLSCREEN | pygame.SCALED)
else:
    screen_x, screen_y = 800, 700
    screen = pygame.display.set_mode((screen_x, screen_y))


def load_manager(res: tuple):
    # initialize pygame_gui manager, and load themes
    manager = pygame_gui.ui_manager.UIManager(res, 'resources/defaults.json', enable_live_theme_updates=False)
    manager.add_font_paths(
        font_name='notosans',
        regular_path='resources/fonts/NotoSans-Medium.ttf',
        bold_path='resources/fonts/NotoSans-ExtraBold.ttf',
        italic_path='resources/fonts/NotoSans-MediumItalic.ttf',
        bold_italic_path='resources/fonts/NotoSans-ExtraBoldItalic.ttf'
    )

    if res[0] > 800:
        manager.get_theme().load_theme('resources/defaults.json')
        manager.get_theme().load_theme('resources/buttons.json')
        manager.get_theme().load_theme('resources/text_boxes.json')
        manager.get_theme().load_theme('resources/text_boxes_dark.json')
        manager.get_theme().load_theme('resources/vertical_scroll_bar.json')
        manager.get_theme().load_theme('resources/windows.json')
        manager.get_theme().load_theme('resources/tool_tips.json')

        manager.preload_fonts([
            {'name': 'notosans', 'point_size': 30, 'style': 'italic'},
            {'name': 'notosans', 'point_size': 26, 'style': 'italic'},
            {'name': 'notosans', 'point_size': 30, 'style': 'bold'},
            {'name': 'notosans', 'point_size': 26, 'style': 'bold'},
            {'name': 'notosans', 'point_size': 22, 'style': 'bold'},
        ])


    else:
        manager.get_theme().load_theme('resources/defaults_small.json')
        manager.get_theme().load_theme('resources/buttons_small.json')
        manager.get_theme().load_theme('resources/text_boxes_small.json')
        manager.get_theme().load_theme('resources/text_boxes_dark_small.json')
        manager.get_theme().load_theme('resources/vertical_scroll_bar.json')
        manager.get_theme().load_theme('resources/windows_small.json')
        manager.get_theme().load_theme('resources/tool_tips_small.json')

        manager.preload_fonts([
            {'name': 'notosans', 'point_size': 11, 'style': 'bold'},
            {'name': 'notosans', 'point_size': 13, 'style': 'bold'},
            {'name': 'notosans', 'point_size': 15, 'style': 'bold'},
            {'name': 'notosans', 'point_size': 13, 'style': 'italic'},
            {'name': 'notosans', 'point_size': 15, 'style': 'italic'}
        ])

    return manager


MANAGER = load_manager((screen_x, screen_y))<|MERGE_RESOLUTION|>--- conflicted
+++ resolved
@@ -197,21 +197,12 @@
         self.keyspressed = []
 
     @staticmethod
-<<<<<<< HEAD
-    def safe_save(path: str, write_data, max_attempts: int = 15):
-        """ Attempt to safely safe a file.
-            If write_data is not a string, assumes you want this
-            in json format. 
-            Raises a RunTimeError is 
-            the file is nullied too many times. """
-=======
     def safe_save(path: str, write_data, check_integrity=False, max_attempts: int=15):
         """ If write_data is not a string, assumes you want this
             in json format. If check_integrity is true, it will read back the file
             to check that the correct data has been written to the file. 
             If not, it will simply write the data to the file with no other
             checks. """
->>>>>>> cc614c6a
 
         # If write_data is not a string, 
         if type(write_data) is not str:
@@ -220,32 +211,6 @@
             _data = write_data
         
         dir_name, file_name = os.path.split(path)
-<<<<<<< HEAD
-
-        if not file_name:
-            raise RuntimeError(f"Safe_Save: No file name was found in {path}")
-
-        temp_file_path = get_temp_dir() + "/" + file_name + ".tmp"
-        i = 0
-        while True:
-            # Attempt to write to temp file
-            with open(temp_file_path, "w") as write_file:
-                write_file.write(_data)
-
-            # Read the entire file back in 
-            with open(temp_file_path, 'r') as read_file:
-                _read_data = read_file.read()
-
-            if _data != _read_data:
-                i += 1
-                if i > max_attempts:
-                    print(f"Safe_Save ERROR: {file_name} was unable to properly save {i} times. Saving Failed.")
-                    raise RuntimeError(f"Safe_Save: {file_name} was unable to properly save {i} times!")
-                print(f"Safe_Save: {file_name} was incorrectly saved. Trying again.")
-                continue
-
-            # This section is reached is the file was not nullied. Move the file and return True
-=======
         
         if check_integrity:
             if not file_name:
@@ -275,7 +240,6 @@
                 shutil_move(temp_file_path, path)
                 return
         else:
->>>>>>> cc614c6a
             os.makedirs(dir_name, exist_ok=True)
             with open(path, 'w') as write_file:
                 write_file.write(_data)
