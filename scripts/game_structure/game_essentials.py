--- conflicted
+++ resolved
@@ -347,12 +347,9 @@
                 "possible_scar": inter_cat.possible_scar if inter_cat.possible_scar else None,
                 "scar_event": inter_cat.scar_event if inter_cat.scar_event else [],
                 "df": inter_cat.df,
-<<<<<<< HEAD
                 "outside": inter_cat.outside,                
-=======
                 "corruption": inter_cat.corruption if inter_cat.corruption else 0,
                 "retired": inter_cat.retired if inter_cat.retired else False
->>>>>>> 7fde21b3
             }
             clan_cats.append(cat_data)
             inter_cat.save_condition()
