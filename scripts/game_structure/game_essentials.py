--- conflicted
+++ resolved
@@ -129,11 +129,8 @@
         'set_game_mode': False,
         'broke_up': False,
         'show_info': False,
-<<<<<<< HEAD
         'patrol_chosen': 'general'
-=======
         'favorite_sub_tab': None
->>>>>>> 033503bc
 
     }
     all_screens = {}
