import os
from ast import literal_eval
from math import floor
from shutil import move as shutil_move

import pygame
import ujson

import scripts.game_structure.ui_manager
from scripts.event_class import Single_Event
from scripts.housekeeping.datadir import get_save_dir, get_temp_dir

pygame.init()


# G A M E
class Game:
    max_name_length = 10
    # max_events_displayed = 10
    # event_scroll_ct = 0
    # max_allegiance_displayed = 17
    # allegiance_scroll_ct = 0
    # max_relation_events_displayed = 10
    # relation_scroll_ct = 0

    mediated = []  # Keep track of which couples have been mediated this moon.
    just_died = []  # keeps track of which cats died this moon via die()

    cur_events_list = []
    ceremony_events_list = []
    birth_death_events_list = []
    relation_events_list = []
    health_events_list = []
    other_clans_events_list = []
    misc_events_list = []
    herb_events_list = []
    freshkill_event_list = []

    allegiance_list = []
    language = {}
    game_mode = ""
    language_list = ["english", "spanish", "german"]
    game_mode_list = ["classic", "expanded", "cruel season"]

    cat_to_fade = []
    sub_tab_list = ["life events", "user notes"]

    # Keeping track of various last screen for various purposes
    last_screen_forupdate = "start screen"
    last_screen_forProfile = "list screen"
    last_list_forProfile = None

    # down = pygame.image.load("resources/images/buttons/arrow_down.png").convert_alpha()
    # up = pygame.image.load("resources/images/buttons/arrow_up.png").convert_alpha()

    # Sort-type
    sort_type = "rank"

    choose_cats = {}
    """cat_buttons = {
        'cat0': None,
        'cat1': None,
        'cat2': None,
        'cat3': None,
        'cat4': None,
        'cat5': None,
        'cat6': None,
        'cat7': None,
        'cat8': None,
        'cat9': None,
        'cat10': None,
        'cat11': None
    }"""
    patrol_cats = {}
    patrolled = []

    # store changing parts of the game that the user can toggle with buttons
    switches = {
        "cat": None,
        "clan_name": "",
        "leader": None,
        "deputy": None,
        "medicine_cat": None,
        "members": [],
        "re_roll": False,
        "roll_count": 0,
        "event": None,
        "cur_screen": "start screen",
        "naming_text": "",
        "timeskip": False,
        "mate": None,
        "choosing_mate": False,
        "mentor": None,
        "setting": None,
        "save_settings": False,
        "list_page": 1,
        "last_screen": "start screen",
        "events_left": 0,
        "save_clan": False,
        "saved_clan": False,
        "new_leader": False,
        "apprentice_switch": False,
        "deputy_switch": False,
        "clan_list": "",
        "switch_clan": False,
        "read_clans": False,
        "kill_cat": False,
        "current_patrol": [],
        "patrol_remove": False,
        "cat_remove": False,
        "fill_patrol": False,
        "patrol_done": False,
        "error_message": "",
        "traceback": "",
        "apprentice": None,
        "change_name": "",
        "change_suffix": "",
        "name_cat": None,
        "biome": None,
        "camp_bg": None,
        "language": "english",
        "options_tab": None,
        "profile_tab_group": None,
        "sub_tab_group": None,
        "gender_align": None,
        "show_details": False,
        "chosen_cat": None,
        "game_mode": "",
        "set_game_mode": False,
        "broke_up": False,
        "show_info": False,
        "patrol_chosen": "general",
        "favorite_sub_tab": None,
        "root_cat": None,
        "window_open": False,
        "skip_conditions": [],
        "show_history_moons": False,
        "fps": 30,
        "war_rel_change_type": "neutral",
        "disallowed_symbol_tags": [],
        "saved_scroll_positions": {},
    }
    all_screens = {}
    cur_events = {}
    map_info = {}

    # SETTINGS
    settings = {}
    settings["mns open"] = False
    setting_lists = {}

    debug_settings = {
        "showcoords": False,
        "showbounds": False,
        "visualdebugmode": False,
        "showfps": False,
    }

    # Init Settings
    with open("resources/gamesettings.json", "r") as read_file:
        _settings = ujson.loads(read_file.read())

    for setting, values in _settings["__other"].items():
        settings[setting] = values[0]
        setting_lists[setting] = values

    _ = []
    _.append(_settings["general"])

    for cat in _:  # Add all the settings to the settings dictionary
        for setting_name, inf in cat.items():
            settings[setting_name] = inf[2]
            setting_lists[setting_name] = [inf[2], not inf[2]]
    del _settings
    del _
    # End init settings

    settings_changed = False

    # CLAN
    clan = None
    cat_class = None
    config = {}
    prey_config = {}

    rpc = None

    is_close_menu_open = False

    def __init__(self, current_screen="start screen"):
        self.current_screen = current_screen
        self.clicked = False
        self.keyspressed = []
        self.switch_screens = False

        with open(f"resources/game_config.json", "r") as read_file:
            self.config = ujson.loads(read_file.read())

        with open(f"resources/prey_config.json", "r") as read_file:
            self.prey_config = ujson.loads(read_file.read())

        if self.config["fun"]["april_fools"]:
            self.config["fun"]["newborns_can_roam"] = True
            self.config["fun"]["newborns_can_patrol"] = True

    def update_game(self):
        if self.current_screen != self.switches["cur_screen"]:
            self.current_screen = self.switches["cur_screen"]
            self.switch_screens = True
        self.clicked = False
        self.keyspressed = []

    @staticmethod
    def safe_save(path: str, write_data, check_integrity=False, max_attempts: int = 15):
        """If write_data is not a string, assumes you want this
        in json format. If check_integrity is true, it will read back the file
        to check that the correct data has been written to the file.
        If not, it will simply write the data to the file with no other
        checks."""

        # If write_data is not a string,
        if type(write_data) is not str:
            _data = ujson.dumps(write_data, indent=4)
        else:
            _data = write_data

        dir_name, file_name = os.path.split(path)

        if check_integrity:
            if not file_name:
                raise RuntimeError(f"Safe_Save: No file name was found in {path}")

            temp_file_path = get_temp_dir() + "/" + file_name + ".tmp"
            i = 0
            while True:
                # Attempt to write to temp file
                with open(temp_file_path, "w") as write_file:
                    write_file.write(_data)
                    write_file.flush()
                    os.fsync(write_file.fileno())

                # Read the entire file back in
                with open(temp_file_path, "r") as read_file:
                    _read_data = read_file.read()

                if _data != _read_data:
                    i += 1
                    if i > max_attempts:
                        print(
                            f"Safe_Save ERROR: {file_name} was unable to properly save {i} times. Saving Failed."
                        )
                        raise RuntimeError(
                            f"Safe_Save: {file_name} was unable to properly save {i} times!"
                        )
                    print(
                        f"Safe_Save: {file_name} was incorrectly saved. Trying again."
                    )
                    continue

                # This section is reached is the file was not nullied. Move the file and return True

                shutil_move(temp_file_path, path)
                return
        else:
            os.makedirs(dir_name, exist_ok=True)
            with open(path, "w") as write_file:
                write_file.write(_data)
                write_file.flush()
                os.fsync(write_file.fileno())

    def read_clans(self):
        """with open(get_save_dir() + '/clanlist.txt', 'r') as read_file:
            clan_list = read_file.read()
            if_clans = len(clan_list)
        if if_clans > 0:
            clan_list = clan_list.split('\n')
            clan_list = [i.strip() for i in clan_list if i]  # Remove empty and whitespace
            return clan_list
        else:
            return None"""
        # All of the above is old code
        # Now, we want clanlist.txt to contain ONLY the name of the Clan that is currently loaded
        # We will get the list of clans from the saves folder
        # each Clan has its own folder, and the name of the folder is the name of the clan
        # so we can just get a list of all the folders in the saves folder

        # First, we need to make sure the saves folder exists
        if not os.path.exists(get_save_dir()):
            os.makedirs(get_save_dir())
            print("Created saves folder")
            return None

        # Now we can get a list of all the folders in the saves folder
        clan_list = [f.name for f in os.scandir(get_save_dir()) if f.is_dir()]

        # the Clan specified in saves/clanlist.txt should be first in the list
        # so we can load it automatically

        if os.path.exists(get_save_dir() + "/clanlist.txt"):
            with open(get_save_dir() + "/clanlist.txt", "r") as f:
                loaded_clan = f.read().strip().splitlines()
                if loaded_clan:
                    loaded_clan = loaded_clan[0]
                else:
                    loaded_clan = None
            os.remove(get_save_dir() + "/clanlist.txt")
            if loaded_clan:
                self.safe_save(get_save_dir() + "/currentclan.txt", loaded_clan)
        elif os.path.exists(get_save_dir() + "/currentclan.txt"):
            with open(get_save_dir() + "/currentclan.txt", "r") as f:
                loaded_clan = f.read().strip()
        else:
            loaded_clan = None

        if loaded_clan and loaded_clan in clan_list:
            clan_list.remove(loaded_clan)
            clan_list.insert(0, loaded_clan)

        # Now we can return the list of clans
        if not clan_list:
            print("No clans found")
            return None
        return clan_list

    def save_clanlist(self, loaded_clan=None):
        """clans = []
        if loaded_clan:
            clans.append(f"{loaded_clan}\n")

        for clan_name in self.switches['clan_list']:
            if clan_name and clan_name != loaded_clan:
                clans.append(f"{clan_name}\n")

        if clans:
            with open(get_save_dir() + '/clanlist.txt', 'w') as f:
                f.writelines(clans)"""
        if loaded_clan:
            if os.path.exists(get_save_dir() + "/clanlist.txt"):
                # we don't need clanlist.txt anymore
                os.remove(get_save_dir() + "/clanlist.txt")
            game.safe_save(f"{get_save_dir()}/currentclan.txt", loaded_clan)
        else:
            if os.path.exists(get_save_dir() + "/currentclan.txt"):
                os.remove(get_save_dir() + "/currentclan.txt")

    def save_settings(self):
        """Save user settings for later use"""
        if os.path.exists(get_save_dir() + "/settings.txt"):
            os.remove(get_save_dir() + "/settings.txt")

        self.settings_changed = False
        game.safe_save(get_save_dir() + "/settings.json", self.settings)

    def load_settings(self):
        """Load settings that user has saved from previous use"""

        try:
            with open(get_save_dir() + "/settings.json", "r") as read_file:
                settings_data = ujson.loads(read_file.read())
        except FileNotFoundError:
            return

        for key, value in settings_data.items():
            if key in self.settings:
                self.settings[key] = value

        self.switches["language"] = self.settings["language"]
        if self.settings["language"] != "english":
            self.switch_language()

    def switch_language(self):
        # add translation information here
        if os.path.exists("languages/" + game.settings["language"] + ".txt"):
            with open(
                "languages/" + game.settings["language"] + ".txt", "r"
            ) as read_file:
                raw_language = read_file.read()
            game.language = literal_eval(raw_language)

    def switch_setting(self, setting_name):
        """Call this function to change a setting given in the parameter by one to the right on it's list"""
        self.settings_changed = True

        # Give the index that the list is currently at
        list_index = self.setting_lists[setting_name].index(self.settings[setting_name])

        if (
            list_index == len(self.setting_lists[setting_name]) - 1
        ):  # The option is at the list's end, go back to 0
            self.settings[setting_name] = self.setting_lists[setting_name][0]
        else:
            # Else move on to the next item on the list
            self.settings[setting_name] = self.setting_lists[setting_name][
                list_index + 1
            ]

    def save_cats(self):
        """Save the cat data."""

        clanname = ""
        """ if game.switches['clan_name'] != '':
            clanname = game.switches['clan_name']
        elif len(game.switches['clan_name']) > 0:
            clanname = game.switches['clan_list'][0]"""
        if game.clan is not None:
            clanname = game.clan.name
        directory = get_save_dir() + "/" + clanname
        if not os.path.exists(directory):
            os.makedirs(directory)

        # Delete all existing relationship files
        if not os.path.exists(directory + "/relationships"):
            os.makedirs(directory + "/relationships")
        for f in os.listdir(directory + "/relationships"):
            os.remove(os.path.join(directory + "/relationships", f))

        self.save_faded_cats(clanname)  # Fades cat and saves them, if needed

        clan_cats = []
        for inter_cat in self.cat_class.all_cats.values():
            cat_data = inter_cat.get_save_dict()
            clan_cats.append(cat_data)

            # Don't save conditions for classic condition. This
            # should allow closing and reloading to clear conditions on
            # classic, just in case a condition is accidently applied.
            if game.game_mode != "classic":
                inter_cat.save_condition()

            if inter_cat.history:
                inter_cat.save_history(directory + "/history")
                # after saving, dump the history info
                inter_cat.history = None
            if not inter_cat.dead:
                inter_cat.save_relationship_of_cat(directory + "/relationships")

        self.safe_save(f"{get_save_dir()}/{clanname}/clan_cats.json", clan_cats)

    def save_faded_cats(self, clanname):
        """Deals with fades cats, if needed, adding them as faded"""
        if game.cat_to_fade:
            directory = get_save_dir() + "/" + clanname + "/faded_cats"
            if not os.path.exists(directory):
                os.makedirs(directory)

        copy_of_info = ""
        for cat in game.cat_to_fade:

            inter_cat = self.cat_class.all_cats[cat]

            # Add ID to list of faded cats.
            self.clan.faded_ids.append(cat)

            # If they have a mate, break it up
            if inter_cat.mate:
                for mate_id in inter_cat.mate:
                    if mate_id in self.cat_class.all_cats:
                        self.cat_class.all_cats[mate_id].unset_mate(inter_cat)

            # If they have parents, add them to their parents "faded offspring" list:
            for x in inter_cat.get_parents():
                if x in self.cat_class.all_cats:
                    self.cat_class.all_cats[x].faded_offspring.append(cat)
                else:
                    parent_faded = self.add_faded_offspring_to_faded_cat(x, cat)
                    if not parent_faded:
                        print(f"WARNING: Can't find parent {x} of {cat.name}")

            # Get a copy of info
            if game.clan.clan_settings["save_faded_copy"]:
                copy_of_info += (
                    ujson.dumps(inter_cat.get_save_dict(), indent=4)
                    + "\n--------------------------------------------------------------------------\n"
                )

            # SAVE TO IT'S OWN LITTLE FILE. This is a trimmed-down version for relation keeping only.
            cat_data = inter_cat.get_save_dict(faded=True)

            self.safe_save(
                f"{get_save_dir()}/{clanname}/faded_cats/{cat}.json", cat_data
            )

            # Remove the cat from the active cats lists
            self.clan.remove_cat(cat)

        game.cat_to_fade = []

        # Save the copies, flush the file.
        if game.clan.clan_settings["save_faded_copy"]:
            with open(
                get_save_dir() + "/" + clanname + "/faded_cats_info_copy.txt", "a"
            ) as write_file:

                if not os.path.exists(
                    get_save_dir() + "/" + clanname + "/faded_cats_info_copy.txt"
                ):
                    # Create the file if it doesn't exist
                    with open(
                        get_save_dir() + "/" + clanname + "/faded_cats_info_copy.txt",
                        "w",
                    ) as create_file:
                        pass

                with open(
                    get_save_dir() + "/" + clanname + "/faded_cats_info_copy.txt", "a"
                ) as write_file:
                    write_file.write(copy_of_info)

                    write_file.flush()
                    os.fsync(write_file.fileno())

    def save_events(self):
        """
        Save current events list to events.json
        """
        events_list = []
        for event in game.cur_events_list:
            events_list.append(event.to_dict())
        game.safe_save(f"{get_save_dir()}/{game.clan.name}/events.json", events_list)

    def add_faded_offspring_to_faded_cat(self, parent, offspring):
        """In order to siblings to work correctly, and not to lose relation info on fading, we have to keep track of
        both active and faded cat's faded offpsring. This will add a faded offspring to a faded parents file.
        """
        try:
            with open(
                get_save_dir()
                + "/"
                + self.clan.name
                + "/faded_cats/"
                + parent
                + ".json",
                "r",
            ) as read_file:
                cat_info = ujson.loads(read_file.read())
        except:
            print("ERROR: loading faded cat")
            return False

        cat_info["faded_offspring"].append(offspring)

        self.safe_save(
            f"{get_save_dir()}/{self.clan.name}/faded_cats/{parent}.json", cat_info
        )

        return True

    def load_events(self):
        """
        Load events from events.json and place into game.cur_events_list.
        """

        clanname = self.clan.name
        events_path = f"{get_save_dir()}/{clanname}/events.json"
        events_list = []
        try:
            with open(events_path, "r") as f:
                events_list = ujson.loads(f.read())
            for event_dict in events_list:
                event_obj = Single_Event.from_dict(event_dict)
                if event_obj:
                    game.cur_events_list.append(event_obj)
        except FileNotFoundError:
            pass

    def get_config_value(self, *args):
        """Fetches a value from the self.config dictionary. Pass each key as a
        separate argument, in the same order you would access the dictionary.
        This function will apply war modifiers if the clan is currently at war."""

        war_effected = {
            ("death_related", "leader_death_chance"): (
                "death_related",
                "war_death_modifier_leader",
            ),
            ("death_related", "classic_death_chance"): (
                "death_related",
                "war_death_modifier",
            ),
            ("death_related", "expanded_death_chance"): (
                "death_related",
                "war_death_modifier",
            ),
            ("death_related", "cruel season_death_chance"): (
                "death_related",
                "war_death_modifier",
            ),
            ("condition_related", "classic_injury_chance"): (
                "condition_related",
                "war_injury_modifier",
            ),
            ("condition_related", "expanded_injury_chance"): (
                "condition_related",
                "war_injury_modifier",
            ),
            ("condition_related", "cruel season_injury_chance"): (
                "condition_related",
                "war_injury_modifier",
            ),
        }

        # Get Value
        config_value = self.config
        for key in args:
            config_value = config_value[key]

        # Apply war if needed
        if self.clan and self.clan.war.get("at_war", False) and args in war_effected:
            # Grabs the modifer
            mod = self.config
            for key in war_effected[args]:
                mod = mod[key]

            config_value -= mod

        return config_value


game = Game()

if not os.path.exists(get_save_dir() + "/settings.txt"):
    os.makedirs(get_save_dir(), exist_ok=True)
    with open(get_save_dir() + "/settings.txt", "w") as write_file:
        write_file.write("")
game.load_settings()

pygame.display.set_caption("Clan Generator")

offset = (0, 0)
screen_x = 800
screen_y = 700
screen_scale = 1

# nb. forcing screen size WILL make the clangen font crunchy
# this is due to the fact we have disabled antialiasing to keep those crisp, clean edges
debug_force_screen_size = None
# (2560, 1440)
# (2304, 1296)
# (1920, 1080)
# (1664, 936)
# (1280, 720)


if game.settings["fullscreen"]:
    if debug_force_screen_size is not None:
        display_size = debug_force_screen_size
    else:
        display_size = pygame.display.get_desktop_sizes()[0]  # the primary monitor

    # These are the most options I can provide that have a good tradeoff for crunchiness
    screen_sizes = {
        2: (1600, 1400),
        1.75: (1400, 1225),
        1.5: (1200, 1050),
        1.25: (1000, 875),
        1: (800, 700),
    }
    for i, (x, y) in screen_sizes.items():
        if x < display_size[0] and y < display_size[1]:
            screen_x = x
            screen_y = y
            screen_scale = i
            break
    screen = pygame.display.set_mode(
        display_size,
        (
            pygame.FULLSCREEN
            if debug_force_screen_size is None
            else pygame.FULLSCREEN | pygame.SCALED
        ),
    )
    offset = ((display_size[0] - screen_x) / 2, (display_size[1] - screen_y) / 2)
else:
    screen = pygame.display.set_mode((screen_x, screen_y))

game_screen_size = (screen_x, screen_y)


def load_manager(res: tuple, offset: tuple, screen_scale: float):
    # initialize pygame_gui manager, and load themes
    manager = scripts.game_structure.ui_manager.UIManager(
        res,
        offset,
        screen_scale,
        "resources/theme/all.json",
        enable_live_theme_updates=False,
    )
    manager.add_font_paths(
        font_name="notosans",
        regular_path="resources/fonts/NotoSans-Medium.ttf",
        bold_path="resources/fonts/NotoSans-ExtraBold.ttf",
        italic_path="resources/fonts/NotoSans-MediumItalic.ttf",
        bold_italic_path="resources/fonts/NotoSans-ExtraBoldItalic.ttf",
    )
    manager.add_font_paths(
        font_name="clangen", regular_path="resources/fonts/clangen.ttf"
    )

<<<<<<< HEAD
    manager.get_theme().load_theme("resources/theme/themes/dark.json")

    if screen_scale == 1:
        manager.get_theme().load_theme("resources/theme/fonts/1_screen_scale.json")
    elif screen_scale == 1.25:
        manager.get_theme().load_theme("resources/theme/fonts/1.25_screen_scale.json")
    elif screen_scale == 1.5:
        manager.get_theme().load_theme("resources/theme/fonts/1.5_screen_scale.json")
    elif screen_scale == 1.75:
        manager.get_theme().load_theme("resources/theme/fonts/1.75_screen_scale.json")
    elif screen_scale == 2:
        manager.get_theme().load_theme("resources/theme/fonts/2_screen_scale.json")

    manager.preload_fonts(
        [
            {
                "name": "notosans",
                "point_size": floor(11 * screen_scale),
                "style": "bold",
            },
            {
                "name": "notosans",
                "point_size": floor(13 * screen_scale),
                "style": "bold",
            },
            {
                "name": "notosans",
                "point_size": floor(15 * screen_scale),
                "style": "bold",
            },
            {
                "name": "notosans",
                "point_size": floor(13 * screen_scale),
                "style": "italic",
            },
            {
                "name": "notosans",
                "point_size": floor(15 * screen_scale),
                "style": "italic",
            },
            {
                "name": "clangen",
                "point_size": floor(18 * screen_scale),
                "style": "regular",
            },
        ]
    )
=======
    if res[0] > 800:
        manager.get_theme().load_theme("resources/theme/defaults.json")
        manager.get_theme().load_theme("resources/theme/buttons.json")
        manager.get_theme().load_theme("resources/theme/text_boxes.json")
        manager.get_theme().load_theme("resources/theme/text_boxes_dark.json")
        manager.get_theme().load_theme("resources/theme/vertical_scroll_bar.json")
        manager.get_theme().load_theme("resources/theme/horizontal_scroll_bar.json")
        manager.get_theme().load_theme("resources/theme/window_base.json")
        manager.get_theme().load_theme("resources/theme/tool_tips.json")

        manager.preload_fonts(
            [
                {"name": "notosans", "point_size": 30, "style": "italic"},
                {"name": "notosans", "point_size": 26, "style": "italic"},
                {"name": "notosans", "point_size": 30, "style": "bold"},
                {"name": "notosans", "point_size": 26, "style": "bold"},
                {"name": "notosans", "point_size": 22, "style": "bold"},
            ]
        )

    else:
        manager.get_theme().load_theme("resources/theme/defaults_small.json")
        manager.get_theme().load_theme("resources/theme/buttons_small.json")
        manager.get_theme().load_theme("resources/theme/text_boxes_small.json")
        manager.get_theme().load_theme("resources/theme/text_boxes_dark_small.json")
        manager.get_theme().load_theme("resources/theme/vertical_scroll_bar_small.json")
        manager.get_theme().load_theme("resources/theme/horizontal_scroll_bar_small.json")
        manager.get_theme().load_theme("resources/theme/window_base_small.json")
        manager.get_theme().load_theme("resources/theme/tool_tips_small.json")

        manager.preload_fonts(
            [
                {"name": "notosans", "point_size": 11, "style": "bold"},
                {"name": "notosans", "point_size": 13, "style": "bold"},
                {"name": "notosans", "point_size": 15, "style": "bold"},
                {"name": "notosans", "point_size": 13, "style": "italic"},
                {"name": "notosans", "point_size": 15, "style": "italic"},
            ]
        )

    manager.get_theme().load_theme("resources/theme/windows.json")
    manager.get_theme().load_theme("resources/theme/image_buttons.json")
>>>>>>> cfcf13b8

    return manager


MANAGER = load_manager((screen_x, screen_y), offset, screen_scale=screen_scale)<|MERGE_RESOLUTION|>--- conflicted
+++ resolved
@@ -696,7 +696,6 @@
         font_name="clangen", regular_path="resources/fonts/clangen.ttf"
     )
 
-<<<<<<< HEAD
     manager.get_theme().load_theme("resources/theme/themes/dark.json")
 
     if screen_scale == 1:
@@ -744,50 +743,6 @@
             },
         ]
     )
-=======
-    if res[0] > 800:
-        manager.get_theme().load_theme("resources/theme/defaults.json")
-        manager.get_theme().load_theme("resources/theme/buttons.json")
-        manager.get_theme().load_theme("resources/theme/text_boxes.json")
-        manager.get_theme().load_theme("resources/theme/text_boxes_dark.json")
-        manager.get_theme().load_theme("resources/theme/vertical_scroll_bar.json")
-        manager.get_theme().load_theme("resources/theme/horizontal_scroll_bar.json")
-        manager.get_theme().load_theme("resources/theme/window_base.json")
-        manager.get_theme().load_theme("resources/theme/tool_tips.json")
-
-        manager.preload_fonts(
-            [
-                {"name": "notosans", "point_size": 30, "style": "italic"},
-                {"name": "notosans", "point_size": 26, "style": "italic"},
-                {"name": "notosans", "point_size": 30, "style": "bold"},
-                {"name": "notosans", "point_size": 26, "style": "bold"},
-                {"name": "notosans", "point_size": 22, "style": "bold"},
-            ]
-        )
-
-    else:
-        manager.get_theme().load_theme("resources/theme/defaults_small.json")
-        manager.get_theme().load_theme("resources/theme/buttons_small.json")
-        manager.get_theme().load_theme("resources/theme/text_boxes_small.json")
-        manager.get_theme().load_theme("resources/theme/text_boxes_dark_small.json")
-        manager.get_theme().load_theme("resources/theme/vertical_scroll_bar_small.json")
-        manager.get_theme().load_theme("resources/theme/horizontal_scroll_bar_small.json")
-        manager.get_theme().load_theme("resources/theme/window_base_small.json")
-        manager.get_theme().load_theme("resources/theme/tool_tips_small.json")
-
-        manager.preload_fonts(
-            [
-                {"name": "notosans", "point_size": 11, "style": "bold"},
-                {"name": "notosans", "point_size": 13, "style": "bold"},
-                {"name": "notosans", "point_size": 15, "style": "bold"},
-                {"name": "notosans", "point_size": 13, "style": "italic"},
-                {"name": "notosans", "point_size": 15, "style": "italic"},
-            ]
-        )
-
-    manager.get_theme().load_theme("resources/theme/windows.json")
-    manager.get_theme().load_theme("resources/theme/image_buttons.json")
->>>>>>> cfcf13b8
 
     return manager
 
