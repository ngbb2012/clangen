import pygame
import pygame_gui
import sys

try:
    import ujson
except ImportError as e:
    print(f"ERROR: {e}\nFailed to import ujson, saving may be slower.")
    import json as ujson
import os
from ast import literal_eval

from pygame_gui.elements import UIWindow

from scripts.game_structure.image_button import UIImageButton, UITextBoxTweaked

pygame.init()


# G A M E
class Game():
    max_name_length = 10
    # max_events_displayed = 10
    # event_scroll_ct = 0
    # max_allegiance_displayed = 17
    # allegiance_scroll_ct = 0
    # max_relation_events_displayed = 10
    # relation_scroll_ct = 0

    ranks_changed_timeskip = False  # Flag for when a cat's status changes occurs during a timeskip.
    mediated = []  # Keep track of which couples have been mediated this moon.

    cur_events_list = []
    ceremony_events_list = []
    birth_death_events_list = []
    relation_events_list = []
    health_events_list = []
    other_clans_events_list = []
    misc_events_list = []
    herb_events_list = []

    allegiance_list = []
    language = {}
    game_mode = ''
    language_list = ['english', 'spanish', 'german']
    game_mode_list = ['classic', 'expanded', 'cruel season']

    cat_to_fade = []
    sub_tab_list = ['life events', 'user notes']

    # Keeping track of various last screen for various purposes
    last_screen_forupdate = 'start screen'
    last_screen_forProfile = 'list screen'

    # down = pygame.image.load("resources/images/buttons/arrow_down.png").convert_alpha()
    # up = pygame.image.load("resources/images/buttons/arrow_up.png").convert_alpha()

    # Sort-type
    sort_type = "rank"

    choose_cats = {}
    '''cat_buttons = {
        'cat0': None,
        'cat1': None,
        'cat2': None,
        'cat3': None,
        'cat4': None,
        'cat5': None,
        'cat6': None,
        'cat7': None,
        'cat8': None,
        'cat9': None,
        'cat10': None,
        'cat11': None
    }'''
    patrol_cats = {}
    patrolled = []

    # store changing parts of the game that the user can toggle with buttons
    switches = {
        'cat': None,
        'clan_name': '',
        'leader': None,
        'deputy': None,
        'medicine_cat': None,
        'members': [],
        're_roll': False,
        'roll_count': 0,
        'event': None,
        'cur_screen': 'start screen',
        'naming_text': '',
        'timeskip': False,
        'mate': None,
        'choosing_mate': False,
        'mentor': None,
        'setting': None,
        'save_settings': False,
        'list_page': 1,
        'last_screen': 'start screen',
        'events_left': 0,
        'save_clan': False,
        'saved_clan': False,
        'new_leader': False,
        'apprentice_switch': False,
        'deputy_switch': False,
        'clan_list': '',
        'switch_clan': False,
        'read_clans': False,
        'kill_cat': False,
        'current_patrol': [],
        'patrol_remove': False,
        'cat_remove': False,
        'fill_patrol': False,
        'patrol_done': False,
        'error_message': '',
        'apprentice': None,
        'change_name': '',
        'change_suffix': '',
        'name_cat': None,
        'biome': None,
        'camp_bg': None,
        'language': 'english',
        'search_text': '',
        'map_selection': (0, 0),
        'world_seed': None,
        'camp_site': (0, 0),
        'choosing_camp': False,
        'hunting_territory': (0, 0),
        'training_territory': (0, 0),
        'options_tab': None,
        'profile_tab_group': None,
        'sub_tab_group': None,
        'gender_align': None,
        'show_details': False,
        'chosen_cat': None,
        'game_mode': '',
        'set_game_mode': False,
        'broke_up': False,
        'show_info': False,
        'patrol_chosen': 'general',
        'favorite_sub_tab': None

    }
    all_screens = {}
    cur_events = {}
    map_info = {}

    # SETTINGS
    settings = {
        'no gendered breeding': False,
        'text size': '0',
        'no unknown fathers': False,
        'dark mode': False,
        'backgrounds': True,
        'autosave': False,
        'disasters': False,
        'retirement': False,
        'language': 'english',
        'affair': False,
        'shaders': False,
        'hotkey display': False,
        'random relation': True,
        'show dead relation': False,
        'show empty relation': False,
        'romantic with former mentor': True,
        'game_mode': None,
        'deputy': False,
        'den labels': True,
        'fading': True,
        "save_faded_copy": False,
        'favorite sub tab': None,
<<<<<<< HEAD
        'gore': False
=======
        'first_cousin_mates': True,
        'become_mediator': False,
        'fullscreen': False,
>>>>>>> 767e48ad
    }  # The current settings
    setting_lists = {
        'no gendered breeding': [False, True],
        'text size': ['0', '1', '2'],
        'no unknown fathers': [False, True],
        'dark mode': [False, True],
        'backgrounds': [True, False],
        'autosave': [False, True],
        'disasters': [False, True],
        'retirement': [True, False],
        'language': language_list,
        'affair': [False, True],
        'shaders': [False, True],
        'hotkey display': [False, True],
        'random relation': [False, True],
        'show dead relation': [False, True],
        'show empty relation': [False, True],
        'romantic with former mentor': [False, True],
        'game_mode': game_mode_list,
        'deputy': [False, True],
        'den labels': [False, True],
        'favorite sub tab': sub_tab_list,
        'fading': [True, False],
        'save_faded_copy': [False, True],
<<<<<<< HEAD
        "gore": [False, True]
=======
        'first_cousin_mates': [True, False],
        'become_mediator': [False, True],
        'fullscreen': [False, True]
>>>>>>> 767e48ad
    }  # Lists of possible options for each setting
    settings_changed = False

    # CLAN
    clan = None
    cat_class = None
    config = {}

    is_closing = False

    def __init__(self, current_screen='start screen'):
        self.current_screen = current_screen
        self.clicked = False
        self.keyspressed = []
        self.switch_screens = False

        with open(f"resources/game_config.json", 'r') as read_file:
            self.config = ujson.loads(read_file.read())

    def update_game(self):
        if self.current_screen != self.switches['cur_screen']:
            self.current_screen = self.switches['cur_screen']
            self.switch_screens = True
        self.clicked = False
        self.keyspressed = []

    def read_clans(self):
        with open('saves/clanlist.txt', 'r') as read_file:
            clan_list = read_file.read()
            if_clans = len(clan_list)
        if if_clans > 0:
            clan_list = clan_list.split('\n')
            clan_list = [i.strip() for i in clan_list if i]  # Remove empty and whitespace
            return clan_list
        else:
            return None

    def save_clanlist(self, loaded_clan=None):
        """
        Save list of clans to saves/clanlist.txt with the loaded_clan first in the list.
        """
        clans = []
        if loaded_clan:
            clans.append(f"{loaded_clan}\n")

        for clan_name in self.switches['clan_list']:
            if clan_name and clan_name != loaded_clan:
                clans.append(f"{clan_name}\n")

        if clans:
            with open('saves/clanlist.txt', 'w') as f:
                f.writelines(clans)

    def save_settings(self):
        """ Save user settings for later use """
        data = ''.join(f"{s}:{str(self.settings[s])}" + "\n"
                       for s in self.settings.keys())

        with open('saves/settings.txt', 'w') as write_file:
            write_file.write(data)
        self.settings_changed = False

    def load_settings(self):
        """ Load settings that user has saved from previous use """
        with open('saves/settings.txt', 'r') as read_file:
            settings_data = read_file.read()

        lines = settings_data.split(
            "\n"
        )  # Splits text file into singular lines, each line containing one setting
        # and value

        for x in lines:
            if len(x) > 0:  # If line isn't empty
                parts = x.split(
                    ":")  # first part is setting name, second is value
                # Turn value into right type (int types stay string and will be turned into int when needed)
                # And put it into game settings
                if parts[1] in ['True', 'True ', 'true', ' True']:
                    self.settings[parts[0]] = True
                elif parts[1] in ['False', 'False ', 'false', ' False']:
                    self.settings[parts[0]] = False
                elif parts[1] in ['None', 'None ', 'none', ' None']:
                    self.settings[parts[0]] = None
                else:
                    self.settings[parts[0]] = parts[1]

        self.switches['language'] = self.settings['language']
        self.switches['game_mode'] = self.settings['game_mode']
        if self.settings['language'] != 'english':
            self.switch_language()

    def switch_language(self):
        # add translation information here
        if os.path.exists('languages/' + game.settings['language'] + '.txt'):
            with open('languages/' + game.settings['language'] + '.txt',
                      'r') as read_file:
                raw_language = read_file.read()
            game.language = literal_eval(raw_language)

    def switch_setting(self, setting_name):
        """ Call this function to change a setting given in the parameter by one to the right on it's list """
        self.settings_changed = True

        # Give the index that the list is currently at
        list_index = self.setting_lists[setting_name].index(
            self.settings[setting_name])

        if list_index == len(
                self.setting_lists[setting_name]
        ) - 1:  # The option is at the list's end, go back to 0
            self.settings[setting_name] = self.setting_lists[setting_name][0]
        else:
            # Else move on to the next item on the list
            self.settings[setting_name] = self.setting_lists[setting_name][
                list_index + 1]

    def save_cats(self):
        """Save the cat data."""

        clanname = ''
        ''' if game.switches['clan_name'] != '':
            clanname = game.switches['clan_name']
        elif len(game.switches['clan_name']) > 0:
            clanname = game.switches['clan_list'][0]'''
        if game.clan is not None:
            clanname = game.clan.name
        directory = 'saves/' + clanname
        if not os.path.exists(directory):
            os.makedirs(directory)

        self.save_faded_cats(clanname)  # Fades cat and saves them, if needed

        clan_cats = []
        for inter_cat in self.cat_class.all_cats.values():
            cat_data = {
                "ID": inter_cat.ID,
                "name_prefix": inter_cat.name.prefix,
                "name_suffix": inter_cat.name.suffix,
                "gender": inter_cat.gender,
                "gender_align": inter_cat.genderalign,
                "birth_cooldown": inter_cat.birth_cooldown,
                "status": inter_cat.status,
                "backstory": inter_cat.backstory if inter_cat.backstory else None,
                "age": inter_cat.age,
                "moons": inter_cat.moons,
                "trait": inter_cat.trait,
                "parent1": inter_cat.parent1,
                "parent2": inter_cat.parent2,
                "mentor": inter_cat.mentor if inter_cat.mentor else None,
                "former_mentor": [cat for cat in inter_cat.former_mentor] if inter_cat.former_mentor else [],
                "patrol_with_mentor": inter_cat.patrol_with_mentor if inter_cat.patrol_with_mentor else 0,
                "mentor_influence": inter_cat.mentor_influence if inter_cat.mentor_influence else [],
                "mate": inter_cat.mate,
                "dead": inter_cat.dead,
                "died_by": inter_cat.died_by if inter_cat.died_by else [],
                "paralyzed": inter_cat.paralyzed,
                "no_kits": inter_cat.no_kits,
                "exiled": inter_cat.exiled,
                "pelt_name": inter_cat.pelt.name,
                "pelt_color": inter_cat.pelt.colour,
                "pelt_white": inter_cat.pelt.white,
                "pelt_length": inter_cat.pelt.length,
                "spirit_kitten": inter_cat.age_sprites['kitten'],
                "spirit_adolescent": inter_cat.age_sprites['adolescent'],
                "spirit_young_adult": inter_cat.age_sprites['young adult'],
                "spirit_adult": inter_cat.age_sprites['adult'],
                "spirit_senior_adult": inter_cat.age_sprites['senior adult'],
                "spirit_elder": inter_cat.age_sprites['elder'],
                "spirit_dead": inter_cat.age_sprites['dead'],
                "eye_colour": inter_cat.eye_colour,
                "eye_colour2": inter_cat.eye_colour2 if inter_cat.eye_colour2 else None,
                "reverse": inter_cat.reverse,
                "white_patches": inter_cat.white_patches,
                "pattern": inter_cat.pattern,
                "tortie_base": inter_cat.tortiebase,
                "tortie_color": inter_cat.tortiecolour,
                "tortie_pattern": inter_cat.tortiepattern,
                "skin": inter_cat.skin,
                "tint": inter_cat.tint,
                "skill": inter_cat.skill,
                "scars": inter_cat.scars if inter_cat.scars else [],
                "accessory": inter_cat.accessory,
                "experience": inter_cat.experience,
                "dead_moons": inter_cat.dead_for,
                "current_apprentice": [appr for appr in inter_cat.apprentice],
                "former_apprentices": [appr for appr in inter_cat.former_apprentices],
                "possible_scar": inter_cat.possible_scar if inter_cat.possible_scar else None,
                "scar_event": inter_cat.scar_event if inter_cat.scar_event else [],
                "df": inter_cat.df,
                "outside": inter_cat.outside,
                "corruption": inter_cat.corruption if inter_cat.corruption else 0,
                "life_givers": inter_cat.life_givers if inter_cat.life_givers else [],
                "known_life_givers": inter_cat.known_life_givers if inter_cat.known_life_givers else [],
                "virtues": inter_cat.virtues if inter_cat.virtues else [],
                "retired": inter_cat.retired if inter_cat.retired else False,
                "faded_offspring": inter_cat.faded_offspring,
                "opacity": inter_cat.opacity,
                "prevent_fading": inter_cat.prevent_fading
            }
            clan_cats.append(cat_data)
            inter_cat.save_condition()
            if not inter_cat.dead:
                inter_cat.save_relationship_of_cat()
        try:
            with open('saves/' + clanname + '/clan_cats.json', 'w') as write_file:
                json_string = ujson.dumps(clan_cats, indent=4)
                write_file.write(json_string)
        except:
            print("ERROR: Saving cats didn't work.")

    def save_faded_cats(self, clanname):
        """Deals with fades cats, if needed, adding them as faded """
        if game.cat_to_fade:
            directory = 'saves/' + clanname + "/faded_cats"
            if not os.path.exists(directory):
                os.makedirs(directory)

        copy_of_info = ""
        for cat in game.cat_to_fade:

            inter_cat = self.cat_class.all_cats[cat]

            # Add ID to list of faded cats.
            self.clan.faded_ids.append(cat)

            # If they have a mate, break it up
            if inter_cat.mate:
                if inter_cat.mate in self.cat_class.all_cats:
                    self.cat_class.all_cats[inter_cat.mate].mate = None

            # If they have parents, add them to their parents "faded offspring" list:
            if inter_cat.parent1:
                if inter_cat.parent1 in self.cat_class.all_cats:
                    self.cat_class.all_cats[inter_cat.parent1].faded_offspring.append(cat)
                else:
                    parent_faded = self.add_faded_offspring_to_faded_cat(inter_cat.parent1, cat)
                    if not parent_faded:
                        print("WARNING: Can't find faded parent1")

            if inter_cat.parent2:
                if inter_cat.parent2 in self.cat_class.all_cats:
                    self.cat_class.all_cats[inter_cat.parent2].faded_offspring.append(cat)
                else:
                    parent_faded = self.add_faded_offspring_to_faded_cat(inter_cat.parent2, cat)
                    if not parent_faded:
                        print("WARNING: Can't find faded parent2")

            # Get a copy of info
            if game.settings["save_faded_copy"]:
                copy_of_info += f''' ---------------
                "ID": {inter_cat.ID},
                "name_prefix": {inter_cat.name.prefix},
                "name_suffix": {inter_cat.name.suffix},
                "gender": {inter_cat.gender},
                "gender_align": {inter_cat.genderalign},
                "birth_cooldown": {inter_cat.birth_cooldown},
                "status": {inter_cat.status},
                "backstory": {inter_cat.backstory if inter_cat.backstory else None},
                "age": {inter_cat.age},
                "moons": {inter_cat.moons},
                "trait": {inter_cat.trait},
                "parent1": {inter_cat.parent1},
                "parent2": {inter_cat.parent2},
                "mentor": {inter_cat.mentor.ID if inter_cat.mentor else None},
                "former_mentor": {inter_cat.former_mentor if inter_cat.former_mentor else []},
                "patrol_with_mentor": {inter_cat.patrol_with_mentor if inter_cat.patrol_with_mentor else 0},
                "mentor_influence": {inter_cat.mentor_influence if inter_cat.mentor_influence else []},
                "mate": {inter_cat.mate},
                "dead": {inter_cat.dead},
                "died_by": {inter_cat.died_by if inter_cat.died_by else []},
                "paralyzed": {inter_cat.paralyzed},
                "no_kits": {inter_cat.no_kits},
                "exiled": {inter_cat.exiled},
                "pelt_name": {inter_cat.pelt.name},
                "pelt_color": {inter_cat.pelt.colour},
                "pelt_white": {inter_cat.pelt.white},
                "pelt_length": {inter_cat.pelt.length},
                "spirit_kitten": {inter_cat.age_sprites['kitten']},
                "spirit_adolescent": {inter_cat.age_sprites['adolescent']},
                "spirit_young_adult": {inter_cat.age_sprites['young adult']},
                "spirit_adult": {inter_cat.age_sprites['adult']},
                "spirit_senior_adult": {inter_cat.age_sprites['senior adult']},
                "spirit_elder": {inter_cat.age_sprites['elder']},
                "spirit_dead": {inter_cat.age_sprites['dead']},
                "eye_colour": {inter_cat.eye_colour},
                "reverse": {inter_cat.reverse},
                "white_patches": {inter_cat.white_patches},
                "pattern": {inter_cat.pattern},
                "tortie_base": {inter_cat.tortiebase},
                "tortie_color": {inter_cat.tortiecolour},
                "tortie_pattern": {inter_cat.tortiepattern},
                "skin": {inter_cat.skin},
                "skill": {inter_cat.skill},
                "accessory": {inter_cat.accessory},
                "experience": {inter_cat.experience},
                "dead_moons": {inter_cat.dead_for},
                "current_apprentice":{inter_cat.apprentice},
                "former_apprentices": {inter_cat.former_apprentices},
                "possible_scar": {inter_cat.possible_scar if inter_cat.possible_scar else None},
                "scar_event": {inter_cat.scar_event if inter_cat.scar_event else []},
                "df": {inter_cat.df},
                "corruption": {inter_cat.corruption if inter_cat.corruption else 0},
                "outside": {inter_cat.outside},
                "retired": {inter_cat.retired if inter_cat.retired else False}
                "faded_offspring: {inter_cat.faded_offspring}\n'''

            # SAVE TO IT'S OWN LITTLE FILE. This is a trimmed-down version for relation keeping only.
            cat_data = {
                "ID": inter_cat.ID,
                "name_prefix": inter_cat.name.prefix,
                "name_suffix": inter_cat.name.suffix,
                "status": inter_cat.status,
                "moons": inter_cat.moons,
                "parent1": inter_cat.parent1,
                "parent2": inter_cat.parent2,
                "paralyzed": inter_cat.paralyzed,
                "faded_offspring": inter_cat.faded_offspring
            }
            try:

                with open('saves/' + clanname + '/faded_cats/' + cat + ".json", 'w') as write_file:
                    json_string = ujson.dumps(cat_data, indent=4)
                    write_file.write(json_string)
            except:
                print("ERROR: Something went wrong while saving a faded cat")

            self.clan.remove_cat(cat)  # Remove the cat from the active cats lists

        # Save the copy data is needed
        if game.settings["save_faded_copy"]:
            if not os.path.exists('saves/' + clanname + '/faded_cats_info_copy.txt'):
                # Create the file if it doesn't exist
                with open('saves/' + clanname + '/faded_cats_info_copy.txt', 'w') as create_file:
                    pass

            with open('saves/' + clanname + '/faded_cats_info_copy.txt', 'a') as write_file:
                write_file.write(copy_of_info)

        game.cat_to_fade = []

    def add_faded_offspring_to_faded_cat(self, parent, offspring):
        """In order to siblings to work correctly, and not to lose relation info on fading, we have to keep track of
        both active and faded cat's faded offpsring. This will add a faded offspring to a faded parents file. """
        try:
            with open('saves/' + self.clan.name + '/faded_cats/' + parent + ".json", 'r') as read_file:
                cat_info = ujson.loads(read_file.read())
        except:
            print("ERROR: loading faded cat")
            return False

        cat_info["faded_offspring"].append(offspring)

        with open('saves/' + self.clan.name + '/faded_cats/' + parent + ".json", 'w') as write_file:
            json_string = ujson.dumps(cat_info, indent=4)
            write_file.write(json_string)

        return True


class GameOver(UIWindow):
    def __init__(self, last_screen):
        super().__init__(pygame.Rect((250, 200), (300, 180)),
                         window_display_title='Game Over',
                         object_id='#game_over_window',
                         resizable=False)
        self.clan_name = str(game.clan.name + 'Clan')
        self.last_screen = last_screen
        self.game_over_message = UITextBoxTweaked(
            f"{self.clan_name} has died out. For now, this is where their story ends. Perhaps it's time to tell a new "
            f"tale?",
            pygame.Rect((20, 20), (260, -1)),
            line_spacing=1,
            object_id="",
            container=self
        )

        self.game_over_message = UITextBoxTweaked(
            f"(leaving will not erase the save file)",
            pygame.Rect((20, 155), (260, -1)),
            line_spacing=.8,
            object_id="#cat_patrol_info_box",
            container=self
        )

        self.begin_anew_button = UIImageButton(
            pygame.Rect((25, 115), (111, 30)),
            "",
            object_id="#begin_anew_button",
            container=self
        )
        self.not_yet_button = UIImageButton(
            pygame.Rect((159, 115), (111, 30)),
            "",
            object_id="#not_yet_button",
            container=self
        )

        self.not_yet_button.enable()
        self.begin_anew_button.enable()

    def process_event(self, event):
        super().process_event(event)

        if event.type == pygame_gui.UI_BUTTON_START_PRESS:
            if event.ui_element == self.begin_anew_button:
                game.last_screen_forupdate = game.switches['cur_screen']
                game.switches['cur_screen'] = 'start screen'
                game.switch_screens = True
                self.kill()
            elif event.ui_element == self.not_yet_button:

                self.kill()


class SaveCheck(UIWindow):
    def __init__(self, last_screen, isMainMenu):
        super().__init__(pygame.Rect((250, 200), (300, 200)),
                         window_display_title='Save Check',
                         object_id='#save_check_window',
                         resizable=False)
        self.clan_name = str(game.clan.name + 'Clan')
        self.last_screen = last_screen
        self.isMainMenu = isMainMenu
        if(self.isMainMenu):
            self.message = f"Would you like to save your game before exiting to the Main Menu? If you don't, progress may be lost!"
        else:
            self.message = f"Would you like to save your game before exiting? If you don't, progress may be lost!"
        #TODO: Make a quit button for when directly quitting
        self.game_over_message = UITextBoxTweaked(
            self.message,
            pygame.Rect((20, 20), (260, -1)),
            line_spacing=1,
            object_id="",
            container=self
        )

        self.main_menu_button = UIImageButton(
            pygame.Rect((73, 155), (153, 30)),
            "",
            object_id="#main_menu_button",
            container=self
        )
        self.save_button = UIImageButton(
            pygame.Rect((93, 115), (114, 30)),
            "",
            object_id="#save_button",
            container=self
        )

        self.save_text = pygame_gui.elements.UITextBox("<font color=#006600>Saved!</font>",
                                                       pygame.Rect((0, 85), (300, 40)),
                                                       object_id="#save_no_bg_text_box",
                                                       container=self)
        self.save_text.hide()

        self.main_menu_button.enable()
        self.save_button.enable()


    def process_event(self, event):
        super().process_event(event)

        if event.type == pygame_gui.UI_BUTTON_START_PRESS:
            if event.ui_element == self.main_menu_button:
                if self.isMainMenu:
                    game.last_screen_forupdate = game.switches['cur_screen']
                    game.switches['cur_screen'] = 'start screen'
                    game.switch_screens = True
                    self.kill()
                else:
                    pygame.display.quit()
                    pygame.quit()
                    sys.exit()
            elif event.ui_element == self.save_button:
                if game.clan is not None:
                    game.save_cats()
                    game.clan.save_clan()
                    game.clan.save_pregnancy(game.clan)
                    self.save_text.show()


game = Game()

if not os.path.exists('saves/clanlist.txt'):
    os.makedirs('saves', exist_ok=True)
    with open('saves/clanlist.txt', 'w') as write_file:
        write_file.write('')

if not os.path.exists('saves/settings.txt'):
    with open('saves/settings.txt', 'w') as write_file:
        write_file.write('')
game.load_settings()

pygame.display.set_caption('Clan Generator')

if game.settings['fullscreen']:
    screen_x, screen_y = 1600, 1400
    screen = pygame.display.set_mode((screen_x, screen_y), pygame.FULLSCREEN | pygame.SCALED)
else:
    screen_x, screen_y = 800, 700
    screen = pygame.display.set_mode((screen_x, screen_y))


def load_manager(res: tuple):
    # initialize pygame_gui manager, and load themes
    manager = pygame_gui.ui_manager.UIManager(res, 'resources/defaults.json')
    manager.add_font_paths(
        font_name='notosans',
        regular_path='resources/fonts/NotoSans-Medium.ttf',
        bold_path='resources/fonts/NotoSans-ExtraBold.ttf',
        italic_path='resources/fonts/NotoSans-MediumItalic.ttf',
        bold_italic_path='resources/fonts/NotoSans-ExtraBoldItalic.ttf'
    )

    if res[0] > 800:
        manager.get_theme().load_theme('resources/defaults.json')
        manager.get_theme().load_theme('resources/buttons.json')
        manager.get_theme().load_theme('resources/text_boxes.json')
        manager.get_theme().load_theme('resources/text_boxes_dark.json')
        manager.get_theme().load_theme('resources/vertical_scroll_bar.json')
        manager.get_theme().load_theme('resources/windows.json')
        manager.get_theme().load_theme('resources/tool_tips.json')

        manager.preload_fonts([
            {'name': 'notosans', 'point_size': 30, 'style': 'italic'},
            {'name': 'notosans', 'point_size': 26, 'style': 'italic'},
            {'name': 'notosans', 'point_size': 30, 'style': 'bold'},
            {'name': 'notosans', 'point_size': 26, 'style': 'bold'},
            {'name': 'notosans', 'point_size': 22, 'style': 'bold'},
        ])


    else:
        manager.get_theme().load_theme('resources/defaults_small.json')
        manager.get_theme().load_theme('resources/buttons_small.json')
        manager.get_theme().load_theme('resources/text_boxes_small.json')
        manager.get_theme().load_theme('resources/text_boxes_dark_small.json')
        manager.get_theme().load_theme('resources/vertical_scroll_bar.json')
        manager.get_theme().load_theme('resources/windows.json')
        manager.get_theme().load_theme('resources/tool_tips_small.json')

        manager.preload_fonts([
            {'name': 'notosans', 'point_size': 11, 'style': 'bold'},
            {'name': 'notosans', 'point_size': 13, 'style': 'bold'},
            {'name': 'notosans', 'point_size': 15, 'style': 'bold'},
            {'name': 'notosans', 'point_size': 13, 'style': 'italic'},
            {'name': 'notosans', 'point_size': 15, 'style': 'italic'}
        ])

    return manager


MANAGER = load_manager((screen_x, screen_y))<|MERGE_RESOLUTION|>--- conflicted
+++ resolved
@@ -169,13 +169,10 @@
         'fading': True,
         "save_faded_copy": False,
         'favorite sub tab': None,
-<<<<<<< HEAD
-        'gore': False
-=======
+        'gore': False,
         'first_cousin_mates': True,
         'become_mediator': False,
         'fullscreen': False,
->>>>>>> 767e48ad
     }  # The current settings
     setting_lists = {
         'no gendered breeding': [False, True],
@@ -200,13 +197,10 @@
         'favorite sub tab': sub_tab_list,
         'fading': [True, False],
         'save_faded_copy': [False, True],
-<<<<<<< HEAD
-        "gore": [False, True]
-=======
+        "gore": [False, True],
         'first_cousin_mates': [True, False],
         'become_mediator': [False, True],
         'fullscreen': [False, True]
->>>>>>> 767e48ad
     }  # Lists of possible options for each setting
     settings_changed = False
 
