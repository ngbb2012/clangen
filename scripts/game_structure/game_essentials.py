--- conflicted
+++ resolved
@@ -135,11 +135,8 @@
         'skip_conditions': [],
         'show_history_moons': False,
         'fps': 30,
-<<<<<<< HEAD
-        'war_rel_change_type': 'neutral'
-=======
+        'war_rel_change_type': 'neutral',
         'disallowed_symbol_tags': []
->>>>>>> f0a830dc
     }
     all_screens = {}
     cur_events = {}
