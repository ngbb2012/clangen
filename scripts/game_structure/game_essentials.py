import pygame
import pygame_gui
import ujson
import os
from ast import literal_eval

from pygame_gui.elements import UIWindow

from scripts.game_structure.image_button import UIImageButton, UITextBoxTweaked


screen_x = 800
screen_y = 700
screen = pygame.display.set_mode((screen_x, screen_y), pygame.HWSURFACE)
pygame.display.set_caption('Clan Generator')

SAVE_DEATH = False


# G A M E
class Game():
    max_name_length = 10
    #max_events_displayed = 10
    #event_scroll_ct = 0
    #max_allegiance_displayed = 17
    #allegiance_scroll_ct = 0
    #max_relation_events_displayed = 10
    #relation_scroll_ct = 0

    cur_events_list = []
    ceremony_events_list = []
    birth_death_events_list = []
    relation_events_list = []
    health_events_list = []
    other_clans_events_list = []
    misc_events_list = []
    allegiance_list = []
    language = {}
    game_mode = ''
    language_list = ['english', 'spanish', 'german']
    game_mode_list = ['classic', 'expanded', 'cruel season']
    sub_tab_list = ['life events', 'user notes']

    cat_to_fade = []
    loaded_faded_cats = [] #This is a list of Cat object, which are the loaded faded cats. This should be cleared freqenctly.

    # Keeping track of various last screen for various purposes
    last_screen_forupdate = 'start screen'
    last_screen_forProfile = 'list screen'

    #down = pygame.image.load("resources/images/buttons/arrow_down.png").convert_alpha()
    #up = pygame.image.load("resources/images/buttons/arrow_up.png").convert_alpha()

    choose_cats = {}
    '''cat_buttons = {
        'cat0': None,
        'cat1': None,
        'cat2': None,
        'cat3': None,
        'cat4': None,
        'cat5': None,
        'cat6': None,
        'cat7': None,
        'cat8': None,
        'cat9': None,
        'cat10': None,
        'cat11': None
    }'''
    patrol_cats = {}
    patrolled = []

    # store changing parts of the game that the user can toggle with buttons
    switches = {
        'cat': None,
        'clan_name': '',
        'leader': None,
        'deputy': None,
        'medicine_cat': None,
        'members': [],
        're_roll': False,
        'roll_count': 0,
        'event': None,
        'cur_screen': 'start screen',
        'naming_text': '',
        'timeskip': False,
        'mate': None,
        'choosing_mate': False,
        'mentor': None,
        'setting': None,
        'save_settings': False,
        'list_page': 1,
        'last_screen': 'start screen',
        'events_left': 0,
        'save_clan': False,
        'saved_clan': False,
        'new_leader': False,
        'apprentice_switch': False,
        'deputy_switch': False,
        'clan_list': '',
        'switch_clan': False,
        'read_clans': False,
        'kill_cat': False,
        'current_patrol': [],
        'patrol_remove': False,
        'cat_remove': False,
        'fill_patrol': False,
        'patrol_done': False,
        'error_message': '',
        'apprentice': None,
        'change_name': '',
        'change_suffix': '',
        'name_cat': None,
        'biome': None,
        'camp_bg': None,
        'language': 'english',
        'search_text': '',
        'map_selection': (0, 0),
        'world_seed': None,
        'camp_site': (0, 0),
        'choosing_camp': False,
        'hunting_territory': (0, 0),
        'training_territory': (0, 0),
        'options_tab': None,
        'profile_tab_group': None,
        'sub_tab_group': None,
        'gender_align': None,
        'show_details': False,
        'chosen_cat': None,
        'game_mode': '',
        'set_game_mode': False,
        'broke_up': False,
        'show_info': False,
<<<<<<< HEAD
=======
        'favorite_sub_tab': None

>>>>>>> cbbe1c7b
    }
    all_screens = {}
    cur_events = {}
    map_info = {}

    # SETTINGS
    settings = {
        'no gendered breeding': False,
        'text size': '0',
        'no unknown fathers': False,
        'dark mode': False,
        'backgrounds': True,
        'autosave': False,
        'disasters': False,
        'retirement': False,
        'language': 'english',
        'affair': False,
        'shaders': False,
        'hotkey display': False,
        'random relation': True,
        'show dead relation': False,
        'show empty relation': False,
        'romantic with former mentor': True,
        'game_mode': None,
        'deputy': False,
        'den labels': True,
<<<<<<< HEAD
        'fading': True,
        "save_faded_copy": False
=======
        'favorite sub tab': None
>>>>>>> cbbe1c7b
    }  # The current settings
    setting_lists = {
        'no gendered breeding': [False, True],
        'text size': ['0', '1', '2'],
        'no unknown fathers': [False, True],
        'dark mode': [False, True],
        'backgrounds': [True, False],
        'autosave': [False, True],
        'disasters': [False, True],
        'retirement': [True, False],
        'language': language_list,
        'affair': [False, True],
        'shaders': [False, True],
        'hotkey display': [False, True],
        'random relation': [False, True],
        'show dead relation': [False, True],
        'show empty relation': [False, True],
        'romantic with former mentor': [False, True],
        'game_mode': game_mode_list,
        'deputy': [False, True],
        'den labels': [False, True],
        'favorite sub tab': sub_tab_list
    }  # Lists of possible options for each setting
    settings_changed = False

    # CLAN
    clan = None
    cat_class = None

    def __init__(self, current_screen='start screen'):
        self.current_screen = current_screen
        self.clicked = False
        self.keyspressed = []
        self.switch_screens = False

    def update_game(self):
        if self.current_screen != self.switches['cur_screen']:
            self.current_screen = self.switches['cur_screen']
            self.switch_screens = True
        self.clicked = False
        self.keyspressed = []
<<<<<<< HEAD
=======
        # carry commands
        self.carry_commands()

    def carry_commands(self):
        """ Run this function to go through commands added to the switch-dictionary and carry them, then
        reset them back to normal after the action"""
        if self.switches['setting'] is not None:
            if self.switches['setting'] in self.settings.keys():
                self.switch_setting(self.switches['setting'])
            else:
                print('Wrong settings value:', self.switches['setting'])
            self.switches['setting'] = None
        if self.switches['save_settings']:
            self.save_settings()
            self.switches['save_settings'] = False
        '''if self.switches[
                'save_clan'] and self.clan is not None and self.cat_class is not None:
            self.clan.save_clan()
            self.clan.save_pregnancy(game.clan)
            self.save_cats()
            self.switches['save_clan'] = False
            self.switches['saved_clan'] = True'''
        if self.switches['switch_clan']:
            self.clan.save_clan()
            self.save_cats()
            self.clan.switch_clans()
            self.switches['switch_clan'] = False
        if self.switches['read_clans']:
            clan_list = self.read_clans()
            if clan_list:
                game.switches['clan_list'] = clan_list
            self.switches['read_clans'] = False
>>>>>>> cbbe1c7b

    def read_clans(self):
        with open('saves/clanlist.txt', 'r') as read_file:
            clan_list = read_file.read()
            if_clans = len(clan_list)
        if if_clans > 0:
            clan_list = clan_list.split('\n')
            clan_list = [i.strip() for i in clan_list if i]  # Remove empty and whitespace
            return clan_list
        else:
            return None
    
    def save_clanlist(self, loaded_clan = None):
        """
        Save list of clans to saves/clanlist.txt with the loaded_clan first in the list.
        """
        clans = []
        if loaded_clan:
            clans.append(f"{loaded_clan}\n")

        for clan_name in self.switches['clan_list']:
            if clan_name and clan_name != loaded_clan:
                clans.append(f"{clan_name}\n")

        if clans:
            with open('saves/clanlist.txt', 'w') as f:
                f.writelines(clans)

    def save_settings(self):
        """ Save user settings for later use """
        data = ''.join(f"{s}:{str(self.settings[s])}" + "\n"
                       for s in self.settings.keys())

        with open('saves/settings.txt', 'w') as write_file:
            write_file.write(data)
        self.settings_changed = False

    def load_settings(self):
        """ Load settings that user has saved from previous use """
        with open('saves/settings.txt', 'r') as read_file:
            settings_data = read_file.read()

        lines = settings_data.split(
            "\n"
        )  # Splits text file into singular lines, each line containing one setting
        # and value

        for x in lines:
            if len(x) > 0:  # If line isn't empty
                parts = x.split(
                    ":")  # first part is setting name, second is value
                # Turn value into right type (int types stay string and will be turned into int when needed)
                # And put it into game settings
                if parts[1] in ['True', 'True ', 'true', ' True']:
                    self.settings[parts[0]] = True
                elif parts[1] in ['False', 'False ', 'false', ' False']:
                    self.settings[parts[0]] = False
                elif parts[1] in ['None', 'None ', 'none', ' None']:
                    self.settings[parts[0]] = None
                else:
                    self.settings[parts[0]] = parts[1]

        self.switches['language'] = self.settings['language']
        self.switches['game_mode'] = self.settings['game_mode']
        if self.settings['language'] != 'english':
            self.switch_language()

    def switch_language(self):
        # add translation information here
        if os.path.exists('languages/' + game.settings['language'] + '.txt'):
            with open('languages/' + game.settings['language'] + '.txt',
                      'r') as read_file:
                raw_language = read_file.read()
            game.language = literal_eval(raw_language)

    def switch_setting(self, setting_name):
        """ Call this function to change a setting given in the parameter by one to the right on it's list """
        self.settings_changed = True

        # Give the index that the list is currently at
        list_index = self.setting_lists[setting_name].index(
            self.settings[setting_name])

        if list_index == len(
                self.setting_lists[setting_name]
        ) - 1:  # The option is at the list's end, go back to 0
            self.settings[setting_name] = self.setting_lists[setting_name][0]
        else:
            # Else move on to the next item on the list
            self.settings[setting_name] = self.setting_lists[setting_name][
                list_index + 1]

    def save_cats(self):
        """Save the cat data."""

        clanname = ''
        ''' if game.switches['clan_name'] != '':
            clanname = game.switches['clan_name']
        elif len(game.switches['clan_name']) > 0:
            clanname = game.switches['clan_list'][0]'''
        if game.clan is not None:
            clanname = game.clan.name
        directory = 'saves/' + clanname
        if not os.path.exists(directory):
            os.makedirs(directory)

        self.save_faded_cats(clanname)  # Fades cat and saves them, if needed

        clan_cats = []
        for inter_cat in self.cat_class.all_cats.values():
            cat_data = {
                "ID": inter_cat.ID,
                "name_prefix": inter_cat.name.prefix,
                "name_suffix": inter_cat.name.suffix,
                "gender": inter_cat.gender,
                "gender_align": inter_cat.genderalign,
                "birth_cooldown": inter_cat.birth_cooldown,
                "status": inter_cat.status,
                "backstory": inter_cat.backstory if inter_cat.backstory else None,
                "age": inter_cat.age,
                "moons": inter_cat.moons,
                "trait": inter_cat.trait,
                "parent1": inter_cat.parent1,
                "parent2": inter_cat.parent2,
                "mentor": inter_cat.mentor.ID if inter_cat.mentor else None,
                "former_mentor": [cat.ID for cat in inter_cat.former_mentor] if inter_cat.former_mentor else [],
                "patrol_with_mentor": inter_cat.patrol_with_mentor if inter_cat.patrol_with_mentor else 0,
                "mentor_influence": inter_cat.mentor_influence if inter_cat.mentor_influence else [],
                "mate": inter_cat.mate,
                "dead": inter_cat.dead,
                "died_by": inter_cat.died_by if inter_cat.died_by else [],
                "paralyzed": inter_cat.paralyzed,
                "no_kits": inter_cat.no_kits,
                "exiled": inter_cat.exiled,
                "pelt_name": inter_cat.pelt.name,
                "pelt_color": inter_cat.pelt.colour,
                "pelt_white": inter_cat.pelt.white,
                "pelt_length": inter_cat.pelt.length,
                "spirit_kitten": inter_cat.age_sprites['kitten'],
                "spirit_adolescent": inter_cat.age_sprites['adolescent'],
                "spirit_young_adult": inter_cat.age_sprites['young adult'],
                "spirit_adult": inter_cat.age_sprites['adult'],
                "spirit_senior_adult": inter_cat.age_sprites['senior adult'],
                "spirit_elder": inter_cat.age_sprites['elder'],
                "spirit_dead": inter_cat.age_sprites['dead'],
                "eye_colour": inter_cat.eye_colour,
                "reverse": inter_cat.reverse,
                "white_patches": inter_cat.white_patches,
                "pattern": inter_cat.pattern,
                "tortie_base": inter_cat.tortiebase,
                "tortie_color": inter_cat.tortiecolour,
                "tortie_pattern": inter_cat.tortiepattern,
                "skin": inter_cat.skin,
                "skill": inter_cat.skill,
                "specialty": inter_cat.specialty,
                "specialty2": inter_cat.specialty2,
                "accessory": inter_cat.accessory,
                "experience": inter_cat.experience,
                "dead_moons": inter_cat.dead_for,
                "current_apprentice": [appr.ID for appr in inter_cat.apprentice],
                "former_apprentices": [appr.ID for appr in inter_cat.former_apprentices],
                "possible_scar": inter_cat.possible_scar if inter_cat.possible_scar else None,
                "scar_event": inter_cat.scar_event if inter_cat.scar_event else [],
                "df": inter_cat.df,
                "corruption": inter_cat.corruption if inter_cat.corruption else 0,
                "outside": inter_cat.outside,
                "retired": inter_cat.retired if inter_cat.retired else False
            }
            clan_cats.append(cat_data)
            inter_cat.save_condition()
            if not inter_cat.dead:
                inter_cat.save_relationship_of_cat()
        try:
            with open('saves/' + clanname + '/clan_cats.json', 'w') as write_file:
                json_string = ujson.dumps(clan_cats, indent=4)
                write_file.write(json_string)
        except:
            print("Saving cats didn't work.")

    def save_faded_cats(self, clanname):
        """Deals with fades cats, if needed, adding them as faded """
        if game.cat_to_fade:
            directory = 'saves/' + clanname + "/faded_cats"
            if not os.path.exists(directory):
                os.makedirs(directory)

        print(game.cat_to_fade)
        for cat in game.cat_to_fade:
            if game.settings["save_faded_copy"]:
                # SAVE A COPY OF FADED DATA
                pass

            # SAVE TO IT'S OWN LITTLE FILE. This is a trimmed-down version for relation keeping only.
            cat_data = {
                "ID": cat,
                "name_prefix": self.cat_class.all_cats[cat].name.prefix,
                "name_suffix": self.cat_class.all_cats[cat].name.suffix,
                "age": self.cat_class.all_cats[cat].age,
                "parent1": self.cat_class.all_cats[cat].parent1,
                "parent2": self.cat_class.all_cats[cat].parent2,
                "paralyzed": self.cat_class.all_cats[cat].paralyzed
            }
            try:

                with open('saves/' + clanname + '/faded_cats/' + cat + ".json", 'w') as write_file:
                    json_string = ujson.dumps(cat_data, indent=4)
                    write_file.write(json_string)
            except:
                print("Something went wrong while saving a faded cat")

            self.clan.remove_cat(cat) # Remove the cat from the active cats lists
        game.cat_to_fade = []

# M O U S E
class Mouse():
    used_screen = screen

    def __init__(self):
        self.pos = (0, 0)

    def check_pos(self):
        self.pos = pygame.mouse.get_pos()


class GameOver(UIWindow):
    def __init__(self, last_screen):
        super().__init__(pygame.Rect((250, 200), (300, 180)),
                         window_display_title='Game Over',
                         object_id='#game_over_window',
                         resizable=False)

        self.clan_name = str(game.clan.name + 'Clan')
        self.last_screen = last_screen
        self.game_over_message = UITextBoxTweaked(
            f"{self.clan_name} has died out. For now, this is where their story ends. Perhaps it's time to tell a new "
            f"tale?",
            pygame.Rect((20, 20), (260, -1)),
            line_spacing=1,
            object_id="",
            container=self
        )

        self.game_over_message = UITextBoxTweaked(
            f"(leaving will not erase the save file)",
            pygame.Rect((20, 155), (260, -1)),
            line_spacing=.8,
            object_id="#cat_patrol_info_box",
            container=self
        )

        self.begin_anew_button = UIImageButton(
            pygame.Rect((25, 115), (111, 30)),
            "",
            object_id="#begin_anew_button",
            container=self
        )
        self.not_yet_button = UIImageButton(
            pygame.Rect((159, 115), (111, 30)),
            "",
            object_id="#not_yet_button",
            container=self
        )

        self.not_yet_button.enable()
        self.begin_anew_button.enable()

    def process_event(self, event):
        super().process_event(event)

        if event.type == pygame_gui.UI_BUTTON_START_PRESS:
            if event.ui_element == self.begin_anew_button:
                game.last_screen_forupdate = self.last_screen
                game.switches['cur_screen'] = 'start screen'
                game.switch_screens = True
                self.kill()
                print('begin anew')
            elif event.ui_element == self.not_yet_button:
                self.kill()
                print('not yet')




mouse = Mouse()
game = Game()<|MERGE_RESOLUTION|>--- conflicted
+++ resolved
@@ -39,10 +39,10 @@
     game_mode = ''
     language_list = ['english', 'spanish', 'german']
     game_mode_list = ['classic', 'expanded', 'cruel season']
-    sub_tab_list = ['life events', 'user notes']
 
     cat_to_fade = []
     loaded_faded_cats = [] #This is a list of Cat object, which are the loaded faded cats. This should be cleared freqenctly.
+    sub_tab_list = ['life events', 'user notes']
 
     # Keeping track of various last screen for various purposes
     last_screen_forupdate = 'start screen'
@@ -130,11 +130,7 @@
         'set_game_mode': False,
         'broke_up': False,
         'show_info': False,
-<<<<<<< HEAD
-=======
-        'favorite_sub_tab': None
-
->>>>>>> cbbe1c7b
+        'favorite_sub_tab': None,
     }
     all_screens = {}
     cur_events = {}
@@ -161,12 +157,9 @@
         'game_mode': None,
         'deputy': False,
         'den labels': True,
-<<<<<<< HEAD
         'fading': True,
-        "save_faded_copy": False
-=======
+        "save_faded_copy": False,
         'favorite sub tab': None
->>>>>>> cbbe1c7b
     }  # The current settings
     setting_lists = {
         'no gendered breeding': [False, True],
@@ -208,41 +201,6 @@
             self.switch_screens = True
         self.clicked = False
         self.keyspressed = []
-<<<<<<< HEAD
-=======
-        # carry commands
-        self.carry_commands()
-
-    def carry_commands(self):
-        """ Run this function to go through commands added to the switch-dictionary and carry them, then
-        reset them back to normal after the action"""
-        if self.switches['setting'] is not None:
-            if self.switches['setting'] in self.settings.keys():
-                self.switch_setting(self.switches['setting'])
-            else:
-                print('Wrong settings value:', self.switches['setting'])
-            self.switches['setting'] = None
-        if self.switches['save_settings']:
-            self.save_settings()
-            self.switches['save_settings'] = False
-        '''if self.switches[
-                'save_clan'] and self.clan is not None and self.cat_class is not None:
-            self.clan.save_clan()
-            self.clan.save_pregnancy(game.clan)
-            self.save_cats()
-            self.switches['save_clan'] = False
-            self.switches['saved_clan'] = True'''
-        if self.switches['switch_clan']:
-            self.clan.save_clan()
-            self.save_cats()
-            self.clan.switch_clans()
-            self.switches['switch_clan'] = False
-        if self.switches['read_clans']:
-            clan_list = self.read_clans()
-            if clan_list:
-                game.switches['clan_list'] = clan_list
-            self.switches['read_clans'] = False
->>>>>>> cbbe1c7b
 
     def read_clans(self):
         with open('saves/clanlist.txt', 'r') as read_file:
