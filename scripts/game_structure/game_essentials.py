--- conflicted
+++ resolved
@@ -414,88 +414,7 @@
 
         clan_cats = []
         for inter_cat in self.cat_class.all_cats.values():
-<<<<<<< HEAD
-            cat_data = {
-                "ID": inter_cat.ID,
-                "name_prefix": inter_cat.name.prefix,
-                "name_suffix": inter_cat.name.suffix,
-                "specsuffix_hidden": inter_cat.name.specsuffix_hidden,
-                "gender": inter_cat.gender,
-                "gender_align": inter_cat.genderalign,
-                # "pronouns": inter_cat.pronouns,
-                "birth_cooldown": inter_cat.birth_cooldown,
-                "status": inter_cat.status,
-                "backstory": inter_cat.backstory if inter_cat.backstory else None,
-                "age": inter_cat.age,
-                "moons": inter_cat.moons,
-                "trait": inter_cat.personality.trait,
-                "facets": inter_cat.personality.get_facet_string(),
-                "parent1": inter_cat.parent1,
-                "parent2": inter_cat.parent2,
-                "adoptive_parents": inter_cat.adoptive_parents,
-                "mentor": inter_cat.mentor if inter_cat.mentor else None,
-                "former_mentor": [cat for cat in inter_cat.former_mentor] if inter_cat.former_mentor else [],
-                "patrol_with_mentor": inter_cat.patrol_with_mentor if inter_cat.patrol_with_mentor else 0,
-                "mate": inter_cat.mate,
-                "previous_mates": inter_cat.previous_mates,
-                "dead": inter_cat.dead,
-                "paralyzed": inter_cat.paralyzed,
-                "no_kits": inter_cat.no_kits,
-                "exiled": inter_cat.exiled,
-                "pelt_name": inter_cat.pelt.name,
-                "pelt_color": inter_cat.pelt.colour,
-                "pelt_white": inter_cat.pelt.white,
-                "pelt_length": inter_cat.pelt.length,
-                "sprite_kitten": inter_cat.cat_sprites['kitten'],
-                "sprite_adolescent": inter_cat.cat_sprites['adolescent'],
-                "sprite_young_adult": inter_cat.cat_sprites['young adult'],
-                "sprite_adult": inter_cat.cat_sprites['adult'],
-                "sprite_senior_adult": inter_cat.cat_sprites['senior adult'],
-                "sprite_senior": inter_cat.cat_sprites['senior'],
-                "sprite_para_adult": inter_cat.cat_sprites['para_adult'],
-                "eye_colour": inter_cat.eye_colour,
-                "eye_colour2": inter_cat.eye_colour2 if inter_cat.eye_colour2 else None,
-                "reverse": inter_cat.reverse,
-                "white_patches": inter_cat.white_patches,
-                "vitiligo": inter_cat.vitiligo,
-                "points": inter_cat.points,
-                "white_patches_tint": inter_cat.white_patches_tint,
-                "pattern": inter_cat.pattern,
-                "tortie_base": inter_cat.tortiebase,
-                "tortie_color": inter_cat.tortiecolour,
-                "tortie_pattern": inter_cat.tortiepattern,
-                "skin": inter_cat.skin,
-                "tint": inter_cat.tint,
-                "skill_dict": {
-                    "primary": {
-                        "path": inter_cat.skills.primary_path,
-                        "tier": inter_cat.skills.primary_tier,
-                        "points": inter_cat.skills.primary_points,
-                    },
-                    "secondary": {
-                        "path": inter_cat.skills.secondary_path,
-                        "tier": inter_cat.skills.secondary_tier,
-                        "points": inter_cat.skills.secondary_points
-                    },
-                    "hidden": inter_cat.skills.hidden_skill
-                },
-                "scars": inter_cat.scars if inter_cat.scars else [],
-                "accessory": inter_cat.accessory,
-                "experience": inter_cat.experience,
-                "dead_moons": inter_cat.dead_for,
-                "current_apprentice": [appr for appr in inter_cat.apprentice],
-                "former_apprentices": [appr for appr in inter_cat.former_apprentices],
-                "df": inter_cat.df,
-                "outside": inter_cat.outside,
-                "retired": inter_cat.retired if inter_cat.retired else False,
-                "faded_offspring": inter_cat.faded_offspring,
-                "opacity": inter_cat.opacity,
-                "prevent_fading": inter_cat.prevent_fading,
-                "favourite": inter_cat.favourite,
-            }
-=======
             cat_data = inter_cat.get_save_dict()
->>>>>>> dde1ec41
             clan_cats.append(cat_data)
             
             # Don't save conditions for classic condition. This 
@@ -565,23 +484,8 @@
                 
             
             # SAVE TO IT'S OWN LITTLE FILE. This is a trimmed-down version for relation keeping only.
-<<<<<<< HEAD
-            cat_data = {
-                "ID": inter_cat.ID,
-                "name_prefix": inter_cat.name.prefix,
-                "name_suffix": inter_cat.name.suffix,
-                "status": inter_cat.status,
-                "moons": inter_cat.moons,
-                "parent1": inter_cat.parent1,
-                "parent2": inter_cat.parent2,
-                "df": inter_cat.df,
-                "faded_offspring": inter_cat.faded_offspring
-            }
-
-=======
             cat_data = inter_cat.get_save_dict(faded=True)
             
->>>>>>> dde1ec41
             self.safe_save(f"{get_save_dir()}/{clanname}/faded_cats/{cat}.json", cat_data)
 
             self.clan.remove_cat(cat)  # Remove the cat from the active cats lists
