from math import floor, ceil
from typing import Union, Tuple, Optional
import html

import pygame
import pygame_gui
from pygame_gui.core import UIContainer
from pygame_gui.core.gui_type_hints import RectLike, Coordinate
from pygame_gui.core.interfaces import IUIManagerInterface
from pygame_gui.core.text.html_parser import HTMLParser
from pygame_gui.core.text.text_box_layout import TextBoxLayout
from pygame_gui.core.utility import translate
from pygame_gui.elements import UIAutoResizingContainer, UIHorizontalScrollBar

from scripts.game_structure import image_cache
from scripts.game_structure.game_essentials import game

from scripts.utility import scale, shorten_text_to_fit


class UIImageButton(pygame_gui.elements.UIButton):
    """Subclass of pygame_gui's button class. This allows for auto-scaling of the
    button image."""

    def __init__(self, relative_rect, text="", object_id=None, sound_id=None, visible=True, starting_height=1,
                 manager=None, tool_tip_text=None,
                 container=None, anchors=None, parent_element=None):

        self.sound_id = sound_id

        super().__init__(relative_rect, text=text, object_id=object_id, visible=visible,
                         starting_height=starting_height, manager=manager, tool_tip_text=tool_tip_text,
                         container=container, anchors=anchors, parent_element=parent_element)

    def _set_any_images_from_theme(self):
        changed = False
        normal_image = None
        try:
            normal_image = self.ui_theme.get_image(
                "normal_image", self.combined_element_ids
            )
            normal_image = pygame.transform.scale(
                normal_image, self.relative_rect.size
            )  # auto-rescale the image
        except LookupError:
            normal_image = None
        finally:
            if normal_image != self.normal_image:
                self.normal_image = normal_image
                self.hovered_image = normal_image
                self.selected_image = normal_image
                self.disabled_image = normal_image
                changed = True

        hovered_image = None
        try:
            hovered_image = self.ui_theme.get_image(
                "hovered_image", self.combined_element_ids
            )
            hovered_image = pygame.transform.scale(
                hovered_image, self.relative_rect.size
            )  # auto-rescale the image
        except LookupError:
            hovered_image = self.normal_image
        finally:
            if hovered_image != self.hovered_image:
                self.hovered_image = hovered_image
                changed = True

        selected_image = None
        try:
            selected_image = self.ui_theme.get_image(
                "selected_image", self.combined_element_ids
            )
            selected_image = pygame.transform.scale(
                selected_image, self.relative_rect.size
            )  # auto-rescale the image
        except LookupError:
            selected_image = self.normal_image
        finally:
            if selected_image != self.selected_image:
                self.selected_image = selected_image
                changed = True

        disabled_image = None
        try:
            disabled_image = self.ui_theme.get_image(
                "disabled_image", self.combined_element_ids
            )
            disabled_image = pygame.transform.scale(
                disabled_image, self.relative_rect.size
            )  # auto-rescale the image
        except LookupError:
            disabled_image = self.normal_image
        finally:
            if disabled_image != self.disabled_image:
                self.disabled_image = disabled_image
                changed = True

        return changed
    def return_sound_id(self):
        return self.sound_id

class UIModifiedScrollingContainer(pygame_gui.elements.UIScrollingContainer):
    def __init__(
            self,
            relative_rect: pygame.Rect,
            manager=None,
            starting_height: int = 1,
            container=None,
            object_id=None,
            visible: int = 1,
            allow_scroll_x: bool = False,
            allow_scroll_y: bool = False):

        super().__init__(
            relative_rect=relative_rect,
            manager=manager,
            starting_height=starting_height,
            container=container,
            object_id=object_id,
            visible=visible,
            allow_scroll_x=allow_scroll_x,
            allow_scroll_y=allow_scroll_y,
            should_grow_automatically=True)

        if self.allow_scroll_y:
            self.vert_scroll_bar.kill()
            self.vert_scroll_bar = None

            self.scroll_bar_width = self._get_scroll_bar_width()
            scroll_bar_rect = pygame.Rect(-self.scroll_bar_width,
                                          0,
                                          self.scroll_bar_width,
                                          self.relative_rect.height)

            self.vert_scroll_bar = UIImageVerticalScrollBar(relative_rect=scroll_bar_rect,
                                                            visible_percentage=1.0,
                                                            manager=self.ui_manager,
                                                            container=self._root_container,
                                                            parent_element=self,
                                                            starting_height=10,
                                                            anchors={'left': 'right',
                                                                     'right': 'right',
                                                                     'top': 'top',
                                                                     'bottom': 'bottom'},
                                                            visible=False)
            self.join_focus_sets(self.vert_scroll_bar)

            self.vert_scroll_bar.set_container_this_will_scroll(self.scrollable_container)

        if self.allow_scroll_x:
            self.horiz_scroll_bar.kill()
            self.horiz_scroll_bar = None

            self.scroll_bar_height = self._get_scroll_bar_height()

            scroll_bar_rect = scale(
                pygame.Rect(0, -self.scroll_bar_height, self.relative_rect.width, self.scroll_bar_height))
            self.horiz_scroll_bar = UIModifiedHorizScrollBar(relative_rect=scroll_bar_rect,
                                                             visible_percentage=1.0,
                                                             manager=self.ui_manager,
                                                             container=self._root_container,
                                                             parent_element=self,
                                                             anchors={'left': 'left',
                                                                      'right': 'right',
                                                                      'top': 'bottom',
                                                                      'bottom': 'bottom'},
                                                             visible=False)
            self.horiz_scroll_bar.set_dimensions((self.relative_rect.width, 0))
            self.horiz_scroll_bar.set_relative_position((0, 0))
            self.horiz_scroll_bar.set_container_this_will_scroll(self.scrollable_container)

    def set_view_container_dimensions(self, dimensions: Coordinate):
        self._view_container.set_dimensions(dimensions)

    def set_dimensions(self, dimensions, clamp_to_container: bool = False):
        super().set_dimensions(dimensions, clamp_to_container)

    def _sort_out_element_container_scroll_bars(self):
        """
        This creates, re-sizes or removes the scrollbars after resizing, but not after the scroll
        bar has been moved. Instead, it tries to keep the scrollbars in the same approximate position
        they were in before resizing
        """
        self.scroll_bar_width = self._get_scroll_bar_width()
        super()._sort_out_element_container_scroll_bars()

        if self.vert_scroll_bar:
            self.vert_scroll_bar.change_layer(9)
            self.vert_scroll_bar.show()

        if self.horiz_scroll_bar:
            self.horiz_scroll_bar.change_layer(9)
            self.horiz_scroll_bar.show()

    def _check_scroll_bars(self) -> Tuple[bool, bool]:
        """
        Check if we need a horizontal or vertical scrollbar.
        """
        self.scroll_bar_width = 0
        self.scroll_bar_height = 0
        need_horiz_scroll_bar = False
        need_vert_scroll_bar = False

        if (self.scrolling_height > self._view_container.rect.height or
            self.scrollable_container.relative_rect.top != 0) and self.allow_scroll_y:
            need_vert_scroll_bar = True
            self.scroll_bar_width = self._get_scroll_bar_width()

        # Need to subtract scrollbar width here to account for when the above statement evaluated to True
        if (self.scrolling_width > self._view_container.rect.width - self.scroll_bar_width or
            self.scrollable_container.relative_rect.left != 0) and self.allow_scroll_x:
            need_horiz_scroll_bar = True
            self.scroll_bar_height = self._get_scroll_bar_height()

            # Needs a second check for the case where we didn't need the vertical scroll bar until after creating a
            # horizontal scroll bar
            if (self.scrolling_height > self._view_container.rect.height - self.scroll_bar_height or
                self.scrollable_container.relative_rect.top != 0) and self.allow_scroll_y:
                need_vert_scroll_bar = True
                self.scroll_bar_width = self._get_scroll_bar_width()

        self._calculate_scrolling_dimensions()
        return need_horiz_scroll_bar, need_vert_scroll_bar

    def _get_scroll_bar_width(self) -> int:
        if game.settings["fullscreen"]:
            return 44
        else:
            return 24

    def _get_scroll_bar_height(self) -> int:
        if game.settings["fullscreen"]:
            return 38
        else:
            return 20


class UIImageVerticalScrollBar(pygame_gui.elements.UIVerticalScrollBar):
    def __init__(
            self,
            relative_rect: pygame.Rect,
            visible_percentage: float,
            manager=None,
            container=None,
            parent_element=None,
            object_id=None,
            anchors=None,
            visible: int = 1,
            starting_height: int = 1):

        super().__init__(
            relative_rect=relative_rect,
            visible_percentage=visible_percentage,
            manager=manager,
            container=container,
            parent_element=parent_element,
            object_id=object_id,
            anchors=anchors,
            visible=visible)

        self.scroll_wheel_speed = 100
        self.sliding_button.change_layer(starting_height)
        if game.settings["fullscreen"]:
            self.button_height = 32
        else:
            self.button_height = 16
        self.arrow_button_height = self.button_height
        self.top_button.kill()
        self.top_button = UIImageButton(scale(pygame.Rect((0, 0),
                                                          (32, 32))),
                                        text='',
                                        manager=self.ui_manager,
                                        container=self.button_container,
                                        starting_height=starting_height,
                                        parent_element=self,
                                        object_id="#vertical_slider_up_arrow_button",
                                        anchors={'left': 'left',
                                                 'right': 'right',
                                                 'top': 'top',
                                                 'bottom': 'top'}
                                        )

        self.bottom_button.kill()
        self.bottom_button = UIImageButton(scale(pygame.Rect((0, -self.arrow_button_height),
                                                             (32, 32))),
                                           text='',
                                           manager=self.ui_manager,
                                           container=self.button_container,
                                           starting_height=starting_height,
                                           parent_element=self,
                                           object_id="#vertical_slider_down_arrow_button",
                                           anchors={'left': 'left',
                                                    'right': 'right',
                                                    'top': 'bottom',
                                                    'bottom': 'bottom'}
                                           )

    def set_visible_percentage(self, percentage: float):
        super().set_visible_percentage(percentage)
        if game.settings["fullscreen"]:
            speed = 30
        else:
            speed = 15
        self.scroll_wheel_speed = (1 / self.visible_percentage) * speed


class UIModifiedHorizScrollBar(pygame_gui.elements.UIHorizontalScrollBar):
    def __init__(self, relative_rect: RectLike, visible_percentage: float, manager, container, parent_element, anchors,
                 visible):
        super().__init__(relative_rect, visible_percentage, manager=manager, container=container,
                         parent_element=parent_element, anchors=anchors, visible=visible)

        self.button_width = 15
        self.arrow_button_width = self.button_width

        self.rebuild()


class UISpriteButton:
    """This is for use with the cat sprites. It wraps together a UIImage and Transparent Button.
    For most functions, this can be used exactly like other pygame_gui elements."""

    def __init__(
            self,
            relative_rect,
            sprite,
            cat_id=None,
            visible=1,
            cat_object=None,
            starting_height=1,
            manager: IUIManagerInterface = None,
            container=None,
            object_id=None,
            tool_tip_text=None,
            anchors=None,
    ):

        # We have to scale the image before putting it into the image object. Otherwise, the method of upscaling that
        # UIImage uses will make the pixel art fuzzy
        self.image = pygame_gui.elements.UIImage(
            relative_rect,
            pygame.transform.scale(sprite, relative_rect.size),
            visible=visible,
            manager=manager,
            container=container,
            object_id=object_id,
            anchors=anchors,
        )
        self.image.disable()
        # The transparent button. This a subclass that UIButton that also hold the cat_id.

        self.button = CatButton(
            relative_rect,
            "",
            object_id="#cat_button",
            visible=visible,
            cat_id=cat_id,
            cat_object=cat_object,
            starting_height=starting_height,
            manager=manager,
            tool_tip_text=tool_tip_text,
            container=container,
            anchors=anchors,
        )

    def return_cat_id(self):
        return self.button.return_cat_id()

    def return_cat_object(self):
        return self.button.return_cat_object()

    def enable(self):
        self.button.enable()

    def disable(self):
        self.button.disable()

    def hide(self):
        self.image.hide()
        self.button.hide()

    def show(self):
        self.image.show()
        self.button.show()

    def kill(self):
        self.button.kill()
        self.image.kill()
        del self

    def set_image(self, new_image):
        self.image.set_image(new_image)

    """This is to simplify event handling. Rather that writing 
            'if event.ui_element = cat_sprite_object.button'
            you can treat is as any other single pygame UI element and write:
            'if event.ui_element = cat_sprite_object. """

    def __eq__(self, __o: object) -> bool:
        if self.button == __o:
            return True
        else:
            return False

    def get_abs_rect(self):
        return self.button.get_abs_rect()


class CatButton(UIImageButton):
    """Basic UIButton subclass for at sprite buttons. It stores the cat ID.
    Can also be used as a general button that holds some data"""

    def __init__(
            self,
            relative_rect,
            text,
            cat_id=None,
            visible=True,
            cat_object=None,
            starting_height=1,
            parent_element=None,
            object_id=None,
            manager=None,
            tool_tip_text=None,
            container=None,
            anchors=None,
    ):
        self.cat_id = cat_id
        self.cat_object = cat_object
        super().__init__(
            relative_rect,
            text,
            object_id=object_id,
            visible=visible,
            parent_element=parent_element,
            starting_height=starting_height,
            manager=manager,
            tool_tip_text=tool_tip_text,
            container=container,
            anchors=anchors,
        )

    def return_cat_id(self):
        return self.cat_id

    def return_cat_object(self):
        return self.cat_object

    def set_id(self, id):
        self.cat_id = id


class UITextBoxTweaked(pygame_gui.elements.UITextBox):
    """The default class has 1.25 line spacing. It would be fairly easy to allow the user to change that,
    but it doesn't allow it... for some reason This class only exists as a way to specify the line spacing. Please
    only use if you want to have control over the line spacing."""

    def __init__(
            self,
            html_text: str,
            relative_rect,
            manager=None,
            line_spacing=1,
            wrap_to_height: bool = False,
            starting_height: int = 1,
            container=None,
            parent_element=None,
            object_id=None,
            anchors=None,
            visible: int = 1,
            *,
            pre_parsing_enabled: bool = True,
            text_kwargs=None,
            allow_split_dashes: bool = True,
    ):

        self.line_spaceing = line_spacing

        super().__init__(
            html_text,
            relative_rect,
            manager=manager,
            container=container,
            starting_height=starting_height,
            wrap_to_height=wrap_to_height,
            parent_element=parent_element,
            anchors=anchors,
            object_id=object_id,
            visible=visible,
            pre_parsing_enabled=pre_parsing_enabled,
            text_kwargs=text_kwargs,
            allow_split_dashes=allow_split_dashes,
        )

    # 99% of this is copy-pasted from the original function.
    def _reparse_and_rebuild(self):
        self.parser = HTMLParser(
            self.ui_theme,
            self.combined_element_ids,
            self.link_style,
            line_spacing=self.line_spaceing,
        )  # THIS IS THE ONLY LINE CHANGED WITH THIS SUBCLASS
        self.rebuild()

    # 99% of this is copy-pasted from the original function.
    def parse_html_into_style_data(self):
        """
        Parses HTML styled string text into a format more useful for styling pygame.freetype
        rendered text.
        """
        feed_input = self.html_text
        if self.plain_text_display_only:
            feed_input = html.escape(
                feed_input
            )  # might have to add true to second param here for quotes
        feed_input = self._pre_parse_text(
            translate(feed_input, **self.text_kwargs) + self.appended_text
        )
        self.parser.feed(feed_input)

        default_font = self.ui_theme.get_font_dictionary().find_font(
            font_name=self.parser.default_style["font_name"],
            font_size=self.parser.default_style["font_size"],
            bold=self.parser.default_style["bold"],
            italic=self.parser.default_style["italic"],
        )
        default_font_data = {
            "font": default_font,
            "font_colour": self.parser.default_style["font_colour"],
            "bg_colour": self.parser.default_style["bg_colour"],
        }
        self.text_box_layout = TextBoxLayout(
            self.parser.layout_rect_queue,
            pygame.Rect((0, 0), (self.text_wrap_rect[2], self.text_wrap_rect[3])),
            pygame.Rect((0, 0), (self.text_wrap_rect[2], self.text_wrap_rect[3])),
            line_spacing=self.line_spaceing,
            # THIS IS THE ONLY LINE CHANGED WITH THIS SUBCLASS
            default_font_data=default_font_data,
            allow_split_dashes=self.allow_split_dashes,
        )
        self.parser.empty_layout_queue()
        if self.text_wrap_rect[3] == -1:
            self.text_box_layout.view_rect.height = (
                self.text_box_layout.layout_rect.height
            )

        self._align_all_text_rows()
        self.text_box_layout.finalise_to_new()


class UIRelationStatusBar:
    """Wraps together a status bar"""

    def __init__(
            self,
            relative_rect,
            percent_full=0,
            positive_trait=True,
            dark_mode=False,
            manager=None,
            style="bars",
    ):

        # Change the color of the bar depending on the value and if it's a negative or positive trait
        if percent_full > 49:
            if positive_trait:
                theme = "#relation_bar_pos"
            else:
                theme = "#relation_bar_neg"
        else:
            theme = "#relation_bar"

        # Determine dark mode or light mode
        if dark_mode:
            theme += "_dark"

        self.status_bar = pygame_gui.elements.UIStatusBar(
            relative_rect, object_id=theme, manager=manager
        )
        self.status_bar.percent_full = percent_full / 100

        # Now to make the overlay
        overlay_path = "resources/images/"
        if style == "bars":
            if dark_mode:
                overlay_path += "relations_border_bars_dark.png"
            else:
                overlay_path += "relations_border_bars.png"
        elif style == "dots":
            if dark_mode:
                overlay_path += "relations_border_dots_dark.png"
            else:
                overlay_path += "relations_border_dots.png"

        image = pygame.transform.scale(
            image_cache.load_image(overlay_path).convert_alpha(),
            (relative_rect[2], relative_rect[3]),
        )

        self.overlay = pygame_gui.elements.UIImage(
            relative_rect, image, manager=manager
        )

    def kill(self):
        self.status_bar.kill()
        self.overlay.kill()
        del self


class IDImageButton(UIImageButton):
    """Class to handle the "involved cats" button on the events page. It stores the IDs of the cat's involved."""

    def __init__(
            self,
            relative_rect,
            text="",
            ids=None,
            object_id=None,
            container=None,
            manager=None,
            layer_starting_height=1,
    ):

        if ids:
            self.ids = ids
        else:
            self.ids = None

        super().__init__(
            relative_rect,
            text,
            object_id=object_id,
            container=container,
            starting_height=layer_starting_height,
            manager=manager,
        )
        # This button will auto-disable if no ids are entered.
        if not self.ids:
            self.disable()


class UIDropDownContainer(UIAutoResizingContainer):
    """
    holds and controls the elements within a dropdown
    :param relative_rect: The starting size and relative position of the container.
    :param container: The container this container is within. Defaults to None (which is the root
                      container for the UI)
    :param starting_height: The starting layer height of this container above its container.
                            Defaults to 1.
    :param object_id: An object ID for this element.
    :param manager: The UI manager for this element. If not provided or set to None,
                    it will try to use the first UIManager that was created by your application.
    :param parent_button: The button that opens and closes the dropdown
    :param child_button_container: The container holding the buttons within the dropdown
    :param visible: Whether the element is visible by default. Warning - container visibility
                    may override this."""

    def __init__(
            self,
            relative_rect: RectLike,
            container: UIContainer,
            object_id: str,
            starting_height: int,
            parent_button: UIImageButton,
            child_button_container: UIContainer,
            manager: IUIManagerInterface,
            visible: bool = False,
    ):
        super().__init__(
            relative_rect=relative_rect,
            container=container,
            object_id=object_id,
            starting_height=starting_height,
            visible=visible,
            manager=manager,
        )

        self.parent_button = parent_button
        self.child_button_container = child_button_container

        self.is_open: bool = False
        self.selected_element = None

    def close(self):
        """
        closes the dropdown
        """
        self.child_button_container.hide()
        self.is_open = False

    def open(self):
        """
        opens the dropdown
        """
        self.child_button_container.show()
        self.is_open = True

    def disable_child(self, button):
        """
        disables the given element and enables all other children
        """

        button.disable()
        self.selected_element = button

        for child in self.child_button_container.elements:
            if child == button:
                continue
            child.enable()


class UICheckbox(UIImageButton):
    """
    Creates a checkbox and allows for easy check and uncheck
    :param position: The relative position of the container.
    :param container: The container this container is within. Defaults to None (which is the root
                      container for the UI)
    :param starting_height: The starting layer height of this container above its container.
                            Defaults to 1.
    :param manager: The UI manager for this element. If not provided or set to None,
                    it will try to use the first UIManager that was created by your application.
    :param visible: Whether the element is visible by default. Warning - container visibility
                    may override this.
    :param check: the checkbox begins in the "checked" state, default False
    """

    def __init__(
            self,
            position: tuple,
            container: UIContainer,
            tool_tip_text: str,
            starting_height: int,
            visible: bool,
            manager,
            check: bool = False,
    ):

        self.checked = check

        relative_rect = scale(pygame.Rect(position, (68, 68)))

        if check:
            object_id = "#checked_checkbox"
        else:
            object_id = "#unchecked_checkbox"

        super().__init__(
            relative_rect=relative_rect,
            text="",
            container=container,
            tool_tip_text=tool_tip_text,
            starting_height=starting_height,
            visible=visible,
            manager=manager,
            object_id=object_id,
        )

    def check(self):
        """
        switches the checkbox into the "checked" state
        """
        self.checked = True
        self.change_object_id("#checked_checkbox")

    def uncheck(self):
        """
        switches the checkbox into the "unchecked" state
        """
        self.checked = False
        self.change_object_id("#unchecked_checkbox")


class UICatListDisplay(UIContainer):
    def __init__(
            self,
            relative_rect: RectLike,
            container: UIContainer,
            starting_height: int,
            object_id: str,
            manager,
            cat_list: list,
            cats_displayed: int,
            x_px_between: int,
            columns: int,
            current_page: int,
            next_button: UIImageButton,
            prev_button: UIImageButton,
            first_button: UIImageButton = None,
            last_button: UIImageButton = None,
            anchors: Optional[dict] = None,
            rows: int = None,
            show_names: bool = False,
            tool_tip_name: bool = False,
            visible: bool = True,
            text_theme="#cat_list_text",
            y_px_between: int = None,
    ):
        """
        Creates and displays a list of click-able cat sprites.
        :param relative_rect: The starting size and relative position of the container.
        :param container: The container this container is within. Defaults to None (which is the root
                          container for the UI)
        :param starting_height: The starting layer height of this container above its container.
                                Defaults to 1.
        :param object_id: An object ID for this element.
        :param manager: The UI manager for this element. If not provided or set to None,
                        it will try to use the first UIManager that was created by your application.
        :param cat_list: the list of cat objects that need to display
        :param cats_displayed: the number of cats to display on one page
        :param x_px_between: the pixel space between each column of cats
        :param y_px_between: the pixel space between each row of cats. Optional, defaults to x_px_between
        :param columns: the number of cats in a row before a new row is created
        :param next_button: the next_button ui_element
        :param prev_button: the prev_button ui_element
        :param current_page: the currently displayed page of the cat list
        :param tool_tip_name: should a tooltip displaying the cat's name be added to each cat sprite, default False
        :param visible: Whether the element is visible by default. Warning - container visibility
                        may override this.
        """

        super().__init__(
            relative_rect=relative_rect,
            container=container,
            starting_height=starting_height,
            object_id=object_id,
            visible=visible,
            anchors=anchors,
            manager=manager,
        )

        self.cat_list = cat_list
        self.cats_displayed = cats_displayed
        self.x_px_between = x_px_between
        self.y_px_between = y_px_between if y_px_between is not None else x_px_between
        self.columns = columns
        self.rows = rows if rows is not None else ceil(cats_displayed / columns)
        self.current_page = current_page
        self.next_button = next_button
        self.prev_button = prev_button
        self.first_button = first_button
        self.last_button = last_button
        self.tool_tip_name = tool_tip_name
        self.text_theme = text_theme

        self.total_pages: int = 0
        self.favor_indicator = {}
        self.cat_sprites = {}
        self.cat_names = {}
        self.cat_chunks = []
        self.boxes = []

        self.show_names = show_names

        self._favor_circle = pygame.transform.scale(
            pygame.image.load(f"resources/images/fav_marker.png").convert_alpha(),
            (100, 100),
        )
        if game.settings["dark mode"]:
            self._favor_circle.set_alpha(150)

        cell_width = floor(self.relative_rect.width / self.columns)
        cell_height = floor(self.relative_rect.height / self.rows)

        for row in range(self.rows):
            new_row = []
            for column in range(self.columns):
                ui_container = UIContainer(
                    pygame.Rect(
                        column * cell_width,
                        row * cell_height,
                        cell_width,
                        cell_height,
                    ),
                    container=self,
                    manager=self.ui_manager,
                )
                new_row.append(ui_container)
            self.boxes.append(new_row)

        self._chunk()
        self._display_cats()

    def clear_display(self):
        [sprite.kill() for sprite in self.cat_sprites.values()]
        [name.kill() for name in self.cat_names.values()]
        [favor.kill() for favor in self.favor_indicator.values()]
        self.next_button = None
        self.prev_button = None
        self.first_button = None
        self.last_button = None

    def update_display(self, current_page: int, cat_list: list):
        """
        updates current_page and refreshes the cat display
        :param current_page: the currently displayed page
        :param cat_list: the new list of cats to display, leave None if list isn't changing, default None
        """

        self.current_page = current_page
        if cat_list != self.cat_list:
            self.cat_list = cat_list
            self._chunk()
        self._display_cats()

    def _chunk(self):
        """
        separates the cat list into smaller chunks to display on each page
        """
        self.cat_chunks = [
            self.cat_list[x: x + self.cats_displayed]
            for x in range(0, len(self.cat_list), self.cats_displayed)
        ]

    def _display_cats(self):
        """
        creates the cat display
        """
        self.current_page = max(1, min(self.current_page, len(self.cat_chunks)))

        self._update_arrow_buttons()

        display_cats = []
        if self.cat_chunks:
            self.total_pages = len(self.cat_chunks)
            display_cats = self.cat_chunks[self.current_page - 1]

        [sprite.kill() for sprite in self.cat_sprites.values()]
        [name.kill() for name in self.cat_names.values()]
        [favor.kill() for favor in self.favor_indicator.values()]

        show_fav = game.clan.clan_settings["show fav"]

        # FAVOURITE ICON
        if show_fav:
            i = -1
            for row in range(self.rows):
                for column in range(self.columns):
                    container = self.boxes[row][column]
                    i += 1
                    try:
                        kitty = display_cats[i]
                    except IndexError:
                        break
                    if kitty.favourite:
                        self.create_favor_indicator(i, container)

        # CAT SPRITE
        i = -1
        for row in range(self.rows):
            for column in range(self.columns):
                container = self.boxes[row][column]
                i += 1
                try:
                    kitty = display_cats[i]
                except IndexError:
                    break
                self.create_cat_button(i, kitty, container)

        # CAT NAME
        if self.show_names:
            i = -1
            for row in range(self.rows):
                for column in range(self.columns):
                    container = self.boxes[row][column]
                    i += 1
                    try:
                        kitty = display_cats[i]
                    except IndexError:
                        break
                    self.cat_names[f"name{i}"] = pygame_gui.elements.UILabel(
                        scale(
                            pygame.Rect(
                                (0, 10),
                                (100 + self.x_px_between, 60),
                            )
                        ),
                        shorten_text_to_fit(str(kitty.name), 220, 30),
                        container=container,
                        object_id=self.text_theme,
                        anchors={
                            "centerx": "centerx",
                            "top_target": self.cat_sprites[f"sprite{i}"],
                        },
                    )

    def create_cat_button(self, i, kitty, container):
        self.cat_sprites[f"sprite{i}"] = UISpriteButton(
            scale(pygame.Rect((0, 30), (100, 100))),
            kitty.sprite,
            cat_object=kitty,
            cat_id=kitty.ID,
            container=container,
            object_id=f"#sprite{str(i)}",
            tool_tip_text=str(kitty.name) if self.tool_tip_name else None,
            starting_height=1,
            anchors={"centerx": "centerx"},
        )

    def create_favor_indicator(self, i, container):
        self.favor_indicator[f"favor{i}"] = pygame_gui.elements.UIImage(
            scale(pygame.Rect((0, 30), (100, 100))),
            self._favor_circle,
            object_id=f"favor_circle{i}",
            container=container,
            starting_height=1,
            anchors={"centerx": "centerx"},
        )

    def _update_arrow_buttons(self):
        """
        enables/disables appropriate arrow buttons
        """
        if len(self.cat_chunks) <= 1:
            self.prev_button.disable()
            self.next_button.disable()
            if self.first_button:
                self.first_button.disable()
                self.last_button.disable()
        elif self.current_page >= len(self.cat_chunks):
            self.prev_button.enable()
            self.next_button.disable()
            if self.first_button:
                self.first_button.enable()
                self.last_button.disable()
        elif self.current_page == 1 and len(self.cat_chunks) > 1:
            self.prev_button.disable()
            self.next_button.enable()
            if self.first_button:
                self.first_button.disable()
                self.last_button.enable()
        else:
            self.prev_button.enable()
            self.next_button.enable()
            if self.first_button:
                self.first_button.enable()
<<<<<<< HEAD
                self.last_button.enable()


class UINamedCatListDisplay(UIBasicCatListDisplay):
    """
    Creates and displays a list of click-able cat sprites.
    :param relative_rect: The starting size and relative position of the container.
    :param container: The container this container is within. Defaults to None (which is the root
                      container for the UI)
    :param starting_height: The starting layer height of this container above its container.
                            Defaults to 1.
    :param object_id: An object ID for this element.
    :param manager: The UI manager for this element. If not provided or set to None,
                    it will try to use the first UIManager that was created by your application.
    :param cat_list: the list of cat objects that need to display
    :param cats_displayed: the number of cats to display on one page
    :param x_px_between: the pixel space between each cat sprite on the x-axis
    :param y_px_between: the pixel space between each cat sprite on the y-axis
    :param columns: the number of cats in a row before a new row is created
    :param next_button: the next_button ui_element
    :param prev_button: the prev_button ui_element
    :param current_page: the currently displayed page of the cat list
    :param text_theme: the theme to use when creating name text
    :param visible: Whether the element is visible by default. Warning - container visibility
                    may override this.
    """

    def __init__(self,
                 relative_rect: RectLike,
                 container: UIContainer,
                 starting_height: int,
                 object_id: str,
                 manager,
                 cat_list: list,
                 cats_displayed: int,
                 x_px_between: int,
                 y_px_between: int,
                 columns: int,
                 text_theme: str,
                 current_page: int,
                 next_button: UIImageButton,
                 prev_button: UIImageButton,
                 first_button: UIImageButton = None,
                 last_button: UIImageButton = None,
                 visible: bool = True
                 ):

        self.x_px_between = x_px_between
        self.y_px_between = y_px_between
        self.text_theme = text_theme

        self.cat_names = {}

        super().__init__(relative_rect, container, starting_height, object_id, manager, cat_list, cats_displayed,
                         x_px_between, columns, current_page, next_button, prev_button, first_button, last_button,
                         visible=visible)

    def clear_display(self):
        for ele in self.cat_sprites:
            self.cat_sprites[ele].kill()
        for ele in self.cat_names:
            self.cat_names[ele].kill()
        for ele in self.favor_indicator:
            self.favor_indicator[ele].kill()
        self.next_button = None
        self.prev_button = None
        self.first_button = None
        self.last_button = None

    def _display_cats(self):
        """
        creates the cat display
        """
        self.current_page = max(1, min(self.current_page, len(self.cat_chunks)))

        self._update_arrow_buttons()

        display_cats = []
        if self.cat_chunks:
            self.total_pages = len(self.cat_chunks)
            display_cats = self.cat_chunks[self.current_page - 1]

        for ele in self.cat_sprites:
            self.cat_sprites[ele].kill()
        for ele in self.cat_names:
            self.cat_names[ele].kill()
        for ele in self.favor_indicator:
            self.favor_indicator[ele].kill()

        pos_x = self.x_px_between
        pos_y = self.y_px_between

        for i, kitty in enumerate(display_cats):
            if game.clan.clan_settings["show fav"] and kitty.favourite:
                self.create_favor_indicator(i, pos_x, pos_y)

            self.create_cat_button(i, kitty, pos_x, pos_y)

            self.cat_names[f"name{i}"] = pygame_gui.elements.UILabel(
                scale(pygame.Rect((pos_x - self.x_px_between / 2, pos_y + 100), (100 + self.x_px_between, 60))),
                shorten_text_to_fit(str(kitty.name), 220, 30),
                container=self,
                object_id=self.text_theme,
            )

            # changing position
            pos_x += self.x_px_between
            if pos_x > (self.x_px_between * self.columns):
                pos_x = self.x_px_between
                pos_y += self.y_px_between

class UIImageHorizontalSlider(pygame_gui.elements.UIHorizontalSlider):
    """
    a subclass of UIHorizontalSlider, this is really only meant for one size and appearance of slider, though could
    be modified to allow for more customizability.  As we currently only use horizontal sliders in one spot and I
    don't forsee future additional sliders, I will leave it as is for now.
    """

    def __init__(self, relative_rect, start_value,
                 value_range, click_increment=None, object_id=None,
                 manager=None):
        super().__init__(relative_rect=relative_rect, start_value=start_value, value_range=value_range,
                         click_increment=click_increment, object_id=object_id, manager=manager)

        # kill the sliding button that the UIHorizontalSlider class makes, then make it again
        self.sliding_button.kill()
        sliding_x_pos = int(self.background_rect.width / 2 - self.sliding_button_width / 2)
        self.sliding_button = UIImageButton(scale(pygame.Rect((sliding_x_pos, 0),
                                                              (60,
                                                               44))),
                                            text='',
                                            manager=self.ui_manager,
                                            container=self.button_container,
                                            starting_height=1,
                                            parent_element=self,
                                            object_id="#horizontal_slider_button",
                                            anchors={'left': 'left',
                                                     'right': 'left',
                                                     'top': 'top',
                                                     'bottom': 'bottom'},
                                            visible=self.visible
                                            )

        # reset start value, for some reason it defaults to 50 otherwise
        self.set_current_value(start_value)
        # set hold range manually since using UIImageButton breaks it?
        self.sliding_button.set_hold_range((1600, 1400))

        # kill and remake the left button
        self.left_button.kill()
        self.left_button = UIImageButton(scale(pygame.Rect((0, 0),
                                                           (40, 44))),
                                         text='',
                                         manager=self.ui_manager,
                                         container=self.button_container,
                                         starting_height=1,
                                         parent_element=self,
                                         object_id="#horizontal_slider_left_arrow_button",
                                         anchors={'left': 'left',
                                                  'right': 'left',
                                                  'top': 'top',
                                                  'bottom': 'bottom'},
                                         visible=self.visible
                                         )

        # kill and remake the right button
        self.right_button.kill()
        self.right_button = UIImageButton(scale(pygame.Rect((-self.arrow_button_width, 0),
                                                            (40, 44))),
                                          text='',
                                          manager=self.ui_manager,
                                          container=self.button_container,
                                          starting_height=1,
                                          parent_element=self,
                                          object_id="#horizontal_slider_right_arrow_button",
                                          anchors={'left': 'right',
                                                   'right': 'right',
                                                   'top': 'top',
                                                   'bottom': 'bottom'},
                                          visible=self.visible
                                          )

=======
                self.last_button.enable()
>>>>>>> cfcf13b8
<|MERGE_RESOLUTION|>--- conflicted
+++ resolved
@@ -1035,117 +1035,7 @@
             self.next_button.enable()
             if self.first_button:
                 self.first_button.enable()
-<<<<<<< HEAD
                 self.last_button.enable()
-
-
-class UINamedCatListDisplay(UIBasicCatListDisplay):
-    """
-    Creates and displays a list of click-able cat sprites.
-    :param relative_rect: The starting size and relative position of the container.
-    :param container: The container this container is within. Defaults to None (which is the root
-                      container for the UI)
-    :param starting_height: The starting layer height of this container above its container.
-                            Defaults to 1.
-    :param object_id: An object ID for this element.
-    :param manager: The UI manager for this element. If not provided or set to None,
-                    it will try to use the first UIManager that was created by your application.
-    :param cat_list: the list of cat objects that need to display
-    :param cats_displayed: the number of cats to display on one page
-    :param x_px_between: the pixel space between each cat sprite on the x-axis
-    :param y_px_between: the pixel space between each cat sprite on the y-axis
-    :param columns: the number of cats in a row before a new row is created
-    :param next_button: the next_button ui_element
-    :param prev_button: the prev_button ui_element
-    :param current_page: the currently displayed page of the cat list
-    :param text_theme: the theme to use when creating name text
-    :param visible: Whether the element is visible by default. Warning - container visibility
-                    may override this.
-    """
-
-    def __init__(self,
-                 relative_rect: RectLike,
-                 container: UIContainer,
-                 starting_height: int,
-                 object_id: str,
-                 manager,
-                 cat_list: list,
-                 cats_displayed: int,
-                 x_px_between: int,
-                 y_px_between: int,
-                 columns: int,
-                 text_theme: str,
-                 current_page: int,
-                 next_button: UIImageButton,
-                 prev_button: UIImageButton,
-                 first_button: UIImageButton = None,
-                 last_button: UIImageButton = None,
-                 visible: bool = True
-                 ):
-
-        self.x_px_between = x_px_between
-        self.y_px_between = y_px_between
-        self.text_theme = text_theme
-
-        self.cat_names = {}
-
-        super().__init__(relative_rect, container, starting_height, object_id, manager, cat_list, cats_displayed,
-                         x_px_between, columns, current_page, next_button, prev_button, first_button, last_button,
-                         visible=visible)
-
-    def clear_display(self):
-        for ele in self.cat_sprites:
-            self.cat_sprites[ele].kill()
-        for ele in self.cat_names:
-            self.cat_names[ele].kill()
-        for ele in self.favor_indicator:
-            self.favor_indicator[ele].kill()
-        self.next_button = None
-        self.prev_button = None
-        self.first_button = None
-        self.last_button = None
-
-    def _display_cats(self):
-        """
-        creates the cat display
-        """
-        self.current_page = max(1, min(self.current_page, len(self.cat_chunks)))
-
-        self._update_arrow_buttons()
-
-        display_cats = []
-        if self.cat_chunks:
-            self.total_pages = len(self.cat_chunks)
-            display_cats = self.cat_chunks[self.current_page - 1]
-
-        for ele in self.cat_sprites:
-            self.cat_sprites[ele].kill()
-        for ele in self.cat_names:
-            self.cat_names[ele].kill()
-        for ele in self.favor_indicator:
-            self.favor_indicator[ele].kill()
-
-        pos_x = self.x_px_between
-        pos_y = self.y_px_between
-
-        for i, kitty in enumerate(display_cats):
-            if game.clan.clan_settings["show fav"] and kitty.favourite:
-                self.create_favor_indicator(i, pos_x, pos_y)
-
-            self.create_cat_button(i, kitty, pos_x, pos_y)
-
-            self.cat_names[f"name{i}"] = pygame_gui.elements.UILabel(
-                scale(pygame.Rect((pos_x - self.x_px_between / 2, pos_y + 100), (100 + self.x_px_between, 60))),
-                shorten_text_to_fit(str(kitty.name), 220, 30),
-                container=self,
-                object_id=self.text_theme,
-            )
-
-            # changing position
-            pos_x += self.x_px_between
-            if pos_x > (self.x_px_between * self.columns):
-                pos_x = self.x_px_between
-                pos_y += self.y_px_between
 
 class UIImageHorizontalSlider(pygame_gui.elements.UIHorizontalSlider):
     """
@@ -1218,6 +1108,4 @@
                                           visible=self.visible
                                           )
 
-=======
-                self.last_button.enable()
->>>>>>> cfcf13b8
+
