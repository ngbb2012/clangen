import html
from functools import lru_cache
from math import ceil
from typing import Union, Tuple, Optional, Dict, Iterable, Callable, List

import pygame
import pygame_gui
from pygame_gui.core import UIContainer, IContainerLikeInterface, UIElement, ObjectID
from pygame_gui.core.gui_type_hints import RectLike, Coordinate
from pygame_gui.core.interfaces import IUIManagerInterface
from pygame_gui.core.text.html_parser import HTMLParser
from pygame_gui.core.text.text_box_layout import TextBoxLayout
from pygame_gui.core.utility import translate
from pygame_gui.elements import UIAutoResizingContainer

from scripts.game_structure import image_cache
from scripts.game_structure.game_essentials import game
from scripts.utility import (
    ui_scale,
    shorten_text_to_fit,
    ui_scale_dimensions,
    ui_scale_value,
)


class UISurfaceImageButton(pygame_gui.elements.UIButton):
    """Subclass of the button class that allows you to pass in surfaces for the images directly."""

    def __init__(
        self,
        relative_rect: Union[RectLike, Coordinate],
        text: str,
        image_dict: Dict[str, pygame.Surface],
        manager: Optional[IUIManagerInterface] = None,
        container: Optional[IContainerLikeInterface] = None,
        tool_tip_text: Union[str, None] = None,
        starting_height: int = 1,
        parent_element: UIElement = None,
        object_id: Union[ObjectID, str, None] = None,
        anchors: Dict[str, Union[str, UIElement]] = None,
        allow_double_clicks: bool = False,
        generate_click_events_from: Iterable[int] = frozenset([pygame.BUTTON_LEFT]),
        visible: int = 1,
        *,
        command: Union[Callable, Dict[int, Callable]] = None,
        tool_tip_object_id: Optional[ObjectID] = None,
        text_kwargs: Optional[Dict[str, str]] = None,
        tool_tip_text_kwargs: Optional[Dict[str, str]] = None,
        max_dynamic_width: Optional[int] = None,
        text_is_multiline: bool = False,
        text_layer_object_id: Optional[Union[ObjectID, str]] = None,
        tab_movement: Dict[str, bool] = None,
    ):
        if object_id is None:
            ids = None
        else:
            ids = (
                [object_id.object_id, object_id.class_id]
                if isinstance(object_id, ObjectID)
                else [object_id]
            )

        tab_data = None
        if ids is not None:
            self._is_tab = any(["tab" in temp for temp in ids if temp is not None])
        else:
            self._is_tab = False
        if self._is_tab:
            for obj_id in ids:
                obj_id = obj_id.replace("@buttonstyles_", "")
                try:
                    from scripts.ui.generate_button import buttonstyles

                    tab_data = buttonstyles[obj_id]["tab_movement"]
                    break
                except KeyError:
                    continue
            if tab_data is None:
                raise Exception(
                    "Button is tab, but unable to find matching data! Ensure object_id is correct & that buttonstyles has tab_movement key"
                )
            self.tab_movement = {
                "hovered": tab_data["hovered"]
                if not hasattr(tab_movement, "hovered")
                else tab_movement["hovered"],
                "disabled": tab_data["disabled"]
                if not hasattr(tab_movement, "disabled")
                else tab_movement["disabled"],
            }

        self._normal_image = image_dict["normal"]
        self._hovered_image = (
            image_dict["hovered"] if "hovered" in image_dict else self.normal_image
        )
        self._selected_image = (
            image_dict["selected"] if "selected" in image_dict else self.normal_image
        )
        self._disabled_image = (
            image_dict["disabled"] if "disabled" in image_dict else self.normal_image
        )
        super().__init__(
            relative_rect,
            text,
            manager,
            container,
            tool_tip_text,
            starting_height,
            parent_element,
            object_id,
            anchors,
            allow_double_clicks,
            generate_click_events_from,
            visible,
            command=command,
            tool_tip_object_id=tool_tip_object_id,
            text_kwargs=text_kwargs,
            tool_tip_text_kwargs=tool_tip_text_kwargs,
            max_dynamic_width=max_dynamic_width,
        )

        if text_is_multiline or self._is_tab:
            temp_text = self.text
            if self._is_tab and tab_data["amount"][0] != 0:
                text_rect = pygame.Rect(
                    relative_rect[0] + ui_scale_value(tab_data["amount"][0]),
                    relative_rect[1] + ui_scale_value(tab_data["amount"][1]),
                    relative_rect[2] - ui_scale_value(tab_data["amount"][0]),
                    -1,
                )
            else:
                text_rect = pygame.Rect(
                    relative_rect[0], relative_rect[1], relative_rect[2], -1
                )
            self.set_text("")
            self.text_layer = UITextBoxTweaked(
                temp_text,
                text_rect,
                object_id=text_layer_object_id
                if text_layer_object_id is not None
                else object_id,
                container=container,
                starting_height=self.starting_height,
                anchors=self.anchors,
                line_spacing=0.95,
            )
            self.text_layer.disable()

            if self._is_tab:
                if self.text_layer.rect.height >= relative_rect[3]:
                    offset = (self.text_layer.rect.height - relative_rect[3]) // 2
                    current = self.text_layer.get_relative_rect()
                    self.text_layer.set_relative_position(
                        (current[0], current[1] - offset)
                    )

                text_layer_pos = self.text_layer.get_abs_rect()
                self.text_layer_offset = (text_layer_pos[0], text_layer_pos[1])
                self.text_layer_active_offset: Tuple[int, int] = (
                    text_layer_pos[0] - ui_scale_value(tab_data["amount"][0]),
                    text_layer_pos[1] - ui_scale_value(tab_data["amount"][1]),
                )

    def set_text(self, text: str, *, text_kwargs: Optional[Dict[str, str]] = None):
        if hasattr(self, "text_layer"):
            self.text_layer.set_text(text, text_kwargs=text_kwargs)
        else:
            super().set_text(text, text_kwargs=text_kwargs)

    def kill(self):
        if hasattr(self, "text_layer"):
            self.text_layer.kill()
        super().kill()

    def hide(self):
        if hasattr(self, "text_layer"):
            self.text_layer.hide()
        super().hide()

    def show(self):
        if hasattr(self, "text_layer"):
            self.text_layer.show()
        super().show()

    def on_hovered(self):
        if self._is_tab and self.tab_movement["hovered"]:
            self.text_layer.set_position(self.text_layer_active_offset)
        super().on_hovered()

    def on_unhovered(self):
        if self._is_tab and self.tab_movement["hovered"]:
            self.text_layer.set_position(self.text_layer_offset)
        super().on_unhovered()

    def disable(self):
        if self.hovered:
            self.on_unhovered()
        super().disable()
        if self._is_tab and self.tab_movement["disabled"]:
            self.text_layer.set_position(self.text_layer_active_offset)

    def enable(self):
        super().enable()
        if self._is_tab and self.tab_movement["disabled"]:
            self.drawable_shape.active_state.transition = None
            self.text_layer.set_position(self.text_layer_offset)

    @property
    def normal_image(self):
        return self._normal_image

    @normal_image.setter
    def normal_image(self, val):
        pass

    @property
    def hovered_image(self):
        return self._hovered_image

    @hovered_image.setter
    def hovered_image(self, val):
        pass

    @property
    def selected_image(self):
        return self._selected_image

    @selected_image.setter
    def selected_image(self, val):
        pass

    @property
    def disabled_image(self):
        return self._disabled_image

    @disabled_image.setter
    def disabled_image(self, val):
        pass


class UIImageButton(pygame_gui.elements.UIButton):
    """Subclass of pygame_gui's button class. This allows for auto-scaling of the
    button image."""

<<<<<<< HEAD
    def __init__(
        self,
        relative_rect: Union[RectLike, Coordinate],
        text: str,
        manager: Optional[IUIManagerInterface] = None,
        container: Optional[IContainerLikeInterface] = None,
        tool_tip_text: Union[str, None] = None,
        starting_height: int = 1,
        parent_element: UIElement = None,
        object_id: Union[ObjectID, str, None] = None,
        anchors: Dict[str, Union[str, UIElement]] = None,
        allow_double_clicks: bool = False,
        generate_click_events_from: Iterable[int] = frozenset([pygame.BUTTON_LEFT]),
        visible: int = 1,
    ):
        super().__init__(
            relative_rect=relative_rect,
            text=text,
            manager=manager,
            container=container,
            tool_tip_text=tool_tip_text,
            starting_height=starting_height,
            parent_element=parent_element,
            object_id=ObjectID(class_id="@image_button", object_id=object_id)
            if not isinstance(object_id, ObjectID)
            else object_id,
            anchors=anchors,
            allow_double_clicks=allow_double_clicks,
            generate_click_events_from=generate_click_events_from,
            visible=visible,
        )
=======
    def __init__(self, relative_rect, text="", object_id=None, sound_id=None, visible=True, starting_height=1,
                 manager=None, tool_tip_text=None,
                 container=None, anchors=None, parent_element=None, allow_double_clicks=False):

        self.sound_id = sound_id

        super().__init__(relative_rect, text=text, object_id=object_id, visible=visible,
                         starting_height=starting_height, manager=manager, tool_tip_text=tool_tip_text,
                         container=container, anchors=anchors, parent_element=parent_element,
                         allow_double_clicks=allow_double_clicks)
>>>>>>> cadd40e7

    def _set_any_images_from_theme(self):
        changed = False
        normal_image = None
        try:
            normal_image = self.ui_theme.get_image(
                "normal_image", self.combined_element_ids
            )
            normal_image = pygame.transform.scale(
                normal_image, self.relative_rect.size
            )  # auto-rescale the image
        except LookupError:
            normal_image = None
        finally:
            if normal_image != self.normal_image:
                self.normal_image = normal_image
                self.hovered_image = normal_image
                self.selected_image = normal_image
                self.disabled_image = normal_image
                changed = True

        hovered_image = None
        try:
            hovered_image = self.ui_theme.get_image(
                "hovered_image", self.combined_element_ids
            )
            hovered_image = pygame.transform.scale(
                hovered_image, self.relative_rect.size
            )  # auto-rescale the image
        except LookupError:
            hovered_image = self.normal_image
        finally:
            if hovered_image != self.hovered_image:
                self.hovered_image = hovered_image
                changed = True

        selected_image = None
        try:
            selected_image = self.ui_theme.get_image(
                "selected_image", self.combined_element_ids
            )
            selected_image = pygame.transform.scale(
                selected_image, self.relative_rect.size
            )  # auto-rescale the image
        except LookupError:
            selected_image = self.normal_image
        finally:
            if selected_image != self.selected_image:
                self.selected_image = selected_image
                changed = True

        disabled_image = None
        try:
            disabled_image = self.ui_theme.get_image(
                "disabled_image", self.combined_element_ids
            )
            disabled_image = pygame.transform.scale(
                disabled_image, self.relative_rect.size
            )  # auto-rescale the image
        except LookupError:
            disabled_image = self.normal_image
        finally:
            if disabled_image != self.disabled_image:
                self.disabled_image = disabled_image
                changed = True

        return changed
    def return_sound_id(self):
        return self.sound_id

class UIModifiedScrollingContainer(pygame_gui.elements.UIScrollingContainer):
    def __init__(
        self,
        relative_rect: pygame.Rect,
        manager=None,
        starting_height: int = 1,
        container=None,
        object_id=None,
        visible: int = 1,
        allow_scroll_x: bool = False,
        allow_scroll_y: bool = False,
        should_grow_automatically=True,
        anchors=None,
    ):
        super().__init__(
            relative_rect=relative_rect,
            manager=manager,
            starting_height=starting_height,
            container=container,
            object_id=object_id,
            visible=visible,
            allow_scroll_x=allow_scroll_x,
            allow_scroll_y=allow_scroll_y,
            should_grow_automatically=should_grow_automatically,
            anchors=anchors,
        )

        if self.allow_scroll_y:
            self.vert_scroll_bar.kill()
            self.vert_scroll_bar = None

            self.scroll_bar_width = self._get_scroll_bar_width()
            scroll_bar_rect = pygame.Rect(
                -self.scroll_bar_width,
                0,
                self.scroll_bar_width,
                self.relative_rect.height,
            )

            self.vert_scroll_bar = UIImageVerticalScrollBar(
                relative_rect=scroll_bar_rect,
                visible_percentage=1.0,
                manager=self.ui_manager,
                container=self._root_container,
                parent_element=self,
                starting_height=10,
                anchors={
                    "left": "right",
                    "right": "right",
                    "top": "top",
                    "bottom": "bottom",
                },
                visible=False,
            )
            self.join_focus_sets(self.vert_scroll_bar)

            self.vert_scroll_bar.set_container_this_will_scroll(
                self.scrollable_container
            )

        if self.allow_scroll_x:
            self.horiz_scroll_bar.kill()
            self.horiz_scroll_bar = None

            self.scroll_bar_height = self._get_scroll_bar_height()

            scroll_bar_rect = pygame.Rect(
                0,
                -self.scroll_bar_height,
                self.relative_rect.width,
                self.scroll_bar_height,
            )
            self.horiz_scroll_bar = UIModifiedHorizScrollBar(
                relative_rect=scroll_bar_rect,
                visible_percentage=1.0,
                manager=self.ui_manager,
                container=self._root_container,
                parent_element=self,
                anchors={
                    "left": "left",
                    "right": "right",
                    "top": "bottom",
                    "bottom": "bottom",
                },
                visible=True,
                starting_height=10,
            )
            self.horiz_scroll_bar.set_dimensions((self.relative_rect.width, 0))
            self.horiz_scroll_bar.set_relative_position((0, 0))
            self.horiz_scroll_bar.set_container_this_will_scroll(
                self.scrollable_container
            )

    def set_view_container_dimensions(self, dimensions: Coordinate):
        self._view_container.set_dimensions(dimensions)

    def set_dimensions(self, dimensions, clamp_to_container: bool = False):
        super().set_dimensions(dimensions, clamp_to_container)

    def _sort_out_element_container_scroll_bars(self):
        """
        This creates, re-sizes or removes the scrollbars after resizing, but not after the scroll
        bar has been moved. Instead, it tries to keep the scrollbars in the same approximate position
        they were in before resizing
        """
        self.scroll_bar_width = self._get_scroll_bar_width()
        super()._sort_out_element_container_scroll_bars()

        if self.vert_scroll_bar:
            self.vert_scroll_bar.change_layer(9)
            self.vert_scroll_bar.show()

        if self.horiz_scroll_bar:
            self.horiz_scroll_bar.change_layer(9)
            self.horiz_scroll_bar.show()

    def _check_scroll_bars(self) -> Tuple[bool, bool]:
        """
        Check if we need a horizontal or vertical scrollbar.
        """
        self.scroll_bar_width = 0
        self.scroll_bar_height = 0
        need_horiz_scroll_bar = False
        need_vert_scroll_bar = False

        if (
            self.scrolling_height > self._view_container.rect.height
            or self.scrollable_container.relative_rect.top != 0
        ) and self.allow_scroll_y:
            need_vert_scroll_bar = True
            self.scroll_bar_width = self._get_scroll_bar_width()

        # Need to subtract scrollbar width here to account for when the above statement evaluated to True
        if (
            self.scrolling_width
            > self._view_container.rect.width - self.scroll_bar_width
            or self.scrollable_container.relative_rect.left != 0
        ) and self.allow_scroll_x:
            need_horiz_scroll_bar = True
            self.scroll_bar_height = self._get_scroll_bar_height()

            # Needs a second check for the case where we didn't need the vertical scroll bar until after creating a
            # horizontal scroll bar
            if (
                self.scrolling_height
                > self._view_container.rect.height - self.scroll_bar_height
                or self.scrollable_container.relative_rect.top != 0
            ) and self.allow_scroll_y:
                need_vert_scroll_bar = True
                self.scroll_bar_width = self._get_scroll_bar_width()

        self._calculate_scrolling_dimensions()
        return need_horiz_scroll_bar, need_vert_scroll_bar

    def _get_scroll_bar_width(self) -> int:
        return ui_scale_value(20) + 4

    def _get_scroll_bar_height(self) -> int:
        return ui_scale_value(18) + 2


class UIImageVerticalScrollBar(pygame_gui.elements.UIVerticalScrollBar):
    def __init__(
        self,
        relative_rect: pygame.Rect,
        visible_percentage: float,
        manager=None,
        container=None,
        parent_element=None,
        object_id=None,
        anchors=None,
        visible: int = 1,
        starting_height: int = 1,
    ):
        super().__init__(
            relative_rect=relative_rect,
            visible_percentage=visible_percentage,
            manager=manager,
            container=container,
            parent_element=parent_element,
            object_id=object_id,
            anchors=anchors,
            visible=visible,
        )

        self.scroll_wheel_speed = 100
        self.sliding_button.change_layer(starting_height)
        self.button_height = 16
        self.arrow_button_height = self.button_height
        self.top_button.kill()
        self.top_button = UIImageButton(
            ui_scale(pygame.Rect((0, 0), (16, 16))),
            text="",
            manager=self.ui_manager,
            container=self.button_container,
            starting_height=starting_height,
            parent_element=self,
            object_id="#vertical_slider_up_arrow_button",
            anchors={
                "centerx": "centerx",
            },
        )

        self.bottom_button.kill()
        bottom_button_rect = ui_scale(pygame.Rect((0, 0), (16, 16)))
        bottom_button_rect.bottomleft = (0, 0)
        self.bottom_button = UIImageButton(
            bottom_button_rect,
            text="",
            manager=self.ui_manager,
            container=self.button_container,
            starting_height=starting_height,
            parent_element=self,
            object_id="#vertical_slider_down_arrow_button",
            anchors={
                "bottom": "bottom",
                "centerx": "centerx",
            },
        )
        del bottom_button_rect

    def set_visible_percentage(self, percentage: float):
        super().set_visible_percentage(percentage)
        self.scroll_wheel_speed = (1 / self.visible_percentage) * ui_scale_value(15)


class UIModifiedHorizScrollBar(pygame_gui.elements.UIHorizontalScrollBar):
    def __init__(
        self,
        relative_rect: RectLike,
        visible_percentage: float,
        manager,
        container,
        parent_element,
        anchors,
        visible,
        starting_height=1,
    ):
        super().__init__(
            relative_rect,
            visible_percentage,
            manager=manager,
            container=container,
            parent_element=parent_element,
            anchors=anchors,
            visible=visible,
        )

        self.button_width = ui_scale_value(15)
        self.arrow_button_width = self.button_width
        self.sliding_button.change_layer(starting_height)

        self.rebuild()


class UISpriteButton:
    """This is for use with the cat sprites. It wraps together a UIImage and Transparent Button.
    For most functions, this can be used exactly like other pygame_gui elements."""

    def __init__(
        self,
        relative_rect,
        sprite,
        cat_id=None,
        visible=1,
        cat_object=None,
        starting_height=1,
        manager: IUIManagerInterface = None,
        container=None,
        object_id=None,
        tool_tip_text=None,
        anchors=None,
    ):
        input_sprite = pygame.transform.scale(sprite, relative_rect.size)
        # if downscaling, apply a light blur to get rid of crunchiness.
        if relative_rect.height < sprite.height or relative_rect.width < sprite.width:
            pygame.transform.box_blur(input_sprite, 1)

        self.image = pygame_gui.elements.UIImage(
            relative_rect,
            input_sprite,
            visible=visible,
            manager=manager,
            container=container,
            object_id=object_id,
            anchors=anchors,
        )
        self.image.disable()
        del input_sprite

        # The transparent button. This a subclass that UIButton that also hold the cat_id.

        self.button = CatButton(
            relative_rect,
            "",
            object_id="#cat_button",
            visible=visible,
            cat_id=cat_id,
            cat_object=cat_object,
            starting_height=starting_height,
            manager=manager,
            tool_tip_text=tool_tip_text,
            container=container,
            anchors=anchors,
        )

    def return_cat_id(self):
        return self.button.return_cat_id()

    def return_cat_object(self):
        return self.button.return_cat_object()

    def enable(self):
        self.button.enable()

    def disable(self):
        self.button.disable()

    def hide(self):
        self.image.hide()
        self.button.hide()

    def show(self):
        self.image.show()
        self.button.show()

    def kill(self):
        self.button.kill()
        self.image.kill()
        del self

    def set_image(self, new_image):
        self.image.set_image(new_image)

    """This is to simplify event handling. Rather that writing 
            'if event.ui_element = cat_sprite_object.button'
            you can treat is as any other single pygame UI element and write:
            'if event.ui_element = cat_sprite_object. """

    def __eq__(self, __o: object) -> bool:
        if self.button == __o:
            return True
        else:
            return False

    def get_abs_rect(self):
        return self.button.get_abs_rect()


class CatButton(UIImageButton):
    """Basic UIButton subclass for at sprite buttons. It stores the cat ID.
    Can also be used as a general button that holds some data"""

    def __init__(
        self,
        relative_rect,
        text,
        cat_id=None,
        visible=True,
        cat_object=None,
        starting_height=1,
        parent_element=None,
        object_id=None,
        manager=None,
        tool_tip_text=None,
        container=None,
        anchors=None,
        auto_disable_if_no_data=False,
    ):
        self.cat_id = cat_id
        self.cat_object = cat_object
        super().__init__(
            relative_rect,
            text,
            object_id=object_id,
            visible=visible,
            parent_element=parent_element,
            starting_height=starting_height,
            manager=manager,
            tool_tip_text=tool_tip_text,
            container=container,
            anchors=anchors,
            allow_double_clicks=True
        )
        if auto_disable_if_no_data and cat_id is None and cat_object is None:
            self.disable()

    def return_cat_id(self):
        return self.cat_id

    def return_cat_object(self):
        return self.cat_object

    def set_id(self, id):
        self.cat_id = id


class UITextBoxTweaked(pygame_gui.elements.UITextBox):
    """The default class has 1.25 line spacing. It would be fairly easy to allow the user to change that,
    but it doesn't allow it... for some reason This class only exists as a way to specify the line spacing. Please
    only use if you want to have control over the line spacing."""

    def __init__(
        self,
        html_text: str,
        relative_rect,
        manager=None,
        line_spacing: float = 1,
        wrap_to_height: bool = False,
        starting_height: int = 1,
        container=None,
        parent_element=None,
        object_id=None,
        anchors=None,
        visible: int = 1,
        *,
        pre_parsing_enabled: bool = True,
        text_kwargs=None,
        allow_split_dashes: bool = True,
    ):
        self.line_spaceing = line_spacing

        super().__init__(
            html_text,
            relative_rect,
            manager=manager,
            container=container,
            starting_height=starting_height,
            wrap_to_height=wrap_to_height,
            parent_element=parent_element,
            anchors=anchors,
            object_id=object_id,
            visible=visible,
            pre_parsing_enabled=pre_parsing_enabled,
            text_kwargs=text_kwargs,
            allow_split_dashes=allow_split_dashes,
        )

    # 99% of this is copy-pasted from the original function.
    def _reparse_and_rebuild(self):
        self.parser = HTMLParser(
            self.ui_theme,
            self.combined_element_ids,
            self.link_style,
            line_spacing=self.line_spaceing,
        )  # THIS IS THE ONLY LINE CHANGED WITH THIS SUBCLASS
        self.rebuild()

    # 99% of this is copy-pasted from the original function.
    def parse_html_into_style_data(self):
        """
        Parses HTML styled string text into a format more useful for styling pygame.freetype
        rendered text.
        """
        feed_input = self.html_text
        if self.plain_text_display_only:
            feed_input = html.escape(
                feed_input
            )  # might have to add true to second param here for quotes
        feed_input = self._pre_parse_text(
            translate(feed_input, **self.text_kwargs) + self.appended_text
        )
        self.parser.feed(feed_input)

        default_font = self.ui_theme.get_font_dictionary().find_font(
            font_name=self.parser.default_style["font_name"],
            font_size=self.parser.default_style["font_size"],
            bold=self.parser.default_style["bold"],
            italic=self.parser.default_style["italic"],
        )
        default_font_data = {
            "font": default_font,
            "font_colour": self.parser.default_style["font_colour"],
            "bg_colour": self.parser.default_style["bg_colour"],
        }
        self.text_box_layout = TextBoxLayout(
            self.parser.layout_rect_queue,
            pygame.Rect((0, 0), (self.text_wrap_rect[2], self.text_wrap_rect[3])),
            pygame.Rect((0, 0), (self.text_wrap_rect[2], self.text_wrap_rect[3])),
            line_spacing=self.line_spaceing,
            # THIS IS THE ONLY LINE CHANGED WITH THIS SUBCLASS
            default_font_data=default_font_data,
            allow_split_dashes=self.allow_split_dashes,
        )
        self.parser.empty_layout_queue()
        if self.text_wrap_rect[3] == -1:
            self.text_box_layout.view_rect.height = (
                self.text_box_layout.layout_rect.height
            )

        self._align_all_text_rows()
        self.text_box_layout.finalise_to_new()


class UIRelationStatusBar:
    """Wraps together a status bar"""

    def __init__(
        self,
        relative_rect,
        percent_full=0,
        positive_trait=True,
        dark_mode=False,
        manager=None,
        style="bars",
    ):
        # Change the color of the bar depending on the value and if it's a negative or positive trait
        if percent_full > 49:
            if positive_trait:
                theme = "#relation_bar_pos"
            else:
                theme = "#relation_bar_neg"
        else:
            theme = "#relation_bar"

        # Determine dark mode or light mode
        if dark_mode:
            theme += "_dark"

        self.status_bar = pygame_gui.elements.UIStatusBar(
            relative_rect, object_id=theme, manager=manager
        )
        self.status_bar.percent_full = percent_full / 100

        # Now to make the overlay
        overlay_path = "resources/images/"
        if style == "bars":
            if dark_mode:
                overlay_path += "relations_border_bars_dark.png"
            else:
                overlay_path += "relations_border_bars.png"
        elif style == "dots":
            if dark_mode:
                overlay_path += "relations_border_dots_dark.png"
            else:
                overlay_path += "relations_border_dots.png"

        image = pygame.transform.scale(
            image_cache.load_image(overlay_path).convert_alpha(),
            (relative_rect[2], relative_rect[3]),
        )

        self.overlay = pygame_gui.elements.UIImage(
            relative_rect, image, manager=manager
        )

    def kill(self):
        self.status_bar.kill()
        self.overlay.kill()
        del self


class IDImageButton(UISurfaceImageButton):
    """Class to handle the "involved cats" button on the events page. It stores the IDs of the cat's involved."""

    def __init__(
        self,
        relative_rect,
        text,
        button_dict,
        ids=None,
        object_id=None,
        container=None,
        manager=None,
        layer_starting_height=1,
        anchors=None,
        parent_element=None,
    ):
        if ids:
            self.ids = ids
        else:
            self.ids = None

        super().__init__(
            relative_rect,
            text,
            image_dict=button_dict,
            object_id=object_id,
            container=container,
            starting_height=layer_starting_height,
            manager=manager,
            anchors=anchors,
            parent_element=parent_element,
        )
        # This button will auto-disable if no ids are entered.
        if not self.ids:
            self.disable()


class UIDropDownContainer(UIAutoResizingContainer):
    """
    holds and controls the elements within a dropdown
    :param relative_rect: The starting size and relative position of the container.
    :param container: The container this container is within. Defaults to None (which is the root
                      container for the UI)
    :param starting_height: The starting layer height of this container above its container.
                            Defaults to 1.
    :param object_id: An object ID for this element.
    :param manager: The UI manager for this element. If not provided or set to None,
                    it will try to use the first UIManager that was created by your application.
    :param parent_button: The button that opens and closes the dropdown
    :param child_button_container: The container holding the buttons within the dropdown
    :param visible: Whether the element is visible by default. Warning - container visibility
                    may override this."""

    def __init__(
        self,
        relative_rect: RectLike,
        container: UIContainer,
        object_id: str,
        starting_height: int,
        parent_button: UIImageButton,
        child_button_container: UIContainer,
        manager: IUIManagerInterface,
        visible: bool = False,
    ):
        super().__init__(
            relative_rect=relative_rect,
            container=container,
            object_id=object_id,
            starting_height=starting_height,
            visible=visible,
            manager=manager,
        )

        self.parent_button = parent_button
        self.child_button_container = child_button_container

        self.is_open: bool = False
        self.selected_element = None

    def close(self):
        """
        closes the dropdown
        """
        self.child_button_container.hide()
        self.is_open = False

    def open(self):
        """
        opens the dropdown
        """
        self.child_button_container.show()
        self.is_open = True

    def disable_child(self, button):
        """
        disables the given element and enables all other children
        """

        button.disable()
        self.selected_element = button

        for child in self.child_button_container.elements:
            if child == button:
                continue
            child.enable()


class UICheckbox(UIImageButton):
    """
    Creates a checkbox and allows for easy check and uncheck
    :param position: The relative position of the container.
    :param container: The container this container is within. Defaults to None (which is the root
                      container for the UI)
    :param starting_height: The starting layer height of this container above its container.
                            Defaults to 1.
    :param manager: The UI manager for this element. If not provided or set to None,
                    it will try to use the first UIManager that was created by your application.
    :param visible: Whether the element is visible by default. Warning - container visibility
                    may override this.
    :param check: the checkbox begins in the "checked" state, default False
    """

    def __init__(
        self,
        position: tuple,
        container: UIContainer,
        tool_tip_text: str,
        starting_height: int,
        visible: bool,
        manager,
        check: bool = False,
    ):
        self.checked = check

        relative_rect = ui_scale(pygame.Rect(position, (34, 34)))

        if check:
            object_id = "@checked_checkbox"
        else:
            object_id = "@unchecked_checkbox"

        super().__init__(
            relative_rect=relative_rect,
            text="",
            container=container,
            tool_tip_text=tool_tip_text,
            starting_height=starting_height,
            visible=visible,
            manager=manager,
            object_id=object_id,
        )

    def check(self):
        """
        switches the checkbox into the "checked" state
        """
        self.checked = True
        self.change_object_id("@checked_checkbox")

    def uncheck(self):
        """
        switches the checkbox into the "unchecked" state
        """
        self.checked = False
        self.change_object_id("@unchecked_checkbox")


class UICatListDisplay(UIContainer):
    def __init__(
        self,
        relative_rect: RectLike,
        container: UIContainer,
        starting_height: int,
        object_id: str,
        manager,
        cat_list: list,
        cats_displayed: int,
        x_px_between: int,
        columns: int,
        current_page: int,
        next_button: UIImageButton,
        prev_button: UIImageButton,
        first_button: UIImageButton = None,
        last_button: UIImageButton = None,
        anchors: Optional[dict] = None,
        rows: int = None,
        show_names: bool = False,
        tool_tip_name: bool = False,
        visible: bool = True,
        text_theme="#cat_list_text",
        y_px_between: int = None,
    ):
        """
        Creates and displays a list of click-able cat sprites.
        :param relative_rect: The starting size and relative position of the container.
        :param container: The container this container is within. Defaults to None (which is the root
                          container for the UI)
        :param starting_height: The starting layer height of this container above its container.
                                Defaults to 1.
        :param object_id: An object ID for this element.
        :param manager: The UI manager for this element. If not provided or set to None,
                        it will try to use the first UIManager that was created by your application.
        :param cat_list: the list of cat objects that need to display
        :param cats_displayed: the number of cats to display on one page
        :param x_px_between: the pixel space between each column of cats
        :param y_px_between: the pixel space between each row of cats. Optional, defaults to x_px_between
        :param columns: the number of cats in a row before a new row is created
        :param next_button: the next_button ui_element
        :param prev_button: the prev_button ui_element
        :param current_page: the currently displayed page of the cat list
        :param tool_tip_name: should a tooltip displaying the cat's name be added to each cat sprite, default False
        :param visible: Whether the element is visible by default. Warning - container visibility
                        may override this.
        """

        super().__init__(
            relative_rect=relative_rect,
            container=container,
            starting_height=starting_height,
            object_id=object_id,
            visible=visible,
            anchors=anchors,
            manager=manager,
        )

        self.cat_list = cat_list
        self.cats_displayed = cats_displayed
        self.x_px_between = x_px_between
        self.y_px_between = y_px_between if y_px_between is not None else x_px_between
        self.columns = columns
        self.rows = rows if rows is not None else ceil(cats_displayed / columns)
        self.current_page = current_page
        self.next_button = next_button
        self.prev_button = prev_button
        self.first_button = first_button
        self.last_button = last_button
        self.tool_tip_name = tool_tip_name
        self.text_theme = text_theme

        self.total_pages: int = 0
        self.favor_indicator = {}
        self.cat_sprites = {}
        self.cat_names = {}
        self.cat_chunks = []
        self.boxes = []

        self.show_names = show_names

        self._favor_circle = pygame.transform.scale(
            pygame.image.load(f"resources/images/fav_marker.png").convert_alpha(),
            ui_scale_dimensions((50, 50)),
        )
        if game.settings["dark mode"]:
            self._favor_circle.set_alpha(150)

        self.generate_grid()

        self._chunk()
        self._display_cats()

    def generate_grid(self):
        """
        A wrapper for the grid generation to speed it up significantly.
        Must be done like this to avoid memory leak.
        """
        self.boxes = self._generate_grid_cached(
            self.relative_rect.width // self.columns,
            self.relative_rect.height // self.rows,
            self.rows,
            self.columns,
            self.ui_manager,
        )
        for box in self.boxes:
            box.set_container(self)
            box.rebuild()

    @staticmethod
    @lru_cache(maxsize=5)
    def _generate_grid_cached(cell_width, cell_height, rows, columns, manager):
        boxes: List[Optional[UIContainer]] = [None] * (rows * columns)
        for i, box in enumerate(boxes):
            if i == 0:
                anchors = {}
            elif i % columns == 0:
                # first item in a row excluding first
                anchors = {"top_target": boxes[i - columns]}
            elif i < columns:
                # top row
                anchors = {"left_target": boxes[i - 1]}
            else:
                # all other rows
                anchors = {
                    "left_target": boxes[i - 1],
                    "top_target": boxes[i - columns],
                }

            boxes[i] = UIContainer(
                pygame.Rect(
                    0,
                    0,
                    cell_width,
                    cell_height,
                ),
                anchors=anchors,
                manager=manager,
            )
        return boxes

    def clear_display(self):
        [sprite.kill() for sprite in self.cat_sprites.values()]
        [name.kill() for name in self.cat_names.values()]
        [favor.kill() for favor in self.favor_indicator.values()]
        self.next_button = None
        self.prev_button = None
        self.first_button = None
        self.last_button = None

    def update_display(self, current_page: int, cat_list: list):
        """
        updates current_page and refreshes the cat display
        :param current_page: the currently displayed page
        :param cat_list: the new list of cats to display, leave None if list isn't changing, default None
        """

        self.current_page = current_page
        if cat_list != self.cat_list:
            self.cat_list = cat_list
            self._chunk()
        self._display_cats()

    def _chunk(self):
        """
        separates the cat list into smaller chunks to display on each page
        """
        self.cat_chunks = [
            self.cat_list[x : x + self.cats_displayed]
            for x in range(0, len(self.cat_list), self.cats_displayed)
        ]

    def _display_cats(self):
        """
        creates the cat display
        """
        self.current_page = max(1, min(self.current_page, len(self.cat_chunks)))

        self._update_arrow_buttons()

        display_cats = []
        if self.cat_chunks:
            self.total_pages = len(self.cat_chunks)
            display_cats = self.cat_chunks[self.current_page - 1]

        [sprite.kill() for sprite in self.cat_sprites.values()]
        [name.kill() for name in self.cat_names.values()]
        [favor.kill() for favor in self.favor_indicator.values()]

        show_fav = game.clan.clan_settings["show fav"]

        # FAVOURITE ICON
        if show_fav:
            fav_indexes = [
                display_cats.index(cat) for cat in display_cats if cat.favourite
            ]
            [self.create_favor_indicator(i, self.boxes[i]) for i in fav_indexes]

        # CAT SPRITE
        [
            self.create_cat_button(i, kitty, self.boxes[i])
            for i, kitty in enumerate(display_cats)
        ]

        # CAT NAME
        if self.show_names:
            [
                self.create_name(i, kitty, self.boxes[i])
                for i, kitty in enumerate(display_cats)
            ]

    def create_cat_button(self, i, kitty, container):
        self.cat_sprites[f"sprite{i}"] = UISpriteButton(
            ui_scale(pygame.Rect((0, 15), (50, 50))),
            kitty.sprite,
            cat_object=kitty,
            cat_id=kitty.ID,
            container=container,
            object_id=f"#sprite{str(i)}",
            tool_tip_text=str(kitty.name) if self.tool_tip_name else None,
            starting_height=1,
            anchors={"centerx": "centerx"},
        )

    def create_name(self, i, kitty, container):
        self.cat_names[f"name{i}"] = pygame_gui.elements.UILabel(
            pygame.Rect((0, 0), (container.rect[2], ui_scale_value(30))),
            shorten_text_to_fit(str(kitty.name), 220, 30),
            container=container,
            object_id=self.text_theme,
            anchors={
                "centerx": "centerx",
                "top_target": self.cat_sprites[f"sprite{i}"],
            },
        )

    def create_favor_indicator(self, i, container):
        self.favor_indicator[f"favor{i}"] = pygame_gui.elements.UIImage(
            ui_scale(pygame.Rect((0, 15), (50, 50))),
            self._favor_circle,
            object_id=f"favor_circle{i}",
            container=container,
            starting_height=1,
            anchors={"centerx": "centerx"},
        )

    def _update_arrow_buttons(self):
        """
        enables/disables appropriate arrow buttons
        """
        if len(self.cat_chunks) <= 1:
            self.prev_button.disable()
            self.next_button.disable()
            if self.first_button:
                self.first_button.disable()
                self.last_button.disable()
        elif self.current_page >= len(self.cat_chunks):
            self.prev_button.enable()
            self.next_button.disable()
            if self.first_button:
                self.first_button.enable()
                self.last_button.disable()
        elif self.current_page == 1 and len(self.cat_chunks) > 1:
            self.prev_button.disable()
            self.next_button.enable()
            if self.first_button:
                self.first_button.disable()
                self.last_button.enable()
        else:
            self.prev_button.enable()
            self.next_button.enable()
            if self.first_button:
                self.first_button.enable()
                self.last_button.enable()

class UIImageHorizontalSlider(pygame_gui.elements.UIHorizontalSlider):
    """
    a subclass of UIHorizontalSlider, this is really only meant for one size and appearance of slider, though could
    be modified to allow for more customizability.  As we currently only use horizontal sliders in one spot and I
    don't forsee future additional sliders, I will leave it as is for now.
    """

    def __init__(self, relative_rect, start_value,
                 value_range, click_increment=None, object_id=None,
                 manager=None):
        super().__init__(relative_rect=relative_rect, start_value=start_value, value_range=value_range,
                         click_increment=click_increment, object_id=object_id, manager=manager)

        # kill the sliding button that the UIHorizontalSlider class makes, then make it again
        self.sliding_button.kill()
        sliding_x_pos = int(self.background_rect.width / 2 - self.sliding_button_width / 2)
        self.sliding_button = UIImageButton(scale(pygame.Rect((sliding_x_pos, 0),
                                                              (60,
                                                               44))),
                                            text='',
                                            manager=self.ui_manager,
                                            container=self.button_container,
                                            starting_height=1,
                                            parent_element=self,
                                            object_id="#horizontal_slider_button",
                                            anchors={'left': 'left',
                                                     'right': 'left',
                                                     'top': 'top',
                                                     'bottom': 'bottom'},
                                            visible=self.visible
                                            )

        # reset start value, for some reason it defaults to 50 otherwise
        self.set_current_value(start_value)
        # set hold range manually since using UIImageButton breaks it?
        self.sliding_button.set_hold_range((1600, 1400))

        # kill and remake the left button
        self.left_button.kill()
        self.left_button = UIImageButton(scale(pygame.Rect((0, 0),
                                                           (40, 44))),
                                         text='',
                                         manager=self.ui_manager,
                                         container=self.button_container,
                                         starting_height=1,
                                         parent_element=self,
                                         object_id="#horizontal_slider_left_arrow_button",
                                         anchors={'left': 'left',
                                                  'right': 'left',
                                                  'top': 'top',
                                                  'bottom': 'bottom'},
                                         visible=self.visible
                                         )

        # kill and remake the right button
        self.right_button.kill()
        self.right_button = UIImageButton(scale(pygame.Rect((-self.arrow_button_width, 0),
                                                            (40, 44))),
                                          text='',
                                          manager=self.ui_manager,
                                          container=self.button_container,
                                          starting_height=1,
                                          parent_element=self,
                                          object_id="#horizontal_slider_right_arrow_button",
                                          anchors={'left': 'right',
                                                   'right': 'right',
                                                   'top': 'top',
                                                   'bottom': 'bottom'},
                                          visible=self.visible
                                          )


<|MERGE_RESOLUTION|>--- conflicted
+++ resolved
@@ -41,6 +41,7 @@
         allow_double_clicks: bool = False,
         generate_click_events_from: Iterable[int] = frozenset([pygame.BUTTON_LEFT]),
         visible: int = 1,
+        sound_id: str = None,
         *,
         command: Union[Callable, Dict[int, Callable]] = None,
         tool_tip_object_id: Optional[ObjectID] = None,
@@ -51,6 +52,7 @@
         text_layer_object_id: Optional[Union[ObjectID, str]] = None,
         tab_movement: Dict[str, bool] = None,
     ):
+        self.sound_id = sound_id
         if object_id is None:
             ids = None
         else:
@@ -166,6 +168,9 @@
         else:
             super().set_text(text, text_kwargs=text_kwargs)
 
+    def return_sound_id(self):
+        return self.sound_id
+
     def kill(self):
         if hasattr(self, "text_layer"):
             self.text_layer.kill()
@@ -241,7 +246,6 @@
     """Subclass of pygame_gui's button class. This allows for auto-scaling of the
     button image."""
 
-<<<<<<< HEAD
     def __init__(
         self,
         relative_rect: Union[RectLike, Coordinate],
@@ -256,7 +260,10 @@
         allow_double_clicks: bool = False,
         generate_click_events_from: Iterable[int] = frozenset([pygame.BUTTON_LEFT]),
         visible: int = 1,
+        sound_id = None
     ):
+
+        self.sound_id = sound_id
         super().__init__(
             relative_rect=relative_rect,
             text=text,
@@ -273,18 +280,6 @@
             generate_click_events_from=generate_click_events_from,
             visible=visible,
         )
-=======
-    def __init__(self, relative_rect, text="", object_id=None, sound_id=None, visible=True, starting_height=1,
-                 manager=None, tool_tip_text=None,
-                 container=None, anchors=None, parent_element=None, allow_double_clicks=False):
-
-        self.sound_id = sound_id
-
-        super().__init__(relative_rect, text=text, object_id=object_id, visible=visible,
-                         starting_height=starting_height, manager=manager, tool_tip_text=tool_tip_text,
-                         container=container, anchors=anchors, parent_element=parent_element,
-                         allow_double_clicks=allow_double_clicks)
->>>>>>> cadd40e7
 
     def _set_any_images_from_theme(self):
         changed = False
