--- conflicted
+++ resolved
@@ -1,12 +1,7 @@
 import html
-<<<<<<< HEAD
+from functools import lru_cache
 from math import floor, ceil
-from typing import Union, Tuple, Optional, Dict, Iterable, Callable
-=======
-from functools import lru_cache
-from math import ceil
-from typing import Tuple, Optional, List
->>>>>>> fafb44a8
+from typing import Union, Tuple, Optional, Dict, Iterable, Callable, List
 
 import pygame
 import pygame_gui
@@ -20,7 +15,6 @@
 
 from scripts.game_structure import image_cache
 from scripts.game_structure.game_essentials import game
-<<<<<<< HEAD
 from scripts.utility import (
     ui_scale,
     shorten_text_to_fit,
@@ -116,9 +110,6 @@
     @disabled_image.setter
     def disabled_image(self, val):
         pass
-=======
-from scripts.utility import scale, shorten_text_to_fit
->>>>>>> fafb44a8
 
 
 class UIImageButton(pygame_gui.elements.UIButton):
@@ -236,11 +227,8 @@
         visible: int = 1,
         allow_scroll_x: bool = False,
         allow_scroll_y: bool = False,
-<<<<<<< HEAD
         should_grow_automatically=True,
         anchors=None,
-=======
->>>>>>> fafb44a8
     ):
 
         super().__init__(
@@ -252,12 +240,8 @@
             visible=visible,
             allow_scroll_x=allow_scroll_x,
             allow_scroll_y=allow_scroll_y,
-<<<<<<< HEAD
             should_grow_automatically=should_grow_automatically,
             anchors=anchors,
-=======
-            should_grow_automatically=True,
->>>>>>> fafb44a8
         )
 
         if self.allow_scroll_y:
@@ -299,21 +283,11 @@
 
             self.scroll_bar_height = self._get_scroll_bar_height()
 
-<<<<<<< HEAD
             scroll_bar_rect = pygame.Rect(
                 0,
                 -self.scroll_bar_height,
                 self.relative_rect.width,
                 self.scroll_bar_height,
-=======
-            scroll_bar_rect = scale(
-                pygame.Rect(
-                    0,
-                    -self.scroll_bar_height,
-                    self.relative_rect.width,
-                    self.scroll_bar_height,
-                )
->>>>>>> fafb44a8
             )
             self.horiz_scroll_bar = UIModifiedHorizScrollBar(
                 relative_rect=scroll_bar_rect,
@@ -327,12 +301,8 @@
                     "top": "bottom",
                     "bottom": "bottom",
                 },
-<<<<<<< HEAD
                 visible=True,
                 starting_height=10,
-=======
-                visible=False,
->>>>>>> fafb44a8
             )
             self.horiz_scroll_bar.set_dimensions((self.relative_rect.width, 0))
             self.horiz_scroll_bar.set_relative_position((0, 0))
@@ -439,36 +409,24 @@
         self.arrow_button_height = self.button_height
         self.top_button.kill()
         self.top_button = UIImageButton(
-<<<<<<< HEAD
             ui_scale(pygame.Rect((0, 0), (16, 16))),
-=======
-            scale(pygame.Rect((0, 0), (32, 32))),
->>>>>>> fafb44a8
             text="",
             manager=self.ui_manager,
             container=self.button_container,
             starting_height=starting_height,
             parent_element=self,
             object_id="#vertical_slider_up_arrow_button",
-<<<<<<< HEAD
             anchors={
                 "left": "left",
                 "right": "right",
                 "top": "top",
                 "bottom": "top",
             },
-=======
-            anchors={"left": "left", "right": "right", "top": "top", "bottom": "top"},
->>>>>>> fafb44a8
         )
 
         self.bottom_button.kill()
         self.bottom_button = UIImageButton(
-<<<<<<< HEAD
             ui_scale(pygame.Rect((0, -self.arrow_button_height), (16, 16))),
-=======
-            scale(pygame.Rect((0, -self.arrow_button_height), (32, 32))),
->>>>>>> fafb44a8
             text="",
             manager=self.ui_manager,
             container=self.button_container,
@@ -502,10 +460,7 @@
         parent_element,
         anchors,
         visible,
-<<<<<<< HEAD
         starting_height=1,
-=======
->>>>>>> fafb44a8
     ):
         super().__init__(
             relative_rect,
@@ -829,11 +784,8 @@
         container=None,
         manager=None,
         layer_starting_height=1,
-<<<<<<< HEAD
         anchors=None,
         parent_element=None,
-=======
->>>>>>> fafb44a8
     ):
 
         if ids:
@@ -1193,35 +1145,10 @@
 
         # CAT NAME
         if self.show_names:
-<<<<<<< HEAD
-            i = -1
-            rect = pygame.Rect((0, 0), (self.boxes[0][0].rect[2], ui_scale_value(30)))
-            rect.bottomleft = (0, 0)
-            for row in range(self.rows):
-                for column in range(self.columns):
-                    container = self.boxes[row][column]
-                    i += 1
-                    try:
-                        kitty = display_cats[i]
-                    except IndexError:
-                        break
-                    self.cat_names[f"name{i}"] = pygame_gui.elements.UILabel(
-                        rect,
-                        shorten_text_to_fit(str(kitty.name), 110, 15),
-                        container=container,
-                        object_id=self.text_theme,
-                        anchors={
-                            "left": "left",
-                            "right": "right",
-                            "bottom": "bottom",
-                        },
-                    )
-=======
             [
                 self.create_name(i, kitty, self.boxes[i])
                 for i, kitty in enumerate(display_cats)
             ]
->>>>>>> fafb44a8
 
     def create_cat_button(self, i, kitty, container):
         self.cat_sprites[f"sprite{i}"] = UISpriteButton(
@@ -1238,12 +1165,7 @@
 
     def create_name(self, i, kitty, container):
         self.cat_names[f"name{i}"] = pygame_gui.elements.UILabel(
-            scale(
-                pygame.Rect(
-                    (0, 10),
-                    (100 + self.x_px_between, 60),
-                )
-            ),
+            pygame.Rect((0, 0), (container.rect[2], ui_scale_value(30))),
             shorten_text_to_fit(str(kitty.name), 220, 30),
             container=container,
             object_id=self.text_theme,
