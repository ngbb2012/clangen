--- conflicted
+++ resolved
@@ -199,22 +199,13 @@
                     game.clan.leader.exiled = True
                     game.clan.leader.outside = True
                     game.clan.leader_lives = 1
-<<<<<<< HEAD
-                if Cat.all_cats[cat_value].status == 'deputy':
-                    game.clan.deputy.outside = True
-                    game.clan.deputy.exiled = True
-                    game.clan.deputy = None
-                Cat.all_cats[cat_value].exiled = True
-                Cat.all_cats[cat_value].outside = True
-                Cat.outside_cats[cat_value] = Cat.all_cats[cat_value]
-=======
                 if current_cat.status == 'deputy':
                     game.clan.deputy.exiled = True
+                    game.clan.deputy.outside = True
                     game.clan.deputy = None
                 if current_cat.status == 'apprentice':
                     current_cat.update_mentor()
                 Cat.other_cats[cat_value] = current_cat
->>>>>>> 13b237ef
             elif text == 'Close Borders':
                     game.clan.closed_borders = True
             elif text == 'Open Borders':
@@ -257,14 +248,10 @@
                     cat_value.no_kits = False
                 elif text == 'Exile Cat':
                     Cat.all_cats[cat_value].exiled = True
-<<<<<<< HEAD
                     Cat.all_cats[cat_value].outside = True
-                    Cat.outside_cats[cat_value] = Cat.all_cats[
-=======
                     if Cat.all_cats[cat_value].status == 'apprentice':
                         Cat.all_cats[cat_value].update_mentor()
                     Cat.other_cats[cat_value] = Cat.all_cats[
->>>>>>> 13b237ef
                         cat_value]
                     game.switches['cur_screen'] = 'other screen'
                 elif text == 'Close Borders':
@@ -323,12 +310,9 @@
                 cat_value = Cat.all_cats[str(values['cat_value'])]
                 if not cat_value.dead and not cat_value.exiled:
                     cat_value.exiled = True
-<<<<<<< HEAD
                     cat_value.outside = True
-=======
                     if cat_value.status == 'apprentice':
                         cat_value.update_mentor()
->>>>>>> 13b237ef
                     cat_value.thought = "Is shocked that they have been exiled"
                     game.switches['cur_screen'] = 'other screen'
             if cat_value is None:
