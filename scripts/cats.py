from .pelts import *
from .names import *
from .sprites import *
from .game_essentials import *
from .relationship import *
from random import choice, randint
import math
import os.path
import json


class Cat(object):
    used_screen = screen
    traits = ['active', 'adventurous', 'altruistic', 'ambitious', 'athletic', 'bloodthirsty', 'bold', 'careful', 'chaotic', 'childish', 'clumsy', 'cold', 'compassionate', 'confident', 'controlling', 'deceptive', 'devoted', 'dramatic', 'eloquent', 'empathetic', 'fair', 'faithful', 'fierce', 'generous', 'gentle', 'graceful', 'greedy', 'innovative', 'insecure', 'insightful', 'lazy', 'lonesome', 'loving', 'loyal', 'nervous', 'open-minded', 'optimistic', 'paranoid', 'passionate', 'patient', 'peaceful', 'pessimistic', 'petty', 'playful', 'resourceful', 'responsible', 'righteous', 'sadistic', 'secretive', 'selfish', 'shameless', 'sincere', 'sneaky', 'strange', 'strict', 'stubborn', 'thoughtful', 'timid', 'tough', 'troublesome', 'uncooperative', 'vengeful', 'willful', 'wise']
    kit_traits = ['bouncy', 'bullying', 'daydreamer', 'nervous', 'charming', 'attention-seeker', 'impulsive', 'inquisitive', 'bossy', 'troublesome', 'quiet', 'daring', 'sweet',
                  'insecure', 'noisy', 'polite']
    ages = ['kitten', 'adolescent', 'young adult', 'adult', 'senior adult', 'elder', 'dead']
    age_moons = {'kitten': [0, 5], 'adolescent': [6, 11], 'young adult': [12, 47], 'adult': [48, 95], 'senior adult': [96, 119], 'elder': [120, 199]}
    gender_tags = {'female': 'F', 'male': 'M'}
    skills = ['good hunter', 'great hunter', 'fantastic hunter', 'smart', 'very smart', 'extremely smart', 'good fighter', 'great fighter', 'excellent fighter', 'good speaker',
              'great speaker', 'excellent speaker', 'strong connection to starclan', 'good teacher', 'great teacher', 'fantastic teacher']
    med_skills = ['good healer', 'great healer', 'fantastic healer', 'omen sight', 'dream walker', 'strong connection to starclan', 'lore keeper', 'good teacher', 'great teacher',
                  'fantastic teacher', 'keen eye', 'smart', 'very smart', 'extremely smart', 'good mediator', 'great mediator', 'excellent mediator', 'clairvoyant', 'prophet']

    all_cats = {}  # ID: object
    other_cats = {} # cats outside the clan

    def __init__(self, prefix=None, gender=None, status="kitten", parent1=None, parent2=None, pelt=None, eye_colour=None, suffix=None, ID=None, moons=None, example=False):
        self.gender = gender
        self.status = status
        self.age = None
        self.parent1 = parent1
        self.parent2 = parent2
        self.pelt = pelt
        self.eye_colour = eye_colour
        self.mentor = None
        self.former_mentor = []
        self.apprentice = []
        self.former_apprentices = []
        self.relationships = []
        self.mate = None
        self.placement = None
        self.example = example
        self.dead = False
        self.died_by = None  # once the cat dies, tell the cause
        self.dead_for = 0  # moons
        self.thought = ''
        if ID is None:
            potential_ID = str(randint(10000, 9999999))
            while potential_ID in self.all_cats:
                potential_ID = str(randint(10000, 9999999))
            self.ID = potential_ID
        else:
            self.ID = ID
        # personality trait and skill
        if self.status != 'kitten':
            self.trait = choice(self.traits)
            if self.status == 'medicine cat':
                self.skill = choice(self.med_skills)
            elif self.status != 'apprentice' and self.status != 'medicine cat apprentice':
                self.skill = choice(self.skills)
            else:
                self.skill = '???'
        else:
            self.trait = self.trait = choice(self.kit_traits)
            self.skill = '???'
        if self.gender is None:
            self.gender = choice(["female", "male"])
        self.g_tag = self.gender_tags[self.gender]
        if status is None:
            self.age = choice(self.ages)
        else:
            if status in ['kitten', 'elder']:
                self.age = status
            elif status == 'apprentice':
                self.age = 'adolescent'
            elif status == 'medicine cat apprentice':
                self.age = 'adolescent'
            else:
                self.age = choice(['young adult', 'adult', 'adult', 'senior adult'])
        if moons is None:
            self.moons = randint(self.age_moons[self.age][0], self.age_moons[self.age][1])
        else:
            self.moons = moons

        # eye colour
        if self.eye_colour is None:
            a = randint(0, 200)
            if a == 1:
                self.eye_colour = choice(["BLUEYELLOW", "BLUEGREEN"])
            else:
                if self.parent1 is None:
                    self.eye_colour = choice(eye_colours)
                elif self.parent2 is None:
                    par1 = self.all_cats[self.parent1]
                    self.eye_colour = choice([par1.eye_colour, choice(eye_colours)])
                else:
                    par1 = self.all_cats[self.parent1]
                    par2 = self.all_cats[self.parent2]
                    self.eye_colour = choice([par1.eye_colour, par2.eye_colour, choice(eye_colours)])

        # pelt
        if self.pelt is None:
            if self.parent1 is None:
                # If pelt has not been picked manually, this function chooses one based on possible inheritances
                self.pelt = choose_pelt(self.gender)

            elif self.parent2 is None and self.parent1 in self.all_cats.keys():
                # 1 in 3 chance to inherit a single parent's pelt
                par1 = self.all_cats[self.parent1]
                self.pelt = choose_pelt(self.gender, choice([par1.pelt.colour, None]), choice([par1.pelt.white, None]), choice([par1.pelt.name, None]),
                                        choice([par1.pelt.length, None]))

            elif self.parent1 in self.all_cats.keys() and self.parent2 in self.all_cats.keys():
                # 2 in 3 chance to inherit either parent's pelt
                par1 = self.all_cats[self.parent1]
                par2 = self.all_cats[self.parent2]
                self.pelt = choose_pelt(self.gender, choice([par1.pelt.colour, par2.pelt.colour, None]), choice([par1.pelt.white, par2.pelt.white, None]),
                                        choice([par1.pelt.name, par2.pelt.name, None]), choice([par1.pelt.length, par2.pelt.length, None]))

        # NAME
        if self.pelt is not None:
            self.name = Name(status, prefix, suffix, self.pelt.colour, self.eye_colour, self.pelt.name)
        else:
            self.name = Name(status, prefix, suffix, eyes=self.eye_colour)

        # SPRITE
        self.age_sprites = {'kitten': randint(0, 2), 'adolescent': randint(3, 5), 'elder': randint(3, 5)}
        self.reverse = choice([True, False])
        self.skin = choice(skin_sprites)

        # scars & more
        scar_choice = randint(0, 15)
        if self.age in ['kitten', 'adolescent']:
            scar_choice = randint(0, 50)
        elif self.age in ['young adult', 'adult']:
            scar_choice = randint(0, 20)
        if scar_choice == 1:
            self.specialty = choice([choice(scars1), choice(scars2)])
        else:
            self.specialty = None

        scar_choice2 = randint(0, 30)
        if self.age in ['kitten', 'adolescent']:
            scar_choice2 = randint(0, 100)
        elif self.age in ['young adult', 'adult']:
            scar_choice2 = randint(0, 40)
        if scar_choice2 == 1:
            self.specialty2 = choice([choice(scars1), choice(scars2)])
        else:
            self.specialty2 = None

        # random event
        if self.pelt is not None:
            if self.pelt.length != 'long':
                self.age_sprites['adult'] = randint(6, 8)
            else:
                self.age_sprites['adult'] = randint(0, 2)
            self.age_sprites['young adult'] = self.age_sprites['adult']
            self.age_sprites['senior adult'] = self.age_sprites['adult']
            self.age_sprites['dead'] = None  # The sprite that the cat has in starclan

            # WHITE PATCHES
            if self.pelt.white and self.pelt.white_patches is not None:
                pelt_choice = randint(0, 10)
                if pelt_choice == 1 and self.pelt.name in ['Calico', 'TwoColour', 'Tabby', 'Speckled', 'Tabby2', 'Speckled2', 'Ticked', 'Rosette', 'Smoke'] and self.pelt.colour != 'WHITE':
                    self.white_patches = choice(['COLOURPOINT', 'COLOURPOINTCREAMY', 'RAGDOLL', 'POINTMARK'])
                elif pelt_choice == 1 and self.pelt.name in ['Calico', 'TwoColour', 'Tabby', 'Speckled', 'Tabby2', 'Speckled2', 'Ticked', 'Rosette', 'Smoke']:
                    self.white_patches = choice(['COLOURPOINT', 'RAGDOLL', 'POINTMARK'])
                elif self.pelt.name in ['Tabby', 'Speckled', 'Tabby2', 'Speckled2', 'TwoColour', 'Ticked', 'Rosette', 'Smoke'] and self.pelt.colour == 'WHITE':
                    self.white_patches = choice(['ANY', 'TUXEDO', 'LITTLE', 'VAN', 'ANY2', 'ONEEAR', 'BROKEN', 'LIGHTTUXEDO', 'BUZZARDFANG', 'LIGHTSONG', 'VITILIGO',
                                                 'TIP', 'FANCY', 'FRECKLES', 'RINGTAIL', 'HALFFACE', 'PANTS2', 'GOATEE', 'TAIL', 'BLAZE', 'PRINCE', 'VEE',
                                                 'BIB', 'UNDERS', 'PAWS', 'FAROFA', 'DAMIEN', 'MISTER', 'BELLY', 'TAILTIP', 'TOES', 'BROKENBLAZE',
                                                 'PANTS', 'REVERSEPANTS', 'SKUNK', 'KARPATI', 'HALFWHITE', 'APPALOOSA',
                                                 'PIEBALD', 'CURVED', 'HEART', 'LILTWO', 'GLASS', 'MOORISH', 'POINTMARK'])
                else:
                    self.white_patches = choice(self.pelt.white_patches)
            else:
                self.white_patches = choice(['EXTRA', None, None])

            # pattern for tortie/calico cats
            if self.pelt.name == 'Calico':
                self.pattern = choice(calico_pattern)
            elif self.pelt.name == 'Tortie' or self.pelt.name == 'Tortie2':
                self.pattern = choice(tortie_pattern)
            else:
                self.pattern = None
        else:
            self.white_patches = None
            self.pattern = None

        # Sprite sizes
        self.sprite = None
        self.big_sprite = None
        self.large_sprite = None

        # experience and current patrol status
        self.in_camp = 1
        if self.age in ['kitten']:
            self.experience = 0
        elif self.age in ['adolescent']:
            self.experience = randint(0, 19)
        elif self.age in ['young adult']:
            self.experience = randint(10, 40)
        elif self.age in ['adult']:
            self.experience = randint(20, 50)
        elif self.age in ['senior adult']:
            self.experience = randint(30, 60)
        elif self.age in ['elder']:
            self.experience = randint(40, 70)
        else:
            self.experience = 0

        experience_levels = ['very low', 'low', 'slightly low', 'average', 'somewhat high', 'high', 'very high', 'master', 'max']
        self.experience_level = experience_levels[math.floor(self.experience / 10)]

        self.paralyzed = False
        self.no_kits = False
        self.exiled = False
        # SAVE CAT INTO ALL_CATS DICTIONARY IN CATS-CLASS
        self.all_cats[self.ID] = self

    def is_alive(self):
        return not self.dead

    def __repr__(self):
        return self.ID

    def thoughts(self):
        # actions or thoughts for all cats. These switch either every moon or every time the game is re-opened

        for c in self.all_cats.keys():
            other_cat = random.choice(list(self.all_cats.keys()))
            while other_cat == c:
                other_cat = random.choice(list(self.all_cats.keys()))
            other_cat = self.all_cats.get(other_cat)
            other_name = str(other_cat.name)
            cat = self.all_cats.get(c)
            thought = 'Is not thinking about much right now'  # placeholder thought - should never appear in game
            if cat.dead:
                # individual thoughts
                starclan_thoughts = ['Is feeling quite lazy', 'Is spending a considerable amount of time grooming', 'Is looking forward to today', 'Is feeling down...',
                                     'Is feeling happy!', 'Is curious about other clans', 'Is feeling sassy today', "Is thinking about a message to send",
                                     "Wishes they were still alive", "Is admiring StarClan territory", "Is thinking about their life", "Is missing a loved one",
                                     "Is hoping to meet with a medicine cat soon", "Is admiring the stars in their fur", "Is watching over a clan ceremony",
                                     "Is hoping to give a life to a new leader", "Is hoping they will be remembered", "Is watching over the clan", "Is worried about the clan",
                                     "Is relaxing in the sun", "Is wondering about twolegs", "Is thinking about their ancient ancestors",
                                     "Is worried about the cats in the Dark Forest", "Is thinking of advice to give to a medicine cat", "Is exploring StarClan",
                                     "Is sad seeing how the clan has changed", "Wishes they could speak to old friends", "Is sneezing on stardust",
                                     "Is comforting another StarClan cat", "Is exploring StarClan\'s hunting grounds", "Is hunting mice in StarClan",
                                     "Is chattering at the birds in StarClan", "Is chasing rabbits in StarClan", "Can feel some cat forgetting them..."]
                if other_cat.dead:
                    starclan_thoughts.extend([  # thoughts with other cats that are dead
                        'Is sharing tongues with ' + other_name, 'Has been spending time with ' + other_name + ' lately', 'Is acting huffy at ' + other_name,
                        'Is sharing a freshkill with ' + other_name, 'Is curious about ' + other_name, 'Is talking with ' + other_name, 'Doesn\'t want to talk to ' + other_name,
                        'Is having a serious fight with ' + other_name, 'Wants to spend more time with ' + other_name + '!',
                        'Is thinking about future prophecies with ' + other_name, 'Is watching over the clan with ' + other_name,
                        'Is listening to long-forgotten stories about the clan'])
                elif not other_cat.dead:
                    starclan_thoughts.extend([  # thoughts with other cats that are alive
                        'Is watching over ' + other_name, 'Is curious about what ' + other_name + ' is doing', 'Wants to send a message to ' + other_name,
                        'Is currently walking in the dreams of ' + other_name, 'Is proud of ' + other_name, 'Is disappointed in ' + other_name, 'Wants to warn ' + other_name,
                        'Has been following the growth of ' + other_name, 'Has seen ' + other_name + '\'s future demise', 'Is looking to visit ' + other_name + ' in a dream soon',
                        'Accidentally found themselves in ' + other_name + '\'s dreams the other night', 'Wants to warn ' + other_name + ' about something that will happen soon',
                        'Knows what ' + other_name + '\'s secret is and wants to tell some cat'])
                if cat.status in ['kitten', 'apprentice', 'medicine cat apprentice']:  # dead young cat thoughts
                    starclan_thoughts.extend(['Wishes they had more time to grow up', 'Wonders what their full name would have been', 'Is bothering older StarClan cats',
                                              'Is learning about the other cats in StarClan'])
                elif cat.status == 'elder':  # dead elder thoughts
                    starclan_thoughts.extend(
                        ['Is grateful that they lived such a long life', 'Is happy that their joints no longer ache', 'Is telling stories to the younger cats of StarClan',
                         'Watches over the younger cats of StarClan', 'Is observing how different the clan is from when they were alive'])
                elif cat.status == 'leader':  # dead leader thoughts
                    starclan_thoughts.extend(['Hoped that they were a good leader', 'Wishes that they had ten lives', 'Is proud of their clan from StarClan',
                                              'Is pleased to see the new direction the clan is heading in', 'Still frets over their beloved former clanmates from afar',
                                              'Rejoices with every new kit born to the clan they still hold so dear'])
                thought = choice(starclan_thoughts)  # sets current thought to a random applicable thought
            elif not cat.dead:
                # general individual thoughts
                thoughts = ['Is feeling quite lazy', 'Is spending a considerable amount of time grooming', 'Is looking forward to today', 'Is feeling down...',
                            'Is feeling excited', 'Is feeling nervous', 'Is feeling content', "Is relaxing in camp", 'Is daydreaming', 'Is napping', 'Thinks they are going crazy',
                            'Is feeling gloomy', "Is looking around camp", 'Is feeling happy!', 'Is curious about the other clans', 'Is feeling sassy today',
                            'Wants to spend time alone today', "Is eating some freshkill", 'Is heading to the dirtplace', 'Is rethinking their life choices',
                            'Is in the medicine den', 'Is having a good day', 'Is having a hard day', 'Is talking to themselves',
                            'Regrets not eating the bird on the freshkill pile earlier', 'Is basking in the sun', 'Feels a sense of dread', 'Is feeling unappreciated',
                            'Is staring off into space', 'Is worried others are judging them', 'Almost choked on their prey', 'Is chattering at the birds in the trees above',
                            'Was recently caught humming to themselves', 'Had a nightmare involving the rushing river nearby', 'Wishes they were still in their nest sleeping',
                            'Is craving the taste of mouse', 'Is craving the taste of rabbit', 'Is craving the taste of vole', 'Is craving the taste of frog',
                            'Is craving the taste of shrew', 'Is wondering if they would be a good swimmer', 'Is thinking about how awful kittypet food must taste',
                            'Is feeling underappreciated...', 'Is staring off into space', 'Is picking the burrs from their pelt', 'Has a sore paw from a bee sting',
                            'Is sharpening their claws', 'Woke up on the wrong side of the nest']
                if other_cat.dead:  # thoughts with other cats who are dead
                    if cat.status in ['kitten', 'apprentice', 'medicine cat apprentice']:  # young cat thoughts about dead cat
                        thoughts.extend(
                            ['Is listening to stories about ' + other_name, 'Is learning more about ' + other_name, 'Is sad they couldn\'t spend time with ' + other_name,
                             'Is wondering if ' + other_name + ' would have been their friend'])
                    elif cat.status in ['warrior', 'medicine cat', 'deputy', 'leader']:  # older cat thoughts about dead cat
                        thoughts.extend(
                            ['Is listening to stories about ' + other_name, 'Is learning more about ' + other_name, 'Is sad they couldn\'t spend more time with ' + other_name,
                             'Wishes they could visit ' + other_name + ' in StarClan', 'Is remembering ' + other_name])
                    if cat.status == 'elder':  # elder thoughts about dead cat
                        thoughts.extend(['Is telling stories about ' + other_name, 'Is sad they couldn\'t spend more time with ' + other_name,
                                         'Wishes they could visit ' + other_name + ' in StarClan', 'Is remembering ' + other_name,
                                         'Wishes that ' + other_name + ' were still alive', 'Found a trinket that used to belong to ' + other_name,
                                         'Is forgetting who ' + other_name + ' was', 'Is thinking fondly of ' + other_name,
                                         'Sometimes feels like ' + other_name + " is still right there next to them"])
                    if cat.status == 'medicine cat' or cat.status == 'medicine cat apprentice' or cat.skill == 'strong connection to starclan':  # medicine cat/strong connection
                        # thoughts about dead cat
                        thoughts.extend(
                            ['Was given a prophecy by ' + other_name, 'Was sent an omen by ' + other_name, 'Is dreaming about ' + other_name + ' who gives them a message',
                             'Is visited by ' + other_name, 'Senses ' + other_name + ' is nearby', 'Saw ' + other_name + ' in a dream, warning them about... something',
                             'Is asking for guidance from ' + other_name, 'Is wondering desperately why ' + other_name + ' wasn\'t there when they needed them',
                             'Is sure that they saw ' + other_name + ' appear in the forest today... why?', 'Blames themselves for ' + other_name + '\'s death...'])
                elif not other_cat.dead:  # thoughts with other cat who is alive
                    if cat.status in ['warrior', 'elder', 'deputy', 'leader'] and other_cat.status == 'apprentice':  # older cat thoughts about younger cat
                        thoughts.extend(['Is giving ' + other_name + ' advice', 'Is telling ' + other_name + ' about a hunting technique', 'Is scolding ' + other_name,
                                         'Is giving ' + other_name + ' a task', other_name + ' reminds them of when they were their age',
                                         'Is telling ' + other_name + ' about their own days as an apprentice',
                                         'Is frustrated that ' + other_name + ' won\'t take their duties more seriously',
                                         'Has successfully tricked ' + other_name + ' into believing a crazy tale about the clan leader',
                                         'Can\'t believe ' + other_name + ' caught that rabbit on patrol yesterday',
                                         'Doesn\'t think that ' + other_name + ' has been completely honest lately', 'Is fuming from an argument with ' + other_name])
                    if cat.status == 'kitten':  # kit thoughts
                        if other_cat.status == 'kitten':  # kit thoughts with other kit
                            thoughts.extend(['Pretends to be a warrior with ' + other_name, 'Plays mossball with ' + other_name, 'Has a mock battle with ' + other_name,
                                             'Comes up with a plan to sneak out of camp with ' + other_name, 'Whines about ' + other_name, 'Chomps on ' + other_name + '\'s ear',
                                             'Is pretending to ward off foxes with ' + other_name, 'Is pretending to fight off badgers with ' + other_name,
                                             'Is racing ' + other_name + ' back and forth across the camp clearing',
                                             'Is talking excitedly with ' + other_name + ' about how cool their clan leader is',
                                             'Is talking excitedly with ' + other_name + ' about how cool their clan deputy is',
                                             'Is jealous that ' + other_name + ' is getting more attention than them',
                                             'Won\'t stop crying that they\'re hungry... but they just ate!'])
                        elif other_cat.status != 'kitten':  # kit thoughts about older cat
                            thoughts.extend(['Is biting ' + other_name + '\'s tail', 'Sticks their tongue out at ' + other_name, 'Whines to ' + other_name,
                                             'Is demanding ' + other_name + '\'s attention', 'Really looks up to ' + other_name,
                                             'Is hiding under a bush from ' + other_name + ', but they can\'t stop giggling', 'Is pretending to be ' + other_name])
                    elif cat.status in ['apprentice', 'medicine cat apprentice', 'warrior', 'medicine cat', 'deputy', 'leader']:
                        if other_cat.status == 'kitten':  # older cat thoughts about kit
                            thoughts.extend(['Trips over ' + other_name, 'Is giving advice to ' + other_name, 'Is giving ' + other_name + ' a badger ride on their back!',
                                             'Hopes that their own kits are as cute as ' + other_name + ' someday',
                                             'Had to nip ' + other_name + ' on the rump because they were being naughty',
                                             'Is promising to take ' + other_name + ' outside of camp if they behave',
                                             'Is watching ' + other_name + ' perform an almost-decent hunting crouch',
                                             'Can\'t take their eyes off of ' + other_name + ' for more than a few seconds',
                                             'Gave ' + other_name + ' a trinket they found while out on patrol today'])
                        else:
                            thoughts.extend(
                                ['Is fighting with ' + other_name, 'Is talking with ' + other_name, 'Is sharing prey with ' + other_name, 'Heard a rumor about ' + other_name,
                                 'Just told ' + other_name + ' a hilarious joke'])
                    if cat.age == other_cat.age and cat.parent1 != other_cat.parent1 and cat.parent2 != other_cat.parent2 and cat.ID not in [other_cat.parent1,
                                                                                                                                             other_cat.parent2] and other_cat.ID \
                            not in [
                        cat.parent1, cat.parent2] and cat.mate is None and other_cat.mate is None and cat.age == other_cat.age:
                        thoughts.extend(
                            ['Is developing a crush on ' + other_name, 'Is spending a lot of time with ' + other_name, 'Feels guilty about hurting ' + other_name + '\'s feelings',
                             'Can\'t seem to stop talking about ' + other_name, 'Would spend the entire day with ' + other_name + ' if they could',
                             'Was caught enjoying a moonlit stroll with ' + other_name + ' last night...',
                             'Keeps shyly glancing over at ' + other_name + ' as the clan talks about kits', 'Gave a pretty flower they found to ' + other_name,
                             'Is admiring ' + other_name + ' from afar...', 'Is thinking of the best ways to impress ' + other_name,
                             'Doesn\'t want ' + other_name + ' to overwork themselves', 'Is rolling around a little too playfully with ' + other_name + '...',
                             'Is wondering what it would be like to grow old with ' + other_name])
                if cat.status == 'kitten':
                    thoughts.extend(['Plays mossball by themselves', 'Is annoying older cats', 'Wonders what their full name will be', 'Pretends to be a warrior',
                                     'Is becoming interested in herbs', 'Tries to sneak out of camp', 'Is rolling around on the ground', 'Is chasing their tail',
                                     'Is playing with a stick', 'Is nervous for their apprentice ceremony', 'Is excited for their apprentice ceremony',
                                     'Wonders who their mentor will be', "Practices the hunting crouch", 'Pretends to fight an enemy warrior', 'Wants to take a nap',
                                     'Is scared after having a nightmare', 'Thinks they saw a StarClan cat in their dreams', 'Wants to snuggle',
                                     'Wishes other cats would stop babying them', 'Is hiding from other cats', 'Is bouncing around in excitement', 'Whines about being hungry',
                                     'Is asking the older cats about how kittens are made', 'Is pestering older cats to play with them', 'Is whining for milk',
                                     'Is whimpering in their sleep', 'Is trying to growl menacingly', 'Is adamantly refusing to take their nap',
                                     'Was nipped on the rump by an elder for being naughty', 'Is batting pebbles across the camp clearing',
                                     'Is regretting eating the bug that they caught', 'Recently took a tumble off of a log',
                                     'Is busy mastering a battle move they are performing incorrectly', 'Refuses to eat the herbs the medicine cat has given them for their tummy',
                                     'Is scrambling the medicine cat\'s herbs!', 'Is crying after rough-housing too hard with the older cats',
                                     'Is hatching a plan to sneak out of camp and play', 'Is running like a whirlwind around the camp', 'Is pretending to be the clan leader',
                                     'Is pretending to be deputy', 'Is pretending to be the medicine cat', 'Doesn\'t want to grow up yet...', 'Wants to be a warrior already!',
                                     'Got in trouble for bringing thorns into the nest', 'Is asking older cats how kits are born'])
                    if cat.trait == 'nervous':
                        thoughts.extend(['Was startled by a croaking frog', 'Is doing their best not to get stepped on by the bigger cats'])
                    elif cat.trait == 'charming':
                        thoughts.extend(['Is rolling around cutely while warriors look upon them', 'Is rubbing up against the warriors\' legs',
                                         'Is hoping the patrol will come back with a special gift for them like usual',
                                         'Is trying to purr their way out of trouble with the Medicine Cat'])
                    elif cat.trait == 'impulsive':
                        thoughts.extend(['Keeps streaking across the clearing', 'Is stuck in a tree... again', 'Is complaining of a tummy ache after eating too much',
                                         'Is awfully close to getting a nip on the rump for misbehaving', 'Is waiting for an opportunity to sprint out of sight'])
                elif cat.status == 'apprentice':
                    thoughts.extend(['Is thinking about the time they caught a huge rabbit', 'Wonders what their full name will be', 'Plans to visit the elders soon',
                                     "Practices the hunting crouch", 'Pretends to fight an enemy warrior', 'Practices some battle moves', 'Is becoming interested in herbs',
                                     'Volunteers to gather herbs', 'Can\'t wait to be a warrior', 'Is gathering moss', 'Is gossiping', 'Is acting angsty',
                                     'Was put on kit-sitting duty', 'Is showing off to the kits', 'Is dreading their apprentice duties', 'Is helping the elders with their ticks',
                                     'Fell into the nearby creek yesterday and is still feeling damp', 'Is helping to repair the elder\'s den',
                                     'Is helping to reinforce the camp wall with brambles', 'Was asked to gather fresh moss for the elders\' bedding',
                                     'Is making their mentor laugh', 'Is really bonding with their mentor', 'Is having a hard time keeping up with their training',
                                     'Has been lending the medicine cat a paw lately', 'Is daydreaming about having a mate and kits someday', 'Had quite the adventure today',
                                     'Was tasked with lining nests with fresh moss today', 'Is dreaming of someday making their clan proud',
                                     'Is awkwardly deflecting kits\' questions about where kits come from'])
                    if cat.trait == 'bloodthirsty':
                        thoughts.extend(
                            ['Pesters their mentor about doing battle training', 'Is thinking about murder', 'Is acting suspicious', 'Has been washing their paws a lot lately',
                             'Has disappeared often recently', 'Starts a fight with another apprentice', 'Draws blood during their battle training', 'Growls to themselves'])
                    elif cat.trait == 'strange':
                        thoughts.extend(
                            ['Is telling every cat about their weird dreams', 'Is chasing a butterfly', 'Stares at random cats', 'Volunteered to guard the dirtplace...?',
                             'Is telling stories that only make sense to them', 'Doesn\'t feel understood by their clanmates', 'Wandered off alone somewhere the other day',
                             'Is staring intently at something no other cat can see', 'Is staring intently at a wall', 'Has been distracted during recent clan meetings',
                             'Recently wandered off during training, not returning until dusk'])
                    elif cat.trait == 'ambitious':
                        thoughts.extend(['Is asking the clan leader what they can do to help out around camp', 'Has been asking their mentor for more training',
                                         'Begs to be made a warrior early', 'Is boasting loudly about having defeated an enemy warrior on patrol the other day',
                                         'Seems to be ordering their fellow apprentices around', 'Has been imitating the clan leader\'s behaviour recently',
                                         'Tries to put on a brave face for their fellow apprentices', 'Is feeling proud of themselves', 'Made sure to wake up early to train',
                                         'Has been catching the most prey out of all the apprentices', 'Is daydreaming about a clan celebration in their honor someday'])
                    elif cat.trait == 'loyal':
                        thoughts.extend(['Is listening to the clan leader intently', 'Is listening to the deputy intently', 'Is listening to their mentor intently',
                                         'Has agreed to their mentor\'s orders recently, despite their own doubts', 'Is determined to protect their loved ones',
                                         'Is making sure that everyone has eaten well', 'Is checking in on the elder\'s den',
                                         'Recently reported the nearby scent of rogues in the territory', 'Proclaimed to their mentor their unwavering loyalty',
                                         'Is boasting about their loyalty to the clan', 'Is rambling on to kits about the importance of respecting their elders'])
                    elif cat.trait == 'righteous':
                        thoughts.extend(['Wants nothing more than to live by the Warrior Code', 'Is telling off kits for being immature', 'Is praying to StarClan for guidance...',
                                         'Is refusing to follow their mentor\'s recent orders due to their own morals', 'Is reevaluating their morals',
                                         'Hopes to help guide their clanmates down the right path...', 'Always cheers the loudest of any cat at naming ceremonies'])
                    elif cat.thoughts == 'fierce':
                        thoughts.extend(['Is showing off their new battle moves', 'Is roaring playfully at kits, making them laugh',
                                         'Has been rough housing with the kits a little to hard lately', 'Isn\'t scared of anything today!',
                                         'Woke up with a flame in their belly this morning!', 'Is unusually tame today', 'Is looking forward to a challenge',
                                         'Can\'t stop flexing their claws', 'Was recently chastised by their mentor for reckless behaviour out on patrol',
                                         'Is pushing hard for more battle training', 'Thinks that they could take on a badger solo', 'Thinks that they could take on a fox solo',
                                         'Thinks that they could take on a dog solo', 'Hopes to earn more battle scars to show off',
                                         'Is telling the kits tales about valiant warriors in the thick of epic battles',
                                         'Is asking with the medicine cat what herbs may help them to be stronger in battle'])
                    elif cat.trait == 'nervous':
                        thoughts.extend(['Is hoping to not train with their mentor today...', 'Hopes that they will be a strong enough warrior...',
                                         'Is wondering if they are more suited for life as a medicine cat...', 'Was startled by a squirrel while out training!',
                                         'Was startled by a shrew while out on patrol!', 'Was startled by a fluttering bird while out on patrol!',
                                         'Feels like there are ants pricking their pelt...', 'Is dreading the thought of failure...', 'Is nervously pacing around camp',
                                         'Is nervously glancing around camp', 'Acted bravely on a recent patrol, despite their anxieties', 'Thinks that they are hearing things...',
                                         'Keeps checking their nest for burrs', 'Is double checking that the camp walls are thoroughly reinforced... just in case',
                                         'Is fumbling over their words', 'Is visibly stressed about something', 'Wishes they were back in the nursery'])
                    elif cat.trait == 'strict':
                        thoughts.extend(['Is lecturing any cat who will listen about the Warrior Code', 'Is grumbling about troublesome kits',
                                         'Is busy chastising fellow apprentices... but no cat is sure what for', 'Will not allow themselves to rest',
                                         'Has been tough on themselves recently', 'Is participating in a rather rigorous training session',
                                         'Is surveying the camp scornfully from a higher vantage point', 'Is grooming themselves, making sure every whisker is in place',
                                         'Is lashing their tail furiously', 'Can\'t stand to watch the kits make fools of themselves'])
                    elif cat.trait == 'charismatic':
                        thoughts.extend(['Is smiling warmly at their clanmates', 'Has the kits very engaged in a very, very tall tale', 'Is a favorite among the elders lately',
                                         'Is this moon\'s heartthrob to the other apprentices', 'Is making everyone laugh at a very funny quip',
                                         'Has recently given a wonderful speech to fellow apprentices, boosting morale', 'Always manages to turn the mood into a lighter one',
                                         'Is laughing with friends', 'Is looking around camp for someone to share tongues with',
                                         'Has received several invitations to share tongues later this evening... and is deciding which to take',
                                         'Is basking in a sunray in the camp clearing', 'Plans to go on a stroll with some cat today',
                                         'Is swishing their tail back and forth in a laid back manner', 'Is grooming their already silky soft coat', 'Is purring warmly',
                                         'Is purring loudly', 'Is purring sweetly', 'Winked playfully at another apprentice from across the clearing!'])
                    elif cat.trait == 'calm':
                        thoughts.extend(
                            ['Is taking a moment to appreciate some peace and quiet', 'Looks on as the camp buzzes around them', 'Is politely listening to elders\'s stories',
                             'Is basking in the gentle sunlight around camp', 'Is meditating upon a sun-warmed rock', 'Is humming a soothing tune to themselves as they work',
                             'Is out on a peaceful stroll', 'Is remembering simpler days with fondness', 'Is offering gentle advice to a frustrated clanmate',
                             'Is lining their nest with lavender', 'Smells sweet, like lavender', 'Never fails to offer comfort to their clanmates',
                             'Is taking their sweet time eating their meal', 'Is purring quietly'])
                    elif cat.trait == 'daring':
                        thoughts.extend(['Is climbing to the top of a very tall tree!', 'Is racing through camp, accidentally knocking into clanmates',
                                         'Suffered a bellyache after being dared to swallow a beetle',
                                         'Is challenging any warrior they can to a sparring match... with minimal recruiting success',
                                         'Is challenging some warriors to a sparring match, two-on-one!', 'Is leaping from boulder to boulder out in the forest',
                                         'Is itching to go out on to train', 'Is twitching their tail in excitement about something',
                                         'Recently avoided a monster on the thunderpath by the skin of their teeth!', 'Batted at a snake on a patrol recently and fled',
                                         'Is being scolded by the deputy for reckless behavior while out training'])
                    elif cat.trait == 'loving':
                        thoughts.extend(['Is helping out with kits around camp', 'Is smiling at the antics of the kits', 'Is feeling content with the little things in life',
                                         'Is purring with friends', 'Is purring loudly', 'Is purring gently', 'Needs a bit of time alone today',
                                         'Is talking with friends about recent celebrations', 'Is listening to another apprentice\'s troubles sympathetically',
                                         'Is offering words of comfort to the kits', 'Is offering any help they can to the medicine cat'])
                    elif cat.trait == 'playful':
                        thoughts.extend(['Is playing tag with cats around camp', 'Is tossing mossballs around', 'Pounced on a stray leaf with satisfaction',
                                         'Seems to be playing with their food', 'Is giving kits badger rides on their back!', 'Is play-fighting with friends',
                                         'Is playing a games of counting stones', 'Successfully lightened a dreary mood while out training the other day',
                                         'Is hoping to be on friendly terms with neighboring clans someday', 'Has been joking around a bit too much recently',
                                         'Annoyed their mentor on accident the other day', 'Is showing kits a game they used to play when they were that age',
                                         'Is chasing a bug around the camp clearing', 'Has been distracting their fellow clanmates lately',
                                         'Won\'t stop making funny faces when their mentor\'s back is turned', 'Is riling up the kits, much to the queens\'s dismay',
                                         'Is cracking jokes', 'Is chasing their own tail, making others laugh', 'Is happily chasing a butterfly',
                                         'Is running after a colorful beetle', 'Is letting out mrrows of laughter'])
                    elif cat.trait == 'lonesome':
                        thoughts.extend(['Is sitting alone', 'Looks on as others share tongues around the camp clearing', 'Is eating a piece of fresh kill in a corner of camp',
                                         'Went out to hunt by themselves', 'Thinks that they are alone in their thoughts and beliefs...',
                                         'Is looking longingly at other cats as they talk amongst themselves', 'Went on a long, moonlit stroll the other night',
                                         'Is nowhere to be seen around camp', 'Wonders if any cat would miss them if they travelled far away',
                                         'Is thinking wistfully about the past...', 'Is unsure of how to start up a conversation', 'Is fumbling with their words',
                                         'Is enjoying some peace and quiet away from others', 'Is seeking out a place where they can be by themselves for a bit',
                                         'Is feeling cramped in the apprentice\'s den', 'Is feeling a bit anxious after having been around so many cats at the last Gathering'])
                    elif cat.trait == 'cold':
                        thoughts.extend(['Is hissing in frustration', 'Recently snapped at the kits, making them cry', 'Is grunting rudely at passersby',
                                         'Wonders why others snap back at them', 'Notices that their clanmates have been nervous around them lately',
                                         'Is scolding the apprentices over something slight', 'Is hoping their warrior name will end in -claw'])
                    elif cat.trait == 'insecure':
                        thoughts.extend(['Is wondering if they are good enough to be a warrior...', 'Wonders if the medicine cat life would have better suited them...',
                                         'Is thinking about where they belong', 'Is hoping no cat saw them trip just now',
                                         'Almost died of embarrassment after a recent fumble on a patrol',
                                         'Doesn\'t think that they have performing up to their mentor\'s standards lately...', 'Hopes that they will make it through leaf-bare',
                                         'Took their own insecurities out on a friend the other day and feels awfully guilty...', 'Is reluctant to spar with their mentor today',
                                         'Doesn\'t think their hauls on hunting patrols have been substantial enough as of late'])
                    elif cat.trait == 'vengeful':
                        thoughts.extend(['Seems to be plotting something', 'Is definitely plotting something', 'Is glaring daggers across the camp clearing',
                                         'Swears that they will get their revenge... but for what?', 'Thinks that the clan leader should declare war on a neighboring clan',
                                         'Is angrily clawing up the ground, lost in deep thought', 'Is shredding the grass underpaw', 'Snaps at another apprentice'])
                    elif cat.trait == 'shameless':
                        thoughts.extend(
                            ['Is grooming intensely in clear view of everyone else in camp', 'Pushed a kit out of their way thoughtlessly', 'Is snoring... at a ridiculous volume',
                             'Announced that they are heading to the dirtplace', 'Was found napping in the warrior\'s den!', 'Is eating, chewing very loudly',
                             'Was found to be faking a bellyache, earning a stern lecture from the medicine cat', 'Stumbled into mud earlier and has yet to wash',
                             'Was found napping in another cat\'s nest!', 'Is fishing for compliments on their recently groomed fur'])
                    elif cat.trait == 'faithful':
                        thoughts.extend(['Is giving thanks to Starclan', 'Is assuring some worried clanmates that Starclan will guide them',
                                         'Is pondering their warrior ancestors, and the protections they grant the clan', 'Would follow their clanmates to the ends of the earth',
                                         'Feels safe within the walls of the camp', 'Is promising to always serve Starclan', 'Is hoping that Starclan protects their loved ones...',
                                         'Is thanking Starclan for their catch out on a hunting patrol today'])
                    elif cat.trait == 'troublesome':
                        thoughts.extend(['Won\'t stop pulling pranks', 'Recently was scolded for eating prey before the queens and elders', 'Is causing problems',
                                         'Is ignoring their mentor\'s orders', 'Is grumbling as they carry out a task for the medicine cat',
                                         'Recently put a dead snake at the camp entrance to scare clanmates',
                                         'Is embarrassed after getting a taste of their own bitter herbs... Serves them right!',
                                         'Got in trouble for shirking their training the other day...', 'Can\'t seem to sit still!', 'Is surprisingly on task today',
                                         'Is making other apprentices laugh', 'Got scolded for telling the kits a naughty joke!',
                                         'Is lightening the mood around camp with their shenanigans', 'Got distracted quite a bit today',
                                         'Is bored, and looking for something to get into', 'Ate their fill and then some from the fresh kill pile',
                                         'Climbed up a tree and nearly fell out!', 'Is considering bending the rules just this once... again'])
                    elif cat.trait == 'empathetic':
                        thoughts.extend(['Is listening to the woes of a fellow clanmate', 'Volunteered to gather fresh lining to the elders\' nests',
                                         'Notices another apprentice struggling with a task and offers their help',
                                         'Is doing extra apprentice tasks around camp, to help lighten the load', 'Is sharing tongues with friends',
                                         'Is going to keep cats in the medicine den company', 'Is taking a breath, and ponders the burdens of others they have listened to',
                                         'Is comforting kits after a scary experience'])
                    elif cat.trait == 'adventurous':
                        thoughts.extend(['Wants to explore far beyond the borders of their territory...', 'Wonders what lays beyond the distant horizon...',
                                         'Is dreaming of one day discovering something new and exciting!', 'Is itching to run, run, run!',
                                         'Wants to climb the tallest tree in the territory!', 'Is itching for some excitement around camp',
                                         'Is considering bending the rules a bit... just this once', 'Is quietly trying to recruit other apprentices for a quick adventure',
                                         'Is showing off a trinket they found while exploring', 'Is daydreaming about how much there must be to see out in the world!'])
                    elif cat.trait == 'thoughtful':
                        thoughts.extend(['Gave an elder their favorite piece of fresh kill', 'Offered to fetch more herbs for the medicine cat',
                                         'Is bringing soaked moss to the queens in the nursery', 'Is promising to take the kits out on a stroll today if they behave',
                                         'Plucked feathers from their meal for the kits to play with', 'Offered to go on the dawn patrol with their mentor',
                                         'Is making sure that the elders all have fresh bedding', 'Is hosting a mock training session for the kits',
                                         'Is offering to look after the kits while the queens rest', 'Is offering helpful advice to a gloomy clanmate',
                                         'Brought back a much-needed herb to a grateful medicine cat after a hunting patrol'])
                    elif cat.trait == 'compassionate':
                        thoughts.extend(['Is being scolded for giving their prey away to a starving loner', 'Spent time today with a grieving clanmate',
                                         'Is helping the medicine cat organize herb stores', 'Let their clanmate have the last piece of fresh kill on the pile this morning',
                                         'Is making sure that the leader has eaten before they dig in to their own meal',
                                         'Is noticing with joy how well the clan is looking after one another as of late',
                                         'Helped the elders to rise stiffly from their nests this morning', 'Is listening to a clanmate\'s struggles with love'])
                    elif cat.trait == 'childish':
                        thoughts.extend(['Is chasing a butterfly around the camp', 'Is pouncing on unsuspecting kits', 'Is playing with their food',
                                         'Is giggling about clan drama with friends', 'Is crunching leaves with their paws', 'Is whining about clan duties',
                                         'Is teaching new games to the kits', 'Is distracted by a shiny twoleg trinket they found', 'Is gnawing on a small bone busily',
                                         'Is batting at a ball of moss', 'Is preoccupied playing an important game of Hide and Seek', 'Is laughing gleefully!'])
                    elif cat.trait == 'confident':
                        thoughts.extend(['Boasts about how much fresh kill they intend to bring back to camp today', 'Is building up a fellow clanmate\'s confidence in battle!',
                                         'Is puffing their chest out', 'Thinks that they are the best hunter in the clan', 'Thinks that they are the fastest runner in the clan',
                                         'Thinks that they are the fiercest fighter in the clan', 'Thinks that they are the smartest cat in the clan',
                                         'Thinks that they are the funniest cat around', 'Is sure to stand tall when the clan leader walks by', 'Is strutting around confidently',
                                         'Is showing off their battle moves', 'Knows without a doubt that the clan leader must respect them',
                                         'Knows without a doubt that the deputy respects them', 'Is sure that they\'ll be made into a warrior today',
                                         'Is letting the clan leader know their opinion on a rather serious matter'])
                    elif cat.trait == 'careful':
                        thoughts.extend(['Is asking if they need more training', 'Is double-checking their nest for burrs', 'Is helping to reinforce the nursery walls',
                                         'Is helping to reinforce the camp walls', 'Is warning the kits to stay in camp',
                                         'Is going back to check out an old fox burrow they discovered yesterday, just to be safe', 'Is patching up a hole in the camp wall',
                                         'Is getting a small scratch checked out by the medicine cat', 'Is slowly and methodically grooming themselves',
                                         'Is chiding a younger cat for being so reckless', 'Is padding back and forth, across the camp',
                                         'Is dutifully standing guard outside of camp'])
                    elif cat.trait == 'altruistic':
                        thoughts.extend(['Is taking fresh kill to the elders and queens', 'Is following the kits around camp, giving the queens a break',
                                         'Is laughing at a clanmate\'s joke, even though they didn\'t find it too terribly funny', 'Gave their share of fresh kill to the elders',
                                         'Helped to gather herbs all day with the medicine cat', 'Is putting mousebile on the elder\'s ticks',
                                         'Is thinking of giving their mentor a gift for their hard work', 'Made a keen suggestion to their mentor the other day',
                                         'Let the kits sleep in their nest with them last night', 'Is grooming the scruffiest kits around camp dutifully'])
                    elif cat.trait == 'bold':
                        thoughts.extend(['Winked cheekily at another apprentice', 'Is getting some looks after speaking up at the last clan meeting', 'Is criticizing their mentor',
                                         'Taunted rival clan apprentices at the border the other day', 'Is looking to challenge a warrior to a sparring match'])
                    elif cat.trait == 'patient':
                        thoughts.extend(['Is waiting until everyone else has taken from the fresh kill pile to eat', 'Is patiently standing guard outside of camp',
                                         'Is winning a staring contest against a clanmate', 'Is letting a kit tug on their tail',
                                         'Is listening to older cats gripe about their day', 'Is looking up, watching the clouds roll by',
                                         'Is watching the breeze blow around the camp', 'Is listening to the grass sway', 'Is listening closely to the sounds of the forest',
                                         'Is waiting to watch the sun rise', 'Is waiting to watch the sun set', 'Is grooming, grooming, grooming away...',
                                         'Is listening to a story they\'ve heard many, many times'])
                    elif cat.trait == 'responsible':
                        thoughts.extend(['Is making sure they\'ve done all of their daily duties', 'Is going to fetch the elders new bedding today',
                                         'Is asking their mentor what they can do to be helpful around camp today', 'Was the first to rise this morning',
                                         'Roused the other cats awake this morning', 'Is repairing one of the camp walls', 'Is making sure the kits behave',
                                         'Isn\'t sure that they should be idling around at the moment', 'Is planning on going to sleep early tonight',
                                         'Is planning to wake up early tomorrow', 'Is offering to lead the next patrol out',
                                         'Is licking their chest in embarrassment after being praised by their mentor', 'Is making sure no work is being shirked!'])
                    elif cat.trait == 'sneaky':
                        thoughts.extend(['Is sniffing the edges of the camp wall suspiciously...', 'Smells like they may have rolled in catmint recently...',
                                         'Is currently eavesdropping on two clanmates, ears pricked', 'Is avoiding the conversation topic at paw',
                                         'Is spreading rumors about clanmates', 'Is whispering with a fellow clanmate at the edges of camp',
                                         'Recently spent the night outside of camp', 'Is licking their chops after an unknown tasty treat',
                                         'Is teaching kits how to walk without making a sound'])
                    elif cat.trait == 'wise':
                        thoughts.extend(['Is teaching kits how to identify prey prints in the dirt', 'Is giving somber advice to a fellow apprentice',
                                         'Was sought out by another apprentice recently for their wisdom', 'Is counseling the kits', 'Is grooming themselves thoughtfully',
                                         'Is telling stories to a very interested bunch of apprentices', 'Has a suggestion for the clan leader that they wish to present'])
                elif cat.status == 'medicine cat apprentice':
                    thoughts.extend(['Is struggling to remember all of the names of herbs', 'Is counting the poppy seeds', 'Is helping organize the herb stores',
                                     'Wonders what their full name will be', 'Plans to help the elders with their ticks', 'Is looking forward to the half-moon meeting',
                                     'Is wondering if they are good enough to become a medicine cat', 'Helps apply a poultice to a small wound', 'Is making new nests',
                                     'Is proud of their ability to care for their clanmates', 'Is tending growing herbs', 'Made a mess of the herbs and is panicking',
                                     'Is carefully picking up spilled poppy seeds', 'Is out gathering more cobwebs', 'Is reciting the names of herbs aloud',
                                     'Wishes the other apprentices could understand how they feel', 'Was startled awake in the wee hours by a vivid dream',
                                     'Has been hearing the voices of StarClan cats...', 'Has the foul taste of bitter herbs in their mouth',
                                     'Is enjoying learning all of the herbs a medicine cat needs!', 'Is happy that they chose life as a medicine cat',
                                     'Is lining nests with fresh moss and feathers'])
                elif cat.status == 'medicine cat':
                    thoughts.extend(['Is looking for herbs', 'Is organizing the herb stores', 'Is drying some herbs', 'Is counting the poppy seeds', 'Is gathering cobwebs',
                                     'Is interpreting an omen', 'Is interpreting a prophecy', 'Hopes for a message from StarClan soon', 'Is checking up on the warriors',
                                     'Is feeling stressed taking care of the clan', 'Is thinking about taking on a new apprentice',
                                     'Is wondering if they could borrow some catmint from the other clans', 'Is looking forward to the half-moon meeting',
                                     'Is wrapping a wound with cobwebs', 'Is clearing out old herbs', 'Chased kits out of their den', 'Is tending growing herbs',
                                     'Wishes they had an extra set of paws', 'Is carefully picking up spilled poppy seeds', 'Is out gathering more cobwebs',
                                     'Is reciting the names of herbs aloud', 'Was startled awake in the wee hours by a vivid dream', 'Is running low on catmint',
                                     'Is running low on marigold', 'Is running low on burdock root', 'Is running low on poppy seeds', 'Is running low on cobwebs',
                                     'Is running low on feverfew', 'Is running low on borage leaves', 'Is running low on tansy', 'Is running low on mouse bile',
                                     'Is teaching kits about what plants to stay away from', 'Plans to go out gathering herbs today',
                                     'Is lining nests with fresh moss and feathers'])
                    if cat.trait == 'bloodthirsty':
                        thoughts.extend(
                            ['Is gathering deathberries', 'Has been disappearing a lot lately', 'Insists only on treating cats who need it', 'Is ripping some leaves to shreds',
                             'Encourages kits to eat some strange red berries', 'Debates becoming a warrior', 'Gives the wrong herbs to a warrior on purpose'])
                    elif cat.trait == 'strange':
                        thoughts.extend(
                            ['Insists everyone eat chamomile leaves everyday at moonhigh', 'Hisses at the kits randomly', 'Sleeps in the middle of the clearing', 'Looks dazed'])
                    elif cat.trait == 'ambitious':
                        thoughts.extend(['Insists on taking on more tasks', 'Spends all day gathering herbs'])
                    elif cat.trait == 'loyal':
                        thoughts.extend(['Refuses to share gossip at the half-moon meeting', 'Refuses to give another clan\'s medicine cat some herbs'])
                    elif cat.trait == 'righteous':
                        thoughts.extend(['Gives herbs to an injured loner'])
                    elif cat.thoughts == 'fierce':
                        thoughts.extend(['Insists on joining battle training once a moon'])
                    elif cat.trait == 'nervous':
                        thoughts.extend(['Recounts the amount of catmint in their stores'])
                    elif cat.trait == 'strict':
                        thoughts.extend(['Forbids anyone from disturbing them when working'])
                    elif cat.trait == 'charismatic':
                        thoughts.extend(['Is doing their daily checkup on the elders'])
                    elif cat.trait == 'calm':
                        thoughts.extend(['Stays composed when treating a severe injury'])
                    elif cat.trait == 'daring':
                        thoughts.extend(['Steals catmint from a twoleg garden'])
                    elif cat.trait == 'loving':
                        thoughts.extend(['Watches over some newborn kits'])
                    elif cat.trait == 'playful':
                        thoughts.extend(['Excitedly teaches the kits about basic herbs'])
                    elif cat.trait == 'lonesome':
                        thoughts.extend(['Is wishing they could have a mate and kits', 'Wishes their clanmates could understand their struggles'])
                    elif cat.trait == 'cold':
                        thoughts.extend(['Refuses to treat an injured, abandoned kit'])
                    elif cat.trait == 'insecure':
                        thoughts.extend(['Is saying that they don\'t deserve their full name'])
                    elif cat.trait == 'vengeful':
                        thoughts.extend(['Refuses to treat a cat that once bullied them'])
                    elif cat.trait == 'shameless':
                        thoughts.extend(['Refuses to groom themselves'])
                    elif cat.trait == 'faithful':
                        thoughts.extend(['Has been hearing the voices of StarClan cats...'])
                    elif cat.trait == 'troublesome':
                        thoughts.extend(['Mixes up herbs'])
                    elif cat.trait == 'empathetic':
                        thoughts.extend(['Listens to the apprentices complain about their training'])
                    elif cat.trait == 'adventurous':
                        thoughts.extend(['Heads out of clan territories to look for new herbs'])
                    elif cat.trait == 'thoughtful':
                        thoughts.extend(['Realizes what an omen might mean'])
                    elif cat.trait == 'compassionate':
                        thoughts.extend(['Works long into the night taking care of the clan'])
                    elif cat.trait == 'childish':
                        thoughts.extend(['Bounces excitedly at the half-moon meeting'])
                    elif cat.trait == 'confident':
                        thoughts.extend(['Is proud of their ability to care for their clanmates'])
                    elif cat.trait == 'careful':
                        thoughts.extend(['Counts and recounts the poppy seeds'])
                    elif cat.trait == 'altruistic':
                        thoughts.extend(['Declines to eat when prey is low'])
                    elif cat.trait == 'bold':
                        thoughts.extend(['Decides to try a new herb as treatment for an injury'])
                    elif cat.trait == 'patient':
                        thoughts.extend(['Helps a warrior regain their strength'])
                    elif cat.trait == 'responsible':
                        thoughts.extend(['Ensures that all of their duties are taken care of'])
                    elif cat.trait == 'sneaky':
                        thoughts.extend(['Seems to be hiding something in the medicine they give to the leader'])
                    elif cat.trait == 'wise':
                        thoughts.extend(['Tells an ancient tale about StarClan'])
                elif cat.status == 'warrior':
                    thoughts.extend(['Caught scent of a fox earlier', 'Caught scent of an enemy warrior earlier', 'Is helping gathering herbs', 'Is thinking about love',
                                     'Is decorating their nest', 'Is reinforcing the camp with brambles', 'Wants to be chosen as the new deputy', 'Caught a huge rabbit',
                                     'Tries to set a good example for younger cats', 'Wants to go on a patrol', 'Wants to go on a hunting patrol', 'Is guarding the camp entrance',
                                     'Is thinking about kits', 'Is watching over the kits', 'Is gossiping', 'Plans to visit the medicine cat', 'Is sharpening their claws',
                                     'Is feeling sore', 'Is being pestered by flies', 'Feels overworked', 'Is exhausted from yesterday\'s patrol', 'Wants to have kits',
                                     'Is sparring with some clanmates', 'Fell into the nearby creek yesterday and is still feeling damp',
                                     'Is helping to reinforce the nursery wall with brambles', 'Is assigned to the dawn patrol tomorrow', 'Is assigned to the hunting patrol today',
                                     'Is helping patrol the borders today', 'Is itching to run in a wide open space', 'Has offered to help the deputy organize today\'s patrols',
                                     'Is guarding the camp entrance', 'Is helping to escort the medicine cat to gather herbs'])
                    if cat.trait == 'bloodthirsty':
                        thoughts.extend(['Is thinking about murder', 'Is acting suspicious', 'Has been washing their paws a lot lately', 'Has disappeared often recently',
                                         'Growls to themselves', 'Tells other warriors to get ready for a battle', 'Yearns to fight', 'Daydreams about killing a certain cat',
                                         'Wonders if they could kill a fox all by themselves', 'Started a fight with a fellow warrior'])
                    elif cat.trait == 'strange':
                        thoughts.extend(['Is making odd noises', 'Is tearing up their food', 'Is gnawing on a stick', 'Collects the bones of prey', 'Is staring intently at a wall',
                                         'Drawing symbols in the dirt with their claws', 'Paces back and forth', 'Is zoned out', 'Is telling every cat about their weird dreams',
                                         'Is chasing a butterfly', 'Stares at random cats', 'Volunteered to guard the dirtplace...?',
                                         'Is telling stories that only make sense to them', 'Doesn\'t feel understood by their clanmates',
                                         'Wandered off alone somewhere the other day', 'Is staring intently at something no other cat can see', 'Is staring intently at a wall',
                                         'Has been distracted during recent clan meetings', 'Recently wandered off during a patrol, not returning until dusk'])
                    elif cat.trait == 'ambitious':
                        thoughts.extend(
                            ['Is asking the clan leader what they can do to help out around camp', 'Has been taking on extra patrols lately', 'Envies the deputy\'s position',
                             'Is being admired by many clanmates for their recent feats', 'Is boasting loudly about having defeated an enemy warrior on patrol the other day',
                             'Seems to be ordering their fellow clanmates around', 'Has been imitating the clan leader\'s behaviour recently',
                             'Tries to put on a brave face for their clanmates', 'Is feeling proud of themselves', 'Made sure to wake up early to volunteer for the dawn patrol',
                             'Has been catching the most prey on the latest hunting patrols', 'Is daydreaming about a clan celebration in their honor someday'])
                    elif cat.trait == 'loyal':
                        thoughts.extend(
                            ['Is listening to the clan leader intently', 'Is listening to the deputy intently', 'Is telling the clan leader details about the recent patrol',
                             'Is telling the deputy details about the recent patrol', 'Is offering constructive criticism to the deputy',
                             'Has agreed to their clan leader\'s orders recently, despite their own doubts', 'Is determined to protect their loved ones, now moreso than ever',
                             'Is making sure that everyone has eaten well', 'Is checking in on the elder\'s den', 'Recently reported the nearby scent of rogues in the territory',
                             'Proclaimed to the clan leader their unwavering loyalty', 'Is boasting about their loyalty to the clan',
                             'Is rambling on to younger cats about the importance of respecting their elders'])
                    elif cat.trait == 'righteous':
                        thoughts.extend(['Wants nothing more than to live by the Warrior Code', 'Is telling off younger cats for petty dishonesty out on patrol',
                                         'Is praying to StarClan for guidance...', 'Is refusing to follow the deputy\'s recent orders due to their own morals',
                                         'Is reevaluating their morals', 'Hopes to help guide their clanmates down the right path...',
                                         'Always cheers the loudest of any cat at warrior naming ceremonies'])
                    elif cat.thoughts == 'fierce':
                        thoughts.extend(
                            ['Is showing off their battle moves', 'Is roaring playfully at kits, making them laugh', 'Has been rough housing with the kits a little to hard lately',
                             'Isn\'t scared of anything today!', 'Woke up with a flame in their belly this morning!', 'Is offering to lead the patrol today',
                             'Is unusually tame today', 'Is looking forward to a challenge', 'Can\'t stop flexing their claws',
                             'Was recently chastised by the deputy for reckless behaviour out on patrol', 'Is pushing hard for more battle training for the apprentices',
                             'Thinks that they could take on a badger solo', 'Thinks that they could take on a fox solo', 'Thinks that they could take on a dog solo',
                             'Hopes to earn more battle scars to show off', 'Is telling younger cats tales about valiant warriors in the thick of epic battles',
                             'Is asking with the medicine cat what herbs may help them to be stronger in battle'])
                    elif cat.trait == 'nervous':
                        thoughts.extend(['Is hoping to not be picked for patrol today...', 'Hopes that they will be a strong enough warrior...',
                                         'Is wondering if they are more suited for life as a medicine cat...', 'Was startled by a squirrel while out on patrol!',
                                         'Was startled by a shrew while out on patrol!', 'Was startled by a fluttering bird while out on patrol!',
                                         'Feels like there are ants pricking their pelt...', 'Is dreading the thought of failure...', 'Is nervously pacing around camp',
                                         'Is nervously glancing around camp', 'Acted bravely on a recent patrol, despite their anxieties', 'Thinks that they are hearing things...',
                                         'Keeps checking their nest for burrs', 'Is double checking that the camp walls are thoroughly reinforced... just in case',
                                         'Is fumbling over their words', 'Is visibly stressed about something'])
                    elif cat.trait == 'strict':
                        thoughts.extend(['Is lecturing any cat who will listen about the Warrior Code', 'Is grumbling about troublesome kits',
                                         'Is busy chastising clanmates... but no cat is sure what for', 'Takes pride in how well-run their patrols always are',
                                         'Will not allow themselves to rest', 'Has been tough on themselves recently',
                                         'Is conducting a rather rigorous training session for the younger warriors',
                                         'Is surveying the camp scornfully from a higher vantage point', 'Is grooming themselves, making sure every whisker is in place',
                                         'Is lashing their tail furiously', 'Can\'t stand to watch the younger cats make fools of themselves'])
                    elif cat.trait == 'charismatic':
                        thoughts.extend(
                            ['Is smiling warmly at their clanmates', 'Has the apprentices very engaged in a very, very tall tale', 'Is a favorite among the elders lately',
                             'Is this moon\'s heartthrob', 'Is making everyone laugh at a very funny quip',
                             'Has recently given a wonderful speech to fellow clanmates, boosting morale', 'Always manages to turn the mood into a lighter one',
                             'Is laughing with friends', 'Is looking around camp for someone to share tongues with',
                             'Has received several invitations to share tongues later this evening... and is deciding which to take', 'Is basking in a sunray in the camp clearing',
                             'Plans to go on a stroll with some cat today', 'Is swishing their tail back and forth in a laid back manner',
                             'Is grooming their already silky soft coat', 'Is purring warmly', 'Is purring loudly', 'Is purring sweetly',
                             'Winked playfully at a clanmate from across the clearing!'])
                    elif cat.trait == 'calm':
                        thoughts.extend(
                            ['Is taking a moment to appreciate some peace and quiet', 'Looks on as the camp buzzes around them', 'Is politely listening to elders\'s stories',
                             'Is basking in the gentle sunlight around camp', 'Is meditating upon a sun-warmed rock', 'Is humming a soothing tune to themselves as they work',
                             'Is out on a peaceful stroll', 'Is remembering simpler days with fondness', 'Is offering gentle advice to a frustrated clanmate',
                             'Is lining their nest with lavender', 'Smells sweet, like lavender', 'Never fails to offer comfort to their clanmates',
                             'Is taking their sweet time eating their meal', 'Is purring quietly'])
                    elif cat.trait == 'daring':
                        thoughts.extend(['Is climbing to the top of a very tall tree!', 'Is racing through camp, accidentally knocking into clanmates',
                                         'Suffered a bellyache after being dared to swallow a beetle',
                                         'Is challenging any clanmate they can to a sparring match... with minimal recruiting success',
                                         'Is challenging some clanmates to a sparring match, two-on-one!', 'Is leaping from boulder to boulder out in the forest',
                                         'Is itching to go out on a patrol', 'Is twitching their tail in excitement about something',
                                         'Recently avoided a monster on the thunderpath by the skin of their teeth!', 'Batted at a snake on a patrol recently and fled',
                                         'Is being scolded by the deputy for reckless behavior while out on patrol'])
                    elif cat.trait == 'loving':
                        thoughts.extend(
                            ['Is helping out with kits around camp', 'Is smiling at the antics of the younger cats', 'Is feeling content with the little things in life',
                             'Is purring with friends', 'Is purring loudly', 'Is purring gently', 'Needs a bit of time alone today',
                             'Is talking with friends about recent celebrations', 'Is listening to the deputy\'s troubles sympathetically',
                             'Is offering words of comfort to the clan leader', 'Is offering any help they can to the medicine cat'])
                    elif cat.trait == 'playful':
                        thoughts.extend(['Is playing tag with cats around camp', 'Is tossing mossballs around', 'Pounced on a stray leaf with satisfaction',
                                         'Seems to be playing with their food', 'Is giving kits badger rides on their back!', 'Is play-fighting with friends',
                                         'Is playing a games of counting stones', 'Successfully lightened a dreary mood while out on patrol the other day',
                                         'Is hoping to be on friendly terms with neighboring clans someday', 'Has been joking around a bit too much recently',
                                         'Annoyed the patrol leader on accident the other day', 'Is showing younger cats a game they used to play when they were that age',
                                         'Is chasing a bug around the camp clearing', 'Has been distracting their fellow clanmates lately',
                                         'Won\'t stop making funny faces when the deputy\'s back is turned', 'Is riling up the kits, much to the queens\'s dismay',
                                         'Is cracking jokes', 'Is chasing their own tail, making others laugh', 'Is happily chasing a butterfly',
                                         'Is running after a colorful beetle', 'Is letting out mrrows of laughter'])
                    elif cat.trait == 'lonesome':
                        thoughts.extend(['Is sitting alone', 'Looks on as others share tongues around the camp clearing', 'Is eating a piece of fresh kill in a corner of camp',
                                         'Went out to hunt by themselves', 'Thinks that they are alone in their thoughts and beliefs...',
                                         'Is looking longingly at other cats as they talk amongst themselves', 'Went on a long, moonlit stroll the other night',
                                         'Is nowhere to be seen around camp', 'Wonders if any cat would miss them if they travelled far away',
                                         'Is thinking wistfully about the past...', 'Is unsure of how to start up a conversation', 'Is fumbling with their words',
                                         'Is enjoying some peace and quiet away from others', 'Is seeking out a place where they can be by themselves for a bit',
                                         'Is feeling cramped in the warrior\'s den', 'Is feeling a bit anxious after having been around so many cats at the last Gathering'])
                    elif cat.trait == 'cold':
                        thoughts.extend(['Is hissing in frustration', 'Recently snapped at the kits, making them cry', 'Is grunting rudely at passersby',
                                         'Wonders why others snap back at them', 'Notices that their clanmates have been nervous around them lately',
                                         'Is scolding the apprentices over something slight'])
                    elif cat.trait == 'insecure':
                        thoughts.extend(['Is wondering if they are good enough to be a warrior...', 'Wonders if the medicine cat life would have better suited them...',
                                         'Is thinking about where they belong', 'Is hoping no cat saw them trip just now',
                                         'Almost died of embarrassment after a recent fumble on a patrol',
                                         'Doesn\'t think that they have performing up to the clan\'s standards lately...', 'Hopes that they will make it through leaf-bare',
                                         'Took their own insecurities out on a friend the other day and feels awfully guilty...', 'Is reluctant to spar with their clanmates today',
                                         'Doesn\'t think their hauls on hunting patrols have been substantial enough as of late'])
                    elif cat.trait == 'vengeful':
                        thoughts.extend(['Seems to be plotting something', 'Is definitely plotting something', 'Is remembering fallen loved ones painfully',
                                         'Is glaring daggers across the camp clearing', 'Swears that they will get their revenge... but for what?',
                                         'Thinks that the clan leader should declare war on a neighboring clan', 'Is angrily clawing up the ground, lost in deep thought',
                                         'Is shredding the grass underpaw', 'Is thinking of cats that have wronged them in the past'])
                    elif cat.trait == 'shameless':
                        thoughts.extend(
                            ['Is grooming intensely in clear view of everyone else in camp', 'Pushed a kit out of their way thoughtlessly', 'Is snoring... at a ridiculous volume',
                             'Announced that they are heading to the dirtplace', 'Was found napping in the leader\'s den!', 'Is eating, chewing very loudly',
                             'Was found to be faking a bellyache, earning a stern lecture from the medicine cat',
                             'Was scolded for flirting with a loner on a border patrol yesterday', 'Stumbled into mud earlier and has yet to wash',
                             'Was found napping in another cat\'s nest!', 'Is fishing for compliments on their recently groomed fur'])
                    elif cat.trait == 'faithful':
                        thoughts.extend(['Is giving thanks to Starclan', 'Is assuring some worried clanmates that Starclan will guide them',
                                         'Is pondering their warrior ancestors, and the protections they grant the clan', 'Would follow their clanmates to the ends of the earth',
                                         'Feels safe within the walls of the camp', 'Is promising to always serve Starclan', 'Is hoping that Starclan protects their loved ones...',
                                         'Is thanking Starclan for their catch out on a hunting patrol today'])
                    elif cat.trait == 'troublesome':
                        thoughts.extend(['Won\'t stop pulling pranks', 'Recently was scolded for eating prey before the queens and elders', 'Is causing problems',
                                         'Is ignoring the deputy\'s orders', 'Is grumbling as they carry out a task for the medicine cat',
                                         'Recently put a dead snake at the camp entrance to scare clanmates',
                                         'Is embarrassed after getting a taste of their own bitter herbs... Serves them right!',
                                         'Got in trouble for shirking their work the other day...', 'Can\'t seem to sit still!', 'Is surprisingly on task today',
                                         'Is making clanmates laugh', 'Got scolded for telling the kits a naughty joke!',
                                         'Is lightening the mood around camp with their shenanigans', 'Got distracted quite a bit today',
                                         'Is bored, and looking for something to get into', 'Ate their fill and then some from the fresh kill pile',
                                         'Climbed up a tree and nearly fell out!', 'Is considering bending the rules just this once... again'])
                    elif cat.trait == 'empathetic':
                        thoughts.extend(['Is listening to the woes of a fellow clanmate', 'Volunteered to gather fresh lining to the elders\' nests',
                                         'Notices a clanmate struggling with a task and offers their help',
                                         'Is doing the extra apprentice tasks around camp, to help lighten the load', 'Is sharing tongues with friends',
                                         'Is going to keep cats in the medicine den company', 'Is taking a breath, and ponders the burdens of others they have listened to',
                                         'Is comforting kits after a scary experience'])
                    elif cat.trait == 'adventurous':
                        thoughts.extend(['Wants to explore far beyond the borders of their territory...', 'Wonders what lays beyond the distant horizon...',
                                         'Is dreaming of one day discovering something new and exciting!', 'Is itching to run, run, run!',
                                         'Wants to climb the tallest tree in the territory!', 'Is itching for some excitement around camp',
                                         'Is considering bending the rules a bit... just this once', 'Is quietly trying to recruit others for a quick adventure',
                                         'Is showing off a trinket they found while exploring', 'Is daydreaming about how much there must be to see out in the world!'])
                    elif cat.trait == 'thoughtful':
                        thoughts.extend(['Gave an elder their favorite piece of fresh kill', 'Offered to fetch more herbs for the medicine cat',
                                         'Is bringing soaked moss to the queens in the nursery', 'Is promising to take the kits out on a stroll today if they behave',
                                         'Plucked feathers from their meal for the kits to play with', 'Offered to go on the dawn patrol',
                                         'Is making sure that the elders all have fresh bedding', 'Is hosting a modified training session for the beginner apprentices',
                                         'Is offering to look after the kits while the queens rest', 'Is offering helpful advice to a gloomy clanmate',
                                         'Brought back a much-needed herb to a grateful medicine cat after a hunting patrol'])
                    elif cat.trait == 'compassionate':
                        thoughts.extend(['Is being scolded for giving their prey away to a starving loner', 'Spent time today with a grieving clanmate',
                                         'Is helping the medicine cat organize herb stores', 'Let their clanmate have the last piece of fresh kill on the pile this morning',
                                         'Is making sure that the leader has eaten before they dig in to their own meal',
                                         'Is noticing with joy how well the clan is looking after one another as of late',
                                         'Helped the elders to rise stiffly from their nests this morning', 'Is listening to a clanmate\'s struggles with love'])
                    elif cat.trait == 'childish':
                        thoughts.extend(['Is chasing a butterfly around the camp', 'Is pouncing on unsuspecting apprentices', 'Is playing with their food',
                                         'Is giggling about clan drama with friends', 'Is crunching leaves with their paws', 'Is whining about clan duties',
                                         'Is teaching new games to the kits', 'Is distracted by a shiny twoleg trinket they found', 'Is gnawing on a small bone busily',
                                         'Is batting at a ball of moss', 'Is preoccupied playing an important game of Hide and Seek', 'Is laughing gleefully!'])
                    elif cat.trait == 'confident':
                        thoughts.extend(['Boasts about how much fresh kill they intend to bring back to camp today', 'Is building up a fellow clanmate\'s confidence in battle!',
                                         'Is puffing their chest out', 'Thinks that they are the best hunter in the clan', 'Thinks that they are the fastest runner in the clan',
                                         'Thinks that they are the fiercest fighter in the clan', 'Thinks that they are the smartest cat in the clan',
                                         'Thinks that they are the funniest cat around', 'Is sure to stand tall when the clan leader walks by', 'Is strutting around confidently',
                                         'Is showing off their battle moves', 'Knows without a doubt that the clan leader must respect them',
                                         'Knows without a doubt that the deputy respects them', 'Is sure that they\'ll be asked to lead today\'s patrol',
                                         'Is letting the clan leader know their opinion on a rather serious matter'])
                    elif cat.trait == 'careful':
                        thoughts.extend(['Is asking if more border patrols should be sent out', 'Has been taking up more patrols to ensure that there are no threats about',
                                         'Is double-checking their nest for burrs', 'Is helping to reinforce the nursery walls', 'Is helping to reinforce the camp walls',
                                         'Is warning the apprentices to steer clear of the nearby river',
                                         'Is going back to check out an old fox burrow they discovered yesterday, just to be safe', 'Is patching up a hole in the camp wall',
                                         'Is getting a small scratch checked out by the medicine cat', 'Is slowly and methodically grooming themselves',
                                         'Is chiding a younger cat for being so reckless', 'Is padding back and forth, across the camp',
                                         'Is dutifully standing guard outside of camp'])
                    elif cat.trait == 'altruistic':
                        thoughts.extend(['Is taking fresh kill to the elders and queens', 'Is following the kits around camp, giving the queens a break',
                                         'Is laughing at a clanmate\'s joke, even though they didn\'t find it too terribly funny', 'Gave their share of fresh kill to the elders',
                                         'Helped to gather herbs all day with the medicine cat', 'Is putting mousebile on the elder\'s ticks',
                                         'Is thinking of giving the deputy a gift for their hard work', 'Made a keen suggestion to the clan leader the other day',
                                         'Organized patrols this morning, to let the deputy sleep in for once', 'Let the kits sleep in their nest with them last night',
                                         'Is grooming the scruffiest cats around camp dutifully'])
                    elif cat.trait == 'bold':
                        thoughts.extend(['Winked cheekily at a clanmate', 'Is getting some looks after speaking up at the last clan meeting',
                                         'Is criticizing the deputy\'s leadership skills, not so quietly', 'Taunted rival clan cats at the border the other day',
                                         'Is looking to challenge a senior warrior to a sparring match'])
                    elif cat.trait == 'patient':
                        thoughts.extend(['Is waiting until everyone else has taken from the fresh kill pile to eat', 'Is patiently standing guard outside of camp',
                                         'Is winning a staring contest against a clanmate', 'Is letting a kit tug on their tail',
                                         'Is listening to older cats gripe about their day', 'Is looking up, watching the clouds roll by',
                                         'Is watching the breeze blow around the camp', 'Is listening to the grass sway', 'Is listening closely to the sounds of the forest',
                                         'Is waiting to watch the sun rise', 'Is waiting to watch the sun set', 'Is grooming, grooming, grooming away...',
                                         'Is listening to a story they\'ve heard many, many times'])
                    elif cat.trait == 'responsible':
                        thoughts.extend(['Is making sure they\'ve done all of their daily duties', 'Is going to fetch the elders new bedding today',
                                         'Is asking the deputy what they can do to be helpful around camp today', 'Was the first to rise this morning',
                                         'Roused the other cats awake this morning', 'Is repairing one of the camp walls', 'Is making sure the kits behave',
                                         'Isn\'t sure that they should be idling around at the moment', 'Is planning on going to sleep early tonight',
                                         'Is planning to wake up early tomorrow', 'Is offering to lead the next patrol out',
                                         'Is licking their chest in embarrassment after being praised by the deputy', 'Is making sure no work is being shirked!'])
                    elif cat.trait == 'sneaky':
                        thoughts.extend(['Is sniffing the edges of the camp wall suspiciously...', 'Smells like they may have rolled in catmint recently...',
                                         'Is currently eavesdropping on two clanmates, ears pricked', 'Is avoiding the conversation topic at paw',
                                         'Is spreading rumors about clanmates', 'Is whispering with a fellow clanmate at the edges of camp',
                                         'Recently spent the night outside of camp', 'Is licking their chops after an unknown tasty treat',
                                         'Is teaching younger cats how to walk without making a sound'])
                    elif cat.trait == 'wise':
                        thoughts.extend(['Is teaching younger cats how to identify prey prints in the dirt', 'Is giving somber advice to a fellow clanmate',
                                         'Was sought out by the clan leader recently for their wisdom', 'Was asked by the deputy to help resolve an issue',
                                         'Is counseling the younger cats', 'Is grooming themselves thoughtfully', 'Is telling stories to a very interested bunch of clanmates',
                                         'Has a suggestion for the clan leader that they wish to present', 'Recently warned the deputy of a grave mistake they almost made'])
                elif cat.status == 'deputy':
                    thoughts.extend(['Is assigning cats to a border patrol', 'Is assigning cats to a hunting patrol', 'Is wondering what it would be like to be a leader',
                                     'Is spending time alone', 'Tries to set a good example for younger cats', 'Is thinking about kits', 'Is stressed about organizing patrols',
                                     "Wonders who will give them nine lives", 'Feels overworked', 'Is hoping for a break', 'Is assessing the apprentices',
                                     'Wishes they had an extra set of paws', 'Is assigning cats to the dawn patrol', 'Is assigning cats to the hunting patrol',
                                     'Is assigning cats to patrol the borders', 'Can\'t believe they overslept today',
                                     'Is unsure of what the rest of the clan thinks of them as deputy', 'Is doing their best to honor their clan and their leader',
                                     'Must speak with the leader soon about something they found while out on patrol'])
                    if cat.trait == 'bloodthirsty':
                        thoughts.extend(['Is thinking about murder', 'Is acting suspicious', 'Has been washing their paws a lot lately', 'Has disappeared often recently',
                                         'Thinks about killing the leader and staging it as an accident', 'Encourages the leader to start a war'])
                    elif cat.trait == 'strange':
                        thoughts.extend(['Accidentally assigns the same cat to three patrols', 'Insists a hunting patrol only bring back mice',
                                         'Goes missing and comes back smelling like garlic', 'Is making odd noises'])
                elif cat.status == 'leader':
                    thoughts.extend(['Is hoping for a sign from StarClan', 'Is hoping that they are leading their clan well', 'Thinks about who should mentor new apprentices',
                                     'Is worried about clan relations', 'Is spending time alone', 'Tries to set a good example for the deputy',
                                     'Is thinking about forming an alliance', 'Is assessing some apprentices', 'Is thinking about battle strategies', 'Almost lost a life recently',
                                     'Is counting how many lives they have left', 'Is thinking about what to say at the gathering', 'Is questioning their ability to lead',
                                     'Is dreading the clan meeting they must call later today', 'Is finding the responsibility of leadership to be quite the heavy burden',
                                     'Is feeling blessed by StarClan this moon', 'Is making a solemn vow to protect their clanmates',
                                     'Has been letting their deputy call the shots recently, and is proud of their initiative', 'Called an important clan meeting recently',
                                     'Is pondering the next mentors for the kits of the clan', 'Has recently picked up the scent of mischievous kits in their den...',
                                     'Is pondering recent dreams they have had... perhaps from StarClan?', 'Recently called a clan meeting, but forgot what to say',
                                     'Think they have been hearing the voices of StarClan cats...'])
                    if cat.trait == 'bloodthirsty':
                        thoughts.extend(['Encourages warriors to start fights on border patrols', 'Is debating if they should declare a war with another clan',
                                         'Is wondering if they could hold apprentice ceremonies at 4 moons old instead', 'Has been growling to themselves'])
                    elif cat.trait == 'strange':
                        thoughts.extend(['No thoughts, head empty', 'Insists they they received ten lives instead of nine', 'Has a crazed look in their eyes',
                                         'Is wondering how many cats would agree to changing the clan\'s name...'])
                elif cat.status == 'elder' and cat.age == 'elder':
                    thoughts.extend(['Is complaining about their nest being too rough', 'Is complaining about their aching joints', 'Is telling stories about when they were young',
                                     'Is giving advice to younger cats', 'Is complaining about thorns in their nest', 'Is bossing around the younger cats',
                                     'Is telling scary stories to the younger cats', 'Is snoring in their sleep', 'Thinking about how too many cats die young',
                                     'Is complaining about being cold', 'Is grateful they have lived so long', 'Is sharing their wisdom', 'Is being pestered by fleas',
                                     'Is requesting an apprentice\'s help with their ticks', 'Is predicting rainy weather based on their aching bones',
                                     'Hopes their legacy will continue on after their death', 'Is sharing wisdom with younger cats that is... less than helpful',
                                     'Is recounting daring expeditions for the younger cats to hear', 'Is in quite the mood today', 'Is feeling rather chipper today',
                                     'Is snoring loudly in their sleep', 'Is telling a rather tall tale to any cat who will listen',
                                     'Is asking apprentices to help check them for ticks', 'Is assisting with camp cleanup', 'Feels too stiff to leave their nest today...',
                                     'Has been sleeping a lot more as of late', 'Has been enjoying their old age', 'Got lost outside of camp for a bit today',
                                     'Doesn\'t like how times have changed since they were young', 'Is feeling rather cross today',
                                     'Thinks that times have changed for the better since they were young', 'Is recalling something no other cat remembers anymore',
                                     'Is enjoying the warm sun in the camp clearing', 'Is grumbling about the weather', 'Is giving the clan leader attitude'])
                thought = choice(thoughts)
            cat.thought = thought

            # on_patrol = ['Is having a good time out on patrol', 'Wants to return to camp to see ' + other_name,  #              'Is currently out on patrol',
            # 'Is getting rained on during their patrol',  #              'Is out hunting'] //will add later  # interact_with_loner = ['Wants to know where ' + other_name + '  #
            # came from.'] // will add

    def create_new_relationships(self):
        """Create Relationships to all current clan cats."""
        relationships = []
        for id in self.all_cats.keys():
            the_cat = self.all_cats.get(id)
            if the_cat.ID is not self.ID:
                mates = the_cat is self.mate
                are_parents = False
                parents = False
                siblings = False

                if self.parent1 is not None and self.parent2 is not None and \
                    the_cat.parent1 is not None and the_cat.parent2 is not None:
                        are_parents = the_cat in [self.parent1, self.parent2]
                        parents = are_parents or self in [the_cat.parent1, the_cat.parent2]
                        siblings = self.parent1 in [the_cat.parent1, the_cat.parent2] or self.parent2 in [the_cat.parent1, the_cat.parent2]
                
                related = parents or siblings
                
                # set the different stats
                romantic_love = 0
                like = 0
                dislike = 0
                admiration = 0
                comfortable = 0
                jealousy = 0
                trust = 0
                if are_parents:
                    like = 60
                if siblings:
                    like = 20

                rel = Relationship(cat_from=self,cat_to=the_cat,mates=mates,
                        family=related, romantic_love=romantic_love,
                        like=like, dislike=dislike, admiration=admiration,
                        comfortable=comfortable, jealousy=jealousy, trust=trust)
                relationships.append(rel)        
        self.relationships = relationships

    def status_change(self, new_status):
        # revealing of traits and skills
        if self.status == 'kitten':
            self.trait = choice(self.traits)
        if (self.status == 'apprentice' and new_status != 'medicine cat apprentice') or (self.status == 'medicine cat apprentice' and new_status != 'apprentice'):
            self.skill = choice(self.skills)

        self.status = new_status
        self.name.status = new_status
        if 'apprentice' in new_status:
            self.update_mentor()
        # update class dictionary
        self.all_cats[self.ID] = self

    def is_valid_mentor(self, potential_mentor):
        # Dead cats can't be mentors
        if potential_mentor.dead:
            return False
        # Match jobs
        if self.status == 'medicine cat apprentice' and potential_mentor.status != 'medicine cat':
            return False
        if self.status == 'apprentice' and potential_mentor.status not in ['leader', 'deputy', 'warrior']:
            return False
        # If not an app, don't need a mentor
        if 'apprentice' not in self.status:
            return False
        # Dead cats don't need mentors
        if self.dead:
            return False
        return True

    def update_mentor(self, new_mentor=None):
        if new_mentor is None:
            # If not reassigning and current mentor works, leave it
            if self.mentor and self.is_valid_mentor(self.mentor):
                return
        old_mentor = self.mentor
        # Should only have mentor if alive and some kind of apprentice
        if 'apprentice' in self.status and not self.dead:
            # Need to pick a random mentor if not specified
            if new_mentor is None:
                potential_mentors = []
                priority_mentors = []
                for cat in self.all_cats.values():
                    if self.is_valid_mentor(cat):
                        potential_mentors.append(cat)
                        if len(cat.apprentice) == 0:
                            priority_mentors.append(cat)
                # First try for a cat who currently has no apprentices
                if len(priority_mentors) > 0:
                    new_mentor = choice(priority_mentors)
                elif len(potential_mentors) > 0:
                    new_mentor = choice(potential_mentors)
            # Mentor changing to chosen/specified cat
            self.mentor = new_mentor
            if new_mentor is not None:
                if self not in new_mentor.apprentice:
                    new_mentor.apprentice.append(self)
                if self in new_mentor.former_apprentices:
                    new_mentor.former_apprentices.remove(self)
        else:
            self.mentor = None
        # Move from old mentor's apps to former apps
        if old_mentor is not None and old_mentor != self.mentor:
            if self in old_mentor.apprentice:
                old_mentor.apprentice.remove(self)
            if self not in old_mentor.former_apprentices:
                old_mentor.former_apprentices.append(self)
            if old_mentor not in self.former_mentor:
                self.former_mentor.append(old_mentor)

    def update_sprite(self):
        # First make pelt, if it wasn't possible before

        if self.pelt is None:
            if self.parent1 is None:
                # If pelt has not been picked manually, this function chooses one based on possible inheritances
                self.pelt = choose_pelt(self.gender)

            elif self.parent2 is None and self.parent1 in self.all_cats.keys():
                # 1 in 3 chance to inherit a single parent's pelt
                par1 = self.all_cats[self.parent1]
                self.pelt = choose_pelt(self.gender, choice([par1.pelt.colour, None]), choice([par1.pelt.white, None]), choice([par1.pelt.name, None]),
                                        choice([par1.pelt.length, None]))

            elif self.parent1 in self.all_cats.keys() and self.parent2 in self.all_cats.keys():
                # 2 in 3 chance to inherit either parent's pelt
                par1 = self.all_cats[self.parent1]
                par2 = self.all_cats[self.parent2]
                self.pelt = choose_pelt(self.gender, choice([par1.pelt.colour, par2.pelt.colour, None]), choice([par1.pelt.white, par2.pelt.white, None]),
                                        choice([par1.pelt.name, par2.pelt.name, None]), choice([par1.pelt.length, par2.pelt.length, None]))
            else:
                self.pelt = choose_pelt(self.gender)

        # THE SPRITE UPDATE
        # draw colour & style
        new_sprite = pygame.Surface((sprites.size, sprites.size), pygame.HWSURFACE | pygame.SRCALPHA)

        if self.pelt.name not in ['Tortie', 'Calico', 'Tortie2']:
            if self.pelt.length == 'long' and self.status not in ['kitten', 'apprentice', 'medicine cat apprentice'] or self.age == 'elder':
                new_sprite.blit(sprites.sprites[self.pelt.sprites[1] + 'extra' + self.pelt.colour + str(self.age_sprites[self.age])], (0, 0))
            else:
                new_sprite.blit(sprites.sprites[self.pelt.sprites[1] + self.pelt.colour + str(self.age_sprites[self.age])], (0, 0))
        else:
            if self.pelt.length == 'long' and self.status not in ['kitten', 'apprentice', 'medicine cat apprentice'] or self.age == 'elder':
                new_sprite.blit(sprites.sprites[self.pelt.sprites[1] + 'extra' + self.pattern + str(self.age_sprites[self.age])], (0, 0))
            else:
                new_sprite.blit(sprites.sprites[self.pelt.sprites[1] + self.pattern + str(self.age_sprites[self.age])], (0, 0))

        # draw white patches
        if self.white_patches is not None:
            if self.pelt.length == 'long' and self.status not in ['kitten', 'apprentice', 'medicine cat apprentice'] or self.age == 'elder':
                new_sprite.blit(sprites.sprites['whiteextra' + self.white_patches + str(self.age_sprites[self.age])], (0, 0))
            else:
                new_sprite.blit(sprites.sprites['white' + self.white_patches + str(self.age_sprites[self.age])], (0, 0))

        # draw eyes & scars1
        if self.pelt.length == 'long' and self.status not in ['kitten', 'apprentice', 'medicine cat apprentice'] or self.age == 'elder':
            if self.specialty in scars1:
                new_sprite.blit(sprites.sprites['scarsextra' + self.specialty + str(self.age_sprites[self.age])], (0, 0))
            if self.specialty2 in scars1:
                new_sprite.blit(sprites.sprites['scarsextra' + self.specialty2 + str(self.age_sprites[self.age])], (0, 0))
            new_sprite.blit(sprites.sprites['eyesextra' + self.eye_colour + str(self.age_sprites[self.age])], (0, 0))
        else:
            if self.specialty in scars1:
                new_sprite.blit(sprites.sprites['scars' + self.specialty + str(self.age_sprites[self.age])], (0, 0))
            if self.specialty2 in scars1:
                new_sprite.blit(sprites.sprites['scars' + self.specialty2 + str(self.age_sprites[self.age])], (0, 0))
            new_sprite.blit(sprites.sprites['eyes' + self.eye_colour + str(self.age_sprites[self.age])], (0, 0))

        # draw line art
        if game.settings['shaders']:
            if self.pelt.length == 'long' and self.status not in ['kitten', 'apprentice', 'medicine cat apprentice'] or self.age == 'elder':
                new_sprite.blit(sprites.sprites['shaders' + str(self.age_sprites[self.age] + 9)], (0, 0))
            else:
                new_sprite.blit(sprites.sprites['shaders' + str(self.age_sprites[self.age])], (0, 0))
        else:
            if self.pelt.length == 'long' and self.status not in ['kitten', 'apprentice', 'medicine cat apprentice'] or self.age == 'elder':
                new_sprite.blit(sprites.sprites['lines' + str(self.age_sprites[self.age] + 9)], (0, 0))
            else:
                new_sprite.blit(sprites.sprites['lines' + str(self.age_sprites[self.age])], (0, 0))

        # draw skin and scars2 and scars3
        blendmode = pygame.BLEND_RGBA_MIN
        if self.pelt.length == 'long' and self.status not in ['kitten', 'apprentice', 'medicine cat apprentice'] or self.age == 'elder':
            new_sprite.blit(sprites.sprites['skinextra' + self.skin + str(self.age_sprites[self.age])], (0, 0))
            if self.specialty in scars2:
                new_sprite.blit(sprites.sprites['scarsextra' + self.specialty + str(self.age_sprites[self.age])], (0, 0), special_flags=blendmode)
            if self.specialty2 in scars2:
                new_sprite.blit(sprites.sprites['scarsextra' + self.specialty2 + str(self.age_sprites[self.age])], (0, 0), special_flags=blendmode)
            if self.specialty in scars3:
                new_sprite.blit(sprites.sprites['scarsextra' + self.specialty + str(self.age_sprites[self.age])], (0, 0))
            if self.specialty2 in scars3:
                new_sprite.blit(sprites.sprites['scarsextra' + self.specialty2 + str(self.age_sprites[self.age])], (0, 0))
        else:
            new_sprite.blit(sprites.sprites['skin' + self.skin + str(self.age_sprites[self.age])], (0, 0))
            if self.specialty in scars2:
                new_sprite.blit(sprites.sprites['scars' + self.specialty + str(self.age_sprites[self.age])], (0, 0), special_flags=blendmode)
            if self.specialty2 in scars2:
                new_sprite.blit(sprites.sprites['scars' + self.specialty2 + str(self.age_sprites[self.age])], (0, 0), special_flags=blendmode)
            if self.specialty in scars3:
                new_sprite.blit(sprites.sprites['scars' + self.specialty + str(self.age_sprites[self.age])], (0, 0))
            if self.specialty2 in scars3:
                new_sprite.blit(sprites.sprites['scars' + self.specialty2 + str(self.age_sprites[self.age])], (0, 0))

        # reverse, if assigned so
        if self.reverse:
            new_sprite = pygame.transform.flip(new_sprite, True, False)

        # apply
        self.sprite = new_sprite
        self.big_sprite = pygame.transform.scale(new_sprite, (sprites.new_size, sprites.new_size))
        self.large_sprite = pygame.transform.scale(self.big_sprite, (sprites.size * 3, sprites.size * 3))

        # update class dictionary
        self.all_cats[self.ID] = self

    def draw(self, pos):
        new_pos = list(pos)
        if pos[0] == 'center':
            new_pos[0] = screen_x / 2 - sprites.size / 2
        elif pos[0] < 0:
            new_pos[0] = screen_x + pos[0] - sprites.size
        self.used_screen.blit(self.sprite, new_pos)

    def draw_big(self, pos):
        new_pos = list(pos)
        if pos[0] == 'center':
            new_pos[0] = screen_x / 2 - sprites.new_size / 2
        elif pos[0] < 0:
            new_pos[0] = screen_x + pos[0] - sprites.new_size
        self.used_screen.blit(self.big_sprite, new_pos)

    def draw_large(self, pos):
        new_pos = list(pos)
        if pos[0] == 'center':
            new_pos[0] = screen_x / 2 - sprites.size * 3 / 2
        elif pos[0] < 0:
            new_pos[0] = screen_x + pos[0] - sprites.size * 3
        self.used_screen.blit(self.large_sprite, new_pos)

    def save_cats(self):
        data = ''
        for x in self.all_cats.values():
            x.save_relationship_of_cat()
            # cat ID -- name prefix : name suffix
            data += x.ID + ',' + x.name.prefix + ':' + x.name.suffix + ','
            # cat gender -- status -- age -- trait
            data += x.gender + ',' + x.status + ',' + str(x.age) + ',' + x.trait + ','
            # cat parent1 -- parent2 -- mentor
            if x.parent1 is None:
                data += 'None ,'
            else:
                data += x.parent1 + ','
            if x.parent2 is None:
                data += 'None ,'
            else:
                data += x.parent2 + ','
            if x.mentor is None:
                data += 'None ,'
            else:
                data += x.mentor.ID + ','

            # pelt type -- colour -- white -- length
            data += x.pelt.name + ',' + x.pelt.colour + ',' + str(x.pelt.white) + ',' + x.pelt.length + ','
            # sprite kitten -- adolescent
            data += str(x.age_sprites['kitten']) + ',' + str(x.age_sprites['adolescent']) + ','
            # sprite adult -- elder
            data += str(x.age_sprites['adult']) + ',' + str(x.age_sprites['elder']) + ','
            # eye colour -- reverse -- white patches -- pattern
            data += x.eye_colour + ',' + str(x.reverse) + ',' + str(x.white_patches) + ',' + str(x.pattern) + ','
            # skin -- skill -- NONE  -- specs  -- moons
            data += x.skin + ',' + x.skill + ',' + 'None' + ',' + str(x.specialty) + ',' + str(x.moons) + ','
            # mate -- dead  -- dead sprite
            data += str(x.mate) + ',' + str(x.dead) + ',' + str(x.age_sprites['dead'])

            # scar 2
            data += ',' + str(x.specialty2)
            # experience
            data += ',' + str(x.experience)
            # dead_for x moons
            data += ',' + str(x.dead_for)
            # apprentice
            if x.apprentice:
                data += ','
                for cat in x.apprentice:
                    data += str(cat.ID) + ';'
                # remove last semicolon
                data = data[:-1]
            else:
                data += ',' + 'None'
            # former apprentice
            if x.former_apprentices:
                data += ','
                for cat in x.former_apprentices:
                    if cat is not None:
                        data += str(cat.ID) + ';'
                # remove last semicolon
                data = data[:-1]
            else:
                data += ',' + 'None'
            if x.paralyzed:
                data += ',' + 'True'
            else:
                data += ',' + 'False'
            if x.no_kits:
                data += ',' + 'True'
            else:
                data+= ',' + 'False'
            if x.exiled:
                data+=',' + 'True'
            else:
                data+=',' + 'False'
            # next cat
            data += '\n'

        # remove one last unnecessary new line
        data = data[:-1]

        if game.switches['clan_name'] != '':
            clanname = game.switches['clan_name']
        else:
            clanname = game.switches['clan_list'][0]
        with open('saves/' + clanname + 'cats.csv', 'w') as write_file:
            write_file.write(data)

    def save_relationship_of_cat(self):
        # save relationships for each cat
        if game.switches['clan_name'] != '':
            clanname = game.switches['clan_name']
        elif len(game.switches['clan_name']) > 0:
            clanname = game.switches['clan_list'][0]
        elif game.clan != None:
            clanname = game.clan.name
        relationship_dir = 'saves/' + clanname + '/relationships' 
        if not os.path.exists(relationship_dir):
            os.makedirs(relationship_dir)
        
        rel = []
        for r in self.relationships:
            r_data = {
                "cat_from_id": r.cat_from.ID,
                "cat_to_id": r.cat_to.ID,
                "mates": r.mates,
                "family": r.family,
                "romantic_love": r.romantic_love,
                "like": r.like,
                "dislike": r.dislike,
                "admiration": r.admiration,
                "comfortable": r.comfortable,
                "jealousy": r.jealousy,
                "trust": r.trust 
            }
            rel.append(r_data)

        with open(relationship_dir + '/' + self.ID + '_relations.json', 'w') as rel_file:
            json_string = json.dumps(rel)
            rel_file.write(json_string)

    def load_cats(self):
        if game.switches['clan_list'][0].strip() == '':
            cat_data = ''
        else:
            if os.path.exists('saves/' + game.switches['clan_list'][0] + 'cats.csv'):
                with open('saves/' + game.switches['clan_list'][0] + 'cats.csv', 'r') as read_file:
                    cat_data = read_file.read()
            else:
                with open('saves/' + game.switches['clan_list'][0] + 'cats.txt', 'r') as read_file:
                    cat_data = read_file.read()

        if len(cat_data) > 0:
            cat_data = cat_data.replace('\t', ',')
            for i in cat_data.split('\n'):
                # CAT: ID(0) - prefix:suffix(1) - gender(2) - status(3) - age(4) - trait(5) - parent1(6) - parent2(7)
                #  - mentor(8)
                # PELT: pelt(9) - colour(10) - white(11) - length(12)
                # SPRITE: kitten(13) - apprentice(14) - warrior(15) - elder(16) - eye colour(17) - reverse(18)
                # - white patches(19) - pattern(20) - skin(21) - skill(22) - NONE(23) - spec(24) - moons(25) - mate(26)
                # dead(27) - SPRITE:dead(28)
                if i.strip() != '':
                    attr = i.split(',')
                    for x in range(len(attr)):
                        attr[x] = attr[x].strip()
                        if attr[x] in ['None', 'None ']:
                            attr[x] = None
                        elif attr[x].upper() == 'TRUE':
                            attr[x] = True
                        elif attr[x].upper() == 'FALSE':
                            attr[x] = False

                    game.switches['error_message'] = 'There was an error loading cat # ' + str(attr[0])

                    the_pelt = choose_pelt(attr[2], attr[10], attr[11], attr[9], attr[12], True)
                    the_cat = Cat(ID=attr[0], prefix=attr[1].split(':')[0], suffix=attr[1].split(':')[1], gender=attr[2], status=attr[3], pelt=the_pelt, parent1=attr[6],
                                  parent2=attr[7], eye_colour=attr[17])
                    the_cat.age, the_cat.mentor = attr[4], attr[8]
                    the_cat.age_sprites['kitten'], the_cat.age_sprites['adolescent'] = int(attr[13]), int(attr[14])
                    the_cat.age_sprites['adult'], the_cat.age_sprites['elder'] = int(attr[15]), int(attr[16])
                    the_cat.age_sprites['young adult'], the_cat.age_sprites['senior adult'] = int(attr[15]), int(attr[15])
                    the_cat.reverse, the_cat.white_patches, the_cat.pattern = attr[18], attr[19], attr[20]
                    the_cat.trait, the_cat.skin, the_cat.specialty = attr[5], attr[21], attr[24]

                    if len(attr) > 29:
                        the_cat.specialty2 = attr[29]
                    else:
                        the_cat.specialty2 = None

                    if len(attr) > 30:
                        the_cat.experience = int(attr[30])
                        experiencelevels = ['very low', 'low', 'slightly low', 'average', 'somewhat high', 'high', 'very high', 'master', 'max']
                        the_cat.experience_level = experiencelevels[math.floor(int(the_cat.experience) / 10)]

                    else:
                        the_cat.experience = 0

                    if len(attr) > 25:
                        # Attributes that are to be added after the update
                        the_cat.moons = int(attr[25])
                        if len(attr) >= 27:
                            # assigning mate to cat, if any
                            the_cat.mate = attr[26]
                        if len(attr) >= 28:
                            # Is the cat dead
                            the_cat.dead = attr[27]
                            the_cat.age_sprites['dead'] = attr[28]
                    if len(attr) > 31:
                        the_cat.dead_for = int(attr[31])
                    else:
                        the_cat.dead_for = 0
                        
                    the_cat.skill = attr[22]

                    if len(attr) > 32 and attr[32] is not None:
                        the_cat.apprentice = attr[32].split(';')
                    else:
                        the_cat.apprentice = []
                    if len(attr) > 33 and attr[33] is not None:
                        the_cat.former_apprentices = attr[33].split(';')
                    else:
                        the_cat.former_apprentices = []
                    if len(attr) > 34:
                        the_cat.paralyzed = bool(attr[34])
                    else:
                        the_cat.paralyzed = False
                    if len(attr) > 35:
                        the_cat.no_kits = bool(attr[35])
                    else:
                        the_cat.no_kits = False
                    if len(attr) > 36:
                        the_cat.exiled = bool(attr[36])
                    else:
                        the_cat.exiled = False


            game.switches['error_message'] = 'There was an error loading this clan\'s mentors/apprentices'

            for n in self.all_cats.values():
                # Load the mentors and apprentices after all cats have been loaded
                n.mentor = cat_class.all_cats.get(n.mentor)
                apps = []
                former_apps = []
                for app_id in n.apprentice:
                    app = cat_class.all_cats.get(app_id)
                    # Make sure if cat isn't an apprentice, they're a former apprentice
                    if 'apprentice' in app.status:
                        apps.append(app)
                    else:
                        former_apps.append(app)
                for f_app_id in n.former_apprentices:
                    f_app = cat_class.all_cats.get(f_app_id)
                    former_apps.append(f_app)
                n.apprentice = apps
                n.former_apprentices = former_apps
                n.load_relationship_of_cat()
                n.update_sprite()

            game.switches['error_message'] = ''

    def load_relationship_of_cat(self):
        if game.switches['clan_name'] != '':
            clanname = game.switches['clan_name']
        else:
            clanname = game.switches['clan_list'][0]

        relation_directory = 'saves/' + clanname + '/relationships/' + self.ID + '_relations.json'
        
        if not os.path.exists(relation_directory):
            return
        
        with open(relation_directory, 'r') as read_file:
            rel_data = json.loads(read_file.read())
            relationships = []
            for rel in rel_data:
                cat_to = self.all_cats.get(rel['cat_to_id'])
                if cat_to == None:
                    continue
                new_rel = Relationship(cat_from=self,cat_to=cat_to,
                                        mates=rel['mates'],family=rel['family'],
                                        romantic_love=rel['romantic_love'],
                                        like=rel['like'], dislike=rel['dislike'],
                                        admiration=rel['admiration'],
                                        comfortable=rel['comfortable'],
                                        jealousy=rel['jealousy'],trust=rel['trust'])
                relationships.append(new_rel)
            self.relationships = relationships

    def load(self, cat_dict):
        """ A function that takes a dictionary containing other dictionaries with attributes and values of all(?)
         cats from a save file and redistributes the values onto new cat object attributes.
         The dict is in form:
         cat_dict = { ID : [(prefix, suffix), {attribute: value}] }"""
        for cat in cat_dict.keys():  # cat is the ID of the cats
            # create the cat object
            name = cat_dict[cat][0]
            new_cat = Cat(prefix=name[0], suffix=name[1], ID=cat)

            # put attribute dict into easier accessible variable
            attr_dict = cat_dict[cat][1]

            # go through attributes
            for attr in attr_dict.keys():
                value = attr_dict[attr]  # value of attribute
                # turn value into other forms than string if necessary
                if value == 'None':
                    value = None
                elif value == 'False':
                    value = False
                elif value == 'True':
                    value = True

                # Assign values to cat object
                if attr == 'status':
                    new_cat.status = value  # STATUS
                if attr == 'parent1':
                    new_cat.parent1 = value  # PARENT1
                if attr == 'parent2':
                    new_cat.parent2 = value  # PARENT2
                if attr == 'sex':
                    new_cat.gender = value  # SEX / GENDER
                if attr == 'moons':
                    new_cat.moons = int(value)  # MOONS
                if attr == 'age':
                    new_cat.age = int(value)  # AGE
                if attr == 'dead':
                    new_cat.dead = value  # DEAD ( OR NOT )
                if attr == 'dead_for':
                    new_cat.dead_for = int(value)  # DEAD FOR ( MOONS )
                if attr == 'pelt':
                    new_cat.pelt = value  # PELT
                if attr == 'eye_colour':
                    new_cat.eye_colour = value  # EYES
                if attr == 'mate':
                    new_cat.mate = value  # MATE
                if attr == 'trait':
                    new_cat.trait = value  # TRAIT
                if attr == 'skill':
                    new_cat.skill = value  # SKILL
                if attr == 'mentor':
                    new_cat.mentor = value

    def describe_color(self):
        color_name = ''
        color_name = str(self.pelt.colour).lower()
        if color_name == 'palegrey':
            color_name = 'pale grey'
        elif color_name == 'darkgrey':
            color_name = 'dark grey'
        elif color_name == 'paleginger':
            color_name = 'pale ginger'
        elif color_name == 'darkginger':
            color_name = 'dark ginger'
        elif color_name == 'lightbrown':
            color_name = 'light brown'
        elif color_name == 'darkbrown':
            color_name = 'dark brown'
        if color_name == 'silver' and self.pelt.name == "Smoke":
            color_name = 'lilac shaded'
        elif color_name == 'white' and self.pelt.name == "Smoke":
            color_name = 'black tipped white'
        elif color_name == 'pale grey' and self.pelt.name == "Smoke":
            color_name = 'blue shaded'
         #fixing descs of non-smoke smokes
        elif self.pelt.name == "Smoke":
            color_name = color_name + ' smoke'
        elif self.pelt.name == "Smoke" and color_name != ['lilac shaded', 'blue shaded', 'black tipped white']:
            color_name = color_name
        if self.pelt.name == "Tabby":
            color_name = color_name + ' tabby'
        elif self.pelt.name == "Tabby2":
            color_name = color_name + ' marbled tabby'
        elif self.pelt.name == "Speckled":
            color_name = color_name + ' speckled'
        elif self.pelt.name == "Speckled2":
            color_name = color_name + ' bengal'
        elif self.pelt.name == "Ticked":
            color_name = color_name + ' ticked tabby'
        elif self.pelt.name == "Rosette":
            color_name = color_name + ' rosetted'
        elif self.pelt.name == "Tortie" or self.pelt.name == "Tortie2" or self.pelt.name == "Calico":
            color_name = 'tortie'  # check for calico or for white later
        # enough to comment but not make calico
       
        if self.white_patches in ['LITTLE', 'LITTLECREAMY', 'LIGHTTUXEDO', 'BUZZARDFANG', 'TIP', 'FANCY', 'BLAZE', 'BIB', 'VEE', 'PAWS',
                     'TAILTIP', 'TOES', 'BROKENBLAZE', 'DAMIEN', 'SKUNK', 'KARPATI', 'LILTWO']:
            color_name = color_name + ' and white'
        # and white
        elif self.white_patches in ['ANY', 'TUXEDO', 'ANY2', 'ANYCREAMY', 'TUXEDOCREAMY', 'ANY2CREAMY', 'BROKEN', 'FRECKLES',
        'RINGTAIL', 'HALFFACE', 'PANTS2', 'GOATEE', 'PRINCE', 'UNDERS', 'FAROFA', 'MISTER', 'PANTS', 'REVERSEPANTS',
         'HALFWHITE', 'APPALOOSA', 'PIEBALD', 'CURVED', 'GLASS']:
            if color_name == 'tortie':
                color_name = 'calico'
            else:
                color_name = color_name + ' and white'
        # white and
        elif self.white_patches in ['VAN', 'VANCREAMY', 'ONEEAR', 'LIGHTSONG', 'TAIL', 'HEART', 'MOORISH']:
            color_name = 'white and ' + color_name
        # colorpoint
        elif self.white_patches in ['COLOURPOINT', 'RAGDOLL', 'COLOURPOINTCREAMY', 'POINTMARK']:
            color_name = color_name + ' point'
            if color_name == 'darkginger point':
                color_name = 'flame point'
        # vitiligo
        elif self.white_patches in ['VITILIGO']:
            color_name = color_name + ' with vitiligo'

        if color_name == 'tortie':
            color_name = 'tortoiseshell'

        if color_name == 'white and white':
            color = name = 'white'

        return color_name

    def describe_cat(self):
        if self.gender == 'male':
            sex = 'tom'
        else:
            sex = 'she-cat'
        description = self.describe_color()
        description += ' ' + str(self.pelt.length).lower() + '-furred ' + sex
        return description


# The randomized cat sprite in Main Menu screen
example_cat = Cat(status=choice(["kitten", "apprentice", "warrior", "elder"]), example=True)
example_cat.update_sprite()


# Twelve example cats
def create_example_cats():
    e = random.sample(range(12), 3)
    for a in range(12):
        if a in e:
            game.choose_cats[a] = Cat(status='warrior')
        else:
            game.choose_cats[a] = Cat(status=choice(['kitten', 'apprentice', 'warrior', 'warrior', 'elder']))
<<<<<<< HEAD
        game.choose_cats[a].update_sprite()

# CAT CLASS ITEMS
cat_class = Cat(example=True)
cat_class = Cat()
game.cat_class = cat_class
=======
        game.choose_cats[a].update_sprite()
>>>>>>> a27326c6
<|MERGE_RESOLUTION|>--- conflicted
+++ resolved
@@ -1637,13 +1637,9 @@
             game.choose_cats[a] = Cat(status='warrior')
         else:
             game.choose_cats[a] = Cat(status=choice(['kitten', 'apprentice', 'warrior', 'warrior', 'elder']))
-<<<<<<< HEAD
         game.choose_cats[a].update_sprite()
 
 # CAT CLASS ITEMS
 cat_class = Cat(example=True)
 cat_class = Cat()
 game.cat_class = cat_class
-=======
-        game.choose_cats[a].update_sprite()
->>>>>>> a27326c6
