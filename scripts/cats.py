from .pelts import *
from .names import *
from .sprites import *
from .game_essentials import *
from .relationship import *
from random import choice, randint
import math
import os.path
import ujson


class Cat(object):
    used_screen = screen
    traits = [
        'adventurous', 'altruistic', 'ambitious', 'bloodthirsty', 'bold',
        'calm', 'careful', 'charismatic', 'childish', 'cold', 'compassionate',
        'confident', 'daring', 'empathetic', 'faithful', 'fierce', 'insecure',
        'lonesome', 'loving', 'loyal', 'nervous', 'patient', 'playful',
        'responsible', 'righteous', 'shameless', 'sneaky', 'strange', 'strict',
        'thoughtful', 'troublesome', 'vengeful', 'wise'
    ]
    kit_traits = [
        'attention-seeker', 'bossy', 'bouncy', 'bullying', 'charming',
        'daring', 'daydreamer', 'impulsive', 'inquisitive', 'insecure',
        'nervous', 'noisy', 'polite', 'quiet', 'sweet', 'troublesome'
    ]
    ages = [
        'kitten', 'adolescent', 'young adult', 'adult', 'senior adult',
        'elder', 'dead'
    ]
    age_moons = {
        'kitten': [0, 5],
        'adolescent': [6, 11],
        'young adult': [12, 47],
        'adult': [48, 95],
        'senior adult': [96, 119],
        'elder': [120, 199]
    }
    gender_tags = {'female': 'F', 'male': 'M'}
    skills = [
        'good hunter', 'great hunter', 'fantastic hunter', 'smart',
        'very smart', 'extremely smart', 'good fighter', 'great fighter',
        'excellent fighter', 'good speaker', 'great speaker',
        'excellent speaker', 'strong connection to StarClan', 'good teacher',
        'great teacher', 'fantastic teacher'
    ]
    med_skills = [
        'good healer', 'great healer', 'fantastic healer', 'omen sight',
        'dream walker', 'strong connection to StarClan', 'lore keeper',
        'good teacher', 'great teacher', 'fantastic teacher', 'keen eye',
        'smart', 'very smart', 'extremely smart', 'good mediator',
        'great mediator', 'excellent mediator', 'clairvoyant', 'prophet'
    ]

    all_cats = {}  # ID: object
    other_cats = {}  # cats outside the clan

    def __init__(self,
                 prefix=None,
                 gender=None,
                 status="kitten",
                 parent1=None,
                 parent2=None,
                 pelt=None,
                 eye_colour=None,
                 suffix=None,
                 ID=None,
                 moons=None,
                 example=False):
        self.gender = gender
        self.status = status
        self.age = None
        self.parent1 = parent1
        self.parent2 = parent2
        self.pelt = pelt
        self.eye_colour = eye_colour
        self.mentor = None
        self.former_mentor = []
        self.apprentice = []
        self.former_apprentices = []
        self.relationships = []
        self.mate = None
        self.placement = None
        self.example = example
        self.dead = False
        self.died_by = None  # once the cat dies, tell the cause
        self.dead_for = 0  # moons
        self.thought = ''
        self.genderalign = None
        self.tortiebase = None
        self.pattern = None
        self.tortiepattern = None
        self.tortiecolour = None
        self.birth_cooldown = 0
        if ID is None:
            potential_ID = str(randint(10000, 9999999))
            while potential_ID in self.all_cats:
                potential_ID = str(randint(10000, 9999999))
            self.ID = potential_ID
        else:
            self.ID = ID
        # personality trait and skill
        trans_chance = randint(0, 50)
        nb_chance = randint(0, 75)
        if self.status != 'kitten':
            self.trait = choice(self.traits)
            if self.status == 'medicine cat':
                self.skill = choice(self.med_skills)
            elif self.status != 'apprentice' and self.status != 'medicine cat apprentice':
                self.skill = choice(self.skills)
            else:
                self.skill = '???'
        else:
            self.trait = self.trait = choice(self.kit_traits)
            self.skill = '???'
        if self.gender is None:
            self.gender = choice(["female", "male"])
        self.g_tag = self.gender_tags[self.gender]
<<<<<<< HEAD
        #trans cat chances
        if self.gender == "female":
            if trans_chance == 1:
                self.genderalign = "trans male"
            elif nb_chance == 1:
                self.genderalign = "nonbinary"
            else:
                self.genderalign = self.gender
        if self.gender == "male":
            if trans_chance == 1:
                self.genderalign = "trans female"
            elif nb_chance == 1:
                self.genderalign = "nonbinary"
            else:
                self.genderalign = self.gender
                
        if status is None:
=======
        if status is None and moons is None:
>>>>>>> 41d2ea26
            self.age = choice(self.ages)
        elif moons != None:
            for key_age in self.age_moons.keys():
                if moons in range(self.age_moons[key_age][0], self.age_moons[key_age][1]+1):
                    self.age = key_age
        else:
            if status in ['kitten', 'elder']:
                self.age = status
            elif status == 'apprentice':
                self.age = 'adolescent'
            elif status == 'medicine cat apprentice':
                self.age = 'adolescent'
            else:
                self.age = choice(
                    ['young adult', 'adult', 'adult', 'senior adult'])
        if moons is None:
            self.moons = randint(self.age_moons[self.age][0],
                                 self.age_moons[self.age][1])
        else:
            self.moons = moons

        # eye colour
        if self.eye_colour is None:
            a = randint(0, 200)
            if a == 1:
                self.eye_colour = choice(["BLUEYELLOW", "BLUEGREEN"])
            else:
                if self.parent1 is None:
                    self.eye_colour = choice(eye_colours)
                elif self.parent2 is None:
                    par1 = self.all_cats[self.parent1]
                    self.eye_colour = choice(
                        [par1.eye_colour, choice(eye_colours)])
                else:
                    par1 = self.all_cats[self.parent1]
                    par2 = self.all_cats[self.parent2]
                    self.eye_colour = choice([
                        par1.eye_colour, par2.eye_colour,
                        choice(eye_colours)
                    ])

        # pelt
        if self.pelt is None:
            if self.parent2 is None and self.parent1 in self.all_cats.keys():
                # 1 in 3 chance to inherit a single parent's pelt
                par1 = self.all_cats[self.parent1]
                self.pelt = choose_pelt(self.gender, choice([par1.pelt.colour, None]), choice([par1.pelt.white, None]), choice([par1.pelt.name, None]),
                                        choice([par1.pelt.length, None]))

            if self.parent1 in self.all_cats.keys() and self.parent2 in self.all_cats.keys():
                # 2 in 3 chance to inherit either parent's pelt
                par1 = self.all_cats[self.parent1]
                par2 = self.all_cats[self.parent2]
                self.pelt = choose_pelt(self.gender, choice([par1.pelt.colour, par2.pelt.colour, None]), choice([par1.pelt.white, par2.pelt.white, None]),
                                        choice([par1.pelt.name, par2.pelt.name, None]), choice([par1.pelt.length, par2.pelt.length, None]))
            else:
                self.pelt = choose_pelt(self.gender)

        # NAME
        if self.pelt is not None:
            self.name = Name(status, prefix, suffix, self.pelt.colour,
                             self.eye_colour, self.pelt.name)
        else:
            self.name = Name(status, prefix, suffix, eyes=self.eye_colour)

        # SPRITE
        self.age_sprites = {
            'kitten': randint(0, 2),
            'adolescent': randint(3, 5),
            'elder': randint(3, 5)
        }
        self.reverse = choice([True, False])
        self.skin = choice(skin_sprites)

        # scars & more
        scar_choice = randint(0, 15)
        if self.age in ['kitten', 'adolescent']:
            scar_choice = randint(0, 50)
        elif self.age in ['young adult', 'adult']:
            scar_choice = randint(0, 20)
        if scar_choice == 1:
            self.specialty = choice([
                choice(scars1),
                choice(scars2),
                choice(scars4),
                choice(scars5)
            ])
        else:
            self.specialty = None

        scar_choice2 = randint(0, 30)
        if self.age in ['kitten', 'adolescent']:
            scar_choice2 = randint(0, 100)
        elif self.age in ['young adult', 'adult']:
            scar_choice2 = randint(0, 40)
        if scar_choice2 == 1:
            self.specialty2 = choice([
                choice(scars1),
                choice(scars2),
                choice(scars4),
                choice(scars5)
            ])
        else:
            self.specialty2 = None

        # Accessories
        accessory_choice = randint(0, 35)
        if self.age in ['kitten', 'adolescent']:
            accessory_choice = randint(0, 15)
        elif self.age in ['young adult', 'adult']:    
            accessory_choice = randint(0, 50)
        if accessory_choice == 1:
            self.accessory = choice([
                choice(plant_accessories),
                choice(wild_accessories)
            ])
        else:
            self.accessory = None
        
        # random event
        if self.pelt is not None:
            if self.pelt.length != 'long':
                self.age_sprites['adult'] = randint(6, 8)
            else:
                self.age_sprites['adult'] = randint(0, 2)
            self.age_sprites['young adult'] = self.age_sprites['adult']
            self.age_sprites['senior adult'] = self.age_sprites['adult']
            self.age_sprites[
                'dead'] = None  # The sprite that the cat has in starclan

                # WHITE PATCHES
        little_white_poss = little_white * 6
        mid_white_poss = mid_white * 4
        high_white_poss = high_white * 2
        mostly_white_poss = mostly_white
        if self.pelt is not None:
            if self.pelt.white and self.pelt.white_patches is not None:
                pelt_choice = randint(0, 10)
                vit_chance = randint(0, 40)
                if pelt_choice == 1 and self.pelt.name in ['Tortie', 'Tabby', 'Speckled', 'Marbled', 'Bengal', 'Ticked', 'Smoke', 'Rosette']\
                and self.pelt.colour != 'WHITE':
                    self.white_patches = choice(point_markings)
                elif pelt_choice == 1 and self.pelt.name in 'TwoColour' and self.pelt.colour != 'WHITE':
                    self.white_patches = choice(point_markings + ['POINTMARK'])
                elif pelt_choice == 2 and self.pelt.name in ['Calico', 'TwoColour', 'Tabby', 'Speckled', 'Marbled', 'Bengal', 'Ticked', 'Smoke', 'Rosette']:
                    self.white_patches = choice(mostly_white_poss)
                elif pelt_choice == 3 and self.pelt.name in ['TwoColour', 'Tabby', 'Speckled', 'Marbled', 'Bengal', 'Ticked', 'Smoke', 'Rosette']\
                and self.pelt.colour != 'WHITE':
                    self.white_patches = choice(['EXTRA', None, 'FULLWHITE'])

                else:
                    if self.pelt.name in ['TwoColour', 'Tabby', 'Speckled', 'Marbled', 'Bengal', 'Ticked', 'Smoke', 'Rosette']:
                        self.white_patches = choice(little_white_poss + mid_white_poss + high_white_poss)
                    elif self.pelt.name in ['Tortie']:
                        self.white_patches = choice(little_white_poss + mid_white_poss)
                    elif self.pelt.name in ['Calico']:
                        self.white_patches = choice(high_white_poss)
                    elif pelt_choice == 1 and vit_chance == 1 and self.pelt.name in ['Tortie', 'TwoColour', 'Tabby', 'Speckled', 'Marbled', 'Bengal', 'Ticked', 'Smoke', 'Rosette']\
                    and self.pelt.colour != 'WHITE':
                        self.white_patches = choice(vit)
                    else:
                        self.white_patches = choice(self.pelt.white_patches)
            else:
                self.white_patches = None
            
        # pattern for tortie/calico cats
        if self.pelt.name in ['Calico', 'Tortie']:
            self.tortiecolour = self.pelt.colour
            self.tortiebase = choice(['single', 'tabby', 'bengal', 'marbled', 'ticked', 'smoke', 'rosette', 'speckled'])
            if self.tortiebase == 'tabby':
                self.tortiepattern = 'tortietabby'
            elif self.tortiebase == 'bengal':
                self.tortiepattern = 'tortiebengal'
            elif self.tortiebase == 'marbled':
                self.tortiepattern = 'tortiemarbled'
            elif self.tortiebase == 'ticked':
                self.tortiepattern = 'tortieticked'
            elif self.tortiebase == 'rosette':
                self.tortiepattern = 'tortierosette'
            elif self.tortiebase == 'smoke':
                self.tortiepattern = 'tortiesmoke'
            elif self.tortiebase == 'speckled':
                self.tortiepattern = 'tortiespeckled'
            else:
                self.tortiepattern = 'tortietabby'
        else:
            self.tortiebase = None
            self.tortiepattern = None
            self.tortiecolour = None

        if self.pelt.name in ['Calico', 'Tortie'] and self.pelt.colour != None:
            if self.pelt.colour in ["BLACK", "DARKBROWN"]:
                self.pattern = choice(['GOLDONE', 'GOLDTWO', 'GOLDTHREE', 'GOLDFOUR', 'GINGERONE', 'GINGERTWO', 'GINGERTHREE', 'GINGERFOUR',
                                        'DARKONE', 'DARKTWO', 'DARKTHREE', 'DARKFOUR'])
            elif self.pelt.colour in ["DARKGREY", "BROWN"]:
                self.pattern = choice(['GOLDONE', 'GOLDTWO', 'GOLDTHREE', 'GOLDFOUR', 'GINGERONE', 'GINGERTWO', 'GINGERTHREE', 'GINGERFOUR'])
            elif self.pelt.colour in ["SILVER", "GREY", "LIGHTBROWN"]:
                self.pattern = choice(['PALEONE', 'PALETWO', 'PALETHREE', 'PALEFOUR'])
        else:
            self.pattern = None
            

        self.paralyzed = False
        self.no_kits = False
        self.exiled = False
        if self.genderalign == None:                             #gender stuff?? not sure why this is right here
            self.genderalign = self.gender
    

   
        # Sprite sizes
        self.sprite = None
        self.big_sprite = None
        self.large_sprite = None

        # experience and current patrol status
        self.in_camp = 1
        if self.age in ['kitten']:
            self.experience = 0
        elif self.age in ['adolescent']:
            self.experience = randint(0, 19)
        elif self.age in ['young adult']:
            self.experience = randint(10, 40)
        elif self.age in ['adult']:
            self.experience = randint(20, 50)
        elif self.age in ['senior adult']:
            self.experience = randint(30, 60)
        elif self.age in ['elder']:
            self.experience = randint(40, 70)
        else:
            self.experience = 0

        experience_levels = [
            'very low', 'low', 'slightly low', 'average', 'somewhat high',
            'high', 'very high', 'master', 'max'
        ]
        self.experience_level = experience_levels[math.floor(self.experience /
                                                             10)]

        self.paralyzed = False
        self.no_kits = False
        self.exiled = False
        if self.genderalign == None:
            self.genderalign = self.gender        


        # SAVE CAT INTO ALL_CATS DICTIONARY IN CATS-CLASS
        self.all_cats[self.ID] = self

    def is_alive(self):
        return not self.dead

    def __repr__(self):
        return self.ID

    def thoughts(self):
        # actions or thoughts for all cats. These switch either every moon or every time the game is re-opened

        for c in self.all_cats.keys():
            other_cat = random.choice(list(self.all_cats.keys()))
            countdown = int(len(cat_class.all_cats) / 3)
            while other_cat == c:
                other_cat = random.choice(list(self.all_cats.keys()))
                countdown-=1
                if countdown == 0:
                    continue
            other_cat = self.all_cats.get(other_cat)
            other_name = str(other_cat.name)
            cat = self.all_cats.get(c)
            thoughts = ['Is not thinking about much right now'
                        ]  # placeholder thought - should never appear in game

            if cat.dead:
                # individual thoughts
                starclan_thoughts = [
                    'Is feeling quite lazy',
                    'Is spending a considerable amount of time grooming',
                    'Is looking forward to today', 'Is feeling down...',
                    'Is feeling happy!', 'Is curious about other Clans',
                    'Is feeling sassy today',
                    "Is thinking about a message to send",
                    "Wishes they were still alive",
                    "Is admiring StarClan territory",
                    "Is thinking about their life", "Is missing a loved one",
                    "Is hoping to meet with a medicine cat soon",
                    "Is admiring the stars in their fur",
                    "Is watching over a Clan ceremony",
                    "Is hoping to give a life to a new leader",
                    "Is hoping they will be remembered",
                    "Is watching over the Clan", "Is worried about the Clan",
                    "Is relaxing in the sun", "Is wondering about Twolegs",
                    "Is thinking about their ancient ancestors",
                    "Is worried about the cats in the Dark Forest",
                    "Is thinking of advice to give to a medicine cat",
                    "Is exploring StarClan",
                    "Is sad seeing how the Clan has changed",
                    "Wishes they could speak to old friends",
                    "Is sneezing on stardust",
                    "Is comforting another StarClan cat",
                    "Is exploring StarClan\'s hunting grounds",
                    "Is hunting mice in StarClan",
                    "Is chattering at the birds in StarClan",
                    "Is chasing rabbits in StarClan",
                    "Can feel some cat forgetting them..."
                ]
                # thoughts with other cats that are dead
                if other_cat.dead:
                    starclan_thoughts.extend([
                        'Is sharing tongues with ' + other_name,
                        'Has been spending time with ' + other_name +
                        ' lately', 'Is acting huffy at ' + other_name,
                        'Is sharing a freshkill with ' + other_name,
                        'Is curious about ' + other_name, 'Is talking with ' +
                        other_name, 'Doesn\'t want to talk to ' + other_name,
                        'Is having a serious fight with ' + other_name,
                        'Wants to spend more time with ' + other_name + '!',
                        'Is thinking about future prophecies with ' +
                        other_name,
                        'Is watching over the Clan with ' + other_name,
                        'Is listening to long-forgotten stories about the Clan'
                    ])
                # thoughts with other cats that are alive
                elif not other_cat.dead:
                    starclan_thoughts.extend([
                        'Is watching over ' + other_name,
                        'Is curious about what ' + other_name + ' is doing',
                        'Wants to send a message to ' + other_name,
                        'Is currently walking in the dreams of ' + other_name,
                        'Is proud of ' + other_name, 'Is disappointed in ' +
                        other_name, 'Wants to warn ' + other_name,
                        'Has been following the growth of ' + other_name,
                        'Has seen ' + other_name + '\'s future demise',
                        'Is looking to visit ' + other_name +
                        ' in a dream soon',
                        'Accidentally found themselves in ' + other_name +
                        '\'s dreams the other night', 'Wants to warn ' +
                        other_name + ' about something that will happen soon',
                        'Knows what ' + other_name +
                        '\'s secret is and wants to tell some cat'
                    ])
                # dead young cat thoughts
                if cat.status in [
                        'kitten', 'apprentice', 'medicine cat apprentice'
                ]:
                    starclan_thoughts.extend([
                        'Wishes they had more time to grow up',
                        'Wonders what their full name would have been',
                        'Is bothering older StarClan cats',
                        'Is learning about the other cats in StarClan'
                    ])
                # dead elder thoughts
                elif cat.status == 'elder':
                    starclan_thoughts.extend([
                        'Is grateful that they lived such a long life',
                        'Is happy that their joints no longer ache',
                        'Is telling stories to the younger cats of StarClan',
                        'Watches over the younger cats of StarClan',
                        'Is observing how different the Clan is from when they were alive'
                    ])
                # dead leader thoughts
                elif cat.status == 'leader':
                    starclan_thoughts.extend([
                        'Hoped that they were a good leader',
                        'Wishes that they had ten lives',
                        'Is proud of their clan from StarClan',
                        'Is pleased to see the new direction the Clan is heading in',
                        'Still frets over their beloved former Clanmates from afar'
                    ])
                    # checks for specific roles
                    if other_cat.status == 'kitten':
                        starclan_thoughts.extend([
                            'Rejoices with every new kit born to the Clan they still hold so dear'
                        ])

                thoughts = starclan_thoughts  # sets current thought to a random applicable thought

            elif not cat.dead:
                # general individual thoughts
                thoughts = [
                    'Is feeling quite lazy',
                    'Is spending a considerable amount of time grooming',
                    'Is looking forward to today', 'Is feeling down...',
                    'Is feeling excited', 'Is feeling nervous',
                    'Is feeling content', "Is relaxing in camp",
                    'Is daydreaming', 'Is napping',
                    'Thinks they are going crazy', 'Is feeling gloomy',
                    "Is looking around camp", 'Is feeling happy!',
                    'Is curious about the other clans',
                    'Is feeling sassy today',
                    'Wants to spend time alone today',
                    "Is eating some freshkill", 'Is heading to the dirtplace',
                    'Is rethinking their life choices',
                    'Is in the medicine den', 'Is having a good day',
                    'Is having a hard day', 'Is talking to themselves',
                    'Regrets not eating the bird on the freshkill pile earlier',
                    'Is basking in the sun', 'Feels a sense of dread',
                    'Is feeling unappreciated', 'Is staring off into space',
                    'Is worried others are judging them',
                    'Almost choked on their prey',
                    'Is chattering at the birds in the trees above',
                    'Was recently caught humming to themselves',
                    'Had a nightmare involving the rushing river nearby',
                    'Wishes they were still in their nest sleeping',
                    'Is craving the taste of mouse',
                    'Is craving the taste of rabbit',
                    'Is craving the taste of vole',
                    'Is craving the taste of frog',
                    'Is craving the taste of shrew',
                    'Is wondering if they would be a good swimmer',
                    'Is thinking about how awful kittypet food must taste',
                    'Is feeling underappreciated...',
                    'Is staring off into space',
                    'Is picking the burrs from their pelt',
                    'Has a sore paw from a bee sting',
                    'Is sharpening their claws',
                    'Woke up on the wrong side of the nest'
                ]

                # thoughts with other cats who are dead
                if other_cat.dead:
                    # young cat thoughts about dead cat
                    if cat.status in [
                            'kitten', 'apprentice', 'medicine cat apprentice'
                    ]:
                        thoughts.extend([
                            'Is listening to stories about ' + other_name,
                            'Is learning more about ' + other_name,
                            'Is sad they couldn\'t spend time with ' +
                            other_name, 'Is wondering if ' + other_name +
                            ' would have been their friend'
                        ])
                    # older cat thoughts about dead cat
                    elif cat.status in [
                            'warrior', 'medicine cat', 'deputy', 'leader'
                    ]:
                        thoughts.extend([
                            'Is listening to stories about ' + other_name,
                            'Is learning more about ' + other_name,
                            'Is sad they couldn\'t spend more time with ' +
                            other_name, 'Wishes they could visit ' +
                            other_name + ' in StarClan',
                            'Is remembering ' + other_name
                        ])
                    # elder thoughts about dead cat
                    elif cat.status == 'elder':
                        thoughts.extend([
                            'Is telling stories about ' + other_name,
                            'Is sad they couldn\'t spend more time with ' +
                            other_name, 'Wishes they could visit ' +
                            other_name + ' in StarClan',
                            'Is remembering ' + other_name,
                            'Wishes that ' + other_name + ' were still alive',
                            'Found a trinket that used to belong to ' +
                            other_name, 'Is forgetting who ' + other_name +
                            ' was', 'Is thinking fondly of ' + other_name,
                            'Sometimes feels like ' + other_name +
                            " is still right there next to them"
                        ])
                    elif cat.status == 'medicine cat' or cat.status == 'medicine cat apprentice' or cat.skill == 'strong connection to StarClan':  # medicine cat/strong connection
                        # thoughts about dead cat
                        thoughts.extend([
                            'Was given a prophecy by ' + other_name,
                            'Was sent an omen by ' + other_name,
                            'Is dreaming about ' + other_name +
                            ' who gives them a message', 'Is visited by ' +
                            other_name, 'Senses ' + other_name + ' is nearby',
                            'Saw ' + other_name +
                            ' in a dream, warning them about... something',
                            'Is asking for guidance from ' + other_name,
                            'Is wondering desperately why ' + other_name +
                            ' wasn\'t there when they needed them',
                            'Is sure that they saw ' + other_name +
                            ' appear in the forest today... why?',
                            'Blames themselves for ' + other_name +
                            '\'s death...'
                        ])

                # thoughts with other cat who is alive
                elif not other_cat.dead and not other_cat.exiled:
                    if cat.status in [
                            'warrior', 'elder', 'deputy', 'leader'
                    ] and other_cat.status == 'apprentice':  # older cat thoughts about younger cat
                        thoughts.extend([
                            'Is giving ' + other_name + ' advice',
                            'Is telling ' + other_name +
                            ' about a hunting technique',
                            'Is scolding ' + other_name,
                            'Is giving ' + other_name + ' a task', other_name +
                            ' reminds them of when they were their age',
                            'Is telling ' + other_name +
                            ' about their own days as an apprentice',
                            'Is frustrated that ' + other_name +
                            ' won\'t take their duties more seriously',
                            'Can\'t believe ' + other_name +
                            ' caught that rabbit on patrol yesterday',
                            'Doesn\'t think that ' + other_name +
                            ' has been completely honest lately',
                            'Is fuming from an argument with ' + other_name
                        ])
                    elif cat.status in ['warrior', 'elder', 'deputy'] and other_cat.status == 'apprentice':
                        thoughts.extend([
                            'Has successfully tricked ' + other_name +
                            ' into believing a crazy tale about the Clan leader',
                        ])

                    # kit thoughts
                    if cat.status == 'kitten':
                        # kit thoughts with other kit
                        if other_cat.status == 'kitten':
                            thoughts.extend([
                                'Pretends to be a warrior with ' + other_name,
                                'Plays mossball with ' + other_name,
                                'Has a mock battle with ' + other_name,
                                'Comes up with a plan to sneak out of camp with '
                                + other_name, 'Whines about ' + other_name,
                                'Chomps on ' + other_name + '\'s ear',
                                'Is pretending to ward off foxes with ' +
                                other_name,
                                'Is pretending to fight off badgers with ' +
                                other_name, 'Is racing ' + other_name +
                                ' back and forth across the camp clearing',
                                'Is talking excitedly with ' + other_name +
                                ' about how cool their Clan leader is',
                                'Is talking excitedly with ' + other_name +
                                ' about how cool their Clan deputy is',
                                'Is jealous that ' + other_name +
                                ' is getting more attention than them',
                                'Won\'t stop crying that they\'re hungry... but they just ate!'
                            ])
                        # kit thoughts about older cat
                        elif other_cat.status != 'kitten':
                            thoughts.extend([
                                'Is biting ' + other_name + '\'s tail',
                                'Sticks their tongue out at ' + other_name,
                                'Whines to ' + other_name,
                                'Is demanding ' + other_name + '\'s attention',
                                'Really looks up to ' + other_name,
                                'Is hiding under a bush from ' + other_name +
                                ', but they can\'t stop giggling',
                                'Is pretending to be ' + other_name
                            ])
                    elif cat.status in [
                            'apprentice', 'medicine cat apprentice', 'warrior',
                            'medicine cat', 'deputy', 'leader'
                    ]:
                        # older cat thoughts about kit
                        if other_cat.status == 'kitten':
                            thoughts.extend([
                                'Trips over ' + other_name,
                                'Is giving advice to ' + other_name,
                                'Is giving ' + other_name +
                                ' a badger ride on their back!',
                                'Had to nip ' + other_name +
                                ' on the rump because they were being naughty',
                                'Is promising to take ' + other_name +
                                ' outside of camp if they behave',
                                'Is watching ' + other_name +
                                ' perform an almost-decent hunting crouch',
                                'Can\'t take their eyes off of ' + other_name +
                                ' for more than a few seconds',
                                'Gave ' + other_name +
                                ' a trinket they found while out on patrol today'
                            ])
                            if cat.ID not in [other_cat.parent1, other_cat.parent2]:
                                thoughts.append('Hopes that their own kits are as cute as ' +
                                other_name + ' someday')
                        else:
                            thoughts.extend([
                                'Is fighting with ' + other_name,
                                'Is talking with ' + other_name,
                                'Is sharing prey with ' + other_name,
                                'Heard a rumor about ' + other_name,
                                'Just told ' + other_name + ' a hilarious joke'
                            ])

                    if other_cat.is_potential_mate(cat,for_love_interest=True):
                        thoughts.extend([
                            'Is developing a crush on ' + other_name,
                            'Is spending a lot of time with ' + other_name,
                            'Feels guilty about hurting ' + other_name +
                            '\'s feelings',
                            'Can\'t seem to stop talking about ' + other_name,
                            'Would spend the entire day with ' + other_name +
                            ' if they could',
                            'Was caught enjoying a moonlit stroll with ' +
                            other_name + ' last night...',
                            'Keeps shyly glancing over at ' + other_name +
                            ' as the Clan talks about kits',
                            'Gave a pretty flower they found to ' + other_name,
                            'Is admiring ' + other_name + ' from afar...',
                            'Is thinking of the best ways to impress ' +
                            other_name, 'Doesn\'t want ' + other_name +
                            ' to overwork themselves',
                            'Is rolling around a little too playfully with ' +
                            other_name + '...',
                            'Is wondering what it would be like to grow old with '
                            + other_name
                        ])

                # kitten specific thoughts
                if cat.status == 'kitten':
                    thoughts.extend([
                        'Plays mossball by themselves',
                        'Is annoying older cats',
                        'Wonders who their mentor will be',
                        'Wants to take a nap', 'Tries to sneak out of camp',
                        'Is rolling around on the ground',
                        'Is chasing their tail', 'Is playing with a stick',
                        'Is nervous for their apprentice ceremony',
                        'Is excited for their apprentice ceremony',
                        'Is scared after having a nightmare',
                        'Wants to snuggle',
                        'Is asking older cats how kits are born',
                        'Wishes other cats would stop babying them',
                        'Is hiding from other cats',
                        'Is bouncing around in excitement',
                        'Whines about being hungry',
                        'Is asking the older cats about how kittens are made',
                        'Is pestering older cats to play with them',
                        'Is whining for milk', 'Is whimpering in their sleep',
                        'Is trying to growl menacingly',
                        'Is adamantly refusing to take their nap',
                        'Is batting pebbles across the camp clearing',
                        'Is crying after rough-housing too hard with the older cats',
                        'Is regretting eating the bug that they caught',
                        'Recently took a tumble off of a log',
                        'Is busy mastering a battle move they are performing incorrectly',
                        'Refuses to eat the herbs the medicine cat has given them for their tummy',
                        'Is hatching a plan to sneak out of camp and play',
                        'Is running like a whirlwind around the camp',
                        'Is pretending to be the clan leader',
                        'Doesn\'t want to grow up yet...',
                        'Got in trouble for bringing thorns into the nest'
                    ])
                    # checks for specific roles
                    if other_cat.status == 'elder':
                        thoughts.extend([
                            'Was nipped on the rump by an elder for being naughty'
                        ])

                    # kitten trait thoughts
                    if cat.trait == 'charming':
                        thoughts.extend([
                            'Is rolling around cutely while warriors look upon them',
                            'Is rubbing up against the warriors\' legs',
                            'Is hoping the patrol will come back with a special gift for them like usual',
                            'Is trying to purr their way out of trouble with the medicine cat'
                        ])
                    elif cat.trait == 'impulsive':
                        thoughts.extend([
                            'Keeps streaking across the clearing',
                            'Is stuck in a tree... again',
                            'Is complaining of a tummy ache after eating too much',
                            'Is awfully close to getting a nip on the rump for misbehaving',
                            'Is waiting for an opportunity to sprint out of sight'
                        ])
                    elif cat.trait == 'nervous':
                        thoughts.extend([
                            'Was startled by a croaking frog',
                            'Is doing their best not to get stepped on by the bigger cats'
                        ])

                    # kitten and skill specific thoughts
                    elif cat.skills == 'strong connection to starclan':
                        thoughts.extend([
                            'Thinks they saw a StarClan cat in their dreams',
                            'Is scrambling the medicine cat\'s herbs!',
                            'Is pretending to be the medicine cat'
                        ])

                # Traits are sorted by rank and age group
                # Kittens, Cats under 12 moons, all apprentices, warrior apprentices, medicine at apprentices,
                # warriors, deputy, leader, medicine cat, elders, cats over 12 moons old, active cats

                # kitten and warrior apprentice thoughts
                elif cat.status != 'medicine cat apprentice' and cat.status != 'warrior' and cat.status != 'deputy' and cat.status != 'medicine cat' and cat.status != 'leader' and cat.status != 'elder' and cat.status != 'queen':
                    thoughts.extend([
                        'Wonders what their full name will be',
                        'Pretends to be a warrior',
                        "Practices the hunting crouch",
                        'Pretends to fight an enemy warrior',
                        'Wants to be a warrior already!',
                        'Can\'t wait to be a warrior',
                        'Is pretending to be deputy',
                    ])
                    # checks for specific roles
                    if other_cat.status == 'elder':
                        thoughts.extend(
                            ['Is helping the elders with their ticks'])

                # general apprentice thoughts
                elif cat.status == 'apprentice' or cat.status == 'medicine cat apprentice':
                    thoughts.extend([
                        'Is gathering moss',
                        'Is gossiping',
                        'Is acting angsty',
                        'Is dreading their apprentice duties',
                        'Fell into the nearby creek yesterday and is still feeling damp',
                        'Is making their mentor laugh',
                        'Is really bonding with their mentor',
                        'Is having a hard time keeping up with their training',
                        'Was tasked with lining nests with fresh moss today',
                        'Is dreaming of someday making their Clan proud',
                    ])
                    # checks for specific roles
                    if other_cat.status == 'kitten':
                        thoughts.extend([
                            'Is awkwardly deflecting kits\' questions about where kits come from',
                            'Was put on kit-sitting duty',
                            'Is showing off to the kits',
                            'Is telling off kits for being immature',
                            'Is rambling on to kits about the importance of respecting their elders'
                        ])
                    elif other_cat.status == 'elder':
                        thoughts.extend([
                            'Was asked to gather fresh moss for the elders\' bedding',
                            'Plans to visit the elders soon',
                            'Is checking in on the elder\'s den',
                            'Plans to help the elders with their ticks'
                        ])
                    # checks for specific traits  (unused traits: 'calm', 'compassionate', 'faithful', 'cold', childish, confident, fierce, patient, sneaky, strange, thoughtful
                    if cat.trait == 'adventurous':
                        thoughts.extend([
                            'Is quietly trying to recruit other apprentices for a quick adventure'
                        ])
                    elif cat.trait == 'altruistic':
                        thoughts.extend([
                            'Is thinking of giving their mentor a gift for their hard work',
                            'Made a keen suggestion to their mentor the other day'
                        ])
                    elif cat.trait == 'ambitious':
                        thoughts.extend([
                            'Is asking the Clan leader what they can do to help out around camp',
                            'Has been asking their mentor for more training',
                            'Tries to put on a brave face for their fellow apprentices',
                            'Is feeling proud of themselves',
                            'Made sure to wake up early to train',
                            'Is daydreaming about a Clan celebration in their honor someday'
                        ])
                    elif cat.trait == 'bloodthirsty':
                        thoughts.extend([
                            'Starts a fight with another apprentice',
                            'Is hoping their warrior name will end in -claw'
                        ])
                    elif cat.trait == 'bold':
                        thoughts.extend(
                            ['Winked cheekily at another apprentice'])
                    elif cat.trait == 'careful':
                        thoughts.extend(
                            ['Is asking if they need more training'])
                    elif cat.trait == 'charismatic':
                        thoughts.extend([
                            'Winked playfully at another apprentice from across the clearing!',
                            'Is this moon\'s heartthrob to the other apprentices',
                            'Has recently given a wonderful speech to fellow apprentices, boosting morale'
                        ])
                        # checks for specific roles
                        if other_cat.status == 'kitten':
                            thoughts.extend([
                                'Has the kits very engaged in a very, very tall tale'
                            ])
                        elif cat.status == 'elder':
                            thoughts.extend(
                                ['Is a favorite among the elders lately'])
                    elif cat.trait == 'daring':
                        thoughts.extend(['Is itching to go out and train'])
                    elif cat.trait == 'empathetic':
                        thoughts.extend([
                            'Is doing extra apprentice tasks around camp, to help lighten the load'
                        ])
                    elif cat.trait == 'insecure':
                        thoughts.extend([
                            'Doesn\'t think that they have performing up to their mentor\'s standards lately...',
                        ])
                    elif cat.trait == 'lonesome':
                        thoughts.extend(
                            ['Is feeling cramped in the apprentice\'s den'])
                    elif cat.trait == 'loving':
                        thoughts.extend([
                            'Is listening to another apprentice\'s troubles sympathetically'
                        ])
                    elif cat.trait == 'loyal':
                        thoughts.extend([
                            'Is listening to their mentor intently',
                            'Proclaimed to their mentor their unwavering loyalty'
                        ])
                    elif cat.trait == 'nervous':
                        thoughts.extend([
                            'Is hoping to not train with their mentor today...',
                            'Wishes they were back in the nursery',
                            'Has agreed to their mentor\'s orders recently, despite their own doubts',
                        ])
                    elif cat.trait == 'playful':
                        thoughts.extend([
                            'Won\'t stop making funny faces when their mentor\'s back is turned',
                            'Annoyed their mentor on accident the other day',
                            'Successfully lightened a dreary mood while out training the other day',
                        ])
                    elif cat.trait == 'responsible':
                        thoughts.extend([
                            'Is licking their chest in embarrassment after being praised by their mentor',
                            'Is asking their mentor what they can do to be helpful around camp today'
                        ])
                    elif cat.trait == 'righteous':
                        thoughts.extend([
                            'Is refusing to follow their mentor\'s recent orders due to their own morals'
                        ])
                    elif cat.trait == 'shameless':
                        thoughts.extend(
                            ['Was found napping in the warrior\'s den!'])
                    elif cat.trait == 'strict':
                        thoughts.extend([
                            'Is busy chastising fellow apprentices... but no cat is sure what for',
                            'Is participating in a rather rigorous training session'
                        ])
                    elif cat.trait == 'troublesome':
                        thoughts.extend([
                            'Is ignoring their mentor\'s orders',
                            'Is making other apprentices laugh',
                            'Got in trouble for shirking their training the other day...'
                        ])
                    elif cat.trait == 'vengeful':
                        thoughts.extend(['Snaps at another apprentice'])
                    elif cat.trait == 'wise':
                        thoughts.extend([
                            'Is giving somber advice to a fellow apprentice',
                            'Was sought out by another apprentice recently for their wisdom'
                        ])

                    # warrior apprentice specific thoughts
                    if cat.status == 'apprentice':
                        thoughts.extend([
                            'Is thinking about the time they caught a huge rabbit',
                            'Practices some battle moves',
                            'Is helping to reinforce the camp wall with brambles',
                            'Is daydreaming about having a mate and kits someday',
                            'Had quite the adventure today'
                        ])
                        # role specific apprentice thoughts
                        # unused traits: adventurous, altruistic, calm, careful, charismatic, childish, cold, compassionate, empathetic, faithful, lonesome, loving, loyal,
                        # patient, playful, responsible, righteous, shameless, sneaky, strange, strict, troublesome, vengeful, wise
                        if other_cat.status == 'elder':
                            thoughts.extend(
                                ['Is helping to repair the elder\'s den'])
                        # trait specific apprentice thoughts
                        if cat.trait == 'ambitious':
                            thoughts.extend([
                                'Begs to be made a warrior early',
                                'Seems to be ordering their fellow apprentices around',
                                'Has been catching the most prey out of all the apprentices'
                            ])
                        elif cat.trait == 'bloodthirsty':
                            thoughts.extend([
                                'Pesters their mentor about doing battle training',
                                'Is thinking about murder',
                                'Draws blood during their battle training',
                            ])
                        elif cat.trait == 'cold':
                            thoughts.extend([
                                'Is hoping their warrior name will end in -claw'
                            ])
                        elif cat.trait == 'bold':
                            thoughts.extend([
                                'Is criticizing their mentor',
                                'Taunted rival Clan apprentices at the border the other day',
                                'Is looking to challenge a warrior to a sparring match'
                            ])
                        elif cat.trait == 'confident':
                            thoughts.extend([
                                'Is sure that they\'ll be made into a warrior today'
                            ])
                        elif cat.trait == 'daring':
                            thoughts.extend([
                                'Is being scolded by the deputy for reckless behavior while out training'
                            ])
                        elif cat.trait == 'fierce':
                            thoughts.extend([
                                'Is showing off their new battle moves',
                                'Is pushing hard for more battle training',
                                'Was recently chastised by their mentor for reckless behaviour out on patrol',
                                'Practiced battle moves with their claws out'
                            ])
                        elif cat.trait == 'insecure':
                            thoughts.extend([
                                'Is wondering if they are good enough to be a warrior...',
                                'Wonders if the medicine cat life would have better suited them...',
                                'Is reluctant to spar with their mentor today',
                                'Doesn\'t think their hauls on hunting patrols have been substantial enough as of late'
                            ])
                        elif cat.trait == 'nervous':
                            thoughts.extend([
                                'Hopes that they will be a strong enough warrior...',
                                'Is wondering if they are more suited for life as a medicine cat...',
                                'Was startled by a squirrel while out training!',
                            ])
                        elif cat.trait == 'thoughtful':
                            thoughts.extend([
                                'Offered to go on the dawn patrol with their mentor'
                            ])

                    # medicine cat apprentice specific thoughts
                    if cat.status == 'medicine cat apprentice':
                        thoughts.extend([
                            'Is wondering if they are good enough to become a medicine cat',
                            'Wishes the other apprentices could understand how they feel',
                            'Helps apply a poultice to a small wound',
                            'Is enjoying learning all of the herbs a medicine cat needs!'
                        ])
                        # checks for specific roles
                        if other_cat.status == 'kitten':
                            thoughts.extend([])
                        elif other_cat.status == 'elder':
                            thoughts.extend([])
                        # trait specific medicine cat apprentice thoughts
                        # unused traits: adventurous, altruistic, ambitious, bloodthirsty, bold, calm, careful, charismatic, childish, compassionate, confident, daring, empathetic,
                        # faithful, fierce, lonesome, loving, loyal, patient, playful, responsible, righteous, shameless, sneaky, strange, strict, thoughtful, troublesome, vengeful, wise
                        if cat.trait == 'cold':
                            thoughts.extend([
                                'Is hoping their medicine cat name will end in -claw'
                            ])
                        elif cat.trait == 'insecure':
                            thoughts.extend([
                                'Is wondering if they are good enough to be a medicine cat...',
                                'Wonders if the warrior life would have better suited them...'
                            ])
                        elif cat.trait == 'nervous':
                            thoughts.extend([
                                'Is wondering if they are more suited for life as a warrior...'
                            ])

                # elder specific thoughts
                if cat.status == 'elder':
                    thoughts.extend([
                        'Is complaining about their nest being too rough',
                        'Is complaining about their aching joints',
                        'Is telling stories about when they were young',
                        'Is giving advice to younger cats',
                        'Is complaining about thorns in their nest',
                        'Is bossing around the younger cats',
                        'Is telling scary stories to the younger cats',
                        'Is snoring in their sleep',
                        'Thinking about how too many cats die young',
                        'Is complaining about being cold',
                        'Is grateful they have lived so long',
                        'Is sharing their wisdom',
                        'Is being pestered by fleas',
                        'Is requesting an apprentice\'s help with their ticks',
                        'Is predicting rainy weather based on their aching bones',
                        'Hopes their legacy will continue on after their death',
                        'Is sharing wisdom with younger cats that is... less than helpful',
                        'Is recounting daring expeditions for the younger cats to hear',
                        'Is in quite the mood today',
                        'Is feeling rather chipper today',
                        'Is snoring loudly in their sleep',
                        'Is telling a rather tall tale to any cat who will listen',
                        'Is asking apprentices to help check them for ticks',
                        'Is assisting with camp cleanup',
                        'Feels too stiff to leave their nest today...',
                        'Has been sleeping a lot more as of late',
                        'Has been enjoying their old age',
                        'Got lost outside of camp for a bit today',
                        'Doesn\'t like how times have changed since they were young',
                        'Is feeling rather cross today',
                        'Thinks that times have changed for the better since they were young',
                        'Is recalling something no other cat remembers anymore',
                        'Is enjoying the warm sun in the camp clearing',
                        'Is grumbling about the weather',
                        'Is giving the Clan leader attitude'
                    ])
                    # no trait specific elder thoughts yet

                # medicine cat specific thoughts
                if cat.status == 'medicine cat' or cat.status == 'medicine cat apprentice':
                    thoughts.extend([
                        'Is looking for herbs',
                        'Is organizing the herb stores',
                        'Is drying some herbs', 'Is counting the poppy seeds',
                        'Is gathering cobwebs', 'Is interpreting an omen',
                        'Is interpreting a prophecy',
                        'Hopes for a message from StarClan soon',
                        'Is checking up on the warriors',
                        'Is feeling stressed taking care of the Clan',
                        'Is wondering if they could borrow some catmint from the other Clans',
                        'Is wrapping a wound with cobwebs',
                        'Is clearing out old herbs',
                        'Is tending growing herbs', 'Is making new nests',
                        'Wishes they had an extra set of paws',
                        'Is carefully picking up spilled poppy seeds',
                        'Is out gathering more cobwebs',
                        'Is reciting the names of herbs aloud',
                        'Was startled awake in the wee hours by a vivid dream',
                        'Is running low on catmint',
                        'Is running low on marigold',
                        'Is running low on burdock root',
                        'Is running low on poppy seeds',
                        'Is running low on cobwebs',
                        'Is running low on feverfew',
                        'Is running low on borage leaves',
                        'Is running low on tansy',
                        'Is running low on mouse bile',
                        'Plans to go out gathering herbs today',
                        'Is looking forward to the half-moon meeting',
                        'Is struggling to remember all of the names of herbs',
                        'Is helping organize the herb stores',
                        'Is proud of their ability to care for their Clanmates',
                        'Made a mess of the herbs and is panicking',
                        'Has been hearing the voices of StarClan cats...',
                        'Has the foul taste of bitter herbs in their mouth',
                        'Is happy that they chose life as a medicine cat',
                        'Is lining nests with fresh moss and feathers'
                    ])
                    # medicine cat only thoughts no apprentices allowed
                    if cat.status != 'medicine cat apprentice':
                        thoughts.extend(
                            ['Is thinking about taking on a new apprentice'])
                    # checks for specific roles
                    if cat.status == 'kitten':
                        thoughts.extend([
                            'Is teaching kits about what plants to stay away from',
                            'Chased kits out of their den',
                        ])
                        # roles + traits
                        if cat.trait == 'bloodthirsty':
                            thoughts.extend([
                                'Encourages kits to eat some strange red berries'
                            ])
                    # trait specific medicine cat thoughts
                    if cat.trait == 'adventurous':
                        thoughts.extend([
                            'Heads out of Clan territories to look for new herbs'
                        ])
                    elif cat.trait == 'altruistic':
                        thoughts.extend(['Declines to eat when prey is low'])
                    elif cat.trait == 'ambitious':
                        thoughts.extend([
                            'Insists on taking on more tasks',
                            'Spends all day gathering herbs'
                        ])
                    elif cat.trait == 'bloodthirsty':
                        thoughts.extend([
                            'Is gathering deathberries',
                            'Has been disappearing a lot lately',
                            'Insists only on treating cats who need it',
                            'Is ripping some leaves to shreds',
                            'Debates becoming a warrior',
                            'Gives the wrong herbs to a warrior on purpose'
                        ])
                    elif cat.trait == 'bold':
                        thoughts.extend([
                            'Decides to try a new herb as treatment for an injury'
                        ])
                    elif cat.trait == 'calm':
                        thoughts.extend(
                            ['Stays composed when treating a severe injury'])
                    elif cat.trait == 'careful':
                        thoughts.extend(
                            ['Counts and recounts the poppy seeds'])
                    elif cat.trait == 'charismatic':
                        thoughts.extend(
                            ['Is doing their daily checkup on the elders'])
                    elif cat.trait == 'childish':
                        thoughts.extend(
                            ['Bounces excitedly at the half-moon meeting'])
                    elif cat.trait == 'cold':
                        thoughts.extend(
                            ['Refuses to treat an injured, abandoned kit'])
                    elif cat.trait == 'compassionate':
                        thoughts.extend([
                            'Works long into the night taking care of the Clan'
                        ])
                    elif cat.trait == 'confident':
                        thoughts.extend([
                            'Is proud of their ability to care for their Clanmates'
                        ])
                    elif cat.trait == 'daring':
                        thoughts.extend(
                            ['Steals catmint from a Twoleg garden'])
                    elif cat.trait == 'empathetic':
                        thoughts.extend([
                            'Listens to the apprentices complain about their training'
                        ])
                    elif cat.trait == 'faithful':
                        thoughts.extend([
                            'Has been hearing the voices of StarClan cats...'
                        ])
                    elif cat.trait == 'fierce':
                        thoughts.extend(
                            ['Insists on joining battle training once a moon'])
                    elif cat.trait == 'insecure':
                        thoughts.extend([
                            'Is saying that they don\'t deserve their full name'
                        ])
                    elif cat.trait == 'lonesome':
                        thoughts.extend([
                            'Is wishing they could have a mate and kits',
                            'Wishes their Clanmates could understand their struggles'
                        ])
                    elif cat.trait == 'loving':
                        thoughts.extend(['Watches over some newborn kits'])
                    elif cat.trait == 'loyal':
                        thoughts.extend([
                            'Refuses to share gossip at the half-moon meeting',
                            'Refuses to give another Clan\'s medicine cat some herbs'
                        ])
                    elif cat.trait == 'nervous':
                        thoughts.extend(
                            ['Recounts the amount of catmint in their stores'])
                    elif cat.trait == 'patient':
                        thoughts.extend(
                            ['Helps a warrior regain their strength'])
                    elif cat.trait == 'playful':
                        thoughts.extend(
                            ['Excitedly teaches the kits about basic herbs'])
                    elif cat.trait == 'responsible':
                        thoughts.extend([
                            'Ensures that all of their duties are taken care of'
                        ])
                    elif cat.trait == 'righteous':
                        thoughts.extend(['Gives herbs to an injured loner'])
                    elif cat.trait == 'shameless':
                        thoughts.extend(['Refuses to groom themselves'])
                    elif cat.trait == 'sneaky':
                        thoughts.extend([
                            'Seems to be hiding something in the medicine they give to the leader'
                        ])
                    elif cat.trait == 'strange':
                        thoughts.extend([
                            'Insists everyone eat chamomile leaves everyday at moonhigh',
                            'Sleeps in the middle of the clearing',
                            'Looks dazed', 'Hisses at the kits randomly'
                        ])
                    elif cat.trait == 'strict':
                        thoughts.extend([
                            'Forbids anyone from disturbing them when working'
                        ])
                    elif cat.trait == 'thoughtful':
                        thoughts.extend(['Realizes what an omen might mean'])
                    elif cat.trait == 'troublesome':
                        thoughts.extend(['Mixes up herbs'])
                    elif cat.trait == 'vengeful':
                        thoughts.extend(
                            ['Refuses to treat a cat that once bullied them'])
                    elif cat.trait == 'wise':
                        thoughts.extend(
                            ['Tells an ancient tale about StarClan'])

                # deputy specific thoughts
                if cat.status == 'deputy':
                    thoughts.extend([
                        'Is assigning cats to a border patrol',
                        'Is assigning cats to a hunting patrol',
                        'Is wondering what it would be like to be a leader',
                        'Is stressed about organizing patrols',
                        'Wonders who will give them nine lives',
                        'Feels overworked', 'Is hoping for a break',
                        'Is assessing the apprentices',
                        'Wishes they had an extra set of paws',
                        'Is assigning cats to the dawn patrol',
                        'Is assigning cats to the hunting patrol',
                        'Is assigning cats to patrol the borders',
                        'Can\'t believe they overslept today',
                        'Is unsure of what the rest of the clan thinks of them as deputy',
                        'Is doing their best to honor their Clan and their leader',
                        'Must speak with the leader soon about something they found while out on patrol'
                    ])
                    # trait specific deputy thoughts
                    if cat.trait == 'bloodthirsty':
                        thoughts.extend([
                            'Thinks about killing the leader and staging it as an accident',
                            'Encourages the leader to start a war'
                        ])
                    elif cat.trait == 'strange':
                        thoughts.extend([
                            'Accidentally assigns the same cat to three patrols',
                            'Insists a hunting patrol only bring back mice',
                            'Goes missing and comes back smelling like garlic',
                            'Is making odd noises'
                        ])

                # leader specific thoughts
                if cat.status == 'leader':
                    thoughts.extend([
                        'Is hoping for a sign from StarClan',
                        'Is hoping that they are leading their Clan well',
                        'Thinks about who should mentor new apprentices',
                        'Is worried about Clan relations',
                        'Tries to set a good example for the deputy',
                        'Is assessing some apprentices',
                        'Is thinking about forming an alliance',
                        'Is thinking about battle strategies',
                        'Almost lost a life recently',
                        'Is counting how many lives they have left',
                        'Is thinking about what to say at the Gathering',
                        'Is questioning their ability to lead',
                        'Is dreading the Clan meeting they must call later today',
                        'Is finding the responsibility of leadership to be quite the heavy burden',
                        'Is feeling blessed by StarClan this moon',
                        'Is making a solemn vow to protect their Clanmates',
                        'Has been letting their deputy call the shots recently, and is proud of their initiative',
                        'Called an important Clan meeting recently',
                        'Is pondering the next mentors for the kits of the Clan',
                        'Think they have been hearing the voices of StarClan cats...',
                        'Is pondering recent dreams they have had... perhaps from StarClan?',
                        'Recently called a Clan meeting, but forgot what to say'
                    ])
                    # checks for specific roles
                    if other_cat.status == 'kitten':
                        thoughts.extend([
                            'Has recently picked up the scent of mischievous kits in their den...'
                        ])
                    # trait specific leader thoughts
                    if cat.trait == 'bloodthirsty':
                        thoughts.extend([
                            'Encourages warriors to start fights on border patrols',
                            'Is debating if they should declare a war with another Clan',
                            'Is wondering if they could hold apprentice ceremonies at 4 moons old instead'
                        ])
                    elif cat.trait == 'strange':
                        thoughts.extend([
                            'No thoughts, head empty',
                            'Insists they they received ten lives instead of nine',
                            'Has a crazed look in their eyes',
                            'Is wondering how many cats would agree to changing the Clan\'s name...'
                        ])

                # warrior specific thoughts
                if cat.status == 'warrior':
                    thoughts.extend(['Wants to be chosen as the new deputy'])
                    if cat.trait == 'ambitious':
                        thoughts.extend([
                            'Is asking the Clan leader what they can do to help out around camp',
                            'Has been imitating the Clan leader\'s behaviour recently',
                            'Envies the deputy\'s position',
                        ])
                    elif cat.trait == 'fierce':
                        thoughts.extend([
                            'Was recently chastised by the deputy for reckless behaviour out on patrol'
                        ])
                    elif cat.trait == 'loyal':
                        thoughts.extend([
                            'Is listening to the Clan leader intently',
                            'Is listening to the deputy intently',
                            'Is telling the Clan leader details about the recent patrol',
                            'Is telling the deputy details about the recent patrol',
                            'Is offering constructive criticism to the deputy',
                            'Has agreed to their Clan leader\'s orders recently, despite their own doubts',
                            'Proclaimed to the Clan leader their unwavering loyalty'
                        ])
                    elif cat.trait == 'righteous':
                        thoughts.extend([
                            'Is refusing to follow the deputy\'s recent orders due to their own morals'
                        ])

                # active cat specific thoughts
                if cat.status == 'warrior':
                    thoughts.extend([
                        'Caught scent of a fox earlier',
                        'Caught scent of an enemy warrior earlier',
                        'Is helping to gather herbs', 'Is thinking about love',
                        'Is decorating their nest',
                        'Is reinforcing the camp with brambles',
                        'Caught a huge rabbit',
                        'Tries to set a good example for younger cats',
                        'Wants to go on a patrol',
                        'Wants to go on a hunting patrol',
                        'Is guarding the camp entrance', 'Is gossiping',
                        'Plans to visit the medicine cat',
                        'Is sharpening their claws',
                        'Is helping to escort the medicine cat to gather herbs',
                        'Is feeling sore', 'Is being pestered by flies',
                        'Feels overworked',
                        'Is exhausted from yesterday\'s patrol',
                        'Wants to have kits',
                        'Is sparring with some Clanmates',
                        'Fell into the nearby creek yesterday and is still feeling damp',
                        'Is guarding the camp entrance',
                        'Is helping to reinforce the nursery wall with brambles',
                        'Is assigned to the dawn patrol tomorrow',
                        'Is assigned to the hunting patrol today',
                        'Is thinking about kits'
                    ])
                    # check for specific roles
                    if other_cat.status == 'kitten':
                        thoughts.extend(['Is watching over the kits'])
                        if cat.trait == 'cold':
                            thoughts.extend([
                                'Recently snapped at the kits, making them cry'
                            ])
                        elif cat.trait == 'childish':
                            thoughts.extend(
                                ['Is teaching new games to the kits'])
                        elif cat.trait == 'empathetic':
                            thoughts.extend([
                                'Is comforting kits after a scary experience'
                            ])
                        elif cat.trait == 'fierce':
                            thoughts.extend([
                                'Is roaring playfully at kits, making them laugh',
                                'Has been rough housing with the kits a little too hard lately'
                            ])
                        elif cat.trait == 'loving':
                            thoughts.extend(
                                ['Is helping out with kits around camp'])
                        elif cat.trait == 'playful':
                            thoughts.extend([
                                'Is giving kits badger rides on their back!',
                                'Is riling up the kits, much to the queens\'s dismay'
                            ])
                        elif cat.trait == 'shameless':
                            thoughts.extend([
                                'Pushed a kit out of their way thoughtlessly'
                            ])
                        elif cat.trait == 'strict':
                            thoughts.extend(
                                ['Is grumbling about troublesome kits'])
                        elif cat.trait == 'thoughtful':
                            thoughts.extend([
                                'Is bringing soaked moss to the queens in the nursery',
                                'Is promising to take the kits out on a stroll today if they behave',
                                'Plucked feathers from their meal for the kits to play with',
                                'Is offering to look after the kits while the queens rest'
                            ])
                        elif cat.trait == 'troublesome':
                            thoughts.extend([
                                'Got scolded for telling the kits a naughty joke!'
                            ])
                    elif other_cat.status == 'elder':
                        if cat.trait == 'calm':
                            thoughts.extend(
                                ['Is politely listening to elders\'s stories'])
                        elif cat.trait == 'charismatic':
                            thoughts.extend(
                                ['Is a favorite among the elders lately'])
                        elif cat.trait == 'compassionate':
                            thoughts.extend([
                                'Helped the elders to rise stiffly from their nests this morning'
                            ])
                        elif cat.trait == 'empathetic':
                            thoughts.extend([
                                'Volunteered to gather fresh lining to the elders\' nests'
                            ])
                        elif cat.trait == 'loyal':
                            thoughts.extend([
                                'Is checking in on the elder\'s den',
                                'Is rambling on to younger cats about the importance of respecting their elders'
                            ])
                        elif cat.trait == 'thoughtful':
                            thoughts.extend([
                                'Gave an elder their favorite piece of fresh kill',
                                'Is making sure that the elders all have fresh bedding'
                            ])
                        elif cat.trait == 'troublesome':
                            thoughts.extend([
                                'Recently was scolded for eating prey before the queens and elders'
                            ])
                    elif other_cat.status == 'apprentice':
                        thoughts.extend([
                            'Has the apprentices very engaged in a very, very tall tale'
                        ])
                        if cat.trait == 'childish':
                            thoughts.extend(
                                ['Is pouncing on unsuspecting apprentices'])
                        elif cat.trait == 'cold':
                            thoughts.extend([
                                'Is scolding the apprentices over something slight'
                            ])
                        elif cat.trait == 'thoughtful':
                            thoughts.extend([
                                'Is hosting a modified training session for the beginner apprentices'
                            ])
                    # unused traits: bloodthirsty, calm, charismatic, cold, compassionate, empathetic, lonesome, loyal, patient, righteous, shameless, sneaky, strange, vengeful, wise
                    if cat.trait == 'adventurous':
                        thoughts.extend([
                            'Is itching to explore the land beyond their Clan\'s territory',
                            'Wants to go on a journey',
                            'Wishes their leader would choose them to go on a quest'
                        ])
                    elif cat.trait == 'altruistic':
                        thoughts.extend([
                            'Offered to walk at the front of the patrol',
                            'Offered to stick their nose inside a badger set to see if the badger was still there',
                            'Offered to stick their nose inside a fox den to see if the fox was still there',
                            'Volunteered for extra patrols',
                            'Volunteered for extra duties',
                            'Volunteered to stand guard of the camp'
                        ])
                    elif cat.trait == 'ambitious':
                        thoughts.extend([
                            'Is boasting loudly about having defeated an enemy warrior on patrol the other day',
                            'Has been taking on extra patrols lately',
                        ])
                    elif cat.trait == 'bold':
                        thoughts.extend([
                            'Is getting some looks after speaking up at the last Clan meeting',
                            'Spoke up recently at a Clan meeting'
                        ])
                    elif cat.trait == 'careful':
                        thoughts.extend([
                            'Is dutifully standing guard outside of camp',
                            'Is helping to reinforce the nursery walls',
                            'Is helping to reinforce the camp walls',
                            'Is patching up a hole in the camp wall',
                            'Is helping to reinforce the walls of the elders\' den',
                            'Is going back to check out an old fox burrow they discovered yesterday, just to be safe',
                            'Is going back to check out an old badger set they discovered yesterday, just to be safe'
                        ])
                    elif cat.trait == 'childish':
                        thoughts.extend([
                            'Splashes in a puddle of water during a patrol',
                            'Jumps around while on patrol',
                        ])
                    elif cat.trait == 'confident':
                        thoughts.extend([
                            'Boasts about how much fresh kill they intend to bring back to camp today',
                            'Thinks that they are the best hunter in the Clan',
                            'Thinks that they are the fastest runner in the Clan',
                            'Is showing off their battle moves',
                            'Thinks that they are the fiercest fighter in the Clan'
                        ])
                    elif cat.trait == 'daring':
                        thoughts.extend([
                            'Batted at a snake on a patrol recently and fled',
                            'Is leaping from boulder to boulder out in the forest',
                            'Is climbing to the top of a very tall tree!',
                            'Recently avoided a monster on the Thunderpath by the skin of their teeth!'
                        ])
                    elif cat.trait == 'faithful':
                        thoughts.extend([
                            'Is thanking StarClan for their catch out on a hunting patrol today'
                        ])
                    elif cat.trait == 'fierce':
                        thoughts.extend([
                            'Is asking with the medicine cat what herbs may help them to be stronger in battle',
                            'Is showing off their battle moves',
                            'Is offering to lead the patrol today'
                        ])
                    elif cat.trait == 'insecure':
                        thoughts.extend([
                            'Almost died of embarrassment after a recent fumble on a patrol'
                        ])
                    elif cat.trait == 'loving':
                        # checks for specific roles
                        if other_cat.status == 'kitten':
                            thoughts.extend([
                                'Is helping out with kits around camp',
                                'Is smiling at the antics of the kits',
                                'Is offering words of comfort to the kits'
                            ])
                    elif cat.trait == 'nervous':
                        thoughts.extend([
                            'Was startled by a shrew while out on patrol!',
                            'Was startled by a fluttering bird while out on patrol!',
                            'Acted bravely on a recent patrol, despite their anxieties',
                        ])
                    elif cat.trait == 'playful':
                        # checks for specific roles
                        if other_cat.status == 'kitten':
                            thoughts.extend([
                                'Is giving kits badger rides on their back!',
                                'Is showing kits a game they used to play when they were that age',
                                'Is riling up the kits, much to the queens\' dismay'
                            ])
                    elif cat.trait == 'responsible':
                        thoughts.extend([
                            'Is repairing one of the camp walls',
                            'Is offering to lead the next patrol out'
                        ])
                    elif cat.trait == 'strict':
                        thoughts.extend([
                            'Can\'t stand to watch the younger cats make fools of themselves',
                            'Is conducting a rather rigorous training session for the younger warriors',
                            'Takes pride in how well-run their patrols always are',
                            'Is telling off younger cats for petty dishonesty out on patrol'
                        ])
                    elif cat.trait == 'thoughtful':
                        thoughts.extend([
                            'Brought back a much-needed herb to a grateful medicine cat after a hunting patrol'
                        ])
                    elif cat.trait == 'troublesome':
                        thoughts.extend([
                            'Is grumbling as they carry out a task for the medicine cat',
                            'Climbed up a tree and nearly fell out!'
                        ])

                # nonspecific age trait thoughts (unused traits: bold)
                if cat.trait == 'adventurous':
                    thoughts.extend([
                        'Wants to explore far beyond the borders of their territory...',
                        'Wonders what lays beyond the distant horizon...',
                        'Is dreaming of one day discovering something new and exciting!',
                        'Is itching to run, run, run!',
                        'Wants to climb the tallest tree in the territory!',
                        'Is itching for some excitement around camp',
                        'Is considering bending the rules a bit... just this once',
                        'Is showing off a trinket they found while exploring',
                        'Is daydreaming about how much there must be to see out in the world!'
                    ])
                elif cat.trait == 'altruistic':
                    thoughts.extend([
                        'Is laughing at a Clanmate\'s joke, even though they didn\'t find it too terribly funny',
                        'Helped to gather herbs all day'
                    ])
                    # checks for specific roles
                    if other_cat.status == 'elder':
                        thoughts.extend([
                            'Is taking fresh kill to the elders and queens',
                            'Gave their share of fresh kill to the elders',
                            'Is putting mousebile on the elder\'s ticks'
                        ])
                    elif other_cat.status == 'kitten':
                        thoughts.extend([
                            'Is following the kits around camp, giving the queens a break',
                            'Let the kits sleep in their nest with them last night',
                            'Is grooming the scruffiest kits around camp dutifully'
                        ])
                elif cat.trait == 'ambitious':
                    thoughts.extend([
                        'Is being admired by many Clanmates for their recent feats',
                        'Is boasting loudly about having defeated an enemy warrior on patrol the other day',
                        'Seems to be ordering their fellow Clanmates around',
                        'Tries to put on a brave face for their Clanmates',
                        'Is feeling proud of themselves',
                        'Made sure to wake up early to volunteer for the dawn patrol',
                        'Has been catching the most prey on the latest hunting patrols',
                        'Is daydreaming about a Clan celebration in their honor someday'
                    ])
                elif cat.trait == 'bloodthirsty':
                    thoughts.extend([
                        'Is acting suspicious',
                        'Has been washing their paws a lot lately',
                        'Growls to themselves',
                        'Has disappeared often recently',
                        'Is thinking about murder',
                        'Tells the warriors to get ready for a battle',
                        'Yearns to fight',
                        'Daydreams about killing a certain cat',
                        'Wonders if they could kill a fox all by themselves',
                        'Started a fight with a fellow Clanmate'
                    ])
                elif cat.trait == 'calm':
                    thoughts.extend([
                        'Is taking a moment to appreciate some peace and quiet',
                        'Looks on as the camp buzzes around them',
                        'Is basking in the gentle sunlight around camp',
                        'Is meditating upon a sun-warmed rock',
                        'Is humming a soothing tune to themselves as they work',
                        'Is out on a peaceful stroll',
                        'Is remembering simpler days with fondness',
                        'Is offering gentle advice to a frustrated Clanmate',
                        'Is lining their nest with lavender',
                        'Smells sweet, like lavender',
                        'Never fails to offer comfort to their Clanmates',
                        'Is taking their sweet time eating their meal',
                        'Is purring quietly'
                    ])
                    # checks for specific roles
                    if other_cat.status == 'elder':
                        thoughts.extend(
                            ['Is politely listening to elders\'s stories'])
                elif cat.trait == 'careful':
                    thoughts.extend([
                        'Is double-checking their nest for burrs',
                        'Is getting a small scratch checked out by the medicine cat',
                        'Is slowly and methodically grooming themselves',
                        'Is chiding a younger cat for being so reckless',
                        'Is padding back and forth, across the camp'
                    ])
                    # checks for specific roles
                    if other_cat.status == 'kitten':
                        thoughts.extend(
                            ['Is warning the kits to stay in camp'])
                elif cat.trait == 'charismatic':
                    thoughts.extend([
                        'Is smiling warmly at their Clanmates',
                        'Is making everyone laugh at a very funny quip',
                        'Always manages to turn the mood into a lighter one',
                        'Is laughing with friends',
                        'Is looking around camp for someone to share tongues with',
                        'Winked playfully at a Clanmate from across the clearing!',
                        'Has received several invitations to share tongues... and is deciding which to take',
                        'Is basking in a sunray in the camp clearing',
                        'Plans to go on a stroll with some cat today',
                        'Is swishing their tail back and forth in a laid back manner',
                        'Is grooming their already silky soft coat',
                        'Is purring warmly', 'Is purring loudly',
                        'Is purring sweetly', 'Is this moon\'s heartthrob',
                        'Has recently given a wonderful speech to fellow Clanmates, boosting morale'
                    ])
                elif cat.trait == 'childish':
                    thoughts.extend([
                        'Is chasing a butterfly around the camp',
                        'Is playing with their food',
                        'Is giggling about Clan drama with friends',
                        'Is crunching leaves with their paws',
                        'Is whining about Clan duties',
                        'Is distracted by a shiny Twoleg trinket they found',
                        'Is gnawing on a small bone busily',
                        'Is batting at a ball of moss',
                        'Is preoccupied playing an important game of hide and seek',
                        'Is laughing gleefully!'
                    ])
                    # checks for specific roles
                    if other_cat.status == 'kitten':
                        thoughts.extend([
                            'Is pouncing on unsuspecting kits',
                            'Is teaching new games to the kits'
                        ])
                elif cat.trait == 'cold':
                    thoughts.extend([
                        'Is hissing in frustration',
                        'Is grunting rudely at passersby',
                        'Wonders why others snap back at them',
                        'Notices that their Clanmates have been nervous around them lately',
                        'Is scolding the apprentices over something slight'
                    ])
                    # checks for specific roles
                    if other_cat.status == 'kitten':
                        thoughts.extend(
                            ['Recently snapped at the kits, making them cry'])
                elif cat.trait == 'compassionate':
                    thoughts.extend([
                        'Spent time today with a grieving Clanmate',
                        'Is helping the medicine cat organize herb stores',
                        'Let their Clanmate have the last piece of fresh kill on the pile this morning',
                        'Is noticing with joy how well the Clan is looking after one another as of late',
                        'Is listening to a Clanmate\'s struggles with love'
                    ])
                    if cat.status != 'leader':
                        thoughts.extend([
                        'Is making sure that the leader has eaten before they dig in to their own meal',
                        'Is being scolded for giving their prey away to a starving loner'
                        ])
                    # checks for specific roles
                    if other_cat.status == 'elder':
                        thoughts.extend([
                            'Helped the elders to rise stiffly from their nests this morning'
                        ])
                elif cat.trait == 'confident':
                    thoughts.extend([
                        'Is building up a fellow Clanmate\'s confidence in battle!',
                        'Is puffing their chest out',
                        'Thinks that they are the smartest cat in the Clan',
                        'Thinks that they are the funniest cat around',
                        'Is strutting around confidently'
                    ])
                    if cat.status != 'deputy' and cat.status != 'leader':
                        thoughts.extend([
                            'Is letting the Clan leader know their opinion on a rather serious matter',
                            'Knows without a doubt that the Clan deputy respects them',
                            'Knows without a doubt that the Clan leader must respect them',
                            'Is sure to stand tall when the Clan leader walks by'
                        ])
                elif cat.trait == 'daring':
                    thoughts.extend([
                        'Is racing through camp, accidentally knocking into Clanmates',
                        'Suffered a bellyache after being dared to swallow a beetle',
                        'Is challenging any Clanmate they can to a sparring match... with minimal recruiting success',
                        'Is challenging some Clanmates to a sparring match, two-on-one!',
                        'Is twitching their tail in excitement about something'
                    ])
                elif cat.trait == 'empathetic':
                    thoughts.extend([
                        'Is listening to the woes of a fellow Clanmate',
                        'Notices an apprentice struggling with a task and offers their help',
                        'Is doing some apprentice tasks around camp, to help lighten the load',
                        'Is sharing tongues with friends',
                        'Is going to keep cats in the medicine den company',
                        'Is taking a breath, and ponders the burdens of others they have listened to'
                    ])
                    # checks for specific roles
                    if other_cat.status == 'elder':
                        thoughts.extend([
                            'Volunteered to gather fresh lining to the elders\' nests'
                        ])
                    elif other_cat.status == 'kitten':
                        thoughts.extend(
                            ['Is comforting kits after a scary experience'])
                elif cat.trait == 'faithful':
                    thoughts.extend([
                        'Is giving thanks to StarClan',
                        'Is assuring some worried Clanmates that StarClan will guide them',
                        'Is pondering their warrior ancestors, and the protections they grant the Clan',
                        'Would follow their Clanmates to the ends of the earth',
                        'Feels safe within the walls of the camp',
                        'Is promising to always serve StarClan',
                        'Is hoping that StarClan protects their loved ones...'
                    ])
                elif cat.trait == 'fierce':
                    thoughts.extend([
                        'Isn\'t scared of anything today!',
                        'Can\'t stop flexing their claws',
                        'Woke up with a flame in their belly this morning!',
                        'Is unusually tame today',
                        'Is looking forward to a challenge',
                        'Thinks that they could take on a badger solo',
                        'Thinks that they could take on a fox solo',
                        'Thinks that they could take on a dog solo',
                        'Hopes to earn more battle scars to show off',
                        'Is pushing hard for more battle training for the apprentices'
                    ])
                elif cat.trait == 'insecure':
                    thoughts.extend([
                        'Is wondering if they are good enough...',
                        'Is thinking about where they belong',
                        'Is hoping no cat saw them trip just now',
                        'Hopes that they will make it through leaf-bare',
                        'Took their own insecurities out on a friend the other day and feels awfully guilty...'
                    ])
                elif cat.trait == 'lonesome':
                    thoughts.extend([
                        'Is sitting alone',
                        'Looks on as others share tongues around the camp clearing',
                        'Is eating a piece of fresh kill in a corner of camp',
                        'Went out to hunt by themselves',
                        'Thinks that they are alone in their thoughts and beliefs...',
                        'Is looking longingly at other cats as they talk amongst themselves',
                        'Went on a long, moonlit stroll the other night',
                        'Is nowhere to be seen around camp',
                        'Wonders if any cat would miss them if they travelled far away',
                        'Is thinking wistfully about the past...',
                        'Is unsure of how to start up a conversation',
                        'Is fumbling with their words',
                        'Is enjoying some peace and quiet away from others',
                        'Is seeking out a place where they can be by themselves for a bit',
                        'Is feeling a bit anxious after having been around so many cats at the last Gathering'
                    ])
                elif cat.trait == 'loving':
                    thoughts.extend([
                        'Is feeling content with the little things in life',
                        'Is offering any help they can to the medicine cat',
                        'Is purring with friends', 'Is purring loudly',
                        'Is purring gently', 'Needs a bit of time alone today',
                        'Is talking with friends about recent celebrations'
                    ])
                elif cat.trait == 'loyal':
                    thoughts.extend([
                        'Is determined to protect their loved ones',
                        'Is making sure that everyone has eaten well',
                        'Is boasting about their loyalty to the Clan',
                        'Recently reported the nearby scent of rogues in the territory',
                        'Is determined to protect their loved ones, now moreso than ever',
                        'Is making sure that everyone has eaten well',
                        'Recently reported the nearby scent of rogues in the territory',
                        'Is boasting about their loyalty to the Clan'
                    ])
                    # checks for specific roles
                    if other_cat.status == 'kitten':
                        thoughts.extend([
                            'Is roaring playfully at kits, making them laugh',
                            'Has been rough housing with the kits a little to hard lately',
                            'Is telling the kits tales about valiant warriors in the thick of epic battles'
                        ])
                elif cat.trait == 'nervous':
                    thoughts.extend([
                        'Feels like there are ants pricking their pelt...',
                        'Is dreading the thought of failure...',
                        'Is nervously pacing around camp',
                        'Is nervously glancing around camp',
                        'Thinks that they are hearing things...',
                        'Keeps checking their nest for burrs',
                        'Is double checking that the camp walls are thoroughly reinforced... just in case',
                        'Is fumbling over their words',
                        'Is visibly stressed about something'
                    ])
                elif cat.trait == 'patient':
                    thoughts.extend([
                        'Is waiting until everyone else has taken from the fresh kill pile to eat',
                        'Is patiently standing guard outside of camp',
                        'Is winning a staring contest against a Clanmate',
                        'Is listening to a story they\'ve heard many, many times',
                        'Is listening to older cats gripe about their day',
                        'Is looking up, watching the clouds roll by',
                        'Is watching the breeze blow around the camp',
                        'Is listening to the grass sway',
                        'Is listening closely to the sounds of the forest',
                        'Is waiting to watch the sun rise',
                        'Is waiting to watch the sun set',
                        'Is grooming, grooming, grooming away...'
                    ])
                    # checks for specific roles
                    if other_cat.status == 'kitten':
                        thoughts.extend(['Is letting a kit tug on their tail'])
                elif cat.trait == 'playful':
                    thoughts.extend([
                        'Is playing tag with cats around camp',
                        'Is tossing mossballs around',
                        'Pounced on a stray leaf with satisfaction',
                        'Seems to be playing with their food',
                        'Is play-fighting with friends',
                        'Is playing a games of counting stones',
                        'Is hoping to be on friendly terms with neighboring Clans someday',
                        'Has been joking around a bit too much recently',
                        'Is chasing a bug around the camp clearing',
                        'Has been distracting their fellow Clanmates lately',
                        'Is cracking jokes',
                        'Is chasing their own tail, making others laugh',
                        'Is happily chasing a butterfly',
                        'Is running after a colorful beetle',
                        'Is letting out mrrows of laughter'
                    ])
                elif cat.trait == 'responsible':
                    thoughts.extend([
                        'Is making sure they\'ve done all of their daily duties',
                        'Is planning to wake up early tomorrow',
                        'Was the first to rise this morning',
                        'Roused the other cats awake this morning',
                        'Isn\'t sure that they should be idling around at the moment',
                        'Is planning on going to sleep early tonight',
                        'Is making sure no work is being shirked!'
                    ])
                    # checks for specific roles
                    if other_cat.status == 'elder':
                        thoughts.extend(
                            ['Is going to fetch the elders new bedding today'])
                    elif other_cat.status == 'kitten':
                        thoughts.extend(['Is making sure the kits behave'])
                elif cat.trait == 'righteous':
                    thoughts.extend([
                        'Wants nothing more than to live by the Warrior Code',
                        'Is praying to StarClan for guidance...',
                        'Is reevaluating their morals',
                        'Hopes to help guide their Clanmates down the right path...',
                        'Always cheers the loudest of any cat at naming ceremonies'
                    ])
                elif cat.trait == 'shameless':
                    thoughts.extend([
                        'Is grooming intensely in clear view of everyone else in camp',
                        'Is snoring... at a ridiculous volume',
                        'Announced that they are heading to the dirtplace',
                        'Is eating, chewing very loudly',
                        'Was found to be faking a bellyache, earning a stern lecture',
                        'Stumbled into mud earlier and has yet to wash',
                        'Was found napping in another cat\'s nest!',
                        'Is fishing for compliments on their recently groomed fur'
                    ])
                    # checks for specific roles
                    if other_cat.status == 'kitten':
                        thoughts.extend(
                            ['Pushed a kit out of their way thoughtlessly'])
                elif cat.trait == 'sneaky':
                    thoughts.extend([
                        'Is sniffing the edges of the camp wall suspiciously...',
                        'Smells like they may have rolled in catmint recently...',
                        'Is currently eavesdropping on two Clanmates, ears pricked',
                        'Is avoiding the conversation topic at paw',
                        'Is spreading rumors about Clanmates',
                        'Is whispering with a fellow Clanmate at the edges of camp',
                        'Recently spent the night outside of camp',
                        'Is licking their chops after an unknown tasty treat'
                    ])
                    if other_cat.status == 'kitten':
                        thoughts.extend([
                            'Is teaching kits how to walk without making a sound'
                        ])
                elif cat.trait == 'strange':
                    thoughts.extend([
                        'Is telling every cat about their weird dreams',
                        'Is chasing a butterfly', 'Stares at random cats',
                        'Volunteered to guard the dirtplace...?',
                        'Is telling stories that only make sense to them',
                        'Doesn\'t feel understood by their Clanmates',
                        'Wandered off alone somewhere the other day',
                        'Is staring intently at something no other cat can see',
                        'Is staring intently at a wall',
                        'Has been distracted during recent Clan meetings',
                        'Recently wandered off during training, not returning until dusk',
                        'Is making odd noises', 'Is tearing up their food',
                        'Is gnawing on a stick', 'Collects the bones of prey',
                        'Is staring intently at a wall',
                        'Drawing symbols in the dirt with their claws',
                        'Paces back and forth', 'Is zoned out',
                        'Is telling every cat about their weird dreams'
                    ])
                elif cat.trait == 'strict':
                    thoughts.extend([
                        'Is lecturing any cat who will listen about the Warrior Code',
                        'Is lashing their tail furiously',
                        'Will not allow themselves to rest',
                        'Has been tough on themselves recently',
                        'Is surveying the camp scornfully from a higher vantage point',
                        'Is grooming themselves, making sure every whisker is in place',
                        'Is busy chastising Clanmates... but no cat is sure what for'
                    ])
                    # checks for specific roles
                    if other_cat.status == 'kitten':
                        thoughts.extend([
                            'Is grumbling about troublesome kits',
                            'Can\'t stand to watch the kits make fools of themselves'
                        ])
                elif cat.trait == 'thoughtful':
                    thoughts.extend([
                        'Offered to fetch more herbs for the medicine cat',
                        'Is offering helpful advice to a gloomy Clanmate'
                    ])
                    # checks for specific roles
                    if other_cat.status == 'elder':
                        thoughts.extend([
                            'Gave an elder their favorite piece of fresh kill',
                            'Is making sure that the elders all have fresh bedding'
                        ])
                    elif other_cat.status == 'queen':
                        thoughts.extend([
                            'Is bringing soaked moss to the queens in the nursery'
                        ])
                    elif other_cat.status == 'kitten':
                        thoughts.extend([
                            'Is promising to take the kits out on a stroll today if they behave',
                            'Plucked feathers from their meal for the kits to play with',
                            'Is hosting a mock training session for the kits',
                            'Is offering to look after the kits while the queens rest'
                        ])
                elif cat.trait == 'troublesome':
                    thoughts.extend([
                        'Won\'t stop pulling pranks', 'Is causing problems',
                        'Recently put a dead snake at the camp entrance to scare Clanmates',
                        'Is embarrassed after getting a taste of their own bitter herbs... Serves them right!',
                        'Can\'t seem to sit still!',
                        'Is surprisingly on task today',
                        'Is lightening the mood around camp with their shenanigans',
                        'Got distracted quite a bit today',
                        'Is bored, and looking for something to get into',
                        'Ate their fill and then some from the fresh kill pile',
                        'Is considering bending the rules just this once... again'
                    ])
                    # checks for specific roles
                    if other_cat.status == 'elder' or other_cat.status == 'queen':
                        thoughts.extend([
                            'Recently was scolded for eating prey before the queens and elders'
                        ])
                    elif other_cat.status == 'kitten':
                        thoughts.extend([
                            'Got scolded for telling the kits a naughty joke!'
                        ])
                elif cat.trait == 'vengeful':
                    thoughts.extend([
                        'Seems to be plotting something',
                        'Is definitely plotting something',
                        'Is glaring daggers across the camp clearing',
                        'Swears that they will get their revenge... but for what?',                        
                        'Is angrily clawing up the ground, lost in deep thought',
                        'Is shredding the grass underpaw'
                    ])
                    if cat.status != 'leader':
                        thoughts.extend([
                            'Thinks that the Clan leader should declare war on a neighboring Clan'
                        ])
                elif cat.trait == 'wise':
                    thoughts.extend([
                        'Has a suggestion for the Clan leader that they wish to present',
                        'Is grooming themselves thoughtfully',
                        'Is telling stories to a very interested bunch of apprentices'
                    ])
                    # checks for specific roles
                    if other_cat.status == 'kitten':
                        thoughts.extend([
                            'Is teaching kits how to identify prey prints in the dirt',
                            'Is counseling the kits'
                        ])

                # skill specific thoughts
                elif cat.skills == 'strong connection to starclan' and cat.status != 'medicine cat' and cat.status != 'medicine cat apprentice':
                    thoughts.extend([
                        'Is becoming interested in herbs',
                        'Volunteers to gather herbs',
                        'Has been lending the medicine cat a paw lately'
                    ])

            else:
                # if this else is reached dead is not set, just to be sure the cat should be alive
                self.dead = False

            thought = choice(thoughts)
            cat.thought = thought

            # on_patrol = ['Is having a good time out on patrol', 'Wants to return to camp to see ' + other_name,  #              'Is currently out on patrol',
            # 'Is getting rained on during their patrol',  #              'Is out hunting'] //will add later  # interact_with_loner = ['Wants to know where ' + other_name + '  #
            # came from.'] // will add

    def create_new_relationships(self):
        """Create Relationships to all current clan cats."""
        relationships = []
        for id in self.all_cats.keys():
            the_cat = self.all_cats.get(id)
            if the_cat.ID is not self.ID:
                mates = the_cat is self.mate
                are_parents = False
                parents = False
                siblings = False

                if self.parent1 is not None and self.parent2 is not None and \
                    the_cat.parent1 is not None and the_cat.parent2 is not None:
                    are_parents = the_cat.ID in [self.parent1, self.parent2]
                    parents = are_parents or self.ID in [
                        the_cat.parent1, the_cat.parent2
                    ]
                    siblings = self.parent1 in [
                        the_cat.parent1, the_cat.parent2
                    ] or self.parent2 in [the_cat.parent1, the_cat.parent2]

                related = parents or siblings

                # set the different stats
                romantic_love = 0
                like = 0
                dislike = 0
                admiration = 0
                comfortable = 0
                jealousy = 0
                trust = 0
                if game.settings['random relation']:
                    if randint(1, 20) == 1 and romantic_love < 1:
                        dislike = randint(10, 25)
                        jealousy = randint(5, 15)
                        if randint(1, 30) == 1:
                            trust = randint(1, 10)
                    else:
                        like = randint(0, 35)
                        comfortable = randint(0, 25)
                        trust = randint(0, 15)
                        admiration = randint(0, 20)
                        if randint(
                                1, 100 - like
                        ) == 1 and self.moons > 11 and the_cat.moons > 11:
                            romantic_love = randint(15, 30)
                            comfortable = int(comfortable * 1.3)
                            trust = int(trust * 1.2)

                if are_parents and like < 60:
                    like = 60
                if siblings and like < 30:
                    like = 30

                rel = Relationship(cat_from=self,
                                   cat_to=the_cat,
                                   mates=mates,
                                   family=related,
                                   romantic_love=romantic_love,
                                   platonic_like=like,
                                   dislike=dislike,
                                   admiration=admiration,
                                   comfortable=comfortable,
                                   jealousy=jealousy,
                                   trust=trust)
                relationships.append(rel)
        self.relationships = relationships

    def status_change(self, new_status):
        # revealing of traits and skills
        if self.status == 'kitten':
            self.trait = choice(self.traits)
        if (self.status == 'apprentice'
                and new_status != 'medicine cat apprentice') or (
                    self.status == 'medicine cat apprentice'
                    and new_status != 'apprentice'):
            self.skill = choice(self.skills)
        elif new_status == 'medicine cat':
            self.skill = choice(self.med_skills)
        self.status = new_status
        self.name.status = new_status
        if 'apprentice' in new_status:
            self.update_mentor()
        # update class dictionary
        self.all_cats[self.ID] = self

    def is_valid_mentor(self, potential_mentor):
        # Dead or exiled cats can't be mentors
        if potential_mentor.dead or potential_mentor.exiled:
            return False
        # Match jobs
        if self.status == 'medicine cat apprentice' and potential_mentor.status != 'medicine cat':
            return False
        if self.status == 'apprentice' and potential_mentor.status not in [
                'leader', 'deputy', 'warrior'
        ]:
            return False
        # If not an app, don't need a mentor
        if 'apprentice' not in self.status:
            return False
        # Dead cats don't need mentors
        if self.dead:
            return False
        return True

    def update_mentor(self, new_mentor=None):
        if new_mentor is None:
            # If not reassigning and current mentor works, leave it
            if self.mentor and self.is_valid_mentor(self.mentor):
                return
        old_mentor = self.mentor
        # Should only have mentor if alive and some kind of apprentice
        if 'apprentice' in self.status and not self.dead and not self.exiled:
            # Need to pick a random mentor if not specified
            if new_mentor is None:
                potential_mentors = []
                priority_mentors = []
                for cat in self.all_cats.values():
                    if self.is_valid_mentor(cat):
                        potential_mentors.append(cat)
                        if len(cat.apprentice) == 0:
                            priority_mentors.append(cat)
                # First try for a cat who currently has no apprentices
                if len(priority_mentors) > 0:
                    new_mentor = choice(priority_mentors)
                elif len(potential_mentors) > 0:
                    new_mentor = choice(potential_mentors)
            # Mentor changing to chosen/specified cat
            self.mentor = new_mentor
            if new_mentor is not None:
                if self not in new_mentor.apprentice:
                    new_mentor.apprentice.append(self)
                if self in new_mentor.former_apprentices:
                    new_mentor.former_apprentices.remove(self)
        else:
            self.mentor = None
        # Move from old mentor's apps to former apps
        if old_mentor is not None and old_mentor != self.mentor:
            if self in old_mentor.apprentice:
                old_mentor.apprentice.remove(self)
            if self not in old_mentor.former_apprentices:
                old_mentor.former_apprentices.append(self)
            if old_mentor not in self.former_mentor:
                self.former_mentor.append(old_mentor)

    def update_sprite(self):
        # First make pelt, if it wasn't possible before

        if self.pelt is None:
            if self.parent1 is None:
                # If pelt has not been picked manually, this function chooses one based on possible inheritances
                self.pelt = choose_pelt(self.gender)

            elif self.parent2 is None and self.parent1 in self.all_cats.keys():
                # 1 in 3 chance to inherit a single parent's pelt
                par1 = self.all_cats[self.parent1]
                self.pelt = choose_pelt(self.gender, choice([par1.pelt.colour, None]), choice([par1.pelt.white, None]), choice([par1.pelt.name, None]),
                                        choice([par1.pelt.length, None]))

            elif self.parent1 in self.all_cats.keys() and self.parent2 in self.all_cats.keys():
                # 2 in 3 chance to inherit either parent's pelt
                par1 = self.all_cats[self.parent1]
                par2 = self.all_cats[self.parent2]
                self.pelt = choose_pelt(self.gender, choice([par1.pelt.colour, par2.pelt.colour, None]), choice([par1.pelt.white, par2.pelt.white, None]),
                                        choice([par1.pelt.name, par2.pelt.name, None]), choice([par1.pelt.length, par2.pelt.length, None]))
            else:
                self.pelt = choose_pelt(self.gender)

        # THE SPRITE UPDATE
        # draw colour & style
        new_sprite = pygame.Surface((sprites.size, sprites.size), pygame.HWSURFACE | pygame.SRCALPHA)
        game.switches['error_message'] = 'There was an error loading a cat\'s base coat sprite. Last cat read was ' + str(self)
        if self.pelt.name not in ['Tortie', 'Calico']:
            if self.pelt.length == 'long' and self.status not in ['kitten', 'apprentice', 'medicine cat apprentice'] or self.age == 'elder':
                new_sprite.blit(sprites.sprites[self.pelt.sprites[1] + 'extra' + self.pelt.colour + str(self.age_sprites[self.age])], (0, 0))
            else:
                new_sprite.blit(sprites.sprites[self.pelt.sprites[1] + self.pelt.colour + str(self.age_sprites[self.age])], (0, 0))
        else:
            game.switches['error_message'] = 'There was an error loading a tortie\'s base coat sprite. Last cat read was ' + str(self)
            if self.pelt.length == 'long' and self.status not in ['kitten', 'apprentice', 'medicine cat apprentice'] or self.age == 'elder':
                new_sprite.blit(sprites.sprites[self.tortiebase + 'extra' + self.tortiecolour + str(self.age_sprites[self.age])], (0, 0))
                game.switches['error_message'] = 'There was an error loading a tortie\'s pattern sprite. Last cat read was ' + str(self)
                new_sprite.blit(sprites.sprites[self.tortiepattern + 'extra' + self.pattern + str(self.age_sprites[self.age])], (0, 0))
            else:
                new_sprite.blit(sprites.sprites[self.tortiebase + self.tortiecolour + str(self.age_sprites[self.age])], (0, 0))
                game.switches['error_message'] = 'There was an error loading a tortie\'s pattern sprite. Last cat read was ' + str(self)
                new_sprite.blit(sprites.sprites[self.tortiepattern + self.pattern + str(self.age_sprites[self.age])], (0, 0))
        game.switches['error_message'] = 'There was an error loading a cat\'s white patches sprite. Last cat read was ' + str(self)
        # draw white patches
        if self.white_patches is not None:
            if self.pelt.length == 'long' and self.status not in [
                    'kitten', 'apprentice', 'medicine cat apprentice'
            ] or self.age == 'elder':
                new_sprite.blit(
                    sprites.sprites['whiteextra' + self.white_patches +
                                    str(self.age_sprites[self.age])], (0, 0))
            else:
                new_sprite.blit(
                    sprites.sprites['white' + self.white_patches +
                                    str(self.age_sprites[self.age])], (0, 0))
        game.switches[
            'error_message'] = 'There was an error loading a cat\'s scar and eye sprites. Last cat read was ' + str(
                self)
        # draw eyes & scars1
        if self.pelt.length == 'long' and self.status not in [
                'kitten', 'apprentice', 'medicine cat apprentice'
        ] or self.age == 'elder':
            if self.specialty in scars1:
                new_sprite.blit(
                    sprites.sprites['scarsextra' + self.specialty +
                                    str(self.age_sprites[self.age])], (0, 0))
            if self.specialty2 in scars1:
                new_sprite.blit(
                    sprites.sprites['scarsextra' + self.specialty2 +
                                    str(self.age_sprites[self.age])], (0, 0))
            if self.specialty in scars4:
                new_sprite.blit(
                    sprites.sprites['scarsextra' + self.specialty +
                                    str(self.age_sprites[self.age])], (0, 0))
            if self.specialty2 in scars4:
                new_sprite.blit(
                    sprites.sprites['scarsextra' + self.specialty2 +
                                    str(self.age_sprites[self.age])], (0, 0))
            if self.specialty in scars5:
                new_sprite.blit(
                    sprites.sprites['scarsextra' + self.specialty +
                                    str(self.age_sprites[self.age])], (0, 0))
            if self.specialty2 in scars5:
                new_sprite.blit(
                    sprites.sprites['scarsextra' + self.specialty2 +
                                    str(self.age_sprites[self.age])], (0, 0))
            new_sprite.blit(
                sprites.sprites['eyesextra' + self.eye_colour +
                                str(self.age_sprites[self.age])], (0, 0))
        else:
            if self.specialty in scars1:
                new_sprite.blit(
                    sprites.sprites['scars' + self.specialty +
                                    str(self.age_sprites[self.age])], (0, 0))
            if self.specialty2 in scars1:
                new_sprite.blit(
                    sprites.sprites['scars' + self.specialty2 +
                                    str(self.age_sprites[self.age])], (0, 0))
            if self.specialty in scars4:
                new_sprite.blit(
                    sprites.sprites['scars' + self.specialty +
                                    str(self.age_sprites[self.age])], (0, 0))
            if self.specialty2 in scars4:
                new_sprite.blit(
                    sprites.sprites['scars' + self.specialty2 +
                                    str(self.age_sprites[self.age])], (0, 0))
            if self.specialty in scars5:
                new_sprite.blit(
                    sprites.sprites['scars' + self.specialty +
                                    str(self.age_sprites[self.age])], (0, 0))
            if self.specialty2 in scars5:
                new_sprite.blit(
                    sprites.sprites['scars' + self.specialty2 +
                                    str(self.age_sprites[self.age])], (0, 0))
            new_sprite.blit(
                sprites.sprites['eyes' + self.eye_colour +
                                str(self.age_sprites[self.age])], (0, 0))
        game.switches[
            'error_message'] = 'There was an error loading a cat\'s shader sprites. Last cat read was ' + str(
                self)
        # draw line art
        if game.settings['shaders'] and not self.dead:
            if self.pelt.length == 'long' and self.status not in [
                    'kitten', 'apprentice', 'medicine cat apprentice'
            ] or self.age == 'elder':
                new_sprite.blit(
                    sprites.sprites['shaders' +
                                    str(self.age_sprites[self.age] + 9)],
                    (0, 0))
            else:
                new_sprite.blit(
                    sprites.sprites['shaders' +
                                    str(self.age_sprites[self.age])], (0, 0))
        elif not self.dead:
            if self.pelt.length == 'long' and self.status not in [
                    'kitten', 'apprentice', 'medicine cat apprentice'
            ] or self.age == 'elder':
                new_sprite.blit(
                    sprites.sprites['lines' +
                                    str(self.age_sprites[self.age] + 9)],
                    (0, 0))
            else:
                new_sprite.blit(
                    sprites.sprites['lines' + str(self.age_sprites[self.age])],
                    (0, 0))
        elif self.dead:
            if self.pelt.length == 'long' and self.status not in [
                    'kitten', 'apprentice', 'medicine cat apprentice'
            ] or self.age == 'elder':
                new_sprite.blit(
                    sprites.sprites['lineartdead' +
                                    str(self.age_sprites[self.age] + 9)],
                    (0, 0))
            else:
                new_sprite.blit(
                    sprites.sprites['lineartdead' +
                                    str(self.age_sprites[self.age])], (0, 0))

        game.switches[
            'error_message'] = 'There was an error loading a cat\'s skin and second set of scar sprites. Last cat read was ' + str(
                self)
        # draw skin and scars2 and scars3
        blendmode = pygame.BLEND_RGBA_MIN
        if self.pelt.length == 'long' and self.status not in [
                'kitten', 'apprentice', 'medicine cat apprentice'
        ] or self.age == 'elder':
            new_sprite.blit(
                sprites.sprites['skinextra' + self.skin +
                                str(self.age_sprites[self.age])], (0, 0))
            if self.specialty in scars2:
                new_sprite.blit(
                    sprites.sprites['scarsextra' + self.specialty +
                                    str(self.age_sprites[self.age])], (0, 0),
                    special_flags=blendmode)
            if self.specialty2 in scars2:
                new_sprite.blit(
                    sprites.sprites['scarsextra' + self.specialty2 +
                                    str(self.age_sprites[self.age])], (0, 0),
                    special_flags=blendmode)
            if self.specialty in scars3:
                new_sprite.blit(
                    sprites.sprites['scarsextra' + self.specialty +
                                    str(self.age_sprites[self.age])], (0, 0))
            if self.specialty2 in scars3:
                new_sprite.blit(
                    sprites.sprites['scarsextra' + self.specialty2 +
                                    str(self.age_sprites[self.age])], (0, 0))
        else:
            new_sprite.blit(
                sprites.sprites['skin' + self.skin +
                                str(self.age_sprites[self.age])], (0, 0))
            if self.specialty in scars2:
                new_sprite.blit(
                    sprites.sprites['scars' + self.specialty +
                                    str(self.age_sprites[self.age])], (0, 0),
                    special_flags=blendmode)
            if self.specialty2 in scars2:
                new_sprite.blit(
                    sprites.sprites['scars' + self.specialty2 +
                                    str(self.age_sprites[self.age])], (0, 0),
                    special_flags=blendmode)
            if self.specialty in scars3:
                new_sprite.blit(
                    sprites.sprites['scars' + self.specialty +
                                    str(self.age_sprites[self.age])], (0, 0))
            if self.specialty2 in scars3:
                new_sprite.blit(
                    sprites.sprites['scars' + self.specialty2 +
                                    str(self.age_sprites[self.age])], (0, 0))
            
        game.switches[
        'error_message'] = 'There was an error loading a cat\'s accessory. Last cat read was ' + str(
            self)                            
        # draw accessories        
        if self.pelt.length == 'long' and self.status not in [
                'kitten', 'apprentice', 'medicine cat apprentice'
        ] or self.age == 'elder':
            if self.accessory in plant_accessories:
                new_sprite.blit(
                    sprites.sprites['acc_herbsextra' + self.accessory +
                                    str(self.age_sprites[self.age])], (0, 0))
            elif self.accessory in wild_accessories:
                new_sprite.blit(
                    sprites.sprites['acc_wildextra' + self.accessory +
                                    str(self.age_sprites[self.age])], (0, 0))
        else:
            if self.accessory in plant_accessories:
                new_sprite.blit(
                    sprites.sprites['acc_herbs' + self.accessory +
                                    str(self.age_sprites[self.age])], (0, 0))
            elif self.accessory in wild_accessories:
                new_sprite.blit(
                    sprites.sprites['acc_wild' + self.accessory +
                                    str(self.age_sprites[self.age])], (0, 0))
        game.switches[
            'error_message'] = 'There was an error loading a cat\'s skin and second set of scar sprites. Last cat read was ' + str(
                self)
        game.switches[
            'error_message'] = 'There was an error reversing a cat\'s sprite. Last cat read was ' + str(
                self)
                
        # reverse, if assigned so
        if self.reverse:
            new_sprite = pygame.transform.flip(new_sprite, True, False)
        game.switches[
            'error_message'] = 'There was an error scaling a cat\'s sprites. Last cat read was ' + str(
                self)
        # apply
        self.sprite = new_sprite
        self.big_sprite = pygame.transform.scale(
            new_sprite, (sprites.new_size, sprites.new_size))
        self.large_sprite = pygame.transform.scale(
            self.big_sprite, (sprites.size * 3, sprites.size * 3))
        game.switches[
            'error_message'] = 'There was an error updating a cat\'s sprites. Last cat read was ' + str(
                self)
        # update class dictionary
        self.all_cats[self.ID] = self
        game.switches['error_message'] = ''

    def draw(self, pos):
        new_pos = list(pos)
        if pos[0] == 'center':
            new_pos[0] = screen_x / 2 - sprites.size / 2
        elif pos[0] < 0:
            new_pos[0] = screen_x + pos[0] - sprites.size
        self.used_screen.blit(self.sprite, new_pos)

    def draw_big(self, pos):
        new_pos = list(pos)
        if pos[0] == 'center':
            new_pos[0] = screen_x / 2 - sprites.new_size / 2
        elif pos[0] < 0:
            new_pos[0] = screen_x + pos[0] - sprites.new_size
        self.used_screen.blit(self.big_sprite, new_pos)

    def draw_large(self, pos):
        new_pos = list(pos)
        if pos[0] == 'center':
            new_pos[0] = screen_x / 2 - sprites.size * 3 / 2
        elif pos[0] < 0:
            new_pos[0] = screen_x + pos[0] - sprites.size * 3
        self.used_screen.blit(self.large_sprite, new_pos)

    def json_save_cats(self):
        """Save the cat data."""
        clanname = ''        
        if game.switches['clan_name'] != '':
            clanname = game.switches['clan_name']
        elif len(game.switches['clan_name']) > 0:
            clanname = game.switches['clan_list'][0]
        elif game.clan != None:
            clanname = game.clan.name

        directory = 'saves/' + clanname
        if not os.path.exists(directory):
            os.makedirs(directory)

        clan_cats = []
        for inter_cat in self.all_cats.values():
            cat_data = {
                "ID": inter_cat.ID,
                "name_prefix": inter_cat.name.prefix,
                "name_suffix": inter_cat.name.suffix,
                "gender": inter_cat.gender,
                "gender_align": inter_cat.genderalign,
                "birth_cooldown": inter_cat.birth_cooldown,
                "status": inter_cat.status,
                "age": inter_cat.age,
                "moons": inter_cat.moons,
                "trait": inter_cat.trait,
                "parent1": inter_cat.parent1,
                "parent2": inter_cat.parent2,
                "mentor": inter_cat.mentor.ID if inter_cat.mentor else None,
                "paralyzed": inter_cat.paralyzed,
                "no_kits": inter_cat.no_kits,
                "exiled": inter_cat.exiled,
                "pelt_name": inter_cat.pelt.name,
                "pelt_color": inter_cat.pelt.colour,
                "pelt_white": inter_cat.pelt.white,
                "pelt_length": inter_cat.pelt.length,
                "spirit_kitten": inter_cat.age_sprites['kitten'],
                "spirit_adolescent": inter_cat.age_sprites['adolescent'],
                "spirit_young_adult": inter_cat.age_sprites['young adult'],
                "spirit_adult": inter_cat.age_sprites['adult'],
                "spirit_senior_adult": inter_cat.age_sprites['senior adult'],
                "spirit_elder": inter_cat.age_sprites['elder'],
                "eye_colour": inter_cat.eye_colour,
                "reverse": inter_cat.reverse,
                "white_patches": inter_cat.white_patches,
                "pattern": inter_cat.pattern,
                "tortie_base": inter_cat.tortiebase,
                "tortie_color": inter_cat.tortiecolour,
                "tortie_pattern": inter_cat.tortiepattern,
                "skin": inter_cat.skin,
                "skill": inter_cat.skill,
                "specialty": inter_cat.specialty,
                "specialty2": inter_cat.specialty2,
                "accessory": inter_cat.accessory,
                "mate": inter_cat.mate,
                "dead": inter_cat.dead,
                "spirit_dead": inter_cat.age_sprites['dead'],
                "experience": inter_cat.experience,
                "dead_moons": inter_cat.dead_for,
                "current_apprentice": [appr.ID for appr in inter_cat.apprentice],
                "former_apprentices" :[appr.ID for appr in inter_cat.former_apprentices]
            }
            clan_cats.append(cat_data)
            if not inter_cat.dead:
                inter_cat.save_relationship_of_cat()

        try:
            with open('saves/' + clanname + '/clan_cats.json', 'w') as write_file:
                json_string = ujson.dumps(clan_cats, indent = 4)
                write_file.write(json_string)
        except:
            print("Saving cats didn't work.")

    def save_relationship_of_cat(self):
        # save relationships for each cat
        if game.switches['clan_name'] != '':
            clanname = game.switches['clan_name']
        elif len(game.switches['clan_name']) > 0:
            clanname = game.switches['clan_list'][0]
        elif game.clan != None:
            clanname = game.clan.name
        relationship_dir = 'saves/' + clanname + '/relationships'
        if not os.path.exists(relationship_dir):
            os.makedirs(relationship_dir)

        rel = []
        for r in self.relationships:
            r_data = {
                "cat_from_id": r.cat_from.ID,
                "cat_to_id": r.cat_to.ID,
                "mates": r.mates,
                "family": r.family,
                "romantic_love": r.romantic_love,
                "platonic_like": r.platonic_like,
                "dislike": r.dislike,
                "admiration": r.admiration,
                "comfortable": r.comfortable,
                "jealousy": r.jealousy,
                "trust": r.trust,
                "log": r.log
            }
            rel.append(r_data)

        try:
            with open(relationship_dir + '/' + self.ID + '_relations.json',
                      'w') as rel_file:
                json_string = ujson.dumps(rel, indent = 4)
                rel_file.write(json_string)
        except:
            print(f"Saving relationship of cat #{self} didn't work.")

    def load_cats(self):
        directory = 'saves/' + game.switches['clan_list'][0] + '/clan_cats.json'
        if os.path.exists(directory):
            self.json_load()
        else:
            self.csv_load()

    def csv_load(self):
        if game.switches['clan_list'][0].strip() == '':
            cat_data = ''
        else:
            if os.path.exists('saves/' + game.switches['clan_list'][0] +
                              'cats.csv'):
                with open(
                        'saves/' + game.switches['clan_list'][0] + 'cats.csv',
                        'r') as read_file:
                    cat_data = read_file.read()
            else:
                with open(
                        'saves/' + game.switches['clan_list'][0] + 'cats.txt',
                        'r') as read_file:
                    cat_data = read_file.read()

        if len(cat_data) > 0:
            cat_data = cat_data.replace('\t', ',')
            for i in cat_data.split('\n'):
                # CAT: ID(0) - prefix:suffix(1) - gender(2) - status(3) - age(4) - trait(5) - parent1(6) - parent2(7) - mentor(8)
                # PELT: pelt(9) - colour(10) - white(11) - length(12)
                # SPRITE: kitten(13) - apprentice(14) - warrior(15) - elder(16) - eye colour(17) - reverse(18)
                # - white patches(19) - pattern(20) - tortiebase(21) - tortiepattern(22) - tortiecolour(23) - skin(24) - skill(25) - NONE(26) - spec(27) - accessory(28) -
                # spec2(29) - moons(30) - mate(31)
                # dead(32) - SPRITE:dead(33) - exp(34) - dead for _ moons(35) - current apprentice(36) 
                # (BOOLS, either TRUE OR FALSE) paralyzed(37) - no kits(38) - exiled(39)
                # genderalign(40) - former apprentices list (41)[FORMER APPS SHOULD ALWAYS BE MOVED TO THE END]
                if i.strip() != '':
                    attr = i.split(',')
                    for x in range(len(attr)):
                        attr[x] = attr[x].strip()
                        if attr[x] in ['None', 'None ']:
                            attr[x] = None
                        elif attr[x].upper() == 'TRUE':
                            attr[x] = True
                        elif attr[x].upper() == 'FALSE':
                            attr[x] = False

                    game.switches['error_message'] = '1There was an error loading cat # ' + str(attr[0])

                    the_pelt = choose_pelt(attr[2], attr[10], attr[11], attr[9], attr[12], True)
                    game.switches['error_message'] = '2There was an error loading cat # ' + str(attr[0])
                    the_cat = Cat(ID=attr[0], prefix=attr[1].split(':')[0], suffix=attr[1].split(':')[1], gender=attr[2], status=attr[3], pelt=the_pelt, parent1=attr[6],
                                  parent2=attr[7], eye_colour=attr[17])
                    game.switches['error_message'] = '3There was an error loading cat # ' + str(attr[0])
                    the_cat.age, the_cat.mentor = attr[4], attr[8]
                    game.switches['error_message'] = '4There was an error loading cat # ' + str(attr[0])
                    the_cat.age_sprites['kitten'], the_cat.age_sprites['adolescent'] = int(attr[13]), int(attr[14])
                    game.switches['error_message'] = '5There was an error loading cat # ' + str(attr[0])
                    the_cat.age_sprites['adult'], the_cat.age_sprites['elder'] = int(attr[15]), int(attr[16])
                    game.switches['error_message'] = '6There was an error loading cat # ' + str(attr[0])
                    the_cat.age_sprites['young adult'], the_cat.age_sprites['senior adult'] = int(attr[15]), int(attr[15])
                    game.switches['error_message'] = '7There was an error loading cat # ' + str(attr[0])
                    the_cat.reverse, the_cat.white_patches, the_cat.pattern = attr[18], attr[19], attr[20]
                    game.switches['error_message'] = '8There was an error loading cat # ' + str(attr[0])
                    the_cat.tortiebase, the_cat.tortiepattern, the_cat.tortiecolour = attr[21], attr[22], attr[23]
                    game.switches['error_message'] = '9There was an error loading cat # ' + str(attr[0])
                    the_cat.trait, the_cat.skin, the_cat.specialty = attr[5], attr[24], attr[27]
                    game.switches['error_message'] = '10There was an error loading cat # ' + str(attr[0])
                    the_cat.skill = attr[25]
                    if len(attr) > 28:
                        the_cat.accessory = attr[28]

                    if len(attr) > 29:
                        the_cat.specialty2 = attr[29]
                    else:
                        the_cat.specialty2 = None
                    game.switches['error_message'] = '11There was an error loading cat # ' + str(attr[0])
                    if len(attr) > 34:
                        the_cat.experience = int(attr[34])
                        experiencelevels = ['very low', 'low', 'slightly low', 'average', 'somewhat high', 'high', 'very high', 'master', 'max']
                        the_cat.experience_level = experiencelevels[math.floor(int(the_cat.experience) / 10)]
                    else:
                        the_cat.experience = 0
                    game.switches['error_message'] = '12There was an error loading cat # ' + str(attr[0])
                    if len(attr) > 30:
                        # Attributes that are to be added after the update
                        the_cat.moons = int(attr[30])
                        if len(attr) >= 31:
                            # assigning mate to cat, if any
                            the_cat.mate = attr[31]
                        if len(attr) >= 32:
                            # Is the cat dead
                            the_cat.dead = attr[32]
                            the_cat.age_sprites['dead'] = attr[33]
                    game.switches['error_message'] = '13There was an error loading cat # ' + str(attr[0])
                    if len(attr) > 35:
                        the_cat.dead_for = int(attr[35])
                    game.switches['error_message'] = '14There was an error loading cat # ' + str(attr[0])
                    if len(attr) > 36 and attr[36] is not None:
                        the_cat.apprentice = attr[36].split(';')
                    game.switches['error_message'] = '15There was an error loading cat # ' + str(attr[0])
                    if len(attr) > 37:
                        the_cat.paralyzed = bool(attr[37])
                    if len(attr) > 38:
                        the_cat.no_kits = bool(attr[38])
                    if len(attr) > 39:
                        the_cat.exiled = bool(attr[39])
                    if len(attr) > 40:
                        the_cat.genderalign = attr[40]
                    if len(attr) > 41 and attr[41] is not None:                 #KEEP THIS AT THE END
                        the_cat.former_apprentices = attr[41].split(';')

            game.switches[
                'error_message'] = 'There was an error loading this clan\'s mentors, apprentices, relationships, or sprite info.'

            for inter_cat in self.all_cats.values():
                # Load the mentors and apprentices after all cats have been loaded
                game.switches[
                    'error_message'] = 'There was an error loading this clan\'s mentors/apprentices. Last cat read was ' + str(
                        inter_cat)
                inter_cat.mentor = cat_class.all_cats.get(inter_cat.mentor)
                apps = []
                former_apps = []
                for app_id in inter_cat.apprentice:
                    app = cat_class.all_cats.get(app_id)
                    # Make sure if cat isn't an apprentice, they're a former apprentice
                    if 'apprentice' in app.status:
                        apps.append(app)
                    else:
                        former_apps.append(app)
                for f_app_id in inter_cat.former_apprentices:
                    f_app = cat_class.all_cats.get(f_app_id)
                    former_apps.append(f_app)
                inter_cat.apprentice = apps
                inter_cat.former_apprentices = former_apps
                if not inter_cat.dead:
                    game.switches[
                        'error_message'] = 'There was an error loading this clan\'s relationships. Last cat read was ' + str(inter_cat)
                    inter_cat.load_relationship_of_cat()
                game.switches[
                    'error_message'] = 'There was an error loading a cat\'s sprite info. Last cat read was ' + str(inter_cat)
                inter_cat.update_sprite()

            # generate the relationship if some is missing
            if not the_cat.dead:
                game.switches['error_message'] = 'There was an error when relationships where created.'
                for id in self.all_cats.keys():
                    the_cat = self.all_cats.get(id)
                    game.switches['error_message'] = f'There was an error when relationships for cat #{the_cat} are created.'
                    if the_cat.relationships != None and len(the_cat.relationships) < 1:
                        the_cat.create_new_relationships()

            game.switches['error_message'] = ''

    def json_load(self):
        all_cats = []
        cat_data = None
        clanname = game.switches['clan_list'][0]
        try:
            with open('saves/' + clanname + '/clan_cats.json', 'r') as read_file:
                cat_data = ujson.loads(read_file.read())
        except:
            game.switches['error_message'] = 'There was an error loading the json cats file!'
            return
        # create new cat objects
        for cat in cat_data:
            new_pelt = choose_pelt(cat["gender"], cat["pelt_color"], cat["pelt_white"], cat["pelt_name"], cat["pelt_length"], True)
            new_cat = Cat(ID=cat["ID"], prefix=cat["name_prefix"], suffix=cat["name_suffix"], gender=cat["gender"],
                            status=cat["status"], parent1=cat["parent1"], parent2=cat["parent2"], moons=cat["moons"],
                            eye_colour=cat["eye_colour"], pelt=new_pelt)
            new_cat.age = cat["age"]
            new_cat.genderalign = cat["gender_align"]
            new_cat.birth_cooldown = cat["birth_cooldown"] if "birth_cooldown" in cat else 0
            new_cat.moons = cat["moons"]
            new_cat.trait = cat["trait"]
            new_cat.mentor = cat["mentor"]
            new_cat.paralyzed = cat["paralyzed"]
            new_cat.no_kits = cat["no_kits"]
            new_cat.exiled = cat["exiled"]
            new_cat.age_sprites['kitten'] = cat["spirit_kitten"]
            new_cat.age_sprites['adolescent'] = cat["spirit_adolescent"]
            new_cat.age_sprites['young adult'] = cat["spirit_young_adult"]
            new_cat.age_sprites['adult'] = cat["spirit_adult"]
            new_cat.age_sprites['senior adult'] = cat["spirit_senior_adult"]
            new_cat.age_sprites['elder'] = cat["spirit_elder"]
            new_cat.eye_colour = cat["eye_colour"]
            new_cat.reverse = cat["reverse"]
            new_cat.white_patches = cat["white_patches"]
            new_cat.pattern = cat["pattern"]
            new_cat.tortiebase = cat["tortie_base"]
            new_cat.tortiecolour = cat["tortie_color"]
            new_cat.tortiepattern = cat["tortie_pattern"]
            new_cat.skin = cat["skin"]
            new_cat.skill = cat["skill"]
            new_cat.specialty = cat["specialty"]
            new_cat.specialty2 = cat["specialty2"]
            new_cat.accessory = cat["accessory"]
            new_cat.mate = cat["mate"]
            new_cat.dead = cat["dead"]
            new_cat.age_sprites['dead'] = cat["spirit_dead"]
            new_cat.experience = cat["experience"]
            new_cat.dead_for = cat["dead_moons"]
            new_cat.apprentice = cat["current_apprentice"]
            new_cat.former_apprentices = cat["former_apprentices"]

            all_cats.append(new_cat)

        
        # replace cat ids with cat objects (only needed by mentor)
        for cat in all_cats:
            # load the relationships
            if not cat.dead:
                game.switches[
                    'error_message'] = 'There was an error loading this clan\'s relationships. Last cat read was ' + str(cat)
                cat.load_relationship_of_cat()
                game.switches['error_message'] = f'There was an error when relationships for cat #{cat} are created.'
                if cat.relationships != None and len(cat.relationships) < 1:
                    cat.create_new_relationships()
            else:
                cat.relationships = []

            mentor_relevant = list(filter(lambda inter_cat: inter_cat.ID == cat.mentor, all_cats))
            cat.mentor = None
            if len(mentor_relevant) == 1:
                cat.mentor = mentor_relevant[0]
            
            # Update the apprentice
            if len(cat.apprentice) > 0:
                new_apprentices = []
                for cat_id in cat.apprentice:
                    relevant_list = list(filter(lambda cat: cat.ID == cat_id, all_cats))
                    if len(relevant_list) > 0:
                        # if the cat can't be found, drop the cat_id
                        new_apprentices.append(relevant_list[0])
                cat.apprentice = new_apprentices

            # Update the apprentice
            if len(cat.former_apprentices) > 0:
                new_apprentices = []
                for cat_id in cat.former_apprentices:
                    relevant_list = list(filter(lambda cat: cat.ID == cat_id, all_cats))
                    if len(relevant_list) > 0:
                        # if the cat can't be found, drop the cat_id
                        new_apprentices.append(relevant_list[0])
                cat.former_apprentices = new_apprentices


    def load_relationship_of_cat(self):
        if game.switches['clan_name'] != '':
            clanname = game.switches['clan_name']
        else:
            clanname = game.switches['clan_list'][0]

        relation_directory = 'saves/' + clanname + '/relationships/'
        relation_cat_directory = relation_directory + self.ID + '_relations.json'

        self.relationships = []
        if os.path.exists(relation_directory and relation_cat_directory):
            try:
                with open(relation_cat_directory, 'r') as read_file:
                    rel_data = ujson.loads(read_file.read())
                    relationships = []
                    for rel in rel_data:
                        cat_to = self.all_cats.get(rel['cat_to_id'])
                        if cat_to == None:
                            continue
                        new_rel = Relationship(
                            cat_from=self,
                            cat_to=cat_to,
                            mates=rel['mates'] if rel['mates'] else False,
                            family=rel['family'] if rel['family'] else False,
                            romantic_love=rel['romantic_love'] if rel['romantic_love'] else 0,
                            platonic_like=rel['platonic_like'] if rel['platonic_like'] else 0,
                            dislike=rel['dislike'] if rel['dislike'] else 0,
                            admiration=rel['admiration'] if rel['admiration'] else 0,
                            comfortable=rel['comfortable'] if rel['comfortable'] else 0,
                            jealousy=rel['jealousy'] if rel['jealousy'] else 0,
                            trust=rel['trust'] if rel['trust'] else 0,
                            log =rel['log'] if rel['log'] else [])
                        relationships.append(new_rel)
                    self.relationships = relationships
            except:
                print(f'There was an error reading the relationship file of cat #{self}.')

    def load(self, cat_dict):
        """ A function that takes a dictionary containing other dictionaries with attributes and values of all(?)
         cats from a save file and redistributes the values onto new cat object attributes.
         The dict is in form:
         cat_dict = { ID : [(prefix, suffix), {attribute: value}] }"""
        for cat in cat_dict.keys():  # cat is the ID of the cats
            # create the cat object
            name = cat_dict[cat][0]
            new_cat = Cat(prefix=name[0], suffix=name[1], ID=cat)

            # put attribute dict into easier accessible variable
            attr_dict = cat_dict[cat][1]

            # go through attributes
            for attr in attr_dict.keys():
                value = attr_dict[attr]  # value of attribute
                # turn value into other forms than string if necessary
                if value == 'None':
                    value = None
                elif value == 'False':
                    value = False
                elif value == 'True':
                    value = True

                # Assign values to cat object
                if attr == 'status':
                    new_cat.status = value  # STATUS
                if attr == 'parent1':
                    new_cat.parent1 = value  # PARENT1
                if attr == 'parent2':
                    new_cat.parent2 = value  # PARENT2
                if attr == 'sex':
                    new_cat.gender = value  # SEX / GENDER
                if attr == 'moons':
                    new_cat.moons = int(value)  # MOONS
                if attr == 'age':
                    new_cat.age = int(value)  # AGE
                if attr == 'dead':
                    new_cat.dead = value  # DEAD ( OR NOT )
                if attr == 'dead_for':
                    new_cat.dead_for = int(value)  # DEAD FOR ( MOONS )
                if attr == 'pelt':
                    new_cat.pelt = value  # PELT
                if attr == 'eye_colour':
                    new_cat.eye_colour = value  # EYES
                if attr == 'tortiebase':
                    new_cat.tortiebase = value
                if attr == 'tortiepattern':
                    new_cat.tortiepattern = value
                if attr == 'mate':
                    new_cat.mate = value  # MATE
                if attr == 'trait':
                    new_cat.trait = value  # TRAIT
                if attr == 'skill':
                    new_cat.skill = value  # SKILL
                if attr == 'mentor':
                    new_cat.mentor = value

    def describe_color(self):
        color_name = ''
        color_name = str(self.pelt.colour).lower()
        if self.tortiecolour != None:
            color_name = str(self.tortiecolour).lower()
        if color_name == 'palegrey':
            color_name = 'pale grey'
        elif color_name == 'darkgrey':
            color_name = 'dark grey'
        elif color_name == 'paleginger':
            color_name = 'pale ginger'
        elif color_name == 'darkginger':
            color_name = 'dark ginger'
        elif color_name == 'lightbrown':
            color_name = 'light brown'
        elif color_name == 'darkbrown':
            color_name = 'dark brown'
        if self.pelt.name == "Tabby":
            color_name = color_name + ' tabby'
        elif self.pelt.name == "Speckled":
            color_name = color_name + ' speckled'
        elif self.pelt.name == "Bengal":
            color_name = color_name + ' bengal'
        elif self.pelt.name == "Marbled":
            color_name = color_name + ' marbled tabby'
        elif self.pelt.name == "Rosette":
            color_name = color_name + ' rosetted'
        elif self.pelt.name == "Ticked":
            color_name = color_name + ' ticked tabby'
        elif self.pelt.name == "Smoke":
            color_name = color_name + ' smoke'

        elif self.pelt.name == "Tortie":
            if self.tortiepattern not in ["tortiesolid", "tortiesmoke"]:
                color_name = color_name + ' torbie'
            else:
                color_name = color_name + ' tortie'
        elif self.pelt.name == "Calico":
            if self.tortiepattern not in ["tortiesolid", "tortiesmoke"]:
                color_name = color_name + ' tabico'
            else:
                color_name = color_name + ' calico'
        # enough to comment but not make calico
        if self.white_patches in [little_white, mid_white]:
            color_name = color_name + ' and white'
        # and white
        elif self.white_patches in [high_white]:
            if self.pelt.name != "Calico":
                color_name = color_name + ' and white'
        # white and
        elif self.white_patches in [mostly_white]:
            color_name = 'white and ' + color_name
        # colorpoint
        elif self.white_patches in [point_markings]:
            color_name = color_name + ' point'
            if color_name == 'darkginger point' or 'ginger point':
                color_name = 'flame point'
        # vitiligo
        elif self.white_patches in [vit]:
            color_name = color_name + ' with vitiligo'

        if color_name == 'tortie':
            color_name = 'tortoiseshell'

        if self.white_patches == 'FULLWHITE':
            color_name = 'white'

        if color_name == 'white and white':
            color_name = 'white'

        return color_name

    def describe_cat(self):
        if self.genderalign == 'male' or self.genderalign == "transmasc" or self.genderalign == "trans male":
            sex = 'tom'
        elif self.genderalign == 'female' or self.genderalign == "transfem" or self.genderalign == "trans female":
            sex = 'she-cat'
        else:
            sex = 'cat'
        description = str(self.pelt.length).lower() + '-furred'
        description += ' ' + self.describe_color() + ' ' + sex
        return description

    def set_mate(self, other_cat):
        """Assigns other_cat as mate to self."""
        self.mate = other_cat.ID
        other_cat.mate = self.ID

        cat_relationship = list(
            filter(lambda r: r.cat_to.ID == other_cat.ID, self.relationships))
        if cat_relationship is not None and len(cat_relationship) > 0:
            cat_relationship[0].romantic_love += 20
            cat_relationship[0].comfortable += 20
            cat_relationship[0].trust += 10
            cat_relationship[0].cut_boundaries()
        else:
            self.relationships.append(
                Relationship(self, other_cat, True))

    def unset_mate(self, breakup = False, fight = False):
        """Unset the mate."""
        if self.mate is None:
            return

        relation = list(
            filter(lambda r: r.cat_to.ID == self.mate, self.relationships))
        if relation is not None and len(relation) > 0:
            relation = relation[0]
            relation.mates = False
            if breakup:
                relation.romantic_love -= 40
                relation.comfortable -= 20
                relation.trust -= 10
                if fight:
                    relation.platonic_like -= 30
                relation.cut_boundaries()
        else:
            mate = self.all_cats.get(self.mate)
            self.relationships.append(Relationship(self, mate))

        self.mate = None

    def is_potential_mate(self, other_cat, for_love_interest = False, former_mentor_setting = game.settings['romantic with former mentor']):
        """Checks if this cat is a free and potential mate for the other cat."""
        # just to be sure, check if it is not the same cat
        if self.ID == other_cat.ID:
            return False

        # check exiles and dead cats
        if self.dead or self.exiled or other_cat.dead or other_cat.exiled:
            return False

        # check for current mate
        # if the cat has a mate, they are not open for a new mate
        if not for_love_interest and self.mate is not None:
            return False

        if self.mate is not None or other_cat.mate is not None:
            return False

        # check for mentor
        is_former_mentor = (other_cat in self.former_apprentices or self in other_cat.former_apprentices)
        if is_former_mentor and not former_mentor_setting:
            return False

        # check for relation
        direct_related = self.is_sibling(other_cat) or self.is_parent(other_cat) or other_cat.is_parent(self)
        indirect_related = self.is_uncle_aunt(other_cat) or other_cat.is_uncle_aunt(self)
        if direct_related or indirect_related:
            return False

        # check for age
        if (self.moons < 14 or other_cat.moons < 14) and not for_love_interest:
            return False

        if self.age == other_cat.age:
            return True

        invalid_age_mate = ['kitten', 'adolescent']
        not_invalid_age = self.age not in invalid_age_mate and other_cat.age not in invalid_age_mate
        if not_invalid_age and abs(self.moons - other_cat.moons) <= 40:
            return True

        return False

    def is_parent(self, other_cat):
        """Check if the cat is the parent of the other cat."""
        if self.ID in other_cat.get_parents():
            return True
        return False

    def is_sibling(self, other_cat):
        """Check if the cats are siblings."""
        if set(self.get_parents()) & set(other_cat.get_parents()):
            return True
        return False

    def is_uncle_aunt(self, other_cat):
        """Check if the cats are related as uncle/aunt and niece/nephew."""
        if self.is_parent(other_cat):
            return False
        if set(self.get_siblings()) & set(other_cat.get_parents()):
            return True
        return False

    def get_parents(self):
        """Returns list containing parents of cat."""
        parents = []
        if self.parent1 is not None:
            parents.append(self.parent1)
            if self.parent2 is not None:
                parents.append(self.parent2)
        return parents

    def get_siblings(self):
        """Returns list of the siblings."""
        siblings = []
        for inter_cat in self.all_cats.values():
            if self.is_sibling(inter_cat):
                siblings.append(inter_cat.ID)
        return siblings


# Twelve example cats
def create_example_cats():
    e = random.sample(range(12), 3)
    for a in range(12):
        if a in e:
            game.choose_cats[a] = Cat(status='warrior')
        else:
            game.choose_cats[a] = Cat(status=choice(
                ['kitten', 'apprentice', 'warrior', 'warrior', 'elder']))
        game.choose_cats[a].update_sprite()


# CAT CLASS ITEMS
cat_class = Cat(example=True)
game.cat_class = cat_class<|MERGE_RESOLUTION|>--- conflicted
+++ resolved
@@ -116,7 +116,7 @@
         if self.gender is None:
             self.gender = choice(["female", "male"])
         self.g_tag = self.gender_tags[self.gender]
-<<<<<<< HEAD
+
         #trans cat chances
         if self.gender == "female":
             if trans_chance == 1:
@@ -133,10 +133,8 @@
             else:
                 self.genderalign = self.gender
                 
-        if status is None:
-=======
+
         if status is None and moons is None:
->>>>>>> 41d2ea26
             self.age = choice(self.ages)
         elif moons != None:
             for key_age in self.age_moons.keys():
