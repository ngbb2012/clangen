from .pelts import *
from .names import *
from .sprites import *
from .game_essentials import *
from .relationship import *
from random import choice, randint
import math
import os.path
import json


class Cat(object):
    used_screen = screen
    traits = ['strange', 'bloodthirsty', 'ambitious', 'loyal', 'righteous', 'fierce', 'nervous', 'strict', 'charismatic', 'calm', 'daring', 'loving', 'playful', 'lonesome', 'cold',
              'insecure', 'vengeful', 'shameless', 'faithful', 'troublesome', 'empathetic', 'adventurous', 'thoughtful', 'compassionate', 'childish', 'confident', 'careful',
              'altruistic', 'bold', 'patient', 'responsible', 'sneaky', 'wise']
    kit_traits = ['bouncy', 'bullying', 'daydreamer', 'nervous', 'charming', 'attention-seeker', 'impulsive', 'inquisitive', 'bossy', 'troublesome', 'quiet', 'daring', 'sweet',
                  'insecure', 'noisy', 'polite']
    ages = ['kitten', 'adolescent', 'young adult', 'adult', 'senior adult', 'elder', 'dead']
    age_moons = {'kitten': [0, 5], 'adolescent': [6, 11], 'young adult': [12, 47], 'adult': [48, 95], 'senior adult': [96, 119], 'elder': [120, 199]}
    gender_tags = {'female': 'F', 'male': 'M'}
    skills = ['good hunter', 'great hunter', 'fantastic hunter', 'smart', 'very smart', 'extremely smart', 'good fighter', 'great fighter', 'excellent fighter', 'good speaker',
              'great speaker', 'excellent speaker', 'strong connection to starclan', 'good teacher', 'great teacher', 'fantastic teacher']
    med_skills = ['good healer', 'great healer', 'fantastic healer', 'omen sight', 'dream walker', 'strong connection to starclan', 'lore keeper', 'good teacher', 'great teacher',
                  'fantastic teacher', 'keen eye', 'smart', 'very smart', 'extremely smart', 'good mediator', 'great mediator', 'excellent mediator', 'clairvoyant', 'prophet']

    all_cats = {}  # ID: object
    other_cats = {} # cats outside the clan

    def __init__(self, prefix=None, gender=None, status="kitten", parent1=None, parent2=None, pelt=None, eye_colour=None, suffix=None, ID=None, moons=None, example=False):
        self.gender = gender
        self.status = status
        self.age = None
        self.parent1 = parent1
        self.parent2 = parent2
        self.pelt = pelt
        self.eye_colour = eye_colour
        self.mentor = None
        self.former_mentor = []
        self.apprentice = []
        self.former_apprentices = []
        self.relationships = []
        self.mate = None
        self.placement = None
        self.example = example
        self.dead = False
        self.died_by = None  # once the cat dies, tell the cause
        self.dead_for = 0  # moons
        self.thought = ''
        self.genderalign = None
        if ID is None:
            potential_ID = str(randint(10000, 9999999))
            while potential_ID in self.all_cats:
                potential_ID = str(randint(10000, 9999999))
            self.ID = potential_ID
        else:
            self.ID = ID
        # personality trait and skill
        if self.status != 'kitten':
            self.trait = choice(self.traits)
            if self.status == 'medicine cat':
                self.skill = choice(self.med_skills)
            elif self.status != 'apprentice' and self.status != 'medicine cat apprentice':
                self.skill = choice(self.skills)
            else:
                self.skill = '???'
        else:
            self.trait = self.trait = choice(self.kit_traits)
            self.skill = '???'
        if self.gender is None:
            self.gender = choice(["female", "male"])
        self.g_tag = self.gender_tags[self.gender]
        if status is None:
            self.age = choice(self.ages)
        else:
            if status in ['kitten', 'elder']:
                self.age = status
            elif status == 'apprentice':
                self.age = 'adolescent'
            elif status == 'medicine cat apprentice':
                self.age = 'adolescent'
            else:
                self.age = choice(['young adult', 'adult', 'adult', 'senior adult'])
        if moons is None:
            self.moons = randint(self.age_moons[self.age][0], self.age_moons[self.age][1])
        else:
            self.moons = moons

        # eye colour
        if self.eye_colour is None:
            a = randint(0, 200)
            if a == 1:
                self.eye_colour = choice(["BLUEYELLOW", "BLUEGREEN"])
            else:
                if self.parent1 is None:
                    self.eye_colour = choice(eye_colours)
                elif self.parent2 is None:
                    par1 = self.all_cats[self.parent1]
                    self.eye_colour = choice([par1.eye_colour, choice(eye_colours)])
                else:
                    par1 = self.all_cats[self.parent1]
                    par2 = self.all_cats[self.parent2]
                    self.eye_colour = choice([par1.eye_colour, par2.eye_colour, choice(eye_colours)])

        # pelt
        if self.pelt is None:
            if self.parent1 is None:
                # If pelt has not been picked manually, this function chooses one based on possible inheritances
                self.pelt = choose_pelt(self.gender)

            elif self.parent2 is None and self.parent1 in self.all_cats.keys():
                # 1 in 3 chance to inherit a single parent's pelt
                par1 = self.all_cats[self.parent1]
                self.pelt = choose_pelt(self.gender, choice([par1.pelt.colour, None]), choice([par1.pelt.white, None]), choice([par1.pelt.name, None]),
                                        choice([par1.pelt.length, None]))

            elif self.parent1 in self.all_cats.keys() and self.parent2 in self.all_cats.keys():
                # 2 in 3 chance to inherit either parent's pelt
                par1 = self.all_cats[self.parent1]
                par2 = self.all_cats[self.parent2]
                self.pelt = choose_pelt(self.gender, choice([par1.pelt.colour, par2.pelt.colour, None]), choice([par1.pelt.white, par2.pelt.white, None]),
                                        choice([par1.pelt.name, par2.pelt.name, None]), choice([par1.pelt.length, par2.pelt.length, None]))

        # NAME
        if self.pelt is not None:
            self.name = Name(status, prefix, suffix, self.pelt.colour, self.eye_colour, self.pelt.name)
        else:
            self.name = Name(status, prefix, suffix, eyes=self.eye_colour)

        # SPRITE
        self.age_sprites = {'kitten': randint(0, 2), 'adolescent': randint(3, 5), 'elder': randint(3, 5)}
        self.reverse = choice([True, False])
        self.skin = choice(skin_sprites)

        # scars & more
        scar_choice = randint(0, 15)
        if self.age in ['kitten', 'adolescent']:
            scar_choice = randint(0, 50)
        elif self.age in ['young adult', 'adult']:
            scar_choice = randint(0, 20)
        if scar_choice == 1:
            self.specialty = choice([choice(scars1), choice(scars2), choice(scars4), choice(scars5)])
        else:
            self.specialty = None

        scar_choice2 = randint(0, 30)
        if self.age in ['kitten', 'adolescent']:
            scar_choice2 = randint(0, 100)
        elif self.age in ['young adult', 'adult']:
            scar_choice2 = randint(0, 40)
        if scar_choice2 == 1:
            self.specialty2 = choice([choice(scars1), choice(scars2), choice(scars4), choice(scars5)])
        else:
            self.specialty2 = None

        # random event
        if self.pelt is not None:
            if self.pelt.length != 'long':
                self.age_sprites['adult'] = randint(6, 8)
            else:
                self.age_sprites['adult'] = randint(0, 2)
            self.age_sprites['young adult'] = self.age_sprites['adult']
            self.age_sprites['senior adult'] = self.age_sprites['adult']
            self.age_sprites['dead'] = None  # The sprite that the cat has in starclan

            # WHITE PATCHES
            if self.pelt.white and self.pelt.white_patches is not None:
                pelt_choice = randint(0, 10)
                if pelt_choice == 1 and self.pelt.name in ['Calico', 'TwoColour', 'Tabby', 'Speckled', 'Tabby2', 'Speckled2'] and self.pelt.colour != 'WHITE':
                    self.white_patches = choice(['COLOURPOINT', 'COLOURPOINTCREAMY', 'RAGDOLL'])
                elif pelt_choice == 1 and self.pelt.name in ['Calico', 'TwoColour', 'Tabby', 'Speckled', 'Tabby2', 'Speckled2']:
                    self.white_patches = choice(['COLOURPOINT', 'RAGDOLL'])
                elif self.pelt.name in ['Tabby', 'Speckled', 'Tabby2', 'Speckled2', 'TwoColour'] and self.pelt.colour == 'WHITE':
                    self.white_patches = choice(['ANY', 'TUXEDO', 'LITTLE', 'VAN', 'ANY2', 'ONEEAR', 'BROKEN', 'LIGHTTUXEDO', 'BUZZARDFANG', 'LIGHTSONG', 'VITILIGO'])
                else:
                    self.white_patches = choice(self.pelt.white_patches)
            else:
                self.white_patches = choice(['EXTRA', None, None])

            # pattern for tortie/calico cats
            if self.pelt.name == 'Calico' or self.pelt.name =='Calico2':
                self.pattern = choice(calico_pattern)
            elif self.pelt.name == 'Tortie' or self.pelt.name == 'Tortie2':
                self.pattern = choice(tortie_pattern)
            else:
                self.pattern = None
        else:
            self.white_patches = None
            self.pattern = None

        # Sprite sizes
        self.sprite = None
        self.big_sprite = None
        self.large_sprite = None

        # experience and current patrol status
        self.in_camp = 1
        if self.age in ['kitten']:
            self.experience = 0
        elif self.age in ['adolescent']:
            self.experience = randint(0, 19)
        elif self.age in ['young adult']:
            self.experience = randint(10, 40)
        elif self.age in ['adult']:
            self.experience = randint(20, 50)
        elif self.age in ['senior adult']:
            self.experience = randint(30, 60)
        elif self.age in ['elder']:
            self.experience = randint(40, 70)
        else:
            self.experience = 0

        experience_levels = ['very low', 'low', 'slightly low', 'average', 'somewhat high', 'high', 'very high', 'master', 'max']
        self.experience_level = experience_levels[math.floor(self.experience / 10)]

        self.paralyzed = False
        self.no_kits = False
        self.exiled = False
        if self.genderalign == None:
            self.genderalign = self.gender
        # SAVE CAT INTO ALL_CATS DICTIONARY IN CATS-CLASS
        self.all_cats[self.ID] = self

    def is_alive(self):
        return not self.dead

    def __repr__(self):
        return self.ID

    def thoughts(self):
        # actions or thoughts for all cats. These switch either every moon or every time the game is re-opened

        for c in self.all_cats.keys():
            other_cat = random.choice(list(self.all_cats.keys()))
            while other_cat == c:
                other_cat = random.choice(list(self.all_cats.keys()))
            other_cat = self.all_cats.get(other_cat)
            other_name = str(other_cat.name)
            cat = self.all_cats.get(c)
            thought = 'Is not thinking about much right now'  # placeholder thought - should never appear in game
            if cat.dead:
                # individual thoughts
                starclan_thoughts = ['Is feeling quite lazy', 'Is spending a considerable amount of time grooming', 'Is looking forward to today', 'Is feeling down...',
                                     'Is feeling happy!', 'Is curious about other clans', 'Is feeling sassy today', "Is thinking about a message to send",
                                     "Wishes they were still alive", "Is admiring StarClan territory", "Is thinking about their life", "Is missing a loved one",
                                     "Is hoping to meet with a medicine cat soon", "Is admiring the stars in their fur", "Is watching over a clan ceremony",
                                     "Is hoping to give a life to a new leader", "Is hoping they will be remembered", "Is watching over the clan", "Is worried about the clan",
                                     "Is relaxing in the sun", "Is wondering about twolegs", "Is thinking about their ancient ancestors",
                                     "Is worried about the cats in the Dark Forest", "Is thinking of advice to give to a medicine cat", "Is exploring StarClan",
                                     "Is sad seeing how the clan has changed", "Wishes they could speak to old friends", "Is sneezing on stardust",
                                     "Is comforting another StarClan cat", "Is exploring StarClan\'s hunting grounds", "Is hunting mice in StarClan",
                                     "Is chattering at the birds in StarClan", "Is chasing rabbits in StarClan", "Can feel some cat forgetting them..."]
                if other_cat.dead:
                    starclan_thoughts.extend([  # thoughts with other cats that are dead
                        'Is sharing tongues with ' + other_name, 'Has been spending time with ' + other_name + ' lately', 'Is acting huffy at ' + other_name,
                        'Is sharing a freshkill with ' + other_name, 'Is curious about ' + other_name, 'Is talking with ' + other_name, 'Doesn\'t want to talk to ' + other_name,
                        'Is having a serious fight with ' + other_name, 'Wants to spend more time with ' + other_name + '!',
                        'Is thinking about future prophecies with ' + other_name, 'Is watching over the clan with ' + other_name,
                        'Is listening to long-forgotten stories about the clan'])
                elif not other_cat.dead:
                    starclan_thoughts.extend([  # thoughts with other cats that are alive
                        'Is watching over ' + other_name, 'Is curious about what ' + other_name + ' is doing', 'Wants to send a message to ' + other_name,
                        'Is currently walking in the dreams of ' + other_name, 'Is proud of ' + other_name, 'Is disappointed in ' + other_name, 'Wants to warn ' + other_name,
                        'Has been following the growth of ' + other_name, 'Has seen ' + other_name + '\'s future demise', 'Is looking to visit ' + other_name + ' in a dream soon',
                        'Accidentally found themselves in ' + other_name + '\'s dreams the other night', 'Wants to warn ' + other_name + ' about something that will happen soon',
                        'Knows what ' + other_name + '\'s secret is and wants to tell some cat'])
                if cat.status in ['kitten', 'apprentice', 'medicine cat apprentice']:  # dead young cat thoughts
                    starclan_thoughts.extend(['Wishes they had more time to grow up', 'Wonders what their full name would have been', 'Is bothering older StarClan cats',
                                              'Is learning about the other cats in StarClan'])
                elif cat.status == 'elder':  # dead elder thoughts
                    starclan_thoughts.extend(
                        ['Is grateful that they lived such a long life', 'Is happy that their joints no longer ache', 'Is telling stories to the younger cats of StarClan',
                         'Watches over the younger cats of StarClan', 'Is observing how different the clan is from when they were alive'])
                elif cat.status == 'leader':  # dead leader thoughts
                    starclan_thoughts.extend(['Hoped that they were a good leader', 'Wishes that they had ten lives', 'Is proud of their clan from StarClan',
                                              'Is pleased to see the new direction the clan is heading in', 'Still frets over their beloved former clanmates from afar',
                                              'Rejoices with every new kit born to the clan they still hold so dear'])
                thought = choice(starclan_thoughts)  # sets current thought to a random applicable thought
            elif not cat.dead:
                # general individual thoughts
                thoughts = ['Is feeling quite lazy', 'Is spending a considerable amount of time grooming', 'Is looking forward to today', 'Is feeling down...',
                            'Is feeling excited', 'Is feeling nervous', 'Is feeling content', "Is relaxing in camp", 'Is daydreaming', 'Is napping', 'Thinks they are going crazy',
                            'Is feeling gloomy', "Is looking around camp", 'Is feeling happy!', 'Is curious about the other clans', 'Is feeling sassy today',
                            'Wants to spend time alone today', "Is eating some freshkill", 'Is heading to the dirtplace', 'Is rethinking their life choices',
                            'Is in the medicine den', 'Is having a good day', 'Is having a hard day', 'Is talking to themselves',
                            'Regrets not eating the bird on the freshkill pile earlier', 'Is basking in the sun', 'Feels a sense of dread', 'Is feeling unappreciated',
                            'Is staring off into space', 'Is worried others are judging them', 'Almost choked on their prey', 'Is chattering at the birds in the trees above',
                            'Was recently caught humming to themselves', 'Had a nightmare involving the rushing river nearby', 'Wishes they were still in their nest sleeping',
                            'Is craving the taste of mouse', 'Is craving the taste of rabbit', 'Is craving the taste of vole', 'Is craving the taste of frog',
                            'Is craving the taste of shrew', 'Is wondering if they would be a good swimmer', 'Is thinking about how awful kittypet food must taste',
                            'Is feeling underappreciated...', 'Is staring off into space', 'Is picking the burrs from their pelt', 'Has a sore paw from a bee sting',
                            'Is sharpening their claws', 'Woke up on the wrong side of the nest']
                if other_cat.dead:  # thoughts with other cats who are dead
                    if cat.status in ['kitten', 'apprentice', 'medicine cat apprentice']:  # young cat thoughts about dead cat
                        thoughts.extend(
                            ['Is listening to stories about ' + other_name, 'Is learning more about ' + other_name, 'Is sad they couldn\'t spend time with ' + other_name,
                             'Is wondering if ' + other_name + ' would have been their friend'])
                    elif cat.status in ['warrior', 'medicine cat', 'deputy', 'leader']:  # older cat thoughts about dead cat
                        thoughts.extend(
                            ['Is listening to stories about ' + other_name, 'Is learning more about ' + other_name, 'Is sad they couldn\'t spend more time with ' + other_name,
                             'Wishes they could visit ' + other_name + ' in StarClan', 'Is remembering ' + other_name])
                    if cat.status == 'elder':  # elder thoughts about dead cat
                        thoughts.extend(['Is telling stories about ' + other_name, 'Is sad they couldn\'t spend more time with ' + other_name,
                                         'Wishes they could visit ' + other_name + ' in StarClan', 'Is remembering ' + other_name,
                                         'Wishes that ' + other_name + ' were still alive', 'Found a trinket that used to belong to ' + other_name,
                                         'Is forgetting who ' + other_name + ' was', 'Is thinking fondly of ' + other_name,
                                         'Sometimes feels like ' + other_name + " is still right there next to them"])
                    if cat.status == 'medicine cat' or cat.status == 'medicine cat apprentice' or cat.skill == 'strong connection to starclan':  # medicine cat/strong connection
                        # thoughts about dead cat
                        thoughts.extend(
                            ['Was given a prophecy by ' + other_name, 'Was sent an omen by ' + other_name, 'Is dreaming about ' + other_name + ' who gives them a message',
                             'Is visited by ' + other_name, 'Senses ' + other_name + ' is nearby', 'Saw ' + other_name + ' in a dream, warning them about... something',
                             'Is asking for guidance from ' + other_name, 'Is wondering desperately why ' + other_name + ' wasn\'t there when they needed them',
                             'Is sure that they saw ' + other_name + ' appear in the forest today... why?', 'Blames themselves for ' + other_name + '\'s death...'])
                elif not other_cat.dead:  # thoughts with other cat who is alive
                    if cat.status in ['warrior', 'elder', 'deputy', 'leader'] and other_cat.status == 'apprentice':  # older cat thoughts about younger cat
                        thoughts.extend(['Is giving ' + other_name + ' advice', 'Is telling ' + other_name + ' about a hunting technique', 'Is scolding ' + other_name,
                                         'Is giving ' + other_name + ' a task', other_name + ' reminds them of when they were their age',
                                         'Is telling ' + other_name + ' about their own days as an apprentice',
                                         'Is frustrated that ' + other_name + ' won\'t take their duties more seriously',
                                         'Has successfully tricked ' + other_name + ' into believing a crazy tale about the clan leader',
                                         'Can\'t believe ' + other_name + ' caught that rabbit on patrol yesterday',
                                         'Doesn\'t think that ' + other_name + ' has been completely honest lately', 'Is fuming from an argument with ' + other_name])
                    if cat.status == 'kitten':  # kit thoughts
                        if other_cat.status == 'kitten':  # kit thoughts with other kit
                            thoughts.extend(['Pretends to be a warrior with ' + other_name, 'Plays mossball with ' + other_name, 'Has a mock battle with ' + other_name,
                                             'Comes up with a plan to sneak out of camp with ' + other_name, 'Whines about ' + other_name, 'Chomps on ' + other_name + '\'s ear',
                                             'Is pretending to ward off foxes with ' + other_name, 'Is pretending to fight off badgers with ' + other_name,
                                             'Is racing ' + other_name + ' back and forth across the camp clearing',
                                             'Is talking excitedly with ' + other_name + ' about how cool their clan leader is',
                                             'Is talking excitedly with ' + other_name + ' about how cool their clan deputy is',
                                             'Is jealous that ' + other_name + ' is getting more attention than them',
                                             'Won\'t stop crying that they\'re hungry... but they just ate!'])
                        elif other_cat.status != 'kitten':  # kit thoughts about older cat
                            thoughts.extend(['Is biting ' + other_name + '\'s tail', 'Sticks their tongue out at ' + other_name, 'Whines to ' + other_name,
                                             'Is demanding ' + other_name + '\'s attention', 'Really looks up to ' + other_name,
                                             'Is hiding under a bush from ' + other_name + ', but they can\'t stop giggling', 'Is pretending to be ' + other_name])
                    elif cat.status in ['apprentice', 'medicine cat apprentice', 'warrior', 'medicine cat', 'deputy', 'leader']:
                        if other_cat.status == 'kitten':  # older cat thoughts about kit
                            thoughts.extend(['Trips over ' + other_name, 'Is giving advice to ' + other_name, 'Is giving ' + other_name + ' a badger ride on their back!',
                                             'Hopes that their own kits are as cute as ' + other_name + ' someday',
                                             'Had to nip ' + other_name + ' on the rump because they were being naughty',
                                             'Is promising to take ' + other_name + ' outside of camp if they behave',
                                             'Is watching ' + other_name + ' perform an almost-decent hunting crouch',
                                             'Can\'t take their eyes off of ' + other_name + ' for more than a few seconds',
                                             'Gave ' + other_name + ' a trinket they found while out on patrol today'])
                        else:
                            thoughts.extend(
                                ['Is fighting with ' + other_name, 'Is talking with ' + other_name, 'Is sharing prey with ' + other_name, 'Heard a rumor about ' + other_name,
                                 'Just told ' + other_name + ' a hilarious joke'])
                    if cat.age == other_cat.age and cat.parent1 != other_cat.parent1 and cat.parent2 != other_cat.parent2 and cat.ID not in [other_cat.parent1,
                                                                                                                                             other_cat.parent2] and other_cat.ID \
                            not in [
                        cat.parent1, cat.parent2] and cat.mate is None and other_cat.mate is None and cat.age == other_cat.age:
                        thoughts.extend(
                            ['Is developing a crush on ' + other_name, 'Is spending a lot of time with ' + other_name, 'Feels guilty about hurting ' + other_name + '\'s feelings',
                             'Can\'t seem to stop talking about ' + other_name, 'Would spend the entire day with ' + other_name + ' if they could',
                             'Was caught enjoying a moonlit stroll with ' + other_name + ' last night...',
                             'Keeps shyly glancing over at ' + other_name + ' as the clan talks about kits', 'Gave a pretty flower they found to ' + other_name,
                             'Is admiring ' + other_name + ' from afar...', 'Is thinking of the best ways to impress ' + other_name,
                             'Doesn\'t want ' + other_name + ' to overwork themselves', 'Is rolling around a little too playfully with ' + other_name + '...',
                             'Is wondering what it would be like to grow old with ' + other_name])
                if cat.status == 'kitten':
                    thoughts.extend(['Plays mossball by themselves', 'Is annoying older cats', 'Wonders what their full name will be', 'Pretends to be a warrior',
                                     'Is becoming interested in herbs', 'Tries to sneak out of camp', 'Is rolling around on the ground', 'Is chasing their tail',
                                     'Is playing with a stick', 'Is nervous for their apprentice ceremony', 'Is excited for their apprentice ceremony',
                                     'Wonders who their mentor will be', "Practices the hunting crouch", 'Pretends to fight an enemy warrior', 'Wants to take a nap',
                                     'Is scared after having a nightmare', 'Thinks they saw a StarClan cat in their dreams', 'Wants to snuggle',
                                     'Wishes other cats would stop babying them', 'Is hiding from other cats', 'Is bouncing around in excitement', 'Whines about being hungry',
                                     'Is asking the older cats about how kittens are made', 'Is pestering older cats to play with them', 'Is whining for milk',
                                     'Is whimpering in their sleep', 'Is trying to growl menacingly', 'Is adamantly refusing to take their nap',
                                     'Was nipped on the rump by an elder for being naughty', 'Is batting pebbles across the camp clearing',
                                     'Is regretting eating the bug that they caught', 'Recently took a tumble off of a log',
                                     'Is busy mastering a battle move they are performing incorrectly', 'Refuses to eat the herbs the medicine cat has given them for their tummy',
                                     'Is scrambling the medicine cat\'s herbs!', 'Is crying after rough-housing too hard with the older cats',
                                     'Is hatching a plan to sneak out of camp and play', 'Is running like a whirlwind around the camp', 'Is pretending to be the clan leader',
                                     'Is pretending to be deputy', 'Is pretending to be the medicine cat', 'Doesn\'t want to grow up yet...', 'Wants to be a warrior already!',
                                     'Got in trouble for bringing thorns into the nest', 'Is asking older cats how kits are born'])
                    if cat.trait == 'nervous':
                        thoughts.extend(['Was startled by a croaking frog', 'Is doing their best not to get stepped on by the bigger cats'])
                    elif cat.trait == 'charming':
                        thoughts.extend(['Is rolling around cutely while warriors look upon them', 'Is rubbing up against the warriors\' legs',
                                         'Is hoping the patrol will come back with a special gift for them like usual',
                                         'Is trying to purr their way out of trouble with the Medicine Cat'])
                    elif cat.trait == 'impulsive':
                        thoughts.extend(['Keeps streaking across the clearing', 'Is stuck in a tree... again', 'Is complaining of a tummy ache after eating too much',
                                         'Is awfully close to getting a nip on the rump for misbehaving', 'Is waiting for an opportunity to sprint out of sight'])
                elif cat.status == 'apprentice':
                    thoughts.extend(['Is thinking about the time they caught a huge rabbit', 'Wonders what their full name will be', 'Plans to visit the elders soon',
                                     "Practices the hunting crouch", 'Pretends to fight an enemy warrior', 'Practices some battle moves', 'Is becoming interested in herbs',
                                     'Volunteers to gather herbs', 'Can\'t wait to be a warrior', 'Is gathering moss', 'Is gossiping', 'Is acting angsty',
                                     'Was put on kit-sitting duty', 'Is showing off to the kits', 'Is dreading their apprentice duties', 'Is helping the elders with their ticks',
                                     'Fell into the nearby creek yesterday and is still feeling damp', 'Is helping to repair the elder\'s den',
                                     'Is helping to reinforce the camp wall with brambles', 'Was asked to gather fresh moss for the elders\' bedding',
                                     'Is making their mentor laugh', 'Is really bonding with their mentor', 'Is having a hard time keeping up with their training',
                                     'Has been lending the medicine cat a paw lately', 'Is daydreaming about having a mate and kits someday', 'Had quite the adventure today',
                                     'Was tasked with lining nests with fresh moss today', 'Is dreaming of someday making their clan proud',
                                     'Is awkwardly deflecting kits\' questions about where kits come from'])
                    if cat.trait == 'bloodthirsty':
                        thoughts.extend(
                            ['Pesters their mentor about doing battle training', 'Is thinking about murder', 'Is acting suspicious', 'Has been washing their paws a lot lately',
                             'Has disappeared often recently', 'Starts a fight with another apprentice', 'Draws blood during their battle training', 'Growls to themselves'])
                    elif cat.trait == 'strange':
                        thoughts.extend(
                            ['Is telling every cat about their weird dreams', 'Is chasing a butterfly', 'Stares at random cats', 'Volunteered to guard the dirtplace...?',
                             'Is telling stories that only make sense to them', 'Doesn\'t feel understood by their clanmates', 'Wandered off alone somewhere the other day',
                             'Is staring intently at something no other cat can see', 'Is staring intently at a wall', 'Has been distracted during recent clan meetings',
                             'Recently wandered off during training, not returning until dusk'])
                    elif cat.trait == 'ambitious':
                        thoughts.extend(['Is asking the clan leader what they can do to help out around camp', 'Has been asking their mentor for more training',
                                         'Begs to be made a warrior early', 'Is boasting loudly about having defeated an enemy warrior on patrol the other day',
                                         'Seems to be ordering their fellow apprentices around', 'Has been imitating the clan leader\'s behaviour recently',
                                         'Tries to put on a brave face for their fellow apprentices', 'Is feeling proud of themselves', 'Made sure to wake up early to train',
                                         'Has been catching the most prey out of all the apprentices', 'Is daydreaming about a clan celebration in their honor someday'])
                    elif cat.trait == 'loyal':
                        thoughts.extend(['Is listening to the clan leader intently', 'Is listening to the deputy intently', 'Is listening to their mentor intently',
                                         'Has agreed to their mentor\'s orders recently, despite their own doubts', 'Is determined to protect their loved ones',
                                         'Is making sure that everyone has eaten well', 'Is checking in on the elder\'s den',
                                         'Recently reported the nearby scent of rogues in the territory', 'Proclaimed to their mentor their unwavering loyalty',
                                         'Is boasting about their loyalty to the clan', 'Is rambling on to kits about the importance of respecting their elders'])
                    elif cat.trait == 'righteous':
                        thoughts.extend(['Wants nothing more than to live by the Warrior Code', 'Is telling off kits for being immature', 'Is praying to StarClan for guidance...',
                                         'Is refusing to follow their mentor\'s recent orders due to their own morals', 'Is reevaluating their morals',
                                         'Hopes to help guide their clanmates down the right path...', 'Always cheers the loudest of any cat at naming ceremonies'])
                    elif cat.thoughts == 'fierce':
                        thoughts.extend(['Is showing off their new battle moves', 'Is roaring playfully at kits, making them laugh',
                                         'Has been rough housing with the kits a little to hard lately', 'Isn\'t scared of anything today!',
                                         'Woke up with a flame in their belly this morning!', 'Is unusually tame today', 'Is looking forward to a challenge',
                                         'Can\'t stop flexing their claws', 'Was recently chastised by their mentor for reckless behaviour out on patrol',
                                         'Is pushing hard for more battle training', 'Thinks that they could take on a badger solo', 'Thinks that they could take on a fox solo',
                                         'Thinks that they could take on a dog solo', 'Hopes to earn more battle scars to show off',
                                         'Is telling the kits tales about valiant warriors in the thick of epic battles',
                                         'Is asking with the medicine cat what herbs may help them to be stronger in battle'])
                    elif cat.trait == 'nervous':
                        thoughts.extend(['Is hoping to not train with their mentor today...', 'Hopes that they will be a strong enough warrior...',
                                         'Is wondering if they are more suited for life as a medicine cat...', 'Was startled by a squirrel while out training!',
                                         'Was startled by a shrew while out on patrol!', 'Was startled by a fluttering bird while out on patrol!',
                                         'Feels like there are ants pricking their pelt...', 'Is dreading the thought of failure...', 'Is nervously pacing around camp',
                                         'Is nervously glancing around camp', 'Acted bravely on a recent patrol, despite their anxieties', 'Thinks that they are hearing things...',
                                         'Keeps checking their nest for burrs', 'Is double checking that the camp walls are thoroughly reinforced... just in case',
                                         'Is fumbling over their words', 'Is visibly stressed about something', 'Wishes they were back in the nursery'])
                    elif cat.trait == 'strict':
                        thoughts.extend(['Is lecturing any cat who will listen about the Warrior Code', 'Is grumbling about troublesome kits',
                                         'Is busy chastising fellow apprentices... but no cat is sure what for', 'Will not allow themselves to rest',
                                         'Has been tough on themselves recently', 'Is participating in a rather rigorous training session',
                                         'Is surveying the camp scornfully from a higher vantage point', 'Is grooming themselves, making sure every whisker is in place',
                                         'Is lashing their tail furiously', 'Can\'t stand to watch the kits make fools of themselves'])
                    elif cat.trait == 'charismatic':
                        thoughts.extend(['Is smiling warmly at their clanmates', 'Has the kits very engaged in a very, very tall tale', 'Is a favorite among the elders lately',
                                         'Is this moon\'s heartthrob to the other apprentices', 'Is making everyone laugh at a very funny quip',
                                         'Has recently given a wonderful speech to fellow apprentices, boosting morale', 'Always manages to turn the mood into a lighter one',
                                         'Is laughing with friends', 'Is looking around camp for someone to share tongues with',
                                         'Has received several invitations to share tongues later this evening... and is deciding which to take',
                                         'Is basking in a sunray in the camp clearing', 'Plans to go on a stroll with some cat today',
                                         'Is swishing their tail back and forth in a laid back manner', 'Is grooming their already silky soft coat', 'Is purring warmly',
                                         'Is purring loudly', 'Is purring sweetly', 'Winked playfully at another apprentice from across the clearing!'])
                    elif cat.trait == 'calm':
                        thoughts.extend(
                            ['Is taking a moment to appreciate some peace and quiet', 'Looks on as the camp buzzes around them', 'Is politely listening to elders\'s stories',
                             'Is basking in the gentle sunlight around camp', 'Is meditating upon a sun-warmed rock', 'Is humming a soothing tune to themselves as they work',
                             'Is out on a peaceful stroll', 'Is remembering simpler days with fondness', 'Is offering gentle advice to a frustrated clanmate',
                             'Is lining their nest with lavender', 'Smells sweet, like lavender', 'Never fails to offer comfort to their clanmates',
                             'Is taking their sweet time eating their meal', 'Is purring quietly'])
                    elif cat.trait == 'daring':
                        thoughts.extend(['Is climbing to the top of a very tall tree!', 'Is racing through camp, accidentally knocking into clanmates',
                                         'Suffered a bellyache after being dared to swallow a beetle',
                                         'Is challenging any warrior they can to a sparring match... with minimal recruiting success',
                                         'Is challenging some warriors to a sparring match, two-on-one!', 'Is leaping from boulder to boulder out in the forest',
                                         'Is itching to go out on to train', 'Is twitching their tail in excitement about something',
                                         'Recently avoided a monster on the thunderpath by the skin of their teeth!', 'Batted at a snake on a patrol recently and fled',
                                         'Is being scolded by the deputy for reckless behavior while out training'])
                    elif cat.trait == 'loving':
                        thoughts.extend(['Is helping out with kits around camp', 'Is smiling at the antics of the kits', 'Is feeling content with the little things in life',
                                         'Is purring with friends', 'Is purring loudly', 'Is purring gently', 'Needs a bit of time alone today',
                                         'Is talking with friends about recent celebrations', 'Is listening to another apprentice\'s troubles sympathetically',
                                         'Is offering words of comfort to the kits', 'Is offering any help they can to the medicine cat'])
                    elif cat.trait == 'playful':
                        thoughts.extend(['Is playing tag with cats around camp', 'Is tossing mossballs around', 'Pounced on a stray leaf with satisfaction',
                                         'Seems to be playing with their food', 'Is giving kits badger rides on their back!', 'Is play-fighting with friends',
                                         'Is playing a games of counting stones', 'Successfully lightened a dreary mood while out training the other day',
                                         'Is hoping to be on friendly terms with neighboring clans someday', 'Has been joking around a bit too much recently',
                                         'Annoyed their mentor on accident the other day', 'Is showing kits a game they used to play when they were that age',
                                         'Is chasing a bug around the camp clearing', 'Has been distracting their fellow clanmates lately',
                                         'Won\'t stop making funny faces when their mentor\'s back is turned', 'Is riling up the kits, much to the queens\'s dismay',
                                         'Is cracking jokes', 'Is chasing their own tail, making others laugh', 'Is happily chasing a butterfly',
                                         'Is running after a colorful beetle', 'Is letting out mrrows of laughter'])
                    elif cat.trait == 'lonesome':
                        thoughts.extend(['Is sitting alone', 'Looks on as others share tongues around the camp clearing', 'Is eating a piece of fresh kill in a corner of camp',
                                         'Went out to hunt by themselves', 'Thinks that they are alone in their thoughts and beliefs...',
                                         'Is looking longingly at other cats as they talk amongst themselves', 'Went on a long, moonlit stroll the other night',
                                         'Is nowhere to be seen around camp', 'Wonders if any cat would miss them if they travelled far away',
                                         'Is thinking wistfully about the past...', 'Is unsure of how to start up a conversation', 'Is fumbling with their words',
                                         'Is enjoying some peace and quiet away from others', 'Is seeking out a place where they can be by themselves for a bit',
                                         'Is feeling cramped in the apprentice\'s den', 'Is feeling a bit anxious after having been around so many cats at the last Gathering'])
                    elif cat.trait == 'cold':
                        thoughts.extend(['Is hissing in frustration', 'Recently snapped at the kits, making them cry', 'Is grunting rudely at passersby',
                                         'Wonders why others snap back at them', 'Notices that their clanmates have been nervous around them lately',
                                         'Is scolding the apprentices over something slight', 'Is hoping their warrior name will end in -claw'])
                    elif cat.trait == 'insecure':
                        thoughts.extend(['Is wondering if they are good enough to be a warrior...', 'Wonders if the medicine cat life would have better suited them...',
                                         'Is thinking about where they belong', 'Is hoping no cat saw them trip just now',
                                         'Almost died of embarrassment after a recent fumble on a patrol',
                                         'Doesn\'t think that they have performing up to their mentor\'s standards lately...', 'Hopes that they will make it through leaf-bare',
                                         'Took their own insecurities out on a friend the other day and feels awfully guilty...', 'Is reluctant to spar with their mentor today',
                                         'Doesn\'t think their hauls on hunting patrols have been substantial enough as of late'])
                    elif cat.trait == 'vengeful':
                        thoughts.extend(['Seems to be plotting something', 'Is definitely plotting something', 'Is glaring daggers across the camp clearing',
                                         'Swears that they will get their revenge... but for what?', 'Thinks that the clan leader should declare war on a neighboring clan',
                                         'Is angrily clawing up the ground, lost in deep thought', 'Is shredding the grass underpaw', 'Snaps at another apprentice'])
                    elif cat.trait == 'shameless':
                        thoughts.extend(
                            ['Is grooming intensely in clear view of everyone else in camp', 'Pushed a kit out of their way thoughtlessly', 'Is snoring... at a ridiculous volume',
                             'Announced that they are heading to the dirtplace', 'Was found napping in the warrior\'s den!', 'Is eating, chewing very loudly',
                             'Was found to be faking a bellyache, earning a stern lecture from the medicine cat', 'Stumbled into mud earlier and has yet to wash',
                             'Was found napping in another cat\'s nest!', 'Is fishing for compliments on their recently groomed fur'])
                    elif cat.trait == 'faithful':
                        thoughts.extend(['Is giving thanks to Starclan', 'Is assuring some worried clanmates that Starclan will guide them',
                                         'Is pondering their warrior ancestors, and the protections they grant the clan', 'Would follow their clanmates to the ends of the earth',
                                         'Feels safe within the walls of the camp', 'Is promising to always serve Starclan', 'Is hoping that Starclan protects their loved ones...',
                                         'Is thanking Starclan for their catch out on a hunting patrol today'])
                    elif cat.trait == 'troublesome':
                        thoughts.extend(['Won\'t stop pulling pranks', 'Recently was scolded for eating prey before the queens and elders', 'Is causing problems',
                                         'Is ignoring their mentor\'s orders', 'Is grumbling as they carry out a task for the medicine cat',
                                         'Recently put a dead snake at the camp entrance to scare clanmates',
                                         'Is embarrassed after getting a taste of their own bitter herbs... Serves them right!',
                                         'Got in trouble for shirking their training the other day...', 'Can\'t seem to sit still!', 'Is surprisingly on task today',
                                         'Is making other apprentices laugh', 'Got scolded for telling the kits a naughty joke!',
                                         'Is lightening the mood around camp with their shenanigans', 'Got distracted quite a bit today',
                                         'Is bored, and looking for something to get into', 'Ate their fill and then some from the fresh kill pile',
                                         'Climbed up a tree and nearly fell out!', 'Is considering bending the rules just this once... again'])
                    elif cat.trait == 'empathetic':
                        thoughts.extend(['Is listening to the woes of a fellow clanmate', 'Volunteered to gather fresh lining to the elders\' nests',
                                         'Notices another apprentice struggling with a task and offers their help',
                                         'Is doing extra apprentice tasks around camp, to help lighten the load', 'Is sharing tongues with friends',
                                         'Is going to keep cats in the medicine den company', 'Is taking a breath, and ponders the burdens of others they have listened to',
                                         'Is comforting kits after a scary experience'])
                    elif cat.trait == 'adventurous':
                        thoughts.extend(['Wants to explore far beyond the borders of their territory...', 'Wonders what lays beyond the distant horizon...',
                                         'Is dreaming of one day discovering something new and exciting!', 'Is itching to run, run, run!',
                                         'Wants to climb the tallest tree in the territory!', 'Is itching for some excitement around camp',
                                         'Is considering bending the rules a bit... just this once', 'Is quietly trying to recruit other apprentices for a quick adventure',
                                         'Is showing off a trinket they found while exploring', 'Is daydreaming about how much there must be to see out in the world!'])
                    elif cat.trait == 'thoughtful':
                        thoughts.extend(['Gave an elder their favorite piece of fresh kill', 'Offered to fetch more herbs for the medicine cat',
                                         'Is bringing soaked moss to the queens in the nursery', 'Is promising to take the kits out on a stroll today if they behave',
                                         'Plucked feathers from their meal for the kits to play with', 'Offered to go on the dawn patrol with their mentor',
                                         'Is making sure that the elders all have fresh bedding', 'Is hosting a mock training session for the kits',
                                         'Is offering to look after the kits while the queens rest', 'Is offering helpful advice to a gloomy clanmate',
                                         'Brought back a much-needed herb to a grateful medicine cat after a hunting patrol'])
                    elif cat.trait == 'compassionate':
                        thoughts.extend(['Is being scolded for giving their prey away to a starving loner', 'Spent time today with a grieving clanmate',
                                         'Is helping the medicine cat organize herb stores', 'Let their clanmate have the last piece of fresh kill on the pile this morning',
                                         'Is making sure that the leader has eaten before they dig in to their own meal',
                                         'Is noticing with joy how well the clan is looking after one another as of late',
                                         'Helped the elders to rise stiffly from their nests this morning', 'Is listening to a clanmate\'s struggles with love'])
                    elif cat.trait == 'childish':
                        thoughts.extend(['Is chasing a butterfly around the camp', 'Is pouncing on unsuspecting kits', 'Is playing with their food',
                                         'Is giggling about clan drama with friends', 'Is crunching leaves with their paws', 'Is whining about clan duties',
                                         'Is teaching new games to the kits', 'Is distracted by a shiny twoleg trinket they found', 'Is gnawing on a small bone busily',
                                         'Is batting at a ball of moss', 'Is preoccupied playing an important game of Hide and Seek', 'Is laughing gleefully!'])
                    elif cat.trait == 'confident':
                        thoughts.extend(['Boasts about how much fresh kill they intend to bring back to camp today', 'Is building up a fellow clanmate\'s confidence in battle!',
                                         'Is puffing their chest out', 'Thinks that they are the best hunter in the clan', 'Thinks that they are the fastest runner in the clan',
                                         'Thinks that they are the fiercest fighter in the clan', 'Thinks that they are the smartest cat in the clan',
                                         'Thinks that they are the funniest cat around', 'Is sure to stand tall when the clan leader walks by', 'Is strutting around confidently',
                                         'Is showing off their battle moves', 'Knows without a doubt that the clan leader must respect them',
                                         'Knows without a doubt that the deputy respects them', 'Is sure that they\'ll be made into a warrior today',
                                         'Is letting the clan leader know their opinion on a rather serious matter'])
                    elif cat.trait == 'careful':
                        thoughts.extend(['Is asking if they need more training', 'Is double-checking their nest for burrs', 'Is helping to reinforce the nursery walls',
                                         'Is helping to reinforce the camp walls', 'Is warning the kits to stay in camp',
                                         'Is going back to check out an old fox burrow they discovered yesterday, just to be safe', 'Is patching up a hole in the camp wall',
                                         'Is getting a small scratch checked out by the medicine cat', 'Is slowly and methodically grooming themselves',
                                         'Is chiding a younger cat for being so reckless', 'Is padding back and forth, across the camp',
                                         'Is dutifully standing guard outside of camp'])
                    elif cat.trait == 'altruistic':
                        thoughts.extend(['Is taking fresh kill to the elders and queens', 'Is following the kits around camp, giving the queens a break',
                                         'Is laughing at a clanmate\'s joke, even though they didn\'t find it too terribly funny', 'Gave their share of fresh kill to the elders',
                                         'Helped to gather herbs all day with the medicine cat', 'Is putting mousebile on the elder\'s ticks',
                                         'Is thinking of giving their mentor a gift for their hard work', 'Made a keen suggestion to their mentor the other day',
                                         'Let the kits sleep in their nest with them last night', 'Is grooming the scruffiest kits around camp dutifully'])
                    elif cat.trait == 'bold':
                        thoughts.extend(['Winked cheekily at another apprentice', 'Is getting some looks after speaking up at the last clan meeting', 'Is criticizing their mentor',
                                         'Taunted rival clan apprentices at the border the other day', 'Is looking to challenge a warrior to a sparring match'])
                    elif cat.trait == 'patient':
                        thoughts.extend(['Is waiting until everyone else has taken from the fresh kill pile to eat', 'Is patiently standing guard outside of camp',
                                         'Is winning a staring contest against a clanmate', 'Is letting a kit tug on their tail',
                                         'Is listening to older cats gripe about their day', 'Is looking up, watching the clouds roll by',
                                         'Is watching the breeze blow around the camp', 'Is listening to the grass sway', 'Is listening closely to the sounds of the forest',
                                         'Is waiting to watch the sun rise', 'Is waiting to watch the sun set', 'Is grooming, grooming, grooming away...',
                                         'Is listening to a story they\'ve heard many, many times'])
                    elif cat.trait == 'responsible':
                        thoughts.extend(['Is making sure they\'ve done all of their daily duties', 'Is going to fetch the elders new bedding today',
                                         'Is asking their mentor what they can do to be helpful around camp today', 'Was the first to rise this morning',
                                         'Roused the other cats awake this morning', 'Is repairing one of the camp walls', 'Is making sure the kits behave',
                                         'Isn\'t sure that they should be idling around at the moment', 'Is planning on going to sleep early tonight',
                                         'Is planning to wake up early tomorrow', 'Is offering to lead the next patrol out',
                                         'Is licking their chest in embarrassment after being praised by their mentor', 'Is making sure no work is being shirked!'])
                    elif cat.trait == 'sneaky':
                        thoughts.extend(['Is sniffing the edges of the camp wall suspiciously...', 'Smells like they may have rolled in catmint recently...',
                                         'Is currently eavesdropping on two clanmates, ears pricked', 'Is avoiding the conversation topic at paw',
                                         'Is spreading rumors about clanmates', 'Is whispering with a fellow clanmate at the edges of camp',
                                         'Recently spent the night outside of camp', 'Is licking their chops after an unknown tasty treat',
                                         'Is teaching kits how to walk without making a sound'])
                    elif cat.trait == 'wise':
                        thoughts.extend(['Is teaching kits how to identify prey prints in the dirt', 'Is giving somber advice to a fellow apprentice',
                                         'Was sought out by another apprentice recently for their wisdom', 'Is counseling the kits', 'Is grooming themselves thoughtfully',
                                         'Is telling stories to a very interested bunch of apprentices', 'Has a suggestion for the clan leader that they wish to present'])
                elif cat.status == 'medicine cat apprentice':
                    thoughts.extend(['Is struggling to remember all of the names of herbs', 'Is counting the poppy seeds', 'Is helping organize the herb stores',
                                     'Wonders what their full name will be', 'Plans to help the elders with their ticks', 'Is looking forward to the half-moon meeting',
                                     'Is wondering if they are good enough to become a medicine cat', 'Helps apply a poultice to a small wound', 'Is making new nests',
                                     'Is proud of their ability to care for their clanmates', 'Is tending growing herbs', 'Made a mess of the herbs and is panicking',
                                     'Is carefully picking up spilled poppy seeds', 'Is out gathering more cobwebs', 'Is reciting the names of herbs aloud',
                                     'Wishes the other apprentices could understand how they feel', 'Was startled awake in the wee hours by a vivid dream',
                                     'Has been hearing the voices of StarClan cats...', 'Has the foul taste of bitter herbs in their mouth',
                                     'Is enjoying learning all of the herbs a medicine cat needs!', 'Is happy that they chose life as a medicine cat',
                                     'Is lining nests with fresh moss and feathers'])
                elif cat.status == 'medicine cat':
                    thoughts.extend(['Is looking for herbs', 'Is organizing the herb stores', 'Is drying some herbs', 'Is counting the poppy seeds', 'Is gathering cobwebs',
                                     'Is interpreting an omen', 'Is interpreting a prophecy', 'Hopes for a message from StarClan soon', 'Is checking up on the warriors',
                                     'Is feeling stressed taking care of the clan', 'Is thinking about taking on a new apprentice',
                                     'Is wondering if they could borrow some catmint from the other clans', 'Is looking forward to the half-moon meeting',
                                     'Is wrapping a wound with cobwebs', 'Is clearing out old herbs', 'Chased kits out of their den', 'Is tending growing herbs',
                                     'Wishes they had an extra set of paws', 'Is carefully picking up spilled poppy seeds', 'Is out gathering more cobwebs',
                                     'Is reciting the names of herbs aloud', 'Was startled awake in the wee hours by a vivid dream', 'Is running low on catmint',
                                     'Is running low on marigold', 'Is running low on burdock root', 'Is running low on poppy seeds', 'Is running low on cobwebs',
                                     'Is running low on feverfew', 'Is running low on borage leaves', 'Is running low on tansy', 'Is running low on mouse bile',
                                     'Is teaching kits about what plants to stay away from', 'Plans to go out gathering herbs today',
                                     'Is lining nests with fresh moss and feathers'])
                    if cat.trait == 'bloodthirsty':
                        thoughts.extend(
                            ['Is gathering deathberries', 'Has been disappearing a lot lately', 'Insists only on treating cats who need it', 'Is ripping some leaves to shreds',
                             'Encourages kits to eat some strange red berries', 'Debates becoming a warrior', 'Gives the wrong herbs to a warrior on purpose'])
                    elif cat.trait == 'strange':
                        thoughts.extend(
                            ['Insists everyone eat chamomile leaves everyday at moonhigh', 'Hisses at the kits randomly', 'Sleeps in the middle of the clearing', 'Looks dazed'])
                    elif cat.trait == 'ambitious':
                        thoughts.extend(['Insists on taking on more tasks', 'Spends all day gathering herbs'])
                    elif cat.trait == 'loyal':
                        thoughts.extend(['Refuses to share gossip at the half-moon meeting', 'Refuses to give another clan\'s medicine cat some herbs'])
                    elif cat.trait == 'righteous':
                        thoughts.extend(['Gives herbs to an injured loner'])
                    elif cat.thoughts == 'fierce':
                        thoughts.extend(['Insists on joining battle training once a moon'])
                    elif cat.trait == 'nervous':
                        thoughts.extend(['Recounts the amount of catmint in their stores'])
                    elif cat.trait == 'strict':
                        thoughts.extend(['Forbids anyone from disturbing them when working'])
                    elif cat.trait == 'charismatic':
                        thoughts.extend(['Is doing their daily checkup on the elders'])
                    elif cat.trait == 'calm':
                        thoughts.extend(['Stays composed when treating a severe injury'])
                    elif cat.trait == 'daring':
                        thoughts.extend(['Steals catmint from a twoleg garden'])
                    elif cat.trait == 'loving':
                        thoughts.extend(['Watches over some newborn kits'])
                    elif cat.trait == 'playful':
                        thoughts.extend(['Excitedly teaches the kits about basic herbs'])
                    elif cat.trait == 'lonesome':
                        thoughts.extend(['Is wishing they could have a mate and kits', 'Wishes their clanmates could understand their struggles'])
                    elif cat.trait == 'cold':
                        thoughts.extend(['Refuses to treat an injured, abandoned kit'])
                    elif cat.trait == 'insecure':
                        thoughts.extend(['Is saying that they don\'t deserve their full name'])
                    elif cat.trait == 'vengeful':
                        thoughts.extend(['Refuses to treat a cat that once bullied them'])
                    elif cat.trait == 'shameless':
                        thoughts.extend(['Refuses to groom themselves'])
                    elif cat.trait == 'faithful':
                        thoughts.extend(['Has been hearing the voices of StarClan cats...'])
                    elif cat.trait == 'troublesome':
                        thoughts.extend(['Mixes up herbs'])
                    elif cat.trait == 'empathetic':
                        thoughts.extend(['Listens to the apprentices complain about their training'])
                    elif cat.trait == 'adventurous':
                        thoughts.extend(['Heads out of clan territories to look for new herbs'])
                    elif cat.trait == 'thoughtful':
                        thoughts.extend(['Realizes what an omen might mean'])
                    elif cat.trait == 'compassionate':
                        thoughts.extend(['Works long into the night taking care of the clan'])
                    elif cat.trait == 'childish':
                        thoughts.extend(['Bounces excitedly at the half-moon meeting'])
                    elif cat.trait == 'confident':
                        thoughts.extend(['Is proud of their ability to care for their clanmates'])
                    elif cat.trait == 'careful':
                        thoughts.extend(['Counts and recounts the poppy seeds'])
                    elif cat.trait == 'altruistic':
                        thoughts.extend(['Declines to eat when prey is low'])
                    elif cat.trait == 'bold':
                        thoughts.extend(['Decides to try a new herb as treatment for an injury'])
                    elif cat.trait == 'patient':
                        thoughts.extend(['Helps a warrior regain their strength'])
                    elif cat.trait == 'responsible':
                        thoughts.extend(['Ensures that all of their duties are taken care of'])
                    elif cat.trait == 'sneaky':
                        thoughts.extend(['Seems to be hiding something in the medicine they give to the leader'])
                    elif cat.trait == 'wise':
                        thoughts.extend(['Tells an ancient tale about StarClan'])
                elif cat.status == 'warrior':
                    thoughts.extend(['Caught scent of a fox earlier', 'Caught scent of an enemy warrior earlier', 'Is helping gathering herbs', 'Is thinking about love',
                                     'Is decorating their nest', 'Is reinforcing the camp with brambles', 'Wants to be chosen as the new deputy', 'Caught a huge rabbit',
                                     'Tries to set a good example for younger cats', 'Wants to go on a patrol', 'Wants to go on a hunting patrol', 'Is guarding the camp entrance',
                                     'Is thinking about kits', 'Is watching over the kits', 'Is gossiping', 'Plans to visit the medicine cat', 'Is sharpening their claws',
                                     'Is feeling sore', 'Is being pestered by flies', 'Feels overworked', 'Is exhausted from yesterday\'s patrol', 'Wants to have kits',
                                     'Is sparring with some clanmates', 'Fell into the nearby creek yesterday and is still feeling damp',
                                     'Is helping to reinforce the nursery wall with brambles', 'Is assigned to the dawn patrol tomorrow', 'Is assigned to the hunting patrol today',
                                     'Is helping patrol the borders today', 'Is itching to run in a wide open space', 'Has offered to help the deputy organize today\'s patrols',
                                     'Is guarding the camp entrance', 'Is helping to escort the medicine cat to gather herbs'])
                    if cat.trait == 'bloodthirsty':
                        thoughts.extend(['Is thinking about murder', 'Is acting suspicious', 'Has been washing their paws a lot lately', 'Has disappeared often recently',
                                         'Growls to themselves', 'Tells other warriors to get ready for a battle', 'Yearns to fight', 'Daydreams about killing a certain cat',
                                         'Wonders if they could kill a fox all by themselves', 'Started a fight with a fellow warrior'])
                    elif cat.trait == 'strange':
                        thoughts.extend(['Is making odd noises', 'Is tearing up their food', 'Is gnawing on a stick', 'Collects the bones of prey', 'Is staring intently at a wall',
                                         'Drawing symbols in the dirt with their claws', 'Paces back and forth', 'Is zoned out', 'Is telling every cat about their weird dreams',
                                         'Is chasing a butterfly', 'Stares at random cats', 'Volunteered to guard the dirtplace...?',
                                         'Is telling stories that only make sense to them', 'Doesn\'t feel understood by their clanmates',
                                         'Wandered off alone somewhere the other day', 'Is staring intently at something no other cat can see', 'Is staring intently at a wall',
                                         'Has been distracted during recent clan meetings', 'Recently wandered off during a patrol, not returning until dusk'])
                    elif cat.trait == 'ambitious':
                        thoughts.extend(
                            ['Is asking the clan leader what they can do to help out around camp', 'Has been taking on extra patrols lately', 'Envies the deputy\'s position',
                             'Is being admired by many clanmates for their recent feats', 'Is boasting loudly about having defeated an enemy warrior on patrol the other day',
                             'Seems to be ordering their fellow clanmates around', 'Has been imitating the clan leader\'s behaviour recently',
                             'Tries to put on a brave face for their clanmates', 'Is feeling proud of themselves', 'Made sure to wake up early to volunteer for the dawn patrol',
                             'Has been catching the most prey on the latest hunting patrols', 'Is daydreaming about a clan celebration in their honor someday'])
                    elif cat.trait == 'loyal':
                        thoughts.extend(
                            ['Is listening to the clan leader intently', 'Is listening to the deputy intently', 'Is telling the clan leader details about the recent patrol',
                             'Is telling the deputy details about the recent patrol', 'Is offering constructive criticism to the deputy',
                             'Has agreed to their clan leader\'s orders recently, despite their own doubts', 'Is determined to protect their loved ones, now moreso than ever',
                             'Is making sure that everyone has eaten well', 'Is checking in on the elder\'s den', 'Recently reported the nearby scent of rogues in the territory',
                             'Proclaimed to the clan leader their unwavering loyalty', 'Is boasting about their loyalty to the clan',
                             'Is rambling on to younger cats about the importance of respecting their elders'])
                    elif cat.trait == 'righteous':
                        thoughts.extend(['Wants nothing more than to live by the Warrior Code', 'Is telling off younger cats for petty dishonesty out on patrol',
                                         'Is praying to StarClan for guidance...', 'Is refusing to follow the deputy\'s recent orders due to their own morals',
                                         'Is reevaluating their morals', 'Hopes to help guide their clanmates down the right path...',
                                         'Always cheers the loudest of any cat at warrior naming ceremonies'])
                    elif cat.thoughts == 'fierce':
                        thoughts.extend(
                            ['Is showing off their battle moves', 'Is roaring playfully at kits, making them laugh', 'Has been rough housing with the kits a little to hard lately',
                             'Isn\'t scared of anything today!', 'Woke up with a flame in their belly this morning!', 'Is offering to lead the patrol today',
                             'Is unusually tame today', 'Is looking forward to a challenge', 'Can\'t stop flexing their claws',
                             'Was recently chastised by the deputy for reckless behaviour out on patrol', 'Is pushing hard for more battle training for the apprentices',
                             'Thinks that they could take on a badger solo', 'Thinks that they could take on a fox solo', 'Thinks that they could take on a dog solo',
                             'Hopes to earn more battle scars to show off', 'Is telling younger cats tales about valiant warriors in the thick of epic battles',
                             'Is asking with the medicine cat what herbs may help them to be stronger in battle'])
                    elif cat.trait == 'nervous':
                        thoughts.extend(['Is hoping to not be picked for patrol today...', 'Hopes that they will be a strong enough warrior...',
                                         'Is wondering if they are more suited for life as a medicine cat...', 'Was startled by a squirrel while out on patrol!',
                                         'Was startled by a shrew while out on patrol!', 'Was startled by a fluttering bird while out on patrol!',
                                         'Feels like there are ants pricking their pelt...', 'Is dreading the thought of failure...', 'Is nervously pacing around camp',
                                         'Is nervously glancing around camp', 'Acted bravely on a recent patrol, despite their anxieties', 'Thinks that they are hearing things...',
                                         'Keeps checking their nest for burrs', 'Is double checking that the camp walls are thoroughly reinforced... just in case',
                                         'Is fumbling over their words', 'Is visibly stressed about something'])
                    elif cat.trait == 'strict':
                        thoughts.extend(['Is lecturing any cat who will listen about the Warrior Code', 'Is grumbling about troublesome kits',
                                         'Is busy chastising clanmates... but no cat is sure what for', 'Takes pride in how well-run their patrols always are',
                                         'Will not allow themselves to rest', 'Has been tough on themselves recently',
                                         'Is conducting a rather rigorous training session for the younger warriors',
                                         'Is surveying the camp scornfully from a higher vantage point', 'Is grooming themselves, making sure every whisker is in place',
                                         'Is lashing their tail furiously', 'Can\'t stand to watch the younger cats make fools of themselves'])
                    elif cat.trait == 'charismatic':
                        thoughts.extend(
                            ['Is smiling warmly at their clanmates', 'Has the apprentices very engaged in a very, very tall tale', 'Is a favorite among the elders lately',
                             'Is this moon\'s heartthrob', 'Is making everyone laugh at a very funny quip',
                             'Has recently given a wonderful speech to fellow clanmates, boosting morale', 'Always manages to turn the mood into a lighter one',
                             'Is laughing with friends', 'Is looking around camp for someone to share tongues with',
                             'Has received several invitations to share tongues later this evening... and is deciding which to take', 'Is basking in a sunray in the camp clearing',
                             'Plans to go on a stroll with some cat today', 'Is swishing their tail back and forth in a laid back manner',
                             'Is grooming their already silky soft coat', 'Is purring warmly', 'Is purring loudly', 'Is purring sweetly',
                             'Winked playfully at a clanmate from across the clearing!'])
                    elif cat.trait == 'calm':
                        thoughts.extend(
                            ['Is taking a moment to appreciate some peace and quiet', 'Looks on as the camp buzzes around them', 'Is politely listening to elders\'s stories',
                             'Is basking in the gentle sunlight around camp', 'Is meditating upon a sun-warmed rock', 'Is humming a soothing tune to themselves as they work',
                             'Is out on a peaceful stroll', 'Is remembering simpler days with fondness', 'Is offering gentle advice to a frustrated clanmate',
                             'Is lining their nest with lavender', 'Smells sweet, like lavender', 'Never fails to offer comfort to their clanmates',
                             'Is taking their sweet time eating their meal', 'Is purring quietly'])
                    elif cat.trait == 'daring':
                        thoughts.extend(['Is climbing to the top of a very tall tree!', 'Is racing through camp, accidentally knocking into clanmates',
                                         'Suffered a bellyache after being dared to swallow a beetle',
                                         'Is challenging any clanmate they can to a sparring match... with minimal recruiting success',
                                         'Is challenging some clanmates to a sparring match, two-on-one!', 'Is leaping from boulder to boulder out in the forest',
                                         'Is itching to go out on a patrol', 'Is twitching their tail in excitement about something',
                                         'Recently avoided a monster on the thunderpath by the skin of their teeth!', 'Batted at a snake on a patrol recently and fled',
                                         'Is being scolded by the deputy for reckless behavior while out on patrol'])
                    elif cat.trait == 'loving':
                        thoughts.extend(
                            ['Is helping out with kits around camp', 'Is smiling at the antics of the younger cats', 'Is feeling content with the little things in life',
                             'Is purring with friends', 'Is purring loudly', 'Is purring gently', 'Needs a bit of time alone today',
                             'Is talking with friends about recent celebrations', 'Is listening to the deputy\'s troubles sympathetically',
                             'Is offering words of comfort to the clan leader', 'Is offering any help they can to the medicine cat'])
                    elif cat.trait == 'playful':
                        thoughts.extend(['Is playing tag with cats around camp', 'Is tossing mossballs around', 'Pounced on a stray leaf with satisfaction',
                                         'Seems to be playing with their food', 'Is giving kits badger rides on their back!', 'Is play-fighting with friends',
                                         'Is playing a games of counting stones', 'Successfully lightened a dreary mood while out on patrol the other day',
                                         'Is hoping to be on friendly terms with neighboring clans someday', 'Has been joking around a bit too much recently',
                                         'Annoyed the patrol leader on accident the other day', 'Is showing younger cats a game they used to play when they were that age',
                                         'Is chasing a bug around the camp clearing', 'Has been distracting their fellow clanmates lately',
                                         'Won\'t stop making funny faces when the deputy\'s back is turned', 'Is riling up the kits, much to the queens\'s dismay',
                                         'Is cracking jokes', 'Is chasing their own tail, making others laugh', 'Is happily chasing a butterfly',
                                         'Is running after a colorful beetle', 'Is letting out mrrows of laughter'])
                    elif cat.trait == 'lonesome':
                        thoughts.extend(['Is sitting alone', 'Looks on as others share tongues around the camp clearing', 'Is eating a piece of fresh kill in a corner of camp',
                                         'Went out to hunt by themselves', 'Thinks that they are alone in their thoughts and beliefs...',
                                         'Is looking longingly at other cats as they talk amongst themselves', 'Went on a long, moonlit stroll the other night',
                                         'Is nowhere to be seen around camp', 'Wonders if any cat would miss them if they travelled far away',
                                         'Is thinking wistfully about the past...', 'Is unsure of how to start up a conversation', 'Is fumbling with their words',
                                         'Is enjoying some peace and quiet away from others', 'Is seeking out a place where they can be by themselves for a bit',
                                         'Is feeling cramped in the warrior\'s den', 'Is feeling a bit anxious after having been around so many cats at the last Gathering'])
                    elif cat.trait == 'cold':
                        thoughts.extend(['Is hissing in frustration', 'Recently snapped at the kits, making them cry', 'Is grunting rudely at passersby',
                                         'Wonders why others snap back at them', 'Notices that their clanmates have been nervous around them lately',
                                         'Is scolding the apprentices over something slight'])
                    elif cat.trait == 'insecure':
                        thoughts.extend(['Is wondering if they are good enough to be a warrior...', 'Wonders if the medicine cat life would have better suited them...',
                                         'Is thinking about where they belong', 'Is hoping no cat saw them trip just now',
                                         'Almost died of embarrassment after a recent fumble on a patrol',
                                         'Doesn\'t think that they have performing up to the clan\'s standards lately...', 'Hopes that they will make it through leaf-bare',
                                         'Took their own insecurities out on a friend the other day and feels awfully guilty...', 'Is reluctant to spar with their clanmates today',
                                         'Doesn\'t think their hauls on hunting patrols have been substantial enough as of late'])
                    elif cat.trait == 'vengeful':
                        thoughts.extend(['Seems to be plotting something', 'Is definitely plotting something', 'Is remembering fallen loved ones painfully',
                                         'Is glaring daggers across the camp clearing', 'Swears that they will get their revenge... but for what?',
                                         'Thinks that the clan leader should declare war on a neighboring clan', 'Is angrily clawing up the ground, lost in deep thought',
                                         'Is shredding the grass underpaw', 'Is thinking of cats that have wronged them in the past'])
                    elif cat.trait == 'shameless':
                        thoughts.extend(
                            ['Is grooming intensely in clear view of everyone else in camp', 'Pushed a kit out of their way thoughtlessly', 'Is snoring... at a ridiculous volume',
                             'Announced that they are heading to the dirtplace', 'Was found napping in the leader\'s den!', 'Is eating, chewing very loudly',
                             'Was found to be faking a bellyache, earning a stern lecture from the medicine cat',
                             'Was scolded for flirting with a loner on a border patrol yesterday', 'Stumbled into mud earlier and has yet to wash',
                             'Was found napping in another cat\'s nest!', 'Is fishing for compliments on their recently groomed fur'])
                    elif cat.trait == 'faithful':
                        thoughts.extend(['Is giving thanks to Starclan', 'Is assuring some worried clanmates that Starclan will guide them',
                                         'Is pondering their warrior ancestors, and the protections they grant the clan', 'Would follow their clanmates to the ends of the earth',
                                         'Feels safe within the walls of the camp', 'Is promising to always serve Starclan', 'Is hoping that Starclan protects their loved ones...',
                                         'Is thanking Starclan for their catch out on a hunting patrol today'])
                    elif cat.trait == 'troublesome':
                        thoughts.extend(['Won\'t stop pulling pranks', 'Recently was scolded for eating prey before the queens and elders', 'Is causing problems',
                                         'Is ignoring the deputy\'s orders', 'Is grumbling as they carry out a task for the medicine cat',
                                         'Recently put a dead snake at the camp entrance to scare clanmates',
                                         'Is embarrassed after getting a taste of their own bitter herbs... Serves them right!',
                                         'Got in trouble for shirking their work the other day...', 'Can\'t seem to sit still!', 'Is surprisingly on task today',
                                         'Is making clanmates laugh', 'Got scolded for telling the kits a naughty joke!',
                                         'Is lightening the mood around camp with their shenanigans', 'Got distracted quite a bit today',
                                         'Is bored, and looking for something to get into', 'Ate their fill and then some from the fresh kill pile',
                                         'Climbed up a tree and nearly fell out!', 'Is considering bending the rules just this once... again'])
                    elif cat.trait == 'empathetic':
                        thoughts.extend(['Is listening to the woes of a fellow clanmate', 'Volunteered to gather fresh lining to the elders\' nests',
                                         'Notices a clanmate struggling with a task and offers their help',
                                         'Is doing the extra apprentice tasks around camp, to help lighten the load', 'Is sharing tongues with friends',
                                         'Is going to keep cats in the medicine den company', 'Is taking a breath, and ponders the burdens of others they have listened to',
                                         'Is comforting kits after a scary experience'])
                    elif cat.trait == 'adventurous':
                        thoughts.extend(['Wants to explore far beyond the borders of their territory...', 'Wonders what lays beyond the distant horizon...',
                                         'Is dreaming of one day discovering something new and exciting!', 'Is itching to run, run, run!',
                                         'Wants to climb the tallest tree in the territory!', 'Is itching for some excitement around camp',
                                         'Is considering bending the rules a bit... just this once', 'Is quietly trying to recruit others for a quick adventure',
                                         'Is showing off a trinket they found while exploring', 'Is daydreaming about how much there must be to see out in the world!'])
                    elif cat.trait == 'thoughtful':
                        thoughts.extend(['Gave an elder their favorite piece of fresh kill', 'Offered to fetch more herbs for the medicine cat',
                                         'Is bringing soaked moss to the queens in the nursery', 'Is promising to take the kits out on a stroll today if they behave',
                                         'Plucked feathers from their meal for the kits to play with', 'Offered to go on the dawn patrol',
                                         'Is making sure that the elders all have fresh bedding', 'Is hosting a modified training session for the beginner apprentices',
                                         'Is offering to look after the kits while the queens rest', 'Is offering helpful advice to a gloomy clanmate',
                                         'Brought back a much-needed herb to a grateful medicine cat after a hunting patrol'])
                    elif cat.trait == 'compassionate':
                        thoughts.extend(['Is being scolded for giving their prey away to a starving loner', 'Spent time today with a grieving clanmate',
                                         'Is helping the medicine cat organize herb stores', 'Let their clanmate have the last piece of fresh kill on the pile this morning',
                                         'Is making sure that the leader has eaten before they dig in to their own meal',
                                         'Is noticing with joy how well the clan is looking after one another as of late',
                                         'Helped the elders to rise stiffly from their nests this morning', 'Is listening to a clanmate\'s struggles with love'])
                    elif cat.trait == 'childish':
                        thoughts.extend(['Is chasing a butterfly around the camp', 'Is pouncing on unsuspecting apprentices', 'Is playing with their food',
                                         'Is giggling about clan drama with friends', 'Is crunching leaves with their paws', 'Is whining about clan duties',
                                         'Is teaching new games to the kits', 'Is distracted by a shiny twoleg trinket they found', 'Is gnawing on a small bone busily',
                                         'Is batting at a ball of moss', 'Is preoccupied playing an important game of Hide and Seek', 'Is laughing gleefully!'])
                    elif cat.trait == 'confident':
                        thoughts.extend(['Boasts about how much fresh kill they intend to bring back to camp today', 'Is building up a fellow clanmate\'s confidence in battle!',
                                         'Is puffing their chest out', 'Thinks that they are the best hunter in the clan', 'Thinks that they are the fastest runner in the clan',
                                         'Thinks that they are the fiercest fighter in the clan', 'Thinks that they are the smartest cat in the clan',
                                         'Thinks that they are the funniest cat around', 'Is sure to stand tall when the clan leader walks by', 'Is strutting around confidently',
                                         'Is showing off their battle moves', 'Knows without a doubt that the clan leader must respect them',
                                         'Knows without a doubt that the deputy respects them', 'Is sure that they\'ll be asked to lead today\'s patrol',
                                         'Is letting the clan leader know their opinion on a rather serious matter'])
                    elif cat.trait == 'careful':
                        thoughts.extend(['Is asking if more border patrols should be sent out', 'Has been taking up more patrols to ensure that there are no threats about',
                                         'Is double-checking their nest for burrs', 'Is helping to reinforce the nursery walls', 'Is helping to reinforce the camp walls',
                                         'Is warning the apprentices to steer clear of the nearby river',
                                         'Is going back to check out an old fox burrow they discovered yesterday, just to be safe', 'Is patching up a hole in the camp wall',
                                         'Is getting a small scratch checked out by the medicine cat', 'Is slowly and methodically grooming themselves',
                                         'Is chiding a younger cat for being so reckless', 'Is padding back and forth, across the camp',
                                         'Is dutifully standing guard outside of camp'])
                    elif cat.trait == 'altruistic':
                        thoughts.extend(['Is taking fresh kill to the elders and queens', 'Is following the kits around camp, giving the queens a break',
                                         'Is laughing at a clanmate\'s joke, even though they didn\'t find it too terribly funny', 'Gave their share of fresh kill to the elders',
                                         'Helped to gather herbs all day with the medicine cat', 'Is putting mousebile on the elder\'s ticks',
                                         'Is thinking of giving the deputy a gift for their hard work', 'Made a keen suggestion to the clan leader the other day',
                                         'Organized patrols this morning, to let the deputy sleep in for once', 'Let the kits sleep in their nest with them last night',
                                         'Is grooming the scruffiest cats around camp dutifully'])
                    elif cat.trait == 'bold':
                        thoughts.extend(['Winked cheekily at a clanmate', 'Is getting some looks after speaking up at the last clan meeting',
                                         'Is criticizing the deputy\'s leadership skills, not so quietly', 'Taunted rival clan cats at the border the other day',
                                         'Is looking to challenge a senior warrior to a sparring match'])
                    elif cat.trait == 'patient':
                        thoughts.extend(['Is waiting until everyone else has taken from the fresh kill pile to eat', 'Is patiently standing guard outside of camp',
                                         'Is winning a staring contest against a clanmate', 'Is letting a kit tug on their tail',
                                         'Is listening to older cats gripe about their day', 'Is looking up, watching the clouds roll by',
                                         'Is watching the breeze blow around the camp', 'Is listening to the grass sway', 'Is listening closely to the sounds of the forest',
                                         'Is waiting to watch the sun rise', 'Is waiting to watch the sun set', 'Is grooming, grooming, grooming away...',
                                         'Is listening to a story they\'ve heard many, many times'])
                    elif cat.trait == 'responsible':
                        thoughts.extend(['Is making sure they\'ve done all of their daily duties', 'Is going to fetch the elders new bedding today',
                                         'Is asking the deputy what they can do to be helpful around camp today', 'Was the first to rise this morning',
                                         'Roused the other cats awake this morning', 'Is repairing one of the camp walls', 'Is making sure the kits behave',
                                         'Isn\'t sure that they should be idling around at the moment', 'Is planning on going to sleep early tonight',
                                         'Is planning to wake up early tomorrow', 'Is offering to lead the next patrol out',
                                         'Is licking their chest in embarrassment after being praised by the deputy', 'Is making sure no work is being shirked!'])
                    elif cat.trait == 'sneaky':
                        thoughts.extend(['Is sniffing the edges of the camp wall suspiciously...', 'Smells like they may have rolled in catmint recently...',
                                         'Is currently eavesdropping on two clanmates, ears pricked', 'Is avoiding the conversation topic at paw',
                                         'Is spreading rumors about clanmates', 'Is whispering with a fellow clanmate at the edges of camp',
                                         'Recently spent the night outside of camp', 'Is licking their chops after an unknown tasty treat',
                                         'Is teaching younger cats how to walk without making a sound'])
                    elif cat.trait == 'wise':
                        thoughts.extend(['Is teaching younger cats how to identify prey prints in the dirt', 'Is giving somber advice to a fellow clanmate',
                                         'Was sought out by the clan leader recently for their wisdom', 'Was asked by the deputy to help resolve an issue',
                                         'Is counseling the younger cats', 'Is grooming themselves thoughtfully', 'Is telling stories to a very interested bunch of clanmates',
                                         'Has a suggestion for the clan leader that they wish to present', 'Recently warned the deputy of a grave mistake they almost made'])
                elif cat.status == 'deputy':
                    thoughts.extend(['Is assigning cats to a border patrol', 'Is assigning cats to a hunting patrol', 'Is wondering what it would be like to be a leader',
                                     'Is spending time alone', 'Tries to set a good example for younger cats', 'Is thinking about kits', 'Is stressed about organizing patrols',
                                     "Wonders who will give them nine lives", 'Feels overworked', 'Is hoping for a break', 'Is assessing the apprentices',
                                     'Wishes they had an extra set of paws', 'Is assigning cats to the dawn patrol', 'Is assigning cats to the hunting patrol',
                                     'Is assigning cats to patrol the borders', 'Can\'t believe they overslept today',
                                     'Is unsure of what the rest of the clan thinks of them as deputy', 'Is doing their best to honor their clan and their leader',
                                     'Must speak with the leader soon about something they found while out on patrol'])
                    if cat.trait == 'bloodthirsty':
                        thoughts.extend(['Is thinking about murder', 'Is acting suspicious', 'Has been washing their paws a lot lately', 'Has disappeared often recently',
                                         'Thinks about killing the leader and staging it as an accident', 'Encourages the leader to start a war'])
                    elif cat.trait == 'strange':
                        thoughts.extend(['Accidentally assigns the same cat to three patrols', 'Insists a hunting patrol only bring back mice',
                                         'Goes missing and comes back smelling like garlic', 'Is making odd noises'])
                elif cat.status == 'leader':
                    thoughts.extend(['Is hoping for a sign from StarClan', 'Is hoping that they are leading their clan well', 'Thinks about who should mentor new apprentices',
                                     'Is worried about clan relations', 'Is spending time alone', 'Tries to set a good example for the deputy',
                                     'Is thinking about forming an alliance', 'Is assessing some apprentices', 'Is thinking about battle strategies', 'Almost lost a life recently',
                                     'Is counting how many lives they have left', 'Is thinking about what to say at the gathering', 'Is questioning their ability to lead',
                                     'Is dreading the clan meeting they must call later today', 'Is finding the responsibility of leadership to be quite the heavy burden',
                                     'Is feeling blessed by StarClan this moon', 'Is making a solemn vow to protect their clanmates',
                                     'Has been letting their deputy call the shots recently, and is proud of their initiative', 'Called an important clan meeting recently',
                                     'Is pondering the next mentors for the kits of the clan', 'Has recently picked up the scent of mischievous kits in their den...',
                                     'Is pondering recent dreams they have had... perhaps from StarClan?', 'Recently called a clan meeting, but forgot what to say',
                                     'Think they have been hearing the voices of StarClan cats...'])
                    if cat.trait == 'bloodthirsty':
                        thoughts.extend(['Encourages warriors to start fights on border patrols', 'Is debating if they should declare a war with another clan',
                                         'Is wondering if they could hold apprentice ceremonies at 4 moons old instead', 'Has been growling to themselves'])
                    elif cat.trait == 'strange':
                        thoughts.extend(['No thoughts, head empty', 'Insists they they received ten lives instead of nine', 'Has a crazed look in their eyes',
                                         'Is wondering how many cats would agree to changing the clan\'s name...'])
                elif cat.status == 'elder':
                    thoughts.extend(['Is complaining about their nest being too rough', 'Is complaining about their aching joints', 'Is telling stories about when they were young',
                                     'Is giving advice to younger cats', 'Is complaining about thorns in their nest', 'Is bossing around the younger cats',
                                     'Is telling scary stories to the younger cats', 'Is snoring in their sleep', 'Thinking about how too many cats die young',
                                     'Is complaining about being cold', 'Is grateful they have lived so long', 'Is sharing their wisdom', 'Is being pestered by fleas',
                                     'Is requesting an apprentice\'s help with their ticks', 'Is predicting rainy weather based on their aching bones',
                                     'Hopes their legacy will continue on after their death', 'Is sharing wisdom with younger cats that is... less than helpful',
                                     'Is recounting daring expeditions for the younger cats to hear', 'Is in quite the mood today', 'Is feeling rather chipper today',
                                     'Is snoring loudly in their sleep', 'Is telling a rather tall tale to any cat who will listen',
                                     'Is asking apprentices to help check them for ticks', 'Is assisting with camp cleanup', 'Feels too stiff to leave their nest today...',
                                     'Has been sleeping a lot more as of late', 'Has been enjoying their old age', 'Got lost outside of camp for a bit today',
                                     'Doesn\'t like how times have changed since they were young', 'Is feeling rather cross today',
                                     'Thinks that times have changed for the better since they were young', 'Is recalling something no other cat remembers anymore',
                                     'Is enjoying the warm sun in the camp clearing', 'Is grumbling about the weather', 'Is giving the clan leader attitude'])
                thought = choice(thoughts)
            cat.thought = thought

            # on_patrol = ['Is having a good time out on patrol', 'Wants to return to camp to see ' + other_name,  #              'Is currently out on patrol',
            # 'Is getting rained on during their patrol',  #              'Is out hunting'] //will add later  # interact_with_loner = ['Wants to know where ' + other_name + '  #
            # came from.'] // will add

    def create_new_relationships(self):
        """Create Relationships to all current clan cats."""
        relationships = []
        for id in self.all_cats.keys():
            the_cat = self.all_cats.get(id)
            if the_cat.ID is not self.ID:
                mates = the_cat is self.mate
                are_parents = False
                parents = False
                siblings = False

                if self.parent1 is not None and self.parent2 is not None and \
                    the_cat.parent1 is not None and the_cat.parent2 is not None:
                        are_parents = the_cat in [self.parent1, self.parent2]
                        parents = are_parents or self in [the_cat.parent1, the_cat.parent2]
                        siblings = self.parent1 in [the_cat.parent1, the_cat.parent2] or self.parent2 in [the_cat.parent1, the_cat.parent2]
                
                related = parents or siblings
                
                # set the different stats
                romantic_love = 0
                like = 0
                dislike = 0
                admiration = 0
                comfortable = 0
                jealousy = 0
                trust = 0
                if are_parents:
                    like = 60
                if siblings:
                    like = 20

                rel = Relationship(cat_from=self,cat_to=the_cat,mates=mates,
                        family=related, romantic_love=romantic_love,
                        platonic_like=like, dislike=dislike, admiration=admiration,
                        comfortable=comfortable, jealousy=jealousy, trust=trust)
                relationships.append(rel)        
        self.relationships = relationships

    def status_change(self, new_status):
        # revealing of traits and skills
        if self.status == 'kitten':
            self.trait = choice(self.traits)
        if (self.status == 'apprentice' and new_status != 'medicine cat apprentice') or (self.status == 'medicine cat apprentice' and new_status != 'apprentice'):
            self.skill = choice(self.skills)
        elif new_status == 'medicine cat':
            self.skill = choice(self.med_skills)
        self.status = new_status
        self.name.status = new_status
        if 'apprentice' in new_status:
            self.update_mentor()
        # update class dictionary
        self.all_cats[self.ID] = self

    def is_valid_mentor(self, potential_mentor):
        # Dead cats can't be mentors
        if potential_mentor.dead:
            return False
        # Match jobs
        if self.status == 'medicine cat apprentice' and potential_mentor.status != 'medicine cat':
            return False
        if self.status == 'apprentice' and potential_mentor.status not in ['leader', 'deputy', 'warrior']:
            return False
        # If not an app, don't need a mentor
        if 'apprentice' not in self.status:
            return False
        # Dead cats don't need mentors
        if self.dead:
            return False
        return True

    def update_mentor(self, new_mentor=None):
        if new_mentor is None:
            # If not reassigning and current mentor works, leave it
            if self.mentor and self.is_valid_mentor(self.mentor):
                return
        old_mentor = self.mentor
        # Should only have mentor if alive and some kind of apprentice
        if 'apprentice' in self.status and not self.dead:
            # Need to pick a random mentor if not specified
            if new_mentor is None:
                potential_mentors = []
                priority_mentors = []
                for cat in self.all_cats.values():
                    if self.is_valid_mentor(cat):
                        potential_mentors.append(cat)
                        if len(cat.apprentice) == 0:
                            priority_mentors.append(cat)
                # First try for a cat who currently has no apprentices
                if len(priority_mentors) > 0:
                    new_mentor = choice(priority_mentors)
                elif len(potential_mentors) > 0:
                    new_mentor = choice(potential_mentors)
            # Mentor changing to chosen/specified cat
            self.mentor = new_mentor
            if new_mentor is not None:
                if self not in new_mentor.apprentice:
                    new_mentor.apprentice.append(self)
                if self in new_mentor.former_apprentices:
                    new_mentor.former_apprentices.remove(self)
        else:
            self.mentor = None
        # Move from old mentor's apps to former apps
        if old_mentor is not None and old_mentor != self.mentor:
            if self in old_mentor.apprentice:
                old_mentor.apprentice.remove(self)
            if self not in old_mentor.former_apprentices:
                old_mentor.former_apprentices.append(self)
            if old_mentor not in self.former_mentor:
                self.former_mentor.append(old_mentor)

    def update_sprite(self):
        # First make pelt, if it wasn't possible before

        if self.pelt is None:
            if self.parent1 is None:
                # If pelt has not been picked manually, this function chooses one based on possible inheritances
                self.pelt = choose_pelt(self.gender)

            elif self.parent2 is None and self.parent1 in self.all_cats.keys():
                # 1 in 3 chance to inherit a single parent's pelt
                par1 = self.all_cats[self.parent1]
                self.pelt = choose_pelt(self.gender, choice([par1.pelt.colour, None]), choice([par1.pelt.white, None]), choice([par1.pelt.name, None]),
                                        choice([par1.pelt.length, None]))

            elif self.parent1 in self.all_cats.keys() and self.parent2 in self.all_cats.keys():
                # 2 in 3 chance to inherit either parent's pelt
                par1 = self.all_cats[self.parent1]
                par2 = self.all_cats[self.parent2]
                self.pelt = choose_pelt(self.gender, choice([par1.pelt.colour, par2.pelt.colour, None]), choice([par1.pelt.white, par2.pelt.white, None]),
                                        choice([par1.pelt.name, par2.pelt.name, None]), choice([par1.pelt.length, par2.pelt.length, None]))
            else:
                self.pelt = choose_pelt(self.gender)

        # THE SPRITE UPDATE
        # draw colour & style
        new_sprite = pygame.Surface((sprites.size, sprites.size), pygame.HWSURFACE | pygame.SRCALPHA)
        game.switches['error_message'] = 'There was an error loading a cat\'s base coat sprite. Last cat read was ' + str(self)
        if self.pelt.name not in ['Tortie', 'Calico', 'Calico2', 'Tortie2']:
            if self.pelt.length == 'long' and self.status not in ['kitten', 'apprentice', 'medicine cat apprentice'] or self.age == 'elder':
                new_sprite.blit(sprites.sprites[self.pelt.sprites[1] + 'extra' + self.pelt.colour + str(self.age_sprites[self.age])], (0, 0))
            else:
                new_sprite.blit(sprites.sprites[self.pelt.sprites[1] + self.pelt.colour + str(self.age_sprites[self.age])], (0, 0))
        else:
            if self.pelt.length == 'long' and self.status not in ['kitten', 'apprentice', 'medicine cat apprentice'] or self.age == 'elder':
                new_sprite.blit(sprites.sprites[self.pelt.sprites[1] + 'extra' + self.pattern + str(self.age_sprites[self.age])], (0, 0))
            else:
                new_sprite.blit(sprites.sprites[self.pelt.sprites[1] + self.pattern + str(self.age_sprites[self.age])], (0, 0))
        game.switches['error_message'] = 'There was an error loading a cat\'s white patches sprite. Last cat read was ' + str(self)
        # draw white patches
        if self.white_patches is not None:
            if self.pelt.length == 'long' and self.status not in ['kitten', 'apprentice', 'medicine cat apprentice'] or self.age == 'elder':
                new_sprite.blit(sprites.sprites['whiteextra' + self.white_patches + str(self.age_sprites[self.age])], (0, 0))
            else:
                new_sprite.blit(sprites.sprites['white' + self.white_patches + str(self.age_sprites[self.age])], (0, 0))
        game.switches['error_message'] = 'There was an error loading a cat\'s scar and eye sprites. Last cat read was ' + str(self)
        # draw eyes & scars1
        if self.pelt.length == 'long' and self.status not in ['kitten', 'apprentice', 'medicine cat apprentice'] or self.age == 'elder':
            if self.specialty in scars1:
                new_sprite.blit(sprites.sprites['scarsextra' + self.specialty + str(self.age_sprites[self.age])], (0, 0))
            if self.specialty2 in scars1:
                new_sprite.blit(sprites.sprites['scarsextra' + self.specialty2 + str(self.age_sprites[self.age])], (0, 0))
            new_sprite.blit(sprites.sprites['eyesextra' + self.eye_colour + str(self.age_sprites[self.age])], (0, 0))
        else:
            if self.specialty in scars1:
                new_sprite.blit(sprites.sprites['scars' + self.specialty + str(self.age_sprites[self.age])], (0, 0))
            if self.specialty2 in scars1:
                new_sprite.blit(sprites.sprites['scars' + self.specialty2 + str(self.age_sprites[self.age])], (0, 0))
            new_sprite.blit(sprites.sprites['eyes' + self.eye_colour + str(self.age_sprites[self.age])], (0, 0))
        game.switches['error_message'] = 'There was an error loading a cat\'s shader sprites. Last cat read was ' + str(self)
        # draw line art
        if game.settings['shaders']:
            if self.pelt.length == 'long' and self.status not in ['kitten', 'apprentice', 'medicine cat apprentice'] or self.age == 'elder':
                new_sprite.blit(sprites.sprites['shaders' + str(self.age_sprites[self.age] + 9)], (0, 0))
            else:
                new_sprite.blit(sprites.sprites['shaders' + str(self.age_sprites[self.age])], (0, 0))
        else:
            if self.pelt.length == 'long' and self.status not in ['kitten', 'apprentice', 'medicine cat apprentice'] or self.age == 'elder':
                new_sprite.blit(sprites.sprites['lines' + str(self.age_sprites[self.age] + 9)], (0, 0))
            else:
                new_sprite.blit(sprites.sprites['lines' + str(self.age_sprites[self.age])], (0, 0))
<<<<<<< HEAD

=======
        game.switches['error_message'] = 'There was an error loading a cat\'s skin and second set of scar sprites. Last cat read was ' + str(self)
>>>>>>> abfb6623
        # draw skin and scars2 and scars3
        blendmode = pygame.BLEND_RGBA_MIN
        if self.pelt.length == 'long' and self.status not in ['kitten', 'apprentice', 'medicine cat apprentice'] or self.age == 'elder':
            new_sprite.blit(sprites.sprites['skinextra' + self.skin + str(self.age_sprites[self.age])], (0, 0))
            if self.specialty in scars2:
                new_sprite.blit(sprites.sprites['scarsextra' + self.specialty + str(self.age_sprites[self.age])], (0, 0), special_flags=blendmode)
            if self.specialty2 in scars2:
                new_sprite.blit(sprites.sprites['scarsextra' + self.specialty2 + str(self.age_sprites[self.age])], (0, 0), special_flags=blendmode)
            if self.specialty in scars3:
                new_sprite.blit(sprites.sprites['scarsextra' + self.specialty + str(self.age_sprites[self.age])], (0, 0))
            if self.specialty2 in scars3:
                new_sprite.blit(sprites.sprites['scarsextra' + self.specialty2 + str(self.age_sprites[self.age])], (0, 0))
            if self.specialty in scars4:
                new_sprite.blit(sprites.sprites['scarsextra' + self.specialty + str(self.age_sprites[self.age])], (0, 0), special_flags=blendmode)
            if self.specialty2 in scars4:
                new_sprite.blit(sprites.sprites['scarsextra' + self.specialty2 + str(self.age_sprites[self.age])], (0, 0), special_flags=blendmode)
            if self.specialty in scars5:
                new_sprite.blit(sprites.sprites['scarsextra' + self.specialty + str(self.age_sprites[self.age])], (0, 0), special_flags=blendmode)
            if self.specialty2 in scars5:
                new_sprite.blit(sprites.sprites['scarsextra' + self.specialty2 + str(self.age_sprites[self.age])], (0, 0), special_flags=blendmode)
        else:
            new_sprite.blit(sprites.sprites['skin' + self.skin + str(self.age_sprites[self.age])], (0, 0))
            if self.specialty in scars2:
                new_sprite.blit(sprites.sprites['scars' + self.specialty + str(self.age_sprites[self.age])], (0, 0), special_flags=blendmode)
            if self.specialty2 in scars2:
                new_sprite.blit(sprites.sprites['scars' + self.specialty2 + str(self.age_sprites[self.age])], (0, 0), special_flags=blendmode)
            if self.specialty in scars3:
                new_sprite.blit(sprites.sprites['scars' + self.specialty + str(self.age_sprites[self.age])], (0, 0))
            if self.specialty2 in scars3:
                new_sprite.blit(sprites.sprites['scars' + self.specialty2 + str(self.age_sprites[self.age])], (0, 0))
            if self.specialty in scars4:
                new_sprite.blit(sprites.sprites['scars' + self.specialty + str(self.age_sprites[self.age])], (0, 0), special_flags=blendmode)
            if self.specialty2 in scars4:
                new_sprite.blit(sprites.sprites['scars' + self.specialty2 + str(self.age_sprites[self.age])], (0, 0), special_flags=blendmode)
            if self.specialty in scars5:
                new_sprite.blit(sprites.sprites['scars' + self.specialty + str(self.age_sprites[self.age])], (0, 0), special_flags=blendmode)
            if self.specialty2 in scars5:
                new_sprite.blit(sprites.sprites['scars' + self.specialty2 + str(self.age_sprites[self.age])], (0, 0), special_flags=blendmode)
            
<<<<<<< HEAD

=======
        game.switches['error_message'] = 'There was an error reversing a cat\'s sprite. Last cat read was ' + str(self)
>>>>>>> abfb6623
        # reverse, if assigned so
        if self.reverse:
            new_sprite = pygame.transform.flip(new_sprite, True, False)
        game.switches['error_message'] = 'There was an error scaling a cat\'s sprites. Last cat read was ' + str(self)
        # apply
        self.sprite = new_sprite
        self.big_sprite = pygame.transform.scale(new_sprite, (sprites.new_size, sprites.new_size))
        self.large_sprite = pygame.transform.scale(self.big_sprite, (sprites.size * 3, sprites.size * 3))
        game.switches['error_message'] = 'There was an error updating a cat\'s sprites. Last cat read was ' + str(self)
        # update class dictionary
        self.all_cats[self.ID] = self
        game.switches['error_message'] = ''

    def draw(self, pos):
        new_pos = list(pos)
        if pos[0] == 'center':
            new_pos[0] = screen_x / 2 - sprites.size / 2
        elif pos[0] < 0:
            new_pos[0] = screen_x + pos[0] - sprites.size
        self.used_screen.blit(self.sprite, new_pos)

    def draw_big(self, pos):
        new_pos = list(pos)
        if pos[0] == 'center':
            new_pos[0] = screen_x / 2 - sprites.new_size / 2
        elif pos[0] < 0:
            new_pos[0] = screen_x + pos[0] - sprites.new_size
        self.used_screen.blit(self.big_sprite, new_pos)

    def draw_large(self, pos):
        new_pos = list(pos)
        if pos[0] == 'center':
            new_pos[0] = screen_x / 2 - sprites.size * 3 / 2
        elif pos[0] < 0:
            new_pos[0] = screen_x + pos[0] - sprites.size * 3
        self.used_screen.blit(self.large_sprite, new_pos)

    def save_cats(self):
        data = ''
        for x in self.all_cats.values():
            x.save_relationship_of_cat()
            # cat ID -- name prefix : name suffix
            data += x.ID + ',' + x.name.prefix + ':' + x.name.suffix + ','
            # cat gender -- status -- age -- trait
            data += x.gender + ',' + x.status + ',' + str(x.age) + ',' + x.trait + ','
            # cat parent1 -- parent2 -- mentor
            if x.parent1 is None:
                data += 'None ,'
            else:
                data += x.parent1 + ','
            if x.parent2 is None:
                data += 'None ,'
            else:
                data += x.parent2 + ','
            if x.mentor is None:
                data += 'None ,'
            else:
                data += x.mentor.ID + ','

            # pelt type -- colour -- white -- length
            data += x.pelt.name + ',' + x.pelt.colour + ',' + str(x.pelt.white) + ',' + x.pelt.length + ','
            # sprite kitten -- adolescent
            data += str(x.age_sprites['kitten']) + ',' + str(x.age_sprites['adolescent']) + ','
            # sprite adult -- elder
            data += str(x.age_sprites['adult']) + ',' + str(x.age_sprites['elder']) + ','
            # eye colour -- reverse -- white patches -- pattern
            data += x.eye_colour + ',' + str(x.reverse) + ',' + str(x.white_patches) + ',' + str(x.pattern) + ','
            # skin -- skill -- NONE  -- specs  -- moons
            data += x.skin + ',' + x.skill + ',' + 'None' + ',' + str(x.specialty) + ',' + str(x.moons) + ','
            # mate -- dead  -- dead sprite
            data += str(x.mate) + ',' + str(x.dead) + ',' + str(x.age_sprites['dead'])

            # scar 2
            data += ',' + str(x.specialty2)
            # experience
            data += ',' + str(x.experience)
            # dead_for x moons
            data += ',' + str(x.dead_for)
            # apprentice
            if x.apprentice:
                data += ','
                for cat in x.apprentice:
                    data += str(cat.ID) + ';'
                # remove last semicolon
                data = data[:-1]
            else:
                data += ',' + 'None'
            # former apprentice
            if x.former_apprentices:
                data += ','
                for cat in x.former_apprentices:
                    if cat is not None:
                        data += str(cat.ID) + ';'
                # remove last semicolon
                data = data[:-1]
            else:
                data += ',' + 'None'
            if x.paralyzed:
                data += ',' + 'True'
            else:
                data += ',' + 'False'
            if x.no_kits:
                data += ',' + 'True'
            else:
                data+= ',' + 'False'
            if x.exiled:
                data+=',' + 'True'
            else:
                data+=',' + 'False'
            data += ',' + str(x.genderalign)
            # next cat
            data += '\n'

        # remove one last unnecessary new line
        data = data[:-1]

        if game.switches['clan_name'] != '':
            clanname = game.switches['clan_name']
        else:
            clanname = game.switches['clan_list'][0]
        with open('saves/' + clanname + 'cats.csv', 'w') as write_file:
            write_file.write(data)

    def save_relationship_of_cat(self):
        # save relationships for each cat
        if game.switches['clan_name'] != '':
            clanname = game.switches['clan_name']
        elif len(game.switches['clan_name']) > 0:
            clanname = game.switches['clan_list'][0]
        elif game.clan != None:
            clanname = game.clan.name
        relationship_dir = 'saves/' + clanname + '/relationships' 
        if not os.path.exists(relationship_dir):
            os.makedirs(relationship_dir)
        
        rel = []
        for r in self.relationships:
            r_data = {
                "cat_from_id": r.cat_from.ID,
                "cat_to_id": r.cat_to.ID,
                "mates": r.mates,
                "family": r.family,
                "romantic_love": r.romantic_love,
                "platonic_like": r.platonic_like,
                "dislike": r.dislike,
                "admiration": r.admiration,
                "comfortable": r.comfortable,
                "jealousy": r.jealousy,
                "trust": r.trust 
            }
            rel.append(r_data)

        with open(relationship_dir + '/' + self.ID + '_relations.json', 'w') as rel_file:
            json_string = json.dumps(rel)
            rel_file.write(json_string)

    def load_cats(self):
        if game.switches['clan_list'][0].strip() == '':
            cat_data = ''
        else:
            if os.path.exists('saves/' + game.switches['clan_list'][0] + 'cats.csv'):
                with open('saves/' + game.switches['clan_list'][0] + 'cats.csv', 'r') as read_file:
                    cat_data = read_file.read()
            else:
                with open('saves/' + game.switches['clan_list'][0] + 'cats.txt', 'r') as read_file:
                    cat_data = read_file.read()

        if len(cat_data) > 0:
            cat_data = cat_data.replace('\t', ',')
            for i in cat_data.split('\n'):
                # CAT: ID(0) - prefix:suffix(1) - gender(2) - status(3) - age(4) - trait(5) - parent1(6) - parent2(7)
                #  - mentor(8)
                # PELT: pelt(9) - colour(10) - white(11) - length(12)
                # SPRITE: kitten(13) - apprentice(14) - warrior(15) - elder(16) - eye colour(17) - reverse(18)
                # - white patches(19) - pattern(20) - skin(21) - skill(22) - NONE(23) - spec(24) - moons(25) - mate(26)
                # dead(27) - SPRITE:dead(28)
                if i.strip() != '':
                    attr = i.split(',')
                    for x in range(len(attr)):
                        attr[x] = attr[x].strip()
                        if attr[x] in ['None', 'None ']:
                            attr[x] = None
                        elif attr[x].upper() == 'TRUE':
                            attr[x] = True
                        elif attr[x].upper() == 'FALSE':
                            attr[x] = False

                    game.switches['error_message'] = 'There was an error loading cat # ' + str(attr[0])

                    the_pelt = choose_pelt(attr[2], attr[10], attr[11], attr[9], attr[12], True)
                    the_cat = Cat(ID=attr[0], prefix=attr[1].split(':')[0], suffix=attr[1].split(':')[1], gender=attr[2], status=attr[3], pelt=the_pelt, parent1=attr[6],
                                  parent2=attr[7], eye_colour=attr[17])
                    the_cat.age, the_cat.mentor = attr[4], attr[8]
                    the_cat.age_sprites['kitten'], the_cat.age_sprites['adolescent'] = int(attr[13]), int(attr[14])
                    the_cat.age_sprites['adult'], the_cat.age_sprites['elder'] = int(attr[15]), int(attr[16])
                    the_cat.age_sprites['young adult'], the_cat.age_sprites['senior adult'] = int(attr[15]), int(attr[15])
                    the_cat.reverse, the_cat.white_patches, the_cat.pattern = attr[18], attr[19], attr[20]
                    the_cat.trait, the_cat.skin, the_cat.specialty = attr[5], attr[21], attr[24]

                    if len(attr) > 29:
                        the_cat.specialty2 = attr[29]
                    else:
                        the_cat.specialty2 = None

                    if len(attr) > 30:
                        the_cat.experience = int(attr[30])
                        experiencelevels = ['very low', 'low', 'slightly low', 'average', 'somewhat high', 'high', 'very high', 'master', 'max']
                        the_cat.experience_level = experiencelevels[math.floor(int(the_cat.experience) / 10)]

                    else:
                        the_cat.experience = 0

                    if len(attr) > 25:
                        # Attributes that are to be added after the update
                        the_cat.moons = int(attr[25])
                        if len(attr) >= 27:
                            # assigning mate to cat, if any
                            the_cat.mate = attr[26]
                        if len(attr) >= 28:
                            # Is the cat dead
                            the_cat.dead = attr[27]
                            the_cat.age_sprites['dead'] = attr[28]
                    if len(attr) > 31:
                        the_cat.dead_for = int(attr[31])
                    the_cat.skill = attr[22]

                    if len(attr) > 32 and attr[32] is not None:
                        the_cat.apprentice = attr[32].split(';')
                    if len(attr) > 33 and attr[33] is not None:
                        the_cat.former_apprentices = attr[33].split(';')
                    if len(attr) > 34:
                        the_cat.paralyzed = bool(attr[34])
                    if len(attr) > 35:
                        the_cat.no_kits = bool(attr[35])
                    if len(attr) > 36:
                        the_cat.exiled = bool(attr[36])
                    if len(attr) > 37:
                        the_cat.genderalign = attr[37]


            game.switches['error_message'] = 'There was an error loading this clan\'s mentors, apprentices, relationships, or sprite info.'

            for n in self.all_cats.values():
                # Load the mentors and apprentices after all cats have been loaded
                game.switches['error_message'] = 'There was an error loading this clan\'s mentors/apprentices. Last cat read was ' + str(n)
                n.mentor = cat_class.all_cats.get(n.mentor)
                apps = []
                former_apps = []
                for app_id in n.apprentice:
                    app = cat_class.all_cats.get(app_id)
                    # Make sure if cat isn't an apprentice, they're a former apprentice
                    if 'apprentice' in app.status:
                        apps.append(app)
                    else:
                        former_apps.append(app)
                for f_app_id in n.former_apprentices:
                    f_app = cat_class.all_cats.get(f_app_id)
                    former_apps.append(f_app)
                n.apprentice = apps
                n.former_apprentices = former_apps
                game.switches['error_message'] = 'There was an error loading this clan\'s relationships. Last cat read was ' + str(n)
                n.load_relationship_of_cat()
                game.switches['error_message'] = 'There was an error loading a cat\'s sprite info. Last cat read was ' + str(n)
                n.update_sprite()

            game.switches['error_message'] = ''

    def load_relationship_of_cat(self):
        if game.switches['clan_name'] != '':
            clanname = game.switches['clan_name']
        else:
            clanname = game.switches['clan_list'][0]

        relation_directory = 'saves/' + clanname + '/relationships/' + self.ID + '_relations.json'
        
        if not os.path.exists(relation_directory):
            return
        
        with open(relation_directory, 'r') as read_file:
            rel_data = json.loads(read_file.read())
            relationships = []
            for rel in rel_data:
                cat_to = self.all_cats.get(rel['cat_to_id'])
                if cat_to == None:
                    continue
                new_rel = Relationship(cat_from=self,cat_to=cat_to,
                                        mates=rel['mates'],family=rel['family'],
                                        romantic_love=rel['romantic_love'],
                                        platonic_like=rel['platonic_like'],
                                        dislike=rel['dislike'],
                                        admiration=rel['admiration'],
                                        comfortable=rel['comfortable'],
                                        jealousy=rel['jealousy'],trust=rel['trust'])
                relationships.append(new_rel)
            self.relationships = relationships

    def load(self, cat_dict):
        """ A function that takes a dictionary containing other dictionaries with attributes and values of all(?)
         cats from a save file and redistributes the values onto new cat object attributes.
         The dict is in form:
         cat_dict = { ID : [(prefix, suffix), {attribute: value}] }"""
        for cat in cat_dict.keys():  # cat is the ID of the cats
            # create the cat object
            name = cat_dict[cat][0]
            new_cat = Cat(prefix=name[0], suffix=name[1], ID=cat)

            # put attribute dict into easier accessible variable
            attr_dict = cat_dict[cat][1]

            # go through attributes
            for attr in attr_dict.keys():
                value = attr_dict[attr]  # value of attribute
                # turn value into other forms than string if necessary
                if value == 'None':
                    value = None
                elif value == 'False':
                    value = False
                elif value == 'True':
                    value = True

                # Assign values to cat object
                if attr == 'status':
                    new_cat.status = value  # STATUS
                if attr == 'parent1':
                    new_cat.parent1 = value  # PARENT1
                if attr == 'parent2':
                    new_cat.parent2 = value  # PARENT2
                if attr == 'sex':
                    new_cat.gender = value  # SEX / GENDER
                if attr == 'moons':
                    new_cat.moons = int(value)  # MOONS
                if attr == 'age':
                    new_cat.age = int(value)  # AGE
                if attr == 'dead':
                    new_cat.dead = value  # DEAD ( OR NOT )
                if attr == 'dead_for':
                    new_cat.dead_for = int(value)  # DEAD FOR ( MOONS )
                if attr == 'pelt':
                    new_cat.pelt = value  # PELT
                if attr == 'eye_colour':
                    new_cat.eye_colour = value  # EYES
                if attr == 'mate':
                    new_cat.mate = value  # MATE
                if attr == 'trait':
                    new_cat.trait = value  # TRAIT
                if attr == 'skill':
                    new_cat.skill = value  # SKILL
                if attr == 'mentor':
                    new_cat.mentor = value
                

    def describe_color(self):
        color_name = ''
        color_name = str(self.pelt.colour).lower()
        if color_name == 'palegrey':
            color_name = 'pale grey'
        elif color_name == 'darkgrey':
            color_name = 'dark grey'
        elif color_name == 'paleginger':
            color_name = 'pale ginger'
        elif color_name == 'darkginger':
            color_name = 'dark ginger'
        elif color_name == 'lightbrown':
            color_name = 'light brown'
        elif color_name == 'darkbrown':
            color_name = 'dark brown'
        if self.pelt.name == "Tabby":
            color_name = color_name + ' tabby'
        elif self.pelt.name == "Speckled":
            color_name = color_name + ' speckled'
        elif self.pelt.name == "Tortie" or self.pelt.name == "Calico":
            color_name = 'tortie'  # check for calico or for white later
        # enough to comment but not make calico
        elif self.white_patches in ['LITTLE', 'LITTLECREAMY', 'LIGHTTUXEDO', 'BUZZARDFANG']:
            color_name = color_name + ' and white'
        # and white
        elif self.white_patches in ['ANY', 'TUXEDO', 'ANY2', 'ANYCREAMY', 'TUXEDOCREAMY', 'ANY2CREAMY', 'BROKEN']:
            if color_name == 'tortie':
                color_name = 'calico'
            else:
                color_name = color_name + ' and white'
        # white and
        elif self.white_patches in ['VAN', 'VANCREAMY', 'ONEEAR', 'LIGHTSONG']:
            color_name = 'white and ' + color_name
        # colorpoint
        elif self.white_patches in ['COLOURPOINT', 'RAGDOLL', 'COLOURPOINTCREAMY']:
            color_name = color_name + ' point'
            if color_name == 'darkginger point':
                color_name = 'flame point'
        # vitiligo
        elif self.white_patches in ['VITILIGO']:
            color_name = color_name + ' with vitiligo'

        if color_name == 'tortie':
            color_name = 'tortoiseshell'

        if color_name == 'white and white':
            color = name = 'white'

        return color_name

    def describe_cat(self):
        if self.genderalign == 'male' or self.genderalign == "transmasc":
            sex = 'tom'
        elif self.genderalign == 'female'or self.genderalign == "transfem":
            sex = 'she-cat'
        else:
            sex = 'cat'
        description = self.describe_color()
        description += ' ' + str(self.pelt.length).lower() + '-furred ' + sex
        return description

# Twelve example cats
def create_example_cats():
    e = random.sample(range(12), 3)
    for a in range(12):
        if a in e:
            game.choose_cats[a] = Cat(status='warrior')
        else:
            game.choose_cats[a] = Cat(status=choice(['kitten', 'apprentice', 'warrior', 'warrior', 'elder']))
        game.choose_cats[a].update_sprite()

# CAT CLASS ITEMS
cat_class = Cat(example=True)
game.cat_class = cat_class
<|MERGE_RESOLUTION|>--- conflicted
+++ resolved
@@ -1164,11 +1164,8 @@
                 new_sprite.blit(sprites.sprites['lines' + str(self.age_sprites[self.age] + 9)], (0, 0))
             else:
                 new_sprite.blit(sprites.sprites['lines' + str(self.age_sprites[self.age])], (0, 0))
-<<<<<<< HEAD
-
-=======
+
         game.switches['error_message'] = 'There was an error loading a cat\'s skin and second set of scar sprites. Last cat read was ' + str(self)
->>>>>>> abfb6623
         # draw skin and scars2 and scars3
         blendmode = pygame.BLEND_RGBA_MIN
         if self.pelt.length == 'long' and self.status not in ['kitten', 'apprentice', 'medicine cat apprentice'] or self.age == 'elder':
@@ -1208,11 +1205,7 @@
             if self.specialty2 in scars5:
                 new_sprite.blit(sprites.sprites['scars' + self.specialty2 + str(self.age_sprites[self.age])], (0, 0), special_flags=blendmode)
             
-<<<<<<< HEAD
-
-=======
         game.switches['error_message'] = 'There was an error reversing a cat\'s sprite. Last cat read was ' + str(self)
->>>>>>> abfb6623
         # reverse, if assigned so
         if self.reverse:
             new_sprite = pygame.transform.flip(new_sprite, True, False)
