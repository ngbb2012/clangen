from .pelts import *
from .names import *
from .sprites import *
from .game_essentials import *
from random import choice, randint
import math
import os.path


class Cat(object):
    used_screen = screen
    traits = ['strange', 'bloodthirsty', 'ambitious', 'loyal', 'righteous', 'fierce', 'nervous', 'strict', 'charismatic', 'calm', 'daring', 'loving', 'playful', 'lonesome', 'cold',
              'insecure', 'vengeful', 'shameless', 'faithful', 'troublesome', 'empathetic', 'adventurous', 'thoughtful', 'compassionate', 'childish', 'confident', 'careful',
              'altruistic', 'bold', 'patient', 'responsible', 'sneaky', 'wise']
    kit_traits = ['bouncy', 'bullying', 'daydreamer', 'nervous', 'charming', 'attention-seeker', 'impulsive', 'inquisitive', 'bossy', 'troublesome', 'quiet', 'daring', 'sweet',
                  'insecure', 'noisy', 'polite']
    ages = ['kitten', 'adolescent', 'young adult', 'adult', 'senior adult', 'elder', 'dead']
    age_moons = {'kitten': [0, 5], 'adolescent': [6, 11], 'young adult': [12, 47], 'adult': [48, 95], 'senior adult': [96, 119], 'elder': [120, 199]}
    gender_tags = {'female': 'F', 'male': 'M'}
    skills = ['good hunter', 'great hunter', 'fantastic hunter', 'smart', 'very smart', 'extremely smart', 'good fighter', 'great fighter', 'excellent fighter', 'good speaker',
              'great speaker', 'excellent speaker', 'strong connection to starclan', 'good teacher', 'great teacher', 'fantastic teacher']
    med_skills = ['good healer', 'great healer', 'fantastic healer', 'omen sight', 'dream walker', 'strong connection to starclan', 'lore keeper', 'good teacher', 'great teacher',
                  'fantastic teacher', 'keen eye', 'smart', 'very smart', 'extremely smart', 'good mediator', 'great mediator', 'excellent mediator', 'clairvoyant', 'prophet']

    all_cats = {}  # ID: object

    def __init__(self, prefix=None, gender=None, status="kitten", parent1=None, parent2=None, pelt=None, eye_colour=None, suffix=None, ID=None, moons=None, example=False):
        self.gender = gender
        self.status = status
        self.age = None
        self.parent1 = parent1
        self.parent2 = parent2
        self.pelt = pelt
        self.eye_colour = eye_colour
        self.mentor = None
        self.former_mentor = []
        self.apprentice = []
        self.former_apprentices = []
        self.mate = None
        self.placement = None
        self.example = example
        self.dead = False
        self.died_by = None  # once the cat dies, tell the cause
        self.dead_for = 0  # moons
        self.thought = ''
        if ID is None:
            self.ID = str(randint(10000, 9999999))
        else:
            self.ID = ID
        # personality trait and skill
        if self.status != 'kitten':
            self.trait = choice(self.traits)
            if self.status == 'medicine cat':
                self.skill = choice(self.med_skills)
            elif self.status != 'apprentice' and self.status != 'medicine cat apprentice':
                self.skill = choice(self.skills)
            else:
                self.skill = '???'
        else:
            self.trait = self.trait = choice(self.kit_traits)
            self.skill = '???'
        if self.gender is None:
            self.gender = choice(["female", "male"])
        self.g_tag = self.gender_tags[self.gender]
        if status is None:
            self.age = choice(self.ages)
        else:
            if status in ['kitten', 'elder']:
                self.age = status
            elif status == 'apprentice' or status == 'medicine cat apprentice':
                self.age = 'adolescent'
            else:
                self.age = choice(['young adult', 'adult', 'adult', 'senior adult'])
        if moons is None:
            self.moons = randint(self.age_moons[self.age][0], self.age_moons[self.age][1])
        else:
            self.moons = moons

        # eye colour
        if self.eye_colour is None:
            a = randint(0, 200)
            if a == 1:
                self.eye_colour = choice(["BLUEYELLOW", "BLUEGREEN"])
            else:
                if self.parent1 is None:
                    self.eye_colour = choice(eye_colours)
                elif self.parent2 is None:
                    par1 = self.all_cats[self.parent1]
                    self.eye_colour = choice([par1.eye_colour, choice(eye_colours)])
                else:
                    par1 = self.all_cats[self.parent1]
                    par2 = self.all_cats[self.parent2]
                    self.eye_colour = choice([par1.eye_colour, par2.eye_colour, choice(eye_colours)])

        # pelt
        if self.pelt is None:
            if self.parent1 is None:
                # If pelt has not been picked manually, this function chooses one based on possible inheritances
                self.pelt = choose_pelt(self.gender)

            elif self.parent2 is None and self.parent1 in self.all_cats.keys():
                # 1 in 3 chance to inherit a single parent's pelt
                par1 = self.all_cats[self.parent1]
                self.pelt = choose_pelt(self.gender, choice([par1.pelt.colour, None]), choice([par1.pelt.white, None]), choice([par1.pelt.name, None]),
                                        choice([par1.pelt.length, None]))

            elif self.parent1 in self.all_cats.keys() and self.parent2 in self.all_cats.keys():
                # 2 in 3 chance to inherit either parent's pelt
                par1 = self.all_cats[self.parent1]
                par2 = self.all_cats[self.parent2]
                self.pelt = choose_pelt(self.gender, choice([par1.pelt.colour, par2.pelt.colour, None]), choice([par1.pelt.white, par2.pelt.white, None]),
                                        choice([par1.pelt.name, par2.pelt.name, None]), choice([par1.pelt.length, par2.pelt.length, None]))

        # NAME
        if self.pelt is not None:
            self.name = Name(status, prefix, suffix, self.pelt.colour, self.eye_colour, self.pelt.name)
        else:
            self.name = Name(status, prefix, suffix, eyes=self.eye_colour)

        # SPRITE
        self.age_sprites = {'kitten': randint(0, 2), 'adolescent': randint(3, 5), 'elder': randint(3, 5)}
        self.reverse = choice([True, False])
        self.skin = choice(skin_sprites)

        # scars & more
        scar_choice = randint(0, 15)
        if self.age in ['kitten', 'adolescent']:
            scar_choice = randint(0, 50)
        elif self.age in ['young adult', 'adult']:
            scar_choice = randint(0, 20)
        if scar_choice == 1:
            self.specialty = choice([choice(scars1), choice(scars2)])
        else:
            self.specialty = None

        scar_choice2 = randint(0, 30)
        if self.age in ['kitten', 'adolescent']:
            scar_choice2 = randint(0, 100)
        elif self.age in ['young adult', 'adult']:
            scar_choice2 = randint(0, 40)
        if scar_choice2 == 1:
            self.specialty2 = choice([choice(scars1), choice(scars2)])
        else:
            self.specialty2 = None

        # random event
        if self.pelt is not None:
            if self.pelt.length != 'long':
                self.age_sprites['adult'] = randint(6, 8)
            else:
                self.age_sprites['adult'] = randint(0, 2)
            self.age_sprites['young adult'] = self.age_sprites['adult']
            self.age_sprites['senior adult'] = self.age_sprites['adult']
            self.age_sprites['dead'] = None  # The sprite that the cat has in starclan

            # WHITE PATCHES
            if self.pelt.white and self.pelt.white_patches is not None:
                pelt_choice = randint(0, 10)
                if pelt_choice == 1 and self.pelt.name in ['Calico', 'TwoColour', 'Tabby', 'Speckled'] and self.pelt.colour != 'WHITE':
                    self.white_patches = choice(['COLOURPOINT', 'COLOURPOINTCREAMY', 'RAGDOLL'])
                elif pelt_choice == 1 and self.pelt.name in ['Calico', 'TwoColour', 'Tabby', 'Speckled']:
                    self.white_patches = choice(['COLOURPOINT', 'RAGDOLL'])
                elif self.pelt.name in ['Tabby', 'Speckled', 'TwoColour'] and self.pelt.colour == 'WHITE':
                    self.white_patches = choice(['ANY', 'TUXEDO', 'LITTLE', 'VAN', 'ANY2', 'ONEEAR', 'BROKEN', 'LIGHTTUXEDO', 'BUZZARDFANG', 'LIGHTSONG', 'VITILIGO'])
                else:
                    self.white_patches = choice(self.pelt.white_patches)
            else:
                self.white_patches = choice(['EXTRA', None, None])

            # pattern for tortie/calico cats
            if self.pelt.name == 'Calico':
                self.pattern = choice(calico_pattern)
            elif self.pelt.name == 'Tortie':
                self.pattern = choice(tortie_pattern)
            else:
                self.pattern = None
        else:
            self.white_patches = None
            self.pattern = None

        # Sprite sizes
        self.sprite = None
        self.big_sprite = None
        self.large_sprite = None

        # experience and current patrol status
        self.in_camp = 1
        if self.age in ['kitten']:
            self.experience = 0
        elif self.age in ['adolescent']:
            self.experience = randint(0,19)
        elif self.age in ['young adult']:
            self.experience = randint(10,40)
        elif self.age in ['adult']:
            self.experience = randint(20,50)
        elif self.age in ['senior adult']:
            self.experience = randint(30,60)
        elif self.age in ['elder']:
            self.experience = randint (40,70)
        else:
            self.experience = 0

        experience_levels = ['very low', 'low', 'slightly low', 'average', 'somewhat high', 'high', 'very high', 'master', 'max']
        self.experience_level = experience_levels[math.floor(self.experience / 10)]

        # SAVE CAT INTO ALL_CATS DICTIONARY IN CATS-CLASS
        self.all_cats[self.ID] = self

    def is_alive(self):
        return not self.dead

    def __repr__(self):
        return self.ID

    def thoughts(self):
        # actions or thoughts for all cats. These switch either every moon or every time the game is re-opened

        for c in self.all_cats.keys():
            other_cat = random.choice(list(self.all_cats.keys()))
            while other_cat == c:
                other_cat = random.choice(list(self.all_cats.keys()))
            other_cat = self.all_cats.get(other_cat)
            other_name = str(other_cat.name)
            cat = self.all_cats.get(c)
            thought = 'Is not thinking about much right now'  # placeholder thought - should never appear in game
            if cat.dead:
                # individual thoughts
                starclan_thoughts = ['Is feeling quite lazy', 'Is spending a considerable amount of time grooming', 'Is looking forward to today', 'Is feeling down...',
                                     'Is feeling happy!', 'Is curious about other clans', 'Is feeling sassy today', "Is thinking about a message to send",
                                     "Wishes they were still alive", "Is admiring StarClan territory", "Is thinking about their life", "Is missing a loved one",
                                     "Is hoping to meet with a medicine cat soon", "Is admiring the stars in their fur", "Is watching over a clan ceremony",
                                     "Is hoping to give a life to a new leader", "Is hoping they will be remembered", "Is watching over the clan", "Is worried about the clan",
                                     "Is relaxing in the sun", "Is wondering about twolegs", "Is thinking about their ancient ancestors",
                                     "Is worried about the cats in the Dark Forest", "Is thinking of advice to give to a medicine cat", "Is exploring StarClan",
                                     "Is sad seeing how the clan has changed", "Wishes they could speak to old friends", "Is sneezing on stardust",
                                     "Is comforting another StarClan cat", "Is exploring StarClan\'s hunting grounds", "Is hunting mice in StarClan",
                                     "Is chattering at the birds in StarClan", "Is chasing rabbits in StarClan", "Can feel some cat forgetting them..."]
                if other_cat.dead:
                    starclan_thoughts.extend([  # thoughts with other cats that are dead
                        'Is sharing tongues with ' + other_name, 'Has been spending time with ' + other_name + ' lately', 'Is acting huffy at ' + other_name,
                        'Is sharing a freshkill with ' + other_name, 'Is curious about ' + other_name, 'Is talking with ' + other_name, 'Doesn\'t want to talk to ' + other_name,
                        'Is having a serious fight with ' + other_name, 'Wants to spend more time with ' + other_name + '!',
                        'Is thinking about future prophecies with ' + other_name, 'Is watching over the clan with ' + other_name,
                        'Is listening to long-forgotten stories about the clan'])
                elif not other_cat.dead:
                    starclan_thoughts.extend([  # thoughts with other cats that are alive
                        'Is watching over ' + other_name, 'Is curious about what ' + other_name + ' is doing', 'Wants to send a message to ' + other_name,
                        'Is currently walking in the dreams of ' + other_name, 'Is proud of ' + other_name, 'Is disappointed in ' + other_name, 'Wants to warn ' + other_name,
<<<<<<< HEAD
                        'Has been following the growth of ' + other_name, 'Has seen the future demise of ' + other_name, 'Is looking to visit ' + other_name + ' in a dream soon',
=======
                        'Has been following the growth of ' + other_name, 'Has seeen ' + other_name + '\'s future demise', 'Is looking to visit ' + other_name + ' in a dream soon',
>>>>>>> 1a55c2e5
                        'Accidentally found themselves in ' + other_name + '\'s dreams the other night', 'Wants to warn ' + other_name + ' about something that will happen soon',
                        'Knows what ' + other_name + '\'s secret is and wants to tell some cat'])
                if cat.status in ['kitten', 'apprentice', 'medicine cat apprentice']:  # dead young cat thoughts
                    starclan_thoughts.extend(['Wishes they had more time to grow up', 'Wonders what their full name would have been', 'Is bothering older StarClan cats',
                                              'Is learning about the other cats in StarClan'])
                elif cat.status == 'elder':  # dead elder thoughts
                    starclan_thoughts.extend(
                        ['Is grateful that they lived such a long life', 'Is happy that their joints no longer ache', 'Is telling stories to the younger cats of StarClan',
                         'Watches over the younger cats of StarClan', 'Is observing how different the clan is from when they were alive'])
                elif cat.status == 'leader':  # dead leader thoughts
                    starclan_thoughts.extend(['Hoped that they were a good leader', 'Wishes that they had ten lives', 'Is proud of their clan from StarClan',
                                              'Is pleased to see the new direction the clan is heading in', 'Still frets over their beloved former clanmates from afar',
                                              'Rejoices with every new kit born to the clan they still hold so dear'])
                thought = choice(starclan_thoughts)  # sets current thought to a random applicable thought
            elif not cat.dead:
                # general individual thoughts
                thoughts = ['Is feeling quite lazy', 'Is spending a considerable amount of time grooming', 'Is looking forward to today', 'Is feeling down...',
                            'Is feeling excited', 'Is feeling nervous', 'Is feeling content', "Is relaxing in camp", 'Is daydreaming', 'Is napping', 'Thinks they are going crazy',
                            'Is feeling gloomy', "Is looking around camp", 'Is feeling happy!', 'Is curious about the other clans', 'Is feeling sassy today',
                            'Wants to spend time alone today', "Is eating some freshkill", 'Is heading to the dirtplace', 'Is rethinking their life choices',
                            'Is in the medicine den', 'Is having a good day', 'Is having a hard day', 'Is talking to themselves',
                            'Regrets not eating the bird on the freshkill pile earlier', 'Is basking in the sun', 'Feels a sense of dread', 'Is feeling unappreciated',
                            'Is staring off into space', 'Is worried others are judging them', 'Almost choked on their prey', 'Is chattering at the birds in the trees above',
                            'Was recently caught humming to themselves', 'Had a nightmare involving the rushing river nearby', 'Wishes they were still in their nest sleeping',
                            'Is craving the taste of mouse', 'Is craving the taste of rabbit', 'Is craving the taste of vole', 'Is craving the taste of frog',
                            'Is craving the taste of shrew', 'Is wondering if they would be a good swimmer', 'Is thinking about how awful kittypet food must taste',
                            'Is feeling underappreciated...', 'Is staring off into space', 'Is picking the burrs from their pelt', 'Has a sore paw from a bee sting',
                            'Is sharpening their claws', 'Woke up on the wrong side of the nest']
                if other_cat.dead:  # thoughts with other cats who are dead
                    if cat.status in ['kitten', 'apprentice', 'medicine cat apprentice']:  # young cat thoughts about dead cat
                        thoughts.extend(
                            ['Is listening to stories about ' + other_name, 'Is learning more about ' + other_name, 'Is sad they couldn\'t spend time with ' + other_name,
                             'Is wondering if ' + other_name + ' would have been their friend'])
                    elif cat.status in ['warrior', 'medicine cat', 'deputy', 'leader']:  # older cat thoughts about dead cat
                        thoughts.extend(
                            ['Is listening to stories about ' + other_name, 'Is learning more about ' + other_name, 'Is sad they couldn\'t spend more time with ' + other_name,
                             'Wishes they could visit ' + other_name + ' in StarClan', 'Is remembering ' + other_name])
                    if cat.status == 'elder':  # elder thoughts about dead cat
                        thoughts.extend(['Is telling stories about ' + other_name, 'Is sad they couldn\'t spend more time with ' + other_name,
                                         'Wishes they could visit ' + other_name + ' in StarClan', 'Is remembering ' + other_name,
                                         'Wishes that ' + other_name + ' were still alive', 'Found a trinket that used to belong to ' + other_name,
                                         'Is forgetting who ' + other_name + ' was', 'Is thinking fondly of ' + other_name,
                                         'Sometimes feels like ' + other_name + " is still right there next to them"])
                    if cat.status == 'medicine cat' or cat.status == 'medicine cat apprentice' or cat.skill == 'strong connection to starclan':  # medicine cat/strong connection
                        # thoughts about dead cat
                        thoughts.extend(
                            ['Was given a prophecy by ' + other_name, 'Was sent an omen by ' + other_name, 'Is dreaming about ' + other_name + ' who gives them a message',
                             'Is visited by ' + other_name, 'Senses ' + other_name + ' is nearby', 'Saw ' + other_name + ' in a dream, warning them about... something',
                             'Is asking for guidance from ' + other_name, 'Is wondering desperately why ' + other_name + ' wasn\'t there when they needed them',
                             'Is sure that they saw ' + other_name + ' appear in the forest today... why?', 'Blames themselves for ' + other_name + '\'s death...'])
                elif not other_cat.dead:  # thoughts with other cat who is alive
                    if cat.status in ['warrior', 'elder', 'deputy', 'leader'] and other_cat.status == 'apprentice':  # older cat thoughts about younger cat
                        thoughts.extend(['Is giving ' + other_name + ' advice', 'Is telling ' + other_name + ' about a hunting technique', 'Is scolding ' + other_name,
                                         'Is giving ' + other_name + ' a task', other_name + ' reminds them of when they were their age',
                                         'Is telling ' + other_name + ' about their own days as an apprentice',
                                         'Is frustrated that ' + other_name + ' won\'t take their duties more seriously',
                                         'Has successfully tricked ' + other_name + ' into believing a crazy tale about the clan leader',
                                         'Can\'t believe ' + other_name + ' caught that rabbit on patrol yesterday',
                                         'Doesn\'t think that ' + other_name + ' has been completely honest lately', 'Is fuming from an argument with ' + other_name])
                    if cat.status == 'kitten':  # kit thoughts
                        if other_cat.status == 'kitten':  # kit thoughts with other kit
                            thoughts.extend(['Pretends to be a warrior with ' + other_name, 'Plays mossball with ' + other_name, 'Has a mock battle with ' + other_name,
                                             'Comes up with a plan to sneak out of camp with ' + other_name, 'Whines about ' + other_name, 'Chomps on ' + other_name + '\'s ear',
                                             'Is pretending to ward off foxes with ' + other_name, 'Is pretending to fight off badgers with ' + other_name,
                                             'Is racing ' + other_name + ' back and forth across the camp clearing',
                                             'Is talking excitedly with ' + other_name + ' about how cool their clan leader is',
                                             'Is talking excitedly with ' + other_name + ' about how cool their clan deputy is',
                                             'Is jealous that ' + other_name + ' is getting more attention than them',
                                             'Won\'t stop crying that they\'re hungry... but they just ate!'])
                        elif other_cat.status != 'kitten':  # kit thoughts about older cat
<<<<<<< HEAD
                            thoughts.extend(['Is biting ' + other_name + '\'s tail', 'Sticks their tongue out at ' + other_name, 'Whines to ' + other_name,
                                             'Is demanding ' + other_name + '\'s attention', 'Really looks up to ' + other_name,
                                             'Is hiding under a bush from ' + other_name + ', but they can\'t stop giggling', 'Is pretending to be ' + other_name])
=======
                            thoughts.extend(['Is biting ' + other_name + '\'s tail', 'Sticks their tongue out at ' + other_name, 'Whines to ' + other_name, 'Is demanding ' + other_name + '\'s attention', 
                                'Really looks up to ' + other_name, 'Is hiding under a bush from ' + other_name + ', but they can\'t stop giggling', 'Is pretending to be ' + other_name])
>>>>>>> 1a55c2e5
                    elif cat.status in ['apprentice', 'medicine cat apprentice', 'warrior', 'medicine cat', 'deputy', 'leader']:
                        if other_cat.status == 'kitten':  # older cat thoughts about kit
                            thoughts.extend(['Trips over ' + other_name, 'Is giving advice to ' + other_name, 'Is giving ' + other_name + ' a badger ride on their back!',
                                             'Hopes that their own kits are as cute as ' + other_name + ' someday',
                                             'Had to nip ' + other_name + ' on the rump because they were being naughty',
                                             'Is promising to take ' + other_name + ' outside of camp if they behave',
                                             'Is watching ' + other_name + ' perform an almost-decent hunting crouch',
                                             'Can\'t take their eyes off of ' + other_name + ' for more than a few seconds',
                                             'Gave ' + other_name + ' a trinket they found while out on patrol today'])
                        else:
                            thoughts.extend(
                                ['Is fighting with ' + other_name, 'Is talking with ' + other_name, 'Is sharing prey with ' + other_name, 'Heard a rumor about ' + other_name,
                                 'Just told ' + other_name + ' a hilarious joke'])
                    if cat.age == other_cat.age and cat.parent1 != other_cat.parent1 and cat.parent2 != other_cat.parent2 and cat.ID not in [other_cat.parent1,
                                                                                                                                             other_cat.parent2] and other_cat.ID \
                            not in [
                        cat.parent1, cat.parent2] and cat.mate is None and other_cat.mate is None and cat.age == other_cat.age:
                        thoughts.extend(
                            ['Is developing a crush on ' + other_name, 'Is spending a lot of time with ' + other_name, 'Feels guilty about hurting ' + other_name + '\'s feelings',
<<<<<<< HEAD
                             'Can\'t seem to stop talking about ' + other_name, 'Would spend the entire day with ' + other_name + ' if they could',
                             'Was caught enjoying a moonlit stroll with ' + other_name + ' last night...',
                             'Keeps shyly glancing over at ' + other_name + ' as the clan talks about kits', 'Gave a pretty flower they found to ' + other_name,
                             'Is admiring ' + other_name + ' from afar...', 'Is thinking of the best ways to impress ' + other_name, 'Doesn\'t want ' + other_name + ' to overwork',                                                                                                                           ' themselves',
                             'Is rolling around a little too playfully with ' + other_name + '...', 'Is wondering what it would be like to grow old with ' + other_name,
                             'Thinks that ' + other_name + ' is really funny', 'Thinks that ' + other_name + ' is really charming'])
=======
                             'Can\'t seem to stop talking about ' + other_name, 'Would spend the entire day with ' + other_name + ' if they could', 'Was caught enjoying a moonlit stroll with ' + other_name + ' last night...',
                             'Keeps shyly glancing over at ' + other_name + ' as the clan talks about kits', 'Gave a pretty flower they found to ' + other_name, 'Is admiring ' + other_name + ' from afar...',
                             'Is thinking of the best ways to impress ' + other_name, 'Doesn\'t want ' + other_name + ' to overwork themselves', 'Is rolling around a little too playfully with ' + other_name + '...',
                             'Is wondering what it would be like to grow old with ' + other_name, 'Thinks that ' + other_name + ' is really funny', 'Thinks that ' + other_name + ' is really charming'])
>>>>>>> 1a55c2e5
                if cat.status == 'kitten':
                    thoughts.extend(['Plays mossball by themselves', 'Is annoying older cats', 'Wonders what their full name will be', 'Pretends to be a warrior',
                                     'Is becoming interested in herbs', 'Tries to sneak out of camp', 'Is rolling around on the ground', 'Is chasing their tail',
                                     'Is playing with a stick', 'Is nervous for their apprentice ceremony', 'Is excited for their apprentice ceremony',
                                     'Wonders who their mentor will be', "Practices the hunting crouch", 'Pretends to fight an enemy warrior', 'Wants to take a nap',
                                     'Is scared after having a nightmare', 'Thinks they saw a StarClan cat in their dreams', 'Wants to snuggle',
                                     'Wishes other cats would stop babying them', 'Is hiding from other cats', 'Is bouncing around in excitement', 'Whines about being hungry',
<<<<<<< HEAD
                                     'Is asking the older cats about how kittens are made', 'Is pestering older cats to play with them', 'Is whining for milk',
                                     'Is whimpering in their sleep', 'Is trying to growl menacingly', 'Is adamantly refusing to take their nap',
                                     'Was nipped on the rump by an elder for being naughty', 'Is batting pebbles across the camp clearing',
                                     'Is regretting eating the bug that they caught', 'Recently took a tumble off of a log',
                                     'Is busy mastering a battle move they are performing incorrectly', 'Refuses to eat the herbs the medicine cat has given them for their tummy',
                                     'Is scrambling the medicine cat\'s herbs!', 'Is crying after rough-housing too hard with the older cats',
                                     'Is hatching a plan to sneak out of camp and play', 'Is running like a whirlwind around the camp', 'Is pretending to be the clan leader',
                                     'Is pretending to be deputy', 'Is pretending to be the medicine cat', 'Doesn\'t want to grow up yet...', 'Wants to be a warrior already!',
                                     'Got in trouble for bringing thorns into the nest', 'Is asking older cats how kits are born'])
=======
                                     'Is asking the older cats about where kits come from', 'Is pestering older cats to play with them', 'Is whining for milk', 'Is whimpering in their sleep',
                                     'Is trying to growl menacingly', 'Is adamantly refusing to take their nap', 'Was nipped on the rump by an elder for being naughty', 'Is batting pebbles across the camp clearing',
                                     'Is regretting eating the bug that they caught', 'Recently took a tumble off of a log', 'Is busy mastering a battle move they are performing incorrectly',
                                     'Refuses to eat the herbs the Medicine Cat has given them for thier tummy', 'Is scrambling the Medicine Cat\'s herbs!', 'Is crying after rough-housing too hard with the older cats',
                                     'Is hatching a plan to sneak out of camp and play', 'Is running like a whirlwind around the camp', 'Is pretending to be the clan leader',
                                     'Is pretending to be deputy', 'Is pretrending to be the Medicine Cat', 'Doesn\'t want to grow up yet...', 'Wants to be a warrior already!', 'Got in trouble for bringing thorns into the nest',
                                     'Is asking older cats where kits come from'])
                    if cat.trait == 'nervous':
                        thoughts.extend(['Was startled by a croaking frog', 'Is doing their best not to get stepped on by the bigger cats']) 
                    elif cat.trait == 'charming':
                        thoughts.extend(['Is rolling around cutely while warriors look upon them', 'Is rubbing up against the warriors\' legs',
                                         'Is hoping the patrol will come back with a special gift for them like usual', 'Is trying to purr thier way out of trouble with the Medicine Cat'])
                    elif cat.trait == 'impulsive':
                        thoughts.extend(['Keeps streaking across the clearing', 'Is stuck in a tree... again', 'Is complaining of a tummy ache after eating too much',
                                     'Is awfully close to getting a nip on the rump for misbehaving', 'Is waiting for an opportunity to sprint out of sight'])
>>>>>>> 1a55c2e5
                elif cat.status == 'apprentice':
                    thoughts.extend(['Is thinking about the time they caught a huge rabbit', 'Wonders what their full name will be', 'Is irritating their mentor',
                                     'Is arguing with their mentor', 'Is listening to their mentor', 'Plans to visit the elders soon', "Practices the hunting crouch",
                                     'Pretends to fight an enemy warrior', 'Practices some battle moves', 'Is becoming interested in herbs', 'Volunteers for the dawn patrol',
                                     'Volunteers to gather herbs', 'Hopes they will do battle training soon', 'Is pulling a prank on the warriors', 'Can\'t wait to be a warrior',
                                     'Is wondering if they are good enough to become a warrior', 'Is gathering moss', 'Doesn\'t want to become a warrior yet', 'Is gossiping',
                                     'Is acting angsty', 'Was put on kit-sitting duty', 'Is showing off to the kits', 'Is dreading their apprentice duties',
                                     'Is helping the elders with their ticks', 'Fell into the nearby creek yesterday and is still feeling damp',
                                     'Is helping to repair the elder\'s den', 'Is helping to reinforce the camp wall with brambles',
                                     'Was asked to gather fresh moss for the elders\' bedding', 'Is making their mentor laugh', 'Is really bonding with their mentor',
                                     'Is having a hard time keeping up with their training', 'Has been lending the medicine cat a paw lately',
                                     'Is daydreaming about having a mate and kits someday', 'Had quite the adventure today', 'Was tasked with lining nests with fresh moss today',
                                     'Wants to be a warrior already!', 'Is dreaming of someday making their clan proud',
                                     'Is awkwardly deflecting kits\' questions about where kits come from'])
                elif cat.status == 'medicine cat apprentice':
                    thoughts.extend(['Is struggling to remember all of the names of herbs', 'Is counting the poppy seeds', 'Is helping organize the herb stores',
                                     'Wonders what their full name will be', 'Plans to help the elders with their ticks', 'Is looking forward to the half-moon meeting',
                                     'Is wondering if they are good enough to become a medicine cat', 'Helps apply a poultice to a small wound', 'Is making new nests',
                                     'Is proud of their ability to care for their clanmates', 'Is tending growing herbs', 'Made a mess of the herbs and is panicking',
                                     'Is carefully picking up spilled poppy seeds', 'Is out gathering more cobwebs', 'Is reciting the names of herbs aloud',
                                     'Wishes the other apprentices could understand how they feel', 'Was startled awake in the wee hours by a vivid dream',
                                     'Has been hearing the voices of StarClan cats...', 'Has the foul taste of bitter herbs in their mouth',
                                     'Is enjoying learning all of the herbs a medicine cat needs!', 'Is happy that they chose life as a medicine cat',
                                     'Is lining nests with fresh moss and feathers'])
                elif cat.status == 'medicine cat':
                    thoughts.extend(['Is looking for herbs', 'Is organizing the herb stores', 'Is drying some herbs', 'Is counting the poppy seeds', 'Is gathering cobwebs',
                                     'Is interpreting an omen', 'Is interpreting a prophecy', 'Hopes for a message from StarClan soon', 'Is checking up on the warriors',
                                     'Is feeling stressed taking care of the clan', 'Is thinking about taking on a new apprentice',
                                     'Is wondering if they could borrow some catmint from the other clans', 'Is looking forward to the half-moon meeting',
<<<<<<< HEAD
                                     'Is wrapping a wound with cobwebs', 'Is clearing out old herbs', 'Is proud of their ability to care for their clanmates',
                                     'Chased kits out of their den', 'Is wishing they could have a mate and kits', 'Is tending growing herbs',
                                     'Wishes they had an extra set of paws', 'Is carefully picking up spilled poppy seeds', 'Is out gathering more cobwebs',
                                     'Is reciting the names of herbs aloud', 'Wishes their clanmates could understand their struggles',
                                     'Was startled awake in the wee hours by a vivid dream', 'Is running low on catmint', 'Is running low on marigold',
                                     'Is running low on burdock root', 'Is running low on poppy seeds', 'Is running low on cobwebs', 'Is running low on feverfew',
                                     'Is running low on borage leaves', 'Is running low on tansy', 'Is running low on mouse bile',
                                     'Is teaching kits about what plants to stay away from', 'Plans to go out gathering herbs today',
                                     'Has been hearing the voices of StarClan cats...', 'Is lining nests with fresh moss and feathers'])
                    if cat.trait == 'bloodthirsty':
                        thoughts.extend(['Is gathering deathberries', 'Has been disappearing a lot lately', 'Insists only on treating cats who need it'])
                    elif cat.trait == 'strange':
                        thoughts.extend(['Insists everyone eat chamomile leaves everyday at moonhigh', 'Hisses at the kits randomly', 'Sleeps in the middle of the clearing'])
=======
                                     'Is wrapping a wound with cobwebs', 'Is clearing out old herbs', 'Is gathering deathberries',
                                     'Is proud of their ability to care for their clanmates', 'Chased kits out of their den', 'Is wishing they could have a mate and kits',
                                     'Is tending growing herbs', 'Wishes they had an extra set of paws', 'Is carefully picking up spilled poppy seeds', 'Is out gathering more cobwebs',
                                     'Is reciting the names of herbs aloud', 'Wishes their clanmates could understand thier struggles', 'Was startled awake in the wee hours by a vivid dream',
                                     'Is running low on catmint', 'Is running low on marigold', 'Is running low on burdock root', 'Is running low on poppy seeds', 'Is running low on cobwebs',
                                     'Is running low on feverfew', 'Is running low on borage leaves' 'Is running low on tansy' 'Is running low on mouse bile',
                                     'Is teaching kits about what plants to stay away from', 'Plans to go out gathering herbs today',
                                     'Has been hearing the voices of StarClan cats...', 'Is lining nests with fress moss and feathers'])
                    if cat.trait == 'bloodthirsty':
                        thoughts.extend(['Is gathering deathberries', 'Has been disappearing a lot lately', 'Insists only on treating cats who need it'])
                    elif cat.trait == 'strange':
                        thoughts.extend(['Insists everyone eat camomile leaves everyday at moonhigh', 'Hisses at the kits randomly', 'Sleeps in the middle of the clearing',
                                         'Is staring intently at the wall', 'Is drawing symbols in the dirt with thier claw'])
>>>>>>> 1a55c2e5
                elif cat.status == 'warrior':
                    thoughts.extend(['Caught scent of a fox earlier', 'Caught scent of an enemy warrior earlier', 'Is helping gathering herbs', 'Is thinking about love',
                                     'Is decorating their nest', 'Is reinforcing the camp with brambles', 'Wants to be chosen as the new deputy', 'Caught a huge rabbit',
                                     'Is dreaming about being leader', 'Tries to set a good example for younger cats', 'Wants to go on a patrol', 'Wants to go on a hunting patrol',
                                     'Is hoping to lead the next patrol', 'Is guarding the camp entrance', 'Is thinking about kits', 'Is watching over the kits', 'Is gossiping',
                                     'Plans to visit the medicine cat', 'Is sharpening their claws', 'Is feeling sore', 'Is being pestered by flies', 'Feels overworked',
                                     'Overslept and missed their patrol', 'Is exhausted from yesterday\'s patrol', 'Wants to have kits', 'Is sparring with some campmates',
                                     'Fell into the nearby creek yesterday and is still feeling damp', 'Is helping to reinforce the nursery wall with brambles',
                                     'Is hoping to be assigned to the dawn patrol tomorrow', 'Is hoping to be assigned to the hunting patrol today',
                                     'Is hoping to be asked to help patrol the borders today', 'Is itching to run in a wide open space',
                                     'Has offered to help the deputy organize today\'s patrols', 'Is guarding the camp entrance dutifully',
                                     'Is helping to escort the medicine cat to gather herbs'])
                    if cat.trait == 'bloodthirsty':
                        thoughts.extend(['Is thinking about murder', 'Is acting suspicious', 'Has been washing their paws a lot lately', 'Has disappeared often recently'])
                    elif cat.trait == 'strange':
                        thoughts.extend(['Is telling every cat about their weird dreams', 'Is chasing a butterfly', 'Stares at random cats', 'volunteered to guard the dirtplace...?',
                                         'Is telling stories that only make sense to them', 'Doesn\'t feel understood by their clanmates', 'Wandered off alone somewhere the other day',
                                         'Is staring intently at something no other cat can see', 'Is staring intently at a wall', 'Has been distracted during recent clan meetings',
                                         'Recently wandered off during a patrol, not returning until dusk'])
                    elif cat.trait == 'ambitious':
                        thoughts.extend(['Is asking the clan leader they can do to help out around camp', 'Has been taking on extra patrols lately', 'Envies the deputy\'s position',
                                         'Is being admired by many clanmates for their recent feats', 'Is boasting loudly about having defeated an enemy warrior on patrol the other day',
                                         'Seems to be ordering their fellow clanmates around', 'Has been imitating the clan leader\'s behaviour recently',
                                         'Tries to put on a brave face for their clanmates', 'Is feeling proud of themselves', 'Made sure to wake up early to volunteer for the dawn patrol',
                                         'Has been catching the most prey on the latest hunting patrols', 'Is daydreaming about a clan celebration in their honor someday'])
                    elif cat.trait == 'loyal':
                        thoughts.extend(['Is listening to the clan leader intently', 'Is listening to the deputy intently', 'Is telling the clan leader details about the recent patrol',
                                         'Is telling the deputy details about the recent patrol', 'Is offering constructive criticism to the deputy',
                                         'Has agreed to their clan leader\'s orders recently, despite their own doubts', 'Is determined to protect their loved ones, now moreso than ever',
                                         'Is making sure that everyone has eaten well', 'Is checking in on the elder\'s den', 'Recently reported the nearby scent of rogues int he territory',
                                         'Proclaimed to the clan leader their unwavering loyalty', 'Is boasting about thier loyalty to the clan',
                                         'Is rambling on to younger cats about the importance of respecting their elders'])
                    elif cat.trait == 'righteous':
                        thoughts.extend(['Wants nothing more than to live by the Warrior Code', 'Is telling off younger cats for petty dishonesty out on patrol',
                                         'Is praying to StarClan for guidance...', 'Is refusing to follow the deputy\'s recent orders due to their own morals', 'Is reevaluating their morals',
                                         'Hopes to help guide their clanmates down the right path...', 'Always cheers the loudest of any cat at warrior naming ceremonies'])
                    elif cat.thoughts == 'fierce':
                        thoughts.extend(['Is showing off their battle moves', 'Is roaring playfully at kits, making them laugh', 'Has been rough housing with the kits a little to hard lately',
                                         'Isn\'t scared of anything today!', 'Woke up with a flame in their belly this morning!', 'Is offering to lead the patrol today',
                                         'Is unusually tame today', 'Is looking forward to a challenge', 'Can\'t stop flexing their claws',
                                         'Was recently chastised by the deputy for reckless behaviour out on patrol', 'Is pushing hard for more battle training for the apprentices',
                                         'Thinks that they could take on a badger solo', 'Thinks that they could take on a fox solo', 'Thinks that they could take on a dog solo',
                                         'Hopes to earn more battle scars to show off', 'Is telling younger cats tales about valiant warriors in the thick of epic battles',
                                         'Is asking with the medicine cat what herbs may help them to be stronger in battle'])
                    elif cat.trait == 'nervous':
                        thoughts.extend(['Is hoping to not be picked for patrol today...', 'Hopes that they will be a strong enough warrior...',
                                         'Is wondering if they are more suited for life as a medicine cat...', 'Was startled by a squirrel while out on patrol!',
                                         'Was starled by a shrew while out on patrol!', 'Was startled by a fluttering bird while out on patrol!',
                                         'Feels like there are ants pricking their pelt...', 'Is dreading the thought of failure...', 'Is nervously pacing around camp',
                                         'Is nervously glancing around camp', 'Acted bravely on a recent patrol, despite their anxieties', 'Thinks that they are hearing things...',
                                         'Keeps checking their nest for burrs', 'Is double checking that the camp walls are thoroughly reinforced... just in case',
                                         'Is fumbling over their words', 'Is visibly stressed about something'])
                    elif cat.trait == 'strict':
                        thoughts.extend(['Is lecturing any cat who will listen about the Warrior Code', 'Is grumbling about troublesome kits',
                                         'Is busy chastising clanmates... but no cat is sure what for', 'Takes pride in how well-run their patrols always are',
                                         'Will not allow themselves to rest', 'Has been tough on themselves recently', 'Is conducting a rather rigorous training session for the younger warriors',
                                         'Is surveying the camp scornfully from a higher vantage point', 'Is grooming themselves, making sure every whisker is in place',
                                         'Is lashing their tail furiously', 'Can\'t stand to watch the younger cats make fools of themselves'])
                    elif cat.trait == 'charismatic':
                        thoughts.extend(['Is smiling warmly at their clanmates', 'Has the apprentices very engaged in a very, very tall tale', 'Is a favorite among the elders lately',
                                         'Is this moon\'s heartthrob', 'Is making everyone laugh at a very funny quip', 'Has recently given a wonderful speech to fellow clanmates, boosting morale',
                                         'Always manages to turn the mood into a lighter one', 'Is laughing with friends', 'Is looking around camp for someone to chare tongues with',
                                         'Has recieved several invitations to share tongues later this evening... and is deciding which to take', 'Is basking in a sunray in the camp clearing',
                                         'Plans to go on a stroll with some cat today', 'Is swishing thier tail back and forth in a laid back manner', 'Is grooming their already silky soft coat',
                                         'Is purring warmly', 'Is purring loudly', 'Is purring sweetly', 'Winked playfully at a clanmate from across the clearing!'])
                    elif cat.trait == 'calm':
                        thoughts.extend(['Is taking a moment to appreciate some peace and quiet', 'Looks on as the camp buzzes around them', 'Is politely listening to elders\'s stories',
                                         'Is basking in the gentle sunlight around camp', 'Is meditating upon a sun-warmed rock', 'Is humming a soothing tune to themselves as they work',
                                         'Is out on a peaceful stroll', 'Is remembering simpler days with fondness', 'Is offering gentle advice to a frustrated clanmate',
                                         'Is lining their nest with lavender', 'Smells sweet, like lavender', 'Never fails to offer comfort to their clanmates',
                                         'Is taking their sweet time eating thier meal', 'Is purring quietly'])
                    elif cat.trait == 'daring':
                        thoughts.extend(['Is climbing to the top of a very tall tree!', 'Is racing through camp, accidentally knocking into clanmates',
                                         'Suffered a bellyache after being dared to swallow a beetle', 'Is challenging any campmate they can to a sparring match... with minimal recruiting success',
                                         'Is challenging some campmates to a sparring match, two-on-one!', 'Is leaping from boulder to boulder out in the forest', 'Is itching to go out on a patrol',
                                         'Is twitching their tail in excitement about something', 'Recently avoided a monster on the Thunderpath by the skin of thier teeth!',
                                         'Batted at a snake on a patrol recently and fled', 'Is being scolded by the deputy for reckless behavior while out on patrol'])
                    elif cat.trait == 'loving':
                        thoughts.extend(['Is helping out with kits around camp', 'Is smiling at the antics of the younger cats', 'Is feeling content with the little things in life',
                                         'Is purring with friends', 'Is purring loudly', 'Is purring gently', 'Needs a bit of time alone today', 'Is talking with friends about recent celebrations',
                                         'Is listening to the deputy\'s troubles sympathetically', 'Is offering words of comfort to the clan leader', 'Is offering any help they can to the medicine cat'])
                    elif cat.trait == 'playful':
                        thoughts.extend(['Is playing tag with cats around camp', 'Is tossing mossballs around', 'Pounced on a stray leaf with satisfaction', 'Seems to be playing with their food',
                                         'Is giving kits badger rides on their back!', 'Is play-fighting with friends', 'Is playing a games of counting stones',
                                         'Successfully lightened a dreary mood while out on patrol the other day', 'Is hoping to be on friendly terms with neighboring clans someday',
                                         'Has been joking around a bit too much recently', 'Annoyed the patrol leader on accident the other day',
                                         'Is showing younger cats a game they used to play when they were that age', 'Is chasing a bug around the camp clearing',
                                         'Has been distracting thier fellow clanmates lately', 'Won\'t stop making funny faces when the deputy\'s back is turned',
                                         'Is riling up the kits, much to the queens\'s dismay', 'Is cracking jokes', 'Is chasing their own tail, making others laugh', 'Is happily chasing a butterfly',
                                         'Is running after a colorful beetle', 'Is letting out mrrows of laughter'])
                    elif cat.trait == 'lonesome':
                        thoughts.extend(['Is sitting alone', 'Looks on as others share tongues around the camp clearing', 'Is eating a piece of fresh kill in a corner of camp',
                                         'Went out to hunt by themselves', 'Thinks that they are alone in their thoughts and beliefs...',
                                         'Is looking longingly at other cats as they talk amongst themselves', 'Went on a long, moonlit stroll the other night', 'Is nowhere to be seen around camp',
                                         'Wonders if any cat would miss them if they travelled far away', 'Is thinking wistfully about the past...', 'Is unsure of how to start up a conversation',
                                         'Is fumbling with their words', 'Is enjoying some peace and quiet away from others', 'Is seeking out a place where they can be by themselves for a bit',
                                         'Is feeling cramped in the warrior\'s den', 'Is feeling a bit anxious after having been around so many cats at the last Gathering'])
                    elif cat.trait == 'cold':
                        thoughts.extend(['Is hissing in frustration', 'Recently snapped at the kits, making them cry', 'Is gruntling rudely at passersby', 'Wonders why others snap back at them',
                                         'Notices that their clanmates have been nervous around them lately', 'Is scolding the apprentices over something slight'])
                    elif cat.trait == 'insecure':
                        thoughts.extend(['Is wondering if they are good enough to be a warrior...', 'Wonders if the medicine cat life would have better suited them...',
                                         'Is thinking about where they belong', 'Is hoping no cat saw them trip just now', 'Almost died of embarrassment after a recent fumble on a patrol',
                                         'Doesn\'t think that thye have performing up to the clan\'s standards lately...', 'Hopes that they will make it through leaf-bare',
                                         'Took their own insecurities out on a friend the other day and feels awfully guilty...', 'Is reluctant to spar with their clanmtes today',
                                         'Doesn\'t think their hauls on hunting patrols have been substantial enough as of late'])
                    elif cat.trait == 'vengeful':
                        thoughts.extend(['Seems to be plotting something', 'Is definitely plotting something', 'Is remembering fallen loved ones painfully',
                                         'Is glaring daggers across the camp clearing', 'Swears that they will get their revenge... but for what?',
                                         'Thinks that the clan leader should declare war on a neighboring clan', 'Is angrily clawing up the ground, lost in deep thought', 'Is shredding the grass underpaw',
                                         'Is thinking of cats that have wronged them in the past'])
                    elif cat.trait == 'shameless':
                        thoughts.extend(['Is grooming intensely in clear view of everyone else in camp', 'Pushed a kit out of their way thoughtlessly', 'Is snoring... at a ridiculous volume',
                                         'Announced that they are heading to the dirtplace', 'Was found napping in the leader\'s den!', 'Is eating, chewing very loudly',
                                         'Was found to be faking a bellyache, earning a stern lecture from the medicine cat', 'Was scolded for flirting with a loner on a border patrol yesterday',
                                         'Stumbled into mud earlier and has yet to wash', 'Was found napping in another cat\'s nest!', 'Is fishing for compliments on their recently groomed fur'])
                    elif cat.trait == 'faithful':
                        thoughts.extend(['Is giving thanks to Starclan', 'Is assuring some worried clanmates that Starclan will guide them',
                                         'Is pondering their warrior ancestors, and the protections they grant the clan', 'Would follow their clanmates to the ends of the earth',
                                         'Feels safe within the walls of the camp', 'Is promising to always serve Starclan', 'Is hoping that Starclan protects their loved ones...',
                                         'Is thanking Starclan for their catch out on a hunting patrol today'])
                    elif cat.trait == 'troublesome':
                        thoughts.extend(['Won\'t stop pulling pranks', 'Recently was scolded for eating prey before the queens and elders', 'Is causing problems', 'Is ignoring the deputy\'s orders',
                                         'Is grumbling as they carry out a task for the medicine cat', 'Recently put a dead snake at the camp entrance to scare clanmates',
                                         'Is embarrassed after getting a taste of their own bitter herbs... Serves them right!', 'Got in trouble for shirking their work the other day...',
                                         'Can\'t seem to sit still!', 'Is surprisingly on task today', 'Is making clanmates laugh', 'Got scolded for telling the kits a naughty joke!',
                                         'Is lightening the mood around camp with their shenanigans', 'Got distracted quite a bit today', 'Is bored, and looking for something to get into',
                                         'Ate their fill and then some from the fresh kill pile', 'Climbed up a tree and nearly fell out!', 'Is considering bending the rules just this once... again'])
                    elif cat.trait == 'empathetic':
                        thoughts.extend(['Is listening to the woes of a fellow clanmate', 'Volunteered to gather fresh lining to the elders\' nests',
                                         'Notices a clanmate struggling with a task and offers their help', 'Is doing the extra apprentice tasks around camp, to help lighten the load',
                                         'Is sharing tongues with friends', 'Is going to keep cats in the medicine den company', 'Is taking a breath, and ponders the burdens of others they have listened to',
                                         'Is comforting kits after a scary experience'])
                    elif cat.trait == 'adventurous':
                        thoughts.extend(['Wants to explore far beyond the borders of their territory...', 'Wonders what laies beyond the distant horizon...',
                                         'Is dreaming of one day discovering something new and exciting!', 'Is itching to run, run, run!', 'Wants to climb the tallest tree in the territory!',
                                         'Is itching for some excitement around camp', 'Is considering bending the rules a bit... just this once', 'Is quietly trying to recruit others for a quick adventure',
                                         'Is showing off a trinket they found while exploring', 'Is daydreaming about how much there must be to see out in the world!'])
                    elif cat.trait == 'thoughtful':
                        thoughts.extend(['Gave an elder their favorite piece of fresh kill', 'Offered to fetch more herbs for the medicine cat', 'Is bringing soaked moss to the queens in the nursery',
                                         'Is promising to take the kits out on a stroll today if they behave', 'Plucked feathers from their meal for the kits to play with', 'Offered to go on the dawn patrol',
                                         'Is making sure that the elders all have fresh bedding', 'Is hosting a modified training session for the beginner apprentices',
                                         'Is offering to look after the kits while the queens rest', 'Is offering helpful advice to a gloomy clanmate',
                                         'Brought back a much-needed herb to a grateful medicine cat after a hunting patrol'])
                    elif cat.trait == 'compassionate':
                        thoughts.extend(['Is being scolded for giving their prey away to a starving loner', 'Spent time today with a grieving clanmate', 'Is helping the medicine cat organize herb stores',
                                         'Let their clanmate have the last piece of fresh kill on the pile this morning', 'Is making sure that the leader has eaten before they dig in to their own meal',
                                         'Is noticing with joy how well the clan is looing after one another as of late', 'Helped the elders to rise stiffly from their nests this morning',
                                         'Is listening to a clanmate\'s struggles with love'])
                    elif cat.trait == 'childish':
                        thoughts.extend(['Is chasing a butterfly around the camp', 'Is pouncing on unsuspecting apprentices', 'Is playing with their food', 'Is giggleing about clan drama with friends',
                                         'Is crunching leaves wuth their paws', 'Is whining about clan duties', 'Is teaching new games to the kits', 'Is distracted by a shiny twoleg trinket they found',
                                         'Is gnawing on a small bone busily', 'Is batting at a ball of moss', 'Is preoccupied playing an important game of Hide and Seek', 'Is laughing gleefully!'])
                    elif cat.trait == 'confident':
                        thoughts.extend(['Boasts about how much fresh kill they intend to bring back to camp today', 'Is building up a fellow clanmate\'s confidence in battle!', 'Is puffing their chest out',
                                         'Thinks that they are the best hunter in the clan', 'Thinks that they are the fastest runner in the clan', 'Thinks that they are the fiercest fighter in the clan',
                                         'Thinks that they are the smartest cat in the clan', 'Thinks that they are the funniest cat around', 'Is sure to stand tall when the clan leader walks by',
                                         'Is strutting around confidently', 'Is showing off their battle moves', 'Knows without a doubt that the clan leader must respect them',
                                         'Knows without a doubt that the deputy respects them', 'Is sure that they\'ll be asked to lead today\'s patrol',
                                         'Is letting the clan leader know their opinion on a rather serious matter'])
                    elif cat.trait == 'careful':
                        thoughts.extend(['Is asking if more border patrols should be sent out', 'Has been taking up more patrols to ensure that there are no threats about',
                                         'Is double-checking their nest for burrs', 'Is helping to reinforce the nursery walls', 'Is helping to reinforce the camp walls',
                                         'Is warning the apprentices to steer clear of the nearby river', 'Is going back to check out an old fox burrow they discovered yesterday, just to be safe', 
                                         'Is patching up a hole in the camp wall', 'Is getting a small scratch checked out by the medicine cat', 'Is slowly and methodically grooming themselves',
                                         'Is chiding a younger cat for being so reckless', 'Is glanging back and forth, across the camp', 'Is dutifully standing guard outside of camp'])
                    elif cat.trait == 'altruistic':
                        thoughts.extend(['Is taking fresh kill to the elders and queens', 'Is following the kits around camp, giving the queens a break',
                                         'Is laughing at a clanmate\'s joke, even though they didn\'t find it too terribly funny', 'Gave their share of fresh kill to the elders',
                                         'Helped to gather herbs all day with the medicine cat', 'Is putting mousebile on the elder\'s ticks', 'Is thinking of giving the deputy a gift for their hard work',
                                         'Made a keen suggestion to the clan leader the other day', 'Organized patrols this morning, to let the deputy sleep in for once',
                                         'Let the kits sleep in their nest with them last night', 'Is grooming the scruffiest cats around camp dutifully'])
                    elif cat.trait == 'bold':
                        thoughts.extend(['Winked cheekily at a clanmate', 'Is getting some looks after speaking up at the last clan meeting', 'Is criticizing the deputy\'s leadership skills, not so quietly',
                                         'Taunted rival clan cats at the border the other day', 'Is looking to challenge a senior warrior to a sparring match'])
                    elif cat.trait == 'patient':
                        thoughts.extend(['Is waiting until everyone else has taken from the fresh kill pile to eat', 'Is patiently standing guard outside of camp',
                                         'Is winning a staring contest against a clanmate', 'Is letting a kit tug on their tail', 'Is listening to older cats gripe about their day',
                                         'Is looking up, watching the clouds roll by', 'Is watching the breeze blow around the camp', 'Is listening to the grass sway',
                                         'Is listening closely to the sounds of the forest', 'Is waiting to watch the sun rise', 'Is waiting to watch the sun set', 'Is grooming, grooming, grooming away...',
                                         'Is listening to a story they\'ve heard many, many times'])
                    elif cat.trait == 'responsible':
                        thoughts.extend(['Is making sure they\'ve done all of their daily duties', 'Is going to fetch the elders new bedding today',
                                         'Is asking the deputy what they can do to be helpful around camp today', 'Was the first to rise this morning', 'Roused the other cats awake this morning',
                                         'Is repairing one of the camp walls', 'Is making sure the kits behave', 'Isn\'t sure that they should be idling around at the moment',
                                         'Is planning on going to sleep early tonight', 'Is planning to wake up early tomorrow', 'Is offering to lead the next patrol out',
                                         'Is licking their chest in embarrassment after being praised byt the deputy', 'Is making sure no work is being shirked!'])
                    elif cat.trait == 'sneaky':
                        thoughts.extend(['Is sniffing the edges of the camp wall suspiciously...', 'Smells like they may have rolled in catmint recently...',
                                         'Is currently eavesdropping on two clanmates, ears pricked', 'Is avoiding the conversation topic at paw', 'Is spreading rumors about clanmates',
                                         'Is whispering with a fellow clanmate at the edges of camp', 'Recently spent the night outside of camp', 'Is licking their chops after an unknown tasty treat',
                                         'Is teaching younger cats how to walk without making a sound'])
                    elif cat.trait == 'wise':
                        thoughts.extend(['Is teaching younger cats how to identify prey prints in the dirt', 'Is giving somber advice to a fellow clanmate',
                                         'Was saught out by the clan leader recently for their wisdom', 'Was asked by the deputy to help resolve an issue', 'Is counseling the younger cats',
                                         'Is grooming themselves thoughtfully', 'Is telling stories to a very interested bunch of clanmates', 'Has a suggestion for the clan leader that they wish to present',
                                         'Recently warned the deputy of a grave mistake they almost made'])
                elif cat.status == 'deputy':
                    thoughts.extend(['Is assigning cats to a border patrol', 'Is assigning cats to a hunting patrol', 'Is wondering what it would be like to be a leader',
                                     'Is spending time alone', 'Tries to set a good example for younger cats', 'Is thinking about kits', 'Is stressed about organizing patrols',
                                     "Wonders who will give them nine lives", 'Feels overworked', 'Is hoping for a break', 'Is assessing the apprentices',
                                     'Wishes they had an extra set of paws', 'Is assigning cats to the dawn patrol', 'Is assigning cats to the hunting patrol',
                                     'Is assigning cats to patrol the borders', 'Can\'t believe they overslept today',
                                     'Is unsure of what the rest of the clan thinks of them as deputy', 'Is doing their best to honor their clan and their leader',
                                     'Must speak with the leader soon about something they found while out on patrol'])
                    if cat.trait == 'bloodthirsty':
                        thoughts.extend(['Is thinking about murder', 'Is acting suspicious', 'Has been washing their paws a lot lately', 'Has disappeared often recently',
                                         'Thinks about killing the leader and staging it as an accident', 'Encourages the leader to start a war'])
                    elif cat.trait == 'strange':
                        thoughts.extend(['Accidentally assigns the same cat to three patrols', 'Insists a hunting patrol only bring back mice',
                                         'Goes missing and comes back smelling like garlic'])
                elif cat.status == 'leader':
                    thoughts.extend(['Is hoping for a sign from StarClan', 'Is hoping that they are leading their clan well', 'Thinks about who should mentor new apprentices',
                                     'Is worried about clan relations', 'Is spending time alone', 'Tries to set a good example for the deputy',
<<<<<<< HEAD
                                     'Is thinking about forming an alliance', 'Is assessing some apprentices', 'Is thinking about battle strategies', 'Almost lost a life recently',
                                     'Is counting how many lives they have left', 'Is thinking about what to say at the gathering', 'Is questioning their ability to lead',
                                     'Is dreading the clan meeting they must call later today', 'Is finding the responsibility of leadership to be quite the heavy burden',
                                     'Is feeling blessed by StarClan this moon', 'Is making a solemn vow to protect their clanmates',
                                     'Has been letting their deputy call the shots recently, and is proud of their initiative', 'Called an important clan meeting recently',
                                     'Is pondering the next mentors for the kits of the clan', 'Has recently picked up the scent of mischievous kits in their den...',
                                     'Is pondering recent dreams they have had... perhaps from StarClan?', 'Recently called a clan meeting, but forgot what to say',
                                     'Think they have been hearing the voices of StarClan cats...'])
                    if cat.trait == 'bloodthirsty':
                        thoughts.extend(['Encourages warriors to start fights on border patrols', 'Is debating if they should declare a war with another clan',
                                         'Is wondering if they could hold apprentice ceremonies at 4 moons old instead', 'Has been growling to themselves'])
                    elif cat.trait == 'strange':
                        thoughts.extend(['No thoughts, head empty', 'Insists they they received ten lives instead of nine', 'Has a crazed look in their eyes'
                                         'Is wondering how many cats would agree to changing the clan\'s name...'])
                elif cat.age == 'elder':
=======
                                     'Is thinking about forming an alliance', 'Is debating if they should declare a war with another clan', 'Is assessing some apprentices',
                                     'Is thinking about battle stategies', 'Almost lost a life recently', 'Is counting how many lives they have left',
                                     'Is thinking about what to say at the gathering', 'Is questioning their ability to lead', 'Is dreading the clan meeting they must call later today',
                                     'Is finding the responsibility of leadership to be quite the heavy burden', 'Is feeling blessed by StarClan this moon',
                                     'Is making a solemn vow to protect their clanmates', 'Has been letting their deputy call the shots recently, and is proud of thier initiative',
                                     'Called an important clan meeting recently', 'Is pondering the next mentors for the kits of the clan', 'Has recently picked up the scent of mischeivous kits in their den...',
                                     'Is pondering recent dreams they have had... perhaps from StarClan?', 'Recently called a clan meeting, but forgot what to say', 'Thinks they have been hearing the voices of StarClan cats...'])
                elif cat.status == 'elder':
>>>>>>> 1a55c2e5
                    thoughts.extend(['Is complaining about their nest being too rough', 'Is complaining about their aching joints', 'Is telling stories about when they were young',
                                     'Is giving advice to younger cats', 'Is complaining about thorns in their nest', 'Is bossing around the younger cats',
                                     'Is telling scary stories to the younger cats', 'Is snoring in their sleep', 'Thinking about how too many cats die young',
                                     'Is complaining about being cold', 'Is grateful they have lived so long', 'Is sharing their wisdom', 'Is being pestered by fleas',
                                     'Is requesting an apprentice\'s help with their ticks', 'Is predicting rainy weather based on their aching bones',
                                     'Hopes their legacy will continue on after their death', 'Is sharing wisdom with younger cats that is... less than helpful',
                                     'Is recounting daring expeditions for the younger cats to hear', 'Is in quite the mood today', 'Is feeling rather chipper today',
                                     'Is snoring loudly in their sleep', 'Is telling a rather tall tale to any cat who will listen',
                                     'Is asking apprentices to help check them for ticks', 'Is assisting with camp cleanup', 'Feels too stiff to leave their nest today...',
                                     'Has been sleeping a lot more as of late', 'Has been enjoying their old age', 'Got lost outside of camp for a bit today',
                                     'Doesn\'t like how times have changed since they were young', 'Is feeling rather cross today',
                                     'Thinks that times have changed for the better since they were young', 'Is recalling something no other cat remembers anymore',
                                     'Is enjoying the warm sun in the camp clearing', 'Is grumbling about the weather', 'Is giving the clan leader attitude'])
                thought = choice(thoughts)
            cat.thought = thought

            # on_patrol = ['Is having a good time out on patrol', 'Wants to return to camp to see ' + other_name,  #              'Is currently out on patrol',
            # 'Is getting rained on during their patrol',  #              'Is out hunting'] //will add later  # interact_with_loner = ['Wants to know where ' + other_name + '  #
            # came from.'] // will add

    def status_change(self, new_status):
        # revealing of traits and skills
        if self.status == 'kitten':
            self.trait = choice(self.traits)
        if (self.status == 'apprentice' and new_status != 'medicine cat apprentice') or (self.status == 'medicine cat apprentice' and new_status != 'apprentice'):
            self.skill = choice(self.skills)

        self.status = new_status
        self.name.status = new_status
        if 'apprentice' in new_status:
            self.update_mentor()
        # update class dictionary
        self.all_cats[self.ID] = self

    def is_valid_mentor(self, potential_mentor):
        # Dead cats can't be mentors
        if potential_mentor.dead:
            return False
        # Match jobs
        if self.status == 'medicine cat apprentice' and potential_mentor.status != 'medicine cat':
            return False
        if self.status == 'apprentice' and potential_mentor.status not in ['leader', 'deputy', 'warrior']:
            return False
        # If not an app, don't need a mentor
        if 'apprentice' not in self.status:
            return False
        # Dead cats don't need mentors
        if self.dead:
            return False
        return True

    def update_mentor(self, new_mentor=None):
        if new_mentor is None:
            # If not reassigning and current mentor works, leave it
            if self.mentor and self.is_valid_mentor(self.mentor):
                return
        old_mentor = self.mentor
        # Should only have mentor if alive and some kind of apprentice
        if 'apprentice' in self.status and not self.dead:
            # Need to pick a random mentor if not specified
            if new_mentor is None:
                potential_mentors = []
                priority_mentors = []
                for cat in self.all_cats.values():
                    if self.is_valid_mentor(cat):
                        potential_mentors.append(cat)
                        if len(cat.apprentice) == 0:
                            priority_mentors.append(cat)
                # First try for a cat who currently has no apprentices
                if len(priority_mentors) > 0:
                    new_mentor = choice(priority_mentors)
                elif len(potential_mentors) > 0:
                    new_mentor = choice(potential_mentors)
            # Mentor changing to chosen/specified cat
            self.mentor = new_mentor
            if new_mentor is not None:
                if self not in new_mentor.apprentice:
                    new_mentor.apprentice.append(self)
                if self in new_mentor.former_apprentices:
                    new_mentor.former_apprentices.remove(self)
        else:
            self.mentor = None
        # Move from old mentor's apps to former apps
        if old_mentor is not None and old_mentor != self.mentor:
            if self in old_mentor.apprentice:
                old_mentor.apprentice.remove(self)
            if self not in old_mentor.former_apprentices:
                old_mentor.former_apprentices.append(self)
            if old_mentor not in self.former_mentor:
                self.former_mentor.append(old_mentor)

    def update_sprite(self):
        # First make pelt, if it wasn't possible before

        if self.pelt is None:
            if self.parent1 is None:
                # If pelt has not been picked manually, this function chooses one based on possible inheritances
                self.pelt = choose_pelt(self.gender)

            elif self.parent2 is None and self.parent1 in self.all_cats.keys():
                # 1 in 3 chance to inherit a single parent's pelt
                par1 = self.all_cats[self.parent1]
                self.pelt = choose_pelt(self.gender, choice([par1.pelt.colour, None]), choice([par1.pelt.white, None]), choice([par1.pelt.name, None]),
                                        choice([par1.pelt.length, None]))

            elif self.parent1 in self.all_cats.keys() and self.parent2 in self.all_cats.keys():
                # 2 in 3 chance to inherit either parent's pelt
                par1 = self.all_cats[self.parent1]
                par2 = self.all_cats[self.parent2]
                self.pelt = choose_pelt(self.gender, choice([par1.pelt.colour, par2.pelt.colour, None]), choice([par1.pelt.white, par2.pelt.white, None]),
                                        choice([par1.pelt.name, par2.pelt.name, None]), choice([par1.pelt.length, par2.pelt.length, None]))
            else:
                self.pelt = choose_pelt(self.gender)

        # THE SPRITE UPDATE
        # draw colour & style
        new_sprite = pygame.Surface((sprites.size, sprites.size), pygame.HWSURFACE | pygame.SRCALPHA)

        if self.pelt.name not in ['Tortie', 'Calico']:
            if self.pelt.length == 'long' and self.status not in ['kitten', 'apprentice', 'medicine cat apprentice'] or self.age == 'elder':
                new_sprite.blit(sprites.sprites[self.pelt.sprites[1] + 'extra' + self.pelt.colour + str(self.age_sprites[self.age])], (0, 0))
            else:
                new_sprite.blit(sprites.sprites[self.pelt.sprites[1] + self.pelt.colour + str(self.age_sprites[self.age])], (0, 0))
        else:
            if self.pelt.length == 'long' and self.status not in ['kitten', 'apprentice', 'medicine cat apprentice'] or self.age == 'elder':
                new_sprite.blit(sprites.sprites[self.pelt.sprites[1] + 'extra' + self.pattern + str(self.age_sprites[self.age])], (0, 0))
            else:
                new_sprite.blit(sprites.sprites[self.pelt.sprites[1] + self.pattern + str(self.age_sprites[self.age])], (0, 0))

        # draw white patches
        if self.white_patches is not None:
            if self.pelt.length == 'long' and self.status not in ['kitten', 'apprentice', 'medicine cat apprentice'] or self.age == 'elder':
                new_sprite.blit(sprites.sprites['whiteextra' + self.white_patches + str(self.age_sprites[self.age])], (0, 0))
            else:
                new_sprite.blit(sprites.sprites['white' + self.white_patches + str(self.age_sprites[self.age])], (0, 0))

        # draw eyes & scars1
        if self.pelt.length == 'long' and self.status not in ['kitten', 'apprentice', 'medicine cat apprentice'] or self.age == 'elder':
            if self.specialty in scars1:
                new_sprite.blit(sprites.sprites['scarsextra' + self.specialty + str(self.age_sprites[self.age])], (0, 0))
            if self.specialty2 in scars1:
                new_sprite.blit(sprites.sprites['scarsextra' + self.specialty2 + str(self.age_sprites[self.age])], (0, 0))
            new_sprite.blit(sprites.sprites['eyesextra' + self.eye_colour + str(self.age_sprites[self.age])], (0, 0))
        else:
            if self.specialty in scars1:
                new_sprite.blit(sprites.sprites['scars' + self.specialty + str(self.age_sprites[self.age])], (0, 0))
            if self.specialty2 in scars1:
                new_sprite.blit(sprites.sprites['scars' + self.specialty2 + str(self.age_sprites[self.age])], (0, 0))
            new_sprite.blit(sprites.sprites['eyes' + self.eye_colour + str(self.age_sprites[self.age])], (0, 0))

        # draw line art
        if self.pelt.length == 'long' and self.status not in ['kitten', 'apprentice', 'medicine cat apprentice'] or self.age == 'elder':
            new_sprite.blit(sprites.sprites['lines' + str(self.age_sprites[self.age] + 9)], (0, 0))
        else:
            new_sprite.blit(sprites.sprites['lines' + str(self.age_sprites[self.age])], (0, 0))

        # draw skin and scars2 and scars3
        blendmode = pygame.BLEND_RGBA_MIN
        if self.pelt.length == 'long' and self.status not in ['kitten', 'apprentice', 'medicine cat apprentice'] or self.age == 'elder':
            new_sprite.blit(sprites.sprites['skinextra' + self.skin + str(self.age_sprites[self.age])], (0, 0))
            if self.specialty in scars2:
                new_sprite.blit(sprites.sprites['scarsextra' + self.specialty + str(self.age_sprites[self.age])], (0, 0), special_flags=blendmode)
            if self.specialty2 in scars2:
                new_sprite.blit(sprites.sprites['scarsextra' + self.specialty2 + str(self.age_sprites[self.age])], (0, 0), special_flags=blendmode)
            if self.specialty in scars3:
                new_sprite.blit(sprites.sprites['scarsextra' + self.specialty + str(self.age_sprites[self.age])], (0, 0))
            if self.specialty2 in scars3:
                new_sprite.blit(sprites.sprites['scarsextra' + self.specialty2 + str(self.age_sprites[self.age])], (0, 0))
        else:
            new_sprite.blit(sprites.sprites['skin' + self.skin + str(self.age_sprites[self.age])], (0, 0))
            if self.specialty in scars2:
                new_sprite.blit(sprites.sprites['scars' + self.specialty + str(self.age_sprites[self.age])], (0, 0), special_flags=blendmode)
            if self.specialty2 in scars2:
                new_sprite.blit(sprites.sprites['scars' + self.specialty2 + str(self.age_sprites[self.age])], (0, 0), special_flags=blendmode)
            if self.specialty in scars3:
                new_sprite.blit(sprites.sprites['scars' + self.specialty + str(self.age_sprites[self.age])], (0, 0))
            if self.specialty2 in scars3:
                new_sprite.blit(sprites.sprites['scars' + self.specialty2 + str(self.age_sprites[self.age])], (0, 0))

        # reverse, if assigned so
        if self.reverse:
            new_sprite = pygame.transform.flip(new_sprite, True, False)

        # apply
        self.sprite = new_sprite
        self.big_sprite = pygame.transform.scale(new_sprite, (sprites.new_size, sprites.new_size))
        self.large_sprite = pygame.transform.scale(self.big_sprite, (sprites.size * 3, sprites.size * 3))

        # update class dictionary
        self.all_cats[self.ID] = self

    def draw(self, pos):
        new_pos = list(pos)
        if pos[0] == 'center':
            new_pos[0] = screen_x / 2 - sprites.size / 2
        elif pos[0] < 0:
            new_pos[0] = screen_x + pos[0] - sprites.size
        self.used_screen.blit(self.sprite, new_pos)

    def draw_big(self, pos):
        new_pos = list(pos)
        if pos[0] == 'center':
            new_pos[0] = screen_x / 2 - sprites.new_size / 2
        elif pos[0] < 0:
            new_pos[0] = screen_x + pos[0] - sprites.new_size
        self.used_screen.blit(self.big_sprite, new_pos)

    def draw_large(self, pos):
        new_pos = list(pos)
        if pos[0] == 'center':
            new_pos[0] = screen_x / 2 - sprites.size * 3 / 2
        elif pos[0] < 0:
            new_pos[0] = screen_x + pos[0] - sprites.size * 3
        self.used_screen.blit(self.large_sprite, new_pos)

    def save_cats(self):
        data = ''
        for x in self.all_cats.values():
            # cat ID -- name prefix : name suffix
            data += x.ID + ',' + x.name.prefix + ':' + x.name.suffix + ','
            # cat gender -- status -- age -- trait
            data += x.gender + ',' + x.status + ',' + str(x.age) + ',' + x.trait + ','
            # cat parent1 -- parent2 -- mentor
            if x.parent1 is None:
                data += 'None ,'
            else:
                data += x.parent1 + ','
            if x.parent2 is None:
                data += 'None ,'
            else:
                data += x.parent2 + ','
            if x.mentor is None:
                data += 'None ,'
            else:
                data += x.mentor.ID + ','

            # pelt type -- colour -- white -- length
            data += x.pelt.name + ',' + x.pelt.colour + ',' + str(x.pelt.white) + ',' + x.pelt.length + ','
            # sprite kitten -- adolescent
            data += str(x.age_sprites['kitten']) + ',' + str(x.age_sprites['adolescent']) + ','
            # sprite adult -- elder
            data += str(x.age_sprites['adult']) + ',' + str(x.age_sprites['elder']) + ','
            # eye colour -- reverse -- white patches -- pattern
            data += x.eye_colour + ',' + str(x.reverse) + ',' + str(x.white_patches) + ',' + str(x.pattern) + ','
            # skin -- skill -- NONE  -- specs  -- moons
            data += x.skin + ',' + x.skill + ',' + 'None' + ',' + str(x.specialty) + ',' + str(x.moons) + ','
            # mate -- dead  -- dead sprite
            data += str(x.mate) + ',' + str(x.dead) + ',' + str(x.age_sprites['dead'])

            # scar 2
            data += ',' + str(x.specialty2)
            # experience
            data += ',' + str(x.experience)
            # dead_for x moons
            data += ',' + str(x.dead_for)
            # apprentice
            if x.apprentice:
                data += ','
                for cat in x.apprentice:
                    data += str(cat.ID) + ';'
                # remove last semicolon
                data = data[:-1]
            else:
                data += ',' + 'None'
            # former apprentice
            if x.former_apprentices:
                data += ','
                for cat in x.former_apprentices:
                    if cat is not None:
                        data += str(cat.ID) + ';'
                # remove last semicolon
                data = data[:-1]
            else:
                data += ',' + 'None'
            # next cat
            data += '\n'

        # remove one last unnecessary new line
        data = data[:-1]

        if game.switches['clan_name'] != '':
            clanname = game.switches['clan_name']
        else:
            clanname = game.switches['clan_list'][0]
        with open('saves/' + clanname + 'cats.csv', 'w') as write_file:
            write_file.write(data)

    def load_cats(self):
        if game.switches['clan_list'][0].strip() == '':
            cat_data = ''
        else:
            if os.path.exists('saves/' + game.switches['clan_list'][0] + 'cats.csv'):
                with open('saves/' + game.switches['clan_list'][0] + 'cats.csv', 'r') as read_file:
                    cat_data = read_file.read()
            else:
                with open('saves/' + game.switches['clan_list'][0] + 'cats.txt', 'r') as read_file:
                    cat_data = read_file.read()

        if len(cat_data) > 0:
            cat_data = cat_data.replace('\t', ',')
            for i in cat_data.split('\n'):
                # CAT: ID(0) - prefix:suffix(1) - gender(2) - status(3) - age(4) - trait(5) - parent1(6) - parent2(7)
                #  - mentor(8)
                # PELT: pelt(9) - colour(10) - white(11) - length(12)
                # SPRITE: kitten(13) - apprentice(14) - warrior(15) - elder(16) - eye colour(17) - reverse(18)
                # - white patches(19) - pattern(20) - skin(21) - skill(22) - NONE(23) - spec(24) - moons(25) - mate(26)
                # dead(27) - SPRITE:dead(28)
                if i.strip() != '':
                    attr = i.split(',')
                    for x in range(len(attr)):
                        attr[x] = attr[x].strip()
                        if attr[x] in ['None', 'None ']:
                            attr[x] = None
                        elif attr[x].upper() == 'TRUE':
                            attr[x] = True
                        elif attr[x].upper() == 'FALSE':
                            attr[x] = False

                    game.switches['error_message'] = 'There was an error loading cat # ' + str(attr[0])

                    the_pelt = choose_pelt(attr[2], attr[10], attr[11], attr[9], attr[12], True)
                    the_cat = Cat(ID=attr[0], prefix=attr[1].split(':')[0], suffix=attr[1].split(':')[1], gender=attr[2], status=attr[3], pelt=the_pelt, parent1=attr[6],
                                  parent2=attr[7], eye_colour=attr[17])
                    the_cat.age, the_cat.mentor = attr[4], attr[8]
                    the_cat.age_sprites['kitten'], the_cat.age_sprites['adolescent'] = int(attr[13]), int(attr[14])
                    the_cat.age_sprites['adult'], the_cat.age_sprites['elder'] = int(attr[15]), int(attr[16])
                    the_cat.age_sprites['young adult'], the_cat.age_sprites['senior adult'] = int(attr[15]), int(attr[15])
                    the_cat.reverse, the_cat.white_patches, the_cat.pattern = attr[18], attr[19], attr[20]
                    the_cat.trait, the_cat.skin, the_cat.specialty = attr[5], attr[21], attr[24]

                    if len(attr) > 29:
                        the_cat.specialty2 = attr[29]
                    else:
                        the_cat.specialty2 = None

                    if len(attr) > 30:
                        the_cat.experience = int(attr[30])
                        experiencelevels = ['very low', 'low', 'slightly low', 'average', 'somewhat high', 'high', 'very high', 'master', 'max']
                        the_cat.experience_level = experiencelevels[math.floor(int(the_cat.experience) / 10)]

                    else:
                        the_cat.experience = 0

                    if len(attr) > 25:
                        # Attributes that are to be added after the update
                        the_cat.moons = int(attr[25])
                        if len(attr) >= 27:
                            # assigning mate to cat, if any
                            the_cat.mate = attr[26]
                        if len(attr) >= 28:
                            # Is the cat dead
                            the_cat.dead = attr[27]
                            the_cat.age_sprites['dead'] = attr[28]
                    if len(attr) > 31:
                        the_cat.dead_for = int(attr[31])
                    the_cat.skill = attr[22]

                    if len(attr) > 32 and attr[32] is not None:
                        the_cat.apprentice = attr[32].split(';')
                    if len(attr) > 33 and attr[33] is not None:
                        the_cat.former_apprentices = attr[33].split(';')

            game.switches['error_message'] = 'There was an error loading this clan\'s mentors/apprentices'

            for n in self.all_cats.values():
                # Load the mentors and apprentices after all cats have been loaded
                n.mentor = cat_class.all_cats.get(n.mentor)
                apps = []
                former_apps = []
                for app_id in n.apprentice:
                    app = cat_class.all_cats.get(app_id)
                    # Make sure if cat isn't an apprentice, they're a former apprentice
                    if 'apprentice' in app.status:
                        apps.append(app)
                    else:
                        former_apps.append(app)
                for f_app_id in n.former_apprentices:
                    f_app = cat_class.all_cats.get(f_app_id)
                    former_apps.append(f_app)
                n.apprentice = apps
                n.former_apprentices = former_apps
                n.update_sprite()

            game.switches['error_message'] = ''

    def load(self, cat_dict):
        """ A function that takes a dictionary containing other dictionaries with attributes and values of all(?)
         cats from a save file and redistributes the values onto new cat object attributes.
         The dict is in form:
         cat_dict = { ID : [(prefix, suffix), {attribute: value}] }"""
        for cat in cat_dict.keys():  # cat is the ID of the cats
            # create the cat object
            name = cat_dict[cat][0]
            new_cat = Cat(prefix=name[0], suffix=name[1], ID=cat)

            # put attribute dict into easier accessible variable
            attr_dict = cat_dict[cat][1]

            # go through attributes
            for attr in attr_dict.keys():
                value = attr_dict[attr]  # value of attribute
                # turn value into other forms than string if necessary
                if value == 'None':
                    value = None
                elif value == 'False':
                    value = False
                elif value == 'True':
                    value = True

                # Assign values to cat object
                if attr == 'status':
                    new_cat.status = value  # STATUS
                if attr == 'parent1':
                    new_cat.parent1 = value  # PARENT1
                if attr == 'parent2':
                    new_cat.parent2 = value  # PARENT2
                if attr == 'sex':
                    new_cat.gender = value  # SEX / GENDER
                if attr == 'moons':
                    new_cat.moons = int(value)  # MOONS
                if attr == 'age':
                    new_cat.age = int(value)  # AGE
                if attr == 'dead':
                    new_cat.dead = value  # DEAD ( OR NOT )
                if attr == 'dead_for':
                    new_cat.dead_for = int(value)  # DEAD FOR ( MOONS )
                if attr == 'pelt':
                    new_cat.pelt = value  # PELT
                if attr == 'eye_colour':
                    new_cat.eye_colour = value  # EYES
                if attr == 'mate':
                    new_cat.mate = value  # MATE
                if attr == 'trait':
                    new_cat.trait = value  # TRAIT
                if attr == 'skill':
                    new_cat.skill = value  # SKILL
                if attr == 'mentor':
                    new_cat.mentor = value

    def describe_color(self):
        color_name = ''
        color_name = str(self.pelt.colour).lower()
        if color_name == 'palegrey':
            color_name = 'pale grey'
        elif color_name == 'darkgrey':
            color_name = 'dark grey'
        elif color_name == 'paleginger':
            color_name = 'pale ginger'
        elif color_name == 'darkginger':
            color_name = 'dark ginger'
        elif color_name == 'lightbrown':
            color_name = 'light brown'
        elif color_name == 'darkbrown':
            color_name = 'dark brown'
        if self.pelt.name == "Tabby":
            color_name = color_name + ' tabby'
        elif self.pelt.name == "Speckled":
            color_name = color_name + ' speckled'
        elif self.pelt.name == "Tortie" or self.pelt.name == "Calico":
            color_name = 'tortie'  # check for calico or for white later
        # enough to comment but not make calico
        elif self.white_patches in ['LITTLE', 'LITTLECREAMY', 'LIGHTTUXEDO', 'BUZZARDFANG']:
            color_name = color_name + ' and white'
        # and white
        elif self.white_patches in ['ANY', 'TUXEDO', 'ANY2', 'ANYCREAMY', 'TUXEDOCREAMY', 'ANY2CREAMY', 'BROKEN']:
            if color_name == 'tortie':
                color_name = 'calico'
            else:
                color_name = color_name + ' and white'
        # white and
        elif self.white_patches in ['VAN', 'VANCREAMY', 'ONEEAR', 'LIGHTSONG']:
            color_name = 'white and ' + color_name
        # colorpoint
        elif self.white_patches in ['COLOURPOINT', 'RAGDOLL', 'COLOURPOINTCREAMY']:
            color_name = color_name + ' point'
            if color_name == 'darkginger point':
                color_name = 'flame point'
        # vitiligo
        elif self.white_patches in ['VITILIGO']:
            color_name = color_name + ' with vitiligo'

        if color_name == 'tortie':
            color_name = 'tortoiseshell'

        if color_name == 'white and white':
            color = name = 'white'

        return color_name

    def describe_cat(self):
        if self.gender == 'male':
            sex = 'tom'
        else:
            sex = 'she-cat'
        description = self.describe_color()
        description += ' ' + str(self.pelt.length).lower() + '-furred ' + sex
        return description


# CAT CLASS ITEMS
cat_class = Cat(example=True)
game.cat_class = cat_class

# The randomized cat sprite in Main Menu screen
example_cat = Cat(status=choice(["kitten", "apprentice", "warrior", "elder"]), example=True)
example_cat.update_sprite()


# Twelve example cats
def create_example_cats():
    e = random.sample(range(12), 3)
    for a in range(12):
        if a in e:
            game.choose_cats[a] = Cat(status='warrior')
        else:
            game.choose_cats[a] = Cat(status=choice(['kitten', 'apprentice', 'warrior', 'warrior', 'elder']))
        game.choose_cats[a].update_sprite()<|MERGE_RESOLUTION|>--- conflicted
+++ resolved
@@ -246,11 +246,7 @@
                     starclan_thoughts.extend([  # thoughts with other cats that are alive
                         'Is watching over ' + other_name, 'Is curious about what ' + other_name + ' is doing', 'Wants to send a message to ' + other_name,
                         'Is currently walking in the dreams of ' + other_name, 'Is proud of ' + other_name, 'Is disappointed in ' + other_name, 'Wants to warn ' + other_name,
-<<<<<<< HEAD
-                        'Has been following the growth of ' + other_name, 'Has seen the future demise of ' + other_name, 'Is looking to visit ' + other_name + ' in a dream soon',
-=======
                         'Has been following the growth of ' + other_name, 'Has seeen ' + other_name + '\'s future demise', 'Is looking to visit ' + other_name + ' in a dream soon',
->>>>>>> 1a55c2e5
                         'Accidentally found themselves in ' + other_name + '\'s dreams the other night', 'Wants to warn ' + other_name + ' about something that will happen soon',
                         'Knows what ' + other_name + '\'s secret is and wants to tell some cat'])
                 if cat.status in ['kitten', 'apprentice', 'medicine cat apprentice']:  # dead young cat thoughts
@@ -321,14 +317,9 @@
                                              'Is jealous that ' + other_name + ' is getting more attention than them',
                                              'Won\'t stop crying that they\'re hungry... but they just ate!'])
                         elif other_cat.status != 'kitten':  # kit thoughts about older cat
-<<<<<<< HEAD
                             thoughts.extend(['Is biting ' + other_name + '\'s tail', 'Sticks their tongue out at ' + other_name, 'Whines to ' + other_name,
                                              'Is demanding ' + other_name + '\'s attention', 'Really looks up to ' + other_name,
                                              'Is hiding under a bush from ' + other_name + ', but they can\'t stop giggling', 'Is pretending to be ' + other_name])
-=======
-                            thoughts.extend(['Is biting ' + other_name + '\'s tail', 'Sticks their tongue out at ' + other_name, 'Whines to ' + other_name, 'Is demanding ' + other_name + '\'s attention', 
-                                'Really looks up to ' + other_name, 'Is hiding under a bush from ' + other_name + ', but they can\'t stop giggling', 'Is pretending to be ' + other_name])
->>>>>>> 1a55c2e5
                     elif cat.status in ['apprentice', 'medicine cat apprentice', 'warrior', 'medicine cat', 'deputy', 'leader']:
                         if other_cat.status == 'kitten':  # older cat thoughts about kit
                             thoughts.extend(['Trips over ' + other_name, 'Is giving advice to ' + other_name, 'Is giving ' + other_name + ' a badger ride on their back!',
@@ -339,28 +330,15 @@
                                              'Can\'t take their eyes off of ' + other_name + ' for more than a few seconds',
                                              'Gave ' + other_name + ' a trinket they found while out on patrol today'])
                         else:
-                            thoughts.extend(
-                                ['Is fighting with ' + other_name, 'Is talking with ' + other_name, 'Is sharing prey with ' + other_name, 'Heard a rumor about ' + other_name,
-                                 'Just told ' + other_name + ' a hilarious joke'])
-                    if cat.age == other_cat.age and cat.parent1 != other_cat.parent1 and cat.parent2 != other_cat.parent2 and cat.ID not in [other_cat.parent1,
-                                                                                                                                             other_cat.parent2] and other_cat.ID \
-                            not in [
-                        cat.parent1, cat.parent2] and cat.mate is None and other_cat.mate is None and cat.age == other_cat.age:
-                        thoughts.extend(
-                            ['Is developing a crush on ' + other_name, 'Is spending a lot of time with ' + other_name, 'Feels guilty about hurting ' + other_name + '\'s feelings',
-<<<<<<< HEAD
-                             'Can\'t seem to stop talking about ' + other_name, 'Would spend the entire day with ' + other_name + ' if they could',
-                             'Was caught enjoying a moonlit stroll with ' + other_name + ' last night...',
-                             'Keeps shyly glancing over at ' + other_name + ' as the clan talks about kits', 'Gave a pretty flower they found to ' + other_name,
-                             'Is admiring ' + other_name + ' from afar...', 'Is thinking of the best ways to impress ' + other_name, 'Doesn\'t want ' + other_name + ' to overwork',                                                                                                                           ' themselves',
-                             'Is rolling around a little too playfully with ' + other_name + '...', 'Is wondering what it would be like to grow old with ' + other_name,
-                             'Thinks that ' + other_name + ' is really funny', 'Thinks that ' + other_name + ' is really charming'])
-=======
-                             'Can\'t seem to stop talking about ' + other_name, 'Would spend the entire day with ' + other_name + ' if they could', 'Was caught enjoying a moonlit stroll with ' + other_name + ' last night...',
-                             'Keeps shyly glancing over at ' + other_name + ' as the clan talks about kits', 'Gave a pretty flower they found to ' + other_name, 'Is admiring ' + other_name + ' from afar...',
-                             'Is thinking of the best ways to impress ' + other_name, 'Doesn\'t want ' + other_name + ' to overwork themselves', 'Is rolling around a little too playfully with ' + other_name + '...',
-                             'Is wondering what it would be like to grow old with ' + other_name, 'Thinks that ' + other_name + ' is really funny', 'Thinks that ' + other_name + ' is really charming'])
->>>>>>> 1a55c2e5
+                            thoughts.extend(['Is fighting with ' + other_name, 'Is talking with ' + other_name, 'Is sharing prey with ' + other_name, 'Heard a rumor about ' + other_name,
+                                             'Just told ' + other_name + ' a hilarious joke'])
+                    if cat.age == other_cat.age and cat.parent1 != other_cat.parent1 and cat.parent2 != other_cat.parent2 and cat.ID not in [other_cat.parent1,other_cat.parent2] and other_cat.ID not in [cat.parent1, cat.parent2] and cat.mate is None and other_cat.mate is None and cat.age == other_cat.age:
+                        thoughts.extend(['Is developing a crush on ' + other_name, 'Is spending a lot of time with ' + other_name, 'Feels guilty about hurting ' + other_name + '\'s feelings',
+                                         'Can\'t seem to stop talking about ' + other_name, 'Would spend the entire day with ' + other_name + ' if they could',
+                                         'Was caught enjoying a moonlit stroll with ' + other_name + ' last night...',
+                                         'Keeps shyly glancing over at ' + other_name + ' as the clan talks about kits', 'Gave a pretty flower they found to ' + other_name,
+                                         'Is admiring ' + other_name + ' from afar...', 'Is thinking of the best ways to impress ' + other_name, 'Doesn\'t want ' + other_name + ' to overwork themselves',
+                                         'Is rolling around a little too playfully with ' + other_name + '...', 'Is wondering what it would be like to grow old with ' + other_name,])
                 if cat.status == 'kitten':
                     thoughts.extend(['Plays mossball by themselves', 'Is annoying older cats', 'Wonders what their full name will be', 'Pretends to be a warrior',
                                      'Is becoming interested in herbs', 'Tries to sneak out of camp', 'Is rolling around on the ground', 'Is chasing their tail',
@@ -368,7 +346,6 @@
                                      'Wonders who their mentor will be', "Practices the hunting crouch", 'Pretends to fight an enemy warrior', 'Wants to take a nap',
                                      'Is scared after having a nightmare', 'Thinks they saw a StarClan cat in their dreams', 'Wants to snuggle',
                                      'Wishes other cats would stop babying them', 'Is hiding from other cats', 'Is bouncing around in excitement', 'Whines about being hungry',
-<<<<<<< HEAD
                                      'Is asking the older cats about how kittens are made', 'Is pestering older cats to play with them', 'Is whining for milk',
                                      'Is whimpering in their sleep', 'Is trying to growl menacingly', 'Is adamantly refusing to take their nap',
                                      'Was nipped on the rump by an elder for being naughty', 'Is batting pebbles across the camp clearing',
@@ -378,14 +355,6 @@
                                      'Is hatching a plan to sneak out of camp and play', 'Is running like a whirlwind around the camp', 'Is pretending to be the clan leader',
                                      'Is pretending to be deputy', 'Is pretending to be the medicine cat', 'Doesn\'t want to grow up yet...', 'Wants to be a warrior already!',
                                      'Got in trouble for bringing thorns into the nest', 'Is asking older cats how kits are born'])
-=======
-                                     'Is asking the older cats about where kits come from', 'Is pestering older cats to play with them', 'Is whining for milk', 'Is whimpering in their sleep',
-                                     'Is trying to growl menacingly', 'Is adamantly refusing to take their nap', 'Was nipped on the rump by an elder for being naughty', 'Is batting pebbles across the camp clearing',
-                                     'Is regretting eating the bug that they caught', 'Recently took a tumble off of a log', 'Is busy mastering a battle move they are performing incorrectly',
-                                     'Refuses to eat the herbs the Medicine Cat has given them for thier tummy', 'Is scrambling the Medicine Cat\'s herbs!', 'Is crying after rough-housing too hard with the older cats',
-                                     'Is hatching a plan to sneak out of camp and play', 'Is running like a whirlwind around the camp', 'Is pretending to be the clan leader',
-                                     'Is pretending to be deputy', 'Is pretrending to be the Medicine Cat', 'Doesn\'t want to grow up yet...', 'Wants to be a warrior already!', 'Got in trouble for bringing thorns into the nest',
-                                     'Is asking older cats where kits come from'])
                     if cat.trait == 'nervous':
                         thoughts.extend(['Was startled by a croaking frog', 'Is doing their best not to get stepped on by the bigger cats']) 
                     elif cat.trait == 'charming':
@@ -393,8 +362,7 @@
                                          'Is hoping the patrol will come back with a special gift for them like usual', 'Is trying to purr thier way out of trouble with the Medicine Cat'])
                     elif cat.trait == 'impulsive':
                         thoughts.extend(['Keeps streaking across the clearing', 'Is stuck in a tree... again', 'Is complaining of a tummy ache after eating too much',
-                                     'Is awfully close to getting a nip on the rump for misbehaving', 'Is waiting for an opportunity to sprint out of sight'])
->>>>>>> 1a55c2e5
+                                         'Is awfully close to getting a nip on the rump for misbehaving', 'Is waiting for an opportunity to sprint out of sight'])
                 elif cat.status == 'apprentice':
                     thoughts.extend(['Is thinking about the time they caught a huge rabbit', 'Wonders what their full name will be', 'Is irritating their mentor',
                                      'Is arguing with their mentor', 'Is listening to their mentor', 'Plans to visit the elders soon', "Practices the hunting crouch",
@@ -424,7 +392,6 @@
                                      'Is interpreting an omen', 'Is interpreting a prophecy', 'Hopes for a message from StarClan soon', 'Is checking up on the warriors',
                                      'Is feeling stressed taking care of the clan', 'Is thinking about taking on a new apprentice',
                                      'Is wondering if they could borrow some catmint from the other clans', 'Is looking forward to the half-moon meeting',
-<<<<<<< HEAD
                                      'Is wrapping a wound with cobwebs', 'Is clearing out old herbs', 'Is proud of their ability to care for their clanmates',
                                      'Chased kits out of their den', 'Is wishing they could have a mate and kits', 'Is tending growing herbs',
                                      'Wishes they had an extra set of paws', 'Is carefully picking up spilled poppy seeds', 'Is out gathering more cobwebs',
@@ -438,21 +405,6 @@
                         thoughts.extend(['Is gathering deathberries', 'Has been disappearing a lot lately', 'Insists only on treating cats who need it'])
                     elif cat.trait == 'strange':
                         thoughts.extend(['Insists everyone eat chamomile leaves everyday at moonhigh', 'Hisses at the kits randomly', 'Sleeps in the middle of the clearing'])
-=======
-                                     'Is wrapping a wound with cobwebs', 'Is clearing out old herbs', 'Is gathering deathberries',
-                                     'Is proud of their ability to care for their clanmates', 'Chased kits out of their den', 'Is wishing they could have a mate and kits',
-                                     'Is tending growing herbs', 'Wishes they had an extra set of paws', 'Is carefully picking up spilled poppy seeds', 'Is out gathering more cobwebs',
-                                     'Is reciting the names of herbs aloud', 'Wishes their clanmates could understand thier struggles', 'Was startled awake in the wee hours by a vivid dream',
-                                     'Is running low on catmint', 'Is running low on marigold', 'Is running low on burdock root', 'Is running low on poppy seeds', 'Is running low on cobwebs',
-                                     'Is running low on feverfew', 'Is running low on borage leaves' 'Is running low on tansy' 'Is running low on mouse bile',
-                                     'Is teaching kits about what plants to stay away from', 'Plans to go out gathering herbs today',
-                                     'Has been hearing the voices of StarClan cats...', 'Is lining nests with fress moss and feathers'])
-                    if cat.trait == 'bloodthirsty':
-                        thoughts.extend(['Is gathering deathberries', 'Has been disappearing a lot lately', 'Insists only on treating cats who need it'])
-                    elif cat.trait == 'strange':
-                        thoughts.extend(['Insists everyone eat camomile leaves everyday at moonhigh', 'Hisses at the kits randomly', 'Sleeps in the middle of the clearing',
-                                         'Is staring intently at the wall', 'Is drawing symbols in the dirt with thier claw'])
->>>>>>> 1a55c2e5
                 elif cat.status == 'warrior':
                     thoughts.extend(['Caught scent of a fox earlier', 'Caught scent of an enemy warrior earlier', 'Is helping gathering herbs', 'Is thinking about love',
                                      'Is decorating their nest', 'Is reinforcing the camp with brambles', 'Wants to be chosen as the new deputy', 'Caught a huge rabbit',
@@ -667,7 +619,6 @@
                 elif cat.status == 'leader':
                     thoughts.extend(['Is hoping for a sign from StarClan', 'Is hoping that they are leading their clan well', 'Thinks about who should mentor new apprentices',
                                      'Is worried about clan relations', 'Is spending time alone', 'Tries to set a good example for the deputy',
-<<<<<<< HEAD
                                      'Is thinking about forming an alliance', 'Is assessing some apprentices', 'Is thinking about battle strategies', 'Almost lost a life recently',
                                      'Is counting how many lives they have left', 'Is thinking about what to say at the gathering', 'Is questioning their ability to lead',
                                      'Is dreading the clan meeting they must call later today', 'Is finding the responsibility of leadership to be quite the heavy burden',
@@ -682,17 +633,7 @@
                     elif cat.trait == 'strange':
                         thoughts.extend(['No thoughts, head empty', 'Insists they they received ten lives instead of nine', 'Has a crazed look in their eyes'
                                          'Is wondering how many cats would agree to changing the clan\'s name...'])
-                elif cat.age == 'elder':
-=======
-                                     'Is thinking about forming an alliance', 'Is debating if they should declare a war with another clan', 'Is assessing some apprentices',
-                                     'Is thinking about battle stategies', 'Almost lost a life recently', 'Is counting how many lives they have left',
-                                     'Is thinking about what to say at the gathering', 'Is questioning their ability to lead', 'Is dreading the clan meeting they must call later today',
-                                     'Is finding the responsibility of leadership to be quite the heavy burden', 'Is feeling blessed by StarClan this moon',
-                                     'Is making a solemn vow to protect their clanmates', 'Has been letting their deputy call the shots recently, and is proud of thier initiative',
-                                     'Called an important clan meeting recently', 'Is pondering the next mentors for the kits of the clan', 'Has recently picked up the scent of mischeivous kits in their den...',
-                                     'Is pondering recent dreams they have had... perhaps from StarClan?', 'Recently called a clan meeting, but forgot what to say', 'Thinks they have been hearing the voices of StarClan cats...'])
                 elif cat.status == 'elder':
->>>>>>> 1a55c2e5
                     thoughts.extend(['Is complaining about their nest being too rough', 'Is complaining about their aching joints', 'Is telling stories about when they were young',
                                      'Is giving advice to younger cats', 'Is complaining about thorns in their nest', 'Is bossing around the younger cats',
                                      'Is telling scary stories to the younger cats', 'Is snoring in their sleep', 'Thinking about how too many cats die young',
