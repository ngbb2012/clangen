from .pelts import *
from .names import *
from .sprites import *
from .game_essentials import *
from .relationship import *
from random import choice, randint
import math
import os.path
import json


class Cat(object):
    used_screen = screen
    traits = ['active', 'adventurous', 'altruistic', 'ambitious', 'athletic', 'bloodthirsty', 'bold', 'careful', 'chaotic', 'childish', 'clumsy', 'cold', 'compassionate', 'confident', 'controlling', 'deceptive', 'devoted', 'dramatic', 'eloquent', 'empathetic', 'fair', 'faithful', 'fierce', 'generous', 'gentle', 'graceful', 'greedy', 'innovative', 'insecure', 'insightful', 'lazy', 'lonesome', 'loving', 'loyal', 'nervous', 'open-minded', 'optimistic', 'paranoid', 'passionate', 'patient', 'peaceful', 'pessimistic', 'petty', 'playful', 'resourceful', 'responsible', 'righteous', 'sadistic', 'secretive', 'selfish', 'shameless', 'sincere', 'sneaky', 'strange', 'strict', 'stubborn', 'thoughtful', 'timid', 'tough', 'troublesome', 'uncooperative', 'vengeful', 'willful', 'wise']
    kit_traits = ['bouncy', 'bullying', 'daydreamer', 'nervous', 'charming', 'attention-seeker', 'impulsive', 'inquisitive', 'bossy', 'troublesome', 'quiet', 'daring', 'sweet',
                  'insecure', 'noisy', 'polite']
    ages = ['kitten', 'adolescent', 'young adult', 'adult', 'senior adult', 'elder', 'dead']
    age_moons = {'kitten': [0, 5], 'adolescent': [6, 11], 'young adult': [12, 47], 'adult': [48, 95], 'senior adult': [96, 119], 'elder': [120, 199]}
    gender_tags = {'female': 'F', 'male': 'M'}
    skills = ['good hunter', 'great hunter', 'fantastic hunter', 'smart', 'very smart', 'extremely smart', 'good fighter', 'great fighter', 'excellent fighter', 'good speaker',
              'great speaker', 'excellent speaker', 'strong connection to starclan', 'good teacher', 'great teacher', 'fantastic teacher']
    med_skills = ['good healer', 'great healer', 'fantastic healer', 'omen sight', 'dream walker', 'strong connection to starclan', 'lore keeper', 'good teacher', 'great teacher',
                  'fantastic teacher', 'keen eye', 'smart', 'very smart', 'extremely smart', 'good mediator', 'great mediator', 'excellent mediator', 'clairvoyant', 'prophet']

    all_cats = {}  # ID: object
    other_cats = {} # cats outside the clan

    def __init__(self, prefix=None, gender=None, status="kitten", parent1=None, parent2=None, pelt=None, eye_colour=None, suffix=None, ID=None, moons=None, example=False):
        self.gender = gender
        self.status = status
        self.age = None
        self.parent1 = parent1
        self.parent2 = parent2
        self.pelt = pelt
        self.eye_colour = eye_colour
        self.mentor = None
        self.former_mentor = []
        self.apprentice = []
        self.former_apprentices = []
        self.relationships = []
        self.mate = None
        self.placement = None
        self.example = example
        self.dead = False
        self.died_by = None  # once the cat dies, tell the cause
        self.dead_for = 0  # moons
        self.thought = ''
        self.genderalign = None
        if ID is None:
            potential_ID = str(randint(10000, 9999999))
            while potential_ID in self.all_cats:
                potential_ID = str(randint(10000, 9999999))
            self.ID = potential_ID
        else:
            self.ID = ID
        # personality trait and skill
        if self.status != 'kitten':
            self.trait = choice(self.traits)
            if self.status == 'medicine cat':
                self.skill = choice(self.med_skills)
            elif self.status != 'apprentice' and self.status != 'medicine cat apprentice':
                self.skill = choice(self.skills)
            else:
                self.skill = '???'
        else:
            self.trait = self.trait = choice(self.kit_traits)
            self.skill = '???'
        if self.gender is None:
            self.gender = choice(["female", "male"])
        self.g_tag = self.gender_tags[self.gender]
        if status is None:
            self.age = choice(self.ages)
        else:
            if status in ['kitten', 'elder']:
                self.age = status
            elif status == 'apprentice':
                self.age = 'adolescent'
            elif status == 'medicine cat apprentice':
                self.age = 'adolescent'
            else:
                self.age = choice(['young adult', 'adult', 'adult', 'senior adult'])
        if moons is None:
            self.moons = randint(self.age_moons[self.age][0], self.age_moons[self.age][1])
        else:
            self.moons = moons

        # eye colour
        if self.eye_colour is None:
            a = randint(0, 200)
            if a == 1:
                self.eye_colour = choice(["BLUEYELLOW", "BLUEGREEN"])
            else:
                if self.parent1 is None:
                    self.eye_colour = choice(eye_colours)
                elif self.parent2 is None:
                    par1 = self.all_cats[self.parent1]
                    self.eye_colour = choice([par1.eye_colour, choice(eye_colours)])
                else:
                    par1 = self.all_cats[self.parent1]
                    par2 = self.all_cats[self.parent2]
                    self.eye_colour = choice([par1.eye_colour, par2.eye_colour, choice(eye_colours)])

        # pelt
        if self.pelt is None:
            if self.parent1 is None:
                # If pelt has not been picked manually, this function chooses one based on possible inheritances
                self.pelt = choose_pelt(self.gender)

            elif self.parent2 is None and self.parent1 in self.all_cats.keys():
                # 1 in 3 chance to inherit a single parent's pelt
                par1 = self.all_cats[self.parent1]
                self.pelt = choose_pelt(self.gender, choice([par1.pelt.colour, None]), choice([par1.pelt.white, None]), choice([par1.pelt.name, None]),
                                        choice([par1.pelt.length, None]))

            elif self.parent1 in self.all_cats.keys() and self.parent2 in self.all_cats.keys():
                # 2 in 3 chance to inherit either parent's pelt
                par1 = self.all_cats[self.parent1]
                par2 = self.all_cats[self.parent2]
                self.pelt = choose_pelt(self.gender, choice([par1.pelt.colour, par2.pelt.colour, None]), choice([par1.pelt.white, par2.pelt.white, None]),
                                        choice([par1.pelt.name, par2.pelt.name, None]), choice([par1.pelt.length, par2.pelt.length, None]))

        # NAME
        if self.pelt is not None:
            self.name = Name(status, prefix, suffix, self.pelt.colour, self.eye_colour, self.pelt.name)
        else:
            self.name = Name(status, prefix, suffix, eyes=self.eye_colour)

        # SPRITE
        self.age_sprites = {'kitten': randint(0, 2), 'adolescent': randint(3, 5), 'elder': randint(3, 5)}
        self.reverse = choice([True, False])
        self.skin = choice(skin_sprites)

        # scars & more
        scar_choice = randint(0, 15)
        if self.age in ['kitten', 'adolescent']:
            scar_choice = randint(0, 50)
        elif self.age in ['young adult', 'adult']:
            scar_choice = randint(0, 20)
        if scar_choice == 1:
            self.specialty = choice([choice(scars1), choice(scars2), choice(scars4), choice(scars5)])
        else:
            self.specialty = None

        scar_choice2 = randint(0, 30)
        if self.age in ['kitten', 'adolescent']:
            scar_choice2 = randint(0, 100)
        elif self.age in ['young adult', 'adult']:
            scar_choice2 = randint(0, 40)
        if scar_choice2 == 1:
            self.specialty2 = choice([choice(scars1), choice(scars2), choice(scars4), choice(scars5)])
        else:
            self.specialty2 = None

        # random event
        if self.pelt is not None:
            if self.pelt.length != 'long':
                self.age_sprites['adult'] = randint(6, 8)
            else:
                self.age_sprites['adult'] = randint(0, 2)
            self.age_sprites['young adult'] = self.age_sprites['adult']
            self.age_sprites['senior adult'] = self.age_sprites['adult']
            self.age_sprites['dead'] = None  # The sprite that the cat has in starclan

            # WHITE PATCHES
            if self.pelt.white and self.pelt.white_patches is not None:
                pelt_choice = randint(0, 10)
                if pelt_choice == 1 and self.pelt.name in ['Calico', 'TwoColour', 'Tabby', 'Speckled', 'Tabby2', 'Speckled2'] and self.pelt.colour != 'WHITE':
                    self.white_patches = choice(['COLOURPOINT', 'COLOURPOINTCREAMY', 'RAGDOLL'])
                elif pelt_choice == 1 and self.pelt.name in ['Calico', 'TwoColour', 'Tabby', 'Speckled', 'Tabby2', 'Speckled2']:
                    self.white_patches = choice(['COLOURPOINT', 'RAGDOLL'])
                elif self.pelt.name in ['Tabby', 'Speckled', 'Tabby2', 'Speckled2', 'TwoColour'] and self.pelt.colour == 'WHITE':
                    self.white_patches = choice(['ANY', 'TUXEDO', 'LITTLE', 'VAN', 'ANY2', 'ONEEAR', 'BROKEN', 'LIGHTTUXEDO', 'BUZZARDFANG', 'LIGHTSONG', 'VITILIGO'])
                else:
                    self.white_patches = choice(self.pelt.white_patches)
            else:
                self.white_patches = choice(['EXTRA', None, None])

            # pattern for tortie/calico cats
            if self.pelt.name == 'Calico' or self.pelt.name =='Calico2':
                self.pattern = choice(calico_pattern)
            elif self.pelt.name == 'Tortie' or self.pelt.name == 'Tortie2':
                self.pattern = choice(tortie_pattern)
            else:
                self.pattern = None
        else:
            self.white_patches = None
            self.pattern = None

        # Sprite sizes
        self.sprite = None
        self.big_sprite = None
        self.large_sprite = None

        # experience and current patrol status
        self.in_camp = 1
        if self.age in ['kitten']:
            self.experience = 0
        elif self.age in ['adolescent']:
            self.experience = randint(0, 19)
        elif self.age in ['young adult']:
            self.experience = randint(10, 40)
        elif self.age in ['adult']:
            self.experience = randint(20, 50)
        elif self.age in ['senior adult']:
            self.experience = randint(30, 60)
        elif self.age in ['elder']:
            self.experience = randint(40, 70)
        else:
            self.experience = 0

        experience_levels = ['very low', 'low', 'slightly low', 'average', 'somewhat high', 'high', 'very high', 'master', 'max']
        self.experience_level = experience_levels[math.floor(self.experience / 10)]

        self.paralyzed = False
        self.no_kits = False
        self.exiled = False
        if self.genderalign == None:
            self.genderalign = self.gender
        # SAVE CAT INTO ALL_CATS DICTIONARY IN CATS-CLASS
        self.all_cats[self.ID] = self

    def is_alive(self):
        return not self.dead

    def __repr__(self):
        return self.ID

    def thoughts(self):
        # actions or thoughts for all cats. These switch either every moon or every time the game is re-opened

        for c in self.all_cats.keys():
            other_cat = random.choice(list(self.all_cats.keys()))
            while other_cat == c:
                other_cat = random.choice(list(self.all_cats.keys()))
            other_cat = self.all_cats.get(other_cat)
            other_name = str(other_cat.name)
            cat = self.all_cats.get(c)
            thought = 'Is not thinking about much right now'  # placeholder thought - should never appear in game
            if cat.dead:
                # individual thoughts
                starclan_thoughts = ['Is feeling quite lazy', 'Is spending a considerable amount of time grooming', 'Is looking forward to today', 'Is feeling down...',
                                     'Is feeling happy!', 'Is curious about other clans', 'Is feeling sassy today', "Is thinking about a message to send",
                                     "Wishes they were still alive", "Is admiring StarClan territory", "Is thinking about their life", "Is missing a loved one",
                                     "Is hoping to meet with a medicine cat soon", "Is admiring the stars in their fur", "Is watching over a clan ceremony",
                                     "Is hoping to give a life to a new leader", "Is hoping they will be remembered", "Is watching over the clan", "Is worried about the clan",
                                     "Is relaxing in the sun", "Is wondering about twolegs", "Is thinking about their ancient ancestors",
                                     "Is worried about the cats in the Dark Forest", "Is thinking of advice to give to a medicine cat", "Is exploring StarClan",
                                     "Is sad seeing how the clan has changed", "Wishes they could speak to old friends", "Is sneezing on stardust",
                                     "Is comforting another StarClan cat", "Is exploring StarClan\'s hunting grounds", "Is hunting mice in StarClan",
                                     "Is chattering at the birds in StarClan", "Is chasing rabbits in StarClan", "Can feel some cat forgetting them..."]
                if other_cat.dead:
                    starclan_thoughts.extend([  # thoughts with other cats that are dead
                        'Is sharing tongues with ' + other_name, 'Has been spending time with ' + other_name + ' lately', 'Is acting huffy at ' + other_name,
                        'Is sharing a freshkill with ' + other_name, 'Is curious about ' + other_name, 'Is talking with ' + other_name, 'Doesn\'t want to talk to ' + other_name,
                        'Is having a serious fight with ' + other_name, 'Wants to spend more time with ' + other_name + '!',
                        'Is thinking about future prophecies with ' + other_name, 'Is watching over the clan with ' + other_name,
                        'Is listening to long-forgotten stories about the clan'])
                elif not other_cat.dead:
                    starclan_thoughts.extend([  # thoughts with other cats that are alive
                        'Is watching over ' + other_name, 'Is curious about what ' + other_name + ' is doing', 'Wants to send a message to ' + other_name,
                        'Is currently walking in the dreams of ' + other_name, 'Is proud of ' + other_name, 'Is disappointed in ' + other_name, 'Wants to warn ' + other_name,
                        'Has been following the growth of ' + other_name, 'Has seen ' + other_name + '\'s future demise', 'Is looking to visit ' + other_name + ' in a dream soon',
                        'Accidentally found themselves in ' + other_name + '\'s dreams the other night', 'Wants to warn ' + other_name + ' about something that will happen soon',
                        'Knows what ' + other_name + '\'s secret is and wants to tell some cat'])
                if cat.status in ['kitten', 'apprentice', 'medicine cat apprentice']:  # dead young cat thoughts
                    starclan_thoughts.extend(['Wishes they had more time to grow up', 'Wonders what their full name would have been', 'Is bothering older StarClan cats',
                                              'Is learning about the other cats in StarClan'])
                elif cat.status == 'elder':  # dead elder thoughts
                    starclan_thoughts.extend(
                        ['Is grateful that they lived such a long life', 'Is happy that their joints no longer ache', 'Is telling stories to the younger cats of StarClan',
                         'Watches over the younger cats of StarClan', 'Is observing how different the clan is from when they were alive'])
                elif cat.status == 'leader':  # dead leader thoughts
                    starclan_thoughts.extend(['Hoped that they were a good leader', 'Wishes that they had ten lives', 'Is proud of their clan from StarClan',
                                              'Is pleased to see the new direction the clan is heading in', 'Still frets over their beloved former clanmates from afar',
                                              'Rejoices with every new kit born to the clan they still hold so dear'])
                thought = choice(starclan_thoughts)  # sets current thought to a random applicable thought
            elif not cat.dead:
                # general individual thoughts
                thoughts = ['Is feeling quite lazy', 'Is spending a considerable amount of time grooming', 'Is looking forward to today', 'Is feeling down...',
                            'Is feeling excited', 'Is feeling nervous', 'Is feeling content', "Is relaxing in camp", 'Is daydreaming', 'Is napping', 'Thinks they are going crazy',
                            'Is feeling gloomy', "Is looking around camp", 'Is feeling happy!', 'Is curious about the other clans', 'Is feeling sassy today',
                            'Wants to spend time alone today', "Is eating some freshkill", 'Is heading to the dirtplace', 'Is rethinking their life choices',
                            'Is in the medicine den', 'Is having a good day', 'Is having a hard day', 'Is talking to themselves',
                            'Regrets not eating the bird on the freshkill pile earlier', 'Is basking in the sun', 'Feels a sense of dread', 'Is feeling unappreciated',
                            'Is staring off into space', 'Is worried others are judging them', 'Almost choked on their prey', 'Is chattering at the birds in the trees above',
                            'Was recently caught humming to themselves', 'Had a nightmare involving the rushing river nearby', 'Wishes they were still in their nest sleeping',
                            'Is craving the taste of mouse', 'Is craving the taste of rabbit', 'Is craving the taste of vole', 'Is craving the taste of frog',
                            'Is craving the taste of shrew', 'Is wondering if they would be a good swimmer', 'Is thinking about how awful kittypet food must taste',
                            'Is feeling underappreciated...', 'Is staring off into space', 'Is picking the burrs from their pelt', 'Has a sore paw from a bee sting',
                            'Is sharpening their claws', 'Woke up on the wrong side of the nest']
                if other_cat.dead:  # thoughts with other cats who are dead
                    if cat.status in ['kitten', 'apprentice', 'medicine cat apprentice']:  # young cat thoughts about dead cat
                        thoughts.extend(
                            ['Is listening to stories about ' + other_name, 'Is learning more about ' + other_name, 'Is sad they couldn\'t spend time with ' + other_name,
                             'Is wondering if ' + other_name + ' would have been their friend'])
                    elif cat.status in ['warrior', 'medicine cat', 'deputy', 'leader']:  # older cat thoughts about dead cat
                        thoughts.extend(
                            ['Is listening to stories about ' + other_name, 'Is learning more about ' + other_name, 'Is sad they couldn\'t spend more time with ' + other_name,
                             'Wishes they could visit ' + other_name + ' in StarClan', 'Is remembering ' + other_name])
                    if cat.status == 'elder':  # elder thoughts about dead cat
                        thoughts.extend(['Is telling stories about ' + other_name, 'Is sad they couldn\'t spend more time with ' + other_name,
                                         'Wishes they could visit ' + other_name + ' in StarClan', 'Is remembering ' + other_name,
                                         'Wishes that ' + other_name + ' were still alive', 'Found a trinket that used to belong to ' + other_name,
                                         'Is forgetting who ' + other_name + ' was', 'Is thinking fondly of ' + other_name,
                                         'Sometimes feels like ' + other_name + " is still right there next to them"])
                    if cat.status == 'medicine cat' or cat.status == 'medicine cat apprentice' or cat.skill == 'strong connection to starclan':  # medicine cat/strong connection
                        # thoughts about dead cat
                        thoughts.extend(
                            ['Was given a prophecy by ' + other_name, 'Was sent an omen by ' + other_name, 'Is dreaming about ' + other_name + ' who gives them a message',
                             'Is visited by ' + other_name, 'Senses ' + other_name + ' is nearby', 'Saw ' + other_name + ' in a dream, warning them about... something',
                             'Is asking for guidance from ' + other_name, 'Is wondering desperately why ' + other_name + ' wasn\'t there when they needed them',
                             'Is sure that they saw ' + other_name + ' appear in the forest today... why?', 'Blames themselves for ' + other_name + '\'s death...'])
                elif not other_cat.dead:  # thoughts with other cat who is alive
                    if cat.status in ['warrior', 'elder', 'deputy', 'leader'] and other_cat.status == 'apprentice':  # older cat thoughts about younger cat
                        thoughts.extend(['Is giving ' + other_name + ' advice', 'Is telling ' + other_name + ' about a hunting technique', 'Is scolding ' + other_name,
                                         'Is giving ' + other_name + ' a task', other_name + ' reminds them of when they were their age',
                                         'Is telling ' + other_name + ' about their own days as an apprentice',
                                         'Is frustrated that ' + other_name + ' won\'t take their duties more seriously',
                                         'Has successfully tricked ' + other_name + ' into believing a crazy tale about the clan leader',
                                         'Can\'t believe ' + other_name + ' caught that rabbit on patrol yesterday',
                                         'Doesn\'t think that ' + other_name + ' has been completely honest lately', 'Is fuming from an argument with ' + other_name])
                    if cat.status == 'kitten':  # kit thoughts
                        if other_cat.status == 'kitten':  # kit thoughts with other kit
                            thoughts.extend(['Pretends to be a warrior with ' + other_name, 'Plays mossball with ' + other_name, 'Has a mock battle with ' + other_name,
                                             'Comes up with a plan to sneak out of camp with ' + other_name, 'Whines about ' + other_name, 'Chomps on ' + other_name + '\'s ear',
                                             'Is pretending to ward off foxes with ' + other_name, 'Is pretending to fight off badgers with ' + other_name,
                                             'Is racing ' + other_name + ' back and forth across the camp clearing',
                                             'Is talking excitedly with ' + other_name + ' about how cool their clan leader is',
                                             'Is talking excitedly with ' + other_name + ' about how cool their clan deputy is',
                                             'Is jealous that ' + other_name + ' is getting more attention than them',
                                             'Won\'t stop crying that they\'re hungry... but they just ate!'])
                        elif other_cat.status != 'kitten':  # kit thoughts about older cat
                            thoughts.extend(['Is biting ' + other_name + '\'s tail', 'Sticks their tongue out at ' + other_name, 'Whines to ' + other_name,
                                             'Is demanding ' + other_name + '\'s attention', 'Really looks up to ' + other_name,
                                             'Is hiding under a bush from ' + other_name + ', but they can\'t stop giggling', 'Is pretending to be ' + other_name])
                    elif cat.status in ['apprentice', 'medicine cat apprentice', 'warrior', 'medicine cat', 'deputy', 'leader']:
                        if other_cat.status == 'kitten':  # older cat thoughts about kit
                            thoughts.extend(['Trips over ' + other_name, 'Is giving advice to ' + other_name, 'Is giving ' + other_name + ' a badger ride on their back!',
                                             'Hopes that their own kits are as cute as ' + other_name + ' someday',
                                             'Had to nip ' + other_name + ' on the rump because they were being naughty',
                                             'Is promising to take ' + other_name + ' outside of camp if they behave',
                                             'Is watching ' + other_name + ' perform an almost-decent hunting crouch',
                                             'Can\'t take their eyes off of ' + other_name + ' for more than a few seconds',
                                             'Gave ' + other_name + ' a trinket they found while out on patrol today'])
                        else:
                            thoughts.extend(
                                ['Is fighting with ' + other_name, 'Is talking with ' + other_name, 'Is sharing prey with ' + other_name, 'Heard a rumor about ' + other_name,
                                 'Just told ' + other_name + ' a hilarious joke'])
                    if cat.age == other_cat.age and cat.parent1 != other_cat.parent1 and cat.parent2 != other_cat.parent2 and cat.ID not in [other_cat.parent1,
                                                                                                                                             other_cat.parent2] and other_cat.ID \
                            not in [
                        cat.parent1, cat.parent2] and cat.mate is None and other_cat.mate is None and cat.age == other_cat.age:
                        thoughts.extend(
                            ['Is developing a crush on ' + other_name, 'Is spending a lot of time with ' + other_name, 'Feels guilty about hurting ' + other_name + '\'s feelings',
                             'Can\'t seem to stop talking about ' + other_name, 'Would spend the entire day with ' + other_name + ' if they could',
                             'Was caught enjoying a moonlit stroll with ' + other_name + ' last night...',
                             'Keeps shyly glancing over at ' + other_name + ' as the clan talks about kits', 'Gave a pretty flower they found to ' + other_name,
                             'Is admiring ' + other_name + ' from afar...', 'Is thinking of the best ways to impress ' + other_name,
                             'Doesn\'t want ' + other_name + ' to overwork themselves', 'Is rolling around a little too playfully with ' + other_name + '...',
                             'Is wondering what it would be like to grow old with ' + other_name])
                if cat.status == 'kitten':
                    thoughts.extend(['Plays mossball by themselves', 'Is annoying older cats', 'Wonders what their full name will be', 'Pretends to be a warrior',
                                     'Is becoming interested in herbs', 'Tries to sneak out of camp', 'Is rolling around on the ground', 'Is chasing their tail',
                                     'Is playing with a stick', 'Is nervous for their apprentice ceremony', 'Is excited for their apprentice ceremony',
                                     'Wonders who their mentor will be', "Practices the hunting crouch", 'Pretends to fight an enemy warrior', 'Wants to take a nap',
                                     'Is scared after having a nightmare', 'Thinks they saw a StarClan cat in their dreams', 'Wants to snuggle',
                                     'Wishes other cats would stop babying them', 'Is hiding from other cats', 'Is bouncing around in excitement', 'Whines about being hungry',
                                     'Is asking the older cats about how kittens are made', 'Is pestering older cats to play with them', 'Is whining for milk',
                                     'Is whimpering in their sleep', 'Is trying to growl menacingly', 'Is adamantly refusing to take their nap',
                                     'Was nipped on the rump by an elder for being naughty', 'Is batting pebbles across the camp clearing',
                                     'Is regretting eating the bug that they caught', 'Recently took a tumble off of a log',
                                     'Is busy mastering a battle move they are performing incorrectly', 'Refuses to eat the herbs the medicine cat has given them for their tummy',
                                     'Is scrambling the medicine cat\'s herbs!', 'Is crying after rough-housing too hard with the older cats',
                                     'Is hatching a plan to sneak out of camp and play', 'Is running like a whirlwind around the camp', 'Is pretending to be the clan leader',
                                     'Is pretending to be deputy', 'Is pretending to be the medicine cat', 'Doesn\'t want to grow up yet...', 'Wants to be a warrior already!',
                                     'Got in trouble for bringing thorns into the nest', 'Is asking older cats how kits are born'])
                    if cat.trait == 'nervous':
                        thoughts.extend(['Was startled by a croaking frog', 'Is doing their best not to get stepped on by the bigger cats'])
                    elif cat.trait == 'charming':
                        thoughts.extend(['Is rolling around cutely while warriors look upon them', 'Is rubbing up against the warriors\' legs',
                                         'Is hoping the patrol will come back with a special gift for them like usual',
                                         'Is trying to purr their way out of trouble with the Medicine Cat'])
                    elif cat.trait == 'impulsive':
                        thoughts.extend(['Keeps streaking across the clearing', 'Is stuck in a tree... again', 'Is complaining of a tummy ache after eating too much',
                                         'Is awfully close to getting a nip on the rump for misbehaving', 'Is waiting for an opportunity to sprint out of sight'])
                elif cat.status == 'apprentice':
                    thoughts.extend(['Is thinking about the time they caught a huge rabbit', 'Wonders what their full name will be', 'Plans to visit the elders soon',
                                     "Practices the hunting crouch", 'Pretends to fight an enemy warrior', 'Practices some battle moves', 'Is becoming interested in herbs',
                                     'Volunteers to gather herbs', 'Can\'t wait to be a warrior', 'Is gathering moss', 'Is gossiping', 'Is acting angsty',
                                     'Was put on kit-sitting duty', 'Is showing off to the kits', 'Is dreading their apprentice duties', 'Is helping the elders with their ticks',
                                     'Fell into the nearby creek yesterday and is still feeling damp', 'Is helping to repair the elder\'s den',
                                     'Is helping to reinforce the camp wall with brambles', 'Was asked to gather fresh moss for the elders\' bedding',
                                     'Is making their mentor laugh', 'Is really bonding with their mentor', 'Is having a hard time keeping up with their training',
                                     'Has been lending the medicine cat a paw lately', 'Is daydreaming about having a mate and kits someday', 'Had quite the adventure today',
                                     'Was tasked with lining nests with fresh moss today', 'Is dreaming of someday making their clan proud',
                                     'Is awkwardly deflecting kits\' questions about where kits come from'])
                    if cat.trait == 'bloodthirsty':
                        thoughts.extend(
                            ['Pesters their mentor about doing battle training', 'Is thinking about murder', 'Is acting suspicious', 'Has been washing their paws a lot lately',
                             'Has disappeared often recently', 'Starts a fight with another apprentice', 'Draws blood during their battle training', 'Growls to themselves'])
                    elif cat.trait == 'strange':
                        thoughts.extend(
                            ['Is telling every cat about their weird dreams', 'Is chasing a butterfly', 'Stares at random cats', 'Volunteered to guard the dirtplace...?',
                             'Is telling stories that only make sense to them', 'Doesn\'t feel understood by their clanmates', 'Wandered off alone somewhere the other day',
                             'Is staring intently at something no other cat can see', 'Is staring intently at a wall', 'Has been distracted during recent clan meetings',
                             'Recently wandered off during training, not returning until dusk'])
                    elif cat.trait == 'ambitious':
                        thoughts.extend(['Is asking the clan leader what they can do to help out around camp', 'Has been asking their mentor for more training',
                                         'Begs to be made a warrior early', 'Is boasting loudly about having defeated an enemy warrior on patrol the other day',
                                         'Seems to be ordering their fellow apprentices around', 'Has been imitating the clan leader\'s behaviour recently',
                                         'Tries to put on a brave face for their fellow apprentices', 'Is feeling proud of themselves', 'Made sure to wake up early to train',
                                         'Has been catching the most prey out of all the apprentices', 'Is daydreaming about a clan celebration in their honor someday'])
                    elif cat.trait == 'loyal':
                        thoughts.extend(['Is listening to the clan leader intently', 'Is listening to the deputy intently', 'Is listening to their mentor intently',
                                         'Has agreed to their mentor\'s orders recently, despite their own doubts', 'Is determined to protect their loved ones',
                                         'Is making sure that everyone has eaten well', 'Is checking in on the elder\'s den',
                                         'Recently reported the nearby scent of rogues in the territory', 'Proclaimed to their mentor their unwavering loyalty',
                                         'Is boasting about their loyalty to the clan', 'Is rambling on to kits about the importance of respecting their elders'])
                    elif cat.trait == 'righteous':
                        thoughts.extend(['Wants nothing more than to live by the Warrior Code', 'Is telling off kits for being immature', 'Is praying to StarClan for guidance...',
                                         'Is refusing to follow their mentor\'s recent orders due to their own morals', 'Is reevaluating their morals',
                                         'Hopes to help guide their clanmates down the right path...', 'Always cheers the loudest of any cat at naming ceremonies'])
                    elif cat.thoughts == 'fierce':
                        thoughts.extend(['Is showing off their new battle moves', 'Is roaring playfully at kits, making them laugh',
                                         'Has been rough housing with the kits a little to hard lately', 'Isn\'t scared of anything today!',
                                         'Woke up with a flame in their belly this morning!', 'Is unusually tame today', 'Is looking forward to a challenge',
                                         'Can\'t stop flexing their claws', 'Was recently chastised by their mentor for reckless behaviour out on patrol',
                                         'Is pushing hard for more battle training', 'Thinks that they could take on a badger solo', 'Thinks that they could take on a fox solo',
                                         'Thinks that they could take on a dog solo', 'Hopes to earn more battle scars to show off',
                                         'Is telling the kits tales about valiant warriors in the thick of epic battles',
                                         'Is asking with the medicine cat what herbs may help them to be stronger in battle'])
                    elif cat.trait == 'nervous':
                        thoughts.extend(['Is hoping to not train with their mentor today...', 'Hopes that they will be a strong enough warrior...',
                                         'Is wondering if they are more suited for life as a medicine cat...', 'Was startled by a squirrel while out training!',
                                         'Was startled by a shrew while out on patrol!', 'Was startled by a fluttering bird while out on patrol!',
                                         'Feels like there are ants pricking their pelt...', 'Is dreading the thought of failure...', 'Is nervously pacing around camp',
                                         'Is nervously glancing around camp', 'Acted bravely on a recent patrol, despite their anxieties', 'Thinks that they are hearing things...',
                                         'Keeps checking their nest for burrs', 'Is double checking that the camp walls are thoroughly reinforced... just in case',
                                         'Is fumbling over their words', 'Is visibly stressed about something', 'Wishes they were back in the nursery'])
                    elif cat.trait == 'strict':
                        thoughts.extend(['Is lecturing any cat who will listen about the Warrior Code', 'Is grumbling about troublesome kits',
                                         'Is busy chastising fellow apprentices... but no cat is sure what for', 'Will not allow themselves to rest',
                                         'Has been tough on themselves recently', 'Is participating in a rather rigorous training session',
                                         'Is surveying the camp scornfully from a higher vantage point', 'Is grooming themselves, making sure every whisker is in place',
                                         'Is lashing their tail furiously', 'Can\'t stand to watch the kits make fools of themselves'])
                    elif cat.trait == 'charismatic':
                        thoughts.extend(['Is smiling warmly at their clanmates', 'Has the kits very engaged in a very, very tall tale', 'Is a favorite among the elders lately',
                                         'Is this moon\'s heartthrob to the other apprentices', 'Is making everyone laugh at a very funny quip',
                                         'Has recently given a wonderful speech to fellow apprentices, boosting morale', 'Always manages to turn the mood into a lighter one',
                                         'Is laughing with friends', 'Is looking around camp for someone to share tongues with',
                                         'Has received several invitations to share tongues later this evening... and is deciding which to take',
                                         'Is basking in a sunray in the camp clearing', 'Plans to go on a stroll with some cat today',
                                         'Is swishing their tail back and forth in a laid back manner', 'Is grooming their already silky soft coat', 'Is purring warmly',
                                         'Is purring loudly', 'Is purring sweetly', 'Winked playfully at another apprentice from across the clearing!'])
                    elif cat.trait == 'calm':
                        thoughts.extend(
                            ['Is taking a moment to appreciate some peace and quiet', 'Looks on as the camp buzzes around them', 'Is politely listening to elders\'s stories',
                             'Is basking in the gentle sunlight around camp', 'Is meditating upon a sun-warmed rock', 'Is humming a soothing tune to themselves as they work',
                             'Is out on a peaceful stroll', 'Is remembering simpler days with fondness', 'Is offering gentle advice to a frustrated clanmate',
                             'Is lining their nest with lavender', 'Smells sweet, like lavender', 'Never fails to offer comfort to their clanmates',
                             'Is taking their sweet time eating their meal', 'Is purring quietly'])
                    elif cat.trait == 'daring':
                        thoughts.extend(['Is climbing to the top of a very tall tree!', 'Is racing through camp, accidentally knocking into clanmates',
                                         'Suffered a bellyache after being dared to swallow a beetle',
                                         'Is challenging any warrior they can to a sparring match... with minimal recruiting success',
                                         'Is challenging some warriors to a sparring match, two-on-one!', 'Is leaping from boulder to boulder out in the forest',
                                         'Is itching to go out on to train', 'Is twitching their tail in excitement about something',
                                         'Recently avoided a monster on the thunderpath by the skin of their teeth!', 'Batted at a snake on a patrol recently and fled',
                                         'Is being scolded by the deputy for reckless behavior while out training'])
                    elif cat.trait == 'loving':
                        thoughts.extend(['Is helping out with kits around camp', 'Is smiling at the antics of the kits', 'Is feeling content with the little things in life',
                                         'Is purring with friends', 'Is purring loudly', 'Is purring gently', 'Needs a bit of time alone today',
                                         'Is talking with friends about recent celebrations', 'Is listening to another apprentice\'s troubles sympathetically',
                                         'Is offering words of comfort to the kits', 'Is offering any help they can to the medicine cat'])
                    elif cat.trait == 'playful':
                        thoughts.extend(['Is playing tag with cats around camp', 'Is tossing mossballs around', 'Pounced on a stray leaf with satisfaction',
                                         'Seems to be playing with their food', 'Is giving kits badger rides on their back!', 'Is play-fighting with friends',
                                         'Is playing a games of counting stones', 'Successfully lightened a dreary mood while out training the other day',
                                         'Is hoping to be on friendly terms with neighboring clans someday', 'Has been joking around a bit too much recently',
                                         'Annoyed their mentor on accident the other day', 'Is showing kits a game they used to play when they were that age',
                                         'Is chasing a bug around the camp clearing', 'Has been distracting their fellow clanmates lately',
                                         'Won\'t stop making funny faces when their mentor\'s back is turned', 'Is riling up the kits, much to the queens\'s dismay',
                                         'Is cracking jokes', 'Is chasing their own tail, making others laugh', 'Is happily chasing a butterfly',
                                         'Is running after a colorful beetle', 'Is letting out mrrows of laughter'])
                    elif cat.trait == 'lonesome':
                        thoughts.extend(['Is sitting alone', 'Looks on as others share tongues around the camp clearing', 'Is eating a piece of fresh kill in a corner of camp',
                                         'Went out to hunt by themselves', 'Thinks that they are alone in their thoughts and beliefs...',
                                         'Is looking longingly at other cats as they talk amongst themselves', 'Went on a long, moonlit stroll the other night',
                                         'Is nowhere to be seen around camp', 'Wonders if any cat would miss them if they travelled far away',
                                         'Is thinking wistfully about the past...', 'Is unsure of how to start up a conversation', 'Is fumbling with their words',
                                         'Is enjoying some peace and quiet away from others', 'Is seeking out a place where they can be by themselves for a bit',
                                         'Is feeling cramped in the apprentice\'s den', 'Is feeling a bit anxious after having been around so many cats at the last Gathering'])
                    elif cat.trait == 'cold':
                        thoughts.extend(['Is hissing in frustration', 'Recently snapped at the kits, making them cry', 'Is grunting rudely at passersby',
                                         'Wonders why others snap back at them', 'Notices that their clanmates have been nervous around them lately',
                                         'Is scolding the apprentices over something slight', 'Is hoping their warrior name will end in -claw'])
                    elif cat.trait == 'insecure':
                        thoughts.extend(['Is wondering if they are good enough to be a warrior...', 'Wonders if the medicine cat life would have better suited them...',
                                         'Is thinking about where they belong', 'Is hoping no cat saw them trip just now',
                                         'Almost died of embarrassment after a recent fumble on a patrol',
                                         'Doesn\'t think that they have performing up to their mentor\'s standards lately...', 'Hopes that they will make it through leaf-bare',
                                         'Took their own insecurities out on a friend the other day and feels awfully guilty...', 'Is reluctant to spar with their mentor today',
                                         'Doesn\'t think their hauls on hunting patrols have been substantial enough as of late'])
                    elif cat.trait == 'vengeful':
                        thoughts.extend(['Seems to be plotting something', 'Is definitely plotting something', 'Is glaring daggers across the camp clearing',
                                         'Swears that they will get their revenge... but for what?', 'Thinks that the clan leader should declare war on a neighboring clan',
                                         'Is angrily clawing up the ground, lost in deep thought', 'Is shredding the grass underpaw', 'Snaps at another apprentice'])
                    elif cat.trait == 'shameless':
                        thoughts.extend(
                            ['Is grooming intensely in clear view of everyone else in camp', 'Pushed a kit out of their way thoughtlessly', 'Is snoring... at a ridiculous volume',
                             'Announced that they are heading to the dirtplace', 'Was found napping in the warrior\'s den!', 'Is eating, chewing very loudly',
                             'Was found to be faking a bellyache, earning a stern lecture from the medicine cat', 'Stumbled into mud earlier and has yet to wash',
                             'Was found napping in another cat\'s nest!', 'Is fishing for compliments on their recently groomed fur'])
                    elif cat.trait == 'faithful':
                        thoughts.extend(['Is giving thanks to Starclan', 'Is assuring some worried clanmates that Starclan will guide them',
                                         'Is pondering their warrior ancestors, and the protections they grant the clan', 'Would follow their clanmates to the ends of the earth',
                                         'Feels safe within the walls of the camp', 'Is promising to always serve Starclan', 'Is hoping that Starclan protects their loved ones...',
                                         'Is thanking Starclan for their catch out on a hunting patrol today'])
                    elif cat.trait == 'troublesome':
                        thoughts.extend(['Won\'t stop pulling pranks', 'Recently was scolded for eating prey before the queens and elders', 'Is causing problems',
                                         'Is ignoring their mentor\'s orders', 'Is grumbling as they carry out a task for the medicine cat',
                                         'Recently put a dead snake at the camp entrance to scare clanmates',
                                         'Is embarrassed after getting a taste of their own bitter herbs... Serves them right!',
                                         'Got in trouble for shirking their training the other day...', 'Can\'t seem to sit still!', 'Is surprisingly on task today',
                                         'Is making other apprentices laugh', 'Got scolded for telling the kits a naughty joke!',
                                         'Is lightening the mood around camp with their shenanigans', 'Got distracted quite a bit today',
                                         'Is bored, and looking for something to get into', 'Ate their fill and then some from the fresh kill pile',
                                         'Climbed up a tree and nearly fell out!', 'Is considering bending the rules just this once... again'])
                    elif cat.trait == 'empathetic':
                        thoughts.extend(['Is listening to the woes of a fellow clanmate', 'Volunteered to gather fresh lining to the elders\' nests',
                                         'Notices another apprentice struggling with a task and offers their help',
                                         'Is doing extra apprentice tasks around camp, to help lighten the load', 'Is sharing tongues with friends',
                                         'Is going to keep cats in the medicine den company', 'Is taking a breath, and ponders the burdens of others they have listened to',
                                         'Is comforting kits after a scary experience'])
                    elif cat.trait == 'adventurous':
                        thoughts.extend(['Wants to explore far beyond the borders of their territory...', 'Wonders what lays beyond the distant horizon...',
                                         'Is dreaming of one day discovering something new and exciting!', 'Is itching to run, run, run!',
                                         'Wants to climb the tallest tree in the territory!', 'Is itching for some excitement around camp',
                                         'Is considering bending the rules a bit... just this once', 'Is quietly trying to recruit other apprentices for a quick adventure',
                                         'Is showing off a trinket they found while exploring', 'Is daydreaming about how much there must be to see out in the world!'])
                    elif cat.trait == 'thoughtful':
                        thoughts.extend(['Gave an elder their favorite piece of fresh kill', 'Offered to fetch more herbs for the medicine cat',
                                         'Is bringing soaked moss to the queens in the nursery', 'Is promising to take the kits out on a stroll today if they behave',
                                         'Plucked feathers from their meal for the kits to play with', 'Offered to go on the dawn patrol with their mentor',
                                         'Is making sure that the elders all have fresh bedding', 'Is hosting a mock training session for the kits',
                                         'Is offering to look after the kits while the queens rest', 'Is offering helpful advice to a gloomy clanmate',
                                         'Brought back a much-needed herb to a grateful medicine cat after a hunting patrol'])
                    elif cat.trait == 'compassionate':
                        thoughts.extend(['Is being scolded for giving their prey away to a starving loner', 'Spent time today with a grieving clanmate',
                                         'Is helping the medicine cat organize herb stores', 'Let their clanmate have the last piece of fresh kill on the pile this morning',
                                         'Is making sure that the leader has eaten before they dig in to their own meal',
                                         'Is noticing with joy how well the clan is looking after one another as of late',
                                         'Helped the elders to rise stiffly from their nests this morning', 'Is listening to a clanmate\'s struggles with love'])
                    elif cat.trait == 'childish':
                        thoughts.extend(['Is chasing a butterfly around the camp', 'Is pouncing on unsuspecting kits', 'Is playing with their food',
                                         'Is giggling about clan drama with friends', 'Is crunching leaves with their paws', 'Is whining about clan duties',
                                         'Is teaching new games to the kits', 'Is distracted by a shiny twoleg trinket they found', 'Is gnawing on a small bone busily',
                                         'Is batting at a ball of moss', 'Is preoccupied playing an important game of Hide and Seek', 'Is laughing gleefully!'])
                    elif cat.trait == 'confident':
                        thoughts.extend(['Boasts about how much fresh kill they intend to bring back to camp today', 'Is building up a fellow clanmate\'s confidence in battle!',
                                         'Is puffing their chest out', 'Thinks that they are the best hunter in the clan', 'Thinks that they are the fastest runner in the clan',
                                         'Thinks that they are the fiercest fighter in the clan', 'Thinks that they are the smartest cat in the clan',
                                         'Thinks that they are the funniest cat around', 'Is sure to stand tall when the clan leader walks by', 'Is strutting around confidently',
                                         'Is showing off their battle moves', 'Knows without a doubt that the clan leader must respect them',
                                         'Knows without a doubt that the deputy respects them', 'Is sure that they\'ll be made into a warrior today',
                                         'Is letting the clan leader know their opinion on a rather serious matter'])
                    elif cat.trait == 'careful':
                        thoughts.extend(['Is asking if they need more training', 'Is double-checking their nest for burrs', 'Is helping to reinforce the nursery walls',
                                         'Is helping to reinforce the camp walls', 'Is warning the kits to stay in camp',
                                         'Is going back to check out an old fox burrow they discovered yesterday, just to be safe', 'Is patching up a hole in the camp wall',
                                         'Is getting a small scratch checked out by the medicine cat', 'Is slowly and methodically grooming themselves',
                                         'Is chiding a younger cat for being so reckless', 'Is padding back and forth, across the camp',
                                         'Is dutifully standing guard outside of camp'])
                    elif cat.trait == 'altruistic':
                        thoughts.extend(['Is taking fresh kill to the elders and queens', 'Is following the kits around camp, giving the queens a break',
                                         'Is laughing at a clanmate\'s joke, even though they didn\'t find it too terribly funny', 'Gave their share of fresh kill to the elders',
                                         'Helped to gather herbs all day with the medicine cat', 'Is putting mousebile on the elder\'s ticks',
                                         'Is thinking of giving their mentor a gift for their hard work', 'Made a keen suggestion to their mentor the other day',
                                         'Let the kits sleep in their nest with them last night', 'Is grooming the scruffiest kits around camp dutifully'])
                    elif cat.trait == 'bold':
                        thoughts.extend(['Winked cheekily at another apprentice', 'Is getting some looks after speaking up at the last clan meeting', 'Is criticizing their mentor',
                                         'Taunted rival clan apprentices at the border the other day', 'Is looking to challenge a warrior to a sparring match'])
                    elif cat.trait == 'patient':
                        thoughts.extend(['Is waiting until everyone else has taken from the fresh kill pile to eat', 'Is patiently standing guard outside of camp',
                                         'Is winning a staring contest against a clanmate', 'Is letting a kit tug on their tail',
                                         'Is listening to older cats gripe about their day', 'Is looking up, watching the clouds roll by',
                                         'Is watching the breeze blow around the camp', 'Is listening to the grass sway', 'Is listening closely to the sounds of the forest',
                                         'Is waiting to watch the sun rise', 'Is waiting to watch the sun set', 'Is grooming, grooming, grooming away...',
                                         'Is listening to a story they\'ve heard many, many times'])
                    elif cat.trait == 'responsible':
                        thoughts.extend(['Is making sure they\'ve done all of their daily duties', 'Is going to fetch the elders new bedding today',
                                         'Is asking their mentor what they can do to be helpful around camp today', 'Was the first to rise this morning',
                                         'Roused the other cats awake this morning', 'Is repairing one of the camp walls', 'Is making sure the kits behave',
                                         'Isn\'t sure that they should be idling around at the moment', 'Is planning on going to sleep early tonight',
                                         'Is planning to wake up early tomorrow', 'Is offering to lead the next patrol out',
                                         'Is licking their chest in embarrassment after being praised by their mentor', 'Is making sure no work is being shirked!'])
                    elif cat.trait == 'sneaky':
                        thoughts.extend(['Is sniffing the edges of the camp wall suspiciously...', 'Smells like they may have rolled in catmint recently...',
                                         'Is currently eavesdropping on two clanmates, ears pricked', 'Is avoiding the conversation topic at paw',
                                         'Is spreading rumors about clanmates', 'Is whispering with a fellow clanmate at the edges of camp',
                                         'Recently spent the night outside of camp', 'Is licking their chops after an unknown tasty treat',
                                         'Is teaching kits how to walk without making a sound'])
                    elif cat.trait == 'wise':
                        thoughts.extend(['Is teaching kits how to identify prey prints in the dirt', 'Is giving somber advice to a fellow apprentice',
                                         'Was sought out by another apprentice recently for their wisdom', 'Is counseling the kits', 'Is grooming themselves thoughtfully',
                                         'Is telling stories to a very interested bunch of apprentices', 'Has a suggestion for the clan leader that they wish to present'])
                elif cat.status == 'medicine cat apprentice':
                    thoughts.extend(['Is struggling to remember all of the names of herbs', 'Is counting the poppy seeds', 'Is helping organize the herb stores',
                                     'Wonders what their full name will be', 'Plans to help the elders with their ticks', 'Is looking forward to the half-moon meeting',
                                     'Is wondering if they are good enough to become a medicine cat', 'Helps apply a poultice to a small wound', 'Is making new nests',
                                     'Is proud of their ability to care for their clanmates', 'Is tending growing herbs', 'Made a mess of the herbs and is panicking',
                                     'Is carefully picking up spilled poppy seeds', 'Is out gathering more cobwebs', 'Is reciting the names of herbs aloud',
                                     'Wishes the other apprentices could understand how they feel', 'Was startled awake in the wee hours by a vivid dream',
                                     'Has been hearing the voices of StarClan cats...', 'Has the foul taste of bitter herbs in their mouth',
                                     'Is enjoying learning all of the herbs a medicine cat needs!', 'Is happy that they chose life as a medicine cat',
                                     'Is lining nests with fresh moss and feathers'])
                elif cat.status == 'medicine cat':
                    thoughts.extend(['Is looking for herbs', 'Is organizing the herb stores', 'Is drying some herbs', 'Is counting the poppy seeds', 'Is gathering cobwebs',
                                     'Is interpreting an omen', 'Is interpreting a prophecy', 'Hopes for a message from StarClan soon', 'Is checking up on the warriors',
                                     'Is feeling stressed taking care of the clan', 'Is thinking about taking on a new apprentice',
                                     'Is wondering if they could borrow some catmint from the other clans', 'Is looking forward to the half-moon meeting',
                                     'Is wrapping a wound with cobwebs', 'Is clearing out old herbs', 'Chased kits out of their den', 'Is tending growing herbs',
                                     'Wishes they had an extra set of paws', 'Is carefully picking up spilled poppy seeds', 'Is out gathering more cobwebs',
                                     'Is reciting the names of herbs aloud', 'Was startled awake in the wee hours by a vivid dream', 'Is running low on catmint',
                                     'Is running low on marigold', 'Is running low on burdock root', 'Is running low on poppy seeds', 'Is running low on cobwebs',
                                     'Is running low on feverfew', 'Is running low on borage leaves', 'Is running low on tansy', 'Is running low on mouse bile',
                                     'Is teaching kits about what plants to stay away from', 'Plans to go out gathering herbs today',
                                     'Is lining nests with fresh moss and feathers'])
                    if cat.trait == 'bloodthirsty':
                        thoughts.extend(
                            ['Is gathering deathberries', 'Has been disappearing a lot lately', 'Insists only on treating cats who need it', 'Is ripping some leaves to shreds',
                             'Encourages kits to eat some strange red berries', 'Debates becoming a warrior', 'Gives the wrong herbs to a warrior on purpose'])
                    elif cat.trait == 'strange':
                        thoughts.extend(
                            ['Insists everyone eat chamomile leaves everyday at moonhigh', 'Hisses at the kits randomly', 'Sleeps in the middle of the clearing', 'Looks dazed'])
                    elif cat.trait == 'ambitious':
                        thoughts.extend(['Insists on taking on more tasks', 'Spends all day gathering herbs'])
                    elif cat.trait == 'loyal':
                        thoughts.extend(['Refuses to share gossip at the half-moon meeting', 'Refuses to give another clan\'s medicine cat some herbs'])
                    elif cat.trait == 'righteous':
                        thoughts.extend(['Gives herbs to an injured loner'])
                    elif cat.thoughts == 'fierce':
                        thoughts.extend(['Insists on joining battle training once a moon'])
                    elif cat.trait == 'nervous':
                        thoughts.extend(['Recounts the amount of catmint in their stores'])
                    elif cat.trait == 'strict':
                        thoughts.extend(['Forbids anyone from disturbing them when working'])
                    elif cat.trait == 'charismatic':
                        thoughts.extend(['Is doing their daily checkup on the elders'])
                    elif cat.trait == 'calm':
                        thoughts.extend(['Stays composed when treating a severe injury'])
                    elif cat.trait == 'daring':
                        thoughts.extend(['Steals catmint from a twoleg garden'])
                    elif cat.trait == 'loving':
                        thoughts.extend(['Watches over some newborn kits'])
                    elif cat.trait == 'playful':
                        thoughts.extend(['Excitedly teaches the kits about basic herbs'])
                    elif cat.trait == 'lonesome':
                        thoughts.extend(['Is wishing they could have a mate and kits', 'Wishes their clanmates could understand their struggles'])
                    elif cat.trait == 'cold':
                        thoughts.extend(['Refuses to treat an injured, abandoned kit'])
                    elif cat.trait == 'insecure':
                        thoughts.extend(['Is saying that they don\'t deserve their full name'])
                    elif cat.trait == 'vengeful':
                        thoughts.extend(['Refuses to treat a cat that once bullied them'])
                    elif cat.trait == 'shameless':
                        thoughts.extend(['Refuses to groom themselves'])
                    elif cat.trait == 'faithful':
                        thoughts.extend(['Has been hearing the voices of StarClan cats...'])
                    elif cat.trait == 'troublesome':
                        thoughts.extend(['Mixes up herbs'])
                    elif cat.trait == 'empathetic':
                        thoughts.extend(['Listens to the apprentices complain about their training'])
                    elif cat.trait == 'adventurous':
                        thoughts.extend(['Heads out of clan territories to look for new herbs'])
                    elif cat.trait == 'thoughtful':
                        thoughts.extend(['Realizes what an omen might mean'])
                    elif cat.trait == 'compassionate':
                        thoughts.extend(['Works long into the night taking care of the clan'])
                    elif cat.trait == 'childish':
                        thoughts.extend(['Bounces excitedly at the half-moon meeting'])
                    elif cat.trait == 'confident':
                        thoughts.extend(['Is proud of their ability to care for their clanmates'])
                    elif cat.trait == 'careful':
                        thoughts.extend(['Counts and recounts the poppy seeds'])
                    elif cat.trait == 'altruistic':
                        thoughts.extend(['Declines to eat when prey is low'])
                    elif cat.trait == 'bold':
                        thoughts.extend(['Decides to try a new herb as treatment for an injury'])
                    elif cat.trait == 'patient':
                        thoughts.extend(['Helps a warrior regain their strength'])
                    elif cat.trait == 'responsible':
                        thoughts.extend(['Ensures that all of their duties are taken care of'])
                    elif cat.trait == 'sneaky':
                        thoughts.extend(['Seems to be hiding something in the medicine they give to the leader'])
                    elif cat.trait == 'wise':
                        thoughts.extend(['Tells an ancient tale about StarClan'])
                elif cat.status == 'warrior':
                    thoughts.extend(['Caught scent of a fox earlier', 'Caught scent of an enemy warrior earlier', 'Is helping gathering herbs', 'Is thinking about love',
                                     'Is decorating their nest', 'Is reinforcing the camp with brambles', 'Wants to be chosen as the new deputy', 'Caught a huge rabbit',
                                     'Tries to set a good example for younger cats', 'Wants to go on a patrol', 'Wants to go on a hunting patrol', 'Is guarding the camp entrance',
                                     'Is thinking about kits', 'Is watching over the kits', 'Is gossiping', 'Plans to visit the medicine cat', 'Is sharpening their claws',
                                     'Is feeling sore', 'Is being pestered by flies', 'Feels overworked', 'Is exhausted from yesterday\'s patrol', 'Wants to have kits',
                                     'Is sparring with some clanmates', 'Fell into the nearby creek yesterday and is still feeling damp',
                                     'Is helping to reinforce the nursery wall with brambles', 'Is assigned to the dawn patrol tomorrow', 'Is assigned to the hunting patrol today',
                                     'Is helping patrol the borders today', 'Is itching to run in a wide open space', 'Has offered to help the deputy organize today\'s patrols',
                                     'Is guarding the camp entrance', 'Is helping to escort the medicine cat to gather herbs'])
                    if cat.trait == 'bloodthirsty':
                        thoughts.extend(['Is thinking about murder', 'Is acting suspicious', 'Has been washing their paws a lot lately', 'Has disappeared often recently',
                                         'Growls to themselves', 'Tells other warriors to get ready for a battle', 'Yearns to fight', 'Daydreams about killing a certain cat',
                                         'Wonders if they could kill a fox all by themselves', 'Started a fight with a fellow warrior'])
                    elif cat.trait == 'strange':
                        thoughts.extend(['Is making odd noises', 'Is tearing up their food', 'Is gnawing on a stick', 'Collects the bones of prey', 'Is staring intently at a wall',
                                         'Drawing symbols in the dirt with their claws', 'Paces back and forth', 'Is zoned out', 'Is telling every cat about their weird dreams',
                                         'Is chasing a butterfly', 'Stares at random cats', 'Volunteered to guard the dirtplace...?',
                                         'Is telling stories that only make sense to them', 'Doesn\'t feel understood by their clanmates',
                                         'Wandered off alone somewhere the other day', 'Is staring intently at something no other cat can see', 'Is staring intently at a wall',
                                         'Has been distracted during recent clan meetings', 'Recently wandered off during a patrol, not returning until dusk'])
                    elif cat.trait == 'ambitious':
                        thoughts.extend(
                            ['Is asking the clan leader what they can do to help out around camp', 'Has been taking on extra patrols lately', 'Envies the deputy\'s position',
                             'Is being admired by many clanmates for their recent feats', 'Is boasting loudly about having defeated an enemy warrior on patrol the other day',
                             'Seems to be ordering their fellow clanmates around', 'Has been imitating the clan leader\'s behaviour recently',
                             'Tries to put on a brave face for their clanmates', 'Is feeling proud of themselves', 'Made sure to wake up early to volunteer for the dawn patrol',
                             'Has been catching the most prey on the latest hunting patrols', 'Is daydreaming about a clan celebration in their honor someday'])
                    elif cat.trait == 'loyal':
                        thoughts.extend(
                            ['Is listening to the clan leader intently', 'Is listening to the deputy intently', 'Is telling the clan leader details about the recent patrol',
                             'Is telling the deputy details about the recent patrol', 'Is offering constructive criticism to the deputy',
                             'Has agreed to their clan leader\'s orders recently, despite their own doubts', 'Is determined to protect their loved ones, now moreso than ever',
                             'Is making sure that everyone has eaten well', 'Is checking in on the elder\'s den', 'Recently reported the nearby scent of rogues in the territory',
                             'Proclaimed to the clan leader their unwavering loyalty', 'Is boasting about their loyalty to the clan',
                             'Is rambling on to younger cats about the importance of respecting their elders'])
                    elif cat.trait == 'righteous':
                        thoughts.extend(['Wants nothing more than to live by the Warrior Code', 'Is telling off younger cats for petty dishonesty out on patrol',
                                         'Is praying to StarClan for guidance...', 'Is refusing to follow the deputy\'s recent orders due to their own morals',
                                         'Is reevaluating their morals', 'Hopes to help guide their clanmates down the right path...',
                                         'Always cheers the loudest of any cat at warrior naming ceremonies'])
                    elif cat.thoughts == 'fierce':
                        thoughts.extend(
                            ['Is showing off their battle moves', 'Is roaring playfully at kits, making them laugh', 'Has been rough housing with the kits a little to hard lately',
                             'Isn\'t scared of anything today!', 'Woke up with a flame in their belly this morning!', 'Is offering to lead the patrol today',
                             'Is unusually tame today', 'Is looking forward to a challenge', 'Can\'t stop flexing their claws',
                             'Was recently chastised by the deputy for reckless behaviour out on patrol', 'Is pushing hard for more battle training for the apprentices',
                             'Thinks that they could take on a badger solo', 'Thinks that they could take on a fox solo', 'Thinks that they could take on a dog solo',
                             'Hopes to earn more battle scars to show off', 'Is telling younger cats tales about valiant warriors in the thick of epic battles',
                             'Is asking with the medicine cat what herbs may help them to be stronger in battle'])
                    elif cat.trait == 'nervous':
                        thoughts.extend(['Is hoping to not be picked for patrol today...', 'Hopes that they will be a strong enough warrior...',
                                         'Is wondering if they are more suited for life as a medicine cat...', 'Was startled by a squirrel while out on patrol!',
                                         'Was startled by a shrew while out on patrol!', 'Was startled by a fluttering bird while out on patrol!',
                                         'Feels like there are ants pricking their pelt...', 'Is dreading the thought of failure...', 'Is nervously pacing around camp',
                                         'Is nervously glancing around camp', 'Acted bravely on a recent patrol, despite their anxieties', 'Thinks that they are hearing things...',
                                         'Keeps checking their nest for burrs', 'Is double checking that the camp walls are thoroughly reinforced... just in case',
                                         'Is fumbling over their words', 'Is visibly stressed about something'])
                    elif cat.trait == 'strict':
                        thoughts.extend(['Is lecturing any cat who will listen about the Warrior Code', 'Is grumbling about troublesome kits',
                                         'Is busy chastising clanmates... but no cat is sure what for', 'Takes pride in how well-run their patrols always are',
                                         'Will not allow themselves to rest', 'Has been tough on themselves recently',
                                         'Is conducting a rather rigorous training session for the younger warriors',
                                         'Is surveying the camp scornfully from a higher vantage point', 'Is grooming themselves, making sure every whisker is in place',
                                         'Is lashing their tail furiously', 'Can\'t stand to watch the younger cats make fools of themselves'])
                    elif cat.trait == 'charismatic':
                        thoughts.extend(
                            ['Is smiling warmly at their clanmates', 'Has the apprentices very engaged in a very, very tall tale', 'Is a favorite among the elders lately',
                             'Is this moon\'s heartthrob', 'Is making everyone laugh at a very funny quip',
                             'Has recently given a wonderful speech to fellow clanmates, boosting morale', 'Always manages to turn the mood into a lighter one',
                             'Is laughing with friends', 'Is looking around camp for someone to share tongues with',
                             'Has received several invitations to share tongues later this evening... and is deciding which to take', 'Is basking in a sunray in the camp clearing',
                             'Plans to go on a stroll with some cat today', 'Is swishing their tail back and forth in a laid back manner',
                             'Is grooming their already silky soft coat', 'Is purring warmly', 'Is purring loudly', 'Is purring sweetly',
                             'Winked playfully at a clanmate from across the clearing!'])
                    elif cat.trait == 'calm':
                        thoughts.extend(
                            ['Is taking a moment to appreciate some peace and quiet', 'Looks on as the camp buzzes around them', 'Is politely listening to elders\'s stories',
                             'Is basking in the gentle sunlight around camp', 'Is meditating upon a sun-warmed rock', 'Is humming a soothing tune to themselves as they work',
                             'Is out on a peaceful stroll', 'Is remembering simpler days with fondness', 'Is offering gentle advice to a frustrated clanmate',
                             'Is lining their nest with lavender', 'Smells sweet, like lavender', 'Never fails to offer comfort to their clanmates',
                             'Is taking their sweet time eating their meal', 'Is purring quietly'])
                    elif cat.trait == 'daring':
                        thoughts.extend(['Is climbing to the top of a very tall tree!', 'Is racing through camp, accidentally knocking into clanmates',
                                         'Suffered a bellyache after being dared to swallow a beetle',
                                         'Is challenging any clanmate they can to a sparring match... with minimal recruiting success',
                                         'Is challenging some clanmates to a sparring match, two-on-one!', 'Is leaping from boulder to boulder out in the forest',
                                         'Is itching to go out on a patrol', 'Is twitching their tail in excitement about something',
                                         'Recently avoided a monster on the thunderpath by the skin of their teeth!', 'Batted at a snake on a patrol recently and fled',
                                         'Is being scolded by the deputy for reckless behavior while out on patrol'])
                    elif cat.trait == 'loving':
                        thoughts.extend(
                            ['Is helping out with kits around camp', 'Is smiling at the antics of the younger cats', 'Is feeling content with the little things in life',
                             'Is purring with friends', 'Is purring loudly', 'Is purring gently', 'Needs a bit of time alone today',
                             'Is talking with friends about recent celebrations', 'Is listening to the deputy\'s troubles sympathetically',
                             'Is offering words of comfort to the clan leader', 'Is offering any help they can to the medicine cat'])
                    elif cat.trait == 'playful':
                        thoughts.extend(['Is playing tag with cats around camp', 'Is tossing mossballs around', 'Pounced on a stray leaf with satisfaction',
                                         'Seems to be playing with their food', 'Is giving kits badger rides on their back!', 'Is play-fighting with friends',
                                         'Is playing a games of counting stones', 'Successfully lightened a dreary mood while out on patrol the other day',
                                         'Is hoping to be on friendly terms with neighboring clans someday', 'Has been joking around a bit too much recently',
                                         'Annoyed the patrol leader on accident the other day', 'Is showing younger cats a game they used to play when they were that age',
                                         'Is chasing a bug around the camp clearing', 'Has been distracting their fellow clanmates lately',
                                         'Won\'t stop making funny faces when the deputy\'s back is turned', 'Is riling up the kits, much to the queens\'s dismay',
                                         'Is cracking jokes', 'Is chasing their own tail, making others laugh', 'Is happily chasing a butterfly',
                                         'Is running after a colorful beetle', 'Is letting out mrrows of laughter'])
                    elif cat.trait == 'lonesome':
                        thoughts.extend(['Is sitting alone', 'Looks on as others share tongues around the camp clearing', 'Is eating a piece of fresh kill in a corner of camp',
                                         'Went out to hunt by themselves', 'Thinks that they are alone in their thoughts and beliefs...',
                                         'Is looking longingly at other cats as they talk amongst themselves', 'Went on a long, moonlit stroll the other night',
                                         'Is nowhere to be seen around camp', 'Wonders if any cat would miss them if they travelled far away',
                                         'Is thinking wistfully about the past...', 'Is unsure of how to start up a conversation', 'Is fumbling with their words',
                                         'Is enjoying some peace and quiet away from others', 'Is seeking out a place where they can be by themselves for a bit',
                                         'Is feeling cramped in the warrior\'s den', 'Is feeling a bit anxious after having been around so many cats at the last Gathering'])
                    elif cat.trait == 'cold':
                        thoughts.extend(['Is hissing in frustration', 'Recently snapped at the kits, making them cry', 'Is grunting rudely at passersby',
                                         'Wonders why others snap back at them', 'Notices that their clanmates have been nervous around them lately',
                                         'Is scolding the apprentices over something slight'])
                    elif cat.trait == 'insecure':
                        thoughts.extend(['Is wondering if they are good enough to be a warrior...', 'Wonders if the medicine cat life would have better suited them...',
                                         'Is thinking about where they belong', 'Is hoping no cat saw them trip just now',
                                         'Almost died of embarrassment after a recent fumble on a patrol',
                                         'Doesn\'t think that they have performing up to the clan\'s standards lately...', 'Hopes that they will make it through leaf-bare',
                                         'Took their own insecurities out on a friend the other day and feels awfully guilty...', 'Is reluctant to spar with their clanmates today',
                                         'Doesn\'t think their hauls on hunting patrols have been substantial enough as of late'])
                    elif cat.trait == 'vengeful':
                        thoughts.extend(['Seems to be plotting something', 'Is definitely plotting something', 'Is remembering fallen loved ones painfully',
                                         'Is glaring daggers across the camp clearing', 'Swears that they will get their revenge... but for what?',
                                         'Thinks that the clan leader should declare war on a neighboring clan', 'Is angrily clawing up the ground, lost in deep thought',
                                         'Is shredding the grass underpaw', 'Is thinking of cats that have wronged them in the past'])
                    elif cat.trait == 'shameless':
                        thoughts.extend(
                            ['Is grooming intensely in clear view of everyone else in camp', 'Pushed a kit out of their way thoughtlessly', 'Is snoring... at a ridiculous volume',
                             'Announced that they are heading to the dirtplace', 'Was found napping in the leader\'s den!', 'Is eating, chewing very loudly',
                             'Was found to be faking a bellyache, earning a stern lecture from the medicine cat',
                             'Was scolded for flirting with a loner on a border patrol yesterday', 'Stumbled into mud earlier and has yet to wash',
                             'Was found napping in another cat\'s nest!', 'Is fishing for compliments on their recently groomed fur'])
                    elif cat.trait == 'faithful':
                        thoughts.extend(['Is giving thanks to Starclan', 'Is assuring some worried clanmates that Starclan will guide them',
                                         'Is pondering their warrior ancestors, and the protections they grant the clan', 'Would follow their clanmates to the ends of the earth',
                                         'Feels safe within the walls of the camp', 'Is promising to always serve Starclan', 'Is hoping that Starclan protects their loved ones...',
                                         'Is thanking Starclan for their catch out on a hunting patrol today'])
                    elif cat.trait == 'troublesome':
                        thoughts.extend(['Won\'t stop pulling pranks', 'Recently was scolded for eating prey before the queens and elders', 'Is causing problems',
                                         'Is ignoring the deputy\'s orders', 'Is grumbling as they carry out a task for the medicine cat',
                                         'Recently put a dead snake at the camp entrance to scare clanmates',
                                         'Is embarrassed after getting a taste of their own bitter herbs... Serves them right!',
                                         'Got in trouble for shirking their work the other day...', 'Can\'t seem to sit still!', 'Is surprisingly on task today',
                                         'Is making clanmates laugh', 'Got scolded for telling the kits a naughty joke!',
                                         'Is lightening the mood around camp with their shenanigans', 'Got distracted quite a bit today',
                                         'Is bored, and looking for something to get into', 'Ate their fill and then some from the fresh kill pile',
                                         'Climbed up a tree and nearly fell out!', 'Is considering bending the rules just this once... again'])
                    elif cat.trait == 'empathetic':
                        thoughts.extend(['Is listening to the woes of a fellow clanmate', 'Volunteered to gather fresh lining to the elders\' nests',
                                         'Notices a clanmate struggling with a task and offers their help',
                                         'Is doing the extra apprentice tasks around camp, to help lighten the load', 'Is sharing tongues with friends',
                                         'Is going to keep cats in the medicine den company', 'Is taking a breath, and ponders the burdens of others they have listened to',
                                         'Is comforting kits after a scary experience'])
                    elif cat.trait == 'adventurous':
                        thoughts.extend(['Wants to explore far beyond the borders of their territory...', 'Wonders what lays beyond the distant horizon...',
                                         'Is dreaming of one day discovering something new and exciting!', 'Is itching to run, run, run!',
                                         'Wants to climb the tallest tree in the territory!', 'Is itching for some excitement around camp',
                                         'Is considering bending the rules a bit... just this once', 'Is quietly trying to recruit others for a quick adventure',
                                         'Is showing off a trinket they found while exploring', 'Is daydreaming about how much there must be to see out in the world!'])
                    elif cat.trait == 'thoughtful':
                        thoughts.extend(['Gave an elder their favorite piece of fresh kill', 'Offered to fetch more herbs for the medicine cat',
                                         'Is bringing soaked moss to the queens in the nursery', 'Is promising to take the kits out on a stroll today if they behave',
                                         'Plucked feathers from their meal for the kits to play with', 'Offered to go on the dawn patrol',
                                         'Is making sure that the elders all have fresh bedding', 'Is hosting a modified training session for the beginner apprentices',
                                         'Is offering to look after the kits while the queens rest', 'Is offering helpful advice to a gloomy clanmate',
                                         'Brought back a much-needed herb to a grateful medicine cat after a hunting patrol'])
                    elif cat.trait == 'compassionate':
                        thoughts.extend(['Is being scolded for giving their prey away to a starving loner', 'Spent time today with a grieving clanmate',
                                         'Is helping the medicine cat organize herb stores', 'Let their clanmate have the last piece of fresh kill on the pile this morning',
                                         'Is making sure that the leader has eaten before they dig in to their own meal',
                                         'Is noticing with joy how well the clan is looking after one another as of late',
                                         'Helped the elders to rise stiffly from their nests this morning', 'Is listening to a clanmate\'s struggles with love'])
                    elif cat.trait == 'childish':
                        thoughts.extend(['Is chasing a butterfly around the camp', 'Is pouncing on unsuspecting apprentices', 'Is playing with their food',
                                         'Is giggling about clan drama with friends', 'Is crunching leaves with their paws', 'Is whining about clan duties',
                                         'Is teaching new games to the kits', 'Is distracted by a shiny twoleg trinket they found', 'Is gnawing on a small bone busily',
                                         'Is batting at a ball of moss', 'Is preoccupied playing an important game of Hide and Seek', 'Is laughing gleefully!'])
                    elif cat.trait == 'confident':
                        thoughts.extend(['Boasts about how much fresh kill they intend to bring back to camp today', 'Is building up a fellow clanmate\'s confidence in battle!',
                                         'Is puffing their chest out', 'Thinks that they are the best hunter in the clan', 'Thinks that they are the fastest runner in the clan',
                                         'Thinks that they are the fiercest fighter in the clan', 'Thinks that they are the smartest cat in the clan',
                                         'Thinks that they are the funniest cat around', 'Is sure to stand tall when the clan leader walks by', 'Is strutting around confidently',
                                         'Is showing off their battle moves', 'Knows without a doubt that the clan leader must respect them',
                                         'Knows without a doubt that the deputy respects them', 'Is sure that they\'ll be asked to lead today\'s patrol',
                                         'Is letting the clan leader know their opinion on a rather serious matter'])
                    elif cat.trait == 'careful':
                        thoughts.extend(['Is asking if more border patrols should be sent out', 'Has been taking up more patrols to ensure that there are no threats about',
                                         'Is double-checking their nest for burrs', 'Is helping to reinforce the nursery walls', 'Is helping to reinforce the camp walls',
                                         'Is warning the apprentices to steer clear of the nearby river',
                                         'Is going back to check out an old fox burrow they discovered yesterday, just to be safe', 'Is patching up a hole in the camp wall',
                                         'Is getting a small scratch checked out by the medicine cat', 'Is slowly and methodically grooming themselves',
                                         'Is chiding a younger cat for being so reckless', 'Is padding back and forth, across the camp',
                                         'Is dutifully standing guard outside of camp'])
                    elif cat.trait == 'altruistic':
                        thoughts.extend(['Is taking fresh kill to the elders and queens', 'Is following the kits around camp, giving the queens a break',
                                         'Is laughing at a clanmate\'s joke, even though they didn\'t find it too terribly funny', 'Gave their share of fresh kill to the elders',
                                         'Helped to gather herbs all day with the medicine cat', 'Is putting mousebile on the elder\'s ticks',
                                         'Is thinking of giving the deputy a gift for their hard work', 'Made a keen suggestion to the clan leader the other day',
                                         'Organized patrols this morning, to let the deputy sleep in for once', 'Let the kits sleep in their nest with them last night',
                                         'Is grooming the scruffiest cats around camp dutifully'])
                    elif cat.trait == 'bold':
                        thoughts.extend(['Winked cheekily at a clanmate', 'Is getting some looks after speaking up at the last clan meeting',
                                         'Is criticizing the deputy\'s leadership skills, not so quietly', 'Taunted rival clan cats at the border the other day',
                                         'Is looking to challenge a senior warrior to a sparring match'])
                    elif cat.trait == 'patient':
                        thoughts.extend(['Is waiting until everyone else has taken from the fresh kill pile to eat', 'Is patiently standing guard outside of camp',
                                         'Is winning a staring contest against a clanmate', 'Is letting a kit tug on their tail',
                                         'Is listening to older cats gripe about their day', 'Is looking up, watching the clouds roll by',
                                         'Is watching the breeze blow around the camp', 'Is listening to the grass sway', 'Is listening closely to the sounds of the forest',
                                         'Is waiting to watch the sun rise', 'Is waiting to watch the sun set', 'Is grooming, grooming, grooming away...',
                                         'Is listening to a story they\'ve heard many, many times'])
                    elif cat.trait == 'responsible':
                        thoughts.extend(['Is making sure they\'ve done all of their daily duties', 'Is going to fetch the elders new bedding today',
                                         'Is asking the deputy what they can do to be helpful around camp today', 'Was the first to rise this morning',
                                         'Roused the other cats awake this morning', 'Is repairing one of the camp walls', 'Is making sure the kits behave',
                                         'Isn\'t sure that they should be idling around at the moment', 'Is planning on going to sleep early tonight',
                                         'Is planning to wake up early tomorrow', 'Is offering to lead the next patrol out',
                                         'Is licking their chest in embarrassment after being praised by the deputy', 'Is making sure no work is being shirked!'])
                    elif cat.trait == 'sneaky':
                        thoughts.extend(['Is sniffing the edges of the camp wall suspiciously...', 'Smells like they may have rolled in catmint recently...',
                                         'Is currently eavesdropping on two clanmates, ears pricked', 'Is avoiding the conversation topic at paw',
                                         'Is spreading rumors about clanmates', 'Is whispering with a fellow clanmate at the edges of camp',
                                         'Recently spent the night outside of camp', 'Is licking their chops after an unknown tasty treat',
                                         'Is teaching younger cats how to walk without making a sound'])
                    elif cat.trait == 'wise':
                        thoughts.extend(['Is teaching younger cats how to identify prey prints in the dirt', 'Is giving somber advice to a fellow clanmate',
                                         'Was sought out by the clan leader recently for their wisdom', 'Was asked by the deputy to help resolve an issue',
                                         'Is counseling the younger cats', 'Is grooming themselves thoughtfully', 'Is telling stories to a very interested bunch of clanmates',
                                         'Has a suggestion for the clan leader that they wish to present', 'Recently warned the deputy of a grave mistake they almost made'])
                elif cat.status == 'deputy':
                    thoughts.extend(['Is assigning cats to a border patrol', 'Is assigning cats to a hunting patrol', 'Is wondering what it would be like to be a leader',
                                     'Is spending time alone', 'Tries to set a good example for younger cats', 'Is thinking about kits', 'Is stressed about organizing patrols',
                                     "Wonders who will give them nine lives", 'Feels overworked', 'Is hoping for a break', 'Is assessing the apprentices',
                                     'Wishes they had an extra set of paws', 'Is assigning cats to the dawn patrol', 'Is assigning cats to the hunting patrol',
                                     'Is assigning cats to patrol the borders', 'Can\'t believe they overslept today',
                                     'Is unsure of what the rest of the clan thinks of them as deputy', 'Is doing their best to honor their clan and their leader',
                                     'Must speak with the leader soon about something they found while out on patrol'])
                    if cat.trait == 'bloodthirsty':
                        thoughts.extend(['Is thinking about murder', 'Is acting suspicious', 'Has been washing their paws a lot lately', 'Has disappeared often recently',
                                         'Thinks about killing the leader and staging it as an accident', 'Encourages the leader to start a war'])
                    elif cat.trait == 'strange':
                        thoughts.extend(['Accidentally assigns the same cat to three patrols', 'Insists a hunting patrol only bring back mice',
                                         'Goes missing and comes back smelling like garlic', 'Is making odd noises'])
                elif cat.status == 'leader':
                    thoughts.extend(['Is hoping for a sign from StarClan', 'Is hoping that they are leading their clan well', 'Thinks about who should mentor new apprentices',
                                     'Is worried about clan relations', 'Is spending time alone', 'Tries to set a good example for the deputy',
                                     'Is thinking about forming an alliance', 'Is assessing some apprentices', 'Is thinking about battle strategies', 'Almost lost a life recently',
                                     'Is counting how many lives they have left', 'Is thinking about what to say at the gathering', 'Is questioning their ability to lead',
                                     'Is dreading the clan meeting they must call later today', 'Is finding the responsibility of leadership to be quite the heavy burden',
                                     'Is feeling blessed by StarClan this moon', 'Is making a solemn vow to protect their clanmates',
                                     'Has been letting their deputy call the shots recently, and is proud of their initiative', 'Called an important clan meeting recently',
                                     'Is pondering the next mentors for the kits of the clan', 'Has recently picked up the scent of mischievous kits in their den...',
                                     'Is pondering recent dreams they have had... perhaps from StarClan?', 'Recently called a clan meeting, but forgot what to say',
                                     'Think they have been hearing the voices of StarClan cats...'])
                    if cat.trait == 'bloodthirsty':
                        thoughts.extend(['Encourages warriors to start fights on border patrols', 'Is debating if they should declare a war with another clan',
                                         'Is wondering if they could hold apprentice ceremonies at 4 moons old instead', 'Has been growling to themselves'])
                    elif cat.trait == 'strange':
                        thoughts.extend(['No thoughts, head empty', 'Insists they they received ten lives instead of nine', 'Has a crazed look in their eyes',
                                         'Is wondering how many cats would agree to changing the clan\'s name...'])
                elif cat.status == 'elder':
                    thoughts.extend(['Is complaining about their nest being too rough', 'Is complaining about their aching joints', 'Is telling stories about when they were young',
                                     'Is giving advice to younger cats', 'Is complaining about thorns in their nest', 'Is bossing around the younger cats',
                                     'Is telling scary stories to the younger cats', 'Is snoring in their sleep', 'Thinking about how too many cats die young',
                                     'Is complaining about being cold', 'Is grateful they have lived so long', 'Is sharing their wisdom', 'Is being pestered by fleas',
                                     'Is requesting an apprentice\'s help with their ticks', 'Is predicting rainy weather based on their aching bones',
                                     'Hopes their legacy will continue on after their death', 'Is sharing wisdom with younger cats that is... less than helpful',
                                     'Is recounting daring expeditions for the younger cats to hear', 'Is in quite the mood today', 'Is feeling rather chipper today',
                                     'Is snoring loudly in their sleep', 'Is telling a rather tall tale to any cat who will listen',
                                     'Is asking apprentices to help check them for ticks', 'Is assisting with camp cleanup', 'Feels too stiff to leave their nest today...',
                                     'Has been sleeping a lot more as of late', 'Has been enjoying their old age', 'Got lost outside of camp for a bit today',
                                     'Doesn\'t like how times have changed since they were young', 'Is feeling rather cross today',
                                     'Thinks that times have changed for the better since they were young', 'Is recalling something no other cat remembers anymore',
                                     'Is enjoying the warm sun in the camp clearing', 'Is grumbling about the weather', 'Is giving the clan leader attitude'])
                thought = choice(thoughts)
            cat.thought = thought

            # on_patrol = ['Is having a good time out on patrol', 'Wants to return to camp to see ' + other_name,  #              'Is currently out on patrol',
            # 'Is getting rained on during their patrol',  #              'Is out hunting'] //will add later  # interact_with_loner = ['Wants to know where ' + other_name + '  #
            # came from.'] // will add

    def create_new_relationships(self):
        """Create Relationships to all current clan cats."""
        relationships = []
        for id in self.all_cats.keys():
            the_cat = self.all_cats.get(id)
            if the_cat.ID is not self.ID:
                mates = the_cat is self.mate
                are_parents = False
                parents = False
                siblings = False

                if self.parent1 is not None and self.parent2 is not None and \
                    the_cat.parent1 is not None and the_cat.parent2 is not None:
                        are_parents = the_cat in [self.parent1, self.parent2]
                        parents = are_parents or self in [the_cat.parent1, the_cat.parent2]
                        siblings = self.parent1 in [the_cat.parent1, the_cat.parent2] or self.parent2 in [the_cat.parent1, the_cat.parent2]
                
                related = parents or siblings
                
                # set the different stats
                romantic_love = 0
                like = 0
                dislike = 0
                admiration = 0
                comfortable = 0
                jealousy = 0
                trust = 0
                if are_parents:
                    like = 60
                if siblings:
                    like = 20

                rel = Relationship(cat_from=self,cat_to=the_cat,mates=mates,
                        family=related, romantic_love=romantic_love,
                        platonic_like=like, dislike=dislike, admiration=admiration,
                        comfortable=comfortable, jealousy=jealousy, trust=trust)
                relationships.append(rel)        
        self.relationships = relationships

    def status_change(self, new_status):
        # revealing of traits and skills
        if self.status == 'kitten':
            self.trait = choice(self.traits)
        if (self.status == 'apprentice' and new_status != 'medicine cat apprentice') or (self.status == 'medicine cat apprentice' and new_status != 'apprentice'):
            self.skill = choice(self.skills)
        elif new_status == 'medicine cat':
            self.skill = choice(self.med_skills)
        self.status = new_status
        self.name.status = new_status
        if 'apprentice' in new_status:
            self.update_mentor()
        # update class dictionary
        self.all_cats[self.ID] = self

    def is_valid_mentor(self, potential_mentor):
        # Dead cats can't be mentors
        if potential_mentor.dead:
            return False
        # Match jobs
        if self.status == 'medicine cat apprentice' and potential_mentor.status != 'medicine cat':
            return False
        if self.status == 'apprentice' and potential_mentor.status not in ['leader', 'deputy', 'warrior']:
            return False
        # If not an app, don't need a mentor
        if 'apprentice' not in self.status:
            return False
        # Dead cats don't need mentors
        if self.dead:
            return False
        return True

    def update_mentor(self, new_mentor=None):
        if new_mentor is None:
            # If not reassigning and current mentor works, leave it
            if self.mentor and self.is_valid_mentor(self.mentor):
                return
        old_mentor = self.mentor
        # Should only have mentor if alive and some kind of apprentice
        if 'apprentice' in self.status and not self.dead:
            # Need to pick a random mentor if not specified
            if new_mentor is None:
                potential_mentors = []
                priority_mentors = []
                for cat in self.all_cats.values():
                    if self.is_valid_mentor(cat):
                        potential_mentors.append(cat)
                        if len(cat.apprentice) == 0:
                            priority_mentors.append(cat)
                # First try for a cat who currently has no apprentices
                if len(priority_mentors) > 0:
                    new_mentor = choice(priority_mentors)
                elif len(potential_mentors) > 0:
                    new_mentor = choice(potential_mentors)
            # Mentor changing to chosen/specified cat
            self.mentor = new_mentor
            if new_mentor is not None:
                if self not in new_mentor.apprentice:
                    new_mentor.apprentice.append(self)
                if self in new_mentor.former_apprentices:
                    new_mentor.former_apprentices.remove(self)
        else:
            self.mentor = None
        # Move from old mentor's apps to former apps
        if old_mentor is not None and old_mentor != self.mentor:
            if self in old_mentor.apprentice:
                old_mentor.apprentice.remove(self)
            if self not in old_mentor.former_apprentices:
                old_mentor.former_apprentices.append(self)
            if old_mentor not in self.former_mentor:
                self.former_mentor.append(old_mentor)

    def update_sprite(self):
        # First make pelt, if it wasn't possible before

        if self.pelt is None:
            if self.parent1 is None:
                # If pelt has not been picked manually, this function chooses one based on possible inheritances
                self.pelt = choose_pelt(self.gender)

            elif self.parent2 is None and self.parent1 in self.all_cats.keys():
                # 1 in 3 chance to inherit a single parent's pelt
                par1 = self.all_cats[self.parent1]
                self.pelt = choose_pelt(self.gender, choice([par1.pelt.colour, None]), choice([par1.pelt.white, None]), choice([par1.pelt.name, None]),
                                        choice([par1.pelt.length, None]))

            elif self.parent1 in self.all_cats.keys() and self.parent2 in self.all_cats.keys():
                # 2 in 3 chance to inherit either parent's pelt
                par1 = self.all_cats[self.parent1]
                par2 = self.all_cats[self.parent2]
                self.pelt = choose_pelt(self.gender, choice([par1.pelt.colour, par2.pelt.colour, None]), choice([par1.pelt.white, par2.pelt.white, None]),
                                        choice([par1.pelt.name, par2.pelt.name, None]), choice([par1.pelt.length, par2.pelt.length, None]))
            else:
                self.pelt = choose_pelt(self.gender)

        # THE SPRITE UPDATE
        # draw colour & style
        new_sprite = pygame.Surface((sprites.size, sprites.size), pygame.HWSURFACE | pygame.SRCALPHA)

        if self.pelt.name not in ['Tortie', 'Calico', 'Calico2', 'Tortie2']:
            if self.pelt.length == 'long' and self.status not in ['kitten', 'apprentice', 'medicine cat apprentice'] or self.age == 'elder':
                new_sprite.blit(sprites.sprites[self.pelt.sprites[1] + 'extra' + self.pelt.colour + str(self.age_sprites[self.age])], (0, 0))
            else:
                new_sprite.blit(sprites.sprites[self.pelt.sprites[1] + self.pelt.colour + str(self.age_sprites[self.age])], (0, 0))
        else:
            if self.pelt.length == 'long' and self.status not in ['kitten', 'apprentice', 'medicine cat apprentice'] or self.age == 'elder':
                new_sprite.blit(sprites.sprites[self.pelt.sprites[1] + 'extra' + self.pattern + str(self.age_sprites[self.age])], (0, 0))
            else:
                new_sprite.blit(sprites.sprites[self.pelt.sprites[1] + self.pattern + str(self.age_sprites[self.age])], (0, 0))

        # draw white patches
        if self.white_patches is not None:
            if self.pelt.length == 'long' and self.status not in ['kitten', 'apprentice', 'medicine cat apprentice'] or self.age == 'elder':
                new_sprite.blit(sprites.sprites['whiteextra' + self.white_patches + str(self.age_sprites[self.age])], (0, 0))
            else:
                new_sprite.blit(sprites.sprites['white' + self.white_patches + str(self.age_sprites[self.age])], (0, 0))

        # draw eyes & scars1
        if self.pelt.length == 'long' and self.status not in ['kitten', 'apprentice', 'medicine cat apprentice'] or self.age == 'elder':
            if self.specialty in scars1:
                new_sprite.blit(sprites.sprites['scarsextra' + self.specialty + str(self.age_sprites[self.age])], (0, 0))
            if self.specialty2 in scars1:
                new_sprite.blit(sprites.sprites['scarsextra' + self.specialty2 + str(self.age_sprites[self.age])], (0, 0))
            new_sprite.blit(sprites.sprites['eyesextra' + self.eye_colour + str(self.age_sprites[self.age])], (0, 0))
        else:
            if self.specialty in scars1:
                new_sprite.blit(sprites.sprites['scars' + self.specialty + str(self.age_sprites[self.age])], (0, 0))
            if self.specialty2 in scars1:
                new_sprite.blit(sprites.sprites['scars' + self.specialty2 + str(self.age_sprites[self.age])], (0, 0))
            new_sprite.blit(sprites.sprites['eyes' + self.eye_colour + str(self.age_sprites[self.age])], (0, 0))

        # draw line art
        if self.pelt.length == 'long' and self.status not in ['kitten', 'apprentice', 'medicine cat apprentice'] or self.age == 'elder':
            new_sprite.blit(sprites.sprites['lines' + str(self.age_sprites[self.age] + 9)], (0, 0))
        else:
            new_sprite.blit(sprites.sprites['lines' + str(self.age_sprites[self.age])], (0, 0))

        # draw skin and scars2 and scars3
        blendmode = pygame.BLEND_RGBA_MIN
        if self.pelt.length == 'long' and self.status not in ['kitten', 'apprentice', 'medicine cat apprentice'] or self.age == 'elder':
            new_sprite.blit(sprites.sprites['skinextra' + self.skin + str(self.age_sprites[self.age])], (0, 0))
            if self.specialty in scars2:
                new_sprite.blit(sprites.sprites['scarsextra' + self.specialty + str(self.age_sprites[self.age])], (0, 0), special_flags=blendmode)
            if self.specialty2 in scars2:
                new_sprite.blit(sprites.sprites['scarsextra' + self.specialty2 + str(self.age_sprites[self.age])], (0, 0), special_flags=blendmode)
            if self.specialty in scars3:
                new_sprite.blit(sprites.sprites['scarsextra' + self.specialty + str(self.age_sprites[self.age])], (0, 0))
            if self.specialty2 in scars3:
                new_sprite.blit(sprites.sprites['scarsextra' + self.specialty2 + str(self.age_sprites[self.age])], (0, 0))
            if self.specialty in scars4:
                new_sprite.blit(sprites.sprites['scarsextra' + self.specialty + str(self.age_sprites[self.age])], (0, 0), special_flags=blendmode)
            if self.specialty2 in scars4:
                new_sprite.blit(sprites.sprites['scarsextra' + self.specialty2 + str(self.age_sprites[self.age])], (0, 0), special_flags=blendmode)
            if self.specialty in scars5:
                new_sprite.blit(sprites.sprites['scarsextra' + self.specialty + str(self.age_sprites[self.age])], (0, 0), special_flags=blendmode)
            if self.specialty2 in scars5:
                new_sprite.blit(sprites.sprites['scarsextra' + self.specialty2 + str(self.age_sprites[self.age])], (0, 0), special_flags=blendmode)
        else:
            new_sprite.blit(sprites.sprites['skin' + self.skin + str(self.age_sprites[self.age])], (0, 0))
            if self.specialty in scars2:
                new_sprite.blit(sprites.sprites['scars' + self.specialty + str(self.age_sprites[self.age])], (0, 0), special_flags=blendmode)
            if self.specialty2 in scars2:
                new_sprite.blit(sprites.sprites['scars' + self.specialty2 + str(self.age_sprites[self.age])], (0, 0), special_flags=blendmode)
            if self.specialty in scars3:
                new_sprite.blit(sprites.sprites['scars' + self.specialty + str(self.age_sprites[self.age])], (0, 0))
            if self.specialty2 in scars3:
                new_sprite.blit(sprites.sprites['scars' + self.specialty2 + str(self.age_sprites[self.age])], (0, 0))
            if self.specialty in scars4:
                new_sprite.blit(sprites.sprites['scars' + self.specialty + str(self.age_sprites[self.age])], (0, 0), special_flags=blendmode)
            if self.specialty2 in scars4:
                new_sprite.blit(sprites.sprites['scars' + self.specialty2 + str(self.age_sprites[self.age])], (0, 0), special_flags=blendmode)
            if self.specialty in scars5:
                new_sprite.blit(sprites.sprites['scars' + self.specialty + str(self.age_sprites[self.age])], (0, 0), special_flags=blendmode)
            if self.specialty2 in scars5:
                new_sprite.blit(sprites.sprites['scars' + self.specialty2 + str(self.age_sprites[self.age])], (0, 0), special_flags=blendmode)
            

        # reverse, if assigned so
        if self.reverse:
            new_sprite = pygame.transform.flip(new_sprite, True, False)

        # apply
        self.sprite = new_sprite
        self.big_sprite = pygame.transform.scale(new_sprite, (sprites.new_size, sprites.new_size))
        self.large_sprite = pygame.transform.scale(self.big_sprite, (sprites.size * 3, sprites.size * 3))

        # update class dictionary
        self.all_cats[self.ID] = self

    def draw(self, pos):
        new_pos = list(pos)
        if pos[0] == 'center':
            new_pos[0] = screen_x / 2 - sprites.size / 2
        elif pos[0] < 0:
            new_pos[0] = screen_x + pos[0] - sprites.size
        self.used_screen.blit(self.sprite, new_pos)

    def draw_big(self, pos):
        new_pos = list(pos)
        if pos[0] == 'center':
            new_pos[0] = screen_x / 2 - sprites.new_size / 2
        elif pos[0] < 0:
            new_pos[0] = screen_x + pos[0] - sprites.new_size
        self.used_screen.blit(self.big_sprite, new_pos)

    def draw_large(self, pos):
        new_pos = list(pos)
        if pos[0] == 'center':
            new_pos[0] = screen_x / 2 - sprites.size * 3 / 2
        elif pos[0] < 0:
            new_pos[0] = screen_x + pos[0] - sprites.size * 3
        self.used_screen.blit(self.large_sprite, new_pos)

    def save_cats(self):
        data = ''
        for x in self.all_cats.values():
            x.save_relationship_of_cat()
            # cat ID -- name prefix : name suffix
            data += x.ID + ',' + x.name.prefix + ':' + x.name.suffix + ','
            # cat gender -- status -- age -- trait
            data += x.gender + ',' + x.status + ',' + str(x.age) + ',' + x.trait + ','
            # cat parent1 -- parent2 -- mentor
            if x.parent1 is None:
                data += 'None ,'
            else:
                data += x.parent1 + ','
            if x.parent2 is None:
                data += 'None ,'
            else:
                data += x.parent2 + ','
            if x.mentor is None:
                data += 'None ,'
            else:
                data += x.mentor.ID + ','

            # pelt type -- colour -- white -- length
            data += x.pelt.name + ',' + x.pelt.colour + ',' + str(x.pelt.white) + ',' + x.pelt.length + ','
            # sprite kitten -- adolescent
            data += str(x.age_sprites['kitten']) + ',' + str(x.age_sprites['adolescent']) + ','
            # sprite adult -- elder
            data += str(x.age_sprites['adult']) + ',' + str(x.age_sprites['elder']) + ','
            # eye colour -- reverse -- white patches -- pattern
            data += x.eye_colour + ',' + str(x.reverse) + ',' + str(x.white_patches) + ',' + str(x.pattern) + ','
            # skin -- skill -- NONE  -- specs  -- moons
            data += x.skin + ',' + x.skill + ',' + 'None' + ',' + str(x.specialty) + ',' + str(x.moons) + ','
            # mate -- dead  -- dead sprite
            data += str(x.mate) + ',' + str(x.dead) + ',' + str(x.age_sprites['dead'])

            # scar 2
            data += ',' + str(x.specialty2)
            # experience
            data += ',' + str(x.experience)
            # dead_for x moons
            data += ',' + str(x.dead_for)
            # apprentice
            if x.apprentice:
                data += ','
                for cat in x.apprentice:
                    data += str(cat.ID) + ';'
                # remove last semicolon
                data = data[:-1]
            else:
                data += ',' + 'None'
            # former apprentice
            if x.former_apprentices:
                data += ','
                for cat in x.former_apprentices:
                    if cat is not None:
                        data += str(cat.ID) + ';'
                # remove last semicolon
                data = data[:-1]
            else:
                data += ',' + 'None'
            if x.paralyzed:
                data += ',' + 'True'
            else:
                data += ',' + 'False'
            if x.no_kits:
                data += ',' + 'True'
            else:
                data+= ',' + 'False'
            if x.exiled:
                data+=',' + 'True'
            else:
                data+=',' + 'False'
            data += ',' + str(x.genderalign)
            # next cat
            data += '\n'

        # remove one last unnecessary new line
        data = data[:-1]

        if game.switches['clan_name'] != '':
            clanname = game.switches['clan_name']
        else:
            clanname = game.switches['clan_list'][0]
        with open('saves/' + clanname + 'cats.csv', 'w') as write_file:
            write_file.write(data)

    def save_relationship_of_cat(self):
        # save relationships for each cat
        if game.switches['clan_name'] != '':
            clanname = game.switches['clan_name']
        elif len(game.switches['clan_name']) > 0:
            clanname = game.switches['clan_list'][0]
        elif game.clan != None:
            clanname = game.clan.name
        relationship_dir = 'saves/' + clanname + '/relationships' 
        if not os.path.exists(relationship_dir):
            os.makedirs(relationship_dir)
        
        rel = []
        for r in self.relationships:
            r_data = {
                "cat_from_id": r.cat_from.ID,
                "cat_to_id": r.cat_to.ID,
                "mates": r.mates,
                "family": r.family,
                "romantic_love": r.romantic_love,
                "platonic_like": r.platonic_like,
                "dislike": r.dislike,
                "admiration": r.admiration,
                "comfortable": r.comfortable,
                "jealousy": r.jealousy,
                "trust": r.trust 
            }
            rel.append(r_data)

        with open(relationship_dir + '/' + self.ID + '_relations.json', 'w') as rel_file:
            json_string = json.dumps(rel)
            rel_file.write(json_string)

    def load_cats(self):
        if game.switches['clan_list'][0].strip() == '':
            cat_data = ''
        else:
            if os.path.exists('saves/' + game.switches['clan_list'][0] + 'cats.csv'):
                with open('saves/' + game.switches['clan_list'][0] + 'cats.csv', 'r') as read_file:
                    cat_data = read_file.read()
            else:
                with open('saves/' + game.switches['clan_list'][0] + 'cats.txt', 'r') as read_file:
                    cat_data = read_file.read()

        if len(cat_data) > 0:
            cat_data = cat_data.replace('\t', ',')
            for i in cat_data.split('\n'):
                # CAT: ID(0) - prefix:suffix(1) - gender(2) - status(3) - age(4) - trait(5) - parent1(6) - parent2(7)
                #  - mentor(8)
                # PELT: pelt(9) - colour(10) - white(11) - length(12)
                # SPRITE: kitten(13) - apprentice(14) - warrior(15) - elder(16) - eye colour(17) - reverse(18)
                # - white patches(19) - pattern(20) - skin(21) - skill(22) - NONE(23) - spec(24) - moons(25) - mate(26)
                # dead(27) - SPRITE:dead(28)
                if i.strip() != '':
                    attr = i.split(',')
                    for x in range(len(attr)):
                        attr[x] = attr[x].strip()
                        if attr[x] in ['None', 'None ']:
                            attr[x] = None
                        elif attr[x].upper() == 'TRUE':
                            attr[x] = True
                        elif attr[x].upper() == 'FALSE':
                            attr[x] = False

                    game.switches['error_message'] = 'There was an error loading cat # ' + str(attr[0])

                    the_pelt = choose_pelt(attr[2], attr[10], attr[11], attr[9], attr[12], True)
                    the_cat = Cat(ID=attr[0], prefix=attr[1].split(':')[0], suffix=attr[1].split(':')[1], gender=attr[2], status=attr[3], pelt=the_pelt, parent1=attr[6],
                                  parent2=attr[7], eye_colour=attr[17])
                    the_cat.age, the_cat.mentor = attr[4], attr[8]
                    the_cat.age_sprites['kitten'], the_cat.age_sprites['adolescent'] = int(attr[13]), int(attr[14])
                    the_cat.age_sprites['adult'], the_cat.age_sprites['elder'] = int(attr[15]), int(attr[16])
                    the_cat.age_sprites['young adult'], the_cat.age_sprites['senior adult'] = int(attr[15]), int(attr[15])
                    the_cat.reverse, the_cat.white_patches, the_cat.pattern = attr[18], attr[19], attr[20]
                    the_cat.trait, the_cat.skin, the_cat.specialty = attr[5], attr[21], attr[24]

                    if len(attr) > 29:
                        the_cat.specialty2 = attr[29]
                    else:
                        the_cat.specialty2 = None

                    if len(attr) > 30:
                        the_cat.experience = int(attr[30])
                        experiencelevels = ['very low', 'low', 'slightly low', 'average', 'somewhat high', 'high', 'very high', 'master', 'max']
                        the_cat.experience_level = experiencelevels[math.floor(int(the_cat.experience) / 10)]

                    else:
                        the_cat.experience = 0

                    if len(attr) > 25:
                        # Attributes that are to be added after the update
                        the_cat.moons = int(attr[25])
                        if len(attr) >= 27:
                            # assigning mate to cat, if any
                            the_cat.mate = attr[26]
                        if len(attr) >= 28:
                            # Is the cat dead
                            the_cat.dead = attr[27]
                            the_cat.age_sprites['dead'] = attr[28]
                    if len(attr) > 31:
                        the_cat.dead_for = int(attr[31])
                    the_cat.skill = attr[22]

                    if len(attr) > 32 and attr[32] is not None:
                        the_cat.apprentice = attr[32].split(';')
                    if len(attr) > 33 and attr[33] is not None:
                        the_cat.former_apprentices = attr[33].split(';')
                    if len(attr) > 34:
                        the_cat.paralyzed = bool(attr[34])
                    if len(attr) > 35:
                        the_cat.no_kits = bool(attr[35])
                    if len(attr) > 36:
                        the_cat.exiled = bool(attr[36])
                    if len(attr) > 37:
                        the_cat.genderalign = attr[37]


            game.switches['error_message'] = 'There was an error loading this clan\'s mentors/apprentices'

            for n in self.all_cats.values():
                # Load the mentors and apprentices after all cats have been loaded
                n.mentor = cat_class.all_cats.get(n.mentor)
                apps = []
                former_apps = []
                for app_id in n.apprentice:
                    app = cat_class.all_cats.get(app_id)
                    # Make sure if cat isn't an apprentice, they're a former apprentice
                    if 'apprentice' in app.status:
                        apps.append(app)
                    else:
                        former_apps.append(app)
                for f_app_id in n.former_apprentices:
                    f_app = cat_class.all_cats.get(f_app_id)
                    former_apps.append(f_app)
                n.apprentice = apps
                n.former_apprentices = former_apps
                n.load_relationship_of_cat()
                n.update_sprite()

            game.switches['error_message'] = ''

    def load_relationship_of_cat(self):
        if game.switches['clan_name'] != '':
            clanname = game.switches['clan_name']
        else:
            clanname = game.switches['clan_list'][0]

        relation_directory = 'saves/' + clanname + '/relationships/' + self.ID + '_relations.json'
        
        if not os.path.exists(relation_directory):
            return
        
        with open(relation_directory, 'r') as read_file:
            rel_data = json.loads(read_file.read())
            relationships = []
            for rel in rel_data:
                cat_to = self.all_cats.get(rel['cat_to_id'])
                if cat_to == None:
                    continue
                new_rel = Relationship(cat_from=self,cat_to=cat_to,
                                        mates=rel['mates'],family=rel['family'],
                                        romantic_love=rel['romantic_love'],
                                        platonic_like=rel['platonic_like'],
                                        dislike=rel['dislike'],
                                        admiration=rel['admiration'],
                                        comfortable=rel['comfortable'],
                                        jealousy=rel['jealousy'],trust=rel['trust'])
                relationships.append(new_rel)
            self.relationships = relationships

    def load(self, cat_dict):
        """ A function that takes a dictionary containing other dictionaries with attributes and values of all(?)
         cats from a save file and redistributes the values onto new cat object attributes.
         The dict is in form:
         cat_dict = { ID : [(prefix, suffix), {attribute: value}] }"""
        for cat in cat_dict.keys():  # cat is the ID of the cats
            # create the cat object
            name = cat_dict[cat][0]
            new_cat = Cat(prefix=name[0], suffix=name[1], ID=cat)

            # put attribute dict into easier accessible variable
            attr_dict = cat_dict[cat][1]

            # go through attributes
            for attr in attr_dict.keys():
                value = attr_dict[attr]  # value of attribute
                # turn value into other forms than string if necessary
                if value == 'None':
                    value = None
                elif value == 'False':
                    value = False
                elif value == 'True':
                    value = True

                # Assign values to cat object
                if attr == 'status':
                    new_cat.status = value  # STATUS
                if attr == 'parent1':
                    new_cat.parent1 = value  # PARENT1
                if attr == 'parent2':
                    new_cat.parent2 = value  # PARENT2
                if attr == 'sex':
                    new_cat.gender = value  # SEX / GENDER
                if attr == 'moons':
                    new_cat.moons = int(value)  # MOONS
                if attr == 'age':
                    new_cat.age = int(value)  # AGE
                if attr == 'dead':
                    new_cat.dead = value  # DEAD ( OR NOT )
                if attr == 'dead_for':
                    new_cat.dead_for = int(value)  # DEAD FOR ( MOONS )
                if attr == 'pelt':
                    new_cat.pelt = value  # PELT
                if attr == 'eye_colour':
                    new_cat.eye_colour = value  # EYES
                if attr == 'mate':
                    new_cat.mate = value  # MATE
                if attr == 'trait':
                    new_cat.trait = value  # TRAIT
                if attr == 'skill':
                    new_cat.skill = value  # SKILL
                if attr == 'mentor':
                    new_cat.mentor = value
                

    def describe_color(self):
        color_name = ''
        color_name = str(self.pelt.colour).lower()
        if color_name == 'palegrey':
            color_name = 'pale grey'
        elif color_name == 'darkgrey':
            color_name = 'dark grey'
        elif color_name == 'paleginger':
            color_name = 'pale ginger'
        elif color_name == 'darkginger':
            color_name = 'dark ginger'
        elif color_name == 'lightbrown':
            color_name = 'light brown'
        elif color_name == 'darkbrown':
            color_name = 'dark brown'
        if self.pelt.name == "Tabby":
            color_name = color_name + ' tabby'
        elif self.pelt.name == "Speckled":
            color_name = color_name + ' speckled'
        elif self.pelt.name == "Tortie" or self.pelt.name == "Calico":
            color_name = 'tortie'  # check for calico or for white later
        # enough to comment but not make calico
        elif self.white_patches in ['LITTLE', 'LITTLECREAMY', 'LIGHTTUXEDO', 'BUZZARDFANG']:
            color_name = color_name + ' and white'
        # and white
        elif self.white_patches in ['ANY', 'TUXEDO', 'ANY2', 'ANYCREAMY', 'TUXEDOCREAMY', 'ANY2CREAMY', 'BROKEN']:
            if color_name == 'tortie':
                color_name = 'calico'
            else:
                color_name = color_name + ' and white'
        # white and
        elif self.white_patches in ['VAN', 'VANCREAMY', 'ONEEAR', 'LIGHTSONG']:
            color_name = 'white and ' + color_name
        # colorpoint
        elif self.white_patches in ['COLOURPOINT', 'RAGDOLL', 'COLOURPOINTCREAMY']:
            color_name = color_name + ' point'
            if color_name == 'darkginger point':
                color_name = 'flame point'
        # vitiligo
        elif self.white_patches in ['VITILIGO']:
            color_name = color_name + ' with vitiligo'

        if color_name == 'tortie':
            color_name = 'tortoiseshell'

        if color_name == 'white and white':
            color = name = 'white'

        return color_name

    def describe_cat(self):
        if self.genderalign == 'male' or self.genderalign == "transmasc":
            sex = 'tom'
        elif self.genderalign == 'female'or self.genderalign == "transfem":
            sex = 'she-cat'
        else:
            sex = 'cat'
        description = self.describe_color()
        description += ' ' + str(self.pelt.length).lower() + '-furred ' + sex
        return description

# Twelve example cats
def create_example_cats():
    e = random.sample(range(12), 3)
    for a in range(12):
        if a in e:
            game.choose_cats[a] = Cat(status='warrior')
        else:
            game.choose_cats[a] = Cat(status=choice(['kitten', 'apprentice', 'warrior', 'warrior', 'elder']))
        game.choose_cats[a].update_sprite()

# CAT CLASS ITEMS
cat_class = Cat(example=True)
<<<<<<< HEAD
=======
cat_class = Cat()
>>>>>>> 20347920
game.cat_class = cat_class<|MERGE_RESOLUTION|>--- conflicted
+++ resolved
@@ -1617,8 +1617,4 @@
 
 # CAT CLASS ITEMS
 cat_class = Cat(example=True)
-<<<<<<< HEAD
-=======
-cat_class = Cat()
->>>>>>> 20347920
-game.cat_class = cat_class+game.cat_class = cat_class
