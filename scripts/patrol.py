#!/usr/bin/env python3
# -*- coding: ascii -*-
from random import choice, randint, choices
from math import floor

from scripts.clan import HERBS
from scripts.game_structure.game_essentials import *
from scripts.cat.names import *
from scripts.cat.cats import *
from scripts.cat.pelts import *

# ---------------------------------------------------------------------------- #
#                              PATROL CLASS START                              #
# ---------------------------------------------------------------------------- #
"""
When adding new patrols, use \n to add a paragraph break in the text
"""


class Patrol():

    def __init__(self):
        self.results_text = []
        self.patrol_event = None
        self.patrol_leader = None
        self.patrol_cats = []
        self.patrol_names = []
        self.patrol_apprentices = []
        self.possible_patrol_leaders = []
        self.patrol_leader_name = None
        self.patrol_skills = []
        self.patrol_statuses = []
        self.patrol_traits = []
        self.patrol_total_experience = 0
        self.success = False
        self.final_success = ""
        self.final_fail = ""
        self.antagonize = ""
        self.antagonize_fail = ""
        self.patrol_random_cat = None
        self.patrol_other_cats = []
        self.patrol_stat_cat = None
        self.app1_name = None
        self.app2_name = None
        self.app3_name = None
        self.app4_name = None
        self.app5_name = None
        self.app6_name = None
        self.other_clan = None
        self.experience_levels = []

    def add_patrol_cats(self, patrol_cats):
        self.patrol_cats.clear()
        self.patrol_names.clear()
        self.possible_patrol_leaders.clear()
        self.patrol_skills.clear()
        self.patrol_statuses.clear()
        self.patrol_traits.clear()
        self.patrol_apprentices.clear()
        self.patrol_total_experience = 0
        self.experience_levels.clear()
        self.patrol_other_cats.clear()
        for cat in patrol_cats:
            self.patrol_cats.append(cat)
            self.patrol_names.append(str(cat.name))
            if cat.status != 'apprentice':
                self.possible_patrol_leaders.append(cat)
            self.patrol_skills.append(cat.skill)
            self.patrol_statuses.append(cat.status)
            self.patrol_traits.append(cat.trait)
            self.patrol_total_experience += cat.experience
            self.experience_levels.append(cat.experience_level)
            if cat.status == 'apprentice' or cat.status == 'medicine cat apprentice':
                self.patrol_apprentices.append(cat)
            game.patrolled.append(cat)
        # sets medcat as leader if they're in the patrol
        if "medicine cat" in self.patrol_statuses:
            med_index = self.patrol_statuses.index("medicine cat")
            self.patrol_leader = self.patrol_cats[med_index]
        # sets leader as patrol leader
        elif game.clan.leader in self.patrol_cats:
            self.patrol_leader = game.clan.leader
        else:
            if self.possible_patrol_leaders:
                self.patrol_leader = choice(self.possible_patrol_leaders)
            elif not self.possible_patrol_leaders:
                self.patrol_leader = choice(self.patrol_cats)
        self.patrol_leader_name = str(self.patrol_leader.name)
        self.patrol_random_cat = choice(self.patrol_cats)

        # big check for p_l and r_c not being the same cat if we can help it
        if len(self.patrol_cats) >= 2:
            for c in range(len(self.patrol_cats)):
                if self.patrol_leader == self.patrol_random_cat:
                    self.patrol_random_cat = self.patrol_cats[c]
                else:
                    break

        # adds the other cats to an other cat list just in case
        if len(self.patrol_cats) >= 3:
            for cat in self.patrol_cats:
                if cat != self.patrol_leader and cat != self.patrol_random_cat:
                    self.patrol_other_cats.append(cat)

        # grabbing the apprentices' names
        if len(self.patrol_apprentices) != 0:
            if len(self.patrol_apprentices) == 1:
                self.app1_name = str(self.patrol_apprentices[0].name)
            elif len(self.patrol_apprentices) == 2:
                self.app1_name = str(self.patrol_apprentices[0].name)
                self.app2_name = str(self.patrol_apprentices[1].name)
            elif len(self.patrol_apprentices) == 3:
                self.app1_name = str(self.patrol_apprentices[0].name)
                self.app2_name = str(self.patrol_apprentices[1].name)
                self.app3_name = str(self.patrol_apprentices[2].name)
            elif len(self.patrol_apprentices) == 4:
                self.app1_name = str(self.patrol_apprentices[0].name)
                self.app2_name = str(self.patrol_apprentices[1].name)
                self.app3_name = str(self.patrol_apprentices[2].name)
                self.app4_name = str(self.patrol_apprentices[3].name)
            elif len(self.patrol_apprentices) == 5:
                self.app1_name = str(self.patrol_apprentices[0].name)
                self.app2_name = str(self.patrol_apprentices[1].name)
                self.app3_name = str(self.patrol_apprentices[2].name)
                self.app4_name = str(self.patrol_apprentices[3].name)
                self.app5_name = str(self.patrol_apprentices[4].name)
            elif len(self.patrol_apprentices) == 6:
                self.app1_name = str(self.patrol_apprentices[0].name)
                self.app2_name = str(self.patrol_apprentices[1].name)
                self.app3_name = str(self.patrol_apprentices[2].name)
                self.app4_name = str(self.patrol_apprentices[3].name)
                self.app5_name = str(self.patrol_apprentices[4].name)
                self.app6_name = str(self.patrol_apprentices[5].name)

        self.other_clan = choice(game.clan.all_clans)
        # print(self.patrol_total_experience)

    def get_possible_patrols(self, current_season, biome, all_clans, patrol_type,
                             game_setting_disaster=game.settings['disasters']):

        possible_patrols = []
        final_patrols = []
        patrol_type = "med" if 'medicine cat' in self.patrol_statuses else patrol_type
        patrol_type = "med" if 'medicine cat apprentice' in self.patrol_statuses else patrol_type
        patrol_size = len(self.patrol_cats)
        reputation = game.clan.reputation
        other_clan = self.other_clan
        clan_relations = int(other_clan.relations)
        hostile_rep = False
        neutral_rep = False
        welcoming_rep = False
        clan_neutral = False
        clan_hostile = False
        clan_allies = False
        clan_size = int(len(game.clan.clan_cats))
        chance = 0
        # print(str(self.patrol_statuses))
        # assigning other_clan relations
        if clan_relations > 17:
            clan_allies = True
        elif clan_relations < 7:
            clan_hostile = True
        elif clan_relations in range(7, 17):
            clan_neutral = True
        other_clan_chance = 1  # this is just for separating them a bit from the other patrols, it means they can always happen
        # chance for each kind of loner event to occur
        if clan_size > 15:
            small_clan = False
        else:
            small_clan = True
        regular_chance = int(random.getrandbits(2))
        hostile_chance = int(random.getrandbits(5))
        welcoming_chance = int(random.getrandbits(1))
        if reputation in range(1, 30):
            hostile_rep = True
            if small_clan:
                chance = welcoming_chance
            else:
                chance = hostile_chance
        elif reputation in range(31, 70):
            neutral_rep = True
            if small_clan:
                chance = welcoming_chance
            else:
                chance = regular_chance
        elif reputation in range(71, 100):
            welcoming_rep = True
            chance = welcoming_chance

        if biome == 'forest':
            possible_patrols.extend(self.generate_patrol_events(HUNTING_FST))
            possible_patrols.extend(self.generate_patrol_events(BORDER_FST))
            possible_patrols.extend(self.generate_patrol_events(TRAINING_FST))
            possible_patrols.extend(self.generate_patrol_events(MEDCAT_FST))

        elif biome == 'plains':
            possible_patrols.extend(self.generate_patrol_events(HUNTING_PLN))
            possible_patrols.extend(self.generate_patrol_events(BORDER_PLN))
            possible_patrols.extend(self.generate_patrol_events(TRAINING_PLN))
            possible_patrols.extend(self.generate_patrol_events(MEDCAT_PLN))

        elif biome == 'mountainous':
            possible_patrols.extend(self.generate_patrol_events(HUNTING_MTN))
            possible_patrols.extend(self.generate_patrol_events(BORDER_MTN))
            possible_patrols.extend(self.generate_patrol_events(TRAINING_MTN))
            possible_patrols.extend(self.generate_patrol_events(MEDCAT_MTN))

        elif biome == 'beach':
            possible_patrols.extend(self.generate_patrol_events(HUNTING_BCH))
            possible_patrols.extend(self.generate_patrol_events(BORDER_BCH))
            possible_patrols.extend(self.generate_patrol_events(TRAINING_BCH))
            possible_patrols.extend(self.generate_patrol_events(MEDCAT_BCH))

        elif biome == 'wetlands':
            possible_patrols.extend(self.generate_patrol_events(HUNTING_WTLND))

        possible_patrols.extend(self.generate_patrol_events(HUNTING))
        possible_patrols.extend(self.generate_patrol_events(BORDER))
        possible_patrols.extend(self.generate_patrol_events(TRAINING))
        possible_patrols.extend(self.generate_patrol_events(MEDCAT))

        if game_setting_disaster:
            possible_patrols.extend(self.generate_patrol_events(DISASTER))

        # new cat patrols
        if chance == 1:
            if welcoming_rep:
                possible_patrols.extend(self.generate_patrol_events(NEW_CAT_WELCOMING))
            elif neutral_rep:
                possible_patrols.extend(self.generate_patrol_events(NEW_CAT))
            elif hostile_rep:
                possible_patrols.extend(self.generate_patrol_events(NEW_CAT_HOSTILE))

        # other clan patrols
        if other_clan_chance == 1:
            if clan_neutral:
                possible_patrols.extend(self.generate_patrol_events(OTHER_CLAN))
            elif clan_allies:
                possible_patrols.extend(self.generate_patrol_events(OTHER_CLAN_ALLIES))
            elif clan_hostile:
                possible_patrols.extend(self.generate_patrol_events(OTHER_CLAN_HOSTILE))

        # makes sure that it grabs patrols in the correct biomes, season, with the correct number of cats
        for patrol in possible_patrols:
            if patrol_size < patrol.min_cats:
                continue
            if patrol_size > patrol.max_cats:
                continue
            if patrol.biome not in [biome, "Any"]:
                continue
            if patrol.season not in [current_season, "Any"]:
                continue
            # makes sure that an apprentice is present if the apprentice tag is
            if "apprentice" in patrol.tags:
                if "apprentice" not in self.patrol_statuses and "medicine cat apprentice" not in self.patrol_statuses:
                    continue

            # makes sure that the deputy is present if the deputy tag is
            if "deputy" in patrol.tags:
                if "deputy" not in self.patrol_statuses:
                    continue
                else:
                    st_index = self.patrol_statuses.index("deputy")
                    self.patrol_random_cat = self.patrol_cats[st_index]

            # makes sure the leader is present when the leader tag is
            if "leader" in patrol.tags:
                if "leader" not in self.patrol_statuses:
                    continue

            # makes sure at least one warrior is present
            if "warrior" in patrol.tags:
                warrior = ["warrior", "deputy", "leader"]
                if not any(status in self.patrol_statuses for status in warrior):
                    continue

            # makes sure there's a med in a med patrol
            if "med_cat" in patrol.tags:
                med = ["medicine cat", "medicine cat apprentice"]
                if not any(status in self.patrol_statuses for status in med):
                    continue

            # makes sure no apps are present if they're not supposed to be
            # mostly for romance patrols between warriors/dumb stuff that they wouldn't involve apprentices in
            if "no_app" in patrol.tags:
                if "apprentice" in self.patrol_statuses or "medicine cat apprentice" in self.patrol_statuses:
                    continue

            # makes sure no warriors/warrior apps are present. for med patrols
            if "med_only" in patrol.tags:
                non_med = ["leader", "deputy", "warrior", "apprentice"]
                if any(status in self.patrol_statuses for status in non_med):
                    continue

            # makes sure the leader isn't present if they're not supposed to be
            if "no_leader" in patrol.tags:
                if "leader" in self.patrol_statuses:
                    continue

            # cruel season tag check
            if "cruel_season" in patrol.tags:
                if game.clan.game_mode != 'cruel_season':
                    continue

            # two apprentices check
            if "two_apprentices" in patrol.tags:
                if len(self.patrol_apprentices) < 2 or len(self.patrol_apprentices) > 2:
                    continue

            # correct button check
            if 'general' not in patrol.tags and patrol_type != 'general':
                if 'hunting' not in patrol.tags and patrol_type == 'hunting':
                    continue
                elif 'border' not in patrol.tags and patrol_type == 'border':
                    continue
                elif 'training' not in patrol.tags and patrol_type == 'training':
                    continue
                elif 'med_cat' not in patrol.tags and patrol_type == 'med':
                    continue

            # making sure related cats don't accidentally go on romantic patrols together
            if "romantic" in patrol.tags:
                if ("rel_two_apps" and "two_apprentices") in patrol.tags and len(self.patrol_apprentices) >= 2:
                    if not self.patrol_apprentices[0].is_potential_mate(self.patrol_apprentices[1],
                                                                        for_love_interest=True):
                        continue
                else:
                    if not self.patrol_random_cat.is_potential_mate(self.patrol_leader, for_patrol=True):
                        continue
            # print(str(patrol.patrol_id))
            final_patrols.append(patrol)

        return final_patrols

    def generate_patrol_events(self, patrol_dict):
        all_patrol_events = []
        for patrol in patrol_dict:
            patrol_event = PatrolEvent(
                patrol_id=patrol["patrol_id"],
                biome=patrol["biome"],
                season=patrol["season"],
                tags=patrol["tags"],
                intro_text=patrol["intro_text"],
                success_text=patrol["success_text"],
                fail_text=patrol["fail_text"],
                decline_text=patrol["decline_text"],
                chance_of_success=patrol["chance_of_success"],
                exp=patrol["exp"],
                min_cats=patrol["min_cats"],
                max_cats=patrol["max_cats"],
                antagonize_text=patrol["antagonize_text"],
                antagonize_fail_text=patrol["antagonize_fail_text"],
                history_text=patrol["history_text"] if "history_text" in patrol else [])

            all_patrol_events.append(patrol_event)

        return all_patrol_events

    def calculate_success(self, antagonize=False):
        if self.patrol_event is None:
            return
        antagonize = antagonize
        success_text = self.patrol_event.success_text
        fail_text = self.patrol_event.fail_text
        gm_modifier = 1
        if game.clan.game_mode == "classic":
            gm_modifier = 1
        elif game.clan.game_mode == "expanded":
            gm_modifier = 2
        elif game.clan.game_mode == "cruel season":
            gm_modifier = 3
        # initially setting stat_cat
        if self.patrol_event.win_skills is not None and self.patrol_event.win_trait is not None:
            if cat_class.skill in self.patrol_event.win_skills or cat_class.trait in self.patrol_event.win_trait:
                self.patrol_stat_cat = cat_class
        # if patrol contains cats with autowin skill, chance of success is high
        # otherwise it will calculate the chance by adding the patrolevent's chance of success plus the patrol's total exp
        chance = self.patrol_event.chance_of_success + int(
            self.patrol_total_experience / (2 * gm_modifier))
        if self.patrol_event.win_skills is not None:
            if set(self.patrol_skills).isdisjoint(
                    self.patrol_event.win_skills):
                chance = chance + 50
                if self.patrol_stat_cat is not None:
                    if "excellent" in self.patrol_stat_cat.skill:
                        chance = chance + 10
                    elif "fantastic" in self.patrol_stat_cat.skill:
                        chance = chance + 20
        if self.patrol_event.win_trait is not None:
            if set(self.patrol_traits).isdisjoint(
                    self.patrol_event.win_trait):
                chance = chance + 50

        # resetting stat_cat to fails
        if self.patrol_event.fail_trait is not None:
            if set(self.patrol_traits).isdisjoint(
                    self.patrol_event.fail_trait):
                chance = chance - 50

        c = randint(0, 100)
        outcome = int(random.getrandbits(4))
        print(str(self.patrol_event.patrol_id))

        # ---------------------------------------------------------------------------- #
        #                                   SUCCESS                                    #
        # ---------------------------------------------------------------------------- #
        """
        n = the outcome chosen
        rare and common denote the outcome chance
        """
        rare = False
        common = False
        if outcome >= 11:
            rare = True
        else:
            common = True

        if c < chance:
            self.success = True
            # this adds the stat cat (if there is one)
            if self.patrol_stat_cat is not None:
                if self.patrol_stat_cat.trait in self.patrol_event.win_trait:
                    n = 3
                elif self.patrol_stat_cat.skill in self.patrol_event.win_skills:
                    n = 2
            else:
                if rare and len(success_text) >= 2 and success_text[1] is not None:
                    n = 1
                else:
                    if success_text[0] is not None:
                        n = 0
                    else:
                        n = 1
            # this is specifically for new cat events that can come with kits
            litter_choice = False
            if self.patrol_event.tags is not None:
                if "kits" in self.patrol_event.tags:
                    litter_choice = choice([True, False])
                    if litter_choice == True:
                        n = 1
                    else:
                        n = 0
            self.handle_exp_gain()
            if not antagonize:
                self.add_new_cats(litter_choice=litter_choice)
            if self.patrol_event.tags is not None:
                if "other_clan" in self.patrol_event.tags:
                    if antagonize:
                        self.handle_clan_relations(difference=int(-2))
                    else:
                        self.handle_clan_relations(difference=int(1))
                elif "new_cat" in self.patrol_event.tags:
                    if antagonize:
                        self.handle_reputation(-10)
                    else:
                        self.handle_reputation(10)
            self.handle_mentor_app_pairing()
            self.handle_relationships()
            if game.clan.game_mode != 'classic' and not antagonize:
                self.handle_herbs(n)
            self.final_success = self.patrol_event.success_text[n]
            if antagonize:
                self.antagonize = self.patrol_event.antagonize_text

        # ---------------------------------------------------------------------------- #
        #                                   FAILURE                                    #
        # ---------------------------------------------------------------------------- #
        else:
            self.success = False

            # unscathed or not
            unscathed = False
            u = int(random.getrandbits(4))
            if u >= 10:
                unscathed = True
            else:
                unscathed = False

            # pick stat cat
            if self.patrol_event.fail_skills is not None and self.patrol_event.fail_trait is not None:
                for cat in self.patrol_cats:
                    if cat.skill in self.patrol_event.fail_skills or cat.trait in self.patrol_event.fail_trait:
                        self.patrol_stat_cat = cat

            n = 0
            if self.patrol_stat_cat is not None and len(fail_text) > 1:
                if rare and unscathed and fail_text[1] is not None:
                    n = 1
                elif common and not unscathed and len(fail_text) > 5 and fail_text[5] is not None:
                    n = 5
                elif rare and not unscathed and len(fail_text) > 4 and fail_text[4] is not None:
                    n = 4
                elif fail_text[1] is None:
                    n = 5
                elif fail_text[5] is None:
                    n = 1
                else:
                    n = 4
            elif len(fail_text) >= 7 and fail_text[6] is not None and self.patrol_leader == game.clan.leader:
                if not unscathed:
                    n = 6
            elif common and len(fail_text) >= 4 and fail_text[3] is not None:
                n = 3
            elif rare and len(fail_text) >= 3 and fail_text[2] is not None:
                n = 2
            elif fail_text[0] is None:
                if len(fail_text) >= 4 and fail_text[3] is not None:
                    n = 3
                elif len(fail_text) >= 3 and fail_text[2] is not None:
                    n = 2
            elif rare and len(fail_text) >= 7 and fail_text[6] is not None and self.patrol_leader == game.clan.leader:
                n = 6

            if n == 2:
                self.handle_deaths(self.patrol_random_cat)
            elif n == 4:
                self.handle_deaths(self.patrol_stat_cat)
            elif n == 6:
                self.handle_deaths(self.patrol_leader)
            elif n == 3 or n == 5:
                if game.clan.game_mode == 'classic':
                    self.handle_scars()
                else:
                    self.handle_conditions(n)
            if self.patrol_event.tags is not None:
                if "other_clan" in self.patrol_event.tags:
                    if antagonize:
                        self.handle_clan_relations(difference=int(-1))
                    else:
                        self.handle_clan_relations(difference=int(-1))
                elif "new_cat" in self.patrol_event.tags:
                    if antagonize:
                        self.handle_reputation(-5)
                    else:
                        self.handle_reputation(0)
            self.handle_mentor_app_pairing()
            self.handle_relationships()
            self.final_fail = self.patrol_event.fail_text[n]
            if antagonize:
                self.antagonize_fail = self.patrol_event.antagonize_fail_text

    def results(self):
        text = "<br>".join(self.results_text)
        self.results_text.clear()
        return text

    def handle_exp_gain(self):
        gm_modifier = 1
        base_exp = 0
        if "max" in self.experience_levels:
            max_boost = 10
            print("Max cat detected")
        else:
            max_boost = 0
        patrol_exp = self.patrol_event.exp
        if game.clan.game_mode == 'classic':
            gm_modifier = gm_modifier
        elif game.clan.game_mode == 'expanded':
            gm_modifier = 3
        elif game.clan.game_mode == 'cruel season':
            gm_modifier = 6
        lvl_modifier = 1  # this makes exp gain slower after the cat reaches average
        for cat in self.patrol_cats:
            gained_exp = ((patrol_exp + base_exp + max_boost) / len(self.patrol_cats)) / gm_modifier
            if cat.experience_level == "average":
                lvl_modifier = 1.25
            if cat.experience_level == "high":
                lvl_modifier = 1.75
            if cat.experience_level == "master":
                lvl_modifier = 2
            final_exp = gained_exp / lvl_modifier
            cat.experience = cat.experience + final_exp

    def handle_deaths(self, cat):
        if "no_body" in self.patrol_event.tags:
            body = False
        else:
            body = True
        if "death" in self.patrol_event.tags:
            if cat.status == 'leader':
                if 'all_lives' in self.patrol_event.tags:
                    game.clan.leader_lives -= 10
                    self.results_text.append(f"{cat.name} lost all their lives.")
                elif "some_lives" in self.patrol_event.tags:
                    if game.clan.leader_lives > 2:
                        current_lives = int(game.clan.leader_lives)
                        game.clan.leader_lives -= random.randrange(1, current_lives - 1)
                        self.results_text.append(f"{cat.name} lost some of their lives.")
                    else:
                        game.clan.leader_lives -= 1
                        self.results_text.append(f"{cat.name} lost one life.")
                else:
                    game.clan.leader_lives -= 1
                    self.results_text.append(f"{cat.name} lost one life.")
            if len(self.patrol_event.history_text) >= 2 and cat.status != 'leader':
                cat.died_by.append(event_text_adjust(Cat, f'{self.patrol_event.history_text[1]}', cat, cat))
                self.results_text.append(f"{cat.name} died.")
            elif len(self.patrol_event.history_text) >= 2 and cat.status == 'leader':
                cat.died_by.append(event_text_adjust(Cat, f'{self.patrol_event.history_text[2]}', cat, cat))
            elif cat.status != 'leader':
                cat.died_by.append(f'This cat died while patrolling.')
                self.results_text.append(f"{cat.name} died.")
            else:
                cat.died_by.append(f'died while patrolling')

            cat.die(body)

            if len(patrol.patrol_cats) > 1:
                for cat in patrol.patrol_cats:
                    if not cat.dead:
                        cat.get_injured("shock", lethal=False)

        elif "disaster" in self.patrol_event.tags:
            for cat in self.patrol_cats:
                cat.experience += self.patrol_event.exp
                cat.experience = min(cat.experience, 80)
                if cat.status == 'leader':
                    if 'all_lives' in self.patrol_event.tags:
                        game.clan.leader_lives -= 10
                        self.results_text.append(f"{cat.name} lost all their lives.")
                    elif "some_lives" in self.patrol_event.tags:
                        if game.clan.leader_lives > 2:
                            current_lives = int(game.clan.leader_lives)
                            game.clan.leader_lives -= random.randrange(1, current_lives - 1)
                            self.results_text.append(f"{cat.name} lost some of their lives.")
                        else:
                            self.results_text.append(f"{cat.name} lost one life.")
                            game.clan.leader_lives -= 1
                    else:
                        self.results_text.append(f"{cat.name} lost all their lives.")
                        game.clan.leader_lives -= 10
                if len(self.patrol_event.history_text) >= 2 and cat.status != 'leader':
                    self.results_text.append(f"{cat.name} died.")
                    cat.died_by.append(event_text_adjust(Cat, f'{self.patrol_event.history_text[1]}', cat, cat))
                elif len(self.patrol_event.history_text) >= 2 and cat.status == 'leader':
                    cat.died_by.append(event_text_adjust(Cat, f'{self.patrol_event.history_text[2]}', cat, cat))
                elif cat.status != 'leader':
                    self.results_text.append(f"{cat.name} died.")
                    cat.died_by.append(f'This cat died while patrolling.')
                else:
                    cat.died_by.append(f'died while patrolling')
                cat.die(body)

        elif "multi_deaths" in self.patrol_event.tags:
            cats_dying = choice([2, 3])
            if cats_dying >= len(self.patrol_cats):
                cats_dying = int(len(self.patrol_cats) - 1)
            for d in range(0, cats_dying):
                if self.patrol_cats[d].status == 'leader':
                    if 'all_lives' in self.patrol_event.tags:
                        game.clan.leader_lives -= 10
                        self.results_text.append(f"{self.patrol_cats[d].name} lost all their lives.")
                    elif "some_lives" in self.patrol_event.tags:
                        if game.clan.leader_lives > 2:
                            current_lives = int(game.clan.leader_lives)
                            game.clan.leader_lives -= random.randrange(1, current_lives - 1)
                            self.results_text.append(f"{self.patrol_cats[d].name} lost some of their lives.")
                        else:
                            self.results_text.append(f"{self.patrol_cats[d].name} lost one life.")
                            game.clan.leader_lives -= 1
                    else:
                        self.results_text.append(f"{self.patrol_cats[d].name} lost all their lives.")
                        game.clan.leader_lives -= 10
                else:
                    self.results_text.append(f"{self.patrol_cats[d].name} died.")
                    self.patrol_cats[d].die(body)
                if len(self.patrol_event.history_text) >= 2 and self.patrol_cats[d].status != 'leader':
                    self.patrol_cats[d].died_by.append(
                        event_text_adjust(Cat, f'{self.patrol_event.history_text[1]}', self.patrol_cats[d],
                                          self.patrol_cats[d]))
                elif len(self.patrol_event.history_text) >= 2 and self.patrol_cats[d].status == 'leader':
                    self.patrol_cats[d].died_by.append(
                        event_text_adjust(Cat, f'{self.patrol_event.history_text[2]}', self.patrol_cats[d],
                                          self.patrol_cats[d]))
                elif cat.status != 'leader':
                    cat.died_by.append(f'This cat died while patrolling.')
                else:
                    cat.died_by.append(f'died while patrolling')

        # cats disappearing on patrol is also handled under this def for simplicity's sake
        elif "gone" in self.patrol_event.tags:
            if len(self.patrol_event.fail_text) > 4 and self.final_fail == self.patrol_event.fail_text[4]:
                self.results_text.append(f"{self.patrol_stat_cat.name} died.")
                self.patrol_stat_cat.die(body)
            else:
                self.results_text.append(f"{self.patrol_random_cat.name} has been lost.")
                self.patrol_random_cat.gone()
                self.patrol_random_cat.grief(body=False)

        elif "disaster_gone" in self.patrol_event.tags:
            for cat in self.patrol_cats:
                self.results_text.append(f"{cat.name} has been lost.")
                cat.experience += self.patrol_event.exp
                cat.experience = min(cat.experience, 80)
                cat.gone()
                cat.grief(body=False)

        elif "multi_gone" in self.patrol_event.tags:
            cats_gone = choice([2, 3])
            if cats_gone >= len(self.patrol_cats):
                cats_gone = int(len(self.patrol_cats) - 1)
            for g in range(0, cats_gone):
                self.results_text.append(f"{self.patrol_cats[g].name} has been lost.")
                self.patrol_cats[g].gone()
                self.patrol_cats[g].grief(body=False)

    def handle_conditions(self, outcome):

        condition_lists = {
            "battle_injury": ["claw-wound", "bite-wound", "mangled leg", "mangled tail", "torn pelt", "cat bite"],
            "minor_injury": ["sprain", "sore", "bruises", "scrapes"],
            "blunt_force_injury": ["broken bone", "broken back", "head damage", "broken jaw"],
            "hot_injury": ["heat exhaustion", "heat stroke", "dehydrated"],
            "cold_injury": ["shivering", "frostbite"],
            "big_bite_injury": ["bite-wound", "broken bone", "torn pelt", "mangled leg", "mangled tail"],
            "small_bite_injury": ["bite-wound", "torn ear", "torn pelt", "scrapes"],
            "beak_bite": ["beak bite", "torn ear", "scrapes"]
        }

        possible_conditions = []
        cat = None
        lethal = True

        # get the cat to injure
        if outcome == 3:
            cat = self.patrol_random_cat
        elif outcome == 5:
            cat = self.patrol_stat_cat

        if self.patrol_event.tags:
            # here we check if a specific condition has been tagged for, excluding shock, and add it to possible
            # conditions list

            if "injury" in self.patrol_event.tags:
                for tag in self.patrol_event.tags:
                    if tag in INJURIES:
                        possible_conditions.append(tag)
                        continue
                    elif tag in ILLNESSES:
                        possible_conditions.append(tag)
                        continue
                    elif tag in PERMANENT:
                        possible_conditions.append(tag)
                        continue
            # next we check if a list (y) has been tagged for and add that list to possible conditions
            for y in condition_lists:
                if y in self.patrol_event.tags:
                    possible_conditions.extend(condition_lists[y])
                    continue

            # check for lethality
            if "non_lethal" in self.patrol_event.tags:
                lethal = False

            if "poison_clan" in self.patrol_event.tags:
                cat.get_injured("poisoned")
                self.living_cats = []
                for x in range(len(Cat.all_cats.values())):
                    the_cat = list(Cat.all_cats.values())[x]
                    if not the_cat.dead and not the_cat.outside:
                        self.living_cats.append(the_cat)
                cats_to_poison = random.choices(self.living_cats, k=choice([2, 3, 4]))
                for cat in cats_to_poison:
                    cat.get_injured('poisoned')

            # now we hurt the kitty
            if len(possible_conditions) > 0:
                new_condition = choice(possible_conditions)
                self.results_text.append(f"{cat.name} got: {new_condition}")
                if new_condition in INJURIES:
                    cat.get_injured(new_condition, lethal=lethal)
                elif new_condition in ILLNESSES:
                    cat.get_ill(new_condition, lethal=lethal)
                elif new_condition in PERMANENT:
                    cat.get_permanent_condition(new_condition)

    def handle_scars(self):
        if self.patrol_event.tags is not None:
            if "scar" in self.patrol_event.tags:
                if len(self.patrol_random_cat.scars) < 4:
                    self.patrol_random_cat.scars.append(choice(
                        [choice(scars1)]))
                    if len(self.patrol_event.history_text) >= 1:
                        self.patrol_random_cat.scar_event.append(
                            f'{self.patrol_event.history_text[0]}')
                    else:
                        self.patrol_random_cat.death_event.append(f'This cat gained a scar while patrolling.')

    def handle_herbs(self, outcome):
        herbs_gotten = []
        no_herbs_tags = ["no_herbs1", "no_herbs2", "no_herbs3", "no_herbs4"]
        many_herbs_tags = ["many_herbs1", "many_herbs2", "many_herbs3", "many_herbs4"]

        for x in range(len(no_herbs_tags)):
            if f"no_herbs{x}" in patrol.patrol_event.tags and outcome == x:
                return

        for x in range(len(many_herbs_tags)):
            large_amount = None
            if f"many_herbs{x}" in patrol.patrol_event.tags and outcome == x:
                large_amount = 5

        if "random_herbs" in patrol.patrol_event.tags:
            number_of_herb_types = choices([1, 2, 3], [5, 3, 1], k=1)
            herbs_picked = choices(HERBS, k=number_of_herb_types[0])
            for herb in herbs_picked:
                herbs_gotten.append(str(herb).replace('_', ' '))
                if not large_amount:
                    amount_gotten = choices([1, 2, 3], [1, 3, 2], k=1)
                    print(game.clan.herbs)
                    if herb in game.clan.herbs.keys():
                        game.clan.herbs[herb] += amount_gotten[0] * len(patrol.patrol_cats)
                    else:
                        game.clan.herbs.update({herb: amount_gotten[0] * len(patrol.patrol_cats)})
                    print(herb, amount_gotten * len(patrol.patrol_cats))
                else:
                    print(game.clan.herbs)
                    if herb in game.clan.herbs.keys():
                        game.clan.herbs[herb] += large_amount * len(patrol.patrol_cats)
                    else:
                        game.clan.herbs.update({herb: large_amount})
                    print(herb, large_amount * len(patrol.patrol_cats))
                print(game.clan.herbs)
        elif "herb" in patrol.patrol_event.tags:
            for tag in patrol.patrol_event.tags:
                if tag in HERBS:
                    herbs_gotten.append(str(tag).replace('_', ' '))
                    if not large_amount:
                        amount_gotten = choices([1, 2, 3], [1, 3, 2], k=1)
                        print(game.clan.herbs)
                        if tag in game.clan.herbs.keys():
                            game.clan.herbs[tag] += amount_gotten[0] * len(patrol.patrol_cats)
                        else:
                            game.clan.herbs.update({tag: amount_gotten[0] * len(patrol.patrol_cats)})
                        print(tag, amount_gotten[0] * len(patrol.patrol_cats))
                    else:
                        print(game.clan.herbs)
                        if tag in game.clan.herbs.keys():
                            game.clan.herbs[tag] += large_amount * len(patrol.patrol_cats)
                        else:
                            game.clan.herbs.update({tag: large_amount * len(patrol.patrol_cats)})
                        print(tag, large_amount * len(patrol.patrol_cats))
                    print(game.clan.herbs)
        if herbs_gotten:
            if len(herbs_gotten) == 1 and herbs_gotten[0] != 'cobwebs':
                insert = f"{herbs_gotten[0]} was"
            elif len(herbs_gotten) == 1 and herbs_gotten[0] == 'cobwebs':
                insert = f"{herbs_gotten[0]} were"
            elif len(herbs_gotten) == 2:
                insert = f"{herbs_gotten[0]} and {herbs_gotten[1]} were"
            else:
                insert = f"{', '.join(herbs_gotten[:-1])}, and {herbs_gotten[-1]} were"
            game.herb_events_list.append(f"{insert.capitalize()} gathered on a patrol.")
            self.results_text.append(f"{insert.capitalize()} gathered during this patrol.")

    def handle_clan_relations(self, difference):
        """
        relations with other clans
        """
        if "other_clan" in self.patrol_event.tags:
            other_clan = patrol.other_clan
            change_clan_relations(other_clan, difference)
            if difference > 0:
                insert = "improved"
            else:
                insert = "worsened"
            self.results_text.append(f"Relations with {other_clan} have {insert}.")

    def handle_mentor_app_pairing(self):
        for cat in self.patrol_cats:
            if Cat.fetch_cat(cat.mentor) in self.patrol_cats:
                cat.patrol_with_mentor += 1

    def handle_reputation(self, difference):
        """
        reputation with outsiders
        """
        change_clan_reputation(difference)
        if difference > 0:
            insert = "improved"
        else:
            insert = "worsened"
        self.results_text.append(f"Your Clan's reputation towards Outsiders has {insert}.")

    def handle_relationships(self):
        n = 5
        if "big_change" in self.patrol_event.tags:
            n = 10

        romantic_love = 0
        platonic_like = 0
        dislike = 0
        admiration = 0
        comfortable = 0
        jealousy = 0
        trust = 0

        if self.success:
            if "no_change_success" in self.patrol_event.tags:
                n = 0

            if "romantic" in self.patrol_event.tags:
                romantic_love = n
            if "platonic" in self.patrol_event.tags:
                platonic_like = n
            if "dislike" in self.patrol_event.tags:
                dislike = -n
            if "respect" in self.patrol_event.tags:
                admiration = n
            if "comfort" in self.patrol_event.tags:
                comfortable = n
            if "jealous" in self.patrol_event.tags:
                jealousy = -n
            if "trust" in self.patrol_event.tags:
                trust = n

        elif "sacrificial" in self.patrol_event.tags:  # for when a cat risks themselves valiantly and still fails
            admiration = 15
            trust = 15

        elif not self.success and "pos_fail" not in self.patrol_event.tags:
            if "no_change_fail" in self.patrol_event.tags:
                n = 0

            if "romantic" in self.patrol_event.tags:
                romantic_love = -n
            if "platonic" in self.patrol_event.tags:
                platonic_like = -n
            if "dislike" in self.patrol_event.tags:
                dislike = n
            if "disrespect" in self.patrol_event.tags:
                admiration = -n
            if "comfort" in self.patrol_event.tags:
                comfortable = -n
            if "jealous" in self.patrol_event.tags:
                jealousy = n
            if "distrust" in self.patrol_event.tags:
                trust = -n

        # collect the needed IDs and lists
        all_cats = list(filter(lambda c: not c.dead and not c.outside, Cat.all_cats.values()))
        cat_ids = [cat.ID for cat in self.patrol_cats]
        r_c_id = self.patrol_random_cat.ID
        sc_rc = []
        if self.patrol_stat_cat is not None:
            s_c_id = self.patrol_stat_cat.ID
            sc_rc = [self.patrol_stat_cat, self.patrol_random_cat]
            sc_rc_ids = [s_c_id, r_c_id]
        p_l_id = self.patrol_leader.ID
        app_ids = [cat.ID for cat in self.patrol_apprentices]
        pl_rc = [self.patrol_leader, self.patrol_random_cat]
        pl_rc_ids = [p_l_id, r_c_id]
        other_cat_ids = [cat.ID for cat in self.patrol_other_cats]

        if "clan_to_p_l" in self.patrol_event.tags:
            # whole clan gains relationship towards p_l
            cats_to = [p_l_id]
            cats_from = all_cats

        elif "clan_to_r_c" in self.patrol_event.tags and self.patrol_stat_cat is not None:
            # whole clan gains relationship towards s_c
            cats_to = [s_c_id]
            cats_from = all_cats

        elif "patrol_to_r_c" in self.patrol_event.tags:
            # whole clan gains relationship towards r_c
            cats_to = [r_c_id]
            cats_from = self.patrol_cats

        elif "patrol_to_p_l" in self.patrol_event.tags:
            # patrol gains relationship towards p_l
            cats_to = [p_l_id]
            cats_from = self.patrol_cats

        elif "patrol_to_r_c" in self.patrol_event.tags and self.patrol_stat_cat is not None:
            # patrol gains relationship towards s_c
            cats_to = [s_c_id]
            cats_from = self.patrol_cats

        elif "patrol_to_r_c" in self.patrol_event.tags:
            # patrol gains relationship towards r_c
            cats_to = [r_c_id]
            cats_from = self.patrol_cats

        elif "rel_two_apps" in self.patrol_event.tags:
            # two apps gain relationship towards each other
            cats_to = app_ids
            cats_from = self.patrol_apprentices

        elif "clan to patrol" in self.patrol_event.tags:
            # whole clan gains relationship towards patrol, the cats IN the patrol do not gain this relationship value
            cats_to = cat_ids
            cats_from = all_cats

        elif "p_l_to_r_c" in self.patrol_event.tags:
            # p_l gains relationship with r_c and vice versa
            cats_to = pl_rc_ids
            cats_from = pl_rc

        elif "s_c to r_c" in self.patrol_event.tags:
            # s_c gains relationship with r_c and vice versa
            cats_to = sc_rc_ids
            cats_from = sc_rc

        elif "rel_patrol" in self.patrol_event.tags:
            # whole patrol gains relationship with each other
            cats_to = cat_ids
            cats_from = self.patrol_cats

        else:
            # whole patrol gains relationship with each other
            # same as last one, just makes this happen if no other rel tags are added
            cats_to = cat_ids
            cats_from = self.patrol_cats

        # now change the values
        change_relationship_values(
            cats_to,
            cats_from,
            romantic_love,
            platonic_like,
            dislike,
            admiration,
            comfortable,
            jealousy,
            trust
        )

    def add_new_cats(self, litter_choice):
        tags = self.patrol_event.tags
        if "new_cat" in tags:
            if "new_cat_majorinjury" in tags and game.clan.game_mode != 'classic':
                major_injury = True
            else:
                major_injury = False
            if "new_cat_kit" in tags:  # new kit
                backstory_choice = choice(['abandoned2', 'abandoned1', 'abandoned3'])
                created_cats = self.create_new_cat(loner=False, loner_name=False, kittypet=choice([True, False]),
                                                   kit=True, backstory=backstory_choice)
                new_cat = created_cats[0]

            elif "new_cat_adult" in tags:
                if "kittypet" in self.patrol_event.patrol_id:  # new kittypet
                    created_cats = self.create_new_cat(loner=False, loner_name=True, kittypet=True, kit=False,
                                                       litter=False,
                                                       relevant_cat=None,
                                                       backstory=choice(['kittypet1', 'kittypet2']))
                    new_cat = created_cats[0]
                    # add litter if the kits text is rolled
                    if litter_choice == True:
                        new_backstory = 'outsider_roots2'
                        created_cats = self.create_new_cat(loner=True, loner_name=True, backstory=new_backstory,
                                                           litter=True, relevant_cat=new_cat)
                    if major_injury:
                        new_cat.get_injured("broken bone")
                else:  # new loner
                    new_backstory = choice(['loner1', 'loner2', 'rogue1', 'rogue2',
                                            'ostracized_warrior', 'disgraced', 'retired_leader', 'refugee',
                                            'tragedy_survivor'])
                    created_cats = self.create_new_cat(loner=True, kittypet=False, backstory=new_backstory)
                    new_cat = created_cats[0]
                    # add litter if the kits text is rolled
                    if litter_choice == True:
                        new_backstory = 'outsider_roots2'
                        created_cats = self.create_new_cat(loner=True, loner_name=True, backstory=new_backstory,
                                                           litter=True, relevant_cat=new_cat)
                    if major_injury:
                        new_cat.get_injured("broken bone")

            elif "new_cat_med" in tags:  # new med cat
                new_backstory = choice(['medicine_cat', 'disgraced', 'loner1', 'loner2'])
                created_cats = self.create_new_cat(loner=True, loner_name=True, kittypet=False, kit=False, litter=False,
                                                   med=True,
                                                   backstory=new_backstory)
                new_cat = created_cats[0]
                new_cat.skill = choice(['good healer', 'great healer', 'fantastic healer'])
                # add litter if the kits text is rolled
                if litter_choice == True:
                    new_backstory = 'outsider_roots2'
                    created_cats = self.create_new_cat(loner=True, loner_name=True, backstory=new_backstory,
                                                       litter=True, relevant_cat=new_cat)
            elif "new_cat_queen" in tags:
                kittypet = choice([True, False])
                if "kittypet" in self.patrol_event.patrol_id:
                    kittypet = True
                if kittypet is True:
                    new_backstory = choice(['kittypet1', 'kittypet2'])
                    created_cats = self.create_new_cat(loner=False, loner_name=True, kittypet=True, queen=True,
                                                       backstory=new_backstory)
                    new_cat = created_cats[0]
                    if game.clan.game_mode != 'classic':
                        new_cat.get_injured("recovering from birth")
                else:
                    new_backstory = choice(['loner1', 'loner2', 'rogue1', 'rogue2',
                                            'ostracized_warrior', 'disgraced', 'retired_leader', 'refugee',
                                            'tragedy_survivor'])
                    created_cats = self.create_new_cat(loner=True, loner_name=True, kittypet=False, queen=True,
                                                       backstory=new_backstory)
                    new_cat = created_cats[0]
                    if game.clan.game_mode != 'classic':
                        new_cat.get_injured("recovering from birth")
                if "new_cat_kits" in tags:
                    if "new_cat_newborn" in tags:
                        new_backstory = 'outsider_roots2'
                        created_cats = self.create_new_cat(loner=False, loner_name=True, backstory=new_backstory,
                                                           litter=True, relevant_cat=new_cat, age='newborn')
                    else:
                        new_backstory = 'outsider_roots2'
                        created_cats = self.create_new_cat(loner=False, loner_name=True, backstory=new_backstory,
                                                           litter=True, relevant_cat=new_cat)

            elif "new_cat_kits" in tags:  # new kits
                kittypet = choice([True, False])
                if "kittypet" in self.patrol_event.patrol_id:
                    kittypet = True
                if kittypet is True:
                    new_backstory = choice(['kittypet1', 'kittypet2'])
                    created_cats = self.create_new_cat(loner=False, loner_name=True, kittypet=True, queen=True,
                                                       backstory=new_backstory)
                    new_cat = created_cats[0]
                    new_cat.name.prefix = "unnamed"
                    new_cat.name.suffix = " queen"
                    new_cat.outside = True
                    new_cat.dead = True
                else:
                    new_backstory = choice(['loner1', 'loner2', 'rogue1', 'rogue2',
                                            'ostracized_warrior', 'disgraced', 'retired_leader', 'refugee',
                                            'tragedy_survivor'])
                    created_cats = self.create_new_cat(loner=True, loner_name=True, kittypet=False, queen=True,
                                                       backstory=new_backstory)
                    new_cat = created_cats[0]
                    new_cat.name.prefix = "unnamed"
                    new_cat.name.suffix = " queen"
                    new_cat.outside = True
                    new_cat.dead = True
                if "new_cat_newborn" in tags:
                    created_cats = self.create_new_cat(loner=False, loner_name=True, backstory='orphaned',
                                                       litter=True, age='newborn', relevant_cat=new_cat)
                else:
                    created_cats = self.create_new_cat(loner=False, loner_name=True, backstory='orphaned',
                                                       litter=True, relevant_cat=new_cat)

            elif "new_cat_apprentice" in tags:
                kittypet = choice([True, False])
                if "kittypet" in self.patrol_event.patrol_id:
                    kittypet = True
                if kittypet:  # new kittypet
                    created_cats = self.create_new_cat(loner=False, loner_name=True, kittypet=True,
                                                       age='young', backstory=choice(['kittypet1', 'kittypet2']))
                    new_cat = created_cats[0]
                    if major_injury:
                        new_cat.get_injured("broken bone")
                else:
                    new_backstory = choice(['loner1', 'loner2', 'rogue1', 'rogue2', 'refugee',
                                            'tragedy_survivor'])
                    created_cats = self.create_new_cat(loner=True, loner_name=True, kittypet=False,
                                                       backstory=new_backstory,
                                                       age='young')
                    new_cat = created_cats[0]
                    if major_injury:
                        new_cat.get_injured("broken bone")
                    new_cat.update_mentor()

            elif "new_cat_elder" in tags:
                kittypet = choice([True, False])
                if "kittypet" in self.patrol_event.patrol_id:
                    kittypet = True
                if kittypet:  # new kittypet
                    created_cats = self.create_new_cat(loner=False, loner_name=True, kittypet=True, age='old',
                                                       backstory=choice(['kittypet1', 'kittypet2']))
                    new_cat = created_cats[0]
                    if major_injury:
                        new_cat.get_injured("broken bone")
                else:  # new loner
                    new_backstory = choice(['loner1', 'loner2', 'rogue1', 'rogue2',
                                            'ostracized_warrior', 'disgraced', 'retired_leader', 'refugee',
                                            'tragedy_survivor'])
                    created_cats = self.create_new_cat(loner=True, kittypet=False, backstory=new_backstory, age='old')
                    new_cat = created_cats[0]
                    if major_injury:
                        new_cat.get_injured("broken bone")

            else:
                kittypet = choice([True, False])
                if "kittypet" in self.patrol_event.patrol_id:
                    kittypet = True
                if kittypet is True:  # new kittypet
                    created_cats = self.create_new_cat(loner=False, loner_name=True, kittypet=True,
                                                       backstory=choice(['kittypet1', 'kittypet2']))
                    new_cat = created_cats[0]
                    if major_injury:
                        new_cat.get_injured("broken bone")
                else:  # new loner
                    new_backstory = choice(['loner1', 'loner2', 'rogue1', 'rogue2',
                                            'ostracized_warrior', 'disgraced', 'retired_leader', 'refugee',
                                            'tragedy_survivor'])
                    created_cats = self.create_new_cat(loner=True, kittypet=False, backstory=new_backstory)
                    new_cat = created_cats[0]
                    if major_injury:
                        new_cat.get_injured("broken bone")
            for cat in created_cats:
                self.results_text.append(f"{cat.name} has joined the Clan.")

    def create_new_cat(self,
                       loner=False,
                       loner_name=False,  # loner name actually means kittypet name
                       kittypet=False,
                       kit=False,
                       litter=False,
                       med=False,
                       queen=False,
                       age=None,
                       relevant_cat=None,
                       backstory=None,
                       other_clan=None):
        name = None
        skill = None
        accessory = None
        status = "kitten"
        backstory = backstory
        other_clan = other_clan
        tags = self.patrol_event.tags
        gender = None
        if "new_cat_tom" in tags:
            gender = 'male'
        if "new_cat_female" in tags:
            gender = 'female'

        if queen:
            if game.settings['no gendered breeding']:
                gender = gender
            else:
                gender = 'female'

        if not litter and not kit:
            if age == 'young':
                age = randint(6, 11)
            elif age == 'old':
                age = randint(100, 150)
            else:
                age = randint(12, 99)

        if litter or kit:
            if age == 'newborn':
                age = 0
            else:
                age = randint(0, 5)

        kp_name_chance = (1, 5)

        if (loner or kittypet) and not kit and not litter:
            if loner_name:
                if loner and kp_name_chance != 1:
                    name = choice(names.normal_prefixes)
                else:
                    name = choice(names.loner_names)
            if age >= 12:
                status = "warrior"
            else:
                status = "apprentice"
        if kittypet:
            if choice([1, 2]) == 1:
                accessory = choice(collars)
        if med:
            status = "medicine cat"

        amount = choice([1, 1, 2, 2, 2, 3]) if litter else 1
        created_cats = []
        a = randint(0, 1)
        for number in range(amount):
            new_cat = None
            if loner_name and a == 1:
                new_cat = Cat(moons=age, prefix=name, status=status,
                              gender=gender if gender is not None else choice(['female', 'male']),
                              backstory=backstory)
            elif loner_name:
                new_cat = Cat(moons=age, prefix=name, suffix=None, status=status,
                              gender=gender if gender is not None else choice(['female', 'male']),
                              backstory=backstory)
            else:
                new_cat = Cat(moons=age, status=status,
                              gender=gender if gender is not None else choice(['female', 'male']), backstory=backstory)
            if skill:
                new_cat.skill = skill
            if accessory:
                new_cat.accessory = accessory

            if (kit or litter) and relevant_cat and relevant_cat.ID in Cat.all_cats:
                new_cat.parent1 = relevant_cat.ID
                if relevant_cat.mate:
                    new_cat.parent2 = relevant_cat.mate

            # create and update relationships
            for the_cat in new_cat.all_cats.values():
                if the_cat.dead or the_cat.outside:
                    continue
                the_cat.relationships[new_cat.ID] = Relationship(the_cat, new_cat)
                new_cat.relationships[the_cat.ID] = Relationship(new_cat, the_cat)
            new_cat.thought = 'Is looking around the camp with wonder'
            created_cats.append(new_cat)

        for new_cat in created_cats:
            add_siblings_to_cat(new_cat, cat_class)
            add_children_to_cat(new_cat, cat_class)
            game.clan.add_cat(new_cat)

        return created_cats



# ---------------------------------------------------------------------------- #
#                               PATROL CLASS END                               #
# ---------------------------------------------------------------------------- #


class PatrolEvent():

    def __init__(self,
                 patrol_id,
                 biome="Any",
                 season="Any",
                 tags=None,
                 intro_text="",
                 decline_text="",
                 chance_of_success=0,
                 exp=0,
                 success_text=[],
                 fail_text=[],
                 win_skills=None,
                 win_trait=None,
                 fail_skills=None,
                 fail_trait=None,
                 min_cats=1,
                 max_cats=6,
                 antagonize_text="",
                 antagonize_fail_text="",
                 history_text=[]):
        self.patrol_id = patrol_id
        self.biome = biome or "Any"
        self.season = season or "Any"
        self.tags = tags
        self.intro_text = intro_text
        self.success_text = success_text
        self.fail_text = fail_text
        self.decline_text = decline_text
        self.chance_of_success = chance_of_success  # out of 100
        self.exp = exp
        self.win_skills = win_skills
        self.win_trait = win_trait
        self.fail_skills = fail_skills
        self.fail_trait = fail_trait
        self.min_cats = min_cats
        self.max_cats = max_cats
        self.antagonize_text = antagonize_text
        self.antagonize_fail_text = antagonize_fail_text
        self.history_text = history_text

        """
            hunting patrols - "hunting", "small_prey", "big_prey",

            training patrols - "training",

            border patrols - "border", "other_clan", "reputation",

            med patrols - "med_cat", "herb", "random_herbs", "many_herbs#"
            
            new cat tags -                                                                                              
            "new_cat", "new_cat_med", "new_cat_queen", "new_cat_female", "new_cat_tom", "new_cat_neutered",
            "new_cat_elder", "new_cat_majorinjury", "new_cat_kit", "new_cat_kits", "new_cat_newborn",
            "new_cat_apprentice", "new_cat_adult",

            un-used for now - "npc", "gone_cat"
            
            death and gone tags -
            "death", "disaster", "multi_deaths", "no_body", "cruel_season", "gone", "multi_gone", "disaster_gone",

            relationship tags - 
            "romantic", "platonic", "comfort", "respect", "trust", "dislike", "jealousy", "distrust", "disrespect",
            "apprentice", "two_apprentices", "three_apprentices", "warrior", "no_app", "med_only", "no_leader",
            "no_deputy", "leader", "deputy",

            "clan_to_p_l", "clan_to_r_c", "patrol_to_p_l", "patrol_to_r_c",
            "rel_two_apps", "p_l_to_r_c", "s_c_to_r_c", "clan_to_patrol", "rel_patrol",
            "sacrificial", "pos_fail", "no_change_fail", "no_change_success", "big_change",
            "all_lives", "some_lives"

        """

        # ! Patrol Notes
        """
        -- success/fail outcomes -- 
        Success[0] is the most common
        Success[1] is slightly rarer
        Success[2] is if win skill is applicable
        Success[3] is if win trait is applicable

        Fail text[0] is unscathed fail 1
        Fail text[1] is unscathed 2, fail skill or fail traits
        Fail text[2] is death
        Fail text[3] is scar/injury
        Fail text[4] is death for s_c
        fail text[5] is scar/injury for s_c
        fail text[6] is alt leader death

        History text[0] is scar text
        History text[1] is death text for normal cats
        History text[2] is death text for leaders
        
        -- PATROL ABBREVIATIONS --
        Clan name - c_n
        Other clan name - o_c_n
        Random cat - r_c
        Patrol leader - p_l
        Stat Cat - s_c (this is the cat with relevant skills/traits for the situation)
        Apprentice 1 - app1
        Apprentice 2 - app2
        Apprentice 3 - app3 
        Apprentice 4 - app4 
        Apprentice 5 - app5 
        Apprentice 6 - app6 
        Random cat 2 - r_c2
        Random cat 3 - r_c3
        Random cat 4 - r_c4
        Random cat 5 - r_c5

        -- PATROL ID GUIDELINES --
        
        ID format: biome_type_descriptor 
        
        biomes:
        Forest - fst
        Plains - pln
        Mountainous - mtn
        Beach - bch
        Wetlands - wtlnd
        Desert - dst
        If no specific biome - gen
        If it needs multiple biomes, but not all biomes, then create dupe patrols in relevant biomes with appropriate 
        patrol IDs
        
        types:
        Hunting - hunt
        Border - bord
        Training - train
        Med Cat - med
        If no specific type, pick one bc they gotta be categorized somewhere.  Make dupes in each type if you feel like 
        they all apply or some apply.

        descriptors:
        Descriptors should be one word and a number, starting at 1 and incrementing up (i.e. mtn_nl_hunt_mouse1 then 
        mtn_nl_hunt_mouse2 for another patrol involving a mouse. If you then make a new patrol that is not mouse 
        related, choose a different descriptor word and start over again at 1) try to keep descriptor words unique from 
        other descriptors being used to make identification and sorting easier. 

        TAG INFO:
        You can ONLY have one of these:
        "death" (r_c dies), "disaster" (all die), "multi_deaths" (2-4 cats die)
        If you have more than one, it takes the first one in this order.
        same for: "gone" (r_c leaves the clan), "disaster_gone" (all leave the clan), "multi_gone" (2-4 cats leave the clan)

<<<<<<< HEAD
        #!FOR INJURIES
        Tag all injury patrols that should give a scar with “scar” to ensure that classic mode will still scar the cat.
        If you'd like a patrol to have an injury from one of the injury pools, tag with the pool name
        -- Possible Pools --
            "battle_injury": ["claw-wound", "bite-wound", "mangled leg", "mangled tail", "torn pelt"],
            "minor_injury": ["sprain", "sore", "bruises", "scrapes"],
            "blunt_force_injury": ["broken bone", "paralyzed", "head damage", "broken jaw"],
            "hot_injury": ["heat exhaustion", "heat stroke", "dehydrated"],
            "cold_injury": ["shivering", "frostbite"],
            "big_bite_injury": ["bite-wound", "broken bone", "torn pelt", "mangled leg", "mangled tail"],
            "small_bite_injury": ["bite-wound", "torn ear", "torn pelt", "scrapes"]
            "beak_bite": ["beak bite", "torn ear", "scrapes"]
        If you want to specify a certain condition, tag both with “injury” and the condition name
=======
        #!FOR INJURIES, SEE CONDITIONS LIST FOR TAGGING
        Tag all injury patrols that should give a scar with "scar" to ensure that classic mode will still scar the cat.
        If you'd like a patrol to have an injury from one of the injury pools, tag with the pool name
        If you want to specify a certain condition, tag both with "injury" and the condition
>>>>>>> c013bd32
        This will work with any condition whether they are an illness, injury, or perm condition
        If you want to ensure that a cat cannot die from the condition, tag with "non_lethal"
        Keep in mind that minor injuries are already non lethal by default and permanent conditions will not be affected by this tag.
        These tags will stack! So you could tag a patrol as "blunt_force_injury", "injury", "water in their lungs" to give all the 
        conditions from blunt_force_injury AND water in their lungs as possible conditions for that patrol. 
        Keep in mind that the "non_lethal" tag will apply to ALL the conditions for that patrol.
        Right now, nonlethal shock is auto applied to all cats present when another cat dies. This may change in the future.

        HERB TAGGING:
        herbs are given on successes only
        "random_herbs" <give a random assortment of herbs
        
        "herbs" < use to mark that this patrol gives a specific herb, use in conjunction with a herb tag. 
        
        Herb tags:
         reference herbs.json, you can use any herb name listed there
        
        "many_herbs#" < to cause the patrol to give a large number of herbs automatically. Replace the # with the 
        outcome number (i.e. if you want success outcome 3 - which is the skill success - to give lots of herbs, then 
        use "many_herbs3")
        
        "no_herbs#" < to cause the patrol to give no herbs on a certain outcome, while still giving herbs on other 
        outcomes. Replace the # with the outcome number (i.e. if you want success outcome 3 - which is the skill 
        success - to give no herbs, then use "no_herbs3")

        - TO SPECIFY -
        "two_apprentices" is for patrols with two apprentices (at least) in them. It works with the "apprentice" tag. 
        "rel_two_apps" is for patrols with relationship changes between app1 and app2 that don't affect the rest of the 
        patrol, and also works with "two_apprentices" and "apprentice".

        "warrior" is used to specify that the patrol should only trigger with at least 1 warrior in it. 
        "no_app" is for when no apps should be on the patrol

        - RELATIONSHIP TAGGS -
        I think all of these can be used together. the tag for which relationships are increased should ALSO be used
        # whole clan gains relationship towards p_l - "clan_to_p_l"
        # whole clan gains relationship towards s_c - "clan_to_r_c" (triggers to be s_c if s_c is present)
        # whole clan gains relationship towards r_c - "clan_to_r_c"
        # patrol gains relationship towards p_l - "patrol_to_p_l"
        # patrol gains relationship towards s_c - "patrol_to_r_c" (triggers to be s_c if s_c is present)
        # patrol gains relationship towards r_c - "patrol_to_r_c"
        # "p_l_to_r_c" is for specifically pl and rc gaining relationship with EACH OTHER
        # two apps gain relationship towards each other - "rel_two_apps"
        # whole clan gains relationship towards patrol - "clan_to_patrol"
        # whole patrol gains relationship with each other - "rel_patrol" 
        (also default, so if you don't add any other tags, it goes to this. If you want this outcome, 
        you don't need to add any tags, this is just if you need to add one of the other tags)
        
        "romantic" < change romantic value
        "platonic" < change platonic value
         "comfort" < change comfort value
        "respect" < change admiration/respect value
        "trust" < change trust value
         "dislike" < change dislike value
        "jealousy < change jealousy value
         "distrust" < always decrease trust
        "disrespect" < always decrease respect
        
        ^^^ On a success, the above tagged values will increase (or if values are dislike and jealousy, 
        they will decrease).  On a fail, the tagged values will decrease (or if values are dislike and jealousy, they will increase)
        
        "sacrificial" is for fail outcomes where a cat valiantly sacrifices themselves for the clan 
        (such as the single cat big dog patrol) this will give the tagged for group ("clan_to_r_c", "patrol_to_r_c", ect) 
        a big boost to respect and trust in that cat even though they failed (if the cat survives lol) Other tagged for values 
        will be disregarded for these fail outcomes.
        "pos_fail" is for if you want the tagged relationship values to still be positive on a failure, rather than negative.
        
        "big_change" is for if you want the values to increment by a larger number.  This will make all tagged relationship values change by 10 instead of 5
        
<<<<<<< HEAD
        “no_change_fail” to set all relationship value changes to 0 on fail outcomes
        “no_change_success” to set all relationship value changes to 0 on success outcomes
        
        -- WHEN WRIING --   
        Event text should be kept to 350 characters at the maximum to keep it easily readable and concise.
        History text needs to be written in past tense.
        o_c_n and c_n should use ‘a’ not ‘an’ in front of them
        
        
=======
        "no_change_fail" to set all relationship value changes to 0 on fail outcomes
        "no_change_success" to set all relationship value changes to 0 on success outcomes
>>>>>>> c013bd32

        """


patrol = Patrol()

# ---------------------------------------------------------------------------- #
#                                LOAD RESOURCES                                #
# ---------------------------------------------------------------------------- #

resource_directory = "resources/dicts/patrols/"
hunting_directory = "hunting/"
training_directory = "training/"
border_directory = "border/"
med_directory = "med/"

# HUNTING #
HUNTING = None
with open(f"{resource_directory}{hunting_directory}hunting.json", 'r', encoding='ascii') as read_file:
    HUNTING = ujson.loads(read_file.read())

HUNTING_FST = None
with open(f"{resource_directory}{hunting_directory}hunting_forest.json", 'r', encoding='ascii') as read_file:
    HUNTING_FST = ujson.loads(read_file.read())

HUNTING_PLN = None
with open(f"{resource_directory}{hunting_directory}hunting_plains.json", 'r', encoding='ascii') as read_file:
    HUNTING_PLN = ujson.loads(read_file.read())

HUNTING_MTN = None
with open(f"{resource_directory}{hunting_directory}hunting_mountains.json", 'r', encoding='ascii') as read_file:
    HUNTING_MTN = ujson.loads(read_file.read())

HUNTING_BCH = None
with open(f"{resource_directory}{hunting_directory}hunting_beach.json", 'r', encoding='ascii') as read_file:
    HUNTING_BCH = ujson.loads(read_file.read())

HUNTING_WTLND = None
with open(f"{resource_directory}{hunting_directory}hunting_wetlands.json", 'r', encoding='ascii') as read_file:
    HUNTING_WTLND = ujson.loads(read_file.read())

# BORDER #
BORDER = None
with open(f"{resource_directory}{border_directory}border.json", 'r', encoding='ascii') as read_file:
    BORDER = ujson.loads(read_file.read())

BORDER_FST = None
with open(f"{resource_directory}{border_directory}border_forest.json", 'r', encoding='ascii') as read_file:
    BORDER_FST = ujson.loads(read_file.read())

BORDER_PLN = None
with open(f"{resource_directory}{border_directory}border_plains.json", 'r', encoding='ascii') as read_file:
    BORDER_PLN = ujson.loads(read_file.read())

BORDER_MTN = None
with open(f"{resource_directory}{border_directory}border_mountains.json", 'r', encoding='ascii') as read_file:
    BORDER_MTN = ujson.loads(read_file.read())

BORDER_BCH = None
with open(f"{resource_directory}{border_directory}border_beach.json", 'r', encoding='ascii') as read_file:
    BORDER_BCH = ujson.loads(read_file.read())

# TRAINING #
TRAINING = None
with open(f"{resource_directory}{training_directory}training.json", 'r', encoding='ascii') as read_file:
    TRAINING = ujson.loads(read_file.read())

TRAINING_FST = None
with open(f"{resource_directory}{training_directory}training_forest.json", 'r', encoding='ascii') as read_file:
    TRAINING_FST = ujson.loads(read_file.read())

TRAINING_PLN = None
with open(f"{resource_directory}{training_directory}training_plains.json", 'r', encoding='ascii') as read_file:
    TRAINING_PLN = ujson.loads(read_file.read())

TRAINING_MTN = None
with open(f"{resource_directory}{training_directory}training_mountains.json", 'r', encoding='ascii') as read_file:
    TRAINING_MTN = ujson.loads(read_file.read())

TRAINING_BCH = None
with open(f"{resource_directory}{training_directory}training_beach.json", 'r', encoding='ascii') as read_file:
    TRAINING_BCH = ujson.loads(read_file.read())

# MED CAT #

MEDCAT = None
with open(f"{resource_directory}{med_directory}medcat.json", 'r', encoding='ascii') as read_file:
    MEDCAT = ujson.loads(read_file.read())

MEDCAT_FST = None
with open(f"{resource_directory}{med_directory}medcat_forest.json", 'r', encoding='ascii') as read_file:
    MEDCAT_FST = ujson.loads(read_file.read())

MEDCAT_PLN = None
with open(f"{resource_directory}{med_directory}medcat_plains.json", 'r', encoding='ascii') as read_file:
    MEDCAT_PLN = ujson.loads(read_file.read())

MEDCAT_MTN = None
with open(f"{resource_directory}{med_directory}medcat_mountains.json", 'r', encoding='ascii') as read_file:
    MEDCAT_MTN = ujson.loads(read_file.read())

MEDCAT_BCH = None
with open(f"{resource_directory}{med_directory}medcat_beach.json", 'r', encoding='ascii') as read_file:
    MEDCAT_BCH = ujson.loads(read_file.read())

# NEW CAT #
NEW_CAT = None
with open(f"{resource_directory}new_cat.json", 'r', encoding='ascii') as read_file:
    NEW_CAT = ujson.loads(read_file.read())

NEW_CAT_HOSTILE = None
with open(f"{resource_directory}new_cat_hostile.json", 'r', encoding='ascii') as read_file:
    NEW_CAT_HOSTILE = ujson.loads(read_file.read())

NEW_CAT_WELCOMING = None
with open(f"{resource_directory}new_cat_welcoming.json", 'r', encoding='ascii') as read_file:
    NEW_CAT_WELCOMING = ujson.loads(read_file.read())

# OTHER CLAN #
OTHER_CLAN = None
with open(f"{resource_directory}other_clan.json", 'r', encoding='ascii') as read_file:
    OTHER_CLAN = ujson.loads(read_file.read())

OTHER_CLAN_ALLIES = None
with open(f"{resource_directory}other_clan_allies.json", 'r', encoding='ascii') as read_file:
    OTHER_CLAN_ALLIES = ujson.loads(read_file.read())

OTHER_CLAN_HOSTILE = None
with open(f"{resource_directory}other_clan_hostile.json", 'r', encoding='ascii') as read_file:
    OTHER_CLAN_HOSTILE = ujson.loads(read_file.read())

# ---------------------------------------------------------------------------- #
#                            patrols with conditions                           #
# ---------------------------------------------------------------------------- #

DISASTER = None
with open(f"{resource_directory}disaster.json", 'r', encoding='ascii') as read_file:
    DISASTER = ujson.loads(read_file.read())<|MERGE_RESOLUTION|>--- conflicted
+++ resolved
@@ -1458,9 +1458,8 @@
         If you have more than one, it takes the first one in this order.
         same for: "gone" (r_c leaves the clan), "disaster_gone" (all leave the clan), "multi_gone" (2-4 cats leave the clan)
 
-<<<<<<< HEAD
-        #!FOR INJURIES
-        Tag all injury patrols that should give a scar with “scar” to ensure that classic mode will still scar the cat.
+        #!FOR INJURIES, SEE CONDITIONS LIST FOR TAGGING
+        Tag all injury patrols that should give a scar with "scar" to ensure that classic mode will still scar the cat.
         If you'd like a patrol to have an injury from one of the injury pools, tag with the pool name
         -- Possible Pools --
             "battle_injury": ["claw-wound", "bite-wound", "mangled leg", "mangled tail", "torn pelt"],
@@ -1471,13 +1470,7 @@
             "big_bite_injury": ["bite-wound", "broken bone", "torn pelt", "mangled leg", "mangled tail"],
             "small_bite_injury": ["bite-wound", "torn ear", "torn pelt", "scrapes"]
             "beak_bite": ["beak bite", "torn ear", "scrapes"]
-        If you want to specify a certain condition, tag both with “injury” and the condition name
-=======
-        #!FOR INJURIES, SEE CONDITIONS LIST FOR TAGGING
-        Tag all injury patrols that should give a scar with "scar" to ensure that classic mode will still scar the cat.
-        If you'd like a patrol to have an injury from one of the injury pools, tag with the pool name
         If you want to specify a certain condition, tag both with "injury" and the condition
->>>>>>> c013bd32
         This will work with any condition whether they are an illness, injury, or perm condition
         If you want to ensure that a cat cannot die from the condition, tag with "non_lethal"
         Keep in mind that minor injuries are already non lethal by default and permanent conditions will not be affected by this tag.
@@ -1528,12 +1521,12 @@
         
         "romantic" < change romantic value
         "platonic" < change platonic value
-         "comfort" < change comfort value
+        "comfort" < change comfort value
         "respect" < change admiration/respect value
         "trust" < change trust value
-         "dislike" < change dislike value
+        "dislike" < change dislike value
         "jealousy < change jealousy value
-         "distrust" < always decrease trust
+        "distrust" < always decrease trust
         "disrespect" < always decrease respect
         
         ^^^ On a success, the above tagged values will increase (or if values are dislike and jealousy, 
@@ -1547,20 +1540,13 @@
         
         "big_change" is for if you want the values to increment by a larger number.  This will make all tagged relationship values change by 10 instead of 5
         
-<<<<<<< HEAD
-        “no_change_fail” to set all relationship value changes to 0 on fail outcomes
-        “no_change_success” to set all relationship value changes to 0 on success outcomes
-        
+        "no_change_fail" to set all relationship value changes to 0 on fail outcomes
+        "no_change_success" to set all relationship value changes to 0 on success outcomes
+
         -- WHEN WRIING --   
         Event text should be kept to 350 characters at the maximum to keep it easily readable and concise.
         History text needs to be written in past tense.
-        o_c_n and c_n should use ‘a’ not ‘an’ in front of them
-        
-        
-=======
-        "no_change_fail" to set all relationship value changes to 0 on fail outcomes
-        "no_change_success" to set all relationship value changes to 0 on success outcomes
->>>>>>> c013bd32
+        o_c_n and c_n should use "a" not "an" in front of them
 
         """
 
