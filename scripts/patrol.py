--- conflicted
+++ resolved
@@ -120,7 +120,6 @@
 
         # general/misc patrols
         possible_patrols.extend([
-<<<<<<< HEAD
             PatrolEvent(100, 'Your patrol doesn\'t find anything useful',
                         'It was still a fun outing!',
                         'How did you fail this??',
@@ -227,44 +226,10 @@
                 10,
                 win_skills=['fantastic hunter'])
         ])
-=======
-            PatrolEvent(100, 'Your patrol doesn\'t find anything useful', 'It was still a fun outing!', 'How did you fail this??', 'Your patrol decides to head home early', 100,
-                        10), PatrolEvent(101, 'The patrol finds a nice spot to sun themselves', 'The sunlight feels great and the cats have a pleasant patrol',
-                                         'The patrol doesn\'t get much done because of that', 'They decide to stay focused instead', 80, 10),
-            PatrolEvent(102, 'The patrol comes across a thunderpath', 'Your patrol crosses the thunderpath and can hunt on the other side',
-                        'r_c is hit by a monster and debates retiring to the elder den', 'They decide it is better not to cross', 50, 10,
-                        win_skills=['very smart', 'extremely smart']),
-            PatrolEvent(103, 'p_l suggests this might be a good chance for the cats to practice teamwork',
-                        'Everyone has a nice practice session and their connection to their clanmates grows stronger',
-                        'Unfortunately, no one steps up to teach', 'They decide to focus on the patrol instead', 50, 10,
-                        win_skills=['good teacher', 'great teacher', 'fantastic teacher']),
-            PatrolEvent(104, 'p_l suggests this might be a good chance for the cats to practice new hunting techniques',
-                        'Everyone has a nice practice session and their hunting skills grow stronger', 'Unfortunately, no one steps up to teach',
-                        'They decide to focus on the patrol instead', 50, 10, win_skills=['good teacher', 'great teacher', 'fantastic teacher']),
-            PatrolEvent(105, 'p_l suggests this might be a good chance for the cats to practice new fighting techniques',
-                        'Everyone has a nice practice session and their fighting skills grow stronger', 'Unfortunately, no one steps up to teach',
-                        'They decide to focus on the patrol instead', 50, 10, win_skills=['good teacher', 'great teacher', 'fantastic teacher']),
-            PatrolEvent(106, 'p_l finds a patch of herbs that they believe the medicine cat mentioned they needed',
-                        'The patrol brings the herbs back to camp and they are put to good use', 'The herbs turn out to be useless weeds',
-                        'They decide to focus on the patrol instead and leave the herb collecting to the medicine cat', 40, 10, win_skills=['very smart', 'extremely smart']),
-            PatrolEvent(107, 'r_c goes missing during the patrol', 'r_c is later found carrying loads of prey after a successful hunt', 'r_c is found lying injured on the ground',
-                        'r_c eventually catches up', 40, 10, ),
-            PatrolEvent(108, 'The smell of food lures r_c close to a twoleg trap', 'r_c grabs the food before the trap goes off',
-                        'r_c is caught in the trap and is taken by twolegs shortly after', 'r_c loses interest and walks back to the patrol', 40, 10,
-                        win_skills=['very smart', 'extremely smart']),
-            PatrolEvent(109, 'While helping gathering herbs, r_c stumbles upon a bush of red berries', 'The patrol tells r_c to stay away from the deathberries just in time',
-                        'r_c chews some of the deathberries and dies', 'r_c decides not to touch the berries', 50, 10, win_skills=['very smart', 'extremely smart']),
-            PatrolEvent(110, 'r_c notices a clanmate trapped in some brambles', 'r_c frees their clanmate',
-                        'The patrol works all day to free their clanmate and gets nothing else done', 'r_c runs back to camp to fetch help and rejoins the patrol later', 50, 10,
-                        win_skills=['very smart', 'extremely smart']),
-            PatrolEvent(111, 'r_c spots a large rabbit, but it is just over the border', 'r_c catches the rabbit without the enemy clan noticing',
-                        'r_c is caught by an enemy clan patrol and is sent on their way', 'r_c decides against chasing the rabbit', 50, 10, win_skills=['fantastic hunter'])])
->>>>>>> 20347920
 
         # season patrols
         if game.clan.current_season == 'Newleaf':
             possible_patrols.extend([
-<<<<<<< HEAD
                 PatrolEvent(
                     111,
                     'Your patrol notices new leaves and flowers starting to grow',
@@ -294,18 +259,7 @@
                     'The patrol decides it is too dangerous to cross right now',
                     50, 10)
             ])
-=======
-                PatrolEvent(112, 'Your patrol notices new leaves and flowers starting to grow', 'The hunting is plentiful as new prey is born', 'With newleaf comes allergies...',
-                            'Your patrol decides to head home early', 95, 10),
-                PatrolEvent(113, 'r_c notes that it is a beautiful day outside, birds are singing and flowers are blooming', 'On days like these, patrolling is very pleasant',
-                            'On days like these, cats are too lazy to patrol', 'Your patrol decides to head home early', 95, 10),
-                PatrolEvent(114, 'The patrol approaches a deep ravine. There is a lot of prey here, but the ground is very slippery from newleaf rain',
-                            'The patrol has a very successful hunt', 'While hunting, r_c slips and falls into the ravine, never to be seen again',
-                            'The patrol decides to hunt elsewhere', 50, 10, win_skills=['fantastic hunter']),
-                PatrolEvent(115, 'A large river divides the clan\'s territory and the water is high from newleaf rain. Should your patrol cross it?',
-                            'The patrol crosses the river and the rest of the patrol goes smoothly', 'r_c is swept away from the strong current and drowns',
-                            'The patrol decides it is too dangerous to cross right now', 50, 10)])
->>>>>>> 20347920
+
         elif game.clan.current_season == 'Greenleaf':
             possible_patrols.extend([
                 PatrolEvent(
@@ -389,7 +343,6 @@
         # conversation patrols
         if len(self.patrol_cats) > 1:
             possible_patrols.extend([
-<<<<<<< HEAD
                 PatrolEvent(200, 'Your patrol doesn\'t find anything useful',
                             'It was still a fun outing!',
                             'How did you fail this??',
@@ -429,20 +382,6 @@
                     'The patrol notices r_c eating the prey and reports them back at camp',
                     'r_c decides against breaking the warrior code', 50, 10)
             ])
-=======
-                PatrolEvent(200, 'Your patrol doesn\'t find anything useful', 'It was still a fun outing!', 'How did you fail this??', 'Your patrol decides to head home', 100, 10),
-                PatrolEvent(201, 'The patrol finds a nice spot to sun themselves', 'The sunlight feels great and the cats have a successful patrol',
-                            'The patrol doesn\'t get much done because of that', 'They decide to stay focused instead', 80, 10),
-                PatrolEvent(202, 'Your patrol has a disagreement and look to p_l to settle the dispute', 'p_l manages to skillfully smooth over any disagreement',
-                            'p_l stutters; they don\'t think they are fit to lead the patrol', 'Your patrol decides to head home', 50, 10,
-                            win_skills=['great speaker', 'excellent speaker']),
-                PatrolEvent(203, 'r_c admits that they had a vision from StarClan last night', 'The patrol talks them through the vision as they hunt',
-                            'No one can make sense of the vision', 'The patrol doesn\'t talk about the vision', 50, 10, win_skills=['strong connection to starclan']),
-                PatrolEvent(204, 'The patrol quickly devolves into ghost stories and everyone is on edge', 'Despite the tense mood, the patrol is successful',
-                            'A branch snaps and the whole patrol runs back to camp', 'p_l quickly silences any talk about ghosts', 50, 10),
-                PatrolEvent(205, 'r_c is tempted to eat the prey they just caught', 'They eat the prey without anyone noticing',
-                            'The patrol notices r_c eating the prey and reports them back at camp', 'r_c decides against breaking the warrior code', 50, 10)])
->>>>>>> 20347920
 
             if self.patrol_random_cat.status == 'warrior' or self.patrol_random_cat.status == 'apprentice':
                 possible_patrols.extend([
@@ -472,7 +411,6 @@
                         ])
                 ])
             elif self.patrol_random_cat.status == 'deputy':
-<<<<<<< HEAD
                 possible_patrols.extend([
                     PatrolEvent(
                         260,
@@ -596,49 +534,6 @@
                     'good fighter', 'great fighter', 'excellent fighter'
                 ]),
         ])
-=======
-                possible_patrols.extend([PatrolEvent(260, 'r_c admits that they don\'t think that they are a good deputy',
-                                                     'The patrol tells r_c that the clan wouldn\'t be the same without them, and r_c feels a sense of relief',
-                                                     'The patrol secretly agrees with r_c', 'The patrol doesn\'t say anything about r_c\'s statement', 50, 10,
-                                                     win_skills=['great speaker', 'excellent speaker']),
-                                         PatrolEvent(261, 'The patrol starts to doubt r_c\'s ability as the clan\'s deputy',
-                                                     'r_c performs well on the patrol and all doubt is quelled', 'The patrol performs poorly and they blame r_c',
-                                                     'The patrol decides to keep their thoughts to themselves', 50, 10, ), ])
-
-        # fighting patrols
-        possible_patrols.extend([PatrolEvent(300, 'Your patrol catches the scent of a fox', 'Your patrol finds the fox and drives it away',
-                                             'Your patrol fails to drive away to fox, but luckily no cat was injured', 'Your patrol decides not to pursue the fox', 40, 20,
-                                             win_skills=['good fighter', 'great fighter', 'excellent fighter']),
-                                 PatrolEvent(301, 'Your patrol comes catches the scent of a fox', 'Your patrol drives away the fox and her cubs',
-                                             'The mother fox fights to defend her cubs, and r_c is injured in the attack', 'Your patrol decides not to pursue the dog', 30, 30,
-                                             win_skills=['excellent fighter']),
-                                 PatrolEvent(302, 'Your patrol comes across a large dog', 'Your patrol valiantly drives away the dog',
-                                             'The dog is driven away, but not before injuring r_c', 'Your patrol decides not to pursue the dog', 40, 20,
-                                             win_skills=['excellent fighter']),
-                                 PatrolEvent(303, 'Your patrol comes across a small dog', 'Your patrol drives away the dog', 'The dog\'s barking scares away prey',
-                                             'The patrol decides not to pursue the dog', 20, 60, win_skills=['good fighter', 'great fighter', 'excellent fighter']),
-                                 PatrolEvent(304, 'r_c alerts the rest of the patrol that there is a rogue near the clan border',
-                                             'Your patrol chases the rogue off of the territory', 'The rogue leaves, but not before giving r_c a scar',
-                                             'Your patrol decides not to confront the rogue', 50, 20, win_skills=['great fighter', 'excellent fighter']),
-                                 PatrolEvent(305, 'A gang of rogues confronts your patrol', 'Your patrol drives away the rogues',
-                                             'The rogues are bloodthirsty and kill r_c before they leave', 'The patrol sprints back to camp', 40, 20,
-                                             win_skills=['excellent fighter']),
-                                 PatrolEvent(306, 'There is a badger den up ahead', 'Your patrol chases the badger off of the territory',
-                                             'The badger is angered when the patrol nears its den and badly injures r_c', 'The patrol avoids the badger den', 40, 20,
-                                             win_skills=['excellent fighter']),
-                                 PatrolEvent(307, 'There is a badger den up ahead', 'Your patrol chases the badger off of the territory',
-                                             'The badger is furious when the patrol nears its den and kills r_c', 'The patrol avoids the badger den', 50, 20,
-                                             win_skills=['excellent fighter']), 
-                                 PatrolEvent(308, 'While on patrol, r_c notices some suspicious pawprints in the ground',
-                                             'The pawprints lead to a trespassing rogue and the patrol drives them off of the '
-                                             'territory', 'It turns out they were r_c\'s own pawprints... How embarrassing',
-                                             'They decide not to investigate', 60, 20,
-                                             win_skills=['good fighter', 'great fighter', 'excellent fighter']),
-                                 PatrolEvent(309, 'While on patrol, r_c notices some suspicious pawprints in the ground',
-                                             'The pawprints lead to a trespassing rogue and the patrol drives them off of the '
-                                             'territory', 'It turns out they were r_c\'s own pawprints... How embarrassing', 'They decide not to investigate', 60, 20,
-                                             win_skills=['good fighter', 'great fighter', 'excellent fighter']), ])
->>>>>>> 20347920
 
         # single cat patrol
         if len(self.patrol_cats) == 1:
@@ -799,7 +694,6 @@
                 ])
             elif self.patrol_random_cat.trait == 'bloodthirsty':
                 possible_patrols.extend([
-<<<<<<< HEAD
                     PatrolEvent(
                         605,
                         'r_c deliberately provokes a border patrol skirmish',
@@ -810,10 +704,6 @@
                         10,
                         win_skills=['great speaker', 'fantastic speaker'])
                 ])
-=======
-                    PatrolEvent(605, 'r_c deliberately provokes a border patrol skirmish', 'The other cats in the patrol keep r_c from fighting and no one is hurt',
-                                'r_c is injured by the enemy patrol', 'r_c decides to back down by themselves', 50, 10, win_skills=['great speaker', 'fantastic speaker'])])
->>>>>>> 20347920
 
         # biome specific patrols
         #
@@ -826,7 +716,6 @@
 
         # deadly patrols
         if game.settings.get('disasters') == True:
-<<<<<<< HEAD
             possible_patrols.extend([
                 PatrolEvent(
                     900,
@@ -856,23 +745,6 @@
                     20,
                     win_skills=['extremely smart'])
             ])
-=======
-            possible_patrols.extend([PatrolEvent(900, 'Your patrol hears some odd noises coming from an abandoned twoleg nest', 'It\'s just an old loner singing to themselves',
-                                                 'Your patrol walks into an ambush by a group of rogues and everyone is slaughtered', 'Your patrol decides not to investigate', 70,
-                                                 20, win_skills=['fantastic fighter']),
-                                     PatrolEvent(901, 'There are dark clouds in the horizon and p_l wonders if they should continue',
-                                                 'The cats become wet from the rain but otherwise the patrol is successful',
-                                                 'There is a downpour and a sudden flood from the overflowing river sweeps all of the cats in the patrol away',
-                                                 'Your patrol decides to head back early', 70, 20, win_skills=['fantastic fighter']),
-                                     PatrolEvent(902, 'Your patrol encounters a clearing where a lot of twolegs linger', 'They continue hunting undetected',
-                                                 'The twolegs notice the cats and trap them in their monsters. The cats on your patrol are never seen again',
-                                                 'Your patrol decides to hunt elsewhere', 60, 20, win_skills=['extremely smart']),
-                                     PatrolEvent(903, 'Your patrol spys a snake in the distance', 'Your patrol catches the snake before it notices them',
-                                                 'The snake notices r_c and is fatally wounded ', 'Your patrol decides to not risk it and hunt else where', 50,
-                                                 60, win_skills=['fantastic hunter']),
-                                     PatrolEvent(904, 'Your patrol spys a snake in the distance', 'Your patrol catches the snake before it notices them', 'The snake strikes at r_c leaving them with a scar but is otherwise alright','Your patrol decides to not risk it and hunt else where', 50,
-                                                 60, win_skills=['fantastic hunter'])])
->>>>>>> 20347920
 
         self.patrol_event = choice(possible_patrols)
 
@@ -904,7 +776,6 @@
                 cat.experience = cat.experience + (
                     self.patrol_event.exp + 6 // len(self.patrol_cats)) // 5
                 cat.experience = min(cat.experience, 80)
-<<<<<<< HEAD
                 cat.experience_level = self.experience_levels[floor(
                     cat.experience / 10)]
 
@@ -912,18 +783,7 @@
         if self.patrol_event.patrol_id in [
                 108, 113, 114, 120, 141, 250, 305, 307
         ]:
-=======
-                cat.experience_level = self.experience_levels[floor(cat.experience / 10)]
-
-    def handle_exp_loss(self):
-        for cat in self.patrol_cats:
-            cat.experience -= 5
-            cat.experience = max(cat.experience, 0)
-            cat.experience_level = self.experience_levels[floor(cat.experience / 10)]
-
-    def handle_deaths(self):
-        if self.patrol_event.patrol_id in [108, 114, 115, 120, 141, 250, 305, 307, 903]:
->>>>>>> 20347920
+
             events_class.dies(self.patrol_random_cat)
         elif self.patrol_event.patrol_id in [900, 901, 902]:
             for cat in self.patrol_cats:
@@ -933,16 +793,6 @@
     def handle_scars(self):
         if self.patrol_event.patrol_id in [107, 251, 301, 302, 304, 306]:
             if self.patrol_random_cat.specialty is None:
-<<<<<<< HEAD
-                self.patrol_random_cat.specialty = choice(
-                    [choice(scars1), choice(scars2)])
-            elif self.patrol_random_cat.specialty2 is None:
-                self.patrol_random_cat.specialty2 = choice(
-                    [choice(scars1), choice(scars2)])
-        elif self.patrol_event.patrol_id == 102:
-            self.patrol_random_cat.skill = choice(
-                ['paralyzed', 'blind', 'missing a leg'])
-=======
                 self.patrol_random_cat.specialty = choice([choice(scars1), choice(scars2), choice(scars4)])
             elif self.patrol_random_cat.specialty2 is None:
                 self.patrol_random_cat.specialty2 = choice([choice(scars1), choice(scars2), choice(scars4)])
@@ -953,7 +803,6 @@
                 self.patrol_random_cat.specialty = choice([choice(scars5)])
             elif self.patrol_random_cat.specialty2 is None:
                 self.patrol_random_cat.specialty2 = choice([choice(scars5)])
->>>>>>> 20347920
 
     def handle_retirements(self):
         if self.patrol_event.patrol_id == 102 and game.settings.get(
@@ -1033,10 +882,8 @@
             if self.patrol_event.patrol_id == 501:
                 new_status = 'warrior'
             kit = Cat(status=new_status)
-<<<<<<< HEAD
             if (kit.status == 'elder'):
                 kit.moons = randint(120, 150)
-=======
             #create and update relationships
             relationships = []
             for cat_id in game.clan.clan_cats:
@@ -1046,7 +893,6 @@
                 the_cat.relationships.append(Relationship(the_cat,kit))
                 relationships.append(Relationship(kit,the_cat))
             kit.relationships = relationships
->>>>>>> 20347920
             game.clan.add_cat(kit)
             kit.skill = 'formerly a loner'
             kit.thought = 'Is looking around the camp with wonder'
@@ -1093,11 +939,8 @@
                 relationships.append(Relationship(kit,the_cat))
             kit.relationships = relationships
             game.clan.add_cat(kit)
-<<<<<<< HEAD
             if (kit.status == 'elder'):
                 kit.moons = randint(120, 150)
-=======
->>>>>>> 20347920
             kit.skill = 'formerly a kittypet'
             kit.thought = 'Is looking around the camp with wonder'
             if (kit.status == 'elder'):
@@ -1107,9 +950,7 @@
             if randint(0, 5) == 0:  # chance to keep name
                 kit.name.prefix = choice(names.loner_names)
                 kit.name.suffix = ''
-<<<<<<< HEAD
-=======
-
+                
     def check_territories(self):
         hunting_claim = str(game.clan.name) + 'Clan Hunting Grounds'
         self.hunting_grounds = []
@@ -1119,7 +960,6 @@
                 if claim_type == hunting_claim:
                     self.hunting_claim_info[(x,y)] = game.map_info[(x,y)]
                     self.hunting_grounds.append((x,y)) 
->>>>>>> 20347920
 
 
 class PatrolEvent(object):
