from random import choice, randint
from math import floor

from scripts.game_structure.game_essentials import *
from scripts.cat.names import *
from scripts.cat.cats import *
from scripts.cat.pelts import *

# ---------------------------------------------------------------------------- #
#                              PATROL CLASS START                              #
# ---------------------------------------------------------------------------- #
"""
When adding new patrols, use \n to add a paragraph break in the text
"""

class Patrol():

    def __init__(self):
        self.patrol_event = None
        self.patrol_leader = None
        self.patrol_cats = []
        self.patrol_names = []
        self.possible_patrol_leaders = []
        self.patrol_leader_name = None
        self.patrol_skills = []
        self.patrol_statuses = []
        self.patrol_traits = []
        self.patrol_total_experience = 0
        self.success = False
        self.patrol_random_cat = None
        self.patrol_other_cats = []
        self.patrol_stat_cat = None
        self.other_clan = None
        self.experience_levels = [
            'very low', 'low', 'slightly low', 'average', 'somewhat high',
            'high', 'very high', 'master', 'max'
        ]

    def add_patrol_cats(self):
        self.patrol_cats.clear()
        self.patrol_names.clear()
        self.possible_patrol_leaders.clear()
        self.patrol_skills.clear()
        self.patrol_statuses.clear()
        self.patrol_traits.clear()
        self.patrol_total_experience = 0
        self.patrol_other_cats.clear()
        for cat in game.switches['current_patrol']:
            self.patrol_cats.append(cat)
            self.patrol_names.append(str(cat.name))
            if cat.status != 'apprentice':
                self.possible_patrol_leaders.append(cat)
            self.patrol_skills.append(cat.skill)
            self.patrol_statuses.append(cat.status)
            self.patrol_traits.append(cat.trait)
            self.patrol_total_experience += cat.experience
            game.patrolled.append(cat)
        if self.possible_patrol_leaders:
            self.patrol_leader = choice(self.possible_patrol_leaders)
        elif not self.possible_patrol_leaders:
            self.patrol_leader = choice(self.patrol_cats)
        if len(self.patrol_cats) >= 2:
            self.patrol_random_cat = choice(self.patrol_cats)
            for cat in self.patrol_cats:
                if self.patrol_random_cat == self.patrol_leader:
                    self.patrol_random_cat = choice(self.patrol_cats)
                else:
                    break
        else:
            self.patrol_random_cat = choice(self.patrol_cats)        
        if len(self.patrol_cats) >= 3:
            for cat in self.patrol_cats:
                if cat != self.patrol_leader and cat != self.patrol_random_cat:
                    self.patrol_other_cats.append(cat)                    
        if self.patrol_leader is not None:
            pl_index = self.patrol_cats.index(self.patrol_leader)
            patrol_leader_name = str(self.patrol_names[pl_index])
            self.patrol_leader_name = str(patrol_leader_name)

        self.other_clan = choice(game.clan.all_clans)

    def add_cat(self, cat):
        """Add a new cat to the patrol"""
        self.patrol_cats.append(cat)
        self.patrol_names.append(str(cat.name))
        if cat.status != 'apprentice':
            self.possible_patrol_leaders.append(cat)
        self.patrol_skills.append(cat.skill)
        self.patrol_statuses.append(cat.status)
        self.patrol_traits.append(cat.trait)
        self.patrol_total_experience += cat.experience
        game.patrolled.append(cat)

    def get_possible_patrols(self, current_season, biome, all_clans, game_setting_disaster = game.settings['disasters']):
        possible_patrols = []
        # general patrols, any number of cats

        # general hunting patrols
        possible_patrols.extend(self.generate_patrol_events(GENERAL_HUNTING))
        
        # general/misc patrols
        possible_patrols.extend(self.generate_patrol_events(GENERAL_DEAD))
        if len(self.patrol_cats) >= 2:
            possible_patrols.extend([
                PatrolEvent(
                    109,
                    'r_c notices a Clanmate trapped in some brambles',
                    'r_c frees their Clanmate',
                    'The patrol works all day to free their Clanmate and gets nothing else done',
                    'r_c runs back to camp to fetch help and rejoins the patrol later',
                    50,
                    10,
                    win_skills=['very smart', 'extremely smart'])
            ])

        # season patrols
        if current_season == 'Newleaf':
            possible_patrols.extend(self.generate_patrol_events(NEWLEAF))
        elif current_season == 'Greenleaf':
            possible_patrols.extend(self.generate_patrol_events(GREENLEAF))
        elif current_season == 'Leaf-fall':
            possible_patrols.extend(self.generate_patrol_events(LEAF_FALL))
        elif current_season == 'Leaf-bare':
            possible_patrols.extend(self.generate_patrol_events(LEAF_BARE))

        # biome specific patrols
        biome = biome.lower()
        if biome == 'forest':
            possible_patrols.extend(self.generate_patrol_events(FOREST))
        elif biome == 'plains':
            possible_patrols.extend(self.generate_patrol_events(PLAINS))
        elif biome == 'mountainous':
            possible_patrols.extend(self.generate_patrol_events(MOUNTAINOUS))
        elif biome == 'swamp':
            possible_patrols.extend(self.generate_patrol_events(SWAMP))
        elif biome == 'beach':
            possible_patrols.extend(self.generate_patrol_events(BEACH))


        # other_clan patrols
        if randint(1, 1) == 1 and self.other_clan is not None:
            other_clan = self.other_clan
            other_clan_relations = int(other_clan.relations)
            #other_clan_temperament = int(other_clan.relations)
            if other_clan_relations > 17:
                possible_patrols.extend([
                PatrolEvent(800,
                'c_n meets their allies, o_c_n, at the border', 
                'Your cats have a nice conversation with them',
                'Although they act nice, the alliance seems to be weakening', 
                'You decide not to talk with the ally patrol', 60, 10, 
                other_clan,
                win_skills = ['good speaker', 'great speaker', 'excellent speaker'],
                antagonize_text= 'Your cats seem to ignore the alliance, threatening o_c_n anyway',
                antagonize_fail_text = 'Your cats try to offend to the other clan but only make things slightly awkward'
                )
                ])

            elif other_clan_relations < 11 and other_clan_relations > 6:
                possible_patrols.extend([
                PatrolEvent(801, 
                'c_n is threatened by a o_c_n patrol at the border', 
                'Your cats manage to smooth things out a bit',
                'The patrol ends with threats and malice. Clan relations have worsened', 
                'You decide to back off from the opposing patrol', 60, 10, 
                other_clan,
                win_skills=['great speaker', 'excellent speaker'],
                antagonize_text='Your cats shoot back threats as well, hurting clan relations',
                antagonize_fail_text='Your cats mostly ignore the other clan\'s threats'
                )
                ])

            elif other_clan_relations < 7 and 'fierce' not in self.patrol_traits and 'bloodthirsty' not in self.patrol_traits:
                possible_patrols.extend([
                PatrolEvent(802,
                'Your patrol is attacked by a o_c_n patrol at the border', 
                'Your cats manage to escape without injury',
                'r_c is killed by the o_c_n patrol', 
                'You run away from the other patrol', 60, 10,
                other_clan,
                win_skills=['great fighter', 'excellent fighter', 'excellent speaker'],
                antagonize_text='Your cats attack o_c_n right back',
                antagonize_fail_text='r_c is killed by the o_c_n patrol'
                )
                ])


            elif other_clan_relations < 7 and 'fierce' in self.patrol_traits:
                possible_patrols.extend([
                PatrolEvent(803,
                'Your patrol is attacked by a o_c_n patrol at the border',
                'Your cats manage to escape, but only after s_c kills an enemy ' + choice(['warrior', 'apprentice']),
                'r_c is killed by the o_c_n patrol', 
                'You run away from the other patrol', 60, 10,
                other_clan,
                win_skills=['great fighter', 'excellent fighter', 'excellent speaker'],
                win_trait = 'fierce',
                antagonize_text='Your cats chase o_c_n away as they flee',
                antagonize_fail_text='r_c is killed by the o_c_n patrol'
                )
                ])

            elif other_clan_relations < 7:
                possible_patrols.extend([
                PatrolEvent(804, 
                'Your patrol is attacked by a o_c_n patrol at the border',
                'Your cats manage to escape, but only after s_c kills an enemy ' + choice(['warrior', 'apprentice']),
                'r_c is killed by the o_c_n patrol', 
                'You run away from the other patrol', 60, 10,
                other_clan,
                win_skills=['great fighter', 'excellent fighter', 'excellent speaker'],
                win_trait = 'bloodthirsty',
                antagonize_text= 'Your cats chase o_c_n away as they flee',
                antagonize_fail_text= 'r_c is killed by the o_c_n patrol'
                )
                ])


            else:
                possible_patrols.extend([
                PatrolEvent(805,
                'c_n meets a o_c_n patrol at the border, but nobody is hostile',
                'Your cats have a nice conversation with them',
                'Despite the lack of outright hostilities, the situation turns awkward fast',
                'You decide not to talk with the opposing patrol', 60, 10,
                other_clan,
                win_skills=['great speaker', 'excellent speaker'],
                antagonize_text= 'Your cats intentionally antagonize the other clan anyway',
                antagonize_fail_text= 'Despite the vague threats, the situation only turns awkward',
                )
                ])

        # deadly patrols
        if game_setting_disaster:
            possible_patrols.extend(self.generate_patrol_events(DISASTER))

        # fighting patrols
        possible_patrols.extend(self.generate_patrol_events(GENERAL_FIGHTING))


        if self.patrol_random_cat is not None and self.patrol_random_cat.status == 'apprentice' and len(
                self.patrol_cats) > 1:
            possible_patrols.extend([
                PatrolEvent(
                    150,
                    'The patrol wants to hold a training session for r_c',
                    'r_c becomes more confident in their abilities after the training session',
                    'r_c is nervous and doesn\'t perform well',
                    'They decide to focus on the patrol instead',
                    50,
                    10),
                PatrolEvent(
                    116,
                    'While helping gathering herbs, r_c stumbles upon a bush of red berries',
                    'The patrol tells r_c to stay away from the deathberries just in time',
                    'r_c chews some of the deathberries and dies',
                    'r_c decides not to touch the berries',
                    50,
                    10,
                    win_skills=['very smart', 'extremely smart']),
                PatrolEvent(
                    116,
                    'While helping gathering herbs, r_c stumbles upon a bush of red berries',
                    'Yum! r_c recognizes them as strawberries and shares the tasty treat with the patrol',
                    'The patrol scolds r_c for wasting time munching on berries',
                    'r_c decides not to touch the berries',
                    50,
                    10,
                    win_skills=['very smart', 'extremely smart']),
            ])

        # new cat patrols
        possible_patrols.extend(self.generate_patrol_events(GENERAL_NEW_CAT))

        # single cat patrol
        if len(self.patrol_cats) == 1:
            possible_patrols.extend(self.generate_patrol_events(ONE_CAT))
            if self.patrol_cats[0].status == 'apprentice':
                possible_patrols.extend(self.generate_patrol_events(ONE_CAT_APPR))
                
        # two or more cats            
        # conversation patrols
        if len(self.patrol_cats) == 2 and self.patrol_leader != self.patrol_random_cat:
            # general relationship patrols
            if len(self.patrol_cats) == 2:
                possible_patrols.extend([
                    PatrolEvent(
                        1000,
                        'p_l playfully asks r_c to race',
                        'r_c accepts and wins, grinning mischieviously',
                        'r_c loses and gets annoyed',
                        'r_c politely declines',
                        50,
                        10),
                    PatrolEvent(
                        1001,
                        'p_l asks r_c if they can tell them a secret',
                        'p_l feels a huge weight lift from their shoulders as they tell their secret to r_c',
                        'r_c dismisses it rudely, leaving p_l heartbroken',
                        'r_c politely declines',
                        60,
                        10),
                    PatrolEvent(
                        1002,
                        'r_c has failed yet another hunting attempt and is feeling embarrassed',
                        'p_l gently instructs them what they could do better, and r_c catches a big squirrel!',
                        'p_l tries to tell them what they did wrong but r_c takes offense and stalks off',
                        'p_l says nothing',
                        60,
                        20),
                    PatrolEvent(
                        1004,
                        'p_l considers joking around with r_c to lighten up the mood',
                        'p_l makes r_c laugh the entire patrol',
                        'r_c scolds p_l for their lack of focus',
                        'p_l decides to stay quiet',
                        50,
                        10),
                    PatrolEvent(
                        1005,
                        'p_l points out an interesting cloud to r_c',
                        'r_c and p_l spend hours watching the sky together',
                        'r_c chides p_l for their childishness',
                        'p_l changes the subject',
                        50,
                        10),
                    PatrolEvent(
                        1006,
                        'r_c is thrilled that they were assigned to patrol with p_l today',
                        'The two spend the whole patrol chatting and laughing',
                        'Unfortunately, p_l doesn\'t seem to feel the same',
                        'Still, their duties to the clan come first',
                        50,
                        10),
                    PatrolEvent(
                        1007,
                        'p_l notices that r_c isn\'t acting like their usual self',
                        'r_c opens up to p_l over something that has been bothering them',
                        'r_c snaps at p_l to mind their own business',
                        'p_l decides not to interfere',
                        50,
                        10)
                    ])

                if current_season == 'Leaf-bare':
                    possible_patrols.extend([
                    PatrolEvent(
                        1003,
                        'p_l notices r_c shivering',
                        'p_l asks r_c if they want to walk closer for warmth',
                        'r_c says that they\'re fine',
                        'p_l decides not to mention it',
                        60,
                        20)
                    ])
                        
                # romantic patrols for two cats
                if self.patrol_leader.is_potential_mate(self.patrol_random_cat, for_love_interest = True):
                    possible_patrols.extend([
                    PatrolEvent(
                        1010,
                        'p_l casually brushes against r_c\'s flank',
                        'p_l and r_c enter camp together, tails entwined',
                        'r_c jerks away suddenly and almost trips',
                        'p_l immediately apologizes for doing so',
                        50,
                        10),
                    PatrolEvent(
                        1011,
                        'p_l thinks this might be the perfect chance to tell r_c how they feel',
                        'r_c listens intently, smiling a bit by the end of p_l\'s confession',
                        'r_c cuts them off, saying that they don\'t feel the same way',
                        'p_l\'s nerves seem to get the best of them and they say nothing',
                        50,
                        10),
                    
                    PatrolEvent(
                        1012,
                        'p_l asks r_c if they can talk on the patrol',
                        'r_c agrees. p_l and r_c end up talking until the sun starts to set',
                        'r_c agrees, but it\'s awkward and the rest of the patrol lasts way too long',
                        'p_l changes their mind',
                        50,
                        10),
                    PatrolEvent(
                        1013,
                        'p_l notices how pretty r_c looks with the sun on their pelt',
                        'p_l shares the compliment with r_c, who thanks them',
                        'r_c tells p_l to keep their eyes off of them',
                        'p_l decides to keep their feelings silent',
                        50,
                        10),
                    PatrolEvent(
                        1014,
                        'p_l notices r_c staring at them',
                        'p_l feels their heart flutter',
                        'p_l snaps at r_c to knock it off',
                        'p_l ignores r_c',
                        50,
                        10),
                    PatrolEvent(
                        1015,
                        'p_l thinks r_c\'s eyes are beautiful',
                        'p_l tells r_c and they love the compliment',
                        'p_l tells r_c and they feel awkward, ignoring p_l for the rest of the patrol',
                        'p_l shakes their head and focuses on the patrol',
                        50,
                        10)
                    ])
                    if current_season == 'Newleaf':
                        possible_patrols.extend([
                        PatrolEvent(
                            1012,
                            'p_l brings a flower to r_c, saying it matches their eyes',
                            'r_c smiles and takes the flower',
                            'r_c goes to take the flower and sneezes. The flower goes flying', 
                            'p_l drops the flower on the way over! Oh well',
                            50,
                            10),
                        ])
                elif self.patrol_random_cat.status == 'apprentice':
                    possible_patrols.extend([
                    PatrolEvent(
                        1020,
                        'p_l asks r_c how their training is going',
                        'r_c happily tells p_l all about the fighting move they just learned',
                        'r_c answers curtly, having been subjected to cleaning the elders\'s den recently',
                        'r_c doesn\'t hear the question and p_l changes the subject',
                        50,
                        10),
                    PatrolEvent(
                        1021,
                        'p_l asks r_c if they would like to go to the training grounds to practice',
                        'The practice goes well and the apprentice learns a lot!',
                        'The apprentice can\'t seem to focus today',
                        'r_c declines the offer',
                        50,
                        10),
                    PatrolEvent(
                        1023,
                        'r_c doesn\'t feel totally comfortable around p_l just yet',
                        'p_l cracks a joke to make r_c feel more at ease',
                        'r_c forces themself to spend time with p_l but it doesn\'t help',
                        'r_c stays away from p_l',
                        50,
                        10)
                    ])
                if current_season == 'Leaf-fall':
                    possible_patrols.extend([
                    PatrolEvent(
                        1022,
                        'Leaf-fall gives new opportunities to train!',
                        'r_c pays close attention to how p_l stalks prey while walking on leaves and manages to catch a bird!',
                        'r_c can\'t seem to replicate p_l and scares off all the prey',
                        'p_l decides to hunt with r_c in an area with less leaves',
                        50,
                        10)
                        
                ])

                else:
                    possible_patrols.extend([
                    PatrolEvent(
                        200,
                        'Your patrol doesn\'t find anything useful',
                        'It was still a fun outing!',
                        'How did you fail this??',
                        'Your patrol decides to head home',
                        100,
                        10),
                    PatrolEvent(
                        201,
                        'The patrol finds a nice spot to sun themselves',
                        'The sunlight feels great and the cats have a successful patrol',
                        'The patrol doesn\'t get much done because of that',
                        'They decide to stay focused instead',
                        80,
                        10),
                    PatrolEvent(
                        204,
                        'Your patrol has a disagreement and look to p_l to settle the dispute',
                        'p_l manages to skillfully smooth over any disagreement',
                        'p_l stutters; they don\'t think they are fit to lead the patrol',
                        'Your patrol decides to head home',
                        50,
                        10,
                        win_skills=['great speaker', 'excellent speaker']),
                    PatrolEvent(
                        205,
                        'r_c admits that they had a vision from StarClan last night',
                        'The patrol talks them through the vision as they hunt',
                        'No one can make sense of the vision',
                        'The patrol doesn\'t talk about the vision',
                        50,
                        10,
                        win_skills=['strong connection to starclan']),
                    PatrolEvent(
                        202,
                        'The patrol quickly devolves into ghost stories and everyone is on edge',
                        'Despite the tense mood, the patrol is successful',
                        'A branch snaps and the whole patrol runs back to camp',
                        'p_l quickly silences any talk about ghosts',
                        50,
                        10),
                    PatrolEvent(
                        203, 'r_c is tempted to eat the prey they just caught',
                        'They eat the prey without anyone noticing',
                        'The patrol notices r_c eating the prey and reports them back at camp',
                        'r_c decides against breaking the warrior code',
                        50,
                        10),
                    PatrolEvent(
                        103,
                        'p_l suggests this might be a good chance for the cats to practice teamwork',
                        'Everyone has a nice practice session and their connection to their Clanmates grows stronger',
                        'Unfortunately, no one steps up to teach',
                        'They decide to focus on the patrol instead',
                        50,
                        10,
                        win_skills=['good teacher', 'great teacher', 'fantastic teacher']),
                    PatrolEvent(
                        104,
                        'p_l suggests this might be a good chance for the cats to practice new hunting techniques',
                        'Everyone has a nice practice session and their hunting skills grow stronger',
                        'Unfortunately, no one steps up to teach',
                        'They decide to focus on the patrol instead',
                        50,
                        10,
                        win_skills=['good teacher', 'great teacher', 'fantastic teacher']),
                    PatrolEvent(
                        105,
                        'p_l suggests this might be a good chance for the cats to practice new fighting techniques',
                        'Everyone has a nice practice session and their fighting skills grow stronger',
                        'Unfortunately, no one steps up to teach',
                        'They decide to focus on the patrol instead',
                        50,
                        10,
                        win_skills=['good teacher', 'great teacher', 'fantastic teacher'])
                ])

                # if self.patrol_random_cat.status == 'warrior' or self.patrol_random_cat.status == 'apprentice':
                #     possible_patrols.extend([
                #         PatrolEvent(
                #             250,
                #             'r_c admits that they have been training in the dark forest',
                #             'The patrol manages to convince r_c to stop',
                #             'The patrol isn\'t able to convince r_c to stop and a few nights later they are found dead in their nest',
                #             'The patrol decides not to advise r_c what they should do',
                #             50,
                #             10,
                #             win_skills=[
                #                 'great speaker', 'excellent speaker',
                #                 'strong connection to starclan'
                #             ]),
                #         PatrolEvent(
                #             251,
                #             'r_c admits that they have been training in the dark forest',
                #             'The patrol manages to convince r_c to stop',
                #             'The patrol isn\'t able to convince r_c to stop and a few nights later they wake up injured in their nest',
                #             'The patrol decides not to advise r_c what they should do',
                #             50,
                #             10,
                #             win_skills=[
                #                 'great speaker', 'excellent speaker',
                #                 'strong connection to starclan'
                #             ])
                #     ])

                if self.patrol_random_cat.status == 'deputy':
                    possible_patrols.extend([
                        PatrolEvent(
                            260,
                            'r_c admits that they don\'t think that they are a good deputy',
                            'The patrol tells r_c that the Clan wouldn\'t be the same without them, and r_c feels a sense of relief',
                            'The patrol secretly agrees with r_c',
                            'The patrol doesn\'t say anything about r_c\'s statement',
                            50,
                            10,
                            win_skills=['great speaker', 'excellent speaker']),
                        PatrolEvent(
                            251,
                            'The patrol starts to doubt r_c\'s ability as the Clan\'s deputy',
                            'r_c performs well on the patrol and all doubt is quelled',
                            'The patrol performs poorly and they blame r_c',
                            'The patrol decides to keep their thoughts to themselves',
                            50,
                            10)
                        ])
                # trait specific patrols
                if self.patrol_random_cat.trait == 'strange':
                    possible_patrols.extend([
                        PatrolEvent(
                            600,
                            'r_c tells the patrol to roll in a patch of garlic to diguise their scent while hunting',
                            'The plan works and their hunt goes well',
                            'The patrol finds no prey and blame r_c; it seems like all the prey was scared off because of their stench!',
                            'The patrol ignores r_c\'s odd instructions',
                            50,
                            10)
                        ])
                elif self.patrol_random_cat.trait == 'bloodthirsty':
                    possible_patrols.extend([
                        PatrolEvent(
                            605,
                            'r_c deliberately provokes a border patrol skirmish',
                            'The other cats in the patrol keep r_c from fighting and no one is hurt',
                            'r_c is injured by the enemy patrol',
                            'r_c decides to back down by themselves',
                            50,
                            10,
                            win_skills=['great speaker', 'fantastic speaker'])
                        ])

        if self.patrol_random_cat.skill == 'formerly a loner':
            possible_patrols.extend([
                PatrolEvent(
                    510,
                    'r_c finds an old friend of their\'s from when they were a loner',
                    'r_c invites their friend to join the Clan',
                    'r_c and their friend reminisce about old times',
                    'r_c says farewell to their friend and rejoins the patrol', 40, 10)
            ])

        if self.patrol_random_cat.status == 'formerly a kittypet':
            possible_patrols.extend([
                PatrolEvent(
                    520,
                    'r_c finds an old friend of their\'s from when they were a kittypet',
                    'r_c invites their friend to join the Clan',
                    'r_c and their friend reminisce about old times',
                    'r_c says farewell to their friend and rejoins the patrol', 40, 10)
            ])            

        return possible_patrols

    def generate_patrol_events(self, patrol_dict):
        all_patrol_events = []
        for patrol in patrol_dict:
            patrol_event = PatrolEvent(
                patrol_id = patrol["patrol_id"],
                intro_text = patrol["intro_text"],
                success_text = patrol["success_text"],
                fail_text = patrol["fail_text"],
                decline_text = patrol["decline_text"],
                antagonize_text = patrol["antagonize_text"],
                antagonize_fail_text = patrol["antagonize_fail_text"],
                chance_of_success = patrol["chance_of_success"],
                exp = patrol["exp"],
                win_skills = patrol["win_skills"]
            )
            all_patrol_events.append(patrol_event)

        return all_patrol_events

    def calculate_success(self):
        if self.patrol_event is None:
            return
        # if patrol contains cats with autowin skill, chance of success is high
        # otherwise it will calculate the chance by adding the patrolevent's chance of success plus the patrol's total exp
        chance = self.patrol_event.chance_of_success + int(
            self.patrol_total_experience / 10)
        if self.patrol_event.patrol_id != 100:
            chance = min(chance, 80)
        if self.patrol_event.win_skills is not None:
            if set(self.patrol_skills).isdisjoint(
                    self.patrol_event.win_skills):
                chance = 90
        if self.patrol_event.win_trait is not None:
            if set(self.patrol_traits).isdisjoint(
                    self.patrol_event.win_trait):
                chance = 90
        c = randint(0, 100)
        if c < chance:
            self.success = True
            self.handle_exp_gain()
            self.add_new_cats()
            self.handle_clan_relations(difference = int(1))
            self.handle_mentor_app_pairing()
        else:
            self.success = False
            self.handle_deaths()
            self.handle_scars()
            self.handle_clan_relations(difference = int(-1))
            self.handle_mentor_app_pairing()

    def calculate_success_antagonize(self):
            if self.patrol_event is None:
                return
            # if patrol contains cats with autowin skill, chance of success is high
            # otherwise it will calculate the chance by adding the patrolevent's chance of success plus the patrol's total exp
            chance = self.patrol_event.chance_of_success + int(
                self.patrol_total_experience / 10)
            if self.patrol_event.patrol_id != 100:
                chance = min(chance, 80)
            if self.patrol_event.win_skills is not None:
                if set(self.patrol_skills).isdisjoint(
                        self.patrol_event.win_skills):
                    chance = 90
            if self.patrol_event.win_trait is not None:
                if set(self.patrol_traits).isdisjoint(
                        self.patrol_event.win_trait):
                    chance = 90
            c = randint(0, 100)
            if c < chance:
                self.success = True
                self.handle_exp_gain()
                self.handle_clan_relations(difference = int(-1))
            else:
                self.success = False
                self.handle_deaths()
                self.handle_scars()
                self.handle_clan_relations(difference = int(-2))

    def handle_exp_gain(self):
        if self.success:
            for cat in self.patrol_cats:
                cat.experience = cat.experience + (
                    self.patrol_event.exp + 6 // len(self.patrol_cats)) // 5
                cat.experience = min(cat.experience, 80)
                cat.experience_level = self.experience_levels[floor(
                    cat.experience / 10)]

    def handle_deaths(self):
        if self.patrol_event.patrol_id in [
                108, 113, 114, 120, 141, 250, 305, 307, 802, 803, 804
        ]:
            if self.patrol_random_cat.status == 'leader':
                if self.patrol_event.patrol_id in [108, 113]:
                    game.clan.leader_lives -= 9 # taken by twolegs, fall into ravine
                else:
                    game.clan.leader_lives -= 1
            self.patrol_random_cat.die()
        elif self.patrol_event.patrol_id in [900, 901, 902]:
            for cat in self.patrol_cats:
                cat.experience += self.patrol_event.exp
                cat.experience = min(cat.experience, 80)
                if cat.status == 'leader':
                    game.clan.leader_lives -= 10
                cat.die()

    def handle_scars(self):
        if self.patrol_event.patrol_id in [107, 251, 301, 302, 304, 306, 309]:
            if self.patrol_random_cat.specialty is None:
                self.patrol_random_cat.specialty = choice(
                    [choice(scars1),
<<<<<<< HEAD
                     choice(scars2),
                     choice(scars4)])
                self.patrol_random_cat.scar_event.append(
                    f'{self.patrol_random_cat.name} gained a scar while on patrol')
            elif self.patrol_random_cat.specialty2 is None:
                self.patrol_random_cat.specialty2 = choice(
                    [choice(scars1),
                     choice(scars2),
                     choice(scars4)])
                self.patrol_random_cat.scar_event.append(
                    f'{self.patrol_random_cat.name} gained a scar while on patrol')
=======
                     choice(scars2)])
            elif self.patrol_random_cat.specialty2 is None:
                self.patrol_random_cat.specialty2 = choice(
                    [choice(scars1),
                     choice(scars2)])
>>>>>>> 7f2f268a
        elif self.patrol_event.patrol_id == 102:
            self.patrol_random_cat.skill = choice(
                ['paralyzed', 'blind', 'missing a leg'])
            self.patrol_random_cat.scar_event.append(
                f'{self.patrol_random_cat.name} was hit by a car and is now {self.patrol_random_cat.skill}')

            if game.settings['retirement']:
                self.patrol_random_cat.status_change('elder')
                self.patrol_random_cat.scar_event.append(f'{self.patrol_random_cat.name} retired after being hit by a monster')
        elif self.patrol_event.patrol_id == 904:
            if self.patrol_random_cat.specialty is None:
<<<<<<< HEAD
                self.patrol_random_cat.specialty = choice([choice(scars5)])
                self.patrol_random_cat.scar_event.append(
                    f'{self.patrol_random_cat.name} gained a scar while on patrol')
            elif self.patrol_random_cat.specialty2 is None:
                self.patrol_random_cat.specialty2 = choice([choice(scars5)])
                self.patrol_random_cat.scar_event.append(
                    f'{self.patrol_random_cat.name} gained a scar while on patrol')
=======
                self.patrol_random_cat.specialty = "SNAKE"
            elif self.patrol_random_cat.specialty2 is None:
                self.patrol_random_cat.specialty2 = "SNAKE"
>>>>>>> 7f2f268a

    def handle_retirements(self):
        if self.patrol_event.patrol_id == 102 and game.settings.get(
                'retirement'):
            self.patrol_random_cat.status_change('elder')

    def handle_clan_relations(self, difference):
        other_clan = patrol.other_clan
        otherclan = game.clan.all_clans.index(other_clan)
        clan_relations = int(game.clan.all_clans[otherclan].relations)
        if self.patrol_event.patrol_id in list(range(800, 806)):
            if patrol.success is True:
                clan_relations += difference
            else:
                clan_relations += difference
        game.clan.all_clans[otherclan].relations = clan_relations

    def handle_mentor_app_pairing(self):
        for cat in self.patrol_cats:
            if cat.mentor in self.patrol_cats:
                cat.patrol_with_mentor += 1

    def handle_relationships(self):
        romantic_love = 0
        platonic_like = 0
        dislike = 0
        admiration = 0
        comfortable = 0
        jealousy = 0
        trust = 0

        # change the values
        if self.patrol_event.patrol_id in [
            1010, 1011, 1012, 1013, 1014, 1015
        ]:
            romantic_love = 10
        if self.patrol_event.patrol_id in [
                2, 3, 6, 100, 103, 140, 141, 200, 204, 605, 1000, 1001, 1002, 1003,
                1010, 1011, 1012, 1020, 1021, 1003, 1006
        ]:
            platonic_like = 10
        if self.patrol_event.patrol_id in [103, 110, 1000, 1001, 1002, 1010]:
            dislike = 5
        if self.patrol_event.patrol_id in [
                2, 3, 6, 104, 105, 108, 130, 131, 261, 300, 301, 302, 303, 305,
                307, 600, 1002, 1005
        ]:
            admiration = 10
        if self.patrol_event.patrol_id in [
                102, 120, 150, 202, 203, 250, 251, 260, 261, 1010, 1011, 1012, 1022,
                1004, 1023, 1007
        ]:
            comfortable = 5
        if self.patrol_event.patrol_id in []:
            jealousy = 5
        if self.patrol_event.patrol_id in [
                7, 8, 102, 107, 110, 114, 115, 141, 250, 251, 605, 1001, 1007
        ]:
            trust = 10

        # affect the relationship
        cat_ids = [cat.ID for cat in self.patrol_cats]
        for cat in self.patrol_cats:
            relationships = list(
                filter(lambda rel: rel.cat_to.ID in cat_ids,
                       cat.relationships))
            for rel in relationships:
                if self.success:
                    rel.romantic_love += romantic_love
                    rel.platonic_like += platonic_like
                    rel.dislike -= dislike
                    rel.admiration += admiration
                    rel.comfortable += comfortable
                    rel.jealousy -= jealousy
                    rel.trust += trust
                elif not self.success:
                    rel.romantic_love -= romantic_love
                    rel.platonic_like -= platonic_like
                    rel.dislike += dislike
                    rel.admiration -= admiration
                    rel.comfortable -= comfortable
                    rel.jealousy += jealousy
                    rel.trust -= trust

    def add_new_cats(self):
        if self.patrol_event.patrol_id in [504]:  # new kit
            kit = Cat(status='kitten', moons=0)
            #create and update relationships
            relationships = []
            for cat_id in game.clan.clan_cats:
                the_cat = Cat.all_cats.get(cat_id)
                if the_cat.dead or the_cat.exiled:
                    continue
                the_cat.relationships.append(Relationship(the_cat, kit))
                relationships.append(Relationship(kit, the_cat))
            kit.relationships = relationships
            game.clan.add_cat(kit)
            new_backstory = choice(['abandoned1', 'abandoned2', 'abandoned3'])
            kit.backstory = new_backstory
            kit.thought = 'Is looking around the camp with wonder'
            if kit.backstory in ['abandoned2']:
                if randint(0, 2) == 0:  # chance to add collar
                    kit.accessory = choice(collars)

        if self.patrol_event.patrol_id in [500, 501, 510]:  # new loner
            new_status = choice([
                'apprentice', 'warrior', 'warrior', 'warrior', 'warrior',
                'elder'
            ])
            new_backstory = choice(['loner1', 'loner2', 'rogue1', 'rogue2',
                                    'ostracized_warrior', 'disgraced', 'retired_leader', 'refugee', 'tragedy_survivor'])
            if self.patrol_event.patrol_id == 501:
                new_status = 'warrior'
            kit = Cat(status=new_status)
            if (kit.status == 'elder'):
                kit.moons = randint(120, 150)
            #create and update relationships
            relationships = []
            for cat_id in game.clan.clan_cats:
                the_cat = Cat.all_cats.get(cat_id)
                if the_cat.dead or the_cat.exiled:
                    continue
                the_cat.relationships.append(Relationship(the_cat, kit))
                relationships.append(Relationship(kit, the_cat))
            kit.relationships = relationships
            game.clan.add_cat(kit)
            kit.backstory = new_backstory
            kit.thought = 'Is looking around the camp with wonder'
            if (kit.status == 'elder'):
                kit.moons = randint(120, 150)
            if randint(0, 5) == 0:  # chance to keep name
                kit.name.prefix = choice(names.loner_names)
                kit.name.suffix = ''
            elif randint(0, 3) == 0: #chance to have kittypet name prefix + suffix
                kit.name.prefix = choice(names.loner_names)
                kit.name.suffix = choice(names.normal_suffixes)
            if self.patrol_event.patrol_id == 501:
                num_kits = choice([2, 2, 2, 2, 3, 4])
                for _ in range(num_kits):
                    kit2 = Cat(status='kitten', moons=0)
                    kit2.backstory = 'outsider_roots2'
                    kit2.parent1 = kit.ID
                    kit2.thought = 'Is looking around the camp with wonder'
                    #create and update relationships
                    relationships = []
                    for cat_id in game.clan.clan_cats:
                        the_cat = Cat.all_cats.get(cat_id)
                        if the_cat.dead or the_cat.exiled:
                            continue
                        if the_cat.ID in [kit2.parent1, kit2.parent2]:
                            the_cat.relationships.append(
                                Relationship(the_cat, kit2, False, True))
                            relationships.append(
                                Relationship(kit2, the_cat, False, True))
                        else:
                            the_cat.relationships.append(
                                Relationship(the_cat, kit2))
                            relationships.append(Relationship(kit2, the_cat))
                    kit2.relationships = relationships
                    game.clan.add_cat(kit2)

        elif self.patrol_event.patrol_id in [502, 503, 520]:  # new kittypet
            new_status = choice([
                'apprentice', 'warrior', 'warrior', 'warrior', 'warrior',
                'elder'
            ])
            kit = Cat(status=new_status)
            #create and update relationships
            relationships = []
            for cat_id in game.clan.clan_cats:
                the_cat = Cat.all_cats.get(cat_id)
                if the_cat.dead or the_cat.exiled:
                    continue
                the_cat.relationships.append(Relationship(the_cat, kit))
                relationships.append(Relationship(kit, the_cat))
            kit.relationships = relationships
            game.clan.add_cat(kit)
            if (kit.status == 'elder'):
                kit.moons = randint(120, 150)
            new_backstory = choice(['kittypet1', 'kittypet2'])
            kit.backstory = new_backstory
            kit.thought = 'Is looking around the camp with wonder'
            if (kit.status == 'elder'):
                kit.moons = randint(120, 150)
            if randint(0, 2) == 0:  # chance to add collar
                kit.accessory = choice(collars)
            if randint(0, 5) == 0:  # chance to keep name
                kit.name.prefix = choice(names.loner_names)
                kit.name.suffix = ''
            elif randint(0, 3) == 0:
                kit.name.prefix = choice(names.loner_names)
                kit.name.suffix = choice(names.normal_suffixes)

        elif self.patrol_event.patrol_id in [505]:  # new med cat
            new_status = choice(['medicine cat'])
            if self.patrol_event.patrol_id == 505:
                new_status = 'medicine cat'
            kit = Cat(status=new_status)
            # create and update relationships
            relationships = []
            for cat_id in game.clan.clan_cats:
                the_cat = cat_class.all_cats.get(cat_id)
                if the_cat.dead or the_cat.exiled:
                    continue
                the_cat.relationships.append(Relationship(the_cat, kit))
                relationships.append(Relationship(kit, the_cat))
            kit.relationships = relationships
            game.clan.add_cat(kit)
            add_siblings_to_cat(kit, cat_class)
            add_children_to_cat(kit, cat_class)
            new_backstory = choice(['medicine_cat', 'disgraced', 'loner1', 'loner2'])
            kit.backstory = new_backstory
            kit.skill = choice(['good healer', 'great healer', 'fantastic healer'])
            kit.thought = 'Is looking around the camp with wonder'
            if (kit.status == 'elder'):
                kit.moons = randint(120, 150)
            if randint(0, 5) == 0 and kit.backstory not in ['medicine_cat', 'disgraced']:  # chance to keep name
                # kit.name.prefix = choice(names.loner_names)
                kit.name.suffix = ''
            elif randint(0, 3) == 0 and kit.backstory not in ['medicine_cat', 'disgraced']:
                kit.name.prefix = choice(names.loner_names)
                kit.name.suffix = choice(names.normal_suffixes)

    def check_territories(self):
        hunting_claim = str(game.clan.name) + 'Clan Hunting Grounds'
        self.hunting_grounds = []
        for y in range(44):
            for x in range(40):
                claim_type = game.map_info[(x, y)][3]
                if claim_type == hunting_claim:
                    self.hunting_claim_info[(x, y)] = game.map_info[(x, y)]
                    self.hunting_grounds.append((x, y))

# ---------------------------------------------------------------------------- #
#                               PATROL CLASS END                               #
# ---------------------------------------------------------------------------- #

class PatrolEvent():

    def __init__(self,
                 patrol_id,
                 intro_text,
                 success_text,
                 fail_text,
                 decline_text,
                 chance_of_success,
                 exp,
                 other_clan = None,
                 win_skills = None,
                 win_trait = None,
                 antagonize_text = '',
                 antagonize_fail_text = ''):
        self.patrol_id = patrol_id
        self.intro_text = intro_text
        self.success_text = success_text
        self.fail_text = fail_text
        self.decline_text = decline_text
        self.chance_of_success = chance_of_success  # out of 100
        self.exp = exp
        self.other_clan = other_clan
        self.win_skills = win_skills
        self.win_trait = win_trait
        self.antagonize_text = antagonize_text
        self.antagonize_fail_text = antagonize_fail_text

patrol = Patrol()

# ---------------------------------------------------------------------------- #
#                                LOAD RESOURCES                                #
# ---------------------------------------------------------------------------- #

resource_directory = "resources/dicts/patrols/"
leaves_path = "leaves/"
biomes_path = "biomes/"
condition_path = "conditions/"

GENERAL_DEAD = None
with open(f"{resource_directory}general.json", 'r') as read_file:
    GENERAL_DEAD = ujson.loads(read_file.read())

GENERAL_HUNTING = None
with open(f"{resource_directory}general_hunting.json", 'r') as read_file:
    GENERAL_HUNTING = ujson.loads(read_file.read())

GENERAL_FIGHTING = None
with open(f"{resource_directory}general_fighting.json", 'r') as read_file:
    GENERAL_FIGHTING = ujson.loads(read_file.read())

GENERAL_NEW_CAT = None
with open(f"{resource_directory}general_new_cat.json", 'r') as read_file:
    GENERAL_NEW_CAT = ujson.loads(read_file.read())

# ---------------------------------------------------------------------------- #
#                            patrols with conditions                           #
# ---------------------------------------------------------------------------- #

ONE_CAT = None
with open(f"{resource_directory}{condition_path}one_cat_patrol.json", 'r') as read_file:
    ONE_CAT = ujson.loads(read_file.read())

ONE_CAT_APPR = None
with open(f"{resource_directory}{condition_path}one_cat_apprentice_patrol.json", 'r') as read_file:
    ONE_CAT_APPR = ujson.loads(read_file.read())

# ---------------------------------------------------------------------------- #
#                                    leaves                                    #
# ---------------------------------------------------------------------------- #

NEWLEAF = None
with open(f"{resource_directory}{leaves_path}newleaf.json", 'r') as read_file:
    NEWLEAF = ujson.loads(read_file.read())

GREENLEAF = None
with open(f"{resource_directory}{leaves_path}greenleaf.json", 'r') as read_file:
    GREENLEAF = ujson.loads(read_file.read())

LEAF_FALL = None
with open(f"{resource_directory}{leaves_path}leaf-fall.json", 'r') as read_file:
    LEAF_FALL = ujson.loads(read_file.read())

LEAF_BARE = None
with open(f"{resource_directory}{leaves_path}leaf-bare.json", 'r') as read_file:
    LEAF_BARE = ujson.loads(read_file.read())

# ---------------------------------------------------------------------------- #
#                                    biomes                                    #
# ---------------------------------------------------------------------------- #

FOREST = None
with open(f"{resource_directory}{biomes_path}forest.json", 'r') as read_file:
    FOREST = ujson.loads(read_file.read())

PLAINS = None
with open(f"{resource_directory}{biomes_path}plains.json", 'r') as read_file:
    PLAINS = ujson.loads(read_file.read())

MOUNTAINOUS = None
with open(f"{resource_directory}{biomes_path}mountainous.json", 'r') as read_file:
    MOUNTAINOUS = ujson.loads(read_file.read())

SWAMP = None
with open(f"{resource_directory}{biomes_path}swamp.json", 'r') as read_file:
    SWAMP = ujson.loads(read_file.read())

BEACH = None
with open(f"{resource_directory}{biomes_path}beach.json", 'r') as read_file:
    BEACH = ujson.loads(read_file.read())

DISASTER = None
with open(f"{resource_directory}disaster.json", 'r') as read_file:
    DISASTER = ujson.loads(read_file.read())
<|MERGE_RESOLUTION|>--- conflicted
+++ resolved
@@ -743,25 +743,15 @@
             if self.patrol_random_cat.specialty is None:
                 self.patrol_random_cat.specialty = choice(
                     [choice(scars1),
-<<<<<<< HEAD
-                     choice(scars2),
-                     choice(scars4)])
+                     choice(scars2)])
                 self.patrol_random_cat.scar_event.append(
                     f'{self.patrol_random_cat.name} gained a scar while on patrol')
             elif self.patrol_random_cat.specialty2 is None:
                 self.patrol_random_cat.specialty2 = choice(
                     [choice(scars1),
-                     choice(scars2),
-                     choice(scars4)])
+                     choice(scars2)])
                 self.patrol_random_cat.scar_event.append(
                     f'{self.patrol_random_cat.name} gained a scar while on patrol')
-=======
-                     choice(scars2)])
-            elif self.patrol_random_cat.specialty2 is None:
-                self.patrol_random_cat.specialty2 = choice(
-                    [choice(scars1),
-                     choice(scars2)])
->>>>>>> 7f2f268a
         elif self.patrol_event.patrol_id == 102:
             self.patrol_random_cat.skill = choice(
                 ['paralyzed', 'blind', 'missing a leg'])
@@ -773,19 +763,13 @@
                 self.patrol_random_cat.scar_event.append(f'{self.patrol_random_cat.name} retired after being hit by a monster')
         elif self.patrol_event.patrol_id == 904:
             if self.patrol_random_cat.specialty is None:
-<<<<<<< HEAD
-                self.patrol_random_cat.specialty = choice([choice(scars5)])
+                self.patrol_random_cat.specialty = "SNAKE"
                 self.patrol_random_cat.scar_event.append(
                     f'{self.patrol_random_cat.name} gained a scar while on patrol')
             elif self.patrol_random_cat.specialty2 is None:
-                self.patrol_random_cat.specialty2 = choice([choice(scars5)])
+                self.patrol_random_cat.specialty2 = "SNAKE"
                 self.patrol_random_cat.scar_event.append(
                     f'{self.patrol_random_cat.name} gained a scar while on patrol')
-=======
-                self.patrol_random_cat.specialty = "SNAKE"
-            elif self.patrol_random_cat.specialty2 is None:
-                self.patrol_random_cat.specialty2 = "SNAKE"
->>>>>>> 7f2f268a
 
     def handle_retirements(self):
         if self.patrol_event.patrol_id == 102 and game.settings.get(
