from random import choice, randint
from math import floor

from scripts.game_structure.game_essentials import *
from scripts.cat.names import *
from scripts.cat.cats import *
from scripts.cat.pelts import *

# ---------------------------------------------------------------------------- #
#                              PATROL CLASS START                              #
# ---------------------------------------------------------------------------- #
"""
When adding new patrols, use \n to add a paragraph break in the text
"""


class Patrol():

    def __init__(self):
        self.patrol_event = None
        self.patrol_leader = None
        self.patrol_cats = []
        self.patrol_names = []
        self.patrol_apprentices = []
        self.possible_patrol_leaders = []
        self.patrol_leader_name = None
        self.patrol_skills = []
        self.patrol_statuses = []
        self.patrol_traits = []
        self.patrol_total_experience = 0
        self.success = False
        self.final_success = ""
        self.final_fail = ""
        self.antagonize = ""
        self.antagonize_fail = ""
        self.patrol_random_cat = None
        self.patrol_other_cats = []
        self.patrol_stat_cat = None
        self.app1_name = None
        self.app2_name = None
        self.app3_name = None
        self.app4_name = None
        self.app5_name = None
        self.app6_name = None
        self.other_clan = None
        self.experience_levels = []

    def add_patrol_cats(self, patrol_cats):
        self.patrol_cats.clear()
        self.patrol_names.clear()
        self.possible_patrol_leaders.clear()
        self.patrol_skills.clear()
        self.patrol_statuses.clear()
        self.patrol_traits.clear()
        self.patrol_apprentices.clear()
        self.patrol_total_experience = 0
        self.experience_levels.clear()
        self.patrol_other_cats.clear()
        for cat in patrol_cats:
            self.patrol_cats.append(cat)
            self.patrol_names.append(str(cat.name))
            if cat.status != 'apprentice':
                self.possible_patrol_leaders.append(cat)
            self.patrol_skills.append(cat.skill)
            self.patrol_statuses.append(cat.status)
            self.patrol_traits.append(cat.trait)
            self.patrol_total_experience += cat.experience
            self.experience_levels.append(cat.experience_level)
            if cat.status == 'apprentice':
                self.patrol_apprentices.append(cat)
            game.patrolled.append(cat)
        # sets medcat as leader if they're in the patrol
        if "medicine cat" in self.patrol_statuses:
            med_index = self.patrol_statuses.index("medicine cat")
            self.patrol_leader = self.patrol_cats[med_index]
        # sets leader as patrol leader
        elif game.clan.leader in self.patrol_cats:
            self.patrol_leader = game.clan.leader
        else:
            if self.possible_patrol_leaders:
                self.patrol_leader = choice(self.possible_patrol_leaders)
            elif not self.possible_patrol_leaders:
                self.patrol_leader = choice(self.patrol_cats)
        self.patrol_leader_name = str(self.patrol_leader.name)
        self.patrol_random_cat = choice(self.patrol_cats)

        # big check for p_l and r_c not being the same cat if we can help it
        if len(self.patrol_cats) >= 2:
            for c in range(len(self.patrol_cats)):
                if self.patrol_leader == self.patrol_random_cat:
                    self.patrol_random_cat = self.patrol_cats[c]
                else:
                    break

        # adds the other cats to an other cat list just in case
        if len(self.patrol_cats) >= 3:
            for cat in self.patrol_cats:
                if cat != self.patrol_leader and cat != self.patrol_random_cat:
                    self.patrol_other_cats.append(cat)

        # grabbing the apprentices' names
        if len(self.patrol_apprentices) != 0:
            if len(self.patrol_apprentices) == 1:
                self.app1_name = str(self.patrol_apprentices[0].name)
            elif len(self.patrol_apprentices) == 2:
                self.app1_name = str(self.patrol_apprentices[0].name)
                self.app2_name = str(self.patrol_apprentices[1].name)
            elif len(self.patrol_apprentices) == 3:
                self.app1_name = str(self.patrol_apprentices[0].name)
                self.app2_name = str(self.patrol_apprentices[1].name)
                self.app3_name = str(self.patrol_apprentices[2].name)
            elif len(self.patrol_apprentices) == 4:
                self.app1_name = str(self.patrol_apprentices[0].name)
                self.app2_name = str(self.patrol_apprentices[1].name)
                self.app3_name = str(self.patrol_apprentices[2].name)
                self.app4_name = str(self.patrol_apprentices[3].name)
            elif len(self.patrol_apprentices) == 5:
                self.app1_name = str(self.patrol_apprentices[0].name)
                self.app2_name = str(self.patrol_apprentices[1].name)
                self.app3_name = str(self.patrol_apprentices[2].name)
                self.app4_name = str(self.patrol_apprentices[3].name)
                self.app5_name = str(self.patrol_apprentices[4].name)
            elif len(self.patrol_apprentices) == 6:
                self.app1_name = str(self.patrol_apprentices[0].name)
                self.app2_name = str(self.patrol_apprentices[1].name)
                self.app3_name = str(self.patrol_apprentices[2].name)
                self.app4_name = str(self.patrol_apprentices[3].name)
                self.app5_name = str(self.patrol_apprentices[4].name)
                self.app6_name = str(self.patrol_apprentices[5].name)

        self.other_clan = choice(game.clan.all_clans)
        print(self.patrol_total_experience)

    def get_possible_patrols(self, current_season, biome, all_clans, patrol_type,
                             game_setting_disaster=game.settings['disasters']):

        possible_patrols = []
        final_patrols = []
        patrol_type = "med" if 'medicine cat' in self.patrol_statuses else patrol_type
        patrol_type = "med" if 'medicine cat apprentice' in self.patrol_statuses else patrol_type
        patrol_size = len(self.patrol_cats)
        reputation = game.clan.reputation
        other_clan = self.other_clan
        clan_relations = int(other_clan.relations)
        hostile_rep = False
        neutral_rep = False
        welcoming_rep = False
        clan_neutral = False
        clan_hostile = False
        clan_allies = False
        clan_size = int(len(game.clan.clan_cats))
        chance = 0
        print(str(self.patrol_statuses))
        # assigning other_clan relations
        if clan_relations > 17:
            clan_allies = True
        elif clan_relations < 7:
            clan_hostile = True
        elif clan_relations in range(7, 17):
            clan_neutral = True
        other_clan_chance = 1  # this is just for separating them a bit from the other patrols, it means they can always happen
        # chance for each kind of loner event to occur
        if clan_size > 15:
            small_clan = False
        else:
            small_clan = True
        regular_chance = int(random.getrandbits(2))
        hostile_chance = int(random.getrandbits(5))
        welcoming_chance = int(random.getrandbits(1))
        if reputation in range(1, 30):
            hostile_rep = True
            if small_clan:
                chance = welcoming_chance
            else:
                chance = hostile_chance
        elif reputation in range(31, 70):
            neutral_rep = True
            if small_clan:
                chance = welcoming_chance
            else:
                chance = regular_chance
        elif reputation in range(71, 100):
            welcoming_rep = True
            chance = welcoming_chance

        if biome == 'forest':
            possible_patrols.extend(self.generate_patrol_events(HUNTING_FST))
            possible_patrols.extend(self.generate_patrol_events(BORDER_FST))
            possible_patrols.extend(self.generate_patrol_events(TRAINING_FST))
            possible_patrols.extend(self.generate_patrol_events(MEDCAT_FST))

        elif biome == 'plains':
            possible_patrols.extend(self.generate_patrol_events(HUNTING_PLN))
            possible_patrols.extend(self.generate_patrol_events(BORDER_PLN))
            possible_patrols.extend(self.generate_patrol_events(TRAINING_PLN))
            possible_patrols.extend(self.generate_patrol_events(MEDCAT_PLN))

        elif biome == 'mountainous':
            possible_patrols.extend(self.generate_patrol_events(HUNTING_MTN))
            possible_patrols.extend(self.generate_patrol_events(BORDER_MTN))
            possible_patrols.extend(self.generate_patrol_events(TRAINING_MTN))
            possible_patrols.extend(self.generate_patrol_events(MEDCAT_MTN))

        elif biome == 'beach':
            possible_patrols.extend(self.generate_patrol_events(HUNTING_BCH))
            possible_patrols.extend(self.generate_patrol_events(BORDER_BCH))
            possible_patrols.extend(self.generate_patrol_events(TRAINING_BCH))
            possible_patrols.extend(self.generate_patrol_events(MEDCAT_BCH))

        elif biome == 'wetlands':
            possible_patrols.extend(self.generate_patrol_events(HUNTING_WTLND))

        possible_patrols.extend(self.generate_patrol_events(HUNTING))
        possible_patrols.extend(self.generate_patrol_events(BORDER))
        possible_patrols.extend(self.generate_patrol_events(TRAINING))
        possible_patrols.extend(self.generate_patrol_events(MEDCAT))

        if game_setting_disaster:
            possible_patrols.extend(self.generate_patrol_events(DISASTER))
        
        # new cat patrols
        if chance == 1:
            if welcoming_rep:
                possible_patrols.extend(self.generate_patrol_events(NEW_CAT_WELCOMING))
            elif neutral_rep:
                possible_patrols.extend(self.generate_patrol_events(NEW_CAT))
            elif hostile_rep:
                possible_patrols.extend(self.generate_patrol_events(NEW_CAT_HOSTILE))

        # other clan patrols
        if other_clan_chance == 1:
            if clan_neutral:
                possible_patrols.extend(self.generate_patrol_events(OTHER_CLAN))
            elif clan_allies:
                possible_patrols.extend(self.generate_patrol_events(OTHER_CLAN_ALLIES))
            elif clan_hostile:
                possible_patrols.extend(self.generate_patrol_events(OTHER_CLAN_HOSTILE))

        # makes sure that it grabs patrols in the correct biomes, season, with the correct number of cats
        for patrol in possible_patrols:
            if patrol_size < patrol.min_cats:
                continue
            if patrol_size > patrol.max_cats:
                continue
            if patrol.biome not in [biome, 'Any']:
                continue
            if patrol.season not in [current_season, 'Any']:
                continue
            # makes sure that an apprentice is present if the apprentice tag is
            if "apprentice" in patrol.tags:
                if "apprentice" not in self.patrol_statuses:
                    continue
                

            # makes sure that the deputy is present if the deputy tag is
            if "deputy" in patrol.tags:
                if "deputy" not in self.patrol_statuses:
                    continue
                else:
                    st_index = self.patrol_statuses.index("deputy")
                    self.patrol_random_cat = self.patrol_cats[st_index]

            # makes sure the leader is present when the leader tag is
            if "leader" in patrol.tags:
                if "leader" not in self.patrol_statuses:
                    continue

            # makes sure at least one warrior is present
            if "warrior" in patrol.tags:
                warrior = ["warrior", "deputy", "leader"]
                if not any(status in self.patrol_statuses for status in warrior):
                    continue

            # makes sure there's a med in a med patrol
            if "med_cat" in patrol.tags:
                med = ["medicine cat", "medicine cat apprentice"]
                if not any(status in self.patrol_statuses for status in med):
                    continue

            # makes sure no apps are present if they're not supposed to be
            # mostly for romance patrols between warriors/dumb stuff that they wouldn't involve apprentices in
            if "no_app" in patrol.tags:
                if "apprentice" in self.patrol_statuses:
                    continue

            # makes sure no warriors/warrior apps are present. for med patrols
            if "med_only" in patrol.tags:
                non_med = ["leader", "deputy", "warrior", "apprentice"]
                if any(status in self.patrol_statuses for status in non_med):
                    continue

            # makes sure the leader isn't present if they're not supposed to be
            if "no_leader" in patrol.tags:
                if "leader" in self.patrol_statuses:
                    continue

            # cruel season tag check
            if "cruel_season" in patrol.tags:
                if game.clan.game_mode != 'cruel_season':
                    continue

            # two apprentices check
            if "two_apprentices" in patrol.tags:
                if len(self.patrol_apprentices) < 2 or len(self.patrol_apprentices) > 2:
                    continue

            # correct button check
            if 'general' not in patrol.tags and patrol_type != 'general':
                if 'hunting' not in patrol.tags and patrol_type == 'hunting':
                    continue
                elif 'border' not in patrol.tags and patrol_type == 'border':
                    continue
                elif 'training' not in patrol.tags and patrol_type == 'training':
                    continue
                elif 'med_cat' not in patrol.tags and patrol_type == 'med':
                    continue

            # making sure related cats don't accidentally go on romantic patrols together
            if "romantic" in patrol.tags:
                if ("rel_two_apps" and "two_apprentices") in patrol.tags and len(self.patrol_apprentices) >= 2:
                    if not self.patrol_apprentices[0].is_potential_mate(self.patrol_apprentices[1],
                                                                        for_love_interest=True):
                        print(str(self.patrol_apprentices[0]) + ' and ' + str(self.patrol_apprentices[1]))
                        continue
                else:
                    if not self.patrol_random_cat.is_potential_mate(self.patrol_leader, for_patrol=True):
                        continue


            final_patrols.append(patrol)

        return final_patrols

    def generate_patrol_events(self, patrol_dict):
        all_patrol_events = []
        for patrol in patrol_dict:
            patrol_event = PatrolEvent(
                patrol_id=patrol["patrol_id"],
                biome=patrol["biome"],
                season=patrol["season"],
                tags=patrol["tags"],
                intro_text=patrol["intro_text"],
                success_text=patrol["success_text"],
                fail_text=patrol["fail_text"],
                decline_text=patrol["decline_text"],
                chance_of_success=patrol["chance_of_success"],
                exp=patrol["exp"],
                min_cats=patrol["min_cats"],
                max_cats=patrol["max_cats"],
                antagonize_text=patrol["antagonize_text"],
                antagonize_fail_text=patrol["antagonize_fail_text"],
                history_text=patrol["history_text"] if "history_text" in patrol else [])

            all_patrol_events.append(patrol_event)

        return all_patrol_events

    def calculate_success(self, antagonize=False):
        if self.patrol_event is None:
            return
        antagonize = antagonize
        success_text = self.patrol_event.success_text
        fail_text = self.patrol_event.fail_text
        gm_modifier = 1
        if game.clan.game_mode == "classic":
            gm_modifier = 1
        elif game.clan.game_mode == "expanded":
            gm_modifier = 2
        elif game.clan.game_mode == "cruel_season":
            gm_modifier = 3
        # initially setting stat_cat
        if self.patrol_event.win_skills is not None and self.patrol_event.win_trait is not None:
            for cat in self.patrol_cats:
                if cat.skill in self.patrol_event.win_skills or cat.trait in self.patrol_event.win_trait:
                    self.patrol_stat_cat = cat
        # if patrol contains cats with autowin skill, chance of success is high
        # otherwise it will calculate the chance by adding the patrolevent's chance of success plus the patrol's total exp
        chance = self.patrol_event.chance_of_success + int(
            self.patrol_total_experience / (2 * gm_modifier))
        if self.patrol_event.win_skills is not None:
            if set(self.patrol_skills).isdisjoint(
                    self.patrol_event.win_skills):
                chance = chance + 50
                if self.patrol_stat_cat is not None:
                    if "excellent" in self.patrol_stat_cat.skill:
                        chance = chance + 10
                    elif "fantastic" in self.patrol_stat_cat.skill:
                        chance = chance + 20
        if self.patrol_event.win_trait is not None:
            if set(self.patrol_traits).isdisjoint(
                    self.patrol_event.win_trait):
                chance = chance + 50

        # resetting stat_cat to fails
        if self.patrol_event.fail_skills is not None and self.patrol_event.fail_trait is not None:
            for cat in self.patrol_cats:
                if cat.skill in self.patrol_event.fail_skills or cat.trait in self.patrol_event.fail_trait:
                    self.patrol_stat_cat = cat
        if self.patrol_event.fail_skills is not None:
            if set(self.patrol_skills).isdisjoint(
                    self.patrol_event.fail_skills):
                chance = chance - 50
                if self.patrol_stat_cat is not None:
                    if "bad" in self.patrol_stat_cat.skill:
                        chance = chance - 5
                    elif "awful" in self.patrol_stat_cat.skill:
                        chance = chance - 10
        if self.patrol_event.fail_trait is not None:
            if set(self.patrol_traits).isdisjoint(
                    self.patrol_event.fail_trait):
                chance = chance - 50
        
        c = randint(0, 100)
        outcome = int(random.getrandbits(4))
        print(str(self.patrol_event.patrol_id))

        # ---------------------------------------------------------------------------- #
        #                                   SUCCESS                                    #
        # ---------------------------------------------------------------------------- #
        """
        n = the outcome chosen
        rare and common denote the outcome chance
        """
        rare = False
        common = False
        if outcome >= 11:
            rare = True
        else:
            common = True

        if c < chance:
            self.success = True
            # this adds the stat cat (if there is one)
            if self.patrol_event.win_skills is not None and self.patrol_event.win_trait is not None:
                for cat in self.patrol_cats:
                    if cat.skill in self.patrol_event.win_skills or cat.trait in self.patrol_event.win_trait:
                        self.patrol_stat_cat = cat
            if self.patrol_stat_cat is not None:
                if self.patrol_stat_cat.trait in self.patrol_event.win_trait:
                    n = 3
                elif self.patrol_stat_cat.skill in self.patrol_event.win_skills:
                    n = 2
            else:
                if rare and len(success_text) >= 2 and success_text[1] is not None:
                    n = 1
                else:
                    if success_text[0] is not None:
                        n = 0
                    else:
                        n = 1
            # this is specifically for new cat events that can come with kits
            litter_choice = False
            if self.patrol_event.tags is not None:
                if "kits" in self.patrol_event.tags:
                    litter_choice = choice([True, False])
                    if litter_choice == True:
                        n = 1
                    else:
                        n = 0
            self.handle_exp_gain()
            if not antagonize:
                self.add_new_cats(litter_choice=litter_choice)
            if self.patrol_event.tags is not None:
                if "other_clan" in self.patrol_event.tags:
                    if antagonize:
                        self.handle_clan_relations(difference=int(-2))
                    else:
                        self.handle_clan_relations(difference=int(1))
                elif "new_cat" in self.patrol_event.tags:
                    if antagonize:
                        self.handle_reputation(-10)
                    else:
                        self.handle_reputation(10)
            self.handle_mentor_app_pairing()
            self.handle_relationships()
            self.final_success = self.patrol_event.success_text[n]
            if antagonize:
                self.antagonize = self.patrol_event.antagonize_text

        # ---------------------------------------------------------------------------- #
        #                                   FAILURE                                    #
        # ---------------------------------------------------------------------------- #
        else:
            self.success = False

            # unscathed or not
            unscathed = False
            u = int(random.getrandbits(4))
            if u >= 10:
                unscathed = True
            else:
                unscathed = False
            # pick stat cat
            if self.patrol_event.fail_skills is not None and self.patrol_event.fail_trait is not None:
                for cat in self.patrol_cats:
                    if cat.skill in self.patrol_event.fail_skills or cat.trait in self.patrol_event.fail_trait:
                        self.patrol_stat_cat = cat
            if self.patrol_stat_cat is not None and len(fail_text) > 1:
                if rare and unscathed and fail_text[1] is not None:
                    n = 1
                elif common and not unscathed and len(fail_text) > 5 and fail_text[5] is not None:
                    n = 5
                elif rare and not unscathed and len(fail_text) > 4 and fail_text[4] is not None:
                    n = 4
                elif fail_text[1] is None:
                    n = 5
                elif fail_text[5] is None:
                    n = 1
                else:
                    n = 4
            elif len(fail_text) >= 7 and fail_text[6] is not None and self.patrol_leader == game.clan.leader:
                if not unscathed:
                    n = 6
            elif common and len(fail_text) >= 4 and fail_text[3] is not None:
                n = 3
            elif rare and len(fail_text) >= 3 and fail_text[2] is not None:
                n = 2
            elif fail_text[0] is None:
                if len(fail_text) >= 4 and fail_text[3] is not None:
                    n = 3
                elif len(fail_text) >= 3 and fail_text[2] is not None:
                    n = 2
            elif rare and len(fail_text) >= 7 and fail_text[6] is not None and self.patrol_leader == game.clan.leader:
                n = 6
            else:
                n = 0
            if n == 2:
                self.handle_deaths(self.patrol_random_cat)
            elif n == 4:
                self.handle_deaths(self.patrol_stat_cat)
            elif n == 6:
                self.handle_deaths(self.patrol_leader)
            elif n == 3 or n == 5:
                if game.clan.game_mode == 'classic':
                    self.handle_scars()
                else:
                    self.handle_conditions(n)
            if self.patrol_event.tags is not None:
                if "other_clan" in self.patrol_event.tags:
                    if antagonize:
                        self.handle_clan_relations(difference=int(-1))
                    else:
                        self.handle_clan_relations(difference=int(-1))
                elif "new_cat" in self.patrol_event.tags:
                    if antagonize:
                        self.handle_reputation(-5)
                    else:
                        self.handle_reputation(0)
            self.handle_mentor_app_pairing()
            self.handle_relationships()
            self.final_fail = self.patrol_event.fail_text[n]
            if antagonize:
                self.antagonize_fail = self.patrol_event.antagonize_fail_text

    def handle_exp_gain(self):
        gm_modifier = 1
        base_exp = 0
        if "max" in self.experience_levels:
            max_boost = 10
            print("Max cat detected")
        else:
            max_boost = 0
        patrol_exp = self.patrol_event.exp
        if game.clan.game_mode == 'classic':
            gm_modifier = gm_modifier
        elif game.clan.game_mode == 'expanded':
            gm_modifier = 3
        elif game.clan.game_mode == 'cruel_season':
            gm_modifier = 6
        lvl_modifier = 1 # this makes exp gain slower after the cat reaches average
        for cat in self.patrol_cats:
            print("EXP Before: " + str(cat.experience))
            gained_exp = ((patrol_exp + base_exp + max_boost) / len(self.patrol_cats)) / gm_modifier
            if cat.experience_level == "average":
                lvl_modifier = 1.25
            if cat.experience_level == "high":
                lvl_modifier = 1.75
            if cat.experience_level == "master":
                lvl_modifier = 2
            final_exp = gained_exp / lvl_modifier
            cat.experience = cat.experience + final_exp
            print("EXP After: " + str(cat.experience))

    def handle_deaths(self, cat):
        if "no_body" in self.patrol_event.tags:
            body = False
        else:
            body = True
        if "death" in self.patrol_event.tags:
            if cat.status == 'leader':
                if 'all_lives' in self.patrol_event.tags:
                    game.clan.leader_lives -= 10
                elif "some_lives" in self.patrol_event.tags:
                    if game.clan.leader_lives > 2:
                        current_lives = int(game.clan.leader_lives)
                        game.clan.leader_lives -= random.randrange(1, current_lives - 1)
                    else:
                        game.clan.leader_lives -= 1
                else:
                    game.clan.leader_lives -= 1
<<<<<<< HEAD

            if len(self.patrol_event.history_text) == 2 and cat.status != 'leader':
                cat.died_by.append(f'{self.patrol_event.history_text[1]}')
            elif len(self.patrol_event.history_text) == 2 and cat.status == 'leader':
                cat.died_by.append(f'{self.patrol_event.history_text[2]}')
=======
            print("history text len", len(self.patrol_event.history_text))
            if len(self.patrol_event.history_text) >= 2 and cat.status != 'leader':
                cat.died_by.append(event_text_adjust(Cat, f'{self.patrol_event.history_text[1]})', cat))
            elif len(self.patrol_event.history_text) >= 2 and cat.status == 'leader':
                cat.died_by.append(event_text_adjust(Cat, f'{self.patrol_event.history_text[2]})', cat))
>>>>>>> 93ef4015
            elif cat.status != 'leader':
                cat.died_by.append(f'This cat died while patrolling.')
            else:
                cat.died_by.append(f'died while patrolling')

            cat.die(body)

            if len(patrol.patrol_cats) > 1:
                for cat in patrol.patrol_cats:
                    if not cat.dead:
                        cat.get_injured("shock", lethal=False)

        elif "disaster" in self.patrol_event.tags:
            for cat in self.patrol_cats:
                cat.experience += self.patrol_event.exp
                cat.experience = min(cat.experience, 80)
                if cat.status == 'leader':
                    if 'all_lives' in self.patrol_event.tags:
                        game.clan.leader_lives -= 10
                    elif "some_lives" in self.patrol_event.tags:
                        if game.clan.leader_lives > 2:
                            current_lives = int(game.clan.leader_lives)
                            game.clan.leader_lives -= random.randrange(1, current_lives - 1)
                        else:
                            game.clan.leader_lives -= 1
                    else:
                        game.clan.leader_lives -= 10
                if len(self.patrol_event.history_text) >= 2 and cat.status != 'leader':
                    cat.died_by.append(event_text_adjust(Cat, f'{self.patrol_event.history_text[1]}', cat))
                elif len(self.patrol_event.history_text) >= 2 and cat.status == 'leader':
                    cat.died_by.append(event_text_adjust(Cat, f'{self.patrol_event.history_text[2]}', cat))
                elif cat.status != 'leader':
                    cat.died_by.append(f'This cat died while patrolling.')
                else:
                    cat.died_by.append(f'died while patrolling')
                cat.die(body)

        elif "multi_deaths" in self.patrol_event.tags:
            cats_dying = choice([2, 3])
            if cats_dying >= len(self.patrol_cats):
                cats_dying = int(len(self.patrol_cats) - 1)
            for d in range(0, cats_dying):
                self.patrol_cats[d].die(body)
<<<<<<< HEAD
                if len(self.patrol_event.history_text) == 2 and self.patrol_cats[d].status != 'leader':
                    self.patrol_cats[d].died_by.append(f'{self.patrol_event.history_text[1]}')
                elif len(self.patrol_event.history_text) == 2 and self.patrol_cats[d].status == 'leader':
                    self.patrol_cats[d].died_by.append(f'{self.patrol_event.history_text[2]}')
=======
                if len(self.patrol_event.history_text) >= 2 and self.patrol_cats[d].status != 'leader':
                    self.patrol_cats[d].died_by.append(event_text_adjust(Cat, f'{self.patrol_event.history_text[1]}', self.patrol_cats[d]))
                elif len(self.patrol_event.history_text) >= 2 and self.patrol_cats[d].status == 'leader':
                    self.patrol_cats[d].died_by.append(event_text_adjust(Cat, f'{self.patrol_event.history_text[2]}', self.patrol_cats[d]))
>>>>>>> 93ef4015
                elif cat.status != 'leader':
                    cat.died_by.append(f'This cat died while patrolling.')
                else:
                    cat.died_by.append(f'died while patrolling')

        # cats disappearing on patrol is also handled under this def for simplicity's sake
        elif "gone" in self.patrol_event.tags:
            if len(self.patrol_event.fail_text) > 4 and self.final_fail == self.patrol_event.fail_text[4]:
                self.patrol_stat_cat.die(body)
            else:
                self.patrol_random_cat.gone()
                self.patrol_random_cat.grief(body=False)

        elif "disaster_gone" in self.patrol_event.tags:
            for cat in self.patrol_cats:
                cat.experience += self.patrol_event.exp
                cat.experience = min(cat.experience, 80)
                cat.gone()
                cat.grief(body=False)

        elif "multi_gone" in self.patrol_event.tags:
            cats_gone = choice([2, 3])
            if cats_gone >= len(self.patrol_cats):
                cats_gone = int(len(self.patrol_cats) - 1)
            for g in range(0, cats_gone):
                self.patrol_cats[g].gone()
                self.patrol_cats[g].grief(body=False)

    def handle_conditions(self, outcome):

        condition_lists = {
            "battle_injury": ["claw-wound", "bite-wound", "mangled leg", "mangled tail", "torn pelt"],
            "minor_injury": ["sprain", "sore", "bruises", "scrapes"],
            "blunt_force_injury": ["broken bone", "paralyzed", "head damage", "broken jaw"],
            "hot_injury": ["heat exhaustion", "heat stroke", "dehydrated"],
            "cold_injury": ["shivering", "frostbite"],
            "big_bite_injury": ["bite-wound", "broken bone", "torn pelt", "mangled leg", "mangled tail"],
            "small_bite_injury": ["bite-wound", "torn ear", "torn pelt", "scrapes"]
        }

        possible_conditions = []
        cat = None
        lethal = True

        # get the cat to injure
        if outcome == 3:
            cat = self.patrol_random_cat
        elif outcome == 5:
            cat = self.patrol_stat_cat

        if self.patrol_event.tags:
            # here we check if a specific condition has been tagged for, excluding shock, and add it to possible
            # conditions list

            if "injury" in self.patrol_event.tags:
                for tag in self.patrol_event.tags:
                    if tag in INJURIES:
                        possible_conditions.append(tag)
                        continue
                    elif tag in ILLNESSES:
                        possible_conditions.append(tag)
                        continue
                    elif tag in PERMANENT:
                        possible_conditions.append(tag)
                        continue
            # next we check if a list (y) has been tagged for and add that list to possible conditions
            for y in condition_lists:
                if y in self.patrol_event.tags:
                    possible_conditions.extend(condition_lists[y])
                    continue

            # check for lethality
            if "non_lethal" in self.patrol_event.tags:
                lethal = False

            if "poison_clan" in self.patrol_event.tags:
                possible_conditions.append("poisoned")
                self.living_cats = []
                for x in range(len(Cat.all_cats.values())):
                    the_cat = list(Cat.all_cats.values())[x]
                    if not the_cat.dead and not the_cat.outside:
                        self.living_cats.append(the_cat)
                cats_to_poison = random.choices(self.living_cats, k=choice([2, 3, 4]))
                for cat in cats_to_poison:
                    cat.get_injured('poisoned')

            # now we hurt the kitty
            if len(possible_conditions) > 0:
                new_condition = choice(possible_conditions)
                if new_condition in INJURIES:
                    cat.get_injured(new_condition, lethal=lethal)
                elif new_condition in ILLNESSES:
                    cat.get_ill(new_condition, lethal=lethal)
                elif new_condition in PERMANENT:
                    cat.get_permanent_condition(new_condition)

    def handle_scars(self):
        if self.patrol_event.tags is not None:
            if "scar" in self.patrol_event.tags:
                if len(self.patrol_random_cat.scars) < 4:
                    self.patrol_random_cat.scars.append(choice(
                        [choice(scars1),
                         choice(scars2)]))
                    if len(self.patrol_event.history_text) >= 1:
                        self.patrol_random_cat.scar_event.append(
                            f'{self.patrol_event.history_text[0]}')
                    else:
                        self.patrol_random_cat.death_event.append(f'This cat gained a scar while patrolling.')

    def handle_clan_relations(self, difference):
        """
        relations with other clans
        """
        if "other_clan" in self.patrol_event.tags:
            other_clan = patrol.other_clan
            change_clan_relations(other_clan, difference)

    def handle_mentor_app_pairing(self):
        for cat in self.patrol_cats:
            if cat.mentor in self.patrol_cats:
                cat.patrol_with_mentor += 1

    def handle_reputation(self, difference):
        """
        reputation with outsiders
        """
        change_clan_reputation(difference)

    def handle_relationships(self):
        n = 5
        if "big_change" in self.patrol_event.tags:
            n = 10

        romantic_love = 0
        platonic_like = 0
        dislike = 0
        admiration = 0
        comfortable = 0
        jealousy = 0
        trust = 0

        if self.success:
            if "no_change_success" in self.patrol_event.tags:
                n = 0

            if "romantic" in self.patrol_event.tags:
                romantic_love = n
            if "platonic" in self.patrol_event.tags:
                platonic_like = n
            if "dislike" in self.patrol_event.tags:
                dislike = -n
            if "respect" in self.patrol_event.tags:
                admiration = n
            if "comfort" in self.patrol_event.tags:
                comfortable = n
            if "jealous" in self.patrol_event.tags:
                jealousy = -n
            if "trust" in self.patrol_event.tags:
                trust = n

        elif "sacrificial" in self.patrol_event.tags:  # for when a cat risks themselves valiantly and still fails
            admiration = 15
            trust = 15

        elif not self.success and "pos_fail" not in self.patrol_event.tags:
            if "no_change_fail" in self.patrol_event.tags:
                n = 0

            if "romantic" in self.patrol_event.tags:
                romantic_love = -n
            if "platonic" in self.patrol_event.tags:
                platonic_like = -n
            if "dislike" in self.patrol_event.tags:
                dislike = n
            if "disrespect" in self.patrol_event.tags:
                admiration = -n
            if "comfort" in self.patrol_event.tags:
                comfortable = -n
            if "jealous" in self.patrol_event.tags:
                jealousy = n
            if "distrust" in self.patrol_event.tags:
                trust = -n

        # collect the needed IDs and lists
        all_cats = list(filter(lambda c: not c.dead and not c.outside, Cat.all_cats.values()))
        cat_ids = [cat.ID for cat in self.patrol_cats]
        r_c_id = self.patrol_random_cat.ID
        sc_rc = []
        if self.patrol_stat_cat is not None:
            s_c_id = self.patrol_stat_cat.ID
            sc_rc = [self.patrol_stat_cat, self.patrol_random_cat]
            sc_rc_ids = [s_c_id, r_c_id]
        p_l_id = self.patrol_leader.ID
        app_ids = [cat.ID for cat in self.patrol_apprentices]
        pl_rc = [self.patrol_leader, self.patrol_random_cat]
        pl_rc_ids = [p_l_id, r_c_id]
        other_cat_ids = [cat.ID for cat in self.patrol_other_cats]

        if "clan_to_p_l" in self.patrol_event.tags:
            # whole clan gains relationship towards p_l
            cats_to = [p_l_id]
            cats_from = all_cats

        elif "clan_to_r_c" in self.patrol_event.tags and self.patrol_stat_cat is not None:
            # whole clan gains relationship towards s_c
            cats_to = [s_c_id]
            cats_from = all_cats

        elif "patrol_to_r_c" in self.patrol_event.tags:
            # whole clan gains relationship towards r_c
            cats_to = [r_c_id]
            cats_from = self.patrol_cats

        elif "patrol_to_p_l" in self.patrol_event.tags:
            # patrol gains relationship towards p_l
            cats_to = [p_l_id]
            cats_from = self.patrol_cats

        elif "patrol_to_r_c" in self.patrol_event.tags and self.patrol_stat_cat is not None:
            # patrol gains relationship towards s_c
            cats_to = [s_c_id]
            cats_from = self.patrol_cats

        elif "patrol_to_r_c" in self.patrol_event.tags:
            # patrol gains relationship towards r_c
            cats_to = [r_c_id]
            cats_from = self.patrol_cats

        elif "rel_two_apps" in self.patrol_event.tags:
            # two apps gain relationship towards each other
            cats_to = app_ids
            cats_from = self.patrol_apprentices

        elif "clan to patrol" in self.patrol_event.tags:
            # whole clan gains relationship towards patrol, the cats IN the patrol do not gain this relationship value
            cats_to = cat_ids
            cats_from = all_cats

        elif "p_l_to_r_c" in self.patrol_event.tags:
            # p_l gains relationship with r_c and vice versa
            cats_to = pl_rc_ids
            cats_from = pl_rc

        elif "s_c to r_c" in self.patrol_event.tags:
            # s_c gains relationship with r_c and vice versa
            cats_to = sc_rc_ids
            cats_from = sc_rc

        elif "rel_patrol" in self.patrol_event.tags:
            # whole patrol gains relationship with each other
            cats_to = cat_ids
            cats_from = self.patrol_cats

        else:
            # whole patrol gains relationship with each other
            # same as last one, just makes this happen if no other rel tags are added
            cats_to = cat_ids
            cats_from = self.patrol_cats

        # now change the values
        change_relationship_values(
            cats_to,
            cats_from,
            romantic_love,
            platonic_like,
            dislike,
            admiration,
            comfortable,
            jealousy,
            trust
        )

    def add_new_cats(self, litter_choice):
        tags = self.patrol_event.tags
        if "new_cat" in tags:
            if "new_cat_majorinjury" in tags:
                majoryinjury = True
            else:
                majoryinjury = False
            if "new_cat_kit" in tags:  # new kit
                backstory_choice = choice(['abandoned2', 'abandoned1', 'abandoned3'])
                created_cats = self.create_new_cat(loner=False, loner_name=False, kittypet=choice([True, False]),
                                                   kit=True, backstory=backstory_choice)
                new_cat = created_cats[0]

            elif "new_cat_adult" in tags: 
                if "kittypet" in self.patrol_event.patrol_id: # new kittypet
                    created_cats = self.create_new_cat(loner=False, loner_name=True, kittypet=True, kit=False, litter=False,
                                                   relevant_cat=None,
                                                   backstory=choice(['kittypet1', 'kittypet2']))
                    new_cat = created_cats[0]
                    # add litter if the kits text is rolled
                    if litter_choice == True:
                        new_backstory = 'outsider_roots2'
                        created_cats = self.create_new_cat(loner=True, loner_name=True, backstory=new_backstory,
                                                        litter=True, relevant_cat=new_cat)
                    if majoryinjury:
                        new_cat.get_injured("broken bone")                      
                else: # new loner
                    new_backstory = choice(['loner1', 'loner2', 'rogue1', 'rogue2',
                                            'ostracized_warrior', 'disgraced', 'retired_leader', 'refugee',
                                            'tragedy_survivor'])
                    created_cats = self.create_new_cat(loner=True, kittypet=False, backstory=new_backstory)
                    new_cat = created_cats[0]
                    # add litter if the kits text is rolled
                    if litter_choice == True:
                        new_backstory = 'outsider_roots2'
                        created_cats = self.create_new_cat(loner=True, loner_name=True, backstory=new_backstory,
                                                        litter=True, relevant_cat=new_cat)
                    if majoryinjury:
                        new_cat.get_injured("broken bone")

            elif "new_cat_med" in tags:  # new med cat
                new_backstory = choice(['medicine_cat', 'disgraced', 'loner1', 'loner2'])
                created_cats = self.create_new_cat(loner=True, loner_name=True, kittypet=False, kit=False, litter=False,
                                                   med=True,
                                                   backstory=new_backstory)
                new_cat = created_cats[0]
                new_cat.skill = choice(['good healer', 'great healer', 'fantastic healer'])
                # add litter if the kits text is rolled
                if litter_choice == True:
                    new_backstory = 'outsider_roots2'
                    created_cats = self.create_new_cat(loner=True, loner_name=True, backstory=new_backstory,
                                                       litter=True, relevant_cat=new_cat)
            elif "new_cat_queen" in tags:
                kittypet = choice([True, False])
                if "kittypet" in self.patrol_event.patrol_id:
                    kittypet = True
                if kittypet is True:
                    new_backstory=choice(['kittypet1', 'kittypet2'])
                    created_cats = self.create_new_cat(loner=False, loner_name=True, kittypet=True, queen=True, backstory=new_backstory)
                    new_cat = created_cats[0]
                    new_cat.get_injured("recovering from birth")
                else:
                    new_backstory = choice(['loner1', 'loner2', 'rogue1', 'rogue2',
                                            'ostracized_warrior', 'disgraced', 'retired_leader', 'refugee',
                                            'tragedy_survivor'])
                    created_cats = self.create_new_cat(loner=True, loner_name=True, kittypet=False, queen=True, backstory=new_backstory)
                    new_cat = created_cats[0]
                    new_cat.get_injured("recovering from birth")
                if "new_cat_kits" in tags:
                    if "new_cat_newborn" in tags:
                        new_backstory = 'outsider_roots2'
                        created_cats = self.create_new_cat(loner=False, loner_name=True, backstory=new_backstory,
                                                        litter=True, relevant_cat=new_cat, age='newborn')
                    else:
                        new_backstory = 'outsider_roots2'
                        created_cats = self.create_new_cat(loner=False, loner_name=True, backstory=new_backstory,
                                                        litter=True, relevant_cat=new_cat)
                
            elif "new_cat_kits" in tags:  # new kits
                kittypet = choice([True, False])
                if "kittypet" in self.patrol_event.patrol_id:
                    kittypet = True
                if kittypet is True:
                    new_backstory=choice(['kittypet1', 'kittypet2'])
                    created_cats = self.create_new_cat(loner=False, loner_name=True, kittypet=True, queen=True, backstory=new_backstory)
                    new_cat = created_cats[0]
                    new_cat.name.prefix = "unnamed"
                    new_cat.name.suffix = " queen"
                    new_cat.outside = True
                    new_cat.dead = True
                else:
                    new_backstory = choice(['loner1', 'loner2', 'rogue1', 'rogue2',
                                            'ostracized_warrior', 'disgraced', 'retired_leader', 'refugee',
                                            'tragedy_survivor'])
                    created_cats = self.create_new_cat(loner=True, loner_name=True, kittypet=False, queen=True, backstory=new_backstory)
                    new_cat = created_cats[0]
                    new_cat.name.prefix = "unnamed"
                    new_cat.name.suffix = " queen"
                    new_cat.outside = True
                    new_cat.dead = True
                if "new_cat_newborn" in tags:
                    created_cats = self.create_new_cat(loner=False, loner_name=True, backstory='orphaned',
                                                        litter=True, age='newborn', relevant_cat=new_cat)
                else:
                    created_cats = self.create_new_cat(loner=False, loner_name=True, backstory='orphaned',
                                                        litter=True, relevant_cat=new_cat)
            
            elif "new_cat_apprentice" in tags:
                kittypet = choice([True, False])
                if "kittypet" in self.patrol_event.patrol_id:
                    kittypet = True
                if kittypet: # new kittypet
                    created_cats = self.create_new_cat(loner=False, loner_name=True, kittypet=True,
                                                   age='young', backstory=choice(['kittypet1', 'kittypet2']))
                    new_cat = created_cats[0]
                    if majoryinjury:
                        new_cat.get_injured("broken bone")
                else:
                    new_backstory = choice(['loner1', 'loner2', 'rogue1', 'rogue2', 'refugee',
                                                'tragedy_survivor'])
                    created_cats = self.create_new_cat(loner=True, loner_name=True, kittypet=False, backstory=new_backstory,
                                                    age='young')
                    if majoryinjury:
                        new_cat.get_injured("broken bone")

            elif "new_cat_elder" in tags:
                kittypet = choice([True, False])
                if "kittypet" in self.patrol_event.patrol_id:
                    kittypet = True
                if kittypet: # new kittypet
                    created_cats = self.create_new_cat(loner=False, loner_name=True, kittypet=True, age='old',
                                                   backstory=choice(['kittypet1', 'kittypet2']))
                    new_cat = created_cats[0]
                    if majoryinjury:
                        new_cat.get_injured("broken bone")                      
                else: # new loner
                    new_backstory = choice(['loner1', 'loner2', 'rogue1', 'rogue2',
                                            'ostracized_warrior', 'disgraced', 'retired_leader', 'refugee',
                                            'tragedy_survivor'])
                    created_cats = self.create_new_cat(loner=True, kittypet=False, backstory=new_backstory, age='old')
                    new_cat = created_cats[0]
                    if majoryinjury:
                        new_cat.get_injured("broken bone")

            else:
                kittypet = choice([True, False])
                if "kittypet" in self.patrol_event.patrol_id:
                    kittypet = True
                if kittypet is True: # new kittypet
                    created_cats = self.create_new_cat(loner=False, loner_name=True, kittypet=True,
                                                   backstory=choice(['kittypet1', 'kittypet2']))
                    new_cat = created_cats[0]
                    if majoryinjury:
                        new_cat.get_injured("broken bone")                      
                else: # new loner
                    new_backstory = choice(['loner1', 'loner2', 'rogue1', 'rogue2',
                                            'ostracized_warrior', 'disgraced', 'retired_leader', 'refugee',
                                            'tragedy_survivor'])
                    created_cats = self.create_new_cat(loner=True, kittypet=False, backstory=new_backstory)
                    new_cat = created_cats[0]
                    if majoryinjury:
                        new_cat.get_injured("broken bone")


    def create_new_cat(self,
                       loner=False,
                       loner_name=False, # loner name actually means kittypet name
                       kittypet=False,
                       kit=False,
                       litter=False,
                       med=False,
                       queen=False,
                       age=None,
                       relevant_cat=None,
                       backstory=None,
                       other_clan=None):
        name = None
        skill = None
        accessory = None
        status = "kitten"
        backstory = backstory
        other_clan = other_clan
        tags = self.patrol_event.tags
        gender = None
        if "new_cat_tom" in tags:
            gender = 'male'
        if "new_cat_female" in tags:
            gender = 'female'

        if queen:
            if game.settings['no gendered breeding']:
                gender = gender
            else:
                gender = 'female'

        if not litter and not kit:
            if age == 'young':
                age = randint(6, 11)
            elif age == 'old':
                age = randint(100, 150)
            else:
                age = randint(12, 99)

        if litter or kit:
            if age == 'newborn':
                age = 0
            else:
                age = randint(0, 5)

        kp_name_chance = (1, 5)

        if (loner or kittypet) and not kit and not litter:
            if loner_name:
                if loner and kp_name_chance != 1:
                    name = choice(names.normal_prefixes)
                else:
                    name = choice(names.loner_names)
            if age >= 12:
                status = "warrior"
            else:
                status = "apprentice"
        if kittypet:
            if choice([1, 2]) == 1:
                accessory = choice(collars)
        if med:
            status = "medicine cat"

        amount = choice([1, 1, 2, 2, 2, 3]) if litter else 1
        created_cats = []
        a = randint(0, 1)
        for number in range(amount):
            new_cat = None
            if loner_name and a == 1:
                new_cat = Cat(moons=age, prefix=name, status=status, gender=gender if gender is not None else choice(['female', 'male']),
                              backstory=backstory)
            elif loner_name:
                new_cat = Cat(moons=age, prefix=name, suffix=None, status=status, gender=gender if gender is not None else choice(['female', 'male']),
                              backstory=backstory)
            else:
                new_cat = Cat(moons=age, status=status, gender=gender if gender is not None else choice(['female', 'male']), backstory=backstory)
            if skill:
                new_cat.skill = skill
            if accessory:
                new_cat.accessory = accessory

            if (kit or litter) and relevant_cat and relevant_cat.ID in Cat.all_cats:
                new_cat.parent1 = relevant_cat.ID
                if relevant_cat.mate:
                    new_cat.parent2 = relevant_cat.mate

            # create and update relationships
            for the_cat in new_cat.all_cats.values():
                if the_cat.dead or the_cat.outside:
                    continue
                the_cat.relationships[new_cat.ID] = Relationship(the_cat, new_cat)
                new_cat.relationships[the_cat.ID] = Relationship(new_cat, the_cat)
            new_cat.thought = 'Is looking around the camp with wonder'
            created_cats.append(new_cat)

        for new_cat in created_cats:
            add_siblings_to_cat(new_cat, cat_class)
            add_children_to_cat(new_cat, cat_class)
            game.clan.add_cat(new_cat)

        return created_cats

    def check_territories(self):
        hunting_claim = str(game.clan.name) + 'Clan Hunting Grounds'
        self.hunting_grounds = []
        for y in range(44):
            for x in range(40):
                claim_type = game.map_info[(x, y)][3]
                if claim_type == hunting_claim:
                    self.hunting_claim_info[(x, y)] = game.map_info[(x, y)]
                    self.hunting_grounds.append((x, y))


# ---------------------------------------------------------------------------- #
#                               PATROL CLASS END                               #
# ---------------------------------------------------------------------------- #


class PatrolEvent():

    def __init__(self,
                 patrol_id,
                 biome="Any",
                 season="Any",
                 tags=None,
                 intro_text="",
                 decline_text="",
                 chance_of_success=0,
                 exp=0,
                 success_text=[],
                 fail_text=[],
                 win_skills=None,
                 win_trait=None,
                 fail_skills=None,
                 fail_trait=None,
                 min_cats=1,
                 max_cats=6,
                 antagonize_text="",
                 antagonize_fail_text="",
                 history_text=[]):
        self.patrol_id = patrol_id
        self.biome = biome or "Any"
        self.season = season or "Any"
        self.tags = tags
        self.intro_text = intro_text
        self.success_text = success_text
        self.fail_text = fail_text
        self.decline_text = decline_text
        self.chance_of_success = chance_of_success  # out of 100
        self.exp = exp
        self.win_skills = win_skills
        self.win_trait = win_trait
        self.fail_skills = fail_skills
        self.fail_trait = fail_trait
        self.min_cats = min_cats
        self.max_cats = max_cats
        self.antagonize_text = antagonize_text
        self.antagonize_fail_text = antagonize_fail_text
        self.history_text = history_text

        tags = [
            "hunting", "small_prey", "big_prey", "training", "border", "med_cat", "herbs", 
            "other_clan", "reputation", "fighting", 
            "new_cat", "new_cat_med", "new_cat_queen", "new_cat_female", "new_cat_tom", "new_cat_neutered",
            "new_cat_elder", "new_cat_majorinjury", "new_cat_kit", "new_cat_kits", "new_cat_newborn", 
            "new_cat_apprentice", "new_cat_adult", 
            "npc", "gone_cat"
            "death", "disaster", "multi_deaths", "no_body", "cruel_season", "gone", "multi_gone", "disaster_gone",
            "romantic", "platonic", "comfort", "respect", "trust", "dislike", "jealousy", "distrust", "disrespect",
            "apprentice", "two_apprentices", "three_apprentices", "warrior", "no_app", "med_only", "no_leader", 
            "no_deputy", "leader", "deputy", 
            "clan_to_p_l", "clan_to_r_c", "patrol_to_p_l", "patrol_to_r_c", 
            "rel_two_apps", "p_l_to_r_c", "s_c_to_r_c", "clan_to_patrol", "rel_patrol",
            "sacrificial", "pos_fail", "no_change_fail", "no_change_success", "big_change",
            "all_lives", "some_lives"


        ]

        # ! Patrol Notes
        """Success[0] is the most common
        Success[1] is slightly rarer
        Success[2] is if win skill is applicable
        Success[3] is if win trait is applicable

        Fail text[0] is unscathed fail 1
        Fail text[1] is unscathed 2, fail skill or fail traits
        Fail text[2] is death
        Fail text[3] is scar/injury
        Fail text[4] is death for s_c
        fail text[5] is scar/injury for s_c
        fail text[6] is alt leader death

        History text[0] is scar text
        History text[1] is death text

        TAG INFO:
        You can ONLY have one of these:
        "death" (r_c dies), "disaster" (all die), "multi_deaths" (2-4 cats die)
        If you have more than one, it takes the first one in this order.
        same for: "gone" (r_c leaves the clan), "disaster_gone" (all leave the clan), "multi_gone" (2-4 cats leave the clan)

        #!FOR INJURIES, SEE CONDITIONS LIST FOR TAGGING
        Tag all injury patrols that should give a scar with “scar” to ensure that classic mode will still scar the cat.
        If you'd like a patrol to have an injury from one of the injury pools, tag with the pool name
        If you want to specify a certain condition, tag both with “injury” and the condition
        This will work with any condition whether they are an illness, injury, or perm condition
        If you want to ensure that a cat cannot die from the condition, tag with “non_lethal”
        Keep in mind that minor injuries are already non lethal by default and permanent conditions will not be affected by this tag.
        These tags will stack! So you could tag a patrol as “blunt_force_injury”, “injury”, “water in their lungs” to give all the 
        conditions from blunt_force_injury AND water in their lungs as possible conditions for that patrol. 
        Keep in mind that the “non_lethal” tag will apply to ALL the conditions for that patrol.
        Right now, nonlethal shock is auto applied to all cats present when another cat dies. This may change in the future.

        "two_apprentices" is for patrols with two apprentices (at least) in them. It works with the "apprentice" tag. "rel_two_apps" is for patrols with relationship changes between app1 and app2 that don't affect the rest of the patrol, and also works with "two_apprentices" and "apprentice".

        "warrior" is used to specify that the patrol should only trigger with at least 1 warrior in it. 
        "no_app" is for when no apps should be on the patrol

        Relationship tags:
        I think all of these can be used together. the tag for which relationships are increased should ALSO be used
        # whole clan gains relationship towards p_l - "clan_to_p_l"
        # whole clan gains relationship towards s_c - "clan_to_r_c" (triggers to be s_c if s_c is present)
        # whole clan gains relationship towards r_c - "clan_to_r_c"
        # patrol gains relationship towards p_l - "patrol_to_p_l"
        # patrol gains relationship towards s_c - "patrol_to_r_c" (triggers to be s_c if s_c is present)
        # patrol gains relationship towards r_c - "patrol_to_r_c"
        # "p_l_to_r_c" is for specifically pl and rc gaining relationship with EACH OTHER
        # two apps gain relationship towards each other - "rel_two_apps"
        # whole clan gains relationship towards patrol - "clan_to_patrol"
        # whole patrol gains relationship with each other - "rel_patrol" 
        (also default, so if you don't add any other tags, it goes to this. If you want this outcome, 
        you don't need to add any tags, this is just if you need to add one of the other tags)
        
        "romantic" < change romantic value
        "platonic" < change platonic value
         "comfort" < change comfort value
        "respect" < change admiration/respect value
        "trust" < change trust value
         "dislike" < change dislike value
        "jealousy < change jealousy value
         "distrust" < always decrease trust
        "disrespect" < always decrease respect
        
        ^^^ On a success, the above tagged values will increase (or if values are dislike and jealousy, 
        they will decrease).  On a fail, the tagged values will decrease (or if values are dislike and jealousy, they will increase)
        
        “sacrificial” is for fail outcomes where a cat valiantly sacrifices themselves for the clan 
        (such as the single cat big dog patrol) this will give the tagged for group (“clan_to_r_c”, “patrol_to_r_c”, ect) 
        a big boost to respect and trust in that cat even though they failed (if the cat survives lol) Other tagged for values 
        will be disregarded for these fail outcomes.
        “pos_fail” is for if you want the tagged relationship values to still be positive on a failure, rather than negative.
        
        “big_change” is for if you want the values to increment by a larger number.  This will make all tagged relationship values change by 10 instead of 5
        
        “no_change_fail” to set all relationship value changes to 0 on fail outcomes
        “no_change_success” to set all relationship value changes to 0 on success outcomes

        """


patrol = Patrol()

# ---------------------------------------------------------------------------- #
#                                LOAD RESOURCES                                #
# ---------------------------------------------------------------------------- #

resource_directory = "resources/dicts/patrols/"
hunting_directory = "hunting/"
training_directory = "training/"
border_directory = "border/"
med_directory = "med/"

# HUNTING #
HUNTING = None
with open(f"{resource_directory}{hunting_directory}hunting.json", 'r') as read_file:
    HUNTING = ujson.loads(read_file.read())

HUNTING_FST = None
with open(f"{resource_directory}{hunting_directory}hunting_forest.json", 'r') as read_file:
    HUNTING_FST = ujson.loads(read_file.read())

HUNTING_PLN = None
with open(f"{resource_directory}{hunting_directory}hunting_plains.json", 'r') as read_file:
    HUNTING_PLN = ujson.loads(read_file.read())

HUNTING_MTN = None
with open(f"{resource_directory}{hunting_directory}hunting_mountains.json", 'r') as read_file:
    HUNTING_MTN = ujson.loads(read_file.read())

HUNTING_BCH = None
with open(f"{resource_directory}{hunting_directory}hunting_beach.json", 'r') as read_file:
    HUNTING_BCH = ujson.loads(read_file.read())

HUNTING_WTLND = None
with open(f"{resource_directory}{hunting_directory}hunting_wetlands.json", 'r') as read_file:
    HUNTING_WTLND = ujson.loads(read_file.read())

# BORDER #
BORDER = None
with open(f"{resource_directory}{border_directory}border.json", 'r') as read_file:
    BORDER = ujson.loads(read_file.read())

BORDER_FST = None
with open(f"{resource_directory}{border_directory}border_forest.json", 'r') as read_file:
    BORDER_FST = ujson.loads(read_file.read())

BORDER_PLN = None
with open(f"{resource_directory}{border_directory}border_plains.json", 'r') as read_file:
    BORDER_PLN = ujson.loads(read_file.read())

BORDER_MTN = None
with open(f"{resource_directory}{border_directory}border_mountains.json", 'r') as read_file:
    BORDER_MTN = ujson.loads(read_file.read())

BORDER_BCH = None
with open(f"{resource_directory}{border_directory}border_beach.json", 'r') as read_file:
    BORDER_BCH = ujson.loads(read_file.read())

# TRAINING #
TRAINING = None
with open(f"{resource_directory}{training_directory}training.json", 'r') as read_file:
    TRAINING = ujson.loads(read_file.read())

TRAINING_FST = None
with open(f"{resource_directory}{training_directory}training_forest.json", 'r') as read_file:
    TRAINING_FST = ujson.loads(read_file.read())

TRAINING_PLN = None
with open(f"{resource_directory}{training_directory}training_plains.json", 'r') as read_file:
    TRAINING_PLN = ujson.loads(read_file.read())

TRAINING_MTN = None
with open(f"{resource_directory}{training_directory}training_mountains.json", 'r') as read_file:
    TRAINING_MTN = ujson.loads(read_file.read())

TRAINING_BCH = None
with open(f"{resource_directory}{training_directory}training_beach.json", 'r') as read_file:
    TRAINING_BCH = ujson.loads(read_file.read())

# MED CAT #

MEDCAT = None
with open(f"{resource_directory}{med_directory}medcat.json", 'r') as read_file:
    MEDCAT = ujson.loads(read_file.read())

MEDCAT_FST = None
with open(f"{resource_directory}{med_directory}medcat_forest.json", 'r') as read_file:
    MEDCAT_FST = ujson.loads(read_file.read())

MEDCAT_PLN = None
with open(f"{resource_directory}{med_directory}medcat_plains.json", 'r') as read_file:
    MEDCAT_PLN = ujson.loads(read_file.read())

MEDCAT_MTN = None
with open(f"{resource_directory}{med_directory}medcat_mountains.json", 'r') as read_file:
    MEDCAT_MTN = ujson.loads(read_file.read())

MEDCAT_BCH = None
with open(f"{resource_directory}{med_directory}medcat_beach.json", 'r') as read_file:
    MEDCAT_BCH = ujson.loads(read_file.read())

# NEW CAT #
NEW_CAT = None
with open(f"{resource_directory}new_cat.json", 'r') as read_file:
    NEW_CAT = ujson.loads(read_file.read())

NEW_CAT_HOSTILE = None
with open(f"{resource_directory}new_cat_hostile.json", 'r') as read_file:
    NEW_CAT_HOSTILE = ujson.loads(read_file.read())

NEW_CAT_WELCOMING = None
with open(f"{resource_directory}new_cat_welcoming.json", 'r') as read_file:
    NEW_CAT_WELCOMING = ujson.loads(read_file.read())

# OTHER CLAN #
OTHER_CLAN = None
with open(f"{resource_directory}other_clan.json", 'r') as read_file:
    OTHER_CLAN = ujson.loads(read_file.read())

OTHER_CLAN_ALLIES = None
with open(f"{resource_directory}other_clan_allies.json", 'r') as read_file:
    OTHER_CLAN_ALLIES = ujson.loads(read_file.read())

OTHER_CLAN_HOSTILE = None
with open(f"{resource_directory}other_clan_hostile.json", 'r') as read_file:
    OTHER_CLAN_HOSTILE = ujson.loads(read_file.read())

# ---------------------------------------------------------------------------- #
#                            patrols with conditions                           #
# ---------------------------------------------------------------------------- #

DISASTER = None
with open(f"{resource_directory}disaster.json", 'r') as read_file:
    DISASTER = ujson.loads(read_file.read())<|MERGE_RESOLUTION|>--- conflicted
+++ resolved
@@ -598,19 +598,11 @@
                         game.clan.leader_lives -= 1
                 else:
                     game.clan.leader_lives -= 1
-<<<<<<< HEAD
-
-            if len(self.patrol_event.history_text) == 2 and cat.status != 'leader':
-                cat.died_by.append(f'{self.patrol_event.history_text[1]}')
-            elif len(self.patrol_event.history_text) == 2 and cat.status == 'leader':
-                cat.died_by.append(f'{self.patrol_event.history_text[2]}')
-=======
             print("history text len", len(self.patrol_event.history_text))
             if len(self.patrol_event.history_text) >= 2 and cat.status != 'leader':
                 cat.died_by.append(event_text_adjust(Cat, f'{self.patrol_event.history_text[1]})', cat))
             elif len(self.patrol_event.history_text) >= 2 and cat.status == 'leader':
                 cat.died_by.append(event_text_adjust(Cat, f'{self.patrol_event.history_text[2]})', cat))
->>>>>>> 93ef4015
             elif cat.status != 'leader':
                 cat.died_by.append(f'This cat died while patrolling.')
             else:
@@ -654,17 +646,10 @@
                 cats_dying = int(len(self.patrol_cats) - 1)
             for d in range(0, cats_dying):
                 self.patrol_cats[d].die(body)
-<<<<<<< HEAD
-                if len(self.patrol_event.history_text) == 2 and self.patrol_cats[d].status != 'leader':
-                    self.patrol_cats[d].died_by.append(f'{self.patrol_event.history_text[1]}')
-                elif len(self.patrol_event.history_text) == 2 and self.patrol_cats[d].status == 'leader':
-                    self.patrol_cats[d].died_by.append(f'{self.patrol_event.history_text[2]}')
-=======
                 if len(self.patrol_event.history_text) >= 2 and self.patrol_cats[d].status != 'leader':
                     self.patrol_cats[d].died_by.append(event_text_adjust(Cat, f'{self.patrol_event.history_text[1]}', self.patrol_cats[d]))
                 elif len(self.patrol_event.history_text) >= 2 and self.patrol_cats[d].status == 'leader':
                     self.patrol_cats[d].died_by.append(event_text_adjust(Cat, f'{self.patrol_event.history_text[2]}', self.patrol_cats[d]))
->>>>>>> 93ef4015
                 elif cat.status != 'leader':
                     cat.died_by.append(f'This cat died while patrolling.')
                 else:
