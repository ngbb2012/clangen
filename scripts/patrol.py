--- conflicted
+++ resolved
@@ -330,25 +330,6 @@
 
             # makes sure that an apprentice is present if the apprentice tag is
             if "apprentice" in patrol.tags:
-<<<<<<< HEAD
-                if "apprentice" not in self.patrol_statuses and "medicine cat apprentice" not in self.patrol_statuses:
-                    continue
-                if "warrior_app" in patrol.tags and "apprentice" not in self.patrol_statuses:
-                    continue
-                # If there is only a medicine cat apprentice in the patrol without a full medicine cat and
-                # the number of cats is greater than one, remove all
-                # the patrols that assume an apprentice is present, resulting in treating the med apprentice like a
-                # If there is only a medicine cat apprentice in the patrol without a full medicine cat and
-                # the number of cats is greater than one, remove all
-                # the patrols that assume as apprentice is present, resulting in treating the med apprentice like a
-                # full medicine cat for the patrol.
-                # This is not ideal, since it also means patrols with warrior apprentices may not work correctly
-                # This also means patrols the are written for both a medicine cat apprentice and a warrior
-                # apprentice will only show up if there is also a full medicine cat in the patrol.
-                # TODO: Write patrols for med cat apprentices + warriors.
-                if "medicine cat apprentice" in self.patrol_statuses and "medicine cat" not in self.patrol_statuses:
-                    if len(self.patrol_cats) > 1:
-=======
                 if patrol_type != 'med':
                     if "apprentice" not in self.patrol_statuses:
                         continue
@@ -356,7 +337,6 @@
                     if "medicine cat apprentice" not in self.patrol_statuses:
                         continue
                     if "warrior_app" in patrol.tags and "apprentice" not in self.patrol_statuses:
->>>>>>> b33ca5ec
                         continue
 
             # makes sure that the deputy is present if the deputy tag is
