--- conflicted
+++ resolved
@@ -2066,19 +2066,11 @@
         # check what kind of prey type this succeeded patrol event has
         amount_text = None
         for prey_type, amount in prey_types.items():
-<<<<<<< HEAD
             current_tag = prey_type
             if outcome_key in number_translation:
                 current_tag = current_tag + str(number_translation[outcome_key])
             amount_text = prey_type.split('_')[0]
-            if current_tag in patrol.patrol_event.tags or prey_type in patrol.patrol_event.tags:
-=======
-            current_tag = prey_type + str(outcome_nr)
-            if not outcome_nr:
-                current_tag = prey_type + '0'
-            prey_size = prey_type.split('_')[0]
             if current_tag in self.patrol_event.tags or prey_type in self.patrol_event.tags:
->>>>>>> 2d2245a9
                 prey_amount_per_cat = amount
                 break
         print(" -- FRESHKILL: amount per cat ", prey_amount_per_cat)
@@ -2086,19 +2078,13 @@
         for cat in self.patrol_cats:
             total_amount += prey_amount_per_cat
             # add bonus of certain skills
-<<<<<<< HEAD
-            if cat.skill in Cat.skill_groups["hunt"]:
-                print(" -- FRESHKILL: hunter bonus")
-=======
             if cat.skills.meets_skill_requirement(SkillPath.HUNTER.name):
->>>>>>> 2d2245a9
                 total_amount += HUNTER_EXP_BONUS[cat.experience_level] * HUNTER_BONUS[cat.skill]
 
         if game.clan.game_mode != "classic":
             print(f" -- FRESHKILL: added {total_amount} prey")
             game.clan.freshkill_pile.add_freshkill(total_amount)
             if total_amount > 0:
-<<<<<<< HEAD
                 amount_text = "medium"
                 if total_amount < game.clan.freshkill_pile.amount_food_needed() / 2:
                     amount_text = "small"
@@ -2111,12 +2097,8 @@
                 elif total_amount >= game.clan.freshkill_pile.amount_food_needed():
                     amount_text = "good"
 
-                if len(patrol.patrol_cats) == 1:
-                    self.results_text.append(f"{patrol.patrol_leader_name} brings back a {amount_text} amount of prey.")
-=======
                 if len(self.patrol_cats) == 1:
-                    self.results_text.append(f"{self.patrol_leader_name} brings back a {prey_size} amount of prey.")
->>>>>>> 2d2245a9
+                    self.results_text.append(f"{self.patrol_leader_name} brings back a {amount_text} amount of prey.")
                 else:
                     self.results_text.append(f"The patrol brings back a {amount_text} amount of prey.")
 
