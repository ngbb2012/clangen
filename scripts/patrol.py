--- conflicted
+++ resolved
@@ -1,9 +1,3 @@
-<<<<<<< HEAD
-=======
-from asyncore import loop
-from os import name
-from pydoc import text
->>>>>>> aef19876
 from random import choice, randint
 from math import ceil, floor
 from .events import events_class
@@ -631,38 +625,14 @@
                     'r_c says farewell to their friend and rejoins the patrol', 40, 10)
             ])            
 
-        # single cat patrol
-        if len(self.patrol_cats) == 1:
-            possible_patrols.extend([
-                PatrolEvent(
-                    400,
-                    'r_c is nervous doing a patrol by themselves',
-                    'They don\'t let their nerves get to them and continue the patrol successfully',
-                    'They run back to camp, unable to continue',
-                    'They continue the patrol but progress is slow',
-                    40,
-                    10,
-                    win_skills=['very smart', 'extremely smart']),
-                PatrolEvent(
-                    401,
-                    'Since r_c is alone, they debate taking a bite out of the freshkill they have just caught',
-                    'They decide not to and end up catching extra prey for the kits and elders',
-                    'They eat the freshkill; however, they do not catch more prey to make up for it and the kits and elders go hungry',
-                    'They shake the thought from their mind',
-                    30,
-                    10,
-                    win_skills=['smart', 'very smart', 'extremely smart']),
-                PatrolEvent(
-                    402,
-                    'While alone on patrol, r_c thinks about life',
-                    'They find peace within themselves and enjoy the rest of the patrol',
-                    'Their thoughts are plagued with bad memories',
-                    'r_c decides to focus on the patrol',
-                    40,
-                    10,
-                )
-            ])
-            if self.patrol_cats[0].status == 'apprentice':
+        # status specific patrols
+
+        # season specific patrols
+
+        # trait specific patrols
+
+        if len(self.patrol_cats) > 1:
+            if self.patrol_random_cat.trait == 'strange':
                 possible_patrols.extend([
                     PatrolEvent(
                         450,
