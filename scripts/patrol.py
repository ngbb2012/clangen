--- conflicted
+++ resolved
@@ -250,13 +250,9 @@
             elif clan_hostile:
                 possible_patrols.extend(self.generate_patrol_events(self.OTHER_CLAN_HOSTILE))
 
-<<<<<<< HEAD
-        final_patrols = self.filter_patrols(possible_patrols, biome, patrol_size, current_season, patrol_type)
+        final_patrols, final_romance_patrols = self.filter_patrols(possible_patrols, biome, patrol_size, current_season, patrol_type)
         if patrol_type == 'hunting':
             final_patrols = self.balance_hunting(final_patrols)
-=======
-        final_patrols, final_romance_patrols = self.filter_patrols(possible_patrols, biome, patrol_size, current_season, patrol_type)
->>>>>>> eceb2271
         final_patrols = self.filter_relationship(final_patrols)
         final_romance_patrols = self.filter_relationship(final_romance_patrols)
 
@@ -389,6 +385,83 @@
                     if not self.patrol_random_cat.is_potential_mate(self.patrol_leader, for_patrol=True):
                         continue'''
         return filtered_patrols, romantic_patrols
+
+    def balance_hunting(self, possible_patrols: list):
+        """Filter the incoming hunting patrol list to balance the different kinds of hunting patrols.
+        With this filtering, there should be more prey possible patrols.
+
+            Parameters
+            ----------
+            possible_patrols : list
+                list of patrols which should be filtered
+
+            Returns
+            ----------
+            filtered_patrols : list
+                list of patrols which is filtered
+        """
+        filtered_patrols = []
+
+        # get first what kind of hunting type which will be chosen
+        patrol_type = ["fighting", "injury", "prey", "prey", "more_prey", "less_prey", "all"]
+        needed_tags = []
+        not_allowed_tag = None
+        chosen_tag = choice(patrol_type)
+        # add different tags which should be in the patrol
+        if chosen_tag == "all":
+            return possible_patrols
+        if chosen_tag == "fighting":
+            needed_tags.append("fighting")
+            needed_tags.append("death")
+        elif chosen_tag == "injury":
+            needed_tags.append("injury")
+            needed_tags.append("blunt_force_injury")
+            needed_tags.append("big_bite_injury")
+            needed_tags.append("small_bite_injury")
+            needed_tags.append("minor_injury")
+            needed_tags.append("cold_injury")
+            needed_tags.append("hot_injury")
+        elif chosen_tag in ["less_prey", "prey"]:
+            if chosen_tag == "prey": 
+                not_allowed_tag = "death"
+            prey_types = ["small_prey", "medium_prey", "large_prey", "huge_prey"]
+            for prey_type in prey_types:
+                if chosen_tag == "less_prey" and prey_type in ["large_prey", "huge_prey"]:
+                    continue
+                needed_tags.append(f"{prey_type}")
+                if prey_type != "small_prey":
+                    needed_tags.append(f"{prey_type}0")
+                    needed_tags.append(f"{prey_type}1")
+                    needed_tags.append(f"{prey_type}2")
+                    needed_tags.append(f"{prey_type}3")
+        elif chosen_tag == "more_prey":
+            not_allowed_tag = "death"
+            needed_tags.append("large_prey")
+            needed_tags.append("huge_prey")
+            needed_tags.append("huge_prey0")
+            needed_tags.append("huge_prey1")
+            needed_tags.append("huge_prey2")
+            needed_tags.append("huge_prey3")
+
+        # filter all possible patrol depending on the needed tags
+        # one of the mentioned tags should be in the patrol tag
+        for patrol in possible_patrols:
+            for tag in needed_tags:
+                if tag in patrol.tags:
+                    # if there is a tag set, check if this tag is not in the current patrol
+                    if not_allowed_tag and not_allowed_tag not in patrol.tags:
+                        filtered_patrols.append(patrol)
+                        break
+                    # when there is no tag set, add the patrol
+                    elif not not_allowed_tag:
+                        filtered_patrols.append(patrol)
+                        break
+        
+        # if the filtering results in an empty list, don't filter and return whole possible patrols
+        if len(filtered_patrols) <= 0:
+            print("WARNING: filtering to balance out the hunting, didn't work.")
+            filtered_patrols = possible_patrols
+        return filtered_patrols
 
     def balance_hunting(self, possible_patrols: list):
         """Filter the incoming hunting patrol list to balance the different kinds of hunting patrols.
@@ -1572,8 +1645,7 @@
             self.results_text.append(f"{insert.capitalize()} gathered during this patrol.")
 
     def handle_prey(self, outcome_nr):
-<<<<<<< HEAD
-        """Handle the amount of prey which was caught and add it to the freshkill pile of the clan."""
+        """Handle the amount of prey which was caught and add it to the fresh-kill pile of the clan."""
         if not "hunting" in patrol.patrol_event.tags:
             return
         
@@ -1587,21 +1659,9 @@
             "huge_prey" : basic_amount*4
         }
 
-        if not self.success:
-            cancel_tags = ["no_fail_prey", "poison_clan", "death", "disaster", "multi_deaths", "no_body", "cruel_season", "gone", "multi_gone", "disaster_gone"]
-=======
-        """Handle the amount of prey which was caught and add it to the fresh-kill pile of the clan."""
-        prey_types = {
-            "small_prey": PREY_REQUIREMENT["warrior"],
-            "medium_prey": PREY_REQUIREMENT["warrior"] * 2,
-            "large_prey": PREY_REQUIREMENT["warrior"] * 3,
-            "huge_prey": PREY_REQUIREMENT["warrior"] * 4
-        }
-
         if not self.success and "hunting" in patrol.patrol_event.tags:
             cancel_tags = ["no_fail_prey", "poison_clan", "death", "disaster", "multi_deaths", "no_body",
                            "cruel_season", "gone", "multi_gone", "disaster_gone"]
->>>>>>> eceb2271
             relevant_patrol_tags = [tag for tag in patrol.patrol_event.tags if tag in cancel_tags]
             if len(relevant_patrol_tags) == 0:
                 amount = int(PREY_REQUIREMENT["warrior"] * len(self.patrol_cats) / 1.5)
