--- conflicted
+++ resolved
@@ -1592,19 +1592,12 @@
                     the_cat = list(Cat.all_cats.values())[x]
                     if not the_cat.dead and not the_cat.outside:
                         self.living_cats.append(the_cat)
-<<<<<<< HEAD
-                cats_to_poison = random.choices(self.living_cats, k=choice([2, 3, 4]))
-                for cat in cats_to_poison:
-                    cat.get_injured('poisoned')
-                    self.results_text.append(f"{cat.name} got: poisoned")
-                    self.handle_history(cat, 'poisoned', possible=True, death=True)
-=======
-                
+
                 cats_to_poison = random.sample(self.living_cats, k=min(len(self.living_cats), choice([2, 3, 4])))
                 for poisoned in cats_to_poison:
                     poisoned.get_injured('poisoned')
+                    self.handle_history(cat, 'poisoned', possible=True, death=True)
                     self.results_text.append(f"{poisoned.name} got: poisoned")
->>>>>>> e690d4a1
 
             # now we hurt the kitty
             if "injure_all" in self.patrol_event.tags:
