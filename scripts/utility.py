--- conflicted
+++ resolved
@@ -4,12 +4,6 @@
 from scripts.cat.pelts import *
 from scripts.game_structure.game_essentials import *
 
-<<<<<<< HEAD
-
-def get_cats_allowed_on_patrol(Cat, ILLNESSES, INJURIES, game_mode):
-    able_cats = []
-=======
->>>>>>> 7fde21b3
 
 def get_med_cats(Cat):
     """
@@ -37,18 +31,7 @@
 
     # ASSIGN TO ABLE CATS AND SORT BY RANK
     for the_cat in Cat.all_cats.values():
-<<<<<<< HEAD
         if the_cat.dead or the_cat.outside or not the_cat.in_camp or the_cat in game.patrolled or the_cat in \
-                game.switches['current_patrol']:
-            continue
-        if game_mode == "expanded":
-            if (the_cat.is_ill() and the_cat.illness.name in not_allowed_illnesses) or \
-                    (the_cat.is_injured() and the_cat.injury.name in not_allowed_injuries):
-                continue
-        if the_cat.status in [
-            'leader', 'deputy', 'medicine cat', 'medicine cat apprentice', 'warrior', 'apprentice'
-=======
-        if the_cat.dead or the_cat.exiled or not the_cat.in_camp or the_cat in game.patrolled or the_cat in \
                 game.switches['current_patrol']:
             continue
         if game_mode == "expanded":
@@ -56,7 +39,6 @@
                 continue
         if the_cat.status in [
             'leader', 'deputy', 'warrior', 'apprentice'
->>>>>>> 7fde21b3
         ]:
             if the_cat.status == 'leader':
                 able_cats.insert(0, the_cat)
