# pylint: disable=line-too-long
"""

TODO: Docs


"""  # pylint: enable=line-too-long

import logging
import re
from itertools import combinations
from random import choice, choices, randint, random, sample, randrange
from sys import exit as sys_exit
from typing import List

import pygame
import ujson

logger = logging.getLogger(__name__)
from scripts.game_structure import image_cache
from scripts.cat.history import History
from scripts.cat.names import names
from scripts.cat.pelts import Pelt
from scripts.cat.sprites import sprites
from scripts.game_structure.game_essentials import game, screen_x, screen_y


# ---------------------------------------------------------------------------- #
#                               Getting Cats                                   #
# ---------------------------------------------------------------------------- #


def get_alive_clan_queens(living_cats):
    living_kits = [
        cat
        for cat in living_cats
        if not (cat.dead or cat.outside) and cat.status in ["kitten", "newborn"]
    ]

    queen_dict = {}
    for cat in living_kits.copy():
        parents = cat.get_parents()
        # Fetch parent object, only alive and not outside.
        parents = [
            cat.fetch_cat(i)
            for i in parents
            if cat.fetch_cat(i)
               and not (cat.fetch_cat(i).dead or cat.fetch_cat(i).outside)
        ]
        if not parents:
            continue

        if (
                len(parents) == 1
                or len(parents) > 2
                or all(i.gender == "male" for i in parents)
                or parents[0].gender == "female"
        ):
            if parents[0].ID in queen_dict:
                queen_dict[parents[0].ID].append(cat)
                living_kits.remove(cat)
            else:
                queen_dict[parents[0].ID] = [cat]
                living_kits.remove(cat)
        elif len(parents) == 2:
            if parents[1].ID in queen_dict:
                queen_dict[parents[1].ID].append(cat)
                living_kits.remove(cat)
            else:
                queen_dict[parents[1].ID] = [cat]
                living_kits.remove(cat)
    return queen_dict, living_kits


def get_alive_status_cats(
        Cat, get_status: list, working: bool = False, sort: bool = False
) -> list:
    """
    returns a list of cat objects for all living cats of get_status in Clan
    :param Cat Cat: Cat class
    :param list get_status: list of statuses searching for
    :param bool working: default False, set to True if you would like the list to only include working cats
    :param bool sort: default False, set to True if you would like list sorted by descending moon age
    """

    alive_cats = [
        i
        for i in Cat.all_cats.values()
        if i.status in get_status and not i.dead and not i.outside
    ]

    if working:
        alive_cats = [i for i in alive_cats if not i.not_working()]

    if sort:
        alive_cats = sorted(alive_cats, key=lambda cat: cat.moons, reverse=True)

    return alive_cats


def get_living_cat_count(Cat):
    """
    Returns the int of all living cats, both in and out of the Clan
    :param Cat: Cat class
    """
    count = 0
    for the_cat in Cat.all_cats.values():
        if the_cat.dead:
            continue
        count += 1
    return count


def get_living_clan_cat_count(Cat):
    """
    Returns the int of all living cats within the Clan
    :param Cat: Cat class
    """
    count = 0
    for the_cat in Cat.all_cats.values():
        if the_cat.dead or the_cat.exiled or the_cat.outside:
            continue
        count += 1
    return count


def get_cats_same_age(Cat, cat, age_range=10):
    """
    Look for all cats in the Clan and returns a list of cats which are in the same age range as the given cat.
    :param Cat: Cat class
    :param cat: the given cat
    :param int age_range: The allowed age difference between the two cats, default 10
    """
    cats = []
    for inter_cat in Cat.all_cats.values():
        if inter_cat.dead or inter_cat.outside or inter_cat.exiled:
            continue
        if inter_cat.ID == cat.ID:
            continue

        if inter_cat.ID not in cat.relationships:
            cat.create_one_relationship(inter_cat)
            if cat.ID not in inter_cat.relationships:
                inter_cat.create_one_relationship(cat)
            continue

        if (
                inter_cat.moons <= cat.moons + age_range
                and inter_cat.moons <= cat.moons - age_range
        ):
            cats.append(inter_cat)

    return cats


def get_free_possible_mates(cat):
    """Returns a list of available cats, which are possible mates for the given cat."""
    cats = []
    for inter_cat in cat.all_cats.values():
        if inter_cat.dead or inter_cat.outside or inter_cat.exiled:
            continue
        if inter_cat.ID == cat.ID:
            continue

        if inter_cat.ID not in cat.relationships:
            cat.create_one_relationship(inter_cat)
            if cat.ID not in inter_cat.relationships:
                inter_cat.create_one_relationship(cat)
            continue

        if inter_cat.is_potential_mate(cat, for_love_interest=True):
            cats.append(inter_cat)
    return cats


def get_random_moon_cat(
        Cat, main_cat, parent_child_modifier=True, mentor_app_modifier=True
):
    """
    returns a random cat for use in moon events
    :param Cat: Cat class
    :param main_cat: cat object of main cat in event
    :param parent_child_modifier: increase the chance of the random cat being a
    parent of the main cat. Default True
    :param mentor_app_modifier: increase the chance of the random cat being a mentor or
    app of the main cat. Default True
    """
    random_cat = None

    # grab list of possible random cats
    possible_r_c = list(
        filter(
            lambda c: not c.dead
                      and not c.exiled
                      and not c.outside
                      and (c.ID != main_cat.ID),
            Cat.all_cats.values(),
        )
    )

    if possible_r_c:
        random_cat = choice(possible_r_c)
        if parent_child_modifier and not int(random() * 3):
            possible_parents = []
            if main_cat.parent1:
                if Cat.fetch_cat(main_cat.parent1) in possible_r_c:
                    possible_parents.append(main_cat.parent1)
            if main_cat.parent2:
                if Cat.fetch_cat(main_cat.parent2) in possible_r_c:
                    possible_parents.append(main_cat.parent2)
            if main_cat.adoptive_parents:
                for parent in main_cat.adoptive_parents:
                    if Cat.fetch_cat(parent) in possible_r_c:
                        possible_parents.append(parent)
            if possible_parents:
                random_cat = Cat.fetch_cat(choice(possible_parents))
        if mentor_app_modifier:
            if (
                    main_cat.status
                    in ["apprentice", "mediator apprentice", "medicine cat apprentice"]
                    and main_cat.mentor
                    and not int(random() * 3)
            ):
                random_cat = Cat.fetch_cat(main_cat.mentor)
            elif main_cat.apprentice and not int(random() * 3):
                random_cat = Cat.fetch_cat(choice(main_cat.apprentice))

    if isinstance(random_cat, str):
        print(f"WARNING: random cat was {random_cat} instead of cat object")
        random_cat = Cat.fetch_cat(random_cat)
    return random_cat


def get_warring_clan():
    """
    returns enemy clan if a war is currently ongoing
    """
    enemy_clan = None
    if game.clan.war.get("at_war", False):
        for other_clan in game.clan.all_clans:
            if other_clan.name == game.clan.war["enemy"]:
                enemy_clan = other_clan

    return enemy_clan


# ---------------------------------------------------------------------------- #
#                          Handling Outside Factors                            #
# ---------------------------------------------------------------------------- #


def get_current_season():
    """
    function to handle the math for finding the Clan's current season
    :return: the Clan's current season
    """

    if game.config["lock_season"]:
        game.clan.current_season = game.clan.starting_season
        return game.clan.starting_season

    modifiers = {"Newleaf": 0, "Greenleaf": 3, "Leaf-fall": 6, "Leaf-bare": 9}
    index = game.clan.age % 12 + modifiers[game.clan.starting_season]

    if index > 11:
        index = index - 12

    game.clan.current_season = game.clan.seasons[index]

    return game.clan.current_season


def change_clan_reputation(difference):
    """
    will change the Clan's reputation with outsider cats according to the difference parameter.
    """
    game.clan.reputation += difference


def change_clan_relations(other_clan, difference):
    """
    will change the Clan's relation with other clans according to the difference parameter.
    """
    # grab the clan that has been indicated
    other_clan = other_clan
    # grab the relation value for that clan
    y = game.clan.all_clans.index(other_clan)
    clan_relations = int(game.clan.all_clans[y].relations)
    # change the value
    clan_relations += difference
    # making sure it doesn't exceed the bounds
    if clan_relations > 30:
        clan_relations = 30
    elif clan_relations < 0:
        clan_relations = 0
    # setting it in the Clan save
    game.clan.all_clans[y].relations = clan_relations


def create_new_cat_block(
        Cat, Relationship, event, in_event_cats: dict, i: int, attribute_list: List[str]
) -> list:
    """
    Creates a single new_cat block and then generates and returns the cats within the block
    :param Cat Cat: always pass Cat class
    :param Relationship Relationship: always pass Relationship class
    :param event: always pass the event class
    :param dict in_event_cats: dict containing involved cats' abbreviations as keys and cat objects as values
    :param int i: index of the cat block
    :param list[str] attribute_list: attribute list contained within the block
    """

    thought = "Is looking around the camp with wonder"
    new_cats = None

    # gather bio parents
    parent1 = None
    parent2 = None
    for tag in attribute_list:
        match = re.match(r"parent:([,0-9]+)", tag)
        if not match:
            continue

        parent_indexes = match.group(1).split(",")
        if not parent_indexes:
            continue

        parent_indexes = [int(index) for index in parent_indexes]
        for index in parent_indexes:
            if index >= i:
                continue

            if parent1 is None:
                parent1 = event.new_cats[index][0]
            else:
                parent2 = event.new_cats[index][0]
        break

    # gather mates
    give_mates = []
    for tag in attribute_list:
        match = re.match(r"mate:([_,0-9a-zA-Z]+)", tag)
        if not match:
            continue

        mate_indexes = match.group(1).split(",")

        # TODO: make this less ugly
        for index in mate_indexes:
            if index in in_event_cats:
                if in_event_cats[index] in [
                    "apprentice",
                    "medicine cat apprentice",
                    "mediator apprentice",
                ]:
                    print("Can't give apprentices mates")
                    continue

                give_mates.append(in_event_cats[index])

            try:
                index = int(index)
            except ValueError:
                print(f"mate-index not correct: {index}")
                continue

            if index >= i:
                continue

            give_mates.extend(event.new_cats[index])

    # determine gender
    if "male" in attribute_list:
        gender = "male"
    elif "female" in attribute_list:
        gender = "female"
    elif (
            "can_birth" in attribute_list and not game.clan.clan_settings["same sex birth"]
    ):
        gender = "female"
    else:
        gender = None

    # will the cat get a new name?
    if "new_name" in attribute_list:
        new_name = True
    elif "old_name" in attribute_list:
        new_name = False
    else:
        new_name = choice([True, False])

    # STATUS - must be handled before backstories
    status = None
    for _tag in attribute_list:
        match = re.match(r"status:(.+)", _tag)
        if not match:
            continue

        if match.group(1) in [
            "newborn",
            "kitten",
            "elder",
            "apprentice",
            "warrior",
            "mediator apprentice",
            "mediator",
            "medicine cat apprentice",
            "medicine cat",
        ]:
            status = match.group(1)
            break

    # SET AGE
    age = None
    for _tag in attribute_list:
        match = re.match(r"age:(.+)", _tag)
        if not match:
            continue

        if match.group(1) in Cat.age_moons:
            age = randint(
                Cat.age_moons[match.group(1)][0], Cat.age_moons[match.group(1)][1]
            )
            break

        # Set same as first mate
        if match.group(1) == "mate" and give_mates:
            age = randint(
                Cat.age_moons[give_mates[0].age][0], Cat.age_moons[give_mates[0].age][1]
            )
            break

        if match.group(1) == "has_kits":
            age = randint(19, 120)
            break

    if status and not age:
        if status in ["apprentice", "mediator apprentice", "medicine cat apprentice"]:
            age = randint(
                Cat.age_moons["adolescent"][0], Cat.age_moons["adolescent"][1]
            )
        elif status in ["warrior", "mediator", "medicine cat"]:
            age = randint(
                Cat.age_moons["young adult"][0], Cat.age_moons["senior adult"][1]
            )
        elif status == "elder":
            age = randint(Cat.age_moons["senior"][0], Cat.age_moons["senior"][1])

    if "kittypet" in attribute_list:
        cat_type = "kittypet"
    elif "rogue" in attribute_list:
        cat_type = "rogue"
    elif "loner" in attribute_list:
        cat_type = "loner"
    elif "clancat" in attribute_list:
        cat_type = "former Clancat"
    else:
        cat_type = choice(["kittypet", "loner", "former Clancat"])

    # LITTER
    litter = False
    if "litter" in attribute_list:
        litter = True
        if status not in ["kitten", "newborn"]:
            status = "kitten"

    # CHOOSE DEFAULT BACKSTORY BASED ON CAT TYPE, STATUS
    if status in ("kitten", "newborn"):
        chosen_backstory = choice(
            BACKSTORIES["backstory_categories"]["abandoned_backstories"]
        )
    elif status == "medicine cat" and cat_type == "former Clancat":
        chosen_backstory = choice(["medicine_cat", "disgraced1"])
    elif status == "medicine cat":
        chosen_backstory = choice(["wandering_healer1", "wandering_healer2"])
    else:
        if cat_type == "former Clancat":
            x = "former_clancat"
        else:
            x = cat_type
        chosen_backstory = choice(
            BACKSTORIES["backstory_categories"].get(f"{x}_backstories", ["outsider1"])
        )

    # OPTION TO OVERRIDE DEFAULT BACKSTORY
    bs_override = False
    stor = []
    for _tag in attribute_list:
        match = re.match(r"backstory:(.+)", _tag)
        if match:
            stor = [
                x for x in match.group(1).split(",") if x in BACKSTORIES["backstories"]
            ]
            if not stor:
                bs_override = True
                continue
            chosen_backstory = choice(stor)
            break

    # KITTEN THOUGHT
    if status in ["kitten", "newborn"]:
        thought = "Is snuggled safe in the nursery"

    # MEETING - DETERMINE IF THIS IS AN OUTSIDE CAT
    outside = False
    if "meeting" in attribute_list:
        outside = True
        status = cat_type
        new_name = False
        thought = "Is wondering about those new cats"

    # IS THE CAT DEAD?
    alive = True
    if "dead" in attribute_list:
        alive = False
        thought = "Explores a new, starry world"

    # check if we can use an existing cat here
    chosen_cat = None
    if "exists" in attribute_list:
        existing_outsiders = [
            i for i in Cat.all_cats.values() if i.outside and not i.dead
        ]
        possible_outsiders = []
        for cat in existing_outsiders:
            if stor and cat.backstory not in stor:
                continue
            if cat_type != cat.status:
                continue
            if gender and gender != cat.gender:
                continue
            if age and age not in Cat.age_moons[cat.age]:
                continue
            possible_outsiders.append(cat)

        if possible_outsiders:
            chosen_cat = choice(possible_outsiders)
            game.clan.add_to_clan(chosen_cat)
            chosen_cat.status = status
            chosen_cat.outside = outside
            if not alive:
                chosen_cat.die()

            if new_name:
                name = f"{chosen_cat.name.prefix}"
                spaces = name.count(" ")
                if choice([1, 2]) == 1 and spaces > 0:  # adding suffix to OG name
                    # make a list of the words within the name, then add the OG name back in the list
                    words = name.split(" ")
                    words.append(name)
                    new_prefix = choice(words)  # pick new prefix from that list
                    name = new_prefix
                    chosen_cat.name.prefix = name
                    chosen_cat.name.give_suffix(
                        pelt=chosen_cat.pelt,
                        biome=game.clan.biome,
                        tortiepattern=chosen_cat.pelt.tortiepattern,
                    )
                else:  # completely new name
                    chosen_cat.name.give_prefix(
                        eyes=chosen_cat.pelt.eye_colour,
                        colour=chosen_cat.pelt.colour,
                        biome=game.clan.biome,
                    )
                    chosen_cat.name.give_suffix(
                        pelt=chosen_cat.pelt.colour,
                        biome=game.clan.biome,
                        tortiepattern=chosen_cat.pelt.tortiepattern,
                    )

            new_cats = [chosen_cat]

    # Now we generate the new cat
    if not chosen_cat:
        new_cats = create_new_cat(
            Cat,
            new_name=new_name,
            loner=cat_type in ["loner", "rogue"],
            kittypet=cat_type == "kittypet",
            other_clan=cat_type == "former Clancat",
            kit=False if litter else status in ["kitten", "newborn"],
            # this is for singular kits, litters need this to be false
            litter=litter,
            backstory=chosen_backstory,
            status=status,
            age=age,
            gender=gender,
            thought=thought,
            alive=alive,
            outside=outside,
            parent1=parent1.ID if parent1 else None,
            parent2=parent2.ID if parent2 else None,
        )

        # NEXT
        # add relations to bio parents, if needed
        # add relations to cats generated within the same block, as they are littermates
        # add mates
        # THIS DOES NOT ADD RELATIONS TO CATS IN THE EVENT, those are added within the relationships block of the event

        for n_c in new_cats:

            # SET MATES
            for inter_cat in give_mates:
                if n_c == inter_cat or n_c.ID in inter_cat.mate:
                    continue

                # this is some duplicate work, since this triggers inheritance re-calcs
                # TODO: optimize
                n_c.set_mate(inter_cat)

            # LITTERMATES
            for inter_cat in new_cats:
                if n_c == inter_cat:
                    continue

                y = randrange(0, 20)
                start_relation = Relationship(n_c, inter_cat, False, True)
                start_relation.platonic_like += 30 + y
                start_relation.comfortable = 10 + y
                start_relation.admiration = 15 + y
                start_relation.trust = 10 + y
                n_c.relationships[inter_cat.ID] = start_relation

            # BIO PARENTS
            for par in (parent1, parent2):
                if not par:
                    continue

                y = randrange(0, 20)
                start_relation = Relationship(par, n_c, False, True)
                start_relation.platonic_like += 30 + y
                start_relation.comfortable = 10 + y
                start_relation.admiration = 15 + y
                start_relation.trust = 10 + y
                par.relationships[n_c.ID] = start_relation

                y = randrange(0, 20)
                start_relation = Relationship(n_c, par, False, True)
                start_relation.platonic_like += 30 + y
                start_relation.comfortable = 10 + y
                start_relation.admiration = 15 + y
                start_relation.trust = 10 + y
                n_c.relationships[par.ID] = start_relation

            # UPDATE INHERITANCE
            n_c.create_inheritance_new_cat()

    return new_cats


def get_other_clan(clan_name):
    """
    returns the clan object of given clan name
    """
    for clan in game.clan.all_clans:
        if clan.name == clan_name:
            return clan


def create_new_cat(
        Cat,
        new_name: bool = False,
        loner: bool = False,
        kittypet: bool = False,
        kit: bool = False,
        litter: bool = False,
        other_clan: bool = None,
        backstory: bool = None,
        status: str = None,
        age: int = None,
        gender: str = None,
        thought: str = "Is looking around the camp with wonder",
        alive: bool = True,
        outside: bool = False,
        parent1: str = None,
        parent2: str = None,
) -> list:
    """
    This function creates new cats and then returns a list of those cats
    :param Cat Cat: pass the Cat class
    :params Relationship Relationship: pass the Relationship class
    :param bool new_name: set True if cat(s) is a loner/rogue receiving a new Clan name - default: False
    :param bool loner: set True if cat(s) is a loner or rogue - default: False
    :param bool kittypet: set True if cat(s) is a kittypet - default: False
    :param bool kit: set True if the cat is a lone kitten - default: False
    :param bool litter: set True if a litter of kittens needs to be generated - default: False
    :param bool other_clan: if new cat(s) are from a neighboring clan, set true
    :param bool backstory: a list of possible backstories.json for the new cat(s) - default: None
    :param str status: set as the rank you want the new cat to have - default: None (will cause a random status to be picked)
    :param int age: set the age of the new cat(s) - default: None (will be random or if kit/litter is true, will be kitten.
    :param str gender: set the gender (BIRTH SEX) of the cat - default: None (will be random)
    :param str thought: if you need to give a custom "welcome" thought, set it here
    :param bool alive: set this as False to generate the cat as already dead - default: True (alive)
    :param bool outside: set this as True to generate the cat as an outsider instead of as part of the Clan - default: False (Clan cat)
    :param str parent1: Cat ID to set as the biological parent1
    :param str parent2: Cat ID object to set as the biological parert2
    """
    # TODO: it would be nice to rewrite this to be less bool-centric
    accessory = None
    if isinstance(backstory, list):
        backstory = choice(backstory)

    if backstory in (
            BACKSTORIES["backstory_categories"]["former_clancat_backstories"]
            or BACKSTORIES["backstory_categories"]["otherclan_categories"]
    ):
        other_clan = True

    created_cats = []

    if not litter:
        number_of_cats = 1
    else:
        number_of_cats = choices([2, 3, 4, 5], [5, 4, 1, 1], k=1)[0]

    if not isinstance(age, int):
        if status == "newborn":
            age = 0
        elif litter or kit:
            age = randint(1, 5)
        elif status in ("apprentice", "medicine cat apprentice", "mediator apprentice"):
            age = randint(6, 11)
        elif status == "warrior":
            age = randint(23, 120)
        elif status == "medicine cat":
            age = randint(23, 140)
        elif status == "elder":
            age = randint(120, 130)
        else:
            age = randint(6, 120)

    # setting status
    if not status:
        if age == 0:
            status = "newborn"
        elif age < 6:
            status = "kitten"
        elif 6 <= age <= 11:
            status = "apprentice"
        elif age >= 12:
            status = "warrior"
        elif age >= 120:
            status = "elder"

    # cat creation and naming time
    for index in range(number_of_cats):
        # setting gender
        if not gender:
            _gender = choice(["female", "male"])
        else:
            _gender = gender

        # other Clan cats, apps, and kittens (kittens and apps get indoctrinated lmao no old names for them)
        if other_clan or kit or litter or age < 12 and not (loner or kittypet):
            new_cat = Cat(
                moons=age,
                status=status,
                gender=_gender,
                backstory=backstory,
                parent1=parent1,
                parent2=parent2,
            )
        else:
            # grab starting names and accs for loners/kittypets
            if kittypet:
                name = choice(names.names_dict["loner_names"])
                if choice([1, 2]) == 1:
                    accessory = choice(Pelt.collars)
            elif (
                    loner and choice([1, 2]) == 1
            ):  # try to give name from full loner name list
                name = choice(names.names_dict["loner_names"])
            else:
                name = choice(
                    names.names_dict["normal_prefixes"]
                )  # otherwise give name from prefix list (more nature-y names)

            # now we make the cats
            if new_name:  # these cats get new names
                if choice([1, 2]) == 1:  # adding suffix to OG name
                    spaces = name.count(" ")
                    if spaces > 0:
                        # make a list of the words within the name, then add the OG name back in the list
                        words = name.split(" ")
                        words.append(name)
                        new_prefix = choice(words)  # pick new prefix from that list
                        name = new_prefix
                    new_cat = Cat(
                        moons=age,
                        prefix=name,
                        status=status,
                        gender=_gender,
                        backstory=backstory,
                        parent1=parent1,
                        parent2=parent2,
                    )
                else:  # completely new name
                    new_cat = Cat(
                        moons=age,
                        status=status,
                        gender=_gender,
                        backstory=backstory,
                        parent1=parent1,
                        parent2=parent2,
                    )
            # these cats keep their old names
            else:
                new_cat = Cat(
                    moons=age,
                    prefix=name,
                    suffix="",
                    status=status,
                    gender=_gender,
                    backstory=backstory,
                    parent1=parent1,
                    parent2=parent2,
                )

        # give em a collar if they got one
        if accessory:
            new_cat.pelt.accessory = accessory

        # give apprentice aged cat a mentor
        if new_cat.age == "adolescent":
            new_cat.update_mentor()

        # Remove disabling scars, if they generated.
        not_allowed = [
            "NOPAW",
            "NOTAIL",
            "HALFTAIL",
            "NOEAR",
            "BOTHBLIND",
            "RIGHTBLIND",
            "LEFTBLIND",
            "BRIGHTHEART",
            "NOLEFTEAR",
            "NORIGHTEAR",
            "MANLEG",
        ]
        for scar in new_cat.pelt.scars:
            if scar in not_allowed:
                new_cat.pelt.scars.remove(scar)

        # chance to give the new cat a permanent condition, higher chance for found kits and litters
        if game.clan.game_mode != "classic":
            if kit or litter:
                chance = int(
                    game.config["cat_generation"]["base_permanent_condition"] / 11.25
                )
            else:
                chance = game.config["cat_generation"]["base_permanent_condition"] + 10
            if not int(random() * chance):
                possible_conditions = []
                for condition in PERMANENT:
                    if (kit or litter) and PERMANENT[condition]["congenital"] not in [
                        "always",
                        "sometimes",
                    ]:
                        continue
                    # next part ensures that a kit won't get a condition that takes too long to reveal
                    age = new_cat.moons
                    leeway = 5 - (PERMANENT[condition]["moons_until"] + 1)
                    if age > leeway:
                        continue
                    possible_conditions.append(condition)

                if possible_conditions:
                    chosen_condition = choice(possible_conditions)
                    born_with = False
                    if PERMANENT[chosen_condition]["congenital"] in [
                        "always",
                        "sometimes",
                    ]:
                        born_with = True

                    new_cat.get_permanent_condition(chosen_condition, born_with)
                    if (
                            new_cat.permanent_condition[chosen_condition]["moons_until"]
                            == 0
                    ):
                        new_cat.permanent_condition[chosen_condition][
                            "moons_until"
                        ] = -2

                    # assign scars
                    if chosen_condition in ["lost a leg", "born without a leg"]:
                        new_cat.pelt.scars.append("NOPAW")
                    elif chosen_condition in ["lost their tail", "born without a tail"]:
                        new_cat.pelt.scars.append("NOTAIL")

        if outside:
            new_cat.outside = True
        if not alive:
            new_cat.die()

        # newbie thought
        new_cat.thought = thought

        # and they exist now
        created_cats.append(new_cat)
        game.clan.add_cat(new_cat)
        history = History()
        history.add_beginning(new_cat)

        # create relationships
        new_cat.create_relationships_new_cat()
        # Note - we always update inheritance after the cats are generated, to
        # allow us to add parents.
        # new_cat.create_inheritance_new_cat()

    return created_cats


# ---------------------------------------------------------------------------- #
#                             Cat Relationships                                #
# ---------------------------------------------------------------------------- #


def get_highest_romantic_relation(
        relationships, exclude_mate=False, potential_mate=False
):
    """Returns the relationship with the highest romantic value."""
    max_love_value = 0
    current_max_relationship = None
    for rel in relationships:
        if rel.romantic_love < 0:
            continue
        if exclude_mate and rel.cat_from.ID in rel.cat_to.mate:
            continue
        if potential_mate and not rel.cat_to.is_potential_mate(
                rel.cat_from, for_love_interest=True
        ):
            continue
        if rel.romantic_love > max_love_value:
            current_max_relationship = rel
            max_love_value = rel.romantic_love

    return current_max_relationship


def check_relationship_value(cat_from, cat_to, rel_value=None):
    """
    returns the value of the rel_value param given
    :param cat_from: the cat who is having the feelings
    :param cat_to: the cat that the feelings are directed towards
    :param rel_value: the relationship value that you're looking for,
    options are: romantic, platonic, dislike, admiration, comfortable, jealousy, trust
    """
    if cat_to.ID in cat_from.relationships:
        relationship = cat_from.relationships[cat_to.ID]
    else:
        relationship = cat_from.create_one_relationship(cat_to)

    if rel_value == "romantic":
        return relationship.romantic_love
    elif rel_value == "platonic":
        return relationship.platonic_like
    elif rel_value == "dislike":
        return relationship.dislike
    elif rel_value == "admiration":
        return relationship.admiration
    elif rel_value == "comfortable":
        return relationship.comfortable
    elif rel_value == "jealousy":
        return relationship.jealousy
    elif rel_value == "trust":
        return relationship.trust


def get_personality_compatibility(cat1, cat2):
    """Returns:
    True - if personalities have a positive compatibility
    False - if personalities have a negative compatibility
    None - if personalities have a neutral compatibility
    """
    personality1 = cat1.personality.trait
    personality2 = cat2.personality.trait

    if personality1 == personality2:
        if personality1 is None:
            return None
        return True

    lawfulness_diff = abs(cat1.personality.lawfulness - cat2.personality.lawfulness)
    sociability_diff = abs(cat1.personality.sociability - cat2.personality.sociability)
    aggression_diff = abs(cat1.personality.aggression - cat2.personality.aggression)
    stability_diff = abs(cat1.personality.stability - cat2.personality.stability)
    list_of_differences = [
        lawfulness_diff,
        sociability_diff,
        aggression_diff,
        stability_diff,
    ]

    running_total = 0
    for x in list_of_differences:
        if x <= 4:
            running_total += 1
        elif x >= 6:
            running_total -= 1

    if running_total >= 2:
        return True
    if running_total <= -2:
        return False

    return None


def get_cats_of_romantic_interest(cat):
    """Returns a list of cats, those cats are love interest of the given cat"""
    cats = []
    for inter_cat in cat.all_cats.values():
        if inter_cat.dead or inter_cat.outside or inter_cat.exiled:
            continue
        if inter_cat.ID == cat.ID:
            continue

        if inter_cat.ID not in cat.relationships:
            cat.create_one_relationship(inter_cat)
            if cat.ID not in inter_cat.relationships:
                inter_cat.create_one_relationship(cat)
            continue

        # Extra check to ensure they are potential mates
        if (
                inter_cat.is_potential_mate(cat, for_love_interest=True)
                and cat.relationships[inter_cat.ID].romantic_love > 0
        ):
            cats.append(inter_cat)
    return cats


def get_amount_of_cats_with_relation_value_towards(cat, value, all_cats):
    """
    Looks how many cats have the certain value
    :param cat: cat in question
    :param value: value which has to be reached
    :param all_cats: list of cats which has to be checked
    """

    # collect all true or false if the value is reached for the cat or not
    # later count or sum can be used to get the amount of cats
    # this will be handled like this, because it is easier / shorter to check
    relation_dict = {
        "romantic_love": [],
        "platonic_like": [],
        "dislike": [],
        "admiration": [],
        "comfortable": [],
        "jealousy": [],
        "trust": [],
    }

    for inter_cat in all_cats:
        if cat.ID in inter_cat.relationships:
            relation = inter_cat.relationships[cat.ID]
        else:
            continue

        relation_dict["romantic_love"].append(relation.romantic_love >= value)
        relation_dict["platonic_like"].append(relation.platonic_like >= value)
        relation_dict["dislike"].append(relation.dislike >= value)
        relation_dict["admiration"].append(relation.admiration >= value)
        relation_dict["comfortable"].append(relation.comfortable >= value)
        relation_dict["jealousy"].append(relation.jealousy >= value)
        relation_dict["trust"].append(relation.trust >= value)

    return_dict = {
        "romantic_love": sum(relation_dict["romantic_love"]),
        "platonic_like": sum(relation_dict["platonic_like"]),
        "dislike": sum(relation_dict["dislike"]),
        "admiration": sum(relation_dict["admiration"]),
        "comfortable": sum(relation_dict["comfortable"]),
        "jealousy": sum(relation_dict["jealousy"]),
        "trust": sum(relation_dict["trust"]),
    }

    return return_dict


def filter_relationship_type(
        group: list, filter_types: List[str], event_id: str = None, patrol_leader=None
):
    """
    filters for specific types of relationships between groups of cat objects, returns bool
    :param list[Cat] group: the group of cats to be tested (make sure they're in the correct order (i.e. if testing for
    parent/child, the cat being tested as parent must be index 0)
    :param list[str] filter_types: the relationship types to check for. possible types: "siblings", "mates",
    "mates_with_pl" (PATROL ONLY), "not_mates", "parent/child", "child/parent", "mentor/app", "app/mentor",
    (following tags check if value is over given int) "romantic_int", "platonic_int", "dislike_int", "comfortable_int",
    "jealousy_int", "trust_int"
    :param str event_id: if the event has an ID, include it here
    :param Cat patrol_leader: if you are testing a patrol, ensure you include the self.patrol_leader here
    """
    # keeping this list here just for quick reference of what tags are handled here
    possible_rel_types = [
        "siblings",
        "mates",
        "mates_with_pl",
        "not_mates",
        "parent/child",
        "child/parent",
        "mentor/app",
        "app/mentor",
    ]

    possible_value_types = [
        "romantic",
        "platonic",
        "dislike",
        "comfortable",
        "jealousy",
        "trust",
        "admiration",
    ]

    if "siblings" in filter_types:
        test_cat = group[0]
        testing_cats = [cat for cat in group if cat.ID != test_cat.ID]

        siblings = [test_cat.is_sibling(inter_cat) for inter_cat in testing_cats]
        if not all(siblings):
            return False

    if "mates" in filter_types:
        # first test if more than one cat
        if len(group) == 1:
            return False

        # then if cats don't have the needed number of mates
        if not all(len(i.mate) >= (len(group) - 1) for i in group):
            return False

        # Now the expensive test.  We have to see if everone is mates with each other
        # Hopefully the cheaper tests mean this is only needed on events with a small number of cats
        for x in combinations(group, 2):
            if x[0].ID not in x[1].mate:
                return False

    # check if all cats are mates with p_l (they do not have to be mates with each other)
    if "mates_with_pl" in filter_types:
        # First test if there is more than one cat
        if len(group) == 1:
            return False

        # Check each cat to see if it is mates with the patrol leader
        for cat in group:
            if cat.ID == patrol_leader.ID:
                continue
            if cat.ID not in patrol_leader.mate:
                return False

    # Check if all cats are not mates
    if "not_mates" in filter_types:
        # opposite of mate check
        for x in combinations(group, 2):
            if x[0].ID in x[1].mate:
                return False

    # Check if the cats are in a parent/child relationship
    if "parent/child" in filter_types:
        if patrol_leader:
            if patrol_leader in group:
                group.remove(patrol_leader)
            group.insert(0, patrol_leader)
        # It should be exactly two cats for a "parent/child" event
        if len(group) != 2:
            return False
        # test for parentage
        if not group[0].is_parent(group[1]):
            return False

    if "child/parent" in filter_types:
        if patrol_leader:
            if patrol_leader in group:
                group.remove(patrol_leader)
            group.insert(0, patrol_leader)
        # It should be exactly two cats for a "parent/child" event
        if len(group) != 2:
            return False
        # test for parentage
        if not group[1].is_parent(group[0]):
            return False

    if "mentor/app" in filter_types:
        if patrol_leader:
            if patrol_leader in group:
                group.remove(patrol_leader)
            group.insert(0, patrol_leader)
        # It should be exactly two cats for a "parent/child" event
        if len(group) != 2:
            return False
        # test for parentage
        if not group[1].ID in group[0].apprentice:
            return False

    if "app/mentor" in filter_types:
        if patrol_leader:
            if patrol_leader in group:
                group.remove(patrol_leader)
            group.insert(0, patrol_leader)
        # It should be exactly two cats for a "parent/child" event
        if len(group) != 2:
            return False
        # test for parentage
        if not group[0].ID in group[1].apprentice:
            return False

    # Filtering relationship values
    break_loop = False
    for v_type in possible_value_types:
        # first get all tags for current value types
        tags = [constraint for constraint in filter_types if v_type in constraint]

        # If there is not a tag for the current value type, check next one
        if len(tags) == 0:
            continue

            # there should be only one value constraint for each value type
        elif len(tags) > 1:
            print(
                f"ERROR: event {event_id} has multiple relationship constraints for the value {v_type}."
            )
            break_loop = True
            break

        # try to extract the value/threshold from the text
        try:
            threshold = int(tags[0].split("_")[1])
        except:
            print(
                f"ERROR: event {event_id} with the relationship constraint for the value does not {v_type} follow the formatting guidelines."
            )
            break_loop = True
            break

        if threshold > 100:
            print(
                f"ERROR: event {event_id} has a relationship constraint for the value {v_type}, which is higher than the max value of a relationship."
            )
            break_loop = True
            break

        if threshold <= 0:
            print(
                f"ERROR: event {event_id} has a relationship constraint for the value {v_type}, which is lower than the min value of a relationship or 0."
            )
            break_loop = True
            break

        # each cat has to have relationships with this relationship value above the threshold
        fulfilled = True
        for inter_cat in group:
            rel_above_threshold = []
            group_ids = [cat.ID for cat in group]
            relevant_relationships = list(
                filter(
                    lambda rel: rel.cat_to.ID in group_ids
                                and rel.cat_to.ID != inter_cat.ID,
                    list(inter_cat.relationships.values()),
                )
            )

            # get the relationships depending on the current value type + threshold
            if v_type == "romantic":
                rel_above_threshold = [
                    i for i in relevant_relationships if i.romantic_love >= threshold
                ]
            elif v_type == "platonic":
                rel_above_threshold = [
                    i for i in relevant_relationships if i.platonic_like >= threshold
                ]
            elif v_type == "dislike":
                rel_above_threshold = [
                    i for i in relevant_relationships if i.dislike >= threshold
                ]
            elif v_type == "comfortable":
                rel_above_threshold = [
                    i for i in relevant_relationships if i.comfortable >= threshold
                ]
            elif v_type == "jealousy":
                rel_above_threshold = [
                    i for i in relevant_relationships if i.jealousy >= threshold
                ]
            elif v_type == "trust":
                rel_above_threshold = [
                    i for i in relevant_relationships if i.trust >= threshold
                ]
            elif v_type == "admiration":
                rel_above_threshold = [
                    i for i in relevant_relationships if i.admiration >= threshold
                ]

            # if the lengths are not equal, one cat has not the relationship value which is needed to another cat of
            # the event
            if len(rel_above_threshold) + 1 != len(group):
                fulfilled = False
                break

        if not fulfilled:
            break_loop = True
            break

    # if break is used in the loop, the condition are not fulfilled
    # and this event should not be added to the filtered list
    if break_loop:
        return False

    return True


def gather_cat_objects(
        Cat, abbr_list: List[str], event, stat_cat=None, extra_cat=None
) -> list:
    """
    gathers cat objects from list of abbreviations used within an event format block
    :param Cat Cat: Cat class
    :param list[str] abbr_list: The list of abbreviations, supports "m_c", "r_c", "p_l", "s_c", "app1", "app2", "clan",
    "some_clan", "patrol", "multi", "n_c{index}"
    :param event: the controlling class of the event (e.g. Patrol, HandleShortEvents), default None
    :param Cat stat_cat: if passing the Patrol class, must include stat_cat separately
    :param Cat extra_cat: if not passing an event class, include the single affected cat object here. If you are not
    passing a full event class, then be aware that you can only include "m_c" as a cat abbreviation in your rel block.
    The other cat abbreviations will not work.
    :return: list of cat objects
    """
    out_set = set()

    for abbr in abbr_list:
        if abbr == "m_c":
            if extra_cat:
                out_set.add(extra_cat)
            else:
                out_set.add(event.main_cat)
        if abbr == "r_c":
            out_set.add(event.random_cat)
        elif abbr == "p_l":
            out_set.add(event.patrol_leader)
        elif abbr == "s_c":
            out_set.add(stat_cat)
        elif abbr == "app1" and len(event.patrol_apprentices) >= 1:
            out_set.add(event.patrol_apprentices[0])
        elif abbr == "app2" and len(event.patrol_apprentices) >= 2:
            out_set.add(event.patrol_apprentices[1])
        elif abbr == "clan":
            out_set.update(
                [x for x in Cat.all_cats_list if not (x.dead or x.outside or x.exiled)]
            )
        elif abbr == "some_clan":  # 1 / 8 of clan cats are affected
            clan_cats = [
                x for x in Cat.all_cats_list if not (x.dead or x.outside or x.exiled)
            ]
            out_set.update(
                sample(clan_cats, randint(1, max(1, round(len(clan_cats) / 8))))
            )
        elif abbr == "patrol":
            out_set.update(event.patrol_cats)
        elif abbr == "multi":
            cat_num = randint(1, max(1, len(event.patrol_cats) - 1))
            out_set.update(sample(event.patrol_cats, cat_num))
        elif re.match(r"n_c:[0-9]+", abbr):
            index = re.match(r"n_c:([0-9]+)", abbr).group(1)
            index = int(index)
            if index < len(event.new_cats):
                out_set.update(event.new_cats[index])

    return list(out_set)


def unpack_rel_block(
        Cat, relationship_effects: List[dict], event=None, stat_cat=None, extra_cat=None
):
    """
    Unpacks the info from the relationship effect block used in patrol and moon events, then adjusts rel values
    accordingly.

    :param Cat Cat: Cat class
    :param list[dict] relationship_effects: the relationship effect block
    :param event: the controlling class of the event (e.g. Patrol, HandleShortEvents), default None
    :param Cat stat_cat: if passing the Patrol class, must include stat_cat separately
    :param Cat extra_cat: if not passing an event class, include the single affected cat object here. If you are not passing a full event class, then be aware that you can only include "m_c" as a cat abbreviation in your rel block.  The other cat abbreviations will not work.
    """
    possible_values = (
        "romantic",
        "platonic",
        "dislike",
        "comfort",
        "jealous",
        "trust",
        "respect",
    )

    for block in relationship_effects:
        cats_from = block.get("cats_from", [])
        cats_to = block.get("cats_to", [])
        amount = block.get("amount")
        values = [x for x in block.get("values", ()) if x in possible_values]

        # Gather actual cat objects:
        cats_from_ob = gather_cat_objects(Cat, cats_from, event, stat_cat, extra_cat)
        cats_to_ob = gather_cat_objects(Cat, cats_to, event, stat_cat, extra_cat)

        # Remove any "None" that might have snuck in
        if None in cats_from_ob:
            cats_from_ob.remove(None)
        if None in cats_to_ob:
            cats_to_ob.remove(None)

        # Check to see if value block
        if not (cats_to_ob and cats_from_ob and values and isinstance(amount, int)):
            print(f"Relationship block incorrectly formatted: {block}")
            continue

        positive = False

        # grabbing values
        romantic_love = 0
        platonic_like = 0
        dislike = 0
        comfortable = 0
        jealousy = 0
        admiration = 0
        trust = 0
        if "romantic" in values:
            romantic_love = amount
            if amount > 0:
                positive = True
        if "platonic" in values:
            platonic_like = amount
            if amount > 0:
                positive = True
        if "dislike" in values:
            dislike = amount
            if amount < 0:
                positive = True
        if "comfort" in values:
            comfortable = amount
            if amount > 0:
                positive = True
        if "jealous" in values:
            jealousy = amount
            if amount < 0:
                positive = True
        if "trust" in values:
            trust = amount
            if amount > 0:
                positive = True
        if "respect" in values:
            admiration = amount
            if amount > 0:
                positive = True

        if positive:
            effect = f" (positive effect)"
        else:
            effect = f" (negative effect)"

        # Get log
        log1 = None
        log2 = None
        if block.get("log"):
            log = block.get("log")
            if isinstance(log, str):
                log1 = log
            elif isinstance(log, list):
                if len(log) >= 2:
                    log1 = log[0]
                    log2 = log[1]
                elif len(log) == 1:
                    log1 = log[0]
            else:
                print(f"something is wrong with relationship log: {log}")

        if not log1:
            if hasattr(event, "text"):
                try:
                    log1 = event.text + effect
                except AttributeError:
                    print(
                        f"WARNING: event changed relationships but did not create a relationship log"
                    )
            else:
                log1 = "These cats recently interacted." + effect
        if not log2:
            if hasattr(event, "text"):
                try:
                    log2 = event.text + effect
                except AttributeError:
                    print(
                        f"WARNING: event changed relationships but did not create a relationship log"
                    )
            else:
                log2 = f"These cats recently interacted." + effect

        change_relationship_values(
            cats_to_ob,
            cats_from_ob,
            romantic_love,
            platonic_like,
            dislike,
            admiration,
            comfortable,
            jealousy,
            trust,
            log=log1,
        )

        if block.get("mutual"):
            change_relationship_values(
                cats_from_ob,
                cats_to_ob,
                romantic_love,
                platonic_like,
                dislike,
                admiration,
                comfortable,
                jealousy,
                trust,
                log=log2,
            )


def change_relationship_values(
        cats_to: list,
        cats_from: list,
        romantic_love: int = 0,
        platonic_like: int = 0,
        dislike: int = 0,
        admiration: int = 0,
        comfortable: int = 0,
        jealousy: int = 0,
        trust: int = 0,
        auto_romance: bool = False,
        log: str = None,
):
    """
    changes relationship values according to the parameters.

    :param list[Cat] cats_from: list of cat objects whose rel values will be affected
    (e.g. cat_from loses trust in cat_to)
    :param list[Cat] cats_to: list of cats objects who are the target of that rel value
    (e.g. cat_from loses trust in cat_to)
    :param int romantic_love: amount to change romantic, default 0
    :param int platonic_like: amount to change platonic, default 0
    :param int dislike: amount to change dislike, default 0
    :param int admiration: amount to change admiration (respect), default 0
    :param int comfortable: amount to change comfort, default 0
    :param int jealousy: amount to change jealousy, default 0
    :param int trust: amount to change trust, default 0
    :param bool auto_romance: if the cat_from already has romantic value with cat_to, then the platonic_like param value
    will also be applied to romantic, default False
    :param str log: the string to append to the relationship log of cats involved
    """

    # This is just for test prints - DON'T DELETE - you can use this to test if relationships are changing
    """changed = False
    if romantic_love == 0 and platonic_like == 0 and dislike == 0 and admiration == 0 and \
            comfortable == 0 and jealousy == 0 and trust == 0:
        changed = False
    else:
        changed = True"""

    # pick out the correct cats
    for single_cat_from in cats_from:
        for single_cat_to in cats_to:

            # make sure we aren't trying to change a cat's relationship with themself
            if single_cat_from == single_cat_to:
                continue

            # if the cats don't know each other, start a new relationship
            if single_cat_to.ID not in single_cat_from.relationships:
                single_cat_from.create_one_relationship(single_cat_to)

            rel = single_cat_from.relationships[single_cat_to.ID]

            # here we just double-check that the cats are allowed to be romantic with each other
            if (
                    single_cat_from.is_potential_mate(single_cat_to, for_love_interest=True)
                    or single_cat_to.ID in single_cat_from.mate
            ):
                # if cat already has romantic feelings then automatically increase romantic feelings
                # when platonic feelings would increase
                if rel.romantic_love > 0 and auto_romance:
                    romantic_love = platonic_like

                # now gain the romance
                rel.romantic_love += romantic_love

            # gain other rel values
            rel.platonic_like += platonic_like
            rel.dislike += dislike
            rel.admiration += admiration
            rel.comfortable += comfortable
            rel.jealousy += jealousy
            rel.trust += trust

            # for testing purposes - DON'T DELETE - you can use this to test if relationships are changing
            """
            print(str(single_cat_from.name) + " gained relationship with " + str(rel.cat_to.name) + ": " +
                  "Romantic: " + str(romantic_love) +
                  " /Platonic: " + str(platonic_like) +
                  " /Dislike: " + str(dislike) +
                  " /Respect: " + str(admiration) +
                  " /Comfort: " + str(comfortable) +
                  " /Jealousy: " + str(jealousy) +
                  " /Trust: " + str(trust)) if changed else print("No relationship change")"""

            if log and isinstance(log, str):
                if single_cat_to.moons <= 1:
                    log_text = (
                            log
                            + f"- {single_cat_to.name} was {single_cat_to.moons} moon old"
                    )
                    if log_text not in rel.log:
                        rel.log.append(log_text)
                else:
                    log_text = (
                            log
                            + f"- {single_cat_to.name} was {single_cat_to.moons} moons old"
                    )
                    if log_text not in rel.log:
                        rel.log.append(log_text)


# ---------------------------------------------------------------------------- #
#                               Text Adjust                                    #
# ---------------------------------------------------------------------------- #


def get_leader_life_notice() -> str:
    """
    Returns a string specifying how many lives the leader has left or notifying of the leader's full death
    """
    text = ""

    lives = game.clan.leader_lives

    if lives > 0:
        text = f"The leader has {int(lives)} lives left."
    elif lives <= 0:
        if game.clan.instructor.df is False:
            text = "The leader has no lives left and has travelled to StarClan."
        else:
            text = "The leader has no lives left and has travelled to the Dark Forest."

    return text


def get_other_clan_relation(relation):
    """
    converts int value into string relation and returns string: "hostile", "neutral", or "ally"
    :param relation: the other_clan.relations value
    """

    if int(relation) >= 17:
        return "ally"
    elif 7 < int(relation) < 17:
        return "neutral"
    elif int(relation) <= 7:
        return "hostile"


def pronoun_repl(m, cat_pronouns_dict, raise_exception=False):
    """Helper function for add_pronouns. If raise_exception is
    False, any error in pronoun formatting will not raise an
    exception, and will use a simple replacement "error" """

    # Add protection about the "insert" sometimes used
    if m.group(0) == "{insert}":
        return m.group(0)

    inner_details = m.group(1).split("/")

    try:
        d = cat_pronouns_dict[inner_details[1]][1]
        if inner_details[0].upper() == "PRONOUN":
            pro = d[inner_details[2]]
            if inner_details[-1] == "CAP":
                pro = pro.capitalize()
            return pro
        elif inner_details[0].upper() == "VERB":
            return inner_details[d["conju"] + 1]

        if raise_exception:
            raise KeyError(
                f"Pronoun tag: {m.group(1)} is not properly"
                "indicated as a PRONOUN or VERB tag."
            )

        print("Failed to find pronoun:", m.group(1))
        return "error1"
    except (KeyError, IndexError) as e:
        if raise_exception:
            raise

        logger.exception("Failed to find pronoun: " + m.group(1))
        print("Failed to find pronoun:", m.group(1))
        return "error2"


def name_repl(m, cat_dict):
    """Name replacement"""
    return cat_dict[m.group(0)][0]


def process_text(text, cat_dict, raise_exception=False):
    """Add the correct name and pronouns into a string."""
    adjust_text = re.sub(
        r"\{(.*?)\}", lambda x: pronoun_repl(x, cat_dict, raise_exception), text
    )

    name_patterns = [r"(?<!\{)" + re.escape(l) + r"(?!\})" for l in cat_dict]
    adjust_text = re.sub(
        "|".join(name_patterns), lambda x: name_repl(x, cat_dict), adjust_text
    )
    return adjust_text


def adjust_list_text(list_of_items) -> str:
    """
    returns the list in correct grammar format (i.e. item1, item2, item3 and item4)
    this works with any number of items
    :param list_of_items: the list of items you want converted
    :return: the new string
    """
    if len(list_of_items) == 1:
        insert = f"{list_of_items[0]}"
    elif len(list_of_items) == 2:
        insert = f"{list_of_items[0]} and {list_of_items[1]}"
    else:
        item_line = ", ".join(list_of_items[:-1])
        insert = f"{item_line}, and {list_of_items[-1]}"

    return insert


def adjust_prey_abbr(patrol_text):
    """
    checks for prey abbreviations and returns adjusted text
    """
    for abbr in PREY_LISTS["abbreviations"]:
        if abbr in patrol_text:
            chosen_list = PREY_LISTS["abbreviations"].get(abbr)
            chosen_list = PREY_LISTS[chosen_list]
            prey = choice(chosen_list)
            patrol_text = patrol_text.replace(abbr, prey)

    return patrol_text


def get_special_snippet_list(
        chosen_list, amount, sense_groups=None, return_string=True
):
    """
    function to grab items from various lists in snippet_collections.json
    list options are:
    -prophecy_list - sense_groups = sight, sound, smell, emotional, touch
    -omen_list - sense_groups = sight, sound, smell, emotional, touch
    -clair_list  - sense_groups = sound, smell, emotional, touch, taste
    -dream_list (this list doesn't have sense_groups)
    -story_list (this list doesn't have sense_groups)
    :param chosen_list: pick which list you want to grab from
    :param amount: the amount of items you want the returned list to contain
    :param sense_groups: list which senses you want the snippets to correspond with:
     "touch", "sight", "emotional", "sound", "smell" are the options. Default is None, if left as this then all senses
     will be included (if the list doesn't have sense categories, then leave as None)
    :param return_string: if True then the function will format the snippet list with appropriate commas and 'ands'.
    This will work with any number of items. If set to True, then the function will return a string instead of a list.
    (i.e. ["hate", "fear", "dread"] becomes "hate, fear, and dread") - Default is True
    :return: a list of the chosen items from chosen_list or a formatted string if format is True
    """
    biome = game.clan.biome.casefold()

    # these lists don't get sense specific snippets, so is handled first
    if chosen_list in ["dream_list", "story_list"]:

        if (
                chosen_list == "story_list"
        ):  # story list has some biome specific things to collect
            snippets = SNIPPETS[chosen_list]["general"]
            snippets.extend(SNIPPETS[chosen_list][biome])
        elif (
                chosen_list == "clair_list"
        ):  # the clair list also pulls from the dream list
            snippets = SNIPPETS[chosen_list]
            snippets.extend(SNIPPETS["dream_list"])
        else:  # the dream list just gets the one
            snippets = SNIPPETS[chosen_list]

    else:
        # if no sense groups were specified, use all of them
        if not sense_groups:
            if chosen_list == "clair_list":
                sense_groups = ["taste", "sound", "smell", "emotional", "touch"]
            else:
                sense_groups = ["sight", "sound", "smell", "emotional", "touch"]

        # find the correct lists and compile them
        snippets = []
        for sense in sense_groups:
            snippet_group = SNIPPETS[chosen_list][sense]
            snippets.extend(snippet_group["general"])
            snippets.extend(snippet_group[biome])

    # now choose a unique snippet from each snip list
    unique_snippets = []
    for snip_list in snippets:
        unique_snippets.append(choice(snip_list))

    # pick out our final snippets
    final_snippets = sample(unique_snippets, k=amount)

    if return_string:
        text = adjust_list_text(final_snippets)
        return text
    else:
        return final_snippets


def find_special_list_types(text):
    """
    purely to identify which senses are being called for by a snippet abbreviation
    returns adjusted text, sense list, and list type
    """
    senses = []
    if "omen_list" in text:
        list_type = "omen_list"
    elif "prophecy_list" in text:
        list_type = "prophecy_list"
    elif "dream_list" in text:
        list_type = "dream_list"
    elif "clair_list" in text:
        list_type = "clair_list"
    elif "story_list" in text:
        list_type = "story_list"
    else:
        return text, None, None

    if "_sight" in text:
        senses.append("sight")
        text = text.replace("_sight", "")
    if "_sound" in text:
        senses.append("sound")
        text = text.replace("_sight", "")
    if "_smell" in text:
        text = text.replace("_smell", "")
        senses.append("smell")
    if "_emotional" in text:
        text = text.replace("_emotional", "")
        senses.append("emotional")
    if "_touch" in text:
        text = text.replace("_touch", "")
        senses.append("touch")
    if "_taste" in text:
        text = text.replace("_taste", "")
        senses.append("taste")

    return text, senses, list_type


def history_text_adjust(text, other_clan_name, clan, other_cat_rc=None):
    """
    we want to handle history text on its own because it needs to preserve the pronoun tags and cat abbreviations.
    this is so that future pronoun changes or name changes will continue to be reflected in history
    """
    vowels = ["A", "E", "I", "O", "U"]

    if "o_c_n" in text:
        pos = 0
        for x in range(text.count("o_c_n")):
            if "o_c_n" in text:
                for y in vowels:
                    if str(other_clan_name).startswith(y):
                        modify = text.split()
                        if "o_c_n" in modify:
                            pos = modify.index("o_c_n")
                        if "o_c_n's" in modify:
                            pos = modify.index("o_c_n's")
                        if "o_c_n." in modify:
                            pos = modify.index("o_c_n.")
                        if modify[pos - 1] == "a":
                            modify.remove("a")
                            modify.insert(pos - 1, "an")
                        text = " ".join(modify)
                        break

<<<<<<< HEAD
        text = text.replace("o_c_n", str(other_clan_name) + "Clan")
=======
        text = text.replace('o_c_n', str(other_clan_name))
>>>>>>> 918d1bfa

    if "c_n" in text:
        text = text.replace("c_n", clan.name)
    if "r_c" in text and other_cat_rc:
        text = selective_replace(text, "r_c", str(other_cat_rc.name))
    return text


def selective_replace(text, pattern, replacement):
    i = 0
    while i < len(text):
        index = text.find(pattern, i)
        if index == -1:
            break
        start_brace = text.rfind("{", 0, index)
        end_brace = text.find("}", index)
        if start_brace != -1 and end_brace != -1 and start_brace < index < end_brace:
            i = index + len(pattern)
        else:
            text = text[:index] + replacement + text[index + len(pattern):]
            i = index + len(replacement)

    return text


def ongoing_event_text_adjust(Cat, text, clan=None, other_clan_name=None):
    """
    This function is for adjusting the text of ongoing events
    :param Cat: the cat class
    :param text: the text to be adjusted
    :param clan: the name of the clan
    :param other_clan_name: the other Clan's name if another Clan is involved
    """
    cat_dict = {}
    if "lead_name" in text:
        kitty = Cat.fetch_cat(game.clan.leader)
        cat_dict["lead_name"] = (str(kitty.name), choice(kitty.pronouns))
    if "dep_name" in text:
        kitty = Cat.fetch_cat(game.clan.deputy)
        cat_dict["dep_name"] = (str(kitty.name), choice(kitty.pronouns))
    if "med_name" in text:
        kitty = choice(get_alive_status_cats(Cat, ["medicine cat"], working=True))
        cat_dict["med_name"] = (str(kitty.name), choice(kitty.pronouns))

    if cat_dict:
        text = process_text(text, cat_dict)

    if other_clan_name:
        text = text.replace("o_c_n", other_clan_name)
    if clan:
        clan_name = str(clan.name)
    else:
        if game.clan is None:
            clan_name = game.switches["clan_list"][0]
        else:
            clan_name = str(game.clan.name)

    text = text.replace("c_n", clan_name + "Clan")

    return text


def event_text_adjust(
        Cat,
        text,
        patrol_leader=None,
        main_cat=None,
        random_cat=None,
        stat_cat=None,
        victim_cat=None,
        patrol_cats: list = None,
        patrol_apprentices: list = None,
        new_cats: list = None,
        multi_cats: list = None,
        clan=None,
        other_clan=None,
        chosen_herb: str = None,
):
    """
    handles finding abbreviations in the text and replacing them appropriately, returns the adjusted text
    :param Cat Cat: always pass the Cat class
    :param str text: the text being adjusted
    :param Cat patrol_leader: Cat object for patrol_leader (p_l), if present
    :param Cat main_cat: Cat object for main_cat (m_c), if present
    :param Cat random_cat: Cat object for random_cat (r_c), if present
    :param Cat stat_cat: Cat object for stat_cat (s_c), if present
    :param Cat victim_cat: Cat object for victim_cat (mur_c), if present
    :param list[Cat] patrol_cats: List of Cat objects for cats in patrol, if present
    :param list[Cat] patrol_apprentices: List of Cat objects for patrol_apprentices (app#), if present
    :param list[Cat] new_cats: List of Cat objects for new_cats (n_c:index), if present
    :param list[Cat] multi_cats: List of Cat objects for multi_cat (multi_cat), if present
    :param Clan clan: pass game.clan
    :param OtherClan other_clan: OtherClan object for other_clan (o_c_n), if present
    :param str chosen_herb: string of chosen_herb (chosen_herb), if present
    """
    vowels = ["A", "E", "I", "O", "U"]
    if not text:
        text = "This should not appear, report as a bug please! Tried to adjust the text, but no text was provided."
        print("WARNING: Tried to adjust text, but no text was provided.")

    replace_dict = {}

    # main_cat
    if "m_c" in text:
        replace_dict["m_c"] = (str(main_cat.name), choice(main_cat.pronouns))

    # patrol_lead
    if "p_l" in text:
        replace_dict["p_l"] = (str(patrol_leader.name), choice(patrol_leader.pronouns))

    # random_cat
    if "r_c" in text:
        if random_cat:
            replace_dict["r_c"] = (str(random_cat.name), choice(random_cat.pronouns))

    # stat cat
    if "s_c" in text:
        if stat_cat:
            replace_dict["s_c"] = (str(stat_cat.name), choice(stat_cat.pronouns))

    # other_cats
    if patrol_cats:
        other_cats = [
            i
            for i in patrol_cats
            if i not in [patrol_leader, random_cat, patrol_apprentices]
        ]
        other_cat_abbr = ["o_c1", "o_c2", "o_c3", "o_c4"]
        for i, abbr in enumerate(other_cat_abbr):
            if abbr not in text:
                continue
            if len(other_cats) > i:
                replace_dict[abbr] = (
                    str(other_cats[i].name),
                    choice(other_cats[i].pronouns),
                )

    # patrol_apprentices
    app_abbr = ["app1", "app2", "app3", "app4", "app5", "app6"]
    for i, abbr in enumerate(app_abbr):
        if abbr not in text:
            continue
        if len(patrol_apprentices) > i:
            replace_dict[abbr] = (
                str(patrol_apprentices[i].name),
                choice(patrol_apprentices[i].pronouns),
            )

    # new_cats (include pre version)
    if "n_c" in text:
        for i, cat_list in enumerate(new_cats):
            if len(new_cats) > 1:
                pronoun = Cat.default_pronouns[0]  # They/them for multiple cats
            else:
                pronoun = choice(cat_list[0].pronouns)

            replace_dict[f"n_c:{i}"] = (str(cat_list[0].name), pronoun)
            replace_dict[f"n_c_pre:{i}"] = (str(cat_list[0].name.prefix), pronoun)

    # mur_c (murdered cat for reveals)
    if "mur_c" in text:
        replace_dict["mur_c"] = (str(victim_cat.name), choice(victim_cat.pronouns))

    # lead_name
    if "lead_name" in text:
        leader = Cat.fetch_cat(game.clan.leader)
        replace_dict["lead_name"] = (str(leader.name), choice(leader.pronouns))

    # dep_name
    if "dep_name" in text:
        deputy = Cat.fetch_cat(game.clan.deputy)
        replace_dict["dep_name"] = (str(deputy.name), choice(deputy.pronouns))

    # med_name
    if "med_name" in text:
        med = choice(get_alive_status_cats(Cat, ["medicine cat"], working=True))
        replace_dict["med_name"] = (str(med.name), choice(med.pronouns))

    # assign all names and pronouns
    if replace_dict:
        text = process_text(text, replace_dict)

    # multi_cat
    if "multi_cat" in text:
        name_list = []
        for _cat in multi_cats:
            name_list.append(str(_cat.name))
        list_text = adjust_list_text(name_list)
        text = text.replace("multi_cat", list_text)

    # other_clan_name
    if "o_c_n" in text:
        other_clan_name = other_clan.name
        pos = 0
        for x in range(text.count("o_c_n")):
            if "o_c_n" in text:
                for y in vowels:
                    if str(other_clan_name).startswith(y):
                        modify = text.split()
                        if "o_c_n" in modify:
                            pos = modify.index("o_c_n")
                        if "o_c_n's" in modify:
                            pos = modify.index("o_c_n's")
                        if "o_c_n." in modify:
                            pos = modify.index("o_c_n.")
                        if modify[pos - 1] == "a":
                            modify.remove("a")
                            modify.insert(pos - 1, "an")
                        text = " ".join(modify)
                        break

        text = text.replace("o_c_n", str(other_clan_name) + "Clan")

    # clan_name
    if "c_n" in text:
        try:
            clan_name = clan.name
        except AttributeError:
            clan_name = game.switches["clan_list"][0]

        pos = 0
        for x in range(text.count("c_n")):
            if "c_n" in text:
                for y in vowels:
                    if str(clan_name).startswith(y):
                        modify = text.split()
                        if "c_n" in modify:
                            pos = modify.index("c_n")
                        if "c_n's" in modify:
                            pos = modify.index("c_n's")
                        if "c_n." in modify:
                            pos = modify.index("c_n.")
                        if modify[pos - 1] == "a":
                            modify.remove("a")
                            modify.insert(pos - 1, "an")
                        text = " ".join(modify)
                        break

        text = text.replace("c_n", str(clan_name) + "Clan")

    # prey lists
    text = adjust_prey_abbr(text)

    # special lists
    text, senses, list_type = find_special_list_types(text)
    if list_type:
        sign_list = get_special_snippet_list(
            list_type, amount=randint(1, 3), sense_groups=senses
        )
        text = text.replace(list_type, str(sign_list))

    # acc_plural (only works for main_cat's acc)
    if "acc_plural" in text:
        text = text.replace(
            "acc_plural", str(ACC_DISPLAY[main_cat.pelt.accessory]["plural"])
        )

    # acc_singular (only works for main_cat's acc)
    if "acc_singular" in text:
        text = text.replace(
            "acc_singular", str(ACC_DISPLAY[main_cat.pelt.accessory]["singular"])
        )

    if "given_herb" in text:
        if "_" in chosen_herb:
            chosen_herb = chosen_herb.replace("_", " ")
        text = text.replace("given_herb", str(chosen_herb))

    return text


def leader_ceremony_text_adjust(
        Cat,
        text,
        leader,
        life_giver=None,
        virtue=None,
        extra_lives=None,
):
    """
    used to adjust the text for leader ceremonies
    """
    replace_dict = {
        "m_c_star": (str(leader.name.prefix + "star"), choice(leader.pronouns)),
        "m_c": (str(leader.name.prefix + leader.name.suffix), choice(leader.pronouns)),
    }

    if life_giver:
        replace_dict["r_c"] = (
            str(Cat.fetch_cat(life_giver).name),
            choice(Cat.fetch_cat(life_giver).pronouns),
        )

    text = process_text(text, replace_dict)

    if virtue:
        virtue = process_text(virtue, replace_dict)
        text = text.replace("[virtue]", virtue)

    if extra_lives:
        text = text.replace("[life_num]", str(extra_lives))

    text = text.replace("c_n", str(game.clan.name) + "Clan")

    return text


def ceremony_text_adjust(
        Cat,
        text,
        cat,
        old_name=None,
        dead_mentor=None,
        mentor=None,
        previous_alive_mentor=None,
        random_honor=None,
        living_parents=(),
        dead_parents=(),
):
    clanname = str(game.clan.name + "Clan")

    random_honor = random_honor
    random_living_parent = None
    random_dead_parent = None

    adjust_text = text

    cat_dict = {
        "m_c": (
            (str(cat.name), choice(cat.pronouns)) if cat else ("cat_placeholder", None)
        ),
        "(mentor)": (
            (str(mentor.name), choice(mentor.pronouns))
            if mentor
            else ("mentor_placeholder", None)
        ),
        "(deadmentor)": (
            (str(dead_mentor.name), choice(dead_mentor.pronouns))
            if dead_mentor
            else ("dead_mentor_name", None)
        ),
        "(previous_mentor)": (
            (str(previous_alive_mentor.name), choice(previous_alive_mentor.pronouns))
            if previous_alive_mentor
            else ("previous_mentor_name", None)
        ),
        "l_n": (
            (str(game.clan.leader.name), choice(game.clan.leader.pronouns))
            if game.clan.leader
            else ("leader_name", None)
        ),
        "c_n": (clanname, None),
    }

    if old_name:
        cat_dict["(old_name)"] = (old_name, None)

    if random_honor:
        cat_dict["r_h"] = (random_honor, None)

    if "p1" in adjust_text and "p2" in adjust_text and len(living_parents) >= 2:
        cat_dict["p1"] = (
            str(living_parents[0].name),
            choice(living_parents[0].pronouns),
        )
        cat_dict["p2"] = (
            str(living_parents[1].name),
            choice(living_parents[1].pronouns),
        )
    elif living_parents:
        random_living_parent = choice(living_parents)
        cat_dict["p1"] = (
            str(random_living_parent.name),
            choice(random_living_parent.pronouns),
        )
        cat_dict["p2"] = (
            str(random_living_parent.name),
            choice(random_living_parent.pronouns),
        )

    if (
            "dead_par1" in adjust_text
            and "dead_par2" in adjust_text
            and len(dead_parents) >= 2
    ):
        cat_dict["dead_par1"] = (
            str(dead_parents[0].name),
            choice(dead_parents[0].pronouns),
        )
        cat_dict["dead_par2"] = (
            str(dead_parents[1].name),
            choice(dead_parents[1].pronouns),
        )
    elif dead_parents:
        random_dead_parent = choice(dead_parents)
        cat_dict["dead_par1"] = (
            str(random_dead_parent.name),
            choice(random_dead_parent.pronouns),
        )
        cat_dict["dead_par2"] = (
            str(random_dead_parent.name),
            choice(random_dead_parent.pronouns),
        )

    adjust_text = process_text(adjust_text, cat_dict)

    return adjust_text, random_living_parent, random_dead_parent


def shorten_text_to_fit(
        name, length_limit, font_size=None, font_type="resources/fonts/NotoSans-Medium.ttf"
):
    length_limit = (
        length_limit // 2 if not game.settings["fullscreen"] else length_limit
    )
    # Set the font size based on fullscreen settings if not provided
    # Text box objects are named by their fullscreen text size so it's easier to do it this way
    if font_size is None:
        font_size = 30
    font_size = font_size // 2 if not game.settings["fullscreen"] else font_size
    # Create the font object
    font = pygame.font.Font(font_type, font_size)

    # Add dynamic name lengths by checking the actual width of the text
    total_width = 0
    short_name = ""
    for index, character in enumerate(name):
        char_width = font.size(character)[0]
        ellipsis_width = font.size("...")[0]

        # Check if the current character is the last one and its width is less than or equal to ellipsis_width
        if index == len(name) - 1 and char_width <= ellipsis_width:
            short_name += character
        else:
            total_width += char_width
            if total_width + ellipsis_width > length_limit:
                break
            short_name += character

    # If the name was truncated, add '...'
    if len(short_name) < len(name):
        short_name += "..."

    return short_name


# ---------------------------------------------------------------------------- #
#                                    Sprites                                   #
# ---------------------------------------------------------------------------- #


def scale(rect):
    rect[0] = round(rect[0] / 1600 * screen_x) if rect[0] > 0 else rect[0]
    rect[1] = round(rect[1] / 1400 * screen_y) if rect[1] > 0 else rect[1]
    rect[2] = round(rect[2] / 1600 * screen_x) if rect[2] > 0 else rect[2]
    rect[3] = round(rect[3] / 1400 * screen_y) if rect[3] > 0 else rect[3]

    return rect


def scale_dimentions(dim):
    dim = list(dim)
    dim[0] = round(dim[0] / 1600 * screen_x) if dim[0] > 0 else dim[0]
    dim[1] = round(dim[1] / 1400 * screen_y) if dim[1] > 0 else dim[1]
    dim = tuple(dim)

    return dim


def update_sprite(cat):
    # First, check if the cat is faded.
    if cat.faded:
        # Don't update the sprite if the cat is faded.
        return

    # apply
    cat.sprite = generate_sprite(cat)
    # update class dictionary
    cat.all_cats[cat.ID] = cat


def clan_symbol_sprite(clan, return_string=False, force_light=False):
    """
    returns the clan symbol for the given clan_name, if no symbol exists then random symbol is chosen
    :param clan: the clan object
    :param return_string: default False, set True if the sprite name string is required rather than the sprite image
    :param force_light: Set true if you want this sprite to override the dark/light mode changes with the light sprite
    """
    clan_name = clan.name
    if clan.chosen_symbol:
        if return_string:
            return clan.chosen_symbol
        else:
            if game.settings["dark mode"] and not force_light:
                return sprites.dark_mode_symbol(
                    sprites.sprites[f"{clan.chosen_symbol}"]
                )
            else:
                return sprites.sprites[f"{clan.chosen_symbol}"]
    else:
        possible_sprites = []
        for sprite in sprites.clan_symbols:
            name = sprite.strip("1234567890")
            if f"symbol{clan_name.upper()}" == name:
                possible_sprites.append(sprite)
        if return_string:  # returns the str of the symbol
            if possible_sprites:
                return choice(possible_sprites)
            else:
                # give random symbol if no matching symbol exists
                print(
                    f"WARNING: attempted to return symbol string, but there's no clan symbol for {clan_name.upper()}.  Random symbol string returned."
                )
                return f"{choice(sprites.clan_symbols)}"

        # returns the actual sprite of the symbol
        if possible_sprites:
            if game.settings["dark mode"] and not force_light:
                return sprites.dark_mode_symbol(
                    sprites.sprites[choice(possible_sprites)]
                )
            else:
                return sprites.sprites[choice(possible_sprites)]
        else:
            # give random symbol if no matching symbol exists
            print(
                f"WARNING: attempted to return symbol sprite, but there's no clan symbol for {clan_name.upper()}.  Random symbol sprite returned."
            )
            return sprites.dark_mode_symbol(
                sprites.sprites[f"{choice(sprites.clan_symbols)}"]
            )


def generate_sprite(
        cat,
        life_state=None,
        scars_hidden=False,
        acc_hidden=False,
        always_living=False,
        no_not_working=False,
) -> pygame.Surface:
    """
    Generates the sprite for a cat, with optional arguments that will override certain things.

    :param life_state: sets the age life_stage of the cat, overriding the one set by its age. Set to string.
    :param scars_hidden: If True, doesn't display the cat's scars. If False, display cat scars.
    :param acc_hidden: If True, hide the accessory. If false, show the accessory.
    :param always_living: If True, always show the cat with living lineart
    :param no_not_working: If true, never use the not_working lineart.
                    If false, use the cat.not_working() to determine the no_working art.
    """

    if life_state is not None:
        age = life_state
    else:
        age = cat.age

    if always_living:
        dead = False
    else:
        dead = cat.dead

    # setting the cat_sprite (bc this makes things much easier)
    if (
            not no_not_working
            and cat.not_working()
            and age != "newborn"
            and game.config["cat_sprites"]["sick_sprites"]
    ):
        if age in ["kitten", "adolescent"]:
            cat_sprite = str(19)
        else:
            cat_sprite = str(18)
    elif cat.pelt.paralyzed and age != "newborn":
        if age in ["kitten", "adolescent"]:
            cat_sprite = str(17)
        else:
            if cat.pelt.length == "long":
                cat_sprite = str(16)
            else:
                cat_sprite = str(15)
    else:
        if age == "elder" and not game.config["fun"]["all_cats_are_newborn"]:
            age = "senior"

        if game.config["fun"]["all_cats_are_newborn"]:
            cat_sprite = str(cat.pelt.cat_sprites["newborn"])
        else:
            cat_sprite = str(cat.pelt.cat_sprites[age])

    new_sprite = pygame.Surface(
        (sprites.size, sprites.size), pygame.HWSURFACE | pygame.SRCALPHA
    )

    # generating the sprite
    try:
        if cat.pelt.name not in ["Tortie", "Calico"]:
            new_sprite.blit(
                sprites.sprites[
                    cat.pelt.get_sprites_name() + cat.pelt.colour + cat_sprite
                ],
                (0, 0),
            )
        else:
            # Base Coat
            new_sprite.blit(
                sprites.sprites[cat.pelt.tortiebase + cat.pelt.colour + cat_sprite],
                (0, 0),
            )

            # Create the patch image
            if cat.pelt.tortiepattern == "Single":
                tortie_pattern = "SingleColour"
            else:
                tortie_pattern = cat.pelt.tortiepattern

            patches = sprites.sprites[
                tortie_pattern + cat.pelt.tortiecolour + cat_sprite
            ].copy()
            patches.blit(
                sprites.sprites["tortiemask" + cat.pelt.pattern + cat_sprite],
                (0, 0),
                special_flags=pygame.BLEND_RGBA_MULT,
            )

            # Add patches onto cat.
            new_sprite.blit(patches, (0, 0))

        # TINTS
        if (
                cat.pelt.tint != "none"
                and cat.pelt.tint in sprites.cat_tints["tint_colours"]
        ):
            # Multiply with alpha does not work as you would expect - it just lowers the alpha of the
            # entire surface. To get around this, we first blit the tint onto a white background to dull it,
            # then blit the surface onto the sprite with pygame.BLEND_RGB_MULT
            tint = pygame.Surface((sprites.size, sprites.size)).convert_alpha()
            tint.fill(tuple(sprites.cat_tints["tint_colours"][cat.pelt.tint]))
            new_sprite.blit(tint, (0, 0), special_flags=pygame.BLEND_RGB_MULT)
        if (
                cat.pelt.tint != "none"
                and cat.pelt.tint in sprites.cat_tints["dilute_tint_colours"]
        ):
            tint = pygame.Surface((sprites.size, sprites.size)).convert_alpha()
            tint.fill(tuple(sprites.cat_tints["dilute_tint_colours"][cat.pelt.tint]))
            new_sprite.blit(tint, (0, 0), special_flags=pygame.BLEND_RGB_ADD)

        # draw white patches
        if cat.pelt.white_patches is not None:
            white_patches = sprites.sprites[
                "white" + cat.pelt.white_patches + cat_sprite
            ].copy()

            # Apply tint to white patches.
            if (
                    cat.pelt.white_patches_tint != "none"
                    and cat.pelt.white_patches_tint
                    in sprites.white_patches_tints["tint_colours"]
            ):
                tint = pygame.Surface((sprites.size, sprites.size)).convert_alpha()
                tint.fill(
                    tuple(
                        sprites.white_patches_tints["tint_colours"][
                            cat.pelt.white_patches_tint
                        ]
                    )
                )
                white_patches.blit(tint, (0, 0), special_flags=pygame.BLEND_RGB_MULT)

            new_sprite.blit(white_patches, (0, 0))

        # draw vit & points

        if cat.pelt.points:
            points = sprites.sprites["white" + cat.pelt.points + cat_sprite].copy()
            if (
                    cat.pelt.white_patches_tint != "none"
                    and cat.pelt.white_patches_tint
                    in sprites.white_patches_tints["tint_colours"]
            ):
                tint = pygame.Surface((sprites.size, sprites.size)).convert_alpha()
                tint.fill(
                    tuple(
                        sprites.white_patches_tints["tint_colours"][
                            cat.pelt.white_patches_tint
                        ]
                    )
                )
                points.blit(tint, (0, 0), special_flags=pygame.BLEND_RGB_MULT)
            new_sprite.blit(points, (0, 0))

        if cat.pelt.vitiligo:
            new_sprite.blit(
                sprites.sprites["white" + cat.pelt.vitiligo + cat_sprite], (0, 0)
            )

        # draw eyes & scars1
        eyes = sprites.sprites["eyes" + cat.pelt.eye_colour + cat_sprite].copy()
        if cat.pelt.eye_colour2 != None:
            eyes.blit(
                sprites.sprites["eyes2" + cat.pelt.eye_colour2 + cat_sprite], (0, 0)
            )
        new_sprite.blit(eyes, (0, 0))

        if not scars_hidden:
            for scar in cat.pelt.scars:
                if scar in cat.pelt.scars1:
                    new_sprite.blit(
                        sprites.sprites["scars" + scar + cat_sprite], (0, 0)
                    )
                if scar in cat.pelt.scars3:
                    new_sprite.blit(
                        sprites.sprites["scars" + scar + cat_sprite], (0, 0)
                    )

        # draw line art
        if game.settings["shaders"] and not dead:
            new_sprite.blit(
                sprites.sprites["shaders" + cat_sprite],
                (0, 0),
                special_flags=pygame.BLEND_RGB_MULT,
            )
            new_sprite.blit(sprites.sprites["lighting" + cat_sprite], (0, 0))

        if not dead:
            new_sprite.blit(sprites.sprites["lines" + cat_sprite], (0, 0))
        elif cat.df:
            new_sprite.blit(sprites.sprites["lineartdf" + cat_sprite], (0, 0))
        elif dead:
            new_sprite.blit(sprites.sprites["lineartdead" + cat_sprite], (0, 0))
        # draw skin and scars2
        blendmode = pygame.BLEND_RGBA_MIN
        new_sprite.blit(sprites.sprites["skin" + cat.pelt.skin + cat_sprite], (0, 0))

        if not scars_hidden:
            for scar in cat.pelt.scars:
                if scar in cat.pelt.scars2:
                    new_sprite.blit(
                        sprites.sprites["scars" + scar + cat_sprite],
                        (0, 0),
                        special_flags=blendmode,
                    )

        # draw accessories
        if not acc_hidden:
            if cat.pelt.accessory in cat.pelt.plant_accessories:
                new_sprite.blit(
                    sprites.sprites["acc_herbs" + cat.pelt.accessory + cat_sprite],
                    (0, 0),
                )
            elif cat.pelt.accessory in cat.pelt.wild_accessories:
                new_sprite.blit(
                    sprites.sprites["acc_wild" + cat.pelt.accessory + cat_sprite],
                    (0, 0),
                )
            elif cat.pelt.accessory in cat.pelt.collars:
                new_sprite.blit(
                    sprites.sprites["collars" + cat.pelt.accessory + cat_sprite], (0, 0)
                )

        # Apply fading fog
        if (
                cat.pelt.opacity <= 97
                and not cat.prevent_fading
                and game.clan.clan_settings["fading"]
                and dead
        ):

            stage = "0"
            if 80 >= cat.pelt.opacity > 45:
                # Stage 1
                stage = "1"
            elif cat.pelt.opacity <= 45:
                # Stage 2
                stage = "2"

            new_sprite.blit(
                sprites.sprites["fademask" + stage + cat_sprite],
                (0, 0),
                special_flags=pygame.BLEND_RGBA_MULT,
            )

            if cat.df:
                temp = sprites.sprites["fadedf" + stage + cat_sprite].copy()
                temp.blit(new_sprite, (0, 0))
                new_sprite = temp
            else:
                temp = sprites.sprites["fadestarclan" + stage + cat_sprite].copy()
                temp.blit(new_sprite, (0, 0))
                new_sprite = temp

        # reverse, if assigned so
        if cat.pelt.reverse:
            new_sprite = pygame.transform.flip(new_sprite, True, False)

    except (TypeError, KeyError):
        logger.exception("Failed to load sprite")

        # Placeholder image
        new_sprite = image_cache.load_image(
            f"sprites/error_placeholder.png"
        ).convert_alpha()

    return new_sprite


def apply_opacity(surface, opacity):
    for x in range(surface.get_width()):
        for y in range(surface.get_height()):
            pixel = list(surface.get_at((x, y)))
            pixel[3] = int(pixel[3] * opacity / 100)
            surface.set_at((x, y), tuple(pixel))
    return surface


# ---------------------------------------------------------------------------- #
#                                     OTHER                                    #
# ---------------------------------------------------------------------------- #


def chunks(L, n):
    return [L[x: x + n] for x in range(0, len(L), n)]


def is_iterable(y):
    try:
        0 in y
    except TypeError:
        return False


def get_text_box_theme(theme_name=""):
    """Updates the name of the theme based on dark or light mode"""
    if game.settings["dark mode"]:
        if theme_name == "":
            return "#default_dark"
        else:
            return theme_name + "_dark"
    else:
        if theme_name == "":
            return "#text_box"
        else:
            return theme_name


def quit(savesettings=False, clearevents=False):
    """
    Quits the game, avoids a bunch of repeated lines
    """
    if savesettings:
        game.save_settings()
    if clearevents:
        game.cur_events_list.clear()
    game.rpc.close_rpc.set()
    game.rpc.update_rpc.set()
    pygame.display.quit()
    pygame.quit()
    if game.rpc.is_alive():
        game.rpc.join(1)
    sys_exit()


with open(f"resources/dicts/conditions/permanent_conditions.json", "r") as read_file:
    PERMANENT = ujson.loads(read_file.read())

with open(f"resources/dicts/acc_display.json", "r") as read_file:
    ACC_DISPLAY = ujson.loads(read_file.read())

with open(f"resources/dicts/snippet_collections.json", "r") as read_file:
    SNIPPETS = ujson.loads(read_file.read())

with open(f"resources/dicts/prey_text_replacements.json", "r") as read_file:
    PREY_LISTS = ujson.loads(read_file.read())

with open(f"resources/dicts/backstories.json", "r") as read_file:
    BACKSTORIES = ujson.loads(read_file.read())<|MERGE_RESOLUTION|>--- conflicted
+++ resolved
@@ -1888,11 +1888,7 @@
                         text = " ".join(modify)
                         break
 
-<<<<<<< HEAD
-        text = text.replace("o_c_n", str(other_clan_name) + "Clan")
-=======
         text = text.replace('o_c_n', str(other_clan_name))
->>>>>>> 918d1bfa
 
     if "c_n" in text:
         text = text.replace("c_n", clan.name)
