--- conflicted
+++ resolved
@@ -583,13 +583,7 @@
 
         # draw white patches
         if cat.white_patches is not None:
-<<<<<<< HEAD
-            new_sprite.blit(sprites.sprites['white' + cat.white_patches + cat_sprite], (0, 0))
-=======
-            if cat.age == 'elder' or (cat.pelt.length == 'long' and cat.age not in ['kitten', 'adolescent']):
-                white_patches = sprites.sprites['whiteextra' + cat.white_patches + str(cat.age_sprites[cat.age])].copy()
-            else:
-                white_patches = sprites.sprites['white' + cat.white_patches + str(cat.age_sprites[cat.age])].copy()
+            white_patches = sprites.sprites['white' + cat.white_patches + cat_sprite].copy()
 
             # Apply tint to white patches.
             if cat.white_patches_tint != "none" and cat.white_patches_tint in Sprites.white_patches_tints["tint_colours"]:
@@ -599,7 +593,6 @@
 
             new_sprite.blit(white_patches, (0, 0))
 
->>>>>>> 3a3d1311
         # draw eyes & scars1
         new_sprite.blit(sprites.sprites['eyes' + cat.eye_colour + cat_sprite], (0, 0))
         if cat.eye_colour2 != None:
