--- conflicted
+++ resolved
@@ -73,13 +73,9 @@
     """
     returns a list of IDs for all living kittens in the clan
     """
-<<<<<<< HEAD
-    alive_kits = [i for i in Cat.all_cats.values() if 
+    alive_kits = [i for i in Cat.all_cats.values() if
                   i.age in ['kitten', 'newborn'] and not i.dead and not i.outside]
-=======
-    alive_kits = [i for i in Cat.all_cats.values() if
-                  i.age in ['kitten', 'newborn'] and not (i.dead or i.outside)]
->>>>>>> 37b20035
+
     return alive_kits
 
 
