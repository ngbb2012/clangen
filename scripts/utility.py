import ujson

from scripts.cat.sprites import *
from scripts.cat.pelts import *
from scripts.game_structure.game_essentials import *


def get_med_cats(Cat):
    """
    returns a list of all meds and med apps currently alive, in the clan, and able to work
    """
    all_cats = Cat.all_cats.values()

    medicine_apprentices = list(filter(
        lambda c: c.status == 'medicine apprentice' and not c.dead and not c.outside and not c.not_working()
        , all_cats
    ))
    medicine_cats = list(filter(
        lambda c: c.status == 'medicine cat' and not c.dead and not c.outside and not c.not_working()
        , all_cats
    ))

    possible_med_cats = []
    possible_med_cats.extend(medicine_cats)
    possible_med_cats.extend(medicine_apprentices)

    return possible_med_cats


def get_cats_allowed_on_patrol(Cat, game_mode):
    able_cats = []

    # ASSIGN TO ABLE CATS AND SORT BY RANK
    for the_cat in Cat.all_cats.values():
        if the_cat.dead \
                or the_cat.outside \
                or the_cat.not_working() \
                or not the_cat.in_camp \
                or the_cat in game.patrolled \
                or the_cat in game.switches['current_patrol']:
            continue

        if game_mode != 'classic':
            if the_cat.status in [
                'elder', 'kitten'
            ]:
                continue
        elif game_mode == 'classic':
            if the_cat.status in [
                'elder', 'kitten', 'medicine cat', 'medicine cat apprentice'
            ]:
                continue

        if the_cat.status == 'leader':
            able_cats.insert(0, the_cat)
        elif the_cat.status == 'deputy':
            able_cats.insert(1, the_cat)
        elif the_cat.status == 'medicine cat':
            able_cats.insert(2, the_cat)
        elif the_cat.status == 'medicine cat apprentice':
            able_cats.insert(3, the_cat)
        elif the_cat.status == 'warrior':
            able_cats.insert(4, the_cat)
        elif the_cat.status == 'apprentice':
            able_cats.append(the_cat)

    return able_cats


def save_death(cat, death_string):
    clanname = None
    if game.switches['clan_name'] != '':
        clanname = game.switches['clan_name']
    elif len(game.switches['clan_name']) > 0:
        clanname = game.switches['clan_list'][0]
    elif game.clan is not None:
        clanname = game.clan.name

    path = f"saves/{clanname}/deaths.json"
    living_cats = list(filter(lambda c: not c.dead and not c.outside, cat.all_cats.values()))

    file_entry = []
    if os.path.exists(path):
        with open(path, "r") as file:
            file_entry = ujson.loads(file.read())

    file_entry.append(f"{death_string} ({cat.moons} moons)- {game.clan.age} moons with {len(living_cats)} living cats")

    with open(path, "w") as file:
        json_string = ujson.dumps(file_entry, indent=4)
        file.write(json_string)


def change_clan_reputation(difference=0):
    """
    will change the clan's reputation with outsider cats according to the difference parameter.
    """
    # grab rep
    reputation = game.clan.reputation
    # ensure this is an int value
    difference = int(difference)
    # change rep
    reputation += difference
    game.clan.reputation = reputation
    print('CLAN REPUTATION: new rep', reputation)


def change_clan_relations(other_clan, difference=0):
    """
    will change the clan's relation with other clans according to the difference parameter.
    """
    # grab the clan that has been indicated
    other_clan = other_clan
    # grab the relation value for that clan
    y = game.clan.all_clans.index(other_clan)
    clan_relations = int(game.clan.all_clans[y].relations)
    # change the value
    clan_relations += difference
    game.clan.all_clans[y].relations = clan_relations
    print('CLAN RELATIONS:', other_clan.name, difference)


# ---------------------------------------------------------------------------- #
#                       Relationship / Traits / Relative                       #
# ---------------------------------------------------------------------------- #

resource_directory = "resources/dicts/"
PERSONALITY_COMPATIBILITY = None
with open(f"{resource_directory}personality_compatibility.json", 'r') as read_file:
    PERSONALITY_COMPATIBILITY = ujson.loads(read_file.read())


def get_highest_romantic_relation(relationships):
    """Returns the relationship with the highest romantic value."""
    romantic_relation = list(
        filter(lambda rel: rel.romantic_love > 0, relationships))
    if romantic_relation is None or len(romantic_relation) == 0:
        return None

    relation = romantic_relation[0]
    max_love_value = relation.romantic_love
    # if there more love relations, pick the biggest one
    for inter_rel in romantic_relation:
        if max_love_value < inter_rel.romantic_love:
            max_love_value = inter_rel.romantic_love
            relation = inter_rel

    return relation


def get_personality_compatibility(cat1, cat2):
    """Returns:
        True - if personalities have a positive compatibility
        False - if personalities have a negative compatibility
        None - if personalities have a neutral compatibility
    """
    personality1 = cat1.trait
    personality2 = cat2.trait

    if personality1 == personality2 and personality1 in game.cat_class.traits:
        return True

    if personality1 in PERSONALITY_COMPATIBILITY:
        if personality2 in PERSONALITY_COMPATIBILITY[personality1]:
            return PERSONALITY_COMPATIBILITY[personality1][personality2]

    if personality2 in PERSONALITY_COMPATIBILITY:
        if personality1 in PERSONALITY_COMPATIBILITY[personality2]:
            return PERSONALITY_COMPATIBILITY[personality2][personality1]

    return None


def get_amount_of_cats_with_relation_value_towards(cat, value, all_cats):
    """
    Looks how many cats have the certain value 
    :param cat: cat in question
    :param value: value which has to be reached
    :param all_cats: list of cats which has to be checked
    """

    # collect all true or false if the value is reached for the cat or not
    # later count or sum can be used to get the amount of cats
    # this will be handled like this, because it is easier / shorter to check
    relation_dict = {
        "romantic_love": [],
        "platonic_like": [],
        "dislike": [],
        "admiration": [],
        "comfortable": [],
        "jealousy": [],
        "trust": []
    }

    for inter_cat in all_cats:
        if cat.ID in inter_cat.relationships:
            relation = inter_cat.relationships[cat.ID]
        else:
            continue

        relation_dict['romantic_love'].append(relation.romantic_love >= value)
        relation_dict['platonic_like'].append(relation.platonic_like >= value)
        relation_dict['dislike'].append(relation.dislike >= value)
        relation_dict['admiration'].append(relation.admiration >= value)
        relation_dict['comfortable'].append(relation.comfortable >= value)
        relation_dict['jealousy'].append(relation.jealousy >= value)
        relation_dict['trust'].append(relation.trust >= value)

    return_dict = {
        "romantic_love": sum(relation_dict['romantic_love']),
        "platonic_like": sum(relation_dict['platonic_like']),
        "dislike": sum(relation_dict['dislike']),
        "admiration": sum(relation_dict['admiration']),
        "comfortable": sum(relation_dict['comfortable']),
        "jealousy": sum(relation_dict['jealousy']),
        "trust": sum(relation_dict['trust'])
    }

    return return_dict


def add_siblings_to_cat(cat, cat_class):
    """Iterate over all current cats and add the ID to the current cat."""
    for inter_cat in cat_class.all_cats.values():
        if inter_cat.is_sibling(cat) and inter_cat.ID not in cat.siblings:
            cat.siblings.append(inter_cat.ID)
        if cat.is_sibling(inter_cat) and cat.ID not in inter_cat.siblings:
            inter_cat.siblings.append(cat.ID)


def add_children_to_cat(cat, cat_class):
    """Iterate over all current cats and add the ID to the current cat."""
    for inter_cat in cat_class.all_cats.values():
        if cat.is_parent(cat) and inter_cat.ID not in cat.children:
            cat.children.append(inter_cat.ID)
        if inter_cat.is_parent(inter_cat) and cat.ID not in inter_cat.children:
            inter_cat.children.append(cat.ID)


def change_relationship_values(cats_to,
                               cats_from,
                               romantic_love=0,
                               platonic_like=0,
                               dislike=0,
                               admiration=0,
                               comfortable=0,
                               jealousy=0,
                               trust=0,
                               auto_romance=False
                               ):
    """
    changes relationship values according to the parameters.

    cats_from - a list of cats for the cats whose rel values are being affected
    cats_to - a list of cat IDs for the cats who are the target of that rel value
            i.e. cats in cats_from lose respect towards the cats in cats_to
    auto_romance - if this is set to False (which is the default) then if the cat_from already has romantic value
            with cat_to then the platonic_like param value will also be used for the romantic_love param
            if you don't want this to happen, then set auto_romance to False

    use the relationship value params to indicate how much the values should change.
    """
    # this is just for prints, if it's still here later, just remove it
    changed = False
    if romantic_love == 0 and platonic_like == 0 and dislike == 0 and admiration == 0 and \
            comfortable == 0 and jealousy == 0 and trust == 0:
        changed = False
    else:
        changed = True

    # pick out the correct cats
    for cat in cats_from:
        relationships = list(filter(lambda rel: rel.cat_to.ID in cats_to,
                                    list(cat.relationships.values())))

        # make sure that cats don't gain rel with themselves
        for rel in relationships:
            if cat.ID == rel.cat_to.ID:
                continue

            # if cat already has romantic feelings then automatically increase romantic feelings
            # when platonic feelings would increase
            if rel.romantic_love > 0 and auto_romance:
                romantic_love = platonic_like

            # now gain the values
            rel.romantic_love += romantic_love
            rel.platonic_like += platonic_like
            rel.dislike += dislike
            rel.admiration += admiration
            rel.comfortable += comfortable
            rel.jealousy += jealousy
            rel.trust += trust

            # for testing purposes
            print(str(cat.name) + " gained relationship with " + str(rel.cat_to.name) + ": " +
                  "Romantic: " + str(romantic_love) +
                  " /Platonic: " + str(platonic_like) +
                  " /Dislike: " + str(dislike) +
                  " /Respect: " + str(admiration) +
                  " /Comfort: " + str(comfortable) +
                  " /Jealousy: " + str(jealousy) +
                  " /Trust: " + str(trust)) if changed else print("No relationship change")


# ---------------------------------------------------------------------------- #
#                               Text Adjust                                    #
# ---------------------------------------------------------------------------- #

def event_text_adjust(Cat, text, cat, other_cat, other_clan_name=None):
    danger = ["a rogue", "a dog", "a fox", "an otter", "a rat", "a hawk", "an enemy warrior", "a badger"]
    tail_danger = ["a rogue", "a dog", "a fox", "an otter", "a rat", "a hawk",
                   "an enemy warrior", "a badger", "a twoleg trap"]

    danger_choice = choice(danger)
    tail_choice = choice(tail_danger)

    name = str(cat.name)
    other_name = None
    if other_cat is not None:
        other_name = str(other_cat.name)
    mate = None
    if cat.mate is not None:
        mate = Cat.all_cats.get(cat.mate).name

    adjust_text = text
    adjust_text = adjust_text.replace("m_c", str(name))
    adjust_text = adjust_text.replace("c_n", str(game.clan.name + 'Clan'))
    if other_name is not None:
        adjust_text = adjust_text.replace("r_c", str(other_name))
    if other_clan_name is not None:
        adjust_text = adjust_text.replace("o_c", str(other_clan_name))
    if mate is not None:
        adjust_text = adjust_text.replace("c_m", str(mate))
    adjust_text = adjust_text.replace("d_l", danger_choice)
    adjust_text = adjust_text.replace("t_l", tail_choice)

    return adjust_text


# ---------------------------------------------------------------------------- #
#                                    Sprites                                   #
# ---------------------------------------------------------------------------- #

def draw(cat, pos):
    new_pos = list(pos)
    if pos[0] == 'center':
        new_pos[0] = screen_x / 2 - sprites.size / 2
    elif pos[0] < 0:
        new_pos[0] = screen_x + pos[0] - sprites.size
    cat.used_screen.blit(cat.sprite, new_pos)


def draw_big(cat, pos):
    new_pos = list(pos)
    if pos[0] == 'center':
        new_pos[0] = screen_x / 2 - sprites.new_size / 2
    elif pos[0] < 0:
        new_pos[0] = screen_x + pos[0] - sprites.new_size
    cat.used_screen.blit(cat.big_sprite, new_pos)


def draw_large(cat, pos):
    new_pos = list(pos)
    if pos[0] == 'center':
        new_pos[0] = screen_x / 2 - sprites.size * 3 / 2
    elif pos[0] < 0:
        new_pos[0] = screen_x + pos[0] - sprites.size * 3
    cat.used_screen.blit(cat.large_sprite, new_pos)


def update_sprite(cat):
    # First make pelt, if it wasn't possible before
    if cat.pelt is None:
        if cat.parent1 is None:
            # If pelt has not been picked manually, this function chooses one based on possible inheritances
            cat.pelt = choose_pelt(cat.gender)
        elif cat.parent2 is None and cat.parent1 in cat.all_cats.keys():
            # 1 in 3 chance to inherit a single parent's pelt
            par1 = cat.all_cats[cat.parent1]
            cat.pelt = choose_pelt(cat.gender, choice([par1.pelt.colour, None]), choice([par1.pelt.white, None]),
                                   choice([par1.pelt.name, None]),
                                   choice([par1.pelt.length, None]))
        if cat.parent1 in cat.all_cats.keys() and cat.parent2 in cat.all_cats.keys():
            # 2 in 3 chance to inherit either parent's pelt
            par1 = cat.all_cats[cat.parent1]
            par2 = cat.all_cats[cat.parent2]
            cat.pelt = choose_pelt(cat.gender, choice([par1.pelt.colour, par2.pelt.colour, None]),
                                   choice([par1.pelt.white, par2.pelt.white, None]),
                                   choice([par1.pelt.name, par2.pelt.name, None]),
                                   choice([par1.pelt.length, par2.pelt.length, None]))
        else:
            cat.pelt = choose_pelt(cat.gender)

            # THE SPRITE UPDATE
    # draw colour & style
    new_sprite = pygame.Surface((sprites.size, sprites.size), pygame.HWSURFACE | pygame.SRCALPHA)
    game.switches['error_message'] = 'There was an error loading a cat\'s base coat sprite. Last cat read was ' + str(
        cat)
    if cat.pelt.name not in ['Tortie', 'Calico']:
        if cat.pelt.length == 'long' and cat.status not in ['kitten', 'apprentice',
                                                            'medicine cat apprentice'] or cat.age == 'elder':
            new_sprite.blit(
                sprites.sprites[cat.pelt.sprites[1] + 'extra' + cat.pelt.colour + str(cat.age_sprites[cat.age])],
                (0, 0))
        else:
            new_sprite.blit(sprites.sprites[cat.pelt.sprites[1] + cat.pelt.colour + str(cat.age_sprites[cat.age])],
                            (0, 0))
    else:
        game.switches[
            'error_message'] = 'There was an error loading a tortie\'s base coat sprite. Last cat read was ' + str(cat)
        if cat.pelt.length == 'long' and cat.status not in ['kitten', 'apprentice',
                                                            'medicine cat apprentice'] or cat.age == 'elder':
            new_sprite.blit(
                sprites.sprites[cat.tortiebase + 'extra' + cat.tortiecolour + str(cat.age_sprites[cat.age])], (0, 0))
            game.switches[
                'error_message'] = 'There was an error loading a tortie\'s pattern sprite. Last cat read was ' + str(
                cat)
            new_sprite.blit(sprites.sprites[cat.tortiepattern + 'extra' + cat.pattern + str(cat.age_sprites[cat.age])],
                            (0, 0))
        else:
            new_sprite.blit(sprites.sprites[cat.tortiebase + cat.tortiecolour + str(cat.age_sprites[cat.age])], (0, 0))
            game.switches[
                'error_message'] = 'There was an error loading a tortie\'s pattern sprite. Last cat read was ' + str(
                cat)
            new_sprite.blit(sprites.sprites[cat.tortiepattern + cat.pattern + str(cat.age_sprites[cat.age])], (0, 0))
    game.switches[
        'error_message'] = 'There was an error loading a cat\'s white patches sprite. Last cat read was ' + str(cat)
    # draw white patches
    if cat.white_patches is not None:
        if cat.pelt.length == 'long' and cat.status not in ['kitten', 'apprentice', 'medicine cat apprentice'] \
                or cat.age == 'elder':
            new_sprite.blit(
                sprites.sprites['whiteextra' + cat.white_patches +
                                str(cat.age_sprites[cat.age])], (0, 0))
        else:
            new_sprite.blit(
                sprites.sprites['white' + cat.white_patches +
                                str(cat.age_sprites[cat.age])], (0, 0))
    game.switches[
        'error_message'] = 'There was an error loading a cat\'s scar and eye sprites. Last cat read was ' + str(
        cat)
    # draw eyes & scars1
    if cat.pelt.length == 'long' and cat.status not in [
        'kitten', 'apprentice', 'medicine cat apprentice'
    ] or cat.age == 'elder':
        for scar in cat.scars:
            if scar in scars1:
                new_sprite.blit(
                    sprites.sprites['scarsextra' + scar + str(cat.age_sprites[cat.age])],
                    (0, 0)
                )
            if scar in scars3:
                new_sprite.blit(
                    sprites.sprites['scarsextra' + scar + str(cat.age_sprites[cat.age])],
                    (0, 0)
                )
        new_sprite.blit(
            sprites.sprites['eyesextra' + cat.eye_colour +
                            str(cat.age_sprites[cat.age])], (0, 0))
    else:
        for scar in cat.scars:
            if scar in scars1:
                new_sprite.blit(
                    sprites.sprites['scars' + scar + str(cat.age_sprites[cat.age])],
                    (0, 0)
                )
            if scar in scars3:
                new_sprite.blit(
                    sprites.sprites['scars' + scar + str(cat.age_sprites[cat.age])],
                    (0, 0)
                )
        new_sprite.blit(
            sprites.sprites['eyes' + cat.eye_colour +
                            str(cat.age_sprites[cat.age])], (0, 0))

    game.switches[
        'error_message'] = 'There was an error loading a cat\'s shader sprites. Last cat read was ' + str(
        cat)
    # draw line art
    if game.settings['shaders'] and not cat.dead:
        if cat.pelt.length == 'long' and cat.status not in [
            'kitten', 'apprentice', 'medicine cat apprentice'
        ] or cat.age == 'elder':
            new_sprite.blit(
                sprites.sprites['shaders' +
                                str(cat.age_sprites[cat.age] + 9)],
                (0, 0))
        else:
            new_sprite.blit(
                sprites.sprites['shaders' +
                                str(cat.age_sprites[cat.age])], (0, 0))
    elif not cat.dead:
        if cat.pelt.length == 'long' and cat.status not in [
            'kitten', 'apprentice', 'medicine cat apprentice'
        ] or cat.age == 'elder':
            new_sprite.blit(
                sprites.sprites['lines' +
                                str(cat.age_sprites[cat.age] + 9)],
                (0, 0))
        else:
            new_sprite.blit(
                sprites.sprites['lines' + str(cat.age_sprites[cat.age])],
                (0, 0))
    elif cat.df:
        if cat.pelt.length == 'long' and cat.status not in [
            'kitten', 'apprentice', 'medicine cat apprentice'
        ] or cat.age == 'elder':
            new_sprite.blit(
                sprites.sprites['lineartdf' +
                                str(cat.age_sprites[cat.age] + 9)],
                (0, 0))
        else:
            new_sprite.blit(
                sprites.sprites['lineartdf' +
                                str(cat.age_sprites[cat.age])], (0, 0))
    elif cat.dead:
        if cat.pelt.length == 'long' and cat.status not in [
            'kitten', 'apprentice', 'medicine cat apprentice'
        ] or cat.age == 'elder':
            new_sprite.blit(
                sprites.sprites['lineartdead' +
                                str(cat.age_sprites[cat.age] + 9)],
                (0, 0))
        else:
            new_sprite.blit(
                sprites.sprites['lineartdead' +
                                str(cat.age_sprites[cat.age])], (0, 0))
    game.switches[
        'error_message'] = 'There was an error loading a cat\'s skin and second set of scar sprites. Last cat read was ' + str(
        cat)
    # draw skin and scars2
    blendmode = pygame.BLEND_RGBA_MIN
    if cat.pelt.length == 'long' and cat.status not in [
        'kitten', 'apprentice', 'medicine cat apprentice'
    ] or cat.age == 'elder':
        new_sprite.blit(
            sprites.sprites['skinextra' + cat.skin +
                            str(cat.age_sprites[cat.age])], (0, 0))
        for scar in cat.scars:
            if scar in scars2:
                new_sprite.blit(sprites.sprites['scarsextra' + scar +
                                                str(cat.age_sprites[cat.age])], (0, 0), special_flags=blendmode)

    else:
        new_sprite.blit(
            sprites.sprites['skin' + cat.skin +
                            str(cat.age_sprites[cat.age])], (0, 0))
        for scar in cat.scars:
            if scar in scars2:
                new_sprite.blit(sprites.sprites['scars' + scar +
                                                str(cat.age_sprites[cat.age])], (0, 0), special_flags=blendmode)

    game.switches[
        'error_message'] = 'There was an error loading a cat\'s accessory. Last cat read was ' + str(
        cat)
    # draw accessories        
    if cat.pelt.length == 'long' and cat.status not in [
        'kitten', 'apprentice', 'medicine cat apprentice'
    ] or cat.age == 'elder':
        if cat.accessory in plant_accessories:
            new_sprite.blit(
                sprites.sprites['acc_herbsextra' + cat.accessory +
                                str(cat.age_sprites[cat.age])], (0, 0))
        elif cat.accessory in wild_accessories:
            new_sprite.blit(
                sprites.sprites['acc_wildextra' + cat.accessory +
                                str(cat.age_sprites[cat.age])], (0, 0))
        elif cat.accessory in collars:
            new_sprite.blit(
                sprites.sprites['collarsextra' + cat.accessory +
                                str(cat.age_sprites[cat.age])], (0, 0))
        elif cat.accessory in collars:
            new_sprite.blit(
                sprites.sprites['collarsextra' + cat.accessory +
                                str(cat.age_sprites[cat.age])], (0, 0))
    else:
        if cat.accessory in plant_accessories:
            new_sprite.blit(
                sprites.sprites['acc_herbs' + cat.accessory +
                                str(cat.age_sprites[cat.age])], (0, 0))
        elif cat.accessory in wild_accessories:
            new_sprite.blit(
                sprites.sprites['acc_wild' + cat.accessory +
                                str(cat.age_sprites[cat.age])], (0, 0))
        elif cat.accessory in collars:
            new_sprite.blit(
                sprites.sprites['collars' + cat.accessory +
                                str(cat.age_sprites[cat.age])], (0, 0))
        elif cat.accessory in collars:
            new_sprite.blit(
                sprites.sprites['collars' + cat.accessory +
                                str(cat.age_sprites[cat.age])], (0, 0))
    game.switches[
        'error_message'] = 'There was an error loading a cat\'s skin and second set of scar sprites. Last cat read was ' + str(
        cat)
    game.switches[
        'error_message'] = 'There was an error reversing a cat\'s sprite. Last cat read was ' + str(
        cat)

    # reverse, if assigned so
    if cat.reverse:
        new_sprite = pygame.transform.flip(new_sprite, True, False)
    game.switches[
        'error_message'] = 'There was an error scaling a cat\'s sprites. Last cat read was ' + str(
        cat)
    # apply
    cat.sprite = new_sprite
    cat.big_sprite = pygame.transform.scale(
        new_sprite, (sprites.new_size, sprites.new_size))
    cat.large_sprite = pygame.transform.scale(
        cat.big_sprite, (sprites.size * 3, sprites.size * 3))
    game.switches[
        'error_message'] = 'There was an error updating a cat\'s sprites. Last cat read was ' + str(
        cat)
    # update class dictionary
    cat.all_cats[cat.ID] = cat
    game.switches['error_message'] = ''


<<<<<<< HEAD
# ---------------------------------------------------------------------------- #
#                                     OTHER                                    #
# ---------------------------------------------------------------------------- #
def is_iterable(y):
    try:
        0 in y
    except TypeError:
        return False
    else:
        return True
=======
def get_text_box_theme(themename = ""):
    """Updates the name of the theme based on dark or light mode"""
    if game.settings['dark mode']:
        if themename == "":
            return "#default_dark"
        else:
            return themename + "_dark"
    else:
        if themename == "":
            return "text_box"
        else:
            return themename
>>>>>>> 03313075
<|MERGE_RESOLUTION|>--- conflicted
+++ resolved
@@ -618,18 +618,6 @@
     game.switches['error_message'] = ''
 
 
-<<<<<<< HEAD
-# ---------------------------------------------------------------------------- #
-#                                     OTHER                                    #
-# ---------------------------------------------------------------------------- #
-def is_iterable(y):
-    try:
-        0 in y
-    except TypeError:
-        return False
-    else:
-        return True
-=======
 def get_text_box_theme(themename = ""):
     """Updates the name of the theme based on dark or light mode"""
     if game.settings['dark mode']:
@@ -641,5 +629,4 @@
         if themename == "":
             return "text_box"
         else:
-            return themename
->>>>>>> 03313075
+            return themename