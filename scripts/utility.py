--- conflicted
+++ resolved
@@ -5,26 +5,16 @@
 
 
 """  # pylint: enable=line-too-long
-<<<<<<< HEAD
+
+import logging
+import re
 from itertools import combinations
 from random import choice, choices, randint, random, sample, randrange
-=======
-
-import logging
->>>>>>> 85dd9197
-import re
-from random import choice, choices, randint, random, sample
 from sys import exit as sys_exit
+from typing import List
 
 import pygame
 import ujson
-<<<<<<< HEAD
-import logging
-from sys import exit as sys_exit
-from typing import Dict, List
-from typing import Dict
-=======
->>>>>>> 85dd9197
 
 logger = logging.getLogger(__name__)
 from scripts.game_structure import image_cache
@@ -90,46 +80,14 @@
     :param working: default False, set to True if you would like the list to only include working cats
     :param sort: default False, set to True if you would like list sorted by descending moon age
     """
-<<<<<<< HEAD
 
     alive_cats = [i for i in Cat.all_cats.values() if i.status in get_status and not i.dead and not i.outside]
-=======
-    alive_kits = [
-        i
-        for i in Cat.all_cats.values()
-        if i.age in ["kitten", "newborn"] and not i.dead and not i.outside
-    ]
-
-    return alive_kits
-
-
-def get_med_cats(Cat, working=True) -> list:
-    """
-    returns a list of all meds and med apps currently alive, in the clan, and able to work
-
-    set working to False if you want all meds and med apps regardless of their work status
-    """
-    all_cats = Cat.all_cats.values()
-    possible_med_cats = [
-        i
-        for i in all_cats
-        if i.status in ["medicine cat apprentice", "medicine cat"]
-        and not (i.dead or i.outside)
-    ]
->>>>>>> 85dd9197
 
     if working:
         alive_cats = [i for i in alive_cats if not i.not_working()]
 
-<<<<<<< HEAD
     if sort:
         alive_cats = sorted(alive_cats, key=lambda cat: cat.moons, reverse=True)
-=======
-    # Sort the cats by age before returning
-    possible_med_cats = sorted(
-        possible_med_cats, key=lambda cat: cat.moons, reverse=True
-    )
->>>>>>> 85dd9197
 
     return alive_cats
 
@@ -180,14 +138,10 @@
                 inter_cat.create_one_relationship(cat)
             continue
 
-<<<<<<< HEAD
-        if inter_cat.moons <= cat.moons + age_range and inter_cat.moons <= cat.moons - age_range:
-=======
         if (
             inter_cat.moons <= cat.moons + range
             and inter_cat.moons <= cat.moons - range
         ):
->>>>>>> 85dd9197
             cats.append(inter_cat)
 
     return cats
@@ -644,45 +598,25 @@
             return clan
 
 
-<<<<<<< HEAD
-def create_new_cat(Cat,
-                   new_name: bool = False,
-                   loner: bool = False,
-                   kittypet: bool = False,
-                   kit: bool = False,
-                   litter: bool = False,
-                   other_clan: bool = None,
-                   backstory: bool = None,
-                   status: str = None,
-                   age: int = None,
-                   gender: str = None,
-                   thought: str = 'Is looking around the camp with wonder',
-                   alive: bool = True,
-                   outside: bool = False,
-                   parent1: str = None,
-                   parent2: str = None
-                   ) -> list:
-=======
 def create_new_cat(
-    Cat,
-    Relationship,
-    new_name: bool = False,
-    loner: bool = False,
-    kittypet: bool = False,
-    kit: bool = False,
-    litter: bool = False,
-    other_clan: bool = None,
-    backstory: bool = None,
-    status: str = None,
-    age: int = None,
-    gender: str = None,
-    thought: str = "Is looking around the camp with wonder",
-    alive: bool = True,
-    outside: bool = False,
-    parent1: str = None,
-    parent2: str = None,
-) -> list:
->>>>>>> 85dd9197
+        Cat,
+        new_name: bool = False,
+        loner: bool = False,
+        kittypet: bool = False,
+        kit: bool = False,
+        litter: bool = False,
+        other_clan: bool = None,
+        backstory: bool = None,
+        status: str = None,
+        age: int = None,
+        gender: str = None,
+        thought: str = 'Is looking around the camp with wonder',
+        alive: bool = True,
+        outside: bool = False,
+        parent1: str = None,
+        parent2: str = None
+        ) -> list:
+
     """
     This function creates new cats and then returns a list of those cats
     :param Cat: pass the Cat class
@@ -1136,7 +1070,6 @@
     return return_dict
 
 
-<<<<<<< HEAD
 def filter_relationship_type(group: list, filter_types: list, event_id: str = None, patrol_leader=None):
     """
     filters for specific types of relationships between groups of cat objects, returns bool
@@ -1505,33 +1438,20 @@
             )
 
 
-def change_relationship_values(cats_to: list,
-                               cats_from: list,
-                               romantic_love: int = 0,
-                               platonic_like: int = 0,
-                               dislike: int = 0,
-                               admiration: int = 0,
-                               comfortable: int = 0,
-                               jealousy: int = 0,
-                               trust: int = 0,
-                               auto_romance: bool = False,
-                               log: str = None
-                               ):
-=======
 def change_relationship_values(
-    cats_to: list,
-    cats_from: list,
-    romantic_love: int = 0,
-    platonic_like: int = 0,
-    dislike: int = 0,
-    admiration: int = 0,
-    comfortable: int = 0,
-    jealousy: int = 0,
-    trust: int = 0,
-    auto_romance: bool = False,
-    log: str = None,
-):
->>>>>>> 85dd9197
+        cats_to: list,
+        cats_from: list,
+        romantic_love: int = 0,
+        platonic_like: int = 0,
+        dislike: int = 0,
+        admiration: int = 0,
+        comfortable: int = 0,
+        jealousy: int = 0,
+        trust: int = 0,
+        auto_romance: bool = False,
+        log: str = None
+        ):
+
     """
     changes relationship values according to the parameters.
 
@@ -1591,14 +1511,9 @@
             rel.jealousy += jealousy
             rel.trust += trust
 
-<<<<<<< HEAD
             # for testing purposes - DON'T DELETE - you can use this to test if relationships are changing
             """
             print(str(single_cat_from.name) + " gained relationship with " + str(rel.cat_to.name) + ": " +
-=======
-            """# for testing purposes - DON'T DELETE - you can use this to test if relationships are changing
-            print(str(kitty.name) + " gained relationship with " + str(rel.cat_to.name) + ": " +
->>>>>>> 85dd9197
                   "Romantic: " + str(romantic_love) +
                   " /Platonic: " + str(platonic_like) +
                   " /Dislike: " + str(dislike) +
@@ -1622,7 +1537,6 @@
 #                               Text Adjust                                    #
 # ---------------------------------------------------------------------------- #
 
-<<<<<<< HEAD
 def get_leader_life_notice() -> str:
     """
     Returns a string specifying how many lives the leader has left or notifying of the leader's full death
@@ -1640,8 +1554,7 @@
             text = 'The leader has no lives left and has travelled to the Dark Forest.'
 
     return text
-=======
->>>>>>> 85dd9197
+
 
 def get_other_clan_relation(relation):
     """
@@ -1855,15 +1768,12 @@
     return text, senses, list_type
 
 
-<<<<<<< HEAD
 def history_text_adjust(text,
                         other_clan_name,
                         clan,
                         other_cat_rc=None):
 
-=======
-def history_text_adjust(text, other_clan_name, clan, other_cat_rc=None):
->>>>>>> 85dd9197
+
     """
     we want to handle history text on its own because it needs to preserve the pronoun tags and cat abbreviations.
     this is so that future pronoun changes or name changes will continue to be reflected in history
@@ -1933,34 +1843,22 @@
     return text
 
 
-<<<<<<< HEAD
-def event_text_adjust(Cat,
-                      text,
-                      patrol_leader=None,
-                      main_cat=None,
-                      random_cat=None,
-                      stat_cat=None,
-                      victim_cat=None,
-                      patrol_cats: list = None,
-                      patrol_apprentices: list = None,
-                      new_cats: list = None,
-                      multi_cats: list = None,
-                      clan=None,
-                      other_clan=None,
-                      chosen_herb: str = None):
-=======
 def event_text_adjust(
-    Cat,
-    text,
-    cat,
-    other_cat=None,
-    other_clan_name=None,
-    new_cat=None,
-    clan=None,
-    murder_reveal=False,
-    victim=None,
-):
->>>>>>> 85dd9197
+        Cat,
+        text,
+        patrol_leader=None,
+        main_cat=None,
+        random_cat=None,
+        stat_cat=None,
+        victim_cat=None,
+        patrol_cats: list = None,
+        patrol_apprentices: list = None,
+        new_cats: list = None,
+        multi_cats: list = None,
+        clan=None,
+        other_clan=None,
+        chosen_herb: str = None):
+
     """
     handles finding abbreviations in the text and replacing them appropriately, returns the adjusted text
     :param Cat: always pass the Cat class
@@ -2012,7 +1910,6 @@
             if len(other_cats) > i:
                 replace_dict[abbr] = (str(other_cats[i].name), choice(other_cats[i].pronouns))
 
-<<<<<<< HEAD
     # patrol_apprentices
     app_abbr = ["app1", "app2", "app3", "app4", "app5", "app6"]
     for i, abbr in enumerate(app_abbr):
@@ -2033,25 +1930,6 @@
 
             replace_dict[f"n_c:{i}"] = (str(cat_list[0].name), pronoun)
             replace_dict[f"n_c_pre:{i}"] = (str(cat_list[0].name.prefix), pronoun)
-=======
-    if cat:
-        cat_dict["m_c"] = (str(cat.name), choice(cat.pronouns))
-        cat_dict["p_l"] = cat_dict["m_c"]
-    if "acc_plural" in text:
-        text = text.replace(
-            "acc_plural", str(ACC_DISPLAY[cat.pelt.accessory]["plural"])
-        )
-    if "acc_singular" in text:
-        text = text.replace(
-            "acc_singular", str(ACC_DISPLAY[cat.pelt.accessory]["singular"])
-        )
-
-    if other_cat:
-        if other_cat.pronouns:
-            cat_dict["r_c"] = (str(other_cat.name), choice(other_cat.pronouns))
-        else:
-            cat_dict["r_c"] = str(other_cat.name)
->>>>>>> 85dd9197
 
     # mur_c (murdered cat for reveals)
     if "mur_c" in text:
@@ -2140,15 +2018,8 @@
     # special lists
     text, senses, list_type = find_special_list_types(text)
     if list_type:
-<<<<<<< HEAD
         sign_list = get_special_snippet_list(list_type, amount=randint(1, 3), sense_groups=senses)
         text = text.replace(list_type, str(sign_list))
-=======
-        chosen_items = get_special_snippet_list(
-            list_type, randint(1, 3), sense_groups=senses
-        )
-        text = text.replace(list_type, chosen_items)
->>>>>>> 85dd9197
 
     # acc_plural (only works for main_cat's acc)
     if "acc_plural" in text:
