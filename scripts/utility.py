import ujson

from scripts.cat.sprites import *
from scripts.cat.pelts import *
from scripts.game_structure.game_essentials import *


def get_med_cats(Cat):
    """
    returns a list of all meds and med apps currently alive, in the clan, and able to work
    """
    all_cats = Cat.all_cats.values()

    medicine_apprentices = list(filter(
        lambda c: c.status == 'medicine apprentice' and not c.dead and not c.outside and not c.not_working()
        , all_cats
    ))
    medicine_cats = list(filter(
        lambda c: c.status == 'medicine cat' and not c.dead and not c.outside and not c.not_working()
        , all_cats
    ))

    possible_med_cats = []
    possible_med_cats.extend(medicine_cats)
    possible_med_cats.extend(medicine_apprentices)

    return possible_med_cats


def get_living_cat_count(Cat):
    count = 0
    for the_cat in Cat.all_cats.values():
        if the_cat.dead or the_cat.exiled:
            continue
        count += 1
    return count


def save_death(cat, death_string):
    clanname = None
    if game.switches['clan_name'] != '':
        clanname = game.switches['clan_name']
    elif len(game.switches['clan_name']) > 0:
        clanname = game.switches['clan_list'][0]
    elif game.clan is not None:
        clanname = game.clan.name

    path = f"saves/{clanname}/deaths.json"
    living_cats = list(filter(lambda c: not c.dead and not c.outside, cat.all_cats.values()))

    file_entry = []
    if os.path.exists(path):
        with open(path, "r") as file:
            file_entry = ujson.loads(file.read())

    file_entry.append(f"{death_string} ({cat.moons} moons)- {game.clan.age} moons with {len(living_cats)} living cats")

    with open(path, "w") as file:
        json_string = ujson.dumps(file_entry, indent=4)
        file.write(json_string)


def change_clan_reputation(difference=0):
    """
    will change the clan's reputation with outsider cats according to the difference parameter.
    """
    # grab rep
    reputation = game.clan.reputation
    # ensure this is an int value
    difference = int(difference)
    # change rep
    reputation += difference
    game.clan.reputation = reputation


def change_clan_relations(other_clan, difference=0):
    """
    will change the clan's relation with other clans according to the difference parameter.
    """
    # grab the clan that has been indicated
    other_clan = other_clan
    # grab the relation value for that clan
    y = game.clan.all_clans.index(other_clan)
    clan_relations = int(game.clan.all_clans[y].relations)
    # change the value
    clan_relations += difference
    game.clan.all_clans[y].relations = clan_relations
    print('CLAN RELATIONS:', other_clan.name, difference)


# ---------------------------------------------------------------------------- #
#                       Relationship / Traits / Relative                       #
# ---------------------------------------------------------------------------- #

resource_directory = "resources/dicts/"
PERSONALITY_COMPATIBILITY = None
with open(f"{resource_directory}personality_compatibility.json", 'r') as read_file:
    PERSONALITY_COMPATIBILITY = ujson.loads(read_file.read())


def get_highest_romantic_relation(relationships):
    """Returns the relationship with the highest romantic value."""
    romantic_relation = list(
        filter(lambda rel: rel.romantic_love > 0, relationships))
    if romantic_relation is None or len(romantic_relation) == 0:
        return None

    relation = romantic_relation[0]
    max_love_value = relation.romantic_love
    # if there more love relations, pick the biggest one
    for inter_rel in romantic_relation:
        if max_love_value < inter_rel.romantic_love:
            max_love_value = inter_rel.romantic_love
            relation = inter_rel

    return relation


def get_personality_compatibility(cat1, cat2):
    """Returns:
        True - if personalities have a positive compatibility
        False - if personalities have a negative compatibility
        None - if personalities have a neutral compatibility
    """
    personality1 = cat1.trait
    personality2 = cat2.trait

    if personality1 == personality2 and personality1 in game.cat_class.traits:
        return True

    if personality1 in PERSONALITY_COMPATIBILITY:
        if personality2 in PERSONALITY_COMPATIBILITY[personality1]:
            return PERSONALITY_COMPATIBILITY[personality1][personality2]

    if personality2 in PERSONALITY_COMPATIBILITY:
        if personality1 in PERSONALITY_COMPATIBILITY[personality2]:
            return PERSONALITY_COMPATIBILITY[personality2][personality1]

    return None


def get_amount_of_cats_with_relation_value_towards(cat, value, all_cats):
    """
    Looks how many cats have the certain value 
    :param cat: cat in question
    :param value: value which has to be reached
    :param all_cats: list of cats which has to be checked
    """

    # collect all true or false if the value is reached for the cat or not
    # later count or sum can be used to get the amount of cats
    # this will be handled like this, because it is easier / shorter to check
    relation_dict = {
        "romantic_love": [],
        "platonic_like": [],
        "dislike": [],
        "admiration": [],
        "comfortable": [],
        "jealousy": [],
        "trust": []
    }

    for inter_cat in all_cats:
        if cat.ID in inter_cat.relationships:
            relation = inter_cat.relationships[cat.ID]
        else:
            continue

        relation_dict['romantic_love'].append(relation.romantic_love >= value)
        relation_dict['platonic_like'].append(relation.platonic_like >= value)
        relation_dict['dislike'].append(relation.dislike >= value)
        relation_dict['admiration'].append(relation.admiration >= value)
        relation_dict['comfortable'].append(relation.comfortable >= value)
        relation_dict['jealousy'].append(relation.jealousy >= value)
        relation_dict['trust'].append(relation.trust >= value)

    return_dict = {
        "romantic_love": sum(relation_dict['romantic_love']),
        "platonic_like": sum(relation_dict['platonic_like']),
        "dislike": sum(relation_dict['dislike']),
        "admiration": sum(relation_dict['admiration']),
        "comfortable": sum(relation_dict['comfortable']),
        "jealousy": sum(relation_dict['jealousy']),
        "trust": sum(relation_dict['trust'])
    }

    return return_dict


def add_siblings_to_cat(cat, cat_class, orphan=False):
    """Iterate over all current cats and add the ID to the current cat."""
    orphan = orphan
    if orphan:
        for inter_cat in cat_class.all_cats.values():
            cat.siblings.append(inter_cat.ID)
            inter_cat.siblings.append(cat.ID)
    else:
        for inter_cat in cat_class.all_cats.values():
            if inter_cat.is_sibling(cat) and inter_cat.ID not in cat.siblings:
                cat.siblings.append(inter_cat.ID)
            if cat.is_sibling(inter_cat) and cat.ID not in inter_cat.siblings:
                inter_cat.siblings.append(cat.ID)


def add_children_to_cat(cat, cat_class):
    """Iterate over all current cats and add the ID to the current cat."""
    for inter_cat in cat_class.all_cats.values():
        if cat.is_parent(cat) and inter_cat.ID not in cat.children:
            cat.children.append(inter_cat.ID)
        if inter_cat.is_parent(inter_cat) and cat.ID not in inter_cat.children:
            inter_cat.children.append(cat.ID)


def change_relationship_values(cats_to,
                               cats_from,
                               romantic_love=0,
                               platonic_like=0,
                               dislike=0,
                               admiration=0,
                               comfortable=0,
                               jealousy=0,
                               trust=0,
                               auto_romance=False
                               ):
    """
    changes relationship values according to the parameters.

    cats_from - a list of cats for the cats whose rel values are being affected
    cats_to - a list of cat IDs for the cats who are the target of that rel value
            i.e. cats in cats_from lose respect towards the cats in cats_to
    auto_romance - if this is set to False (which is the default) then if the cat_from already has romantic value
            with cat_to then the platonic_like param value will also be used for the romantic_love param
            if you don't want this to happen, then set auto_romance to False

    use the relationship value params to indicate how much the values should change.
    """
    # this is just for prints, if it's still here later, just remove it
    changed = False
    if romantic_love == 0 and platonic_like == 0 and dislike == 0 and admiration == 0 and \
            comfortable == 0 and jealousy == 0 and trust == 0:
        changed = False
    else:
        changed = True

    # pick out the correct cats
    for cat in cats_from:
        relationships = list(filter(lambda rel: rel.cat_to.ID in cats_to,
                                    list(cat.relationships.values())))

        # make sure that cats don't gain rel with themselves
        for rel in relationships:
            if cat.ID == rel.cat_to.ID:
                continue

            # if cat already has romantic feelings then automatically increase romantic feelings
            # when platonic feelings would increase
            if rel.romantic_love > 0 and auto_romance:
                romantic_love = platonic_like

            # now gain the values
            rel.romantic_love += romantic_love
            rel.platonic_like += platonic_like
            rel.dislike += dislike
            rel.admiration += admiration
            rel.comfortable += comfortable
            rel.jealousy += jealousy
            rel.trust += trust

            # for testing purposes
            """print(str(cat.name) + " gained relationship with " + str(rel.cat_to.name) + ": " +
                  "Romantic: " + str(romantic_love) +
                  " /Platonic: " + str(platonic_like) +
                  " /Dislike: " + str(dislike) +
                  " /Respect: " + str(admiration) +
                  " /Comfort: " + str(comfortable) +
                  " /Jealousy: " + str(jealousy) +
                  " /Trust: " + str(trust)) if changed else print("No relationship change")"""


# ---------------------------------------------------------------------------- #
#                               Text Adjust                                    #
# ---------------------------------------------------------------------------- #

def event_text_adjust(Cat, text, cat, other_cat=None, other_clan_name=None, keep_m_c=False):
    danger = ["a rogue", "a dog", "a fox", "an otter", "a rat", "a hawk", "an enemy warrior", "a badger"]
    tail_danger = ["a rogue", "a dog", "a fox", "an otter", "a rat", "a hawk",
                   "an enemy warrior", "a badger", "a twoleg trap"]

    danger_choice = choice(danger)
    tail_choice = choice(tail_danger)

    name = str(cat.name)
    other_name = None
    if other_cat is not None:
        other_name = str(other_cat.name)
    mate = None
    if cat.mate is not None:
        mate = Cat.all_cats.get(cat.mate).name

    adjust_text = text
    if keep_m_c is False:
        adjust_text = adjust_text.replace("m_c", str(name).strip())
    if other_name is not None:
        adjust_text = adjust_text.replace("r_c", str(other_name))
    if other_clan_name is not None:
        adjust_text = adjust_text.replace("o_c", str(other_clan_name))
    if mate is not None:
        adjust_text = adjust_text.replace("c_m", str(mate))
    adjust_text = adjust_text.replace("d_l", danger_choice)
    adjust_text = adjust_text.replace("t_l", tail_choice)
    adjust_text = adjust_text.replace("c_n", str(game.clan.name) + "Clan")

    return adjust_text


# ---------------------------------------------------------------------------- #
#                                    Sprites                                   #
# ---------------------------------------------------------------------------- #

def draw(cat, pos):
    new_pos = list(pos)
    if pos[0] == 'center':
        new_pos[0] = screen_x / 2 - sprites.size / 2
    elif pos[0] < 0:
        new_pos[0] = screen_x + pos[0] - sprites.size
    cat.used_screen.blit(cat.sprite, new_pos)


def draw_big(cat, pos):
    new_pos = list(pos)
    if pos[0] == 'center':
        new_pos[0] = screen_x / 2 - sprites.new_size / 2
    elif pos[0] < 0:
        new_pos[0] = screen_x + pos[0] - sprites.new_size
    cat.used_screen.blit(cat.big_sprite, new_pos)


def draw_large(cat, pos):
    new_pos = list(pos)
    if pos[0] == 'center':
        new_pos[0] = screen_x / 2 - sprites.size * 3 / 2
    elif pos[0] < 0:
        new_pos[0] = screen_x + pos[0] - sprites.size * 3
    cat.used_screen.blit(cat.large_sprite, new_pos)


def update_sprite(cat):
    # First, check if the cat is faded.
    if cat.faded:
        # Don't update the sprite if the cat is faded.
        return

    # First make pelt, if it wasn't possible before
    if cat.pelt is None:
        if cat.parent1 is None:
            # If pelt has not been picked manually, this function chooses one based on possible inheritances
            cat.pelt = choose_pelt(cat.gender)
        elif cat.parent2 is None and cat.parent1 in cat.all_cats.keys():
            # 1 in 3 chance to inherit a single parent's pelt
            par1 = cat.all_cats[cat.parent1]
            cat.pelt = choose_pelt(cat.gender, choice([par1.pelt.colour, None]), choice([par1.pelt.white, None]),
                                   choice([par1.pelt.name, None]),
                                   choice([par1.pelt.length, None]))
        if cat.parent1 in cat.all_cats.keys() and cat.parent2 in cat.all_cats.keys():
            # 2 in 3 chance to inherit either parent's pelt
            par1 = cat.all_cats[cat.parent1]
            par2 = cat.all_cats[cat.parent2]
            cat.pelt = choose_pelt(cat.gender, choice([par1.pelt.colour, par2.pelt.colour, None]),
                                   choice([par1.pelt.white, par2.pelt.white, None]),
                                   choice([par1.pelt.name, par2.pelt.name, None]),
                                   choice([par1.pelt.length, par2.pelt.length, None]))
        else:
            cat.pelt = choose_pelt(cat.gender)

            # THE SPRITE UPDATE
    # draw colour & style
    new_sprite = pygame.Surface((sprites.size, sprites.size), pygame.HWSURFACE | pygame.SRCALPHA)
    game.switches['error_message'] = 'There was an error loading a cat\'s base coat sprite. Last cat read was ' + str(
        cat)
    if cat.pelt.name not in ['Tortie', 'Calico']:
        if cat.pelt.length == 'long' and cat.status not in ['kitten', 'apprentice',
                                                            'medicine cat apprentice'] or cat.age == 'elder':
            new_sprite.blit(
                sprites.sprites[cat.pelt.sprites[1] + 'extra' + cat.pelt.colour + str(cat.age_sprites[cat.age])],
                (0, 0))
        else:
            new_sprite.blit(sprites.sprites[cat.pelt.sprites[1] + cat.pelt.colour + str(cat.age_sprites[cat.age])],
                            (0, 0))
    else:
        game.switches[
            'error_message'] = 'There was an error loading a tortie\'s base coat sprite. Last cat read was ' + str(cat)
        if cat.pelt.length == 'long' and cat.status not in ['kitten', 'apprentice',
                                                            'medicine cat apprentice'] or cat.age == 'elder':
            new_sprite.blit(
                sprites.sprites[cat.tortiebase + 'extra' + cat.tortiecolour + str(cat.age_sprites[cat.age])], (0, 0))
            game.switches[
                'error_message'] = 'There was an error loading a tortie\'s pattern sprite. Last cat read was ' + str(
                cat)
            new_sprite.blit(sprites.sprites[cat.tortiepattern + 'extra' + cat.pattern + str(cat.age_sprites[cat.age])],
                            (0, 0))
        else:
            new_sprite.blit(sprites.sprites[cat.tortiebase + cat.tortiecolour + str(cat.age_sprites[cat.age])], (0, 0))
            game.switches[
                'error_message'] = 'There was an error loading a tortie\'s pattern sprite. Last cat read was ' + str(
                cat)
            new_sprite.blit(sprites.sprites[cat.tortiepattern + cat.pattern + str(cat.age_sprites[cat.age])], (0, 0))
    game.switches[
        'error_message'] = 'There was an error loading a cat\'s white patches sprite. Last cat read was ' + str(cat)
    # draw white patches
    if cat.white_patches is not None:
        if cat.pelt.length == 'long' and cat.status not in ['kitten', 'apprentice', 'medicine cat apprentice'] \
                or cat.age == 'elder':
            new_sprite.blit(
                sprites.sprites['whiteextra' + cat.white_patches +
                                str(cat.age_sprites[cat.age])], (0, 0))
        else:
            new_sprite.blit(
                sprites.sprites['white' + cat.white_patches +
                                str(cat.age_sprites[cat.age])], (0, 0))
    game.switches[
        'error_message'] = 'There was an error loading a cat\'s scar and eye sprites. Last cat read was ' + str(
        cat)
    # draw eyes & scars1
    if cat.pelt.length == 'long' and cat.status not in [
        'kitten', 'apprentice', 'medicine cat apprentice'
    ] or cat.age == 'elder':
        new_sprite.blit(
            sprites.sprites['eyesextra' + cat.eye_colour +
                            str(cat.age_sprites[cat.age])], (0, 0))
        for scar in cat.scars:
            if scar in scars1:
                new_sprite.blit(
                    sprites.sprites['scarsextra' + scar + str(cat.age_sprites[cat.age])],
                    (0, 0)
                )
            if scar in scars3:
                new_sprite.blit(
                    sprites.sprites['scarsextra' + scar + str(cat.age_sprites[cat.age])],
                    (0, 0)
                )
        
    else:
        new_sprite.blit(
            sprites.sprites['eyes' + cat.eye_colour +
                            str(cat.age_sprites[cat.age])], (0, 0))
        for scar in cat.scars:
            if scar in scars1:
                new_sprite.blit(
                    sprites.sprites['scars' + scar + str(cat.age_sprites[cat.age])],
                    (0, 0)
                )
            if scar in scars3:
                new_sprite.blit(
                    sprites.sprites['scars' + scar + str(cat.age_sprites[cat.age])],
                    (0, 0)
                )
        

    game.switches[
        'error_message'] = 'There was an error loading a cat\'s shader sprites. Last cat read was ' + str(
        cat)
    # draw line art
    if game.settings['shaders'] and not cat.dead:
        if cat.pelt.length == 'long' and cat.status not in [
            'kitten', 'apprentice', 'medicine cat apprentice'
        ] or cat.age == 'elder':
            new_sprite.blit(
                sprites.sprites['shaders' +
                                str(cat.age_sprites[cat.age] + 9)],
                (0, 0))
        else:
            new_sprite.blit(
                sprites.sprites['shaders' +
                                str(cat.age_sprites[cat.age])], (0, 0))
    elif not cat.dead:
        if cat.pelt.length == 'long' and cat.status not in [
            'kitten', 'apprentice', 'medicine cat apprentice'
        ] or cat.age == 'elder':
            new_sprite.blit(
                sprites.sprites['lines' +
                                str(cat.age_sprites[cat.age] + 9)],
                (0, 0))
        else:
            new_sprite.blit(
                sprites.sprites['lines' + str(cat.age_sprites[cat.age])],
                (0, 0))
    elif cat.df:
        if cat.pelt.length == 'long' and cat.status not in [
            'kitten', 'apprentice', 'medicine cat apprentice'
        ] or cat.age == 'elder':
            new_sprite.blit(
                sprites.sprites['lineartdf' +
                                str(cat.age_sprites[cat.age] + 9)],
                (0, 0))
        else:
            new_sprite.blit(
                sprites.sprites['lineartdf' +
                                str(cat.age_sprites[cat.age])], (0, 0))
    elif cat.dead:
        if cat.pelt.length == 'long' and cat.status not in [
            'kitten', 'apprentice', 'medicine cat apprentice'
        ] or cat.age == 'elder':
            new_sprite.blit(
                sprites.sprites['lineartdead' +
                                str(cat.age_sprites[cat.age] + 9)],
                (0, 0))
        else:
            new_sprite.blit(
                sprites.sprites['lineartdead' +
                                str(cat.age_sprites[cat.age])], (0, 0))
    game.switches[
        'error_message'] = 'There was an error loading a cat\'s skin and second set of scar sprites. Last cat read was ' + str(
        cat)
    # draw skin and scars2
    blendmode = pygame.BLEND_RGBA_MIN
    if cat.pelt.length == 'long' and cat.status not in [
        'kitten', 'apprentice', 'medicine cat apprentice'
    ] or cat.age == 'elder':
        new_sprite.blit(
            sprites.sprites['skinextra' + cat.skin +
                            str(cat.age_sprites[cat.age])], (0, 0))
        for scar in cat.scars:
            if scar in scars2:
                new_sprite.blit(sprites.sprites['scarsextra' + scar +
                                                str(cat.age_sprites[cat.age])], (0, 0), special_flags=blendmode)

    else:
        new_sprite.blit(
            sprites.sprites['skin' + cat.skin +
                            str(cat.age_sprites[cat.age])], (0, 0))
        for scar in cat.scars:
            if scar in scars2:
                new_sprite.blit(sprites.sprites['scars' + scar +
                                                str(cat.age_sprites[cat.age])], (0, 0), special_flags=blendmode)

    game.switches[
        'error_message'] = 'There was an error loading a cat\'s accessory. Last cat read was ' + str(
        cat)
    # draw accessories        
    if cat.pelt.length == 'long' and cat.status not in [
        'kitten', 'apprentice', 'medicine cat apprentice'
    ] or cat.age == 'elder':
        if cat.accessory in plant_accessories:
            new_sprite.blit(
                sprites.sprites['acc_herbsextra' + cat.accessory +
                                str(cat.age_sprites[cat.age])], (0, 0))
        elif cat.accessory in wild_accessories:
            new_sprite.blit(
                sprites.sprites['acc_wildextra' + cat.accessory +
                                str(cat.age_sprites[cat.age])], (0, 0))
        elif cat.accessory in collars:
            new_sprite.blit(
                sprites.sprites['collarsextra' + cat.accessory +
                                str(cat.age_sprites[cat.age])], (0, 0))
        elif cat.accessory in collars:
            new_sprite.blit(
                sprites.sprites['collarsextra' + cat.accessory +
                                str(cat.age_sprites[cat.age])], (0, 0))
    else:
        if cat.accessory in plant_accessories:
            new_sprite.blit(
                sprites.sprites['acc_herbs' + cat.accessory +
                                str(cat.age_sprites[cat.age])], (0, 0))
        elif cat.accessory in wild_accessories:
            new_sprite.blit(
                sprites.sprites['acc_wild' + cat.accessory +
                                str(cat.age_sprites[cat.age])], (0, 0))
        elif cat.accessory in collars:
            new_sprite.blit(
                sprites.sprites['collars' + cat.accessory +
                                str(cat.age_sprites[cat.age])], (0, 0))
        elif cat.accessory in collars:
            new_sprite.blit(
                sprites.sprites['collars' + cat.accessory +
                                str(cat.age_sprites[cat.age])], (0, 0))
    game.switches[
        'error_message'] = 'There was an error loading a cat\'s skin and second set of scar sprites. Last cat read was ' + str(
        cat)
    game.switches[
        'error_message'] = 'There was an error reversing a cat\'s sprite. Last cat read was ' + str(
        cat)

    # reverse, if assigned so
    if cat.reverse:
        new_sprite = pygame.transform.flip(new_sprite, True, False)
    game.switches[
        'error_message'] = 'There was an error scaling a cat\'s sprites. Last cat read was ' + str(
        cat)

    # Apply opacity
    if cat.opacity < 100 and not cat.prevent_fading and game.settings["fading"]:
        #temp = pygame.Surface(new_sprite.get_size()).convert_alpha()
        #temp.blit(new_sprite, (0, 0))
        new_sprite = apply_opacity(new_sprite, cat.opacity)
        #new_sprite = temp

    # apply
    cat.sprite = new_sprite
    cat.big_sprite = pygame.transform.scale(
        new_sprite, (sprites.new_size, sprites.new_size))
    cat.large_sprite = pygame.transform.scale(
        cat.big_sprite, (sprites.size * 3, sprites.size * 3))
    game.switches[
        'error_message'] = 'There was an error updating a cat\'s sprites. Last cat read was ' + str(
        cat)
    # update class dictionary
    cat.all_cats[cat.ID] = cat
    game.switches['error_message'] = ''

<<<<<<< HEAD
def apply_opacity(surface, opacity):
    for x in range(surface.get_width()):
        for y in range(surface.get_height()):
            pixel = list(surface.get_at((x, y)))
            pixel[3] = int(pixel[3] * opacity/100)
            surface.set_at((x,y), tuple(pixel))
    return surface
=======
# ---------------------------------------------------------------------------- #
#                                     OTHER                                    #
# ---------------------------------------------------------------------------- #
def is_iterable(y):
    try:
        0 in y
    except TypeError:
        return False
>>>>>>> a42b4984

def get_text_box_theme(themename=""):
    """Updates the name of the theme based on dark or light mode"""
    if game.settings['dark mode']:
        if themename == "":
            return "#default_dark"
        else:
            return themename + "_dark"
    else:
        if themename == "":
            return "text_box"
        else:
            return themename


<|MERGE_RESOLUTION|>--- conflicted
+++ resolved
@@ -607,7 +607,6 @@
     cat.all_cats[cat.ID] = cat
     game.switches['error_message'] = ''
 
-<<<<<<< HEAD
 def apply_opacity(surface, opacity):
     for x in range(surface.get_width()):
         for y in range(surface.get_height()):
@@ -615,7 +614,6 @@
             pixel[3] = int(pixel[3] * opacity/100)
             surface.set_at((x,y), tuple(pixel))
     return surface
-=======
 # ---------------------------------------------------------------------------- #
 #                                     OTHER                                    #
 # ---------------------------------------------------------------------------- #
@@ -624,7 +622,6 @@
         0 in y
     except TypeError:
         return False
->>>>>>> a42b4984
 
 def get_text_box_theme(themename=""):
     """Updates the name of the theme based on dark or light mode"""
