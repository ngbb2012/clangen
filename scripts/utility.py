--- conflicted
+++ resolved
@@ -252,7 +252,6 @@
             inter_cat.children.append(cat.ID)
 
 
-<<<<<<< HEAD
 def change_relationship_values(cats_to,
                                cats_from,
                                romantic_love=0,
@@ -319,8 +318,6 @@
                   " /Trust: " + str(trust)) if changed else print("No relationship change")
 
 
-=======
->>>>>>> 8a24cdf8
 # ---------------------------------------------------------------------------- #
 #                               Text Adjust                                    #
 # ---------------------------------------------------------------------------- #
@@ -342,13 +339,8 @@
         mate = Cat.all_cats.get(cat.mate).name
 
     adjust_text = text
-<<<<<<< HEAD
-    adjust_text = adjust_text.replace("m_c", str(name))
-    adjust_text = adjust_text.replace("c_n", str(game.clan.name + 'Clan'))
-=======
     if keep_m_c is False:
         adjust_text = adjust_text.replace("m_c", str(name))
->>>>>>> 8a24cdf8
     if other_name is not None:
         adjust_text = adjust_text.replace("r_c", str(other_name))
     if other_clan_name is not None:
