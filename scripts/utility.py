import ujson

from scripts.cat.sprites import *
from scripts.cat.pelts import *
from scripts.game_structure.game_essentials import *

# ---------------------------------------------------------------------------- #
#                       Relationship / Traits / Relative                       #
# ---------------------------------------------------------------------------- #

resource_directory = "resources/dicts/"
PERSONALITY_COMPATIBILITY = None
with open(f"{resource_directory}personality_compatibility.json",'r') as read_file:
    PERSONALITY_COMPATIBILITY = ujson.loads(read_file.read())

def get_highest_romantic_relation(relationships):
    """Returns the relationship with the highest romantic value."""
    romantic_relation = list(
        filter(lambda rel: rel.romantic_love > 0, relationships))
    if romantic_relation is None or len(romantic_relation) == 0:
        return None

    relation = romantic_relation[0]
    max_love_value = relation.romantic_love
    # if there more love relations, pick the biggest one
    for inter_rel in romantic_relation:
        if max_love_value < inter_rel.romantic_love:
            max_love_value = inter_rel.romantic_love
            relation = inter_rel

    return relation

def get_personality_compatibility(cat1, cat2):
    """Returns:
        True - if personalities have a positive compatibility
        False - if personalities have a negative compatibility
        None - if personalities have a neutral compatibility
    """
    personality1 = cat1.trait
    personality2 = cat2.trait

    if personality1 == personality2 and personality1 in game.cat_class.traits:
        return True

    if personality1 in PERSONALITY_COMPATIBILITY:
        if personality2 in PERSONALITY_COMPATIBILITY[personality1]:
            return PERSONALITY_COMPATIBILITY[personality1][personality2]

    if personality2 in PERSONALITY_COMPATIBILITY:
        if personality1 in PERSONALITY_COMPATIBILITY[personality2]:
            return PERSONALITY_COMPATIBILITY[personality2][personality1]

    return None

def get_amount_of_cats_with_relation_value_towards(cat, value, all_cats):
    """
    Looks how many cats have the certain value 
    :param cat: cat in question
    :param value: value which has to be reached
    :param all_cats: list of cats which has to be checked
    """

    # collect all true or false if the value is reached for the cat or not
    # later count or sum can be used to get the amount of cats
    # this will be handled like this, because it is easier / shorter to check
    relation_dict = {
        "romantic_love": [],
        "platonic_like": [],
        "dislike": [],
        "admiration": [],
        "comfortable": [],
        "jealousy": [],
        "trust": []
    }

    for inter_cat in all_cats:
        relation = list(filter(lambda r: r.cat_to.ID == cat.ID, inter_cat.relationships))
        if len(relation) < 1:
            continue
        
        relation = relation[0]
        relation_dict['romantic_love'].append(relation.romantic_love >= value)
        relation_dict['platonic_like'].append(relation.platonic_like >= value)
        relation_dict['dislike'].append(relation.dislike >= value)
        relation_dict['admiration'].append(relation.admiration >= value)
        relation_dict['comfortable'].append(relation.comfortable >= value)
        relation_dict['jealousy'].append(relation.jealousy >= value)
        relation_dict['trust'].append(relation.trust >= value)

    return_dict = {
        "romantic_love": sum(relation_dict['romantic_love']),
        "platonic_like": sum(relation_dict['platonic_like']),
        "dislike": sum(relation_dict['dislike']),
        "admiration": sum(relation_dict['admiration']),
        "comfortable": sum(relation_dict['comfortable']),
        "jealousy": sum(relation_dict['jealousy']),
        "trust": sum(relation_dict['trust'])
    }

    return return_dict

def add_siblings_to_cat(cat, cat_class):
    """Iterate over all current cats and add the ID to the current cat."""
    for inter_cat in cat_class.all_cats.values():
        if inter_cat.is_sibling(cat) and inter_cat.ID not in cat.siblings:
            cat.siblings.append(inter_cat.ID)
        if cat.is_sibling(inter_cat) and cat.ID not in inter_cat.siblings:
            inter_cat.siblings.append(cat.ID)

<<<<<<< HEAD
=======
def add_children_to_cat(cat, cat_class):
    """Iterate over all current cats and add the ID to the current cat."""
    for inter_cat in cat_class.all_cats.values():
        if inter_cat.is_parent(cat) and inter_cat.ID not in cat.children:
            cat.children.append(inter_cat.ID)
        if cat.is_parent(inter_cat) and cat.ID not in inter_cat.children:
            inter_cat.children.append(cat.ID)
>>>>>>> 3d5438d4

# ---------------------------------------------------------------------------- #
#                                    Sprites                                   #
# ---------------------------------------------------------------------------- #

def draw(cat, pos):
    new_pos = list(pos)
    if pos[0] == 'center':
        new_pos[0] = screen_x / 2 - sprites.size / 2
    elif pos[0] < 0:
        new_pos[0] = screen_x + pos[0] - sprites.size
    cat.used_screen.blit(cat.sprite, new_pos)

def draw_big(cat, pos):
    new_pos = list(pos)
    if pos[0] == 'center':
        new_pos[0] = screen_x / 2 - sprites.new_size / 2
    elif pos[0] < 0:
        new_pos[0] = screen_x + pos[0] - sprites.new_size
    cat.used_screen.blit(cat.big_sprite, new_pos)

def draw_large(cat, pos):
    new_pos = list(pos)
    if pos[0] == 'center':
        new_pos[0] = screen_x / 2 - sprites.size * 3 / 2
    elif pos[0] < 0:
        new_pos[0] = screen_x + pos[0] - sprites.size * 3
    cat.used_screen.blit(cat.large_sprite, new_pos)

def update_sprite(cat):
    # First make pelt, if it wasn't possible before
    if cat.pelt is None:
        if cat.parent1 is None:
            # If pelt has not been picked manually, this function chooses one based on possible inheritances
            cat.pelt = choose_pelt(cat.gender)
        elif cat.parent2 is None and cat.parent1 in cat.all_cats.keys():
            # 1 in 3 chance to inherit a single parent's pelt
            par1 = cat.all_cats[cat.parent1]
            cat.pelt = choose_pelt(cat.gender, choice([par1.pelt.colour, None]), choice([par1.pelt.white, None]), choice([par1.pelt.name, None]),
                                    choice([par1.pelt.length, None]))
        if cat.parent1 in cat.all_cats.keys() and cat.parent2 in cat.all_cats.keys():
            # 2 in 3 chance to inherit either parent's pelt
            par1 = cat.all_cats[cat.parent1]
            par2 = cat.all_cats[cat.parent2]
            cat.pelt = choose_pelt(cat.gender, choice([par1.pelt.colour, par2.pelt.colour, None]), choice([par1.pelt.white, par2.pelt.white, None]),
                                    choice([par1.pelt.name, par2.pelt.name, None]), choice([par1.pelt.length, par2.pelt.length, None]))
        else:
            cat.pelt = choose_pelt(cat.gender)            
                          
    # THE SPRITE UPDATE
    # draw colour & style
    new_sprite = pygame.Surface((sprites.size, sprites.size), pygame.HWSURFACE | pygame.SRCALPHA)
    game.switches['error_message'] = 'There was an error loading a cat\'s base coat sprite. Last cat read was ' + str(cat)
    if cat.pelt.name not in ['Tortie', 'Calico']:
        if cat.pelt.length == 'long' and cat.status not in ['kitten', 'apprentice', 'medicine cat apprentice'] or cat.age == 'elder':
            new_sprite.blit(sprites.sprites[cat.pelt.sprites[1] + 'extra' + cat.pelt.colour + str(cat.age_sprites[cat.age])], (0, 0))
        else:
            new_sprite.blit(sprites.sprites[cat.pelt.sprites[1] + cat.pelt.colour + str(cat.age_sprites[cat.age])], (0, 0))
    else:
        game.switches['error_message'] = 'There was an error loading a tortie\'s base coat sprite. Last cat read was ' + str(cat)
        if cat.pelt.length == 'long' and cat.status not in ['kitten', 'apprentice', 'medicine cat apprentice'] or cat.age == 'elder':
            new_sprite.blit(sprites.sprites[cat.tortiebase + 'extra' + cat.tortiecolour + str(cat.age_sprites[cat.age])], (0, 0))
            game.switches['error_message'] = 'There was an error loading a tortie\'s pattern sprite. Last cat read was ' + str(cat)
            new_sprite.blit(sprites.sprites[cat.tortiepattern + 'extra' + cat.pattern + str(cat.age_sprites[cat.age])], (0, 0))
        else:
            new_sprite.blit(sprites.sprites[cat.tortiebase + cat.tortiecolour + str(cat.age_sprites[cat.age])], (0, 0))
            game.switches['error_message'] = 'There was an error loading a tortie\'s pattern sprite. Last cat read was ' + str(cat)
            new_sprite.blit(sprites.sprites[cat.tortiepattern + cat.pattern + str(cat.age_sprites[cat.age])], (0, 0))
    game.switches['error_message'] = 'There was an error loading a cat\'s white patches sprite. Last cat read was ' + str(cat)
    # draw white patches
    if cat.white_patches is not None:
        if cat.pelt.length == 'long' and cat.status not in ['kitten', 'apprentice', 'medicine cat apprentice']\
            or cat.age == 'elder':
            new_sprite.blit(
                sprites.sprites['whiteextra' + cat.white_patches +
                                str(cat.age_sprites[cat.age])], (0, 0))
        else:
            new_sprite.blit(
                sprites.sprites['white' + cat.white_patches +
                                str(cat.age_sprites[cat.age])], (0, 0))
    game.switches[
        'error_message'] = 'There was an error loading a cat\'s scar and eye sprites. Last cat read was ' + str(
            cat)
    # draw eyes & scars1
    if cat.pelt.length == 'long' and cat.status not in [
            'kitten', 'apprentice', 'medicine cat apprentice'
    ] or cat.age == 'elder':
        if cat.specialty in scars1:
            new_sprite.blit(
                sprites.sprites['scarsextra' + cat.specialty +
                                str(cat.age_sprites[cat.age])], (0, 0))
        if cat.specialty2 in scars1:
            new_sprite.blit(
                sprites.sprites['scarsextra' + cat.specialty2 +
                                str(cat.age_sprites[cat.age])], (0, 0))
        if cat.specialty in scars4:
            new_sprite.blit(
                sprites.sprites['scarsextra' + cat.specialty +
                                str(cat.age_sprites[cat.age])], (0, 0))
        if cat.specialty2 in scars4:
            new_sprite.blit(
                sprites.sprites['scarsextra' + cat.specialty2 +
                                str(cat.age_sprites[cat.age])], (0, 0))
        if cat.specialty in scars5:
            new_sprite.blit(
                sprites.sprites['scarsextra' + cat.specialty +
                                str(cat.age_sprites[cat.age])], (0, 0))
        if cat.specialty2 in scars5:
            new_sprite.blit(
                sprites.sprites['scarsextra' + cat.specialty2 +
                                str(cat.age_sprites[cat.age])], (0, 0))
        new_sprite.blit(
            sprites.sprites['eyesextra' + cat.eye_colour +
                            str(cat.age_sprites[cat.age])], (0, 0))
    else:
        if cat.specialty in scars1:
            new_sprite.blit(
                sprites.sprites['scars' + cat.specialty +
                                str(cat.age_sprites[cat.age])], (0, 0))
        if cat.specialty2 in scars1:
            new_sprite.blit(
                sprites.sprites['scars' + cat.specialty2 +
                                str(cat.age_sprites[cat.age])], (0, 0))
        if cat.specialty in scars4:
            new_sprite.blit(
                sprites.sprites['scars' + cat.specialty +
                                str(cat.age_sprites[cat.age])], (0, 0))
        if cat.specialty2 in scars4:
            new_sprite.blit(
                sprites.sprites['scars' + cat.specialty2 +
                                str(cat.age_sprites[cat.age])], (0, 0))
        if cat.specialty in scars5:
            new_sprite.blit(
                sprites.sprites['scars' + cat.specialty +
                                str(cat.age_sprites[cat.age])], (0, 0))
        if cat.specialty2 in scars5:
            new_sprite.blit(
                sprites.sprites['scars' + cat.specialty2 +
                                str(cat.age_sprites[cat.age])], (0, 0))
        new_sprite.blit(
            sprites.sprites['eyes' + cat.eye_colour +
                            str(cat.age_sprites[cat.age])], (0, 0))
    game.switches[
        'error_message'] = 'There was an error loading a cat\'s shader sprites. Last cat read was ' + str(
            cat)
    # draw line art
    if game.settings['shaders'] and not cat.dead:
        if cat.pelt.length == 'long' and cat.status not in [
                'kitten', 'apprentice', 'medicine cat apprentice'
        ] or cat.age == 'elder':
            new_sprite.blit(
                sprites.sprites['shaders' +
                                str(cat.age_sprites[cat.age] + 9)],
                (0, 0))
        else:
            new_sprite.blit(
                sprites.sprites['shaders' +
                                str(cat.age_sprites[cat.age])], (0, 0))
    elif not cat.dead:
        if cat.pelt.length == 'long' and cat.status not in [
                'kitten', 'apprentice', 'medicine cat apprentice'
        ] or cat.age == 'elder':
            new_sprite.blit(
                sprites.sprites['lines' +
                                str(cat.age_sprites[cat.age] + 9)],
                (0, 0))
        else:
            new_sprite.blit(
                sprites.sprites['lines' + str(cat.age_sprites[cat.age])],
                (0, 0))
    elif cat.dead:
        if cat.pelt.length == 'long' and cat.status not in [
                'kitten', 'apprentice', 'medicine cat apprentice'
        ] or cat.age == 'elder':
            new_sprite.blit(
                sprites.sprites['lineartdead' +
                                str(cat.age_sprites[cat.age] + 9)],
                (0, 0))
        else:
            new_sprite.blit(
                sprites.sprites['lineartdead' +
                                str(cat.age_sprites[cat.age])], (0, 0))
    game.switches[
        'error_message'] = 'There was an error loading a cat\'s skin and second set of scar sprites. Last cat read was ' + str(
            cat)
    # draw skin and scars2
    blendmode = pygame.BLEND_RGBA_MIN
    if cat.pelt.length == 'long' and cat.status not in [
            'kitten', 'apprentice', 'medicine cat apprentice'
    ] or cat.age == 'elder':
        new_sprite.blit(
            sprites.sprites['skinextra' + cat.skin +
                            str(cat.age_sprites[cat.age])], (0, 0))
        if cat.specialty in scars2:
            new_sprite.blit(sprites.sprites['scarsextra' + cat.specialty +
            str(cat.age_sprites[cat.age])], (0, 0), special_flags=blendmode)
        if cat.specialty2 in scars2:
            new_sprite.blit(sprites.sprites['scarsextra' + cat.specialty2 +
            str(cat.age_sprites[cat.age])], (0, 0), special_flags=blendmode)
        
    else:
        new_sprite.blit(
            sprites.sprites['skin' + cat.skin +
            str(cat.age_sprites[cat.age])], (0, 0))
        if cat.specialty in scars2:
            new_sprite.blit(sprites.sprites['scars' + cat.specialty +
            str(cat.age_sprites[cat.age])], (0, 0), special_flags=blendmode)
        if cat.specialty2 in scars2:
            new_sprite.blit(sprites.sprites['scars' + cat.specialty2 +
            str(cat.age_sprites[cat.age])], (0, 0), special_flags=blendmode)
       
        
    game.switches[
    'error_message'] = 'There was an error loading a cat\'s accessory. Last cat read was ' + str(
        cat)                            
    # draw accessories        
    if cat.pelt.length == 'long' and cat.status not in [
            'kitten', 'apprentice', 'medicine cat apprentice'
    ] or cat.age == 'elder':
        if cat.accessory in plant_accessories:
            new_sprite.blit(
                sprites.sprites['acc_herbsextra' + cat.accessory +
                                str(cat.age_sprites[cat.age])], (0, 0))
        elif cat.accessory in wild_accessories:
            new_sprite.blit(
                sprites.sprites['acc_wildextra' + cat.accessory +
                                str(cat.age_sprites[cat.age])], (0, 0))
        elif cat.accessory in collars:
            new_sprite.blit(
                sprites.sprites['collarsextra' + cat.accessory +
                                str(cat.age_sprites[cat.age])], (0, 0))
        elif cat.accessory in collars:
            new_sprite.blit(
                sprites.sprites['collarsextra' + cat.accessory +
                                str(cat.age_sprites[cat.age])], (0, 0))
    else:
        if cat.accessory in plant_accessories:
            new_sprite.blit(
                sprites.sprites['acc_herbs' + cat.accessory +
                                str(cat.age_sprites[cat.age])], (0, 0))
        elif cat.accessory in wild_accessories:
            new_sprite.blit(
                sprites.sprites['acc_wild' + cat.accessory +
                                str(cat.age_sprites[cat.age])], (0, 0))
        elif cat.accessory in collars:
            new_sprite.blit(
                sprites.sprites['collars' + cat.accessory +
                                str(cat.age_sprites[cat.age])], (0, 0))
        elif cat.accessory in collars:
            new_sprite.blit(
                sprites.sprites['collars' + cat.accessory +
                                str(cat.age_sprites[cat.age])], (0, 0))
    game.switches[
        'error_message'] = 'There was an error loading a cat\'s skin and second set of scar sprites. Last cat read was ' + str(
            cat)
    game.switches[
        'error_message'] = 'There was an error reversing a cat\'s sprite. Last cat read was ' + str(
            cat)
            
    # reverse, if assigned so
    if cat.reverse:
        new_sprite = pygame.transform.flip(new_sprite, True, False)
    game.switches[
        'error_message'] = 'There was an error scaling a cat\'s sprites. Last cat read was ' + str(
            cat)
    # apply
    cat.sprite = new_sprite
    cat.big_sprite = pygame.transform.scale(
        new_sprite, (sprites.new_size, sprites.new_size))
    cat.large_sprite = pygame.transform.scale(
        cat.big_sprite, (sprites.size * 3, sprites.size * 3))
    game.switches[
        'error_message'] = 'There was an error updating a cat\'s sprites. Last cat read was ' + str(
            cat)
    # update class dictionary
    cat.all_cats[cat.ID] = cat
    game.switches['error_message'] = ''<|MERGE_RESOLUTION|>--- conflicted
+++ resolved
@@ -99,6 +99,7 @@
 
     return return_dict
 
+
 def add_siblings_to_cat(cat, cat_class):
     """Iterate over all current cats and add the ID to the current cat."""
     for inter_cat in cat_class.all_cats.values():
@@ -107,8 +108,7 @@
         if cat.is_sibling(inter_cat) and cat.ID not in inter_cat.siblings:
             inter_cat.siblings.append(cat.ID)
 
-<<<<<<< HEAD
-=======
+
 def add_children_to_cat(cat, cat_class):
     """Iterate over all current cats and add the ID to the current cat."""
     for inter_cat in cat_class.all_cats.values():
@@ -116,7 +116,7 @@
             cat.children.append(inter_cat.ID)
         if cat.is_parent(inter_cat) and cat.ID not in inter_cat.children:
             inter_cat.children.append(cat.ID)
->>>>>>> 3d5438d4
+
 
 # ---------------------------------------------------------------------------- #
 #                                    Sprites                                   #
