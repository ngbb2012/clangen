# pylint: disable=line-too-long
"""

TODO: Docs


"""  # pylint: enable=line-too-long

import logging
import re
from itertools import combinations
from math import floor
from random import choice, choices, randint, random, sample, randrange, getrandbits
from sys import exit as sys_exit
from typing import List, Tuple, TYPE_CHECKING, Type, Union

import i18n
import pygame
import ujson
from pygame_gui.core import ObjectID

from scripts.game_structure.localization import (
    load_lang_resource,
    determine_plural_pronouns,
)

logger = logging.getLogger(__name__)
<<<<<<< HEAD
from scripts.game_structure import image_cache, localization
=======
from scripts.game_structure import image_cache
from scripts.cat.enums import CatAgeEnum
>>>>>>> e4e08d96
from scripts.cat.history import History
from scripts.cat.names import names
from scripts.cat.sprites import sprites
from scripts.game_structure.game_essentials import game
import scripts.game_structure.screen_settings  # must be done like this to get updates when we change screen size etc

if TYPE_CHECKING:
    from scripts.cat.cats import Cat


# ---------------------------------------------------------------------------- #
#                               Getting Cats                                   #
# ---------------------------------------------------------------------------- #


def get_alive_clan_queens(living_cats):
    living_kits = [
        cat
        for cat in living_cats
        if not (cat.dead or cat.outside) and cat.status in ["kitten", "newborn"]
    ]

    queen_dict = {}
    for cat in living_kits.copy():
        parents = cat.get_parents()
        # Fetch parent object, only alive and not outside.
        parents = [
            cat.fetch_cat(i)
            for i in parents
            if cat.fetch_cat(i)
            and not (cat.fetch_cat(i).dead or cat.fetch_cat(i).outside)
        ]
        if not parents:
            continue

        if (
            len(parents) == 1
            or len(parents) > 2
            or all(i.gender == "male" for i in parents)
            or parents[0].gender == "female"
        ):
            if parents[0].ID in queen_dict:
                queen_dict[parents[0].ID].append(cat)
                living_kits.remove(cat)
            else:
                queen_dict[parents[0].ID] = [cat]
                living_kits.remove(cat)
        elif len(parents) == 2:
            if parents[1].ID in queen_dict:
                queen_dict[parents[1].ID].append(cat)
                living_kits.remove(cat)
            else:
                queen_dict[parents[1].ID] = [cat]
                living_kits.remove(cat)
    return queen_dict, living_kits


def get_alive_status_cats(
    Cat: Union["Cat", Type["Cat"]],
    get_status: list,
    working: bool = False,
    sort: bool = False,
) -> list:
    """
    returns a list of cat objects for all living cats of get_status in Clan
    :param Cat Cat: Cat class
    :param list get_status: list of statuses searching for
    :param bool working: default False, set to True if you would like the list to only include working cats
    :param bool sort: default False, set to True if you would like list sorted by descending moon age
    """

    alive_cats = [
        i
        for i in Cat.all_cats.values()
        if i.status in get_status and not i.dead and not i.outside
    ]

    if working:
        alive_cats = [i for i in alive_cats if not i.not_working()]

    if sort:
        alive_cats = sorted(alive_cats, key=lambda cat: cat.moons, reverse=True)

    return alive_cats


def get_living_cat_count(Cat):
    """
    Returns the int of all living cats, both in and out of the Clan
    :param Cat: Cat class
    """
    count = 0
    for the_cat in Cat.all_cats.values():
        if the_cat.dead:
            continue
        count += 1
    return count


def get_living_clan_cat_count(Cat):
    """
    Returns the int of all living cats within the Clan
    :param Cat: Cat class
    """
    count = 0
    for the_cat in Cat.all_cats.values():
        if the_cat.dead or the_cat.exiled or the_cat.outside:
            continue
        count += 1
    return count


def get_cats_same_age(Cat, cat, age_range=10):
    """
    Look for all cats in the Clan and returns a list of cats which are in the same age range as the given cat.
    :param Cat: Cat class
    :param cat: the given cat
    :param int age_range: The allowed age difference between the two cats, default 10
    """
    cats = []
    for inter_cat in Cat.all_cats.values():
        if inter_cat.dead or inter_cat.outside or inter_cat.exiled:
            continue
        if inter_cat.ID == cat.ID:
            continue

        if inter_cat.ID not in cat.relationships:
            cat.create_one_relationship(inter_cat)
            if cat.ID not in inter_cat.relationships:
                inter_cat.create_one_relationship(cat)
            continue

        if (
            inter_cat.moons <= cat.moons + age_range
            and inter_cat.moons <= cat.moons - age_range
        ):
            cats.append(inter_cat)

    return cats


def get_free_possible_mates(cat):
    """Returns a list of available cats, which are possible mates for the given cat."""
    cats = []
    for inter_cat in cat.all_cats.values():
        if inter_cat.dead or inter_cat.outside or inter_cat.exiled:
            continue
        if inter_cat.ID == cat.ID:
            continue

        if inter_cat.ID not in cat.relationships:
            cat.create_one_relationship(inter_cat)
            if cat.ID not in inter_cat.relationships:
                inter_cat.create_one_relationship(cat)
            continue

        if inter_cat.is_potential_mate(cat, for_love_interest=True):
            cats.append(inter_cat)
    return cats


def get_random_moon_cat(
    Cat, main_cat, parent_child_modifier=True, mentor_app_modifier=True
):
    """
    returns a random cat for use in moon events
    :param Cat: Cat class
    :param main_cat: cat object of main cat in event
    :param parent_child_modifier: increase the chance of the random cat being a
    parent of the main cat. Default True
    :param mentor_app_modifier: increase the chance of the random cat being a mentor or
    app of the main cat. Default True
    """
    random_cat = None

    # grab list of possible random cats
    possible_r_c = list(
        filter(
            lambda c: not c.dead
            and not c.exiled
            and not c.outside
            and (c.ID != main_cat.ID),
            Cat.all_cats.values(),
        )
    )

    if possible_r_c:
        random_cat = choice(possible_r_c)
        if parent_child_modifier and not int(random() * 3):
            possible_parents = []
            if main_cat.parent1:
                if Cat.fetch_cat(main_cat.parent1) in possible_r_c:
                    possible_parents.append(main_cat.parent1)
            if main_cat.parent2:
                if Cat.fetch_cat(main_cat.parent2) in possible_r_c:
                    possible_parents.append(main_cat.parent2)
            if main_cat.adoptive_parents:
                for parent in main_cat.adoptive_parents:
                    if Cat.fetch_cat(parent) in possible_r_c:
                        possible_parents.append(parent)
            if possible_parents:
                random_cat = Cat.fetch_cat(choice(possible_parents))
        if mentor_app_modifier:
            if (
                main_cat.status
                in ["apprentice", "mediator apprentice", "medicine cat apprentice"]
                and main_cat.mentor
                and not int(random() * 3)
            ):
                random_cat = Cat.fetch_cat(main_cat.mentor)
            elif main_cat.apprentice and not int(random() * 3):
                random_cat = Cat.fetch_cat(choice(main_cat.apprentice))

    if isinstance(random_cat, str):
        print(f"WARNING: random cat was {random_cat} instead of cat object")
        random_cat = Cat.fetch_cat(random_cat)
    return random_cat


def get_warring_clan():
    """
    returns enemy clan if a war is currently ongoing
    """
    enemy_clan = None
    if game.clan.war.get("at_war", False):
        for other_clan in game.clan.all_clans:
            if other_clan.name == game.clan.war["enemy"]:
                enemy_clan = other_clan

    return enemy_clan


# ---------------------------------------------------------------------------- #
#                          Handling Outside Factors                            #
# ---------------------------------------------------------------------------- #


def get_current_season():
    """
    function to handle the math for finding the Clan's current season
    :return: the Clan's current season
    """

    if game.config["lock_season"]:
        game.clan.current_season = game.clan.starting_season
        return game.clan.starting_season

    modifiers = {"Newleaf": 0, "Greenleaf": 3, "Leaf-fall": 6, "Leaf-bare": 9}
    index = game.clan.age % 12 + modifiers[game.clan.starting_season]

    if index > 11:
        index = index - 12

    game.clan.current_season = game.clan.seasons[index]

    return game.clan.current_season


def change_clan_reputation(difference):
    """
    will change the Clan's reputation with outsider cats according to the difference parameter.
    """
    game.clan.reputation += difference


def change_clan_relations(other_clan, difference):
    """
    will change the Clan's relation with other clans according to the difference parameter.
    """
    # grab the clan that has been indicated
    other_clan = other_clan
    # grab the relation value for that clan
    y = game.clan.all_clans.index(other_clan)
    clan_relations = int(game.clan.all_clans[y].relations)
    # change the value
    clan_relations += difference
    # making sure it doesn't exceed the bounds
    if clan_relations > 30:
        clan_relations = 30
    elif clan_relations < 0:
        clan_relations = 0
    # setting it in the Clan save
    game.clan.all_clans[y].relations = clan_relations


def create_new_cat_block(Cat, Relationship, event, in_event_cats: dict, i: int, attribute_list: List[str]) -> list:
    """
    Creates a single new_cat block and then generates and returns the cats within the block
    :param Cat Cat: always pass Cat class
    :param Relationship Relationship: always pass Relationship class
    :param event: always pass the event class
    :param dict in_event_cats: dict containing involved cats' abbreviations as keys and cat objects as values
    :param int i: index of the cat block
    :param list[str] attribute_list: attribute list contained within the block
    """

    thought = i18n.t("hardcoded.thought_new_cat")
    new_cats = None

    # gather parents
    parent1 = None
    parent2 = None
    adoptive_parents = []
    for tag in attribute_list:
        parent_match = re.match(r"parent:([,0-9]+)", tag)
        adoptive_match = re.match(r"adoptive:(.+)", tag)
        if not parent_match and not adoptive_match:
            continue

        parent_indexes = parent_match.group(1).split(",") if parent_match else []
        adoptive_indexes = adoptive_match.group(1).split(",") if adoptive_match else []
        if not parent_indexes and not adoptive_indexes:
            continue

        parent_indexes = [int(index) for index in parent_indexes]
        for index in parent_indexes:
            if index >= i:
                continue

            if parent1 is None:
                parent1 = event.new_cats[index][0]
            else:
                parent2 = event.new_cats[index][0]

        adoptive_indexes = [
            int(index) if index.isdigit() else index for index in adoptive_indexes
        ]
        for index in adoptive_indexes:
            if in_event_cats[index].ID not in adoptive_parents:
                adoptive_parents.append(in_event_cats[index].ID)
                adoptive_parents.extend(in_event_cats[index].mate)

    # gather mates
    give_mates = []
    for tag in attribute_list:
        match = re.match(r"mate:([_,0-9a-zA-Z]+)", tag)
        if not match:
            continue

        mate_indexes = match.group(1).split(",")

        # TODO: make this less ugly
        for index in mate_indexes:
            if index in in_event_cats:
                if in_event_cats[index] in [
                    "apprentice",
                    "medicine cat apprentice",
                    "mediator apprentice",
                ]:
                    print("Can't give apprentices mates")
                    continue

                give_mates.append(in_event_cats[index])

            try:
                index = int(index)
            except ValueError:
                print(f"mate-index not correct: {index}")
                continue

            if index >= i:
                continue

            give_mates.extend(event.new_cats[index])

    # determine gender
    if "male" in attribute_list:
        gender = "male"
    elif "female" in attribute_list:
        gender = "female"
    elif (
        "can_birth" in attribute_list and not game.clan.clan_settings["same sex birth"]
    ):
        gender = "female"
    else:
        gender = None

    # will the cat get a new name?
    if "new_name" in attribute_list:
        new_name = True
    elif "old_name" in attribute_list:
        new_name = False
    else:
        new_name = bool(getrandbits(1))

    # STATUS - must be handled before backstories
    status = None
    for _tag in attribute_list:
        match = re.match(r"status:(.+)", _tag)
        if not match:
            continue

        if match.group(1) in [
            "newborn",
            "kitten",
            "elder",
            "apprentice",
            "warrior",
            "mediator apprentice",
            "mediator",
            "medicine cat apprentice",
            "medicine cat",
        ]:
            status = match.group(1)
            break

    # SET AGE
    age = None
    for _tag in attribute_list:
        match = re.match(r"age:(.+)", _tag)
        if not match:
            continue

        if match.group(1) in Cat.age_moons:
            min_age, max_age = Cat.age_moons[CatAgeEnum(match.group(1))]
            age = randint(
                min_age, max_age
            )
            break

        # Set same as first mate
        if match.group(1) == "mate" and give_mates:
            min_age, max_age = Cat.age_moons[give_mates[0].age]
            age = randint(
                min_age, max_age
            )
            break

        if match.group(1) == "has_kits":
            age = randint(19, 120)
            break

    if status and not age:
        if status in ["apprentice", "mediator apprentice", "medicine cat apprentice"]:
            age = randint(
                Cat.age_moons[CatAgeEnum.ADOLESCENT][0], Cat.age_moons[CatAgeEnum.ADOLESCENT][1]
            )
        elif status in ["warrior", "mediator", "medicine cat"]:
            age = randint(
                Cat.age_moons["young adult"][0], Cat.age_moons["senior adult"][1]
            )
        elif status == "elder":
            age = randint(Cat.age_moons["senior"][0], Cat.age_moons["senior"][1])

    if "kittypet" in attribute_list:
        cat_type = "kittypet"
    elif "rogue" in attribute_list:
        cat_type = "rogue"
    elif "loner" in attribute_list:
        cat_type = "loner"
    elif "clancat" in attribute_list:
        cat_type = "former Clancat"
    else:
        cat_type = choice(["kittypet", "loner", "former Clancat"])

    # LITTER
    litter = False
    if "litter" in attribute_list:
        litter = True
        if status not in ["kitten", "newborn"]:
            status = "kitten"

    # CHOOSE DEFAULT BACKSTORY BASED ON CAT TYPE, STATUS
    if status in ("kitten", "newborn"):
        chosen_backstory = choice(
            BACKSTORIES["backstory_categories"]["abandoned_backstories"]
        )
    elif status == "medicine cat" and cat_type == "former Clancat":
        chosen_backstory = choice(["medicine_cat", "disgraced1"])
    elif status == "medicine cat":
        chosen_backstory = choice(["wandering_healer1", "wandering_healer2"])
    else:
        if cat_type == "former Clancat":
            x = "former_clancat"
        else:
            x = cat_type
        chosen_backstory = choice(
            BACKSTORIES["backstory_categories"].get(f"{x}_backstories", ["outsider1"])
        )

    # OPTION TO OVERRIDE DEFAULT BACKSTORY
    bs_override = False
    stor = []
    for _tag in attribute_list:
        match = re.match(r"backstory:(.+)", _tag)
        if match:
            bs_list = [x for x in match.group(1).split(",")]
            stor = []
            for story in bs_list:
                if story in set(
                    [backstory for backstory in BACKSTORIES["backstory_categories"]]
                ):
                    stor.append(story)
                elif story in BACKSTORIES["backstory_categories"]:
                    stor.extend(BACKSTORIES["backstory_categories"][story])
            bs_override = True
            break

    # KITTEN THOUGHT
    if status in ["kitten", "newborn"]:
        thought = i18n.t("hardcoded.thought_new_kitten")

    # MEETING - DETERMINE IF THIS IS AN OUTSIDE CAT
    outside = False
    if "meeting" in attribute_list:
        outside = True
        status = cat_type
        new_name = False
        thought = i18n.t("hardcoded.thought_meeting")
        if age is not None and age <= 6 and not bs_override:
            chosen_backstory = "outsider1"

    # IS THE CAT DEAD?
    alive = True
    if "dead" in attribute_list:
        alive = False
        thought = i18n.t("hardcoded.thought_new_dead")

    # check if we can use an existing cat here
    chosen_cat = None
    if "exists" in attribute_list:
        existing_outsiders = [
            i for i in Cat.all_cats.values() if i.outside and not i.dead
        ]
        possible_outsiders = []
        for cat in existing_outsiders:
            if stor and cat.backstory not in stor:
                continue
            if cat_type != cat.status:
                continue
            if gender and gender != cat.gender:
                continue
            if age and age not in Cat.age_moons[cat.age]:
                continue
            possible_outsiders.append(cat)

        if possible_outsiders:
            chosen_cat = choice(possible_outsiders)
            game.clan.add_to_clan(chosen_cat)
            chosen_cat.status = status
            chosen_cat.outside = outside
            if not alive:
                chosen_cat.die()

            if new_name:
                name = f"{chosen_cat.name.prefix}"
                spaces = name.count(" ")
                if bool(getrandbits(1)) and spaces > 0:  # adding suffix to OG name
                    # make a list of the words within the name, then add the OG name back in the list
                    words = name.split(" ")
                    words.append(name)
                    new_prefix = choice(words)  # pick new prefix from that list
                    name = new_prefix
                    chosen_cat.name.prefix = name
                    chosen_cat.name.give_suffix(
                        pelt=chosen_cat.pelt,
                        biome=game.clan.biome,
                        tortiepattern=chosen_cat.pelt.tortiepattern,
                    )
                else:  # completely new name
                    chosen_cat.name.give_prefix(
                        eyes=chosen_cat.pelt.eye_colour,
                        colour=chosen_cat.pelt.colour,
                        biome=game.clan.biome,
                    )
                    chosen_cat.name.give_suffix(
                        pelt=chosen_cat.pelt.colour,
                        biome=game.clan.biome,
                        tortiepattern=chosen_cat.pelt.tortiepattern,
                    )

            new_cats = [chosen_cat]

    # Now we generate the new cat
    if not chosen_cat:
        new_cats = create_new_cat(
            Cat,
            new_name=new_name,
            loner=cat_type in ["loner", "rogue"],
            kittypet=cat_type == "kittypet",
            other_clan=cat_type == "former Clancat",
            kit=False if litter else status in ["kitten", "newborn"],
            # this is for singular kits, litters need this to be false
            litter=litter,
            backstory=chosen_backstory,
            status=status,
            age=age,
            gender=gender,
            thought=thought,
            alive=alive,
            outside=outside,
            parent1=parent1.ID if parent1 else None,
            parent2=parent2.ID if parent2 else None,
            adoptive_parents=adoptive_parents if adoptive_parents else None,
        )

        # NEXT
        # add relations to bio parents, if needed
        # add relations to cats generated within the same block, as they are littermates
        # add mates
        # THIS DOES NOT ADD RELATIONS TO CATS IN THE EVENT, those are added within the relationships block of the event

        for n_c in new_cats:
            # SET MATES
            for inter_cat in give_mates:
                if n_c == inter_cat or n_c.ID in inter_cat.mate:
                    continue

                # this is some duplicate work, since this triggers inheritance re-calcs
                # TODO: optimize
                n_c.set_mate(inter_cat)

            # LITTERMATES
            for inter_cat in new_cats:
                if n_c == inter_cat:
                    continue

                y = randrange(0, 20)
                start_relation = Relationship(n_c, inter_cat, False, True)
                start_relation.platonic_like += 30 + y
                start_relation.comfortable = 10 + y
                start_relation.admiration = 15 + y
                start_relation.trust = 10 + y
                n_c.relationships[inter_cat.ID] = start_relation

            # BIO PARENTS
            for par in (parent1, parent2):
                if not par:
                    continue

                y = randrange(0, 20)
                start_relation = Relationship(par, n_c, False, True)
                start_relation.platonic_like += 30 + y
                start_relation.comfortable = 10 + y
                start_relation.admiration = 15 + y
                start_relation.trust = 10 + y
                par.relationships[n_c.ID] = start_relation

                y = randrange(0, 20)
                start_relation = Relationship(n_c, par, False, True)
                start_relation.platonic_like += 30 + y
                start_relation.comfortable = 10 + y
                start_relation.admiration = 15 + y
                start_relation.trust = 10 + y
                n_c.relationships[par.ID] = start_relation

            # ADOPTIVE PARENTS
            for par in adoptive_parents:
                if not par:
                    continue

                par = Cat.fetch_cat(par)

                y = randrange(0, 20)
                start_relation = Relationship(par, n_c, False, True)
                start_relation.platonic_like += 30 + y
                start_relation.comfortable = 10 + y
                start_relation.admiration = 15 + y
                start_relation.trust = 10 + y
                par.relationships[n_c.ID] = start_relation

                y = randrange(0, 20)
                start_relation = Relationship(n_c, par, False, True)
                start_relation.platonic_like += 30 + y
                start_relation.comfortable = 10 + y
                start_relation.admiration = 15 + y
                start_relation.trust = 10 + y
                n_c.relationships[par.ID] = start_relation

            # UPDATE INHERITANCE
            n_c.create_inheritance_new_cat()

    return new_cats


def get_other_clan(clan_name):
    """
    returns the clan object of given clan name
    """
    for clan in game.clan.all_clans:
        if clan.name == clan_name:
            return clan


def create_new_cat(
    Cat: Union["Cat", Type["Cat"]],
    new_name: bool = False,
    loner: bool = False,
    kittypet: bool = False,
    kit: bool = False,
    litter: bool = False,
    other_clan: bool = None,
    backstory: bool = None,
    status: str = None,
    age: int = None,
    gender: str = None,
    thought: str = None,
    alive: bool = True,
    outside: bool = False,
    parent1: str = None,
    parent2: str = None,
    adoptive_parents: list = None,
) -> list:
    """
    This function creates new cats and then returns a list of those cats
    :param Cat Cat: pass the Cat class
    :params Relationship Relationship: pass the Relationship class
    :param bool new_name: set True if cat(s) is a loner/rogue receiving a new Clan name - default: False
    :param bool loner: set True if cat(s) is a loner or rogue - default: False
    :param bool kittypet: set True if cat(s) is a kittypet - default: False
    :param bool kit: set True if the cat is a lone kitten - default: False
    :param bool litter: set True if a litter of kittens needs to be generated - default: False
    :param bool other_clan: if new cat(s) are from a neighboring clan, set true
    :param bool backstory: a list of possible backstories.json for the new cat(s) - default: None
    :param str status: set as the rank you want the new cat to have - default: None (will cause a random status to be picked)
    :param int age: set the age of the new cat(s) - default: None (will be random or if kit/litter is true, will be kitten.
    :param str gender: set the gender (BIRTH SEX) of the cat - default: None (will be random)
    :param str thought: if you need to give a custom "welcome" thought, set it here
    :param bool alive: set this as False to generate the cat as already dead - default: True (alive)
    :param bool outside: set this as True to generate the cat as an outsider instead of as part of the Clan - default: False (Clan cat)
    :param str parent1: Cat ID to set as the biological parent1
    :param str parent2: Cat ID to set as the biological parent2
    :param list adoptive_parents: Cat IDs to set as adoptive parents
    """

    if thought is None:
        thought = i18n.t("hardcoded.thought_new_cat")

    # TODO: it would be nice to rewrite this to be less bool-centric
    accessory = None
    if isinstance(backstory, list):
        backstory = choice(backstory)

    if backstory in (
        BACKSTORIES["backstory_categories"]["former_clancat_backstories"]
        or BACKSTORIES["backstory_categories"]["otherclan_categories"]
    ):
        other_clan = True

    created_cats = []

    if not litter:
        number_of_cats = 1
    else:
        number_of_cats = choices([2, 3, 4, 5], [5, 4, 1, 1], k=1)[0]

    if not isinstance(age, int):
        if status == "newborn":
            age = 0
        elif litter or kit:
            age = randint(1, 5)
        elif status in ("apprentice", "medicine cat apprentice", "mediator apprentice"):
            age = randint(6, 11)
        elif status == "warrior":
            age = randint(23, 120)
        elif status == "medicine cat":
            age = randint(23, 140)
        elif status == "elder":
            age = randint(120, 130)
        else:
            age = randint(6, 120)

    # setting status
    if not status:
        if age == 0:
            status = "newborn"
        elif age < 6:
            status = "kitten"
        elif 6 <= age <= 11:
            status = "apprentice"
        elif age >= 12:
            status = "warrior"
        elif age >= 120:
            status = "elder"

    # cat creation and naming time
    for index in range(number_of_cats):
        # setting gender
        if not gender:
            _gender = choice(["female", "male"])
        else:
            _gender = gender

        # other Clan cats, apps, and kittens (kittens and apps get indoctrinated lmao no old names for them)
        if other_clan or kit or litter or age < 12 and not (loner or kittypet):
            new_cat = Cat(
                moons=age,
                status=status,
                gender=_gender,
                backstory=backstory,
                parent1=parent1,
                parent2=parent2,
                adoptive_parents=adoptive_parents if adoptive_parents else [],
            )
        else:
            # grab starting names and accs for loners/kittypets
            if kittypet:
                name = choice(names.names_dict["loner_names"])
                if bool(getrandbits(1)):
                    accessory = choice(Cat.pelt.collars)
            elif loner and bool(
                getrandbits(1)
            ):  # try to give name from full loner name list
                name = choice(names.names_dict["loner_names"])
            else:
                name = choice(
                    names.names_dict["normal_prefixes"]
                )  # otherwise give name from prefix list (more nature-y names)

            # now we make the cats
            if new_name:  # these cats get new names
                if bool(getrandbits(1)):  # adding suffix to OG name
                    spaces = name.count(" ")
                    if spaces > 0:
                        # make a list of the words within the name, then add the OG name back in the list
                        words = name.split(" ")
                        words.append(name)
                        new_prefix = choice(words)  # pick new prefix from that list
                        name = new_prefix
                    new_cat = Cat(
                        moons=age,
                        prefix=name,
                        status=status,
                        gender=_gender,
                        backstory=backstory,
                        parent1=parent1,
                        parent2=parent2,
                        adoptive_parents=adoptive_parents if adoptive_parents else [],
                    )
                else:  # completely new name
                    new_cat = Cat(
                        moons=age,
                        status=status,
                        gender=_gender,
                        backstory=backstory,
                        parent1=parent1,
                        parent2=parent2,
                        adoptive_parents=adoptive_parents if adoptive_parents else [],
                    )
            # these cats keep their old names
            else:
                new_cat = Cat(
                    moons=age,
                    prefix=name,
                    suffix="",
                    status=status,
                    gender=_gender,
                    backstory=backstory,
                    parent1=parent1,
                    parent2=parent2,
                    adoptive_parents=adoptive_parents if adoptive_parents else [],
                )

        # give em a collar if they got one
        if accessory:
            new_cat.pelt.accessory = accessory

        # give apprentice aged cat a mentor
        if new_cat.age == "adolescent":
            new_cat.update_mentor()

        # Remove disabling scars, if they generated.
        not_allowed = [
            "NOPAW",
            "NOTAIL",
            "HALFTAIL",
            "NOEAR",
            "BOTHBLIND",
            "RIGHTBLIND",
            "LEFTBLIND",
            "BRIGHTHEART",
            "NOLEFTEAR",
            "NORIGHTEAR",
            "MANLEG",
        ]
        for scar in new_cat.pelt.scars:
            if scar in not_allowed:
                new_cat.pelt.scars.remove(scar)

        # chance to give the new cat a permanent condition, higher chance for found kits and litters
        if kit or litter:
            chance = int(
                game.config["cat_generation"]["base_permanent_condition"] / 11.25
            )
        else:
            chance = game.config["cat_generation"]["base_permanent_condition"] + 10
        if not int(random() * chance):
            possible_conditions = []
            for condition in PERMANENT:
                if (kit or litter) and PERMANENT[condition]["congenital"] not in [
                    "always",
                    "sometimes",
                ]:
                    continue
                # next part ensures that a kit won't get a condition that takes too long to reveal
                age = new_cat.moons
                leeway = 5 - (PERMANENT[condition]["moons_until"] + 1)
                if age > leeway:
                    continue
                possible_conditions.append(condition)

            if possible_conditions:
                chosen_condition = choice(possible_conditions)
                born_with = False
                if PERMANENT[chosen_condition]["congenital"] in [
                    "always",
                    "sometimes",
                ]:
                    born_with = True

                    new_cat.get_permanent_condition(chosen_condition, born_with)
                    if (
                        new_cat.permanent_condition[chosen_condition]["moons_until"]
                        == 0
                    ):
                        new_cat.permanent_condition[chosen_condition][
                            "moons_until"
                        ] = -2

                # assign scars
                if chosen_condition in ["lost a leg", "born without a leg"]:
                    new_cat.pelt.scars.append("NOPAW")
                elif chosen_condition in ["lost their tail", "born without a tail"]:
                    new_cat.pelt.scars.append("NOTAIL")

        if outside:
            new_cat.outside = True
        if not alive:
            new_cat.die()

        # newbie thought
        new_cat.thought = thought

        # and they exist now
        created_cats.append(new_cat)
        game.clan.add_cat(new_cat)
        history = History()
        history.add_beginning(new_cat)

        # create relationships
        new_cat.create_relationships_new_cat()
        # Note - we always update inheritance after the cats are generated, to
        # allow us to add parents.
        # new_cat.create_inheritance_new_cat()

    return created_cats


# ---------------------------------------------------------------------------- #
#                             Cat Relationships                                #
# ---------------------------------------------------------------------------- #


def get_highest_romantic_relation(
    relationships, exclude_mate=False, potential_mate=False
):
    """Returns the relationship with the highest romantic value."""
    max_love_value = 0
    current_max_relationship = None
    for rel in relationships:
        if rel.romantic_love < 0:
            continue
        if exclude_mate and rel.cat_from.ID in rel.cat_to.mate:
            continue
        if potential_mate and not rel.cat_to.is_potential_mate(
            rel.cat_from, for_love_interest=True
        ):
            continue
        if rel.romantic_love > max_love_value:
            current_max_relationship = rel
            max_love_value = rel.romantic_love

    return current_max_relationship


def check_relationship_value(cat_from, cat_to, rel_value=None):
    """
    returns the value of the rel_value param given
    :param cat_from: the cat who is having the feelings
    :param cat_to: the cat that the feelings are directed towards
    :param rel_value: the relationship value that you're looking for,
    options are: romantic, platonic, dislike, admiration, comfortable, jealousy, trust
    """
    if cat_to.ID in cat_from.relationships:
        relationship = cat_from.relationships[cat_to.ID]
    else:
        relationship = cat_from.create_one_relationship(cat_to)

    if rel_value == "romantic":
        return relationship.romantic_love
    elif rel_value == "platonic":
        return relationship.platonic_like
    elif rel_value == "dislike":
        return relationship.dislike
    elif rel_value == "admiration":
        return relationship.admiration
    elif rel_value == "comfortable":
        return relationship.comfortable
    elif rel_value == "jealousy":
        return relationship.jealousy
    elif rel_value == "trust":
        return relationship.trust


def get_personality_compatibility(cat1, cat2):
    """Returns:
    True - if personalities have a positive compatibility
    False - if personalities have a negative compatibility
    None - if personalities have a neutral compatibility
    """
    personality1 = cat1.personality.trait
    personality2 = cat2.personality.trait

    if personality1 == personality2:
        if personality1 is None:
            return None
        return True

    lawfulness_diff = abs(cat1.personality.lawfulness - cat2.personality.lawfulness)
    sociability_diff = abs(cat1.personality.sociability - cat2.personality.sociability)
    aggression_diff = abs(cat1.personality.aggression - cat2.personality.aggression)
    stability_diff = abs(cat1.personality.stability - cat2.personality.stability)
    list_of_differences = [
        lawfulness_diff,
        sociability_diff,
        aggression_diff,
        stability_diff,
    ]

    running_total = 0
    for x in list_of_differences:
        if x <= 4:
            running_total += 1
        elif x >= 6:
            running_total -= 1

    if running_total >= 2:
        return True
    if running_total <= -2:
        return False

    return None


def get_cats_of_romantic_interest(cat):
    """Returns a list of cats, those cats are love interest of the given cat"""
    cats = []
    for inter_cat in cat.all_cats.values():
        if inter_cat.dead or inter_cat.outside or inter_cat.exiled:
            continue
        if inter_cat.ID == cat.ID:
            continue

        if inter_cat.ID not in cat.relationships:
            cat.create_one_relationship(inter_cat)
            if cat.ID not in inter_cat.relationships:
                inter_cat.create_one_relationship(cat)
            continue

        # Extra check to ensure they are potential mates
        if (
            inter_cat.is_potential_mate(cat, for_love_interest=True)
            and cat.relationships[inter_cat.ID].romantic_love > 0
        ):
            cats.append(inter_cat)
    return cats


def get_amount_of_cats_with_relation_value_towards(cat, value, all_cats):
    """
    Looks how many cats have the certain value
    :param cat: cat in question
    :param value: value which has to be reached
    :param all_cats: list of cats which has to be checked
    """

    # collect all true or false if the value is reached for the cat or not
    # later count or sum can be used to get the amount of cats
    # this will be handled like this, because it is easier / shorter to check
    relation_dict = {
        "romantic_love": [],
        "platonic_like": [],
        "dislike": [],
        "admiration": [],
        "comfortable": [],
        "jealousy": [],
        "trust": [],
    }

    for inter_cat in all_cats:
        if cat.ID in inter_cat.relationships:
            relation = inter_cat.relationships[cat.ID]
        else:
            continue

        relation_dict["romantic_love"].append(relation.romantic_love >= value)
        relation_dict["platonic_like"].append(relation.platonic_like >= value)
        relation_dict["dislike"].append(relation.dislike >= value)
        relation_dict["admiration"].append(relation.admiration >= value)
        relation_dict["comfortable"].append(relation.comfortable >= value)
        relation_dict["jealousy"].append(relation.jealousy >= value)
        relation_dict["trust"].append(relation.trust >= value)

    return_dict = {
        "romantic_love": sum(relation_dict["romantic_love"]),
        "platonic_like": sum(relation_dict["platonic_like"]),
        "dislike": sum(relation_dict["dislike"]),
        "admiration": sum(relation_dict["admiration"]),
        "comfortable": sum(relation_dict["comfortable"]),
        "jealousy": sum(relation_dict["jealousy"]),
        "trust": sum(relation_dict["trust"]),
    }

    return return_dict


def filter_relationship_type(
    group: list, filter_types: List[str], event_id: str = None, patrol_leader=None
):
    """
    filters for specific types of relationships between groups of cat objects, returns bool
    :param list[Cat] group: the group of cats to be tested (make sure they're in the correct order (i.e. if testing for
    parent/child, the cat being tested as parent must be index 0)
    :param list[str] filter_types: the relationship types to check for. possible types: "siblings", "mates",
    "mates_with_pl" (PATROL ONLY), "not_mates", "parent/child", "child/parent", "mentor/app", "app/mentor",
    (following tags check if value is over given int) "romantic_int", "platonic_int", "dislike_int", "comfortable_int",
    "jealousy_int", "trust_int"
    :param str event_id: if the event has an ID, include it here
    :param Cat patrol_leader: if you are testing a patrol, ensure you include the self.patrol_leader here
    """
    if not filter_types:
        return True

    # keeping this list here just for quick reference of what tags are handled here
    possible_rel_types = [
        "siblings",
        "mates",
        "mates_with_pl",
        "not_mates",
        "parent/child",
        "child/parent",
        "mentor/app",
        "app/mentor",
    ]

    possible_value_types = [
        "romantic",
        "platonic",
        "dislike",
        "comfortable",
        "jealousy",
        "trust",
        "admiration",
    ]

    if "siblings" in filter_types:
        test_cat = group[0]
        testing_cats = [cat for cat in group if cat.ID != test_cat.ID]

        siblings = [test_cat.is_sibling(inter_cat) for inter_cat in testing_cats]
        if not all(siblings):
            return False

    if "mates" in filter_types:
        # first test if more than one cat
        if len(group) == 1:
            return False

        # then if cats don't have the needed number of mates
        if not all(len(i.mate) >= (len(group) - 1) for i in group):
            return False

        # Now the expensive test.  We have to see if everone is mates with each other
        # Hopefully the cheaper tests mean this is only needed on events with a small number of cats
        for x in combinations(group, 2):
            if x[0].ID not in x[1].mate:
                return False

    # check if all cats are mates with p_l (they do not have to be mates with each other)
    if "mates_with_pl" in filter_types:
        # First test if there is more than one cat
        if len(group) == 1:
            return False

        # Check each cat to see if it is mates with the patrol leader
        for cat in group:
            if cat.ID == patrol_leader.ID:
                continue
            if cat.ID not in patrol_leader.mate:
                return False

    # Check if all cats are not mates
    if "not_mates" in filter_types:
        # opposite of mate check
        for x in combinations(group, 2):
            if x[0].ID in x[1].mate:
                return False

    # Check if the cats are in a parent/child relationship
    if "parent/child" in filter_types:
        if patrol_leader:
            if patrol_leader in group:
                group.remove(patrol_leader)
            group.insert(0, patrol_leader)
        # It should be exactly two cats for a "parent/child" event
        if len(group) != 2:
            return False
        # test for parentage
        if not group[0].is_parent(group[1]):
            return False

    if "child/parent" in filter_types:
        if patrol_leader:
            if patrol_leader in group:
                group.remove(patrol_leader)
            group.insert(0, patrol_leader)
        # It should be exactly two cats for a "parent/child" event
        if len(group) != 2:
            return False
        # test for parentage
        if not group[1].is_parent(group[0]):
            return False

    if "mentor/app" in filter_types:
        if patrol_leader:
            if patrol_leader in group:
                group.remove(patrol_leader)
            group.insert(0, patrol_leader)
        # It should be exactly two cats for a "parent/child" event
        if len(group) != 2:
            return False
        # test for parentage
        if not group[1].ID in group[0].apprentice:
            return False

    if "app/mentor" in filter_types:
        if patrol_leader:
            if patrol_leader in group:
                group.remove(patrol_leader)
            group.insert(0, patrol_leader)
        # It should be exactly two cats for a "parent/child" event
        if len(group) != 2:
            return False
        # test for parentage
        if not group[0].ID in group[1].apprentice:
            return False

    # Filtering relationship values
    break_loop = False
    for v_type in possible_value_types:
        # first get all tags for current value types
        tags = [constraint for constraint in filter_types if v_type in constraint]

        # If there is not a tag for the current value type, check next one
        if len(tags) == 0:
            continue

            # there should be only one value constraint for each value type
        elif len(tags) > 1:
            print(
                f"ERROR: event {event_id} has multiple relationship constraints for the value {v_type}."
            )
            break_loop = True
            break

        # try to extract the value/threshold from the text
        try:
            threshold = int(tags[0].split("_")[1])
        except:
            print(
                f"ERROR: event {event_id} with the relationship constraint for the value does not {v_type} follow the formatting guidelines."
            )
            break_loop = True
            break

        if threshold > 100:
            print(
                f"ERROR: event {event_id} has a relationship constraint for the value {v_type}, which is higher than the max value of a relationship."
            )
            break_loop = True
            break

        if threshold <= 0:
            print(
                f"ERROR: event {event_id} has a relationship constraint for the value {v_type}, which is lower than the min value of a relationship or 0."
            )
            break_loop = True
            break

        # each cat has to have relationships with this relationship value above the threshold
        fulfilled = True
        for inter_cat in group:
            rel_above_threshold = []
            group_ids = [cat.ID for cat in group]
            relevant_relationships = list(
                filter(
                    lambda rel: rel.cat_to.ID in group_ids
                    and rel.cat_to.ID != inter_cat.ID,
                    list(inter_cat.relationships.values()),
                )
            )

            # get the relationships depending on the current value type + threshold
            if v_type == "romantic":
                rel_above_threshold = [
                    i for i in relevant_relationships if i.romantic_love >= threshold
                ]
            elif v_type == "platonic":
                rel_above_threshold = [
                    i for i in relevant_relationships if i.platonic_like >= threshold
                ]
            elif v_type == "dislike":
                rel_above_threshold = [
                    i for i in relevant_relationships if i.dislike >= threshold
                ]
            elif v_type == "comfortable":
                rel_above_threshold = [
                    i for i in relevant_relationships if i.comfortable >= threshold
                ]
            elif v_type == "jealousy":
                rel_above_threshold = [
                    i for i in relevant_relationships if i.jealousy >= threshold
                ]
            elif v_type == "trust":
                rel_above_threshold = [
                    i for i in relevant_relationships if i.trust >= threshold
                ]
            elif v_type == "admiration":
                rel_above_threshold = [
                    i for i in relevant_relationships if i.admiration >= threshold
                ]

            # if the lengths are not equal, one cat has not the relationship value which is needed to another cat of
            # the event
            if len(rel_above_threshold) + 1 != len(group):
                fulfilled = False
                break

        if not fulfilled:
            break_loop = True
            break

    # if break is used in the loop, the condition are not fulfilled
    # and this event should not be added to the filtered list
    if break_loop:
        return False

    return True


def gather_cat_objects(
    Cat, abbr_list: List[str], event, stat_cat=None, extra_cat=None
) -> list:
    """
    gathers cat objects from list of abbreviations used within an event format block
    :param Cat Cat: Cat class
    :param list[str] abbr_list: The list of abbreviations, supports "m_c", "r_c", "p_l", "s_c", "app1" through "app6",
    "clan", "some_clan", "patrol", "multi", "n_c{index}"
    :param event: the controlling class of the event (e.g. Patrol, HandleShortEvents), default None
    :param Cat stat_cat: if passing the Patrol class, must include stat_cat separately
    :param Cat extra_cat: if not passing an event class, include the single affected cat object here. If you are not
    passing a full event class, then be aware that you can only include "m_c" as a cat abbreviation in your rel block.
    The other cat abbreviations will not work.
    :return: list of cat objects
    """
    out_set = set()

    for abbr in abbr_list:
        if abbr == "m_c":
            if extra_cat:
                out_set.add(extra_cat)
            else:
                out_set.add(event.main_cat)
        elif abbr == "r_c":
            out_set.add(event.random_cat)
        elif abbr == "p_l":
            out_set.add(event.patrol_leader)
        elif abbr == "s_c":
            out_set.add(stat_cat)
        elif abbr == "app1" and len(event.patrol_apprentices) >= 1:
            out_set.add(event.patrol_apprentices[0])
        elif abbr == "app2" and len(event.patrol_apprentices) >= 2:
            out_set.add(event.patrol_apprentices[1])
        elif abbr == "app3" and len(event.patrol_apprentices) >= 3:
            out_set.add(event.patrol_apprentices[2])
        elif abbr == "app4" and len(event.patrol_apprentices) >= 4:
            out_set.add(event.patrol_apprentices[3])
        elif abbr == "app5" and len(event.patrol_apprentices) >= 5:
            out_set.add(event.patrol_apprentices[4])
        elif abbr == "app6" and len(event.patrol_apprentices) >= 6:
            out_set.add(event.patrol_apprentices[5])
        elif abbr == "clan":
            out_set.update(
                [x for x in Cat.all_cats_list if not (x.dead or x.outside or x.exiled)]
            )
        elif abbr == "some_clan":  # 1 / 8 of clan cats are affected
            clan_cats = [
                x for x in Cat.all_cats_list if not (x.dead or x.outside or x.exiled)
            ]
            out_set.update(
                sample(clan_cats, randint(1, max(1, round(len(clan_cats) / 8))))
            )
        elif abbr == "patrol":
            out_set.update(event.patrol_cats)
        elif abbr == "multi":
            cat_num = randint(1, max(1, len(event.patrol_cats) - 1))
            out_set.update(sample(event.patrol_cats, cat_num))
        elif re.match(r"n_c:[0-9]+", abbr):
            index = re.match(r"n_c:([0-9]+)", abbr).group(1)
            index = int(index)
            if index < len(event.new_cats):
                out_set.update(event.new_cats[index])
        else:
            print(f"WARNING: Unsupported abbreviation {abbr}")

    return list(out_set)


def unpack_rel_block(
    Cat, relationship_effects: List[dict], event=None, stat_cat=None, extra_cat=None
):
    """
    Unpacks the info from the relationship effect block used in patrol and moon events, then adjusts rel values
    accordingly.

    :param Cat Cat: Cat class
    :param list[dict] relationship_effects: the relationship effect block
    :param event: the controlling class of the event (e.g. Patrol, HandleShortEvents), default None
    :param Cat stat_cat: if passing the Patrol class, must include stat_cat separately
    :param Cat extra_cat: if not passing an event class, include the single affected cat object here. If you are not passing a full event class, then be aware that you can only include "m_c" as a cat abbreviation in your rel block.  The other cat abbreviations will not work.
    """
    possible_values = (
        "romantic",
        "platonic",
        "dislike",
        "comfort",
        "jealous",
        "trust",
        "respect",
    )

    for block in relationship_effects:
        cats_from = block.get("cats_from", [])
        cats_to = block.get("cats_to", [])
        amount = block.get("amount")
        values = [x for x in block.get("values", ()) if x in possible_values]

        # Gather actual cat objects:
        cats_from_ob = gather_cat_objects(Cat, cats_from, event, stat_cat, extra_cat)
        cats_to_ob = gather_cat_objects(Cat, cats_to, event, stat_cat, extra_cat)

        # Remove any "None" that might have snuck in
        if None in cats_from_ob:
            cats_from_ob.remove(None)
        if None in cats_to_ob:
            cats_to_ob.remove(None)

        # Check to see if value block
        if not (cats_to_ob and cats_from_ob and values and isinstance(amount, int)):
            print(f"Relationship block incorrectly formatted: {block}")
            continue

        positive = False

        # grabbing values
        romantic_love = 0
        platonic_like = 0
        dislike = 0
        comfortable = 0
        jealousy = 0
        admiration = 0
        trust = 0
        if "romantic" in values:
            romantic_love = amount
            if amount > 0:
                positive = True
        if "platonic" in values:
            platonic_like = amount
            if amount > 0:
                positive = True
        if "dislike" in values:
            dislike = amount
            if amount < 0:
                positive = True
        if "comfort" in values:
            comfortable = amount
            if amount > 0:
                positive = True
        if "jealous" in values:
            jealousy = amount
            if amount < 0:
                positive = True
        if "trust" in values:
            trust = amount
            if amount > 0:
                positive = True
        if "respect" in values:
            admiration = amount
            if amount > 0:
                positive = True

        if positive:
            effect = i18n.t("relationships.positive_postscript")
        else:
            effect = i18n.t("relationships.negative_postscript")

        # Get log
        log1 = None
        log2 = None
        if block.get("log"):
            log = block.get("log")
            if isinstance(log, str):
                log1 = log
            elif isinstance(log, list):
                if len(log) >= 2:
                    log1 = log[0]
                    log2 = log[1]
                elif len(log) == 1:
                    log1 = log[0]
            else:
                print(f"something is wrong with relationship log: {log}")

        if not log1:
            if hasattr(event, "text"):
                try:
                    log1 = event.text + effect
                except AttributeError:
                    print(
                        f"WARNING: event changed relationships but did not create a relationship log"
                    )
            else:
                log1 = i18n.t("defaults.relationship_log") + effect
        if not log2:
            if hasattr(event, "text"):
                try:
                    log2 = event.text + effect
                except AttributeError:
                    print(
                        f"WARNING: event changed relationships but did not create a relationship log"
                    )
            else:
                log2 = i18n.t("defaults.relationship_log") + effect

        change_relationship_values(
            cats_to_ob,
            cats_from_ob,
            romantic_love,
            platonic_like,
            dislike,
            admiration,
            comfortable,
            jealousy,
            trust,
            log=log1,
        )

        if block.get("mutual"):
            change_relationship_values(
                cats_from_ob,
                cats_to_ob,
                romantic_love,
                platonic_like,
                dislike,
                admiration,
                comfortable,
                jealousy,
                trust,
                log=log2,
            )


def change_relationship_values(
    cats_to: list,
    cats_from: list,
    romantic_love: int = 0,
    platonic_like: int = 0,
    dislike: int = 0,
    admiration: int = 0,
    comfortable: int = 0,
    jealousy: int = 0,
    trust: int = 0,
    auto_romance: bool = False,
    log: str = None,
):
    """
    changes relationship values according to the parameters.

    :param list[Cat] cats_from: list of cat objects whose rel values will be affected
    (e.g. cat_from loses trust in cat_to)
    :param list[Cat] cats_to: list of cats objects who are the target of that rel value
    (e.g. cat_from loses trust in cat_to)
    :param int romantic_love: amount to change romantic, default 0
    :param int platonic_like: amount to change platonic, default 0
    :param int dislike: amount to change dislike, default 0
    :param int admiration: amount to change admiration (respect), default 0
    :param int comfortable: amount to change comfort, default 0
    :param int jealousy: amount to change jealousy, default 0
    :param int trust: amount to change trust, default 0
    :param bool auto_romance: if the cat_from already has romantic value with cat_to, then the platonic_like param value
    will also be applied to romantic, default False
    :param str log: the string to append to the relationship log of cats involved
    """

    # This is just for test prints - DON'T DELETE - you can use this to test if relationships are changing
    """changed = False
    if romantic_love == 0 and platonic_like == 0 and dislike == 0 and admiration == 0 and \
            comfortable == 0 and jealousy == 0 and trust == 0:
        changed = False
    else:
        changed = True"""

    # pick out the correct cats
    for single_cat_from in cats_from:
        for single_cat_to in cats_to:
            # make sure we aren't trying to change a cat's relationship with themself
            if single_cat_from == single_cat_to:
                continue

            # if the cats don't know each other, start a new relationship
            if single_cat_to.ID not in single_cat_from.relationships:
                single_cat_from.create_one_relationship(single_cat_to)

            rel = single_cat_from.relationships[single_cat_to.ID]

            # here we just double-check that the cats are allowed to be romantic with each other
            if (
                single_cat_from.is_potential_mate(single_cat_to, for_love_interest=True)
                or single_cat_to.ID in single_cat_from.mate
            ):
                # if cat already has romantic feelings then automatically increase romantic feelings
                # when platonic feelings would increase
                if rel.romantic_love > 0 and auto_romance:
                    romantic_love = platonic_like

                # now gain the romance
                rel.romantic_love += romantic_love

            # gain other rel values
            rel.platonic_like += platonic_like
            rel.dislike += dislike
            rel.admiration += admiration
            rel.comfortable += comfortable
            rel.jealousy += jealousy
            rel.trust += trust

            # for testing purposes - DON'T DELETE - you can use this to test if relationships are changing
            """
            print(str(single_cat_from.name) + " gained relationship with " + str(rel.cat_to.name) + ": " +
                  "Romantic: " + str(romantic_love) +
                  " /Platonic: " + str(platonic_like) +
                  " /Dislike: " + str(dislike) +
                  " /Respect: " + str(admiration) +
                  " /Comfort: " + str(comfortable) +
                  " /Jealousy: " + str(jealousy) +
                  " /Trust: " + str(trust)) if changed else print("No relationship change")"""

            if log and isinstance(log, str):
                log_text = log + i18n.t(
                    "relationships.age_postscript",
                    name=str(single_cat_to.name),
                    count=single_cat_to.moons,
                )
                if log_text not in rel.log:
                    rel.log.append(log_text)


# ---------------------------------------------------------------------------- #
#                               Text Adjust                                    #
# ---------------------------------------------------------------------------- #


def get_leader_life_notice() -> str:
    """
    Returns a string specifying how many lives the leader has left or notifying of the leader's full death
    """
    if game.clan.instructor.df:
        return i18n.t("cat.history.leader_lives_left_df", count=game.clan.leader_lives)
    return i18n.t("cat.history.leader_lives_left_sc", count=game.clan.leader_lives)


def get_other_clan_relation(relation):
    """
    converts int value into string relation and returns string: "hostile", "neutral", or "ally"
    :param relation: the other_clan.relations value
    """

    if int(relation) >= 17:
        return "ally"
    elif 7 < int(relation) < 17:
        return "neutral"
    elif int(relation) <= 7:
        return "hostile"


def pronoun_repl(m, cat_pronouns_dict, raise_exception=False):
    """Helper function for add_pronouns. If raise_exception is
    False, any error in pronoun formatting will not raise an
    exception, and will use a simple replacement "error" """

    # Add protection about the "insert" sometimes used
    if m.group(0) == "{insert}":
        return m.group(0)

    inner_details = m.group(1).split("/")
    out = None

    try:
        if inner_details[1].upper() == "PLURAL":
            inner_details.pop(1)  # remove plural tag so it can be processed as normal
            catlist = []
            for cat in inner_details[1].split("+"):
                try:
                    catlist.append(cat_pronouns_dict[cat][1])
                except KeyError:
                    print(f"Missing pronouns for {cat}")
                    continue
            d = determine_plural_pronouns(catlist)
        else:
            try:
                d = cat_pronouns_dict[inner_details[1]][1]
            except KeyError:
                if inner_details[0].upper() == "ADJ":
                    # find the default - this is a semi-expected behaviour for the adj tag as it may be called when
                    # there is no relevant cat
                    return inner_details[localization.get_default_adj()]
                else:
                    logger.warning(
                        f"Could not get pronouns for {inner_details[1]}. Using default."
                    )
                    print(
                        f"Could not get pronouns for {inner_details[1]}. Using default."
                    )
                    d = choice(localization.get_new_pronouns("default"))

        if inner_details[0].upper() == "PRONOUN":
            out = d[inner_details[2]]
        elif inner_details[0].upper() == "VERB":
            out = inner_details[d["conju"] + 1]
        elif inner_details[0].upper() == "ADJ":
            out = inner_details[(d["gender"] + 2) if "gender" in d else 2]

        if out is not None:
            if inner_details[-1] == "CAP":
                out = out.capitalize()
            return out

        if raise_exception:
            raise KeyError(
                f"Pronoun tag: {m.group(1)} is not properly"
                "indicated as a PRONOUN or VERB tag."
            )

        print("Failed to find pronoun:", m.group(1))
        return "error1"
    except (KeyError, IndexError) as e:
        if raise_exception:
            raise

        logger.exception("Failed to find pronoun: " + m.group(1))
        print("Failed to find pronoun:", m.group(1))
        return "error2"


def name_repl(m, cat_dict):
    """Name replacement"""
    return cat_dict[m.group(0)][0]


def process_text(text, cat_dict, raise_exception=False):
    """Add the correct name and pronouns into a string."""
    adjust_text = re.sub(
        r"(?<!%)\{(.*?)}", lambda x: pronoun_repl(x, cat_dict, raise_exception), text
    )

    name_patterns = [r"(?<!\{)" + re.escape(l) + r"(?!\})" for l in cat_dict]
    adjust_text = re.sub(
        "|".join(name_patterns), lambda x: name_repl(x, cat_dict), adjust_text
    )
    return adjust_text


def adjust_list_text(list_of_items) -> str:
    """
    returns the list in correct grammar format (i.e. item1, item2, item3 and item4)
    this works with any number of items
    :param list_of_items: the list of items you want converted
    :return: the new string
    """
    if len(list_of_items) == 0:
        item1 = ""
        item2 = ""
    elif len(list_of_items) == 1:
        item1 = list_of_items[0]
        item2 = ""
    elif len(list_of_items) == 2:
        item1 = list_of_items[0]
        item2 = list_of_items[1]
    else:
        item1 = ", ".join(list_of_items[:-1])
        item2 = list_of_items[-1]

    return i18n.t("utility.items", count=len(list_of_items), item1=item1, item2=item2)


def adjust_prey_abbr(patrol_text):
    """
    checks for prey abbreviations and returns adjusted text
    """
    global PREY_LISTS
    if langs["prey"] != i18n.config.get("locale"):
        langs["prey"] = i18n.config.get("locale")
        PREY_LISTS = load_lang_resource("patrols/prey_text_replacements.json")

    for abbr in PREY_LISTS["abbreviations"]:
        if abbr in patrol_text:
            chosen_list = PREY_LISTS["abbreviations"].get(abbr)
            chosen_list = PREY_LISTS[chosen_list]
            prey = choice(chosen_list)
            patrol_text = patrol_text.replace(abbr, prey)

    return patrol_text


def get_special_snippet_list(
    chosen_list, amount, sense_groups=None, return_string=True
):
    """
    function to grab items from various lists in snippet_collections.json
    list options are:
    -prophecy_list - sense_groups = sight, sound, smell, emotional, touch
    -omen_list - sense_groups = sight, sound, smell, emotional, touch
    -clair_list  - sense_groups = sound, smell, emotional, touch, taste
    -dream_list (this list doesn't have sense_groups)
    -story_list (this list doesn't have sense_groups)
    :param chosen_list: pick which list you want to grab from
    :param amount: the amount of items you want the returned list to contain
    :param sense_groups: list which senses you want the snippets to correspond with:
     "touch", "sight", "emotional", "sound", "smell" are the options. Default is None, if left as this then all senses
     will be included (if the list doesn't have sense categories, then leave as None)
    :param return_string: if True then the function will format the snippet list with appropriate commas and 'ands'.
    This will work with any number of items. If set to True, then the function will return a string instead of a list.
    (i.e. ["hate", "fear", "dread"] becomes "hate, fear, and dread") - Default is True
    :return: a list of the chosen items from chosen_list or a formatted string if format is True
    """
    biome = game.clan.biome.casefold()
    global SNIPPETS
    if langs["snippet"] != i18n.config.get("locale"):
        langs["snippet"] = i18n.config.get("locale")
        SNIPPETS = load_lang_resource("snippet_collections.json")

    # these lists don't get sense specific snippets, so is handled first
    if chosen_list in ["dream_list", "story_list"]:
        if (
            chosen_list == "story_list"
        ):  # story list has some biome specific things to collect
            snippets = SNIPPETS[chosen_list]["general"]
            snippets.extend(SNIPPETS[chosen_list][biome])
        elif (
            chosen_list == "clair_list"
        ):  # the clair list also pulls from the dream list
            snippets = SNIPPETS[chosen_list]
            snippets.extend(SNIPPETS["dream_list"])
        else:  # the dream list just gets the one
            snippets = SNIPPETS[chosen_list]

    else:
        # if no sense groups were specified, use all of them
        if not sense_groups:
            if chosen_list == "clair_list":
                sense_groups = ["taste", "sound", "smell", "emotional", "touch"]
            else:
                sense_groups = ["sight", "sound", "smell", "emotional", "touch"]

        # find the correct lists and compile them
        snippets = []
        for sense in sense_groups:
            snippet_group = SNIPPETS[chosen_list][sense]
            snippets.extend(snippet_group["general"])
            snippets.extend(snippet_group[biome])

    # now choose a unique snippet from each snip list
    unique_snippets = []
    for snip_list in snippets:
        unique_snippets.append(choice(snip_list))

    # pick out our final snippets
    final_snippets = sample(unique_snippets, k=amount)

    if return_string:
        text = adjust_list_text(final_snippets)
        return text
    else:
        return final_snippets


def find_special_list_types(text):
    """
    purely to identify which senses are being called for by a snippet abbreviation
    returns adjusted text, sense list, list type, and cat_tag
    """
    senses = []
    list_text = None
    list_type = None
    words = text.split(" ")
    for bit in words:
        if "_list" in bit:
            list_text = bit
            # just getting rid of pesky punctuation
            list_text = list_text.replace(".", "")
            list_text = list_text.replace(",", "")
            break

    if not list_text:
        return text, None, None, None

    parts_of_tag = list_text.split("/")

    try:
        cat_tag = parts_of_tag[1]
    except IndexError:
        cat_tag = None

    if "omen_list" in list_text:
        list_type = "omen_list"
    elif "prophecy_list" in list_text:
        list_type = "prophecy_list"
    elif "dream_list" in list_text:
        list_type = "dream_list"
    elif "clair_list" in list_text:
        list_type = "clair_list"
    elif "story_list" in list_text:
        list_type = "story_list"

    if "_sight" in list_text:
        senses.append("sight")
    if "_sound" in list_text:
        senses.append("sound")
    if "_smell" in list_text:
        senses.append("smell")
    if "_emotional" in list_text:
        senses.append("emotional")
    if "_touch" in list_text:
        senses.append("touch")
    if "_taste" in list_text:
        senses.append("taste")

    text = text.replace(list_text, list_type)

    return text, senses, list_type, cat_tag


def history_text_adjust(text, other_clan_name, clan, other_cat_rc=None):
    """
    we want to handle history text on its own because it needs to preserve the pronoun tags and cat abbreviations.
    this is so that future pronoun changes or name changes will continue to be reflected in history
    """
    vowels = ["A", "E", "I", "O", "U"]

    if "o_c_n" in text:
        pos = 0
        for x in range(text.count("o_c_n")):
            if "o_c_n" in text:
                for y in vowels:
                    if str(other_clan_name).startswith(y):
                        modify = text.split()
                        if "o_c_n" in modify:
                            pos = modify.index("o_c_n")
                        if "o_c_n's" in modify:
                            pos = modify.index("o_c_n's")
                        if "o_c_n." in modify:
                            pos = modify.index("o_c_n.")
                        if modify[pos - 1] == "a":
                            modify.remove("a")
                            modify.insert(pos - 1, "an")
                        text = " ".join(modify)
                        break

        text = text.replace("o_c_n", str(other_clan_name))

    if "c_n" in text:
        text = text.replace("c_n", clan.name)
    if "r_c" in text and other_cat_rc:
        text = selective_replace(text, "r_c", str(other_cat_rc.name))
    return text


def selective_replace(text, pattern, replacement):
    i = 0
    while i < len(text):
        index = text.find(pattern, i)
        if index == -1:
            break
        start_brace = text.rfind("{", 0, index)
        end_brace = text.find("}", index)
        if start_brace != -1 and end_brace != -1 and start_brace < index < end_brace:
            i = index + len(pattern)
        else:
            text = text[:index] + replacement + text[index + len(pattern) :]
            i = index + len(replacement)

    return text


def ongoing_event_text_adjust(Cat, text, clan=None, other_clan_name=None):
    """
    This function is for adjusting the text of ongoing events
    :param Cat: the cat class
    :param text: the text to be adjusted
    :param clan: the name of the clan
    :param other_clan_name: the other Clan's name if another Clan is involved
    """
    cat_dict = {}
    if "lead_name" in text:
        kitty = Cat.fetch_cat(game.clan.leader)
        cat_dict["lead_name"] = (str(kitty.name), choice(kitty.pronouns))
    if "dep_name" in text:
        kitty = Cat.fetch_cat(game.clan.deputy)
        cat_dict["dep_name"] = (str(kitty.name), choice(kitty.pronouns))
    if "med_name" in text:
        kitty = choice(get_alive_status_cats(Cat, ["medicine cat"], working=True))
        cat_dict["med_name"] = (str(kitty.name), choice(kitty.pronouns))

    if cat_dict:
        text = process_text(text, cat_dict)

    if other_clan_name:
        text = text.replace("o_c_n", other_clan_name)
    if clan:
        clan_name = str(clan.name)
    else:
        if game.clan is None:
            clan_name = game.switches["clan_list"][0]
        else:
            clan_name = str(game.clan.name)

    text = text.replace("c_n", clan_name + "Clan")

    return text


def event_text_adjust(
    Cat: Type["Cat"],
    text,
    *,
    patrol_leader=None,
    main_cat=None,
    random_cat=None,
    stat_cat=None,
    victim_cat=None,
    patrol_cats: list = None,
    patrol_apprentices: list = None,
    new_cats: list = None,
    multi_cats: list = None,
    clan=None,
    other_clan=None,
    chosen_herb: str = None,
):
    """
    handles finding abbreviations in the text and replacing them appropriately, returns the adjusted text
    :param Cat Cat: always pass the Cat class
    :param str text: the text being adjusted
    :param Cat patrol_leader: Cat object for patrol_leader (p_l), if present
    :param Cat main_cat: Cat object for main_cat (m_c), if present
    :param Cat random_cat: Cat object for random_cat (r_c), if present
    :param Cat stat_cat: Cat object for stat_cat (s_c), if present
    :param Cat victim_cat: Cat object for victim_cat (mur_c), if present
    :param list[Cat] patrol_cats: List of Cat objects for cats in patrol, if present
    :param list[Cat] patrol_apprentices: List of Cat objects for patrol_apprentices (app#), if present
    :param list[Cat] new_cats: List of Cat objects for new_cats (n_c:index), if present
    :param list[Cat] multi_cats: List of Cat objects for multi_cat (multi_cat), if present
    :param Clan clan: pass game.clan
    :param OtherClan other_clan: OtherClan object for other_clan (o_c_n), if present
    :param str chosen_herb: string of chosen_herb (chosen_herb), if present
    """
    vowels = ["A", "E", "I", "O", "U"]

    if not text:
        text = "This should not appear, report as a bug please! Tried to adjust the text, but no text was provided."
        print("WARNING: Tried to adjust text, but no text was provided.")

    # this check is really just here to catch odd bug edge-cases from old saves, specifically in death history
    # otherwise we should really *never* have lists being passed as the text
    if isinstance(text, list):
        text = text[0]

    replace_dict = {}

    # special lists - this needs to happen first for pronoun tag reasons
    text, senses, list_type, cat_tag = find_special_list_types(text)
    if list_type:
        sign_list = get_special_snippet_list(
            list_type, amount=randint(1, 3), sense_groups=senses
        )
        text = text.replace(list_type, str(sign_list))
        if cat_tag:
            text = text.replace("cat_tag", cat_tag)

    # main_cat
    if "m_c" in text:
        if main_cat:
            replace_dict["m_c"] = (str(main_cat.name), choice(main_cat.pronouns))

    # patrol_lead
    if "p_l" in text:
        if patrol_leader:
            replace_dict["p_l"] = (
                str(patrol_leader.name),
                choice(patrol_leader.pronouns),
            )

    # random_cat
    if "r_c" in text:
        if random_cat:
            replace_dict["r_c"] = (str(random_cat.name), get_pronouns(random_cat))

    # stat cat
    if "s_c" in text:
        if stat_cat:
            replace_dict["s_c"] = (str(stat_cat.name), get_pronouns(stat_cat))

    # other_cats
    if patrol_cats:
        other_cats = [
            i
            for i in patrol_cats
            if i not in [patrol_leader, random_cat, patrol_apprentices]
        ]
        other_cat_abbr = ["o_c1", "o_c2", "o_c3", "o_c4"]
        for i, abbr in enumerate(other_cat_abbr):
            if abbr not in text:
                continue
            if len(other_cats) > i:
                replace_dict[abbr] = (
                    str(other_cats[i].name),
                    choice(other_cats[i].pronouns),
                )

    # patrol_apprentices
    app_abbr = ["app1", "app2", "app3", "app4", "app5", "app6"]
    for i, abbr in enumerate(app_abbr):
        if abbr not in text:
            continue
        if len(patrol_apprentices) > i:
            replace_dict[abbr] = (
                str(patrol_apprentices[i].name),
                choice(patrol_apprentices[i].pronouns),
            )

    # new_cats (include pre version)
    if "n_c" in text:
        for i, cat_list in enumerate(new_cats):
            if len(new_cats) > 1:
                pronoun = localization.get_new_pronouns("default plural")[0]
            else:
                pronoun = choice(cat_list[0].pronouns)

            replace_dict[f"n_c:{i}"] = (str(cat_list[0].name), pronoun)
            replace_dict[f"n_c_pre:{i}"] = (str(cat_list[0].name.prefix), pronoun)

    # mur_c (murdered cat for reveals)
    if "mur_c" in text:
        replace_dict["mur_c"] = (str(victim_cat.name), get_pronouns(victim_cat))

    # lead_name
    if "lead_name" in text:
        leader = Cat.fetch_cat(game.clan.leader)
        replace_dict["lead_name"] = (str(leader.name), choice(leader.pronouns))

    # dep_name
    if "dep_name" in text:
        deputy = Cat.fetch_cat(game.clan.deputy)
        replace_dict["dep_name"] = (str(deputy.name), choice(deputy.pronouns))

    # med_name
    if "med_name" in text:
        med = choice(get_alive_status_cats(Cat, ["medicine cat"], working=True))
        replace_dict["med_name"] = (str(med.name), choice(med.pronouns))

    # assign all names and pronouns
    if replace_dict:
        text = process_text(text, replace_dict)

    # multi_cat
    if "multi_cat" in text:
        name_list = []
        for _cat in multi_cats:
            name_list.append(str(_cat.name))
        list_text = adjust_list_text(name_list)
        text = text.replace("multi_cat", list_text)

    # other_clan_name
    if "o_c_n" in text:
        other_clan_name = other_clan.name
        pos = 0
        for x in range(text.count("o_c_n")):
            if "o_c_n" in text:
                for y in vowels:
                    if str(other_clan_name).startswith(y):
                        modify = text.split()
                        if "o_c_n" in modify:
                            pos = modify.index("o_c_n")
                        if "o_c_n's" in modify:
                            pos = modify.index("o_c_n's")
                        if "o_c_n." in modify:
                            pos = modify.index("o_c_n.")
                        if modify[pos - 1] == "a":
                            modify.remove("a")
                            modify.insert(pos - 1, "an")
                        text = " ".join(modify)
                        break

        text = text.replace("o_c_n", str(other_clan_name) + "Clan")

    # clan_name
    if "c_n" in text:
        try:
            clan_name = clan.name
        except AttributeError:
            clan_name = game.switches["clan_list"][0]

        pos = 0
        for x in range(text.count("c_n")):
            if "c_n" in text:
                for y in vowels:
                    if str(clan_name).startswith(y):
                        modify = text.split()
                        if "c_n" in modify:
                            pos = modify.index("c_n")
                        if "c_n's" in modify:
                            pos = modify.index("c_n's")
                        if "c_n." in modify:
                            pos = modify.index("c_n.")
                        if modify[pos - 1] == "a":
                            modify.remove("a")
                            modify.insert(pos - 1, "an")
                        text = " ".join(modify)
                        break

        text = text.replace("c_n", str(clan_name) + "Clan")

    # prey lists
    text = adjust_prey_abbr(text)

    # acc_plural (only works for main_cat's acc)
    if "acc_plural" in text:
        text = text.replace(
            "acc_plural", i18n.t(f"cat.accessories.{main_cat.pelt.accessory}", count=2)
        )

    # acc_singular (only works for main_cat's acc)
    if "acc_singular" in text:
        text = text.replace(
            "acc_singular",
            i18n.t(f"cat.accessories.{main_cat.pelt.accessory}", count=1),
        )

    if "given_herb" in text:
        text = text.replace(
            "given_herb", i18n.t(f"conditions.herbs.{chosen_herb}", count=2)
        )

    return text


def leader_ceremony_text_adjust(
    Cat,
    text,
    leader,
    life_giver=None,
    virtue=None,
    extra_lives=None,
):
    """
    used to adjust the text for leader ceremonies
    """
    replace_dict = {
        "m_c_star": (str(leader.name.prefix + "star"), choice(leader.pronouns)),
        "m_c": (str(leader.name.prefix + leader.name.suffix), choice(leader.pronouns)),
    }

    if life_giver:
        replace_dict["r_c"] = (
            str(Cat.fetch_cat(life_giver).name),
            choice(Cat.fetch_cat(life_giver).pronouns),
        )

    text = process_text(text, replace_dict)

    if virtue:
        virtue = process_text(virtue, replace_dict)
        text = text.replace("[virtue]", virtue)

    if extra_lives:
        text = text.replace("[life_num]", str(extra_lives))

    text = text.replace("c_n", str(game.clan.name) + "Clan")

    return text


def ceremony_text_adjust(
    Cat,
    text,
    cat,
    old_name=None,
    dead_mentor=None,
    mentor=None,
    previous_alive_mentor=None,
    random_honor=None,
    living_parents=(),
    dead_parents=(),
):
    clanname = str(game.clan.name + "Clan")

    random_honor = random_honor
    random_living_parent = None
    random_dead_parent = None

    adjust_text = text

    cat_dict = {
        "m_c": (
            (str(cat.name), choice(cat.pronouns)) if cat else ("cat_placeholder", None)
        ),
        "(mentor)": (
            (str(mentor.name), choice(mentor.pronouns))
            if mentor
            else ("mentor_placeholder", None)
        ),
        "(deadmentor)": (
            (str(dead_mentor.name), get_pronouns(dead_mentor))
            if dead_mentor
            else ("dead_mentor_name", None)
        ),
        "(previous_mentor)": (
            (str(previous_alive_mentor.name), choice(previous_alive_mentor.pronouns))
            if previous_alive_mentor
            else ("previous_mentor_name", None)
        ),
        "l_n": (
            (str(game.clan.leader.name), choice(game.clan.leader.pronouns))
            if game.clan.leader
            else ("leader_name", None)
        ),
        "c_n": (clanname, None),
    }

    if old_name:
        cat_dict["(old_name)"] = (old_name, None)

    if random_honor:
        cat_dict["r_h"] = (random_honor, None)

    if "p1" in adjust_text and "p2" in adjust_text and len(living_parents) >= 2:
        cat_dict["p1"] = (
            str(living_parents[0].name),
            choice(living_parents[0].pronouns),
        )
        cat_dict["p2"] = (
            str(living_parents[1].name),
            choice(living_parents[1].pronouns),
        )
    elif living_parents:
        random_living_parent = choice(living_parents)
        cat_dict["p1"] = (
            str(random_living_parent.name),
            choice(random_living_parent.pronouns),
        )
        cat_dict["p2"] = (
            str(random_living_parent.name),
            choice(random_living_parent.pronouns),
        )

    if (
        "dead_par1" in adjust_text
        and "dead_par2" in adjust_text
        and len(dead_parents) >= 2
    ):
        cat_dict["dead_par1"] = (
            str(dead_parents[0].name),
            get_pronouns(dead_parents[0]),
        )
        cat_dict["dead_par2"] = (
            str(dead_parents[1].name),
            get_pronouns(dead_parents[1]),
        )
    elif dead_parents:
        random_dead_parent = choice(dead_parents)
        cat_dict["dead_par1"] = (
            str(random_dead_parent.name),
            get_pronouns(random_dead_parent),
        )
        cat_dict["dead_par2"] = (
            str(random_dead_parent.name),
            get_pronouns(random_dead_parent),
        )

    adjust_text = process_text(adjust_text, cat_dict)

    return adjust_text, random_living_parent, random_dead_parent


def get_pronouns(Cat: "Cat"):
    """Get a cat's pronoun even if the cat has faded to prevent crashes (use gender-neutral pronouns when the cat has faded)"""
    if Cat.pronouns == {}:
        return localization.get_new_pronouns("default")
    else:
        return choice(Cat.pronouns)


def shorten_text_to_fit(
    name, length_limit, font_size=None, font_type="resources/fonts/NotoSans-Medium.ttf"
):
    length_limit = length_limit * scripts.game_structure.screen_settings.screen_scale
    if font_size is None:
        font_size = 15
    font_size = floor(font_size * scripts.game_structure.screen_settings.screen_scale)

    if font_type == "clangen":
        font_type = "resources/fonts/clangen.ttf"
    # Create the font object
    font = pygame.font.Font(font_type, font_size)

    # Add dynamic name lengths by checking the actual width of the text
    total_width = 0
    short_name = ""
    ellipsis_width = font.size("...")[0]
    for index, character in enumerate(name):
        char_width = font.size(character)[0]

        # Check if the current character is the last one and its width is less than or equal to ellipsis_width
        if index == len(name) - 1 and char_width <= ellipsis_width:
            short_name += character
        else:
            total_width += char_width
            if total_width + ellipsis_width > length_limit:
                break
            short_name += character

    # If the name was truncated, add "..."
    if len(short_name) < len(name):
        short_name += "..."

    return short_name


# ---------------------------------------------------------------------------- #
#                                    Sprites                                   #
# ---------------------------------------------------------------------------- #


def ui_scale(rect: pygame.Rect):
    """
    Scales a pygame.Rect appropriately for the UI scaling currently in use.
    :param rect: a pygame.Rect
    :return: the same pygame.Rect, scaled for the current UI.
    """
    # offset can be negative to allow for correct anchoring
    rect[0] = floor(rect[0] * scripts.game_structure.screen_settings.screen_scale)
    rect[1] = floor(rect[1] * scripts.game_structure.screen_settings.screen_scale)
    # if the dimensions are negative, it's dynamically scaled, ignore
    rect[2] = (
        floor(rect[2] * scripts.game_structure.screen_settings.screen_scale)
        if rect[2] > 0
        else rect[2]
    )
    rect[3] = (
        floor(rect[3] * scripts.game_structure.screen_settings.screen_scale)
        if rect[3] > 0
        else rect[3]
    )

    return rect


def ui_scale_dimensions(dim: Tuple[int, int]):
    """
    Use to scale the dimensions of an item - WILL IGNORE NEGATIVE VALUES
    :param dim: The dimensions to scale
    :return: The scaled dimensions
    """
    return (
        floor(dim[0] * scripts.game_structure.screen_settings.screen_scale)
        if dim[0] > 0
        else dim[0],
        floor(dim[1] * scripts.game_structure.screen_settings.screen_scale)
        if dim[1] > 0
        else dim[1],
    )


def ui_scale_offset(coords: Tuple[int, int]):
    """
    Use to scale the offset of an item (i.e. the first 2 values of a pygame.Rect).
    Not to be confused with ui_scale_blit.
    :param coords: The coordinates to scale
    :return: The scaled coordinates
    """
    return (
        floor(coords[0] * scripts.game_structure.screen_settings.screen_scale),
        floor(coords[1] * scripts.game_structure.screen_settings.screen_scale),
    )


def ui_scale_value(val: int):
    """
    Use to scale a single value according to the UI scale. If you need this one,
    you're probably doing something unusual. Try to avoid where possible.
    :param val: The value to scale
    :return: The scaled value
    """
    return floor(val * scripts.game_structure.screen_settings.screen_scale)


def ui_scale_blit(coords: Tuple[int, int]):
    """
    Use to scale WHERE to blit an item, not the SIZE of it. (0, 0) is the top left corner of the pygame_gui managed window,
    this adds the offset from fullscreen etc. to make it blit in the right place. Not to be confused with ui_scale_offset.
    :param coords: The coordinates to blit to
    :return: The scaled, correctly offset coordinates to blit to.
    """
    return floor(
        coords[0] * scripts.game_structure.screen_settings.screen_scale
        + scripts.game_structure.screen_settings.offset[0]
    ), floor(
        coords[1] * scripts.game_structure.screen_settings.screen_scale
        + scripts.game_structure.screen_settings.offset[1]
    )


def update_sprite(cat):
    # First, check if the cat is faded.
    if cat.faded:
        # Don't update the sprite if the cat is faded.
        return

    # apply
    cat.sprite = generate_sprite(cat)
    # update class dictionary
    cat.all_cats[cat.ID] = cat


def clan_symbol_sprite(clan, return_string=False, force_light=False):
    """
    returns the clan symbol for the given clan_name, if no symbol exists then random symbol is chosen
    :param clan: the clan object
    :param return_string: default False, set True if the sprite name string is required rather than the sprite image
    :param force_light: Set true if you want this sprite to override the dark/light mode changes with the light sprite
    """
    clan_name = clan.name
    if clan.chosen_symbol:
        if return_string:
            return clan.chosen_symbol
        else:
            if game.settings["dark mode"] and not force_light:
                return sprites.dark_mode_symbol(sprites.sprites[clan.chosen_symbol])
            else:
                return sprites.sprites[clan.chosen_symbol]
    else:
        possible_sprites = []
        for sprite in sprites.clan_symbols:
            name = sprite.strip("1234567890")
            if f"symbol{clan_name.upper()}" == name:
                possible_sprites.append(sprite)
        if return_string:  # returns the str of the symbol
            if possible_sprites:
                return choice(possible_sprites)
            else:
                # give random symbol if no matching symbol exists
                print(
                    f"WARNING: attempted to return symbol string, but there's no clan symbol for {clan_name.upper()}.  Random symbol string returned."
                )
                return f"{choice(sprites.clan_symbols)}"

        # returns the actual sprite of the symbol
        if possible_sprites:
            if game.settings["dark mode"] and not force_light:
                return sprites.dark_mode_symbol(
                    sprites.sprites[choice(possible_sprites)]
                )
            else:
                return sprites.sprites[choice(possible_sprites)]
        else:
            # give random symbol if no matching symbol exists
            print(
                f"WARNING: attempted to return symbol sprite, but there's no clan symbol for {clan_name.upper()}.  Random symbol sprite returned."
            )
            return sprites.dark_mode_symbol(
                sprites.sprites[f"{choice(sprites.clan_symbols)}"]
            )


def generate_sprite(
    cat,
    life_state=None,
    scars_hidden=False,
    acc_hidden=False,
    always_living=False,
    no_not_working=False,
) -> pygame.Surface:
    """
    Generates the sprite for a cat, with optional arguments that will override certain things.

    :param life_state: sets the age life_stage of the cat, overriding the one set by its age. Set to string.
    :param scars_hidden: If True, doesn't display the cat's scars. If False, display cat scars.
    :param acc_hidden: If True, hide the accessory. If false, show the accessory.
    :param always_living: If True, always show the cat with living lineart
    :param no_not_working: If true, never use the not_working lineart.
                    If false, use the cat.not_working() to determine the no_working art.
    """

    if life_state is not None:
        age = life_state
    else:
        age = cat.age.value

    if always_living:
        dead = False
    else:
        dead = cat.dead

    # setting the cat_sprite (bc this makes things much easier)
    if (
        not no_not_working
        and cat.not_working()
        and age != "newborn"
        and game.config["cat_sprites"]["sick_sprites"]
    ):
        if age in ["kitten", "adolescent"]:
            cat_sprite = str(19)
        else:
            cat_sprite = str(18)
    elif cat.pelt.paralyzed and age != "newborn":
        if age in ["kitten", "adolescent"]:
            cat_sprite = str(17)
        else:
            if cat.pelt.length == "long":
                cat_sprite = str(16)
            else:
                cat_sprite = str(15)
    else:
        if age == "elder" and not game.config["fun"]["all_cats_are_newborn"]:
            age = "senior"

        if game.config["fun"]["all_cats_are_newborn"]:
            cat_sprite = str(cat.pelt.cat_sprites["newborn"])
        else:
            cat_sprite = str(cat.pelt.cat_sprites[age])

    new_sprite = pygame.Surface(
        (sprites.size, sprites.size), pygame.HWSURFACE | pygame.SRCALPHA
    )

    # generating the sprite
    try:
        if cat.pelt.name not in ["Tortie", "Calico"]:
            new_sprite.blit(
                sprites.sprites[
                    cat.pelt.get_sprites_name() + cat.pelt.colour + cat_sprite
                ],
                (0, 0),
            )
        else:
            # Base Coat
            new_sprite.blit(
                sprites.sprites[cat.pelt.tortiebase + cat.pelt.colour + cat_sprite],
                (0, 0),
            )

            # Create the patch image
            if cat.pelt.tortiepattern == "Single":
                tortie_pattern = "SingleColour"
            else:
                tortie_pattern = cat.pelt.tortiepattern

            patches = sprites.sprites[
                tortie_pattern + cat.pelt.tortiecolour + cat_sprite
            ].copy()
            patches.blit(
                sprites.sprites["tortiemask" + cat.pelt.pattern + cat_sprite],
                (0, 0),
                special_flags=pygame.BLEND_RGBA_MULT,
            )

            # Add patches onto cat.
            new_sprite.blit(patches, (0, 0))

        # TINTS
        if (
            cat.pelt.tint != "none"
            and cat.pelt.tint in sprites.cat_tints["tint_colours"]
        ):
            # Multiply with alpha does not work as you would expect - it just lowers the alpha of the
            # entire surface. To get around this, we first blit the tint onto a white background to dull it,
            # then blit the surface onto the sprite with pygame.BLEND_RGB_MULT
            tint = pygame.Surface((sprites.size, sprites.size)).convert_alpha()
            tint.fill(tuple(sprites.cat_tints["tint_colours"][cat.pelt.tint]))
            new_sprite.blit(tint, (0, 0), special_flags=pygame.BLEND_RGB_MULT)
        if (
            cat.pelt.tint != "none"
            and cat.pelt.tint in sprites.cat_tints["dilute_tint_colours"]
        ):
            tint = pygame.Surface((sprites.size, sprites.size)).convert_alpha()
            tint.fill(tuple(sprites.cat_tints["dilute_tint_colours"][cat.pelt.tint]))
            new_sprite.blit(tint, (0, 0), special_flags=pygame.BLEND_RGB_ADD)

        # draw white patches
        if cat.pelt.white_patches is not None:
            white_patches = sprites.sprites[
                "white" + cat.pelt.white_patches + cat_sprite
            ].copy()

            # Apply tint to white patches.
            if (
                cat.pelt.white_patches_tint != "none"
                and cat.pelt.white_patches_tint
                in sprites.white_patches_tints["tint_colours"]
            ):
                tint = pygame.Surface((sprites.size, sprites.size)).convert_alpha()
                tint.fill(
                    tuple(
                        sprites.white_patches_tints["tint_colours"][
                            cat.pelt.white_patches_tint
                        ]
                    )
                )
                white_patches.blit(tint, (0, 0), special_flags=pygame.BLEND_RGB_MULT)

            new_sprite.blit(white_patches, (0, 0))

        # draw vit & points

        if cat.pelt.points:
            points = sprites.sprites["white" + cat.pelt.points + cat_sprite].copy()
            if (
                cat.pelt.white_patches_tint != "none"
                and cat.pelt.white_patches_tint
                in sprites.white_patches_tints["tint_colours"]
            ):
                tint = pygame.Surface((sprites.size, sprites.size)).convert_alpha()
                tint.fill(
                    tuple(
                        sprites.white_patches_tints["tint_colours"][
                            cat.pelt.white_patches_tint
                        ]
                    )
                )
                points.blit(tint, (0, 0), special_flags=pygame.BLEND_RGB_MULT)
            new_sprite.blit(points, (0, 0))

        if cat.pelt.vitiligo:
            new_sprite.blit(
                sprites.sprites["white" + cat.pelt.vitiligo + cat_sprite], (0, 0)
            )

        # draw eyes & scars1
        eyes = sprites.sprites["eyes" + cat.pelt.eye_colour + cat_sprite].copy()
        if cat.pelt.eye_colour2 != None:
            eyes.blit(
                sprites.sprites["eyes2" + cat.pelt.eye_colour2 + cat_sprite], (0, 0)
            )
        new_sprite.blit(eyes, (0, 0))

        if not scars_hidden:
            for scar in cat.pelt.scars:
                if scar in cat.pelt.scars1:
                    new_sprite.blit(
                        sprites.sprites["scars" + scar + cat_sprite], (0, 0)
                    )
                if scar in cat.pelt.scars3:
                    new_sprite.blit(
                        sprites.sprites["scars" + scar + cat_sprite], (0, 0)
                    )

        # draw line art
        if game.settings["shaders"] and not dead:
            new_sprite.blit(
                sprites.sprites["shaders" + cat_sprite],
                (0, 0),
                special_flags=pygame.BLEND_RGB_MULT,
            )
            new_sprite.blit(sprites.sprites["lighting" + cat_sprite], (0, 0))

        if not dead:
            new_sprite.blit(sprites.sprites["lines" + cat_sprite], (0, 0))
        elif cat.df:
            new_sprite.blit(sprites.sprites["lineartdf" + cat_sprite], (0, 0))
        elif dead:
            new_sprite.blit(sprites.sprites["lineartdead" + cat_sprite], (0, 0))
        # draw skin and scars2
        blendmode = pygame.BLEND_RGBA_MIN
        new_sprite.blit(sprites.sprites["skin" + cat.pelt.skin + cat_sprite], (0, 0))

        if not scars_hidden:
            for scar in cat.pelt.scars:
                if scar in cat.pelt.scars2:
                    new_sprite.blit(
                        sprites.sprites["scars" + scar + cat_sprite],
                        (0, 0),
                        special_flags=blendmode,
                    )

        # draw accessories
        if not acc_hidden:
            if cat.pelt.accessory in cat.pelt.plant_accessories:
                new_sprite.blit(
                    sprites.sprites["acc_herbs" + cat.pelt.accessory + cat_sprite],
                    (0, 0),
                )
            elif cat.pelt.accessory in cat.pelt.wild_accessories:
                new_sprite.blit(
                    sprites.sprites["acc_wild" + cat.pelt.accessory + cat_sprite],
                    (0, 0),
                )
            elif cat.pelt.accessory in cat.pelt.collars:
                new_sprite.blit(
                    sprites.sprites["collars" + cat.pelt.accessory + cat_sprite], (0, 0)
                )

        # Apply fading fog
        if (
            cat.pelt.opacity <= 97
            and not cat.prevent_fading
            and game.clan.clan_settings["fading"]
            and dead
        ):
            stage = "0"
            if 80 >= cat.pelt.opacity > 45:
                # Stage 1
                stage = "1"
            elif cat.pelt.opacity <= 45:
                # Stage 2
                stage = "2"

            new_sprite.blit(
                sprites.sprites["fademask" + stage + cat_sprite],
                (0, 0),
                special_flags=pygame.BLEND_RGBA_MULT,
            )

            if cat.df:
                temp = sprites.sprites["fadedf" + stage + cat_sprite].copy()
                temp.blit(new_sprite, (0, 0))
                new_sprite = temp
            else:
                temp = sprites.sprites["fadestarclan" + stage + cat_sprite].copy()
                temp.blit(new_sprite, (0, 0))
                new_sprite = temp

        # reverse, if assigned so
        if cat.pelt.reverse:
            new_sprite = pygame.transform.flip(new_sprite, True, False)

    except (TypeError, KeyError):
        logger.exception("Failed to load sprite")

        # Placeholder image
        new_sprite = image_cache.load_image(
            f"sprites/error_placeholder.png"
        ).convert_alpha()

    return new_sprite


def apply_opacity(surface, opacity):
    for x in range(surface.get_width()):
        for y in range(surface.get_height()):
            pixel = list(surface.get_at((x, y)))
            pixel[3] = int(pixel[3] * opacity / 100)
            surface.set_at((x, y), tuple(pixel))
    return surface


# ---------------------------------------------------------------------------- #
#                                     OTHER                                    #
# ---------------------------------------------------------------------------- #


def chunks(L, n):
    return [L[x : x + n] for x in range(0, len(L), n)]

def clamp(value: float, minimum_value: float, maximum_value: float) ->float: 
    """
    Takes a value and return it constrained to a certain range
    """
    if value < minimum_value:
        return minimum_value
    elif value > maximum_value:
        return maximum_value
    return value

def is_iterable(y):
    try:
        0 in y
    except TypeError:
        return False


def get_text_box_theme(theme_name=None):
    """Updates the name of the theme based on dark or light mode"""
    if game.settings["dark mode"]:
        return ObjectID("#dark", theme_name)
    else:
        return theme_name


def quit(savesettings=False, clearevents=False):
    """
    Quits the game, avoids a bunch of repeated lines
    """
    if savesettings:
        game.save_settings(None)
    if clearevents:
        game.cur_events_list.clear()
    game.rpc.close_rpc.set()
    game.rpc.update_rpc.set()
    pygame.display.quit()
    pygame.quit()
    if game.rpc.is_alive():
        game.rpc.join(1)
    sys_exit()


with open(
    f"resources/dicts/conditions/permanent_conditions.json", "r", encoding="utf-8"
) as read_file:
    PERMANENT = ujson.loads(read_file.read())

langs = {"snippet": None, "prey": None}

SNIPPETS = None
PREY_LISTS = None

with open(f"resources/dicts/backstories.json", "r", encoding="utf-8") as read_file:
    BACKSTORIES = ujson.loads(read_file.read())<|MERGE_RESOLUTION|>--- conflicted
+++ resolved
@@ -25,12 +25,8 @@
 )
 
 logger = logging.getLogger(__name__)
-<<<<<<< HEAD
 from scripts.game_structure import image_cache, localization
-=======
-from scripts.game_structure import image_cache
 from scripts.cat.enums import CatAgeEnum
->>>>>>> e4e08d96
 from scripts.cat.history import History
 from scripts.cat.names import names
 from scripts.cat.sprites import sprites
@@ -316,7 +312,9 @@
     game.clan.all_clans[y].relations = clan_relations
 
 
-def create_new_cat_block(Cat, Relationship, event, in_event_cats: dict, i: int, attribute_list: List[str]) -> list:
+def create_new_cat_block(
+    Cat, Relationship, event, in_event_cats: dict, i: int, attribute_list: List[str]
+) -> list:
     """
     Creates a single new_cat block and then generates and returns the cats within the block
     :param Cat Cat: always pass Cat class
