--- conflicted
+++ resolved
@@ -76,11 +76,7 @@
 
 
 def get_alive_status_cats(
-<<<<<<< HEAD
     Cat, get_status: list, working: bool = False, sort: bool = False
-=======
-        Cat, get_status: list, working: bool = False, sort: bool = False
->>>>>>> fafb44a8
 ) -> list:
     """
     returns a list of cat objects for all living cats of get_status in Clan
@@ -181,11 +177,7 @@
 
 
 def get_random_moon_cat(
-<<<<<<< HEAD
     Cat, main_cat, parent_child_modifier=True, mentor_app_modifier=True
-=======
-        Cat, main_cat, parent_child_modifier=True, mentor_app_modifier=True
->>>>>>> fafb44a8
 ):
     """
     returns a random cat for use in moon events
@@ -202,15 +194,9 @@
     possible_r_c = list(
         filter(
             lambda c: not c.dead
-<<<<<<< HEAD
             and not c.exiled
             and not c.outside
             and (c.ID != main_cat.ID),
-=======
-                      and not c.exiled
-                      and not c.outside
-                      and (c.ID != main_cat.ID),
->>>>>>> fafb44a8
             Cat.all_cats.values(),
         )
     )
@@ -233,17 +219,10 @@
                 random_cat = Cat.fetch_cat(choice(possible_parents))
         if mentor_app_modifier:
             if (
-<<<<<<< HEAD
                 main_cat.status
                 in ["apprentice", "mediator apprentice", "medicine cat apprentice"]
                 and main_cat.mentor
                 and not int(random() * 3)
-=======
-                    main_cat.status
-                    in ["apprentice", "mediator apprentice", "medicine cat apprentice"]
-                    and main_cat.mentor
-                    and not int(random() * 3)
->>>>>>> fafb44a8
             ):
                 random_cat = Cat.fetch_cat(main_cat.mentor)
             elif main_cat.apprentice and not int(random() * 3):
@@ -322,11 +301,7 @@
 
 
 def create_new_cat_block(
-<<<<<<< HEAD
     Cat, Relationship, event, in_event_cats: dict, i: int, attribute_list: List[str]
-=======
-        Cat, Relationship, event, in_event_cats: dict, i: int, attribute_list: List[str]
->>>>>>> fafb44a8
 ) -> list:
     """
     Creates a single new_cat block and then generates and returns the cats within the block
@@ -403,11 +378,7 @@
     elif "female" in attribute_list:
         gender = "female"
     elif (
-<<<<<<< HEAD
         "can_birth" in attribute_list and not game.clan.clan_settings["same sex birth"]
-=======
-            "can_birth" in attribute_list and not game.clan.clan_settings["same sex birth"]
->>>>>>> fafb44a8
     ):
         gender = "female"
     else:
@@ -691,7 +662,6 @@
 
 
 def create_new_cat(
-<<<<<<< HEAD
     Cat,
     new_name: bool = False,
     loner: bool = False,
@@ -708,24 +678,6 @@
     outside: bool = False,
     parent1: str = None,
     parent2: str = None,
-=======
-        Cat,
-        new_name: bool = False,
-        loner: bool = False,
-        kittypet: bool = False,
-        kit: bool = False,
-        litter: bool = False,
-        other_clan: bool = None,
-        backstory: bool = None,
-        status: str = None,
-        age: int = None,
-        gender: str = None,
-        thought: str = "Is looking around the camp with wonder",
-        alive: bool = True,
-        outside: bool = False,
-        parent1: str = None,
-        parent2: str = None,
->>>>>>> fafb44a8
 ) -> list:
     """
     This function creates new cats and then returns a list of those cats
@@ -1133,11 +1085,7 @@
 
 
 def filter_relationship_type(
-<<<<<<< HEAD
     group: list, filter_types: List[str], event_id: str = None, patrol_leader=None
-=======
-        group: list, filter_types: List[str], event_id: str = None, patrol_leader=None
->>>>>>> fafb44a8
 ):
     """
     filters for specific types of relationships between groups of cat objects, returns bool
@@ -1314,11 +1262,7 @@
             relevant_relationships = list(
                 filter(
                     lambda rel: rel.cat_to.ID in group_ids
-<<<<<<< HEAD
                     and rel.cat_to.ID != inter_cat.ID,
-=======
-                                and rel.cat_to.ID != inter_cat.ID,
->>>>>>> fafb44a8
                     list(inter_cat.relationships.values()),
                 )
             )
@@ -1372,11 +1316,7 @@
 
 
 def gather_cat_objects(
-<<<<<<< HEAD
     Cat, abbr_list: List[str], event, stat_cat=None, extra_cat=None
-=======
-        Cat, abbr_list: List[str], event, stat_cat=None, extra_cat=None
->>>>>>> fafb44a8
 ) -> list:
     """
     gathers cat objects from list of abbreviations used within an event format block
@@ -1415,14 +1355,11 @@
         elif abbr == "some_clan":  # 1 / 8 of clan cats are affected
             clan_cats = [
                 x for x in Cat.all_cats_list if not (x.dead or x.outside or x.exiled)
+
             ]
-<<<<<<< HEAD
-            out_set.update(sample(clan_cats, randint(1, round(len(clan_cats) / 8))))
-=======
             out_set.update(
                 sample(clan_cats, randint(1, max(1, round(len(clan_cats) / 8))))
             )
->>>>>>> fafb44a8
         elif abbr == "patrol":
             out_set.update(event.patrol_cats)
         elif abbr == "multi":
@@ -1438,11 +1375,7 @@
 
 
 def unpack_rel_block(
-<<<<<<< HEAD
     Cat, relationship_effects: List[dict], event=None, stat_cat=None, extra_cat=None
-=======
-        Cat, relationship_effects: List[dict], event=None, stat_cat=None, extra_cat=None
->>>>>>> fafb44a8
 ):
     """
     Unpacks the info from the relationship effect block used in patrol and moon events, then adjusts rel values
@@ -1595,7 +1528,6 @@
 
 
 def change_relationship_values(
-<<<<<<< HEAD
     cats_to: list,
     cats_from: list,
     romantic_love: int = 0,
@@ -1607,19 +1539,6 @@
     trust: int = 0,
     auto_romance: bool = False,
     log: str = None,
-=======
-        cats_to: list,
-        cats_from: list,
-        romantic_love: int = 0,
-        platonic_like: int = 0,
-        dislike: int = 0,
-        admiration: int = 0,
-        comfortable: int = 0,
-        jealousy: int = 0,
-        trust: int = 0,
-        auto_romance: bool = False,
-        log: str = None,
->>>>>>> fafb44a8
 ):
     """
     changes relationship values according to the parameters.
@@ -1697,25 +1616,15 @@
             if log and isinstance(log, str):
                 if single_cat_to.moons <= 1:
                     log_text = (
-<<<<<<< HEAD
                         log
                         + f"- {single_cat_to.name} was {single_cat_to.moons} moon old"
-=======
-                            log
-                            + f"- {single_cat_to.name} was {single_cat_to.moons} moon old"
->>>>>>> fafb44a8
                     )
                     if log_text not in rel.log:
                         rel.log.append(log_text)
                 else:
                     log_text = (
-<<<<<<< HEAD
                         log
                         + f"- {single_cat_to.name} was {single_cat_to.moons} moons old"
-=======
-                            log
-                            + f"- {single_cat_to.name} was {single_cat_to.moons} moons old"
->>>>>>> fafb44a8
                     )
                     if log_text not in rel.log:
                         rel.log.append(log_text)
@@ -1983,11 +1892,7 @@
                         text = " ".join(modify)
                         break
 
-<<<<<<< HEAD
-        text = text.replace("o_c_n", str(other_clan_name) + "Clan")
-=======
-        text = text.replace('o_c_n', str(other_clan_name))
->>>>>>> fafb44a8
+        text = text.replace("o_c_n", str(other_clan_name))
 
     if "c_n" in text:
         text = text.replace("c_n", clan.name)
@@ -2051,7 +1956,6 @@
 
 
 def event_text_adjust(
-<<<<<<< HEAD
     Cat,
     text,
     patrol_leader=None,
@@ -2066,22 +1970,6 @@
     clan=None,
     other_clan=None,
     chosen_herb: str = None,
-=======
-        Cat,
-        text,
-        patrol_leader=None,
-        main_cat=None,
-        random_cat=None,
-        stat_cat=None,
-        victim_cat=None,
-        patrol_cats: list = None,
-        patrol_apprentices: list = None,
-        new_cats: list = None,
-        multi_cats: list = None,
-        clan=None,
-        other_clan=None,
-        chosen_herb: str = None,
->>>>>>> fafb44a8
 ):
     """
     handles finding abbreviations in the text and replacing them appropriately, returns the adjusted text
@@ -2705,13 +2593,8 @@
             tint.fill(tuple(sprites.cat_tints["tint_colours"][cat.pelt.tint]))
             new_sprite.blit(tint, (0, 0), special_flags=pygame.BLEND_RGB_MULT)
         if (
-<<<<<<< HEAD
             cat.pelt.tint != "none"
             and cat.pelt.tint in sprites.cat_tints["dilute_tint_colours"]
-=======
-                cat.pelt.tint != "none"
-                and cat.pelt.tint in sprites.cat_tints["dilute_tint_colours"]
->>>>>>> fafb44a8
         ):
             tint = pygame.Surface((sprites.size, sprites.size)).convert_alpha()
             tint.fill(tuple(sprites.cat_tints["dilute_tint_colours"][cat.pelt.tint]))
