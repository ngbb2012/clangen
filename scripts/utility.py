--- conflicted
+++ resolved
@@ -402,17 +402,10 @@
         TODO: DOCS
         """
         suffix = ''
-<<<<<<< HEAD
-        if backstory in Cat.backstory_categories["former_rogue_backstories"]:
-            status = 'rogue'
-        elif backstory in Cat.backstory_categories["former_clancat_backstories"]:
-            status = "former Clancat"
-=======
         if backstory in Cat.backstory_categories["rogue_backstories"]:
             status = 'rogue'
         elif backstory in Cat.backstory_categories["former_clancat_backstories"]:
             status = "former clancat"
->>>>>>> bb78e226
         if status == 'kittypet':
             name = choice(names.names_dict["loner_names"])
         elif status in ['loner', 'rogue']:
