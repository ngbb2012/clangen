import pygame
from ast import literal_eval
from os import path

screen_x = 800
screen_y = 700
screen = pygame.display.set_mode((screen_x, screen_y), pygame.HWSURFACE)
pygame.display.set_caption('Clan Generator')


# G A M E
class Game(object):
    # Text box variables
    naming_box = pygame.Surface((140, 20))
    naming_box.fill((230, 230, 230))
    max_name_length = 10
    max_events_displayed = 10
    event_scroll_ct = 0
    max_allegiance_displayed = 17
    allegiance_scroll_ct = 0
    max_relation_events_displayed = 13
    relation_scroll_ct = 0
    cur_events_list = []
    allegiance_list = []
    language = {}
    language_list = ['english', 'spanish', 'german']
    relation_events_list = []

    down = pygame.image.load("resources/arrow_down.png").convert_alpha()
    up = pygame.image.load("resources/arrow_up.png").convert_alpha()

    choose_cats = {}
    cat_buttons = {
        'cat0': None,
        'cat1': None,
        'cat2': None,
        'cat3': None,
        'cat4': None,
        'cat5': None,
        'cat6': None,
        'cat7': None,
        'cat8': None,
        'cat9': None,
        'cat10': None,
        'cat11': None
    }
    patrol_cats = {}
    patrolled = []

    # store changing parts of the game that the user can toggle with buttons
    switches = {
        'cat': None,
        'clan_name': '',
        'leader': None,
        'deputy': None,
        'medicine_cat': None,
        'members': [],
        'event': None,
        'cur_screen': 'start screen',
        'naming_text': '',
        'timeskip': False,
        'mate': None,
        'setting': None,
        'save_settings': False,
        'list_page': 1,
        'last_screen': 'start screen',
        'events_left': 0,
        'save_clan': False,
        'saved_clan': False,
        'new_leader': False,
        'apprentice_switch': False,
        'deputy_switch': False,
        'clan_list': '',
        'switch_clan': False,
        'read_clans': False,
        'kill_cat': False,
        'current_patrol': [],
        'error_message': '',
        'apprentice': None,
        'change_name': '',
        'name_cat': None,
        'biome': None,
        'language': 'english',
        'search_text': '',
        'map_selection': (0, 0),
        'world_seed': None,
        'camp_site': (0, 0),
        'choosing_camp': False,
        'hunting_territory': (0, 0),
        'training_territory': (0, 0),
        'options_tab': None
    }
    all_screens = {}
    cur_events = {}
    map_info = {}

    # SETTINGS
    settings = {
        'no gendered breeding': False,
        'text size': '0',
        'no unknown fathers': False,
        'dark mode': False,
        'backgrounds': True,
        'autosave': False,
        'disasters': False,
        'retirement': True,
        'language': 'english',
        'affair': False,
        'shaders': False,
        'hotkey display': False,
        'random relation': True,
        'show dead relation': True,
        'show empty relation': True,
        'romantic with former mentor': True
    }  # The current settings
    setting_lists = {
        'no gendered breeding': [False, True],
        'text size': ['0', '1', '2'],
        'no unknown fathers': [False, True],
        'dark mode': [False, True],
        'backgrounds': [True, False],
        'autosave': [False, True],
        'disasters': [False, True],
        'retirement': [True, False],
        'language': language_list,
        'affair': [False, True],
        'shaders': [False, True],
        'hotkey display': [False, True],
        'random relation': [False, True],
        'show dead relation': [False, True],
        'show empty relation': [False, True],
        'romantic with former mentor': [False, True]
    }  # Lists of possible options for each setting
    settings_changed = False

    # CLAN
    clan = None
    cat_class = None

    def __init__(self, current_screen='start screen'):
        self.current_screen = current_screen
        self.clicked = False
        self.keyspressed = []
        self.switch_screens = False

    def update_game(self):
        if self.current_screen != self.switches['cur_screen']:
            self.current_screen = self.switches['cur_screen']
            self.switch_screens = True
        self.clicked = False
        self.keyspressed = []
        # carry commands
        self.carry_commands()

    def carry_commands(self):
        """ Run this function to go through commands added to the switch-dictionary and carry them, then
        reset them back to normal after the action"""
        if self.switches['setting'] is not None:
            if self.switches['setting'] in self.settings.keys():
                self.switch_setting(self.switches['setting'])
            else:
                print('Wrong settings value:', self.switches['setting'])
            self.switches['setting'] = None
        if self.switches['save_settings']:
            self.save_settings()
            self.switches['save_settings'] = False
        if self.switches[
                'save_clan'] and self.clan is not None and self.cat_class is not None:
            self.clan.save_clan()
<<<<<<< HEAD
            self.cat_class.save_cats()
            self.switches['save_clan'] = False
            self.switches['saved_clan'] = True
=======
            self.cat_class.json_save_cats()
>>>>>>> 3406455d
        if self.switches['switch_clan']:
            self.clan.switch_clans()
            self.switches['switch_clan'] = False
        if self.switches['read_clans']:
            with open('saves/clanlist.txt', 'r') as read_file:
                clan_list = read_file.read()
                if_clans = len(clan_list)
            if if_clans > 0:
                game.switches['clan_list'] = clan_list.split('\n')
            self.switches['read_clans'] = False

    def save_settings(self):
        """ Save user settings for later use """
        data = ''.join(f"{s}:{str(self.settings[s])}" + "\n"
                       for s in self.settings.keys())

        with open('saves/settings.txt', 'w') as write_file:
            write_file.write(data)
        self.settings_changed = False

    def load_settings(self):
        """ Load settings that user has saved from previous use """
        with open('saves/settings.txt', 'r') as read_file:
            settings_data = read_file.read()

        lines = settings_data.split(
            "\n"
        )  # Splits text file into singular lines, each line containing one setting
        # and value

        for x in lines:
            if len(x) > 0:  # If line isn't empty
                parts = x.split(
                    ":")  # first part is setting name, second is value
                # Turn value into right type (int types stay string and will be turned into int when needed)
                # And put it into game settings
                if parts[1] in ['True', 'True ', 'true', ' True']:
                    self.settings[parts[0]] = True
                elif parts[1] in ['False', 'False ', 'false', ' False']:
                    self.settings[parts[0]] = False
                elif parts[1] in ['None', 'None ', 'none', ' None']:
                    self.settings[parts[0]] = None
                else:
                    self.settings[parts[0]] = parts[1]

        self.switches['language'] = self.settings['language']
        if self.settings['language'] != 'english':
            self.switch_language()

    def switch_language(self):
        #add translation information here
        if path.exists('languages/' + game.settings['language'] + '.txt'):
            with open('languages/' + game.settings['language'] + '.txt',
                      'r') as read_file:
                raw_language = read_file.read()
            game.language = literal_eval(raw_language)

    def switch_setting(self, setting_name):
        """ Call this function to change a setting given in the parameter by one to the right on it's list """
        self.settings_changed = True

        # Give the index that the list is currently at
        list_index = self.setting_lists[setting_name].index(
            self.settings[setting_name])

        if list_index == len(
                self.setting_lists[setting_name]
        ) - 1:  # The option is at the list's end, go back to 0
            self.settings[setting_name] = self.setting_lists[setting_name][0]
        else:
            # Else move on to the next item on the list
            self.settings[setting_name] = self.setting_lists[setting_name][
                list_index + 1]


# M O U S E
class Mouse(object):
    used_screen = screen

    def __init__(self):
        self.pos = (0, 0)

    def check_pos(self):
        self.pos = pygame.mouse.get_pos()


mouse = Mouse()
game = Game()<|MERGE_RESOLUTION|>--- conflicted
+++ resolved
@@ -167,13 +167,9 @@
         if self.switches[
                 'save_clan'] and self.clan is not None and self.cat_class is not None:
             self.clan.save_clan()
-<<<<<<< HEAD
-            self.cat_class.save_cats()
+            self.cat_class.json_save_cats()
             self.switches['save_clan'] = False
             self.switches['saved_clan'] = True
-=======
-            self.cat_class.json_save_cats()
->>>>>>> 3406455d
         if self.switches['switch_clan']:
             self.clan.switch_clans()
             self.switches['switch_clan'] = False
