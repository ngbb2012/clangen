site_name: ClanGen Documentation
site_url: https://clangen.io/clangen-docs/
repo_url: https://github.com/ClanGenOfficial/clangen
repo_name: ClanGenOfficial/clangen
edit_uri: https://github.com/ClanGenOfficial/clangen/edit/development/docs/
nav:
  - index.md
  - Project Basics:
      - project-basics/index.md
      - project-basics/documentation-resources.md
      - project-basics/development-team-roles.md
      - project-basics/getting-started-with-github-and-clangen.md
  - Code:
      - code/index.md
      - code/content-adding.md
  - Writing:
      - writing/index.md
      - writing/patrols.md
      - writing/shortevents.md
      - writing/leaders-den-events.md
      - writing/thoughts.md
      - writing/leader-ceremonies.md
      - writing/advanced-documentation.md
  - Art:
      - art/index.md
      - art/cat-sprites.md
      - art/patrol-sprites.md
      - art/clan-symbols.md
      - art/camp-backgrounds.md
  - Audio:
      - audio/index.md
  - Contribute Documentation:
      - contributing/index.md
theme:
  name: material
  logo: assets/main.png
  favicon: assets/main.ico
  features:
    - content.action.edit
    - content.action.view
    - content.tooltips
    - content.code.copy
    - content.code.annotate
    - navigation.top
    - navigation.indexes
  custom_dir: docs-resources
  palette:
    - media: "(prefers-color-scheme)"
      scheme: clangen_light
      toggle:
        icon: material/brightness-auto
        name: Switch to ClanGen light mode

    # Palette toggle for clangen light mode
    - media: "(prefers-color-scheme: light)"
      scheme: clangen_light
      toggle:
        icon: material/weather-sunny
        name: Switch to basic light mode

    # Palette toggle for basic light mode
    - media: "(prefers-color-scheme: light)"
      scheme: default
      toggle:
        icon: material/weather-sunny
        name: Switch to ClanGen dark mode

    # Palette toggle for dark mode
    - media: "(prefers-color-scheme: dark)"
      scheme: clangen_dark
      toggle:
        icon: material/weather-night
        name: Switch to basic dark mode

    # Palette toggle for basic dark mode
    - media: "(prefers-color-scheme: og-dark)"
      scheme: slate
      primary: black
      accent: deep purple
      toggle:
        icon: material/weather-night
        name: Switch to system preference
extra:
  homepage: https://clangen.io/
extra_css:
  - stylesheets/extra.css
markdown_extensions:
  - abbr
  - admonition
  - pymdownx.details
  - pymdownx.superfences
  - pymdownx.tilde
  - pymdownx.highlight:
      anchor_linenums: true
      line_spans: __span
      pygments_lang_class: true
  - pymdownx.tabbed:
      alternate_style: true
  - pymdownx.inlinehilite
  - pymdownx.snippets
  - attr_list
  - pymdownx.emoji:
      emoji_index: !!python/name:material.extensions.emoji.twemoji
      emoji_generator: !!python/name:material.extensions.emoji.to_svg
      options:
        custom_icons:
          - docs-resources/.icons
  - pymdownx.inlinehilite
  - pymdownx.snippets:
      auto_append:
        - docs-resources/includes/abbreviations.md
  - md_in_html
  - toc:
      permalink: True

watch:
  - docs-resources/includes
plugins:
  - search
  - git-committers:
<<<<<<< HEAD
      enabled: !ENV [GIT_COMMITTERS_ENABLED, False]
=======
>>>>>>> eb8e193c
      repository: ClanGenOfficial/clangen
      branch: development
  - git-revision-date-localized:
      enable_creation_date: true
      type: timeago<|MERGE_RESOLUTION|>--- conflicted
+++ resolved
@@ -118,10 +118,7 @@
 plugins:
   - search
   - git-committers:
-<<<<<<< HEAD
       enabled: !ENV [GIT_COMMITTERS_ENABLED, False]
-=======
->>>>>>> eb8e193c
       repository: ClanGenOfficial/clangen
       branch: development
   - git-revision-date-localized:
