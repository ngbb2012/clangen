--- conflicted
+++ resolved
@@ -4,7 +4,6 @@
 repo_name: ClanGenOfficial/clangen
 edit_uri: https://github.com/ClanGenOfficial/clangen/edit/development/docs/
 nav:
-<<<<<<< HEAD
   - Welcome:
     - index.md
   - Developer Documentation:
@@ -39,37 +38,7 @@
   - Contributing to the Docs:
       - contributing/index.md
       - contributing/documentation-resources.md
-=======
-  - index.md
-  - Project Basics:
-      - project-basics/index.md
-      - project-basics/development-team-roles.md
-      - project-basics/getting-started-with-github-and-clangen.md
-      - Contributing Documentation:
-          - contributing/index.md
-          - contributing/documentation-resources.md
-  - Code:
-      - code/index.md
-      - code/content-adding.md
-  - Writing:
-      - writing/index.md
-      - writing/reference.md
-      - writing/patrols.md
-      - writing/shortevents.md
-      - writing/leaders-den-events.md
-      - writing/thoughts.md
-      - writing/leader-ceremonies.md
-      - writing/localization.md
-      - writing/advanced-documentation.md
-  - Art:
-      - art/index.md
-      - art/cat-sprites.md
-      - art/patrol-sprites.md
-      - art/clan-symbols.md
-      - art/camp-backgrounds.md
-  - Audio:
-      - audio/index.md
->>>>>>> 01428f5c
+
 theme:
   name: material
   logo: assets/main.png
