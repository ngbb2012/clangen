--- conflicted
+++ resolved
@@ -125,15 +125,6 @@
                 'error_message'] = 'There was an error loading the cats file!'
             game.switches['traceback'] = e
 
-<<<<<<< HEAD
-=======
-    # try:
-    #     game.map_info = load_map(get_save_dir() + '/' + game.clan.name)
-    # except NameError:
-    #     game.map_info = {}
-    # except:
-    #     game.map_info = load_map("Fallback")
->>>>>>> 3e9f4a5c
 
 # LOAD settings
 
