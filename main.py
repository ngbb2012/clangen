--- conflicted
+++ resolved
@@ -26,18 +26,6 @@
     except Exception:
         if not game.switches['error_message']:
             game.switches['error_message'] = 'There was an error loading the cats file!'
-<<<<<<< HEAD
-
-    try:
-        game.map_info = load_map('saves/'+game.clan.name)
-    except NameError:
-        game.map_info = {}
-    except:   
-        game.map_info = load_map("Fallback")
-        print("Default map loaded.")
-=======
-    clan_class.load_clan()
->>>>>>> a27326c6
 
 # LOAD settings
 if not os.path.exists('saves/settings.txt'):
