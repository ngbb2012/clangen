--- conflicted
+++ resolved
@@ -2,10 +2,7 @@
 from unittest.mock import patch
 
 from scripts import events
-<<<<<<< HEAD
-=======
 from scripts.cat_relations.relationship import Relationship
->>>>>>> c3bff09f
 from scripts.events_module.relation_events import Relation_Events
 from scripts.cat.cats import Cat
 from scripts.clan import Clan
