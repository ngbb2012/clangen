"""

 Please do not put this *unittest* in the tests/unittest GitHub action.
HOWEVER,
 Please keep the raw python script and the unittest, so it can be run by the tests/pronoun_test GitHub action.

This test checks that pronoun tags are formated correctly, 

"""

import os
import re
import sys
import unittest
import ujson

<<<<<<< HEAD
from scripts.cat.cats import Cat
from scripts.game_structure.localization import get_new_pronouns
from scripts.utility import process_text

=======
>>>>>>> fb4d8166
os.environ["SDL_VIDEODRIVER"] = "dummy"
os.environ["SDL_AUDIODRIVER"] = "dummy"

from scripts.cat.cats import Cat
from scripts.utility import process_text

def test():
    """Iterate through all files in 'resources'
    and verify that any detected pronoun tags are
    formatted correctly."""
    failed = False
    failed_files = []

    # Note - we are replacing with a singular-conjugated pronoun,
    # to ensure that we are catching cases where only one verb conjugation
    # was provided - since singular-conjugation
    # should be the second provided conjugation.
    _r = ("Name", get_new_pronouns("female")[0])
    replacement_dict = {
        "m_c": _r,
        "r_c": _r,
        "r_c1": _r,
        "r_c2": _r,
        "n_c": _r,
        "app1": _r,
        "app2": _r,
        "app3": _r,
        "app4": _r,
        "app5": _r,
        "app6": _r,
        "p_l": _r,
        "s_c": _r,
        "(mentor)": _r,
        "l_n": _r,
        "dead_par1": _r,
        "dead_par2": _r,
        "p1": _r,
        "p2": _r,
        "(deadmentor)": _r,
        "(previous_mentor)": _r,
        "mur_c": _r,
        "c_n": _r,
        "o_c_n": _r,
        "lead_name": _r,
        "dep_name": _r,
        "med_name": _r,
        "cat_tag": _r,
    }

    for x in range(0, 11):
        replacement_dict[f"n_c:{x}"] = _r

    for root, _, files in os.walk("resources"):
        for file in files:
            if file.endswith(".json") and file not in [
                "credits_text.json",
                "clansettings.json",
                "gamesettings.json",
            ]:
                path = os.path.join(root, file)

                if not test_replacement_failure(path, replacement_dict):
                    failed = True
                    failed_files.append(path)

    if failed:
        # Set the GITHUB_OUTPUT environment variable to the list of failed files
        if "GITHUB_OUTPUT" in os.environ:
            with open(os.environ["GITHUB_OUTPUT"], "a") as handle:
                print(f"files={':'.join(failed_files)}", file=handle)
        else:
            print(f"files={':'.join(failed_files)}")
        sys.exit(1)
    else:
        sys.exit(0)


def test_replacement_failure(path: str, repl_dict: dict) -> bool:
    """Reads in a file, and finds strings, and runs pronoun replacment on those strings.
    Returns False if there were any issues with the pronoun replacement, or if the
    json is incorrectly formatted."""

    success = True
    with open(path, "r", encoding="utf-8") as file:
        try:
            contents = ujson.loads(file.read())
        except ujson.JSONDecodeError as _e:
            print(f"::error file={path}::File {path} is invalid json")
            print(_e)
            return False

    for _str in get_all_strings(contents):
        try:
            processed = process_text(_str, repl_dict, True)
        except (KeyError, IndexError) as _e:
            print(
                f'::error file={path}: "{_str}" contains invalid pronoun or verb tags.'
            )
            print(_e)
            success = False
        else:
            # This tests for any pronoun or verb tag fragments that might have
            # snuck through. This is most likely caused by using the incorrect type of
            # brackets
            if re.search(r"\{PRONOUN|\(PRONOUN|\{VERB|\(VERB|\{ADJ|\(ADJ", processed):
                print(
                    f'::error file={path}: "{_str}" contains pronoun tag fragments after replacment'
                )
                success = False

            # This tests for any pronoun or verb that is incorrectly capitalized
            # excludes ellipses (i.e. ... and . . .) but includes regular colons
            # includes ? and ! always (e.g. "...!" is included).
            # DOES NOT check the start of the string for capitalization
            elif (
                re.search(r"(?<!\.\.)(?<!\.\s\.\s)\.\s+[a-z]", processed) is not None
                or re.search(r"[?!]\s+[a-z]", processed) is not None
            ):
                print(f'::error file={path}: Capitalization errors in "{_str}"')
                success = False

    return success


def get_all_strings(data):
    """Will take any combination of list and dicts,
    and extract all strings, including dictionary keys.
    Recursive."""

    all_strings = []

    if isinstance(data, list):
        for _x in data:
            all_strings.extend(get_all_strings(_x))
    elif isinstance(data, dict):
        for _x in data:
            all_strings.extend(get_all_strings(data[_x]))
            all_strings.extend(get_all_strings(_x))

    elif isinstance(data, str):
        all_strings.append(data)

    return all_strings


class TestPronouns(unittest.TestCase):
    """Test for some common pronoun tagging errors in resources"""

    def test_pronouns(self):
        """Test that all files are ascii decodable."""
        with self.assertRaises(SystemExit) as cm:
            test()
        self.assertEqual(cm.exception.code, 0)<|MERGE_RESOLUTION|>--- conflicted
+++ resolved
@@ -14,17 +14,13 @@
 import unittest
 import ujson
 
-<<<<<<< HEAD
-from scripts.cat.cats import Cat
-from scripts.game_structure.localization import get_new_pronouns
-from scripts.utility import process_text
 
-=======
->>>>>>> fb4d8166
+
 os.environ["SDL_VIDEODRIVER"] = "dummy"
 os.environ["SDL_AUDIODRIVER"] = "dummy"
 
 from scripts.cat.cats import Cat
+from scripts.game_structure.localization import get_new_pronouns
 from scripts.utility import process_text
 
 def test():
