--- conflicted
+++ resolved
@@ -4760,7 +4760,6 @@
             }
         }
     },
-<<<<<<< HEAD
 	"#vertical_slider_down_arrow_button": {
         "prototype": "#image_button",
         "images": {
@@ -4792,7 +4791,9 @@
             },
             "disabled_image": {
                 "path": "resources/images/buttons/vertical_slider_up_unavailable.png"
-=======
+            }
+        }
+    },
     "#lead_den_button": {
         "prototype": "#image_button",
         "images": {
@@ -5079,7 +5080,6 @@
             },
             "disabled_image": {
                 "path": "resources/images/buttons/filters_tab_hover.png"
->>>>>>> 85dd9197
             }
         }
     }
