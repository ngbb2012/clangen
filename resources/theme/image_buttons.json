--- conflicted
+++ resolved
@@ -4213,7 +4213,142 @@
             }
         }
     },
-<<<<<<< HEAD
+	"#choose_group_button": {
+        "prototype": "#image_button",
+        "images": {
+            "normal_image": {
+                "path": "resources/images/buttons/choose_group.png"
+            },
+            "hovered_image": {
+                "path": "resources/images/buttons/choose_group_hover.png"
+            },
+            "selected_image": {
+                "path": "resources/images/buttons/choose_group.png"
+            },
+            "disabled_image": {
+                "path": "resources/images/buttons/choose_group_unavailable.png"
+            }
+        }
+    },
+	"#show_dead_button": {
+        "prototype": "#image_button",
+        "images": {
+            "normal_image": {
+                "path": "resources/images/buttons/show_dead.png"
+            },
+            "hovered_image": {
+                "path": "resources/images/buttons/show_dead_hover.png"
+            },
+            "selected_image": {
+                "path": "resources/images/buttons/show_dead.png"
+            },
+            "disabled_image": {
+                "path": "resources/images/buttons/show_dead_unavailable.png"
+            }
+        }
+    },
+	"#show_living_button": {
+        "prototype": "#image_button",
+        "images": {
+            "normal_image": {
+                "path": "resources/images/buttons/show_living.png"
+            },
+            "hovered_image": {
+                "path": "resources/images/buttons/show_living_hover.png"
+            },
+            "selected_image": {
+                "path": "resources/images/buttons/show_living.png"
+            },
+            "disabled_image": {
+                "path": "resources/images/buttons/show_living_unavailable.png"
+            }
+        }
+    },
+	"#view_cotc_button": {
+        "prototype": "#image_button",
+        "images": {
+            "normal_image": {
+                "path": "resources/images/buttons/view_cotc.png"
+            },
+            "hovered_image": {
+                "path": "resources/images/buttons/view_cotc_hover.png"
+            },
+            "selected_image": {
+                "path": "resources/images/buttons/view_cotc.png"
+            },
+            "disabled_image": {
+                "path": "resources/images/buttons/view_cotc_unavailable.png"
+            }
+        }
+    },
+	"#view_dark_forest_button": {
+        "prototype": "#image_button",
+        "images": {
+            "normal_image": {
+                "path": "resources/images/buttons/view_dark_forest.png"
+            },
+            "hovered_image": {
+                "path": "resources/images/buttons/view_dark_forest_hover.png"
+            },
+            "selected_image": {
+                "path": "resources/images/buttons/view_dark_forest.png"
+            },
+            "disabled_image": {
+                "path": "resources/images/buttons/view_dark_forest_unavailable.png"
+            }
+        }
+    },
+	"#view_starclan_button": {
+        "prototype": "#image_button",
+        "images": {
+            "normal_image": {
+                "path": "resources/images/buttons/view_starclan.png"
+            },
+            "hovered_image": {
+                "path": "resources/images/buttons/view_starclan_hover.png"
+            },
+            "selected_image": {
+                "path": "resources/images/buttons/view_starclan.png"
+            },
+            "disabled_image": {
+                "path": "resources/images/buttons/view_starclan_unavailable.png"
+            }
+        }
+    },
+	"#view_unknown_residence_button": {
+        "prototype": "#image_button",
+        "images": {
+            "normal_image": {
+                "path": "resources/images/buttons/view_unknown_residence.png"
+            },
+            "hovered_image": {
+                "path": "resources/images/buttons/view_unknown_residence_hover.png"
+            },
+            "selected_image": {
+                "path": "resources/images/buttons/view_unknown_residence.png"
+            },
+            "disabled_image": {
+                "path": "resources/images/buttons/view_unknown_residence_unavailable.png"
+            }
+        }
+    },
+	"#view_your_clan_button": {
+        "prototype": "#image_button",
+        "images": {
+            "normal_image": {
+                "path": "resources/images/buttons/view_your_clan.png"
+            },
+            "hovered_image": {
+                "path": "resources/images/buttons/view_your_clan_hover.png"
+            },
+            "selected_image": {
+                "path": "resources/images/buttons/view_your_clan.png"
+            },
+            "disabled_image": {
+                "path": "resources/images/buttons/view_your_clan_unavailable.png"
+            }
+        }
+    },
     "#warrior_den_button": {
         "prototype": "#image_button",
         "images": {
@@ -4432,141 +4567,6 @@
             },
             "disabled_image": {
                 "path": "resources/images/buttons/dens_unavailable.png"
-=======
-	"#choose_group_button": {
-        "prototype": "#image_button",
-        "images": {
-            "normal_image": {
-                "path": "resources/images/buttons/choose_group.png"
-            },
-            "hovered_image": {
-                "path": "resources/images/buttons/choose_group_hover.png"
-            },
-            "selected_image": {
-                "path": "resources/images/buttons/choose_group.png"
-            },
-            "disabled_image": {
-                "path": "resources/images/buttons/choose_group_unavailable.png"
-            }
-        }
-    },
-	"#show_dead_button": {
-        "prototype": "#image_button",
-        "images": {
-            "normal_image": {
-                "path": "resources/images/buttons/show_dead.png"
-            },
-            "hovered_image": {
-                "path": "resources/images/buttons/show_dead_hover.png"
-            },
-            "selected_image": {
-                "path": "resources/images/buttons/show_dead.png"
-            },
-            "disabled_image": {
-                "path": "resources/images/buttons/show_dead_unavailable.png"
-            }
-        }
-    },
-	"#show_living_button": {
-        "prototype": "#image_button",
-        "images": {
-            "normal_image": {
-                "path": "resources/images/buttons/show_living.png"
-            },
-            "hovered_image": {
-                "path": "resources/images/buttons/show_living_hover.png"
-            },
-            "selected_image": {
-                "path": "resources/images/buttons/show_living.png"
-            },
-            "disabled_image": {
-                "path": "resources/images/buttons/show_living_unavailable.png"
-            }
-        }
-    },
-	"#view_cotc_button": {
-        "prototype": "#image_button",
-        "images": {
-            "normal_image": {
-                "path": "resources/images/buttons/view_cotc.png"
-            },
-            "hovered_image": {
-                "path": "resources/images/buttons/view_cotc_hover.png"
-            },
-            "selected_image": {
-                "path": "resources/images/buttons/view_cotc.png"
-            },
-            "disabled_image": {
-                "path": "resources/images/buttons/view_cotc_unavailable.png"
-            }
-        }
-    },
-	"#view_dark_forest_button": {
-        "prototype": "#image_button",
-        "images": {
-            "normal_image": {
-                "path": "resources/images/buttons/view_dark_forest.png"
-            },
-            "hovered_image": {
-                "path": "resources/images/buttons/view_dark_forest_hover.png"
-            },
-            "selected_image": {
-                "path": "resources/images/buttons/view_dark_forest.png"
-            },
-            "disabled_image": {
-                "path": "resources/images/buttons/view_dark_forest_unavailable.png"
-            }
-        }
-    },
-	"#view_starclan_button": {
-        "prototype": "#image_button",
-        "images": {
-            "normal_image": {
-                "path": "resources/images/buttons/view_starclan.png"
-            },
-            "hovered_image": {
-                "path": "resources/images/buttons/view_starclan_hover.png"
-            },
-            "selected_image": {
-                "path": "resources/images/buttons/view_starclan.png"
-            },
-            "disabled_image": {
-                "path": "resources/images/buttons/view_starclan_unavailable.png"
-            }
-        }
-    },
-	"#view_unknown_residence_button": {
-        "prototype": "#image_button",
-        "images": {
-            "normal_image": {
-                "path": "resources/images/buttons/view_unknown_residence.png"
-            },
-            "hovered_image": {
-                "path": "resources/images/buttons/view_unknown_residence_hover.png"
-            },
-            "selected_image": {
-                "path": "resources/images/buttons/view_unknown_residence.png"
-            },
-            "disabled_image": {
-                "path": "resources/images/buttons/view_unknown_residence_unavailable.png"
-            }
-        }
-    },
-	"#view_your_clan_button": {
-        "prototype": "#image_button",
-        "images": {
-            "normal_image": {
-                "path": "resources/images/buttons/view_your_clan.png"
-            },
-            "hovered_image": {
-                "path": "resources/images/buttons/view_your_clan_hover.png"
-            },
-            "selected_image": {
-                "path": "resources/images/buttons/view_your_clan.png"
-            },
-            "disabled_image": {
-                "path": "resources/images/buttons/view_your_clan_unavailable.png"
->>>>>>> 179446c0
             }
         }
     }
