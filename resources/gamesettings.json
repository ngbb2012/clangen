--- conflicted
+++ resolved
@@ -96,13 +96,8 @@
             "Allows mentors and the cats they trained to be romantic after they become warriors"
         ],
         "first_cousin_mates": [
-<<<<<<< HEAD
             "Allow first cousins to be mates and have romantic interactions",
-            ""
-=======
-            "Allow first cousins to mate",
             "Allows cats with the same grandparents but different parents to become mates"
->>>>>>> ebc6a1fe
         ]
     }
 }