{
  "virtues": {
    "comment": "THIS DICT DOES NOTHING - it's purely here for quick reference of some possible virtues, you are not constrained to using these nor should you use these lists",
    "queen_virtues": ["affection", "compassion", "empathy", "duty", "protection", "pride"],
    "warrior_virtues": ["acceptance", "bravery", "certainty", "clear judgement", "confidence", "courage",
      "determination", "endurance", "sympathy", "farsightedness", "friendship", "instincts", "mercy", "strength",
      "unity"],
    "kit_virtues": ["adventure", "curiosity", "forgiveness", "hope", "perspective", "protection"],
    "app_virtues": ["happiness", "honesty", "humor", "justice", "mentoring", "trust"],
    "elder_virtues": ["empathy", "grace", "humility", "integrity", "persistence", "resilience"],
    "med_cat_virtues": ["clear sight", "devotion", "faith", "healing", "patience", "selflessness", "wisdom"],
    "prev_lead_virtues": ["endurance in the face of hardship", "knowing when to fight and when to choose peace",
      "leadership through the darkest times", "loyalty to their Clan", "the strength to overcome their fears",
      "tireless energy"]
  },


  "intros": {
    "default": {
      "tags": [],
      "lead_trait": [],
      "text": [
<<<<<<< HEAD
        "m_c leaves to speak with the Dark Forest. {PRONOUN/m_c/subject/CAP} shut {PRONOUN/m_c/poss} eyes and are immediately surrounded by {PRONOUN/m_c/poss} loved ones, friends, and Clanmates who have passed on. Murk and shadows cling to their pelts like frost, and their eyes gleam dangerously as they greet the new leader."
=======
        "m_c leaves to speak with the Dark Forest. {PRONOUN/m_c/subject/CAP} {VERB/m_c/close/closes} {PRONOUN/m_c/poss} eyes and {VERB/m_c/are/is} immediately surrounded by {PRONOUN/m_c/poss} loved ones, friends, and Clanmates who have passed on. Murk and shadows cling to their pelts like frost, and their eyes gleam dangerously as they greet the new leader."
>>>>>>> 2725a1c9
      ]
    },
    "new_clan": {
      "tags": ["new_clan"],
      "lead_trait": [],
      "text": [
<<<<<<< HEAD
        "As m_c dreams that night, {PRONOUN/m_c/subject} find {PRONOUN/m_c/self walking through darkness, mud and muck sticking to {PRONOUN/m_c/poss} paws. The world around {PRONOUN/m_c/object}  is devoid of light and bare branches claw at the empty sky above. A single, foreboding cat sits within a clearing."
=======
        "As m_c dreams that night, {PRONOUN/m_c/subject} find themselves walking through darkness, mud and muck sticking to {PRONOUN/m_c/poss} paws. The world around {PRONOUN/m_c/object} is devoid of light and bare branches claw at the empty sky above. A single, foreboding cat sits within a clearing."
>>>>>>> 2725a1c9
      ]
    },
    "bloodthirsty": {
      "tags": [],
      "lead_trait": ["bloodthirsty"],
      "text": [
<<<<<<< HEAD
            "m_c leaves to speak with the Dark Forest. {PRONOUN/m_c/subject/CAP} shut {PRONOUN/m_c/poss} eyes and awaken under an oppressing darkness, devoid of the stars {PRONOUN/m_c/poss} left behind. {PRONOUN/m_c/subject/CAP} turn around to see a shadowy group of cats approaching, triumph in their eyes."
=======
            "m_c leaves to speak with the Dark Forest. {PRONOUN/m_c/subject/CAP} {VERB/m_c/close/closes} {PRONOUN/m_c/poss} eyes and {VERB/m_c/awaken/awakens} under an oppressing darkness, devoid of the stars {PRONOUN/m_c/subject} left behind. {PRONOUN/m_c/subject/CAP} {VERB/m_c/turn/turns} around to see a shadowy group of cats approaching, triumph in their eyes."
>>>>>>> 2725a1c9
      ]

    }
  },


  "lives": {
    "only_guide": {
      "tags": ["new_clan", "guide"],
      "lead_trait": [],
      "star_trait": [],
      "rank": [],
      "life_giving": [
        {
<<<<<<< HEAD
          "text": "The cat stands and stalks towards m_c, circling {PRONOUN/m_c/object} as though a hunter appraising their next meal. \"You come here, ignorant to the lands you walk, expecting a gift? A boon? You'll all wallow here in the darkness with me one day,\" the cat's eyes pierce into m_c's pelt, \"You'll remember me as r_c, and you'll remember that I've granted you a life for [virtue]. And one day, we'll speak again.\"",
=======
          "text": "The cat stands and stalks towards m_c, circling {PRONOUN/m_c/object} as though a hunter appraising {PRONOUN/r_c/poss} next meal. \"You come here, ignorant to the lands you walk, expecting a gift? A boon? You'll all wallow here in the darkness with me one day,\" the cat's eyes pierce into m_c's pelt, \"You'll remember me as r_c, and you'll remember that I've granted you a life for [virtue]. And one day, we'll speak again.\"",
>>>>>>> 2725a1c9
          "virtue": ["strength unending", "ruthless efficiency", "never-ending ambition", "righteous anger", "brutality in the face of opposition"]
        }
      ]
    },

    "unknown_ghosts": {
      "tags": ["unknown_blessing"],
      "lead_trait": [],
      "star_trait": [],
      "rank": [],
      "life_giving": [
        {
          "text": "From the muck and mire the distorted shadows of long dead cats rise and loom. Red eyes pierce the haze and a choking hiss grates across the clearing, \"Kindly spirit's eyes have left you, so we come to grant your remaining lives. Do with them what you will,\" before the shadows are gone as quickly as they appeared.",
          "virtue": []
        }
      ]
    },

    "benevolent_adult": {
      "tags": [],
      "lead_trait": [],
      "star_trait": ["faithful", "loving", "responsible", "thoughtful", "wise", "charismatic"],
      "rank": ["warrior", "elder", "leader", "medicine cat", "mediator"],
      "life_giving": [
        {
<<<<<<< HEAD
          "text": "Despite looking quite out of place among the battle-hardened shadows, r_c still places {PRONOUN/r_c/poss} muzzle harshly against the new leader's head. {PRONOUN/r_c/subject/CAP} {VERB/rc/give/gives} a life for [virtue], hoping that {PRONOUN/m_c/subject} will remember {PRONOUN/m_c/poss} own kindness.",
          "virtue": ["affection", "compassion", "empathy", "duty", "protection", "pride", "hope", "regret", "inspiration", "shaping their own future", "wisdom to know what's right"]
=======
          "text": "Despite looking quite out of place among the battle-hardened shadows, r_c still places {PRONOUN/r_c/poss} muzzle harshly against the new leader's head. {PRONOUN/r_c/object/CAP} {VERB/r_c/give/gives} a life for [virtue], hoping that {PRONOUN/m_c/subject} will remember {PRONOUN/m_c/poss} own kindness.",
          "virtue": ["affection", "compassion", "empathy", "duty", "protection", "pride", "hope"]
>>>>>>> 2725a1c9
        }
      ]
    },

    "abrasive_adult": {
      "tags": [],
      "lead_trait": [],
      "star_trait": ["ambitious", "bloodthirsty", "cold", "fierce", "shameless", "strict", "troublesome", "vengeful"],
      "rank": ["warrior", "elder", "leader", "medicine cat", "mediator"],
      "life_giving": [
        {
<<<<<<< HEAD
          "text": "r_c stalks up to the new leader, eyes burning with the increasingly familiar Dark Forest ferocity. {PRONOUN/r_c/subject/CAP} {VERB/rc/touch/touches} {PRONOUN/r_c/poss} nose to m_c's head, giving {PRONOUN/m_c/object} a life for [virtue]. m_c reels back with the emotion of the life that courses through them.",
          "virtue": ["resiliance", "harsh judgement", "brutality", "duty", "protection", "pride", "hunger for battle", "greed", "authority", "disdain for the weak-willed"]
=======
          "text": "r_c stalks up to the new leader, eyes burning with the increasingly familiar Dark Forest ferocity. {PRONOUN/r_c/object/CAP} {VERB/r_c/touch/touches} their nose to m_c's head, giving {PRONOUN/m_c/object} a life for [virtue]. m_c reels back with the emotion of the life that courses through {PRONOUN/m_c/object}.",
          "virtue": ["resiliance", "harsh judgement", "brutality", "duty", "protection", "pride"]
>>>>>>> 2725a1c9
        }
      ]
    },

    "outgoing_adult": {
      "tags": [],
      "lead_trait": [],
      "star_trait": ["adventurous", "bold", "charismatic", "childish", "confident", "daring", "playful", "righteous"],
      "rank": ["warrior", "elder", "leader", "medicine cat", "mediator"],
      "life_giving": [
        {
<<<<<<< HEAD
          "text": "r_c jovially jaunts up to the new leader. The dark murk on {PRONOUN/r_c/poss} fur or the red eyes did not seem to dampen {PRONOUN/r_c/object} spirit one whit. {PRONOUN/r_c/subject/CAP} {VERB/rc/touch/touches} {PRONOUN/r_c/poss} nose to m_c's head, giving {PRONOUN/m_c/object} a life fur [virtue]. When m_c looks up, r_c is walking away from the scene in high spirits.",
          "virtue": ["humor", "seeing the brighter side of a dark situation", "adventure", "confidence", "daring to do what must be done", "humor", "inspiring obedience", "authority"]
=======
          "text": "r_c jovially jaunts up to the new leader. The dark murk on {PRONOUN/r_c/poss} fur or the red eyes did not seem to dampen {PRONOUN/r_c/poss} spirit one bit. {PRONOUN/r_c/subject/CAP} {VERB/r_c/touch/touches} {PRONOUN/r_c/poss} nose to m_c's head, giving {PRONOUN/m_c/object} a life for [virtue]. When m_c looks up, r_c is walking away from the scene in high spirits.",
          "virtue": ["resiliance", "harsh judgement", "brutality", "duty", "protection", "pride"]
>>>>>>> 2725a1c9
        }
      ]
    },

    "reserved_adult": {
      "tags": [],
      "lead_trait": [],
      "star_trait": ["calm", "careful", "insecure", "lonesome", "loyal", "nervous", "sneaky", "strange"],
      "rank": ["warrior", "elder", "leader", "medicine cat", "mediator"],
      "life_giving": [
        {
<<<<<<< HEAD
          "text": "r_c seemed to appear to m_c out of nowhere in the shadowy gloom of the Dark Forest, and quietly gives {PRONOUN/m_c/object} a live of [virtue]. As quickly as {PRONOUN/r_c/subject} appeared, r_c vanished when the life was given.",
          "virtue": ["resiliance", "harsh judgement", "brutality", "duty", "protection", "pride", "loyalty to their ambitions", "level-headedness", "caution in the heat of battle", "the strength to carry on alone", "inspiring obedience", "independence"]
=======
          "text": "r_c seems to appear to m_c out of nowhere in the shadowy gloom of the Dark Forest, and quietly gives {PRONOUN/m_c/object} a life for [virtue]. As quickly as {PRONOUN/r_c/subject} appeared, r_c vanishes.",
          "virtue": ["resilience", "harsh judgement", "brutality", "duty", "protection", "pride", "loyalty to their ambitions", "leve-headedness", "caution in the heat of battle", "the strength to carry on alone"]
>>>>>>> 2725a1c9
        }
      ]
    },

    "default_warrior": {
      "tags": [],
      "lead_trait": [],
      "star_trait": [],
      "rank": ["warrior"],
      "life_giving": [
        {
          "text": "r_c walks up to m_c next, offering a life for [virtue]. {PRONOUN/r_c/subject/CAP} {VERB/r_c/give/gives} a wicked grin, telling m_c that {PRONOUN/m_c/poss} Clan will survive any threat.",
          "virtue": ["bravery", "certainty", "clear judgement", "confidence", "courage",
      "determination", "endurance", "instincts", "strength", "ferocity", "cunning", "shamelessness", "zealotry"]
        },
        {
<<<<<<< HEAD
          "text": "Another cat approaches. r_c steps forward to give m_c a life for [virtue]. m_c grits {PRONOUN/m_c/poss} teeth as the life rushes into them.",
=======
          "text": "Another cat approaches. r_c steps forward to give m_c a life for [virtue]. m_c grits {PRONOUN/m_c/poss} teeth as the life rushes into {PRONOUN/m_c/object}.",
>>>>>>> 2725a1c9
          "virtue": ["bravery", "certainty", "clear judgement", "confidence", "courage",
      "determination", "endurance", "instincts", "strength", "ferocity", "cunning", "shamelessness", "zealotry"]
        },
        {
<<<<<<< HEAD
          "text": "r_c hisses a raspy greeting. Energy surges through m_c's pelt as {PRONOUN/m_c/subject} {VERB/m_c/recieve/recieves} a life for [virtue]. They spit at m_c that {PRONOUN/m_c/poss} pain is almost over.",
=======
          "text": "r_c hisses a raspy greeting. Energy surges through m_c's pelt as {PRONOUN/m_c/subject} {VERB/m_c/receive/receives} a life for [virtue]. {PRONOUN/r_c/subject/CAP} {VERB/r_c/spit/spits} at m_c that {PRONOUN/m_c/poss} pain is almost over.",
>>>>>>> 2725a1c9
          "virtue": ["bravery", "certainty", "clear judgement", "confidence", "courage",
      "determination", "endurance", "instincts", "strength", "ferocity", "cunning", "shamelessness", "zealotry"]
        }
      ]
    },

    "bloodthirsty_warrior": {
      "tags": [],
      "lead_trait": ["bloodthirsty"],
      "star_trait": [],
      "rank": ["warrior"],
      "life_giving": [
        {
<<<<<<< HEAD
          "text": "r_c walks up to m_c next, giving {PRONOUN/m_c/object} a life for [virtue]. {PRONOUN/r_c/subject/CAP} {VERB/r_c/growl/growls} a word of encouragement over the destruction of c_n's enemies before returning to the line of shadows.",
          "virtue": ["ambition", "bravery", "certainty", "clear judgement", "confidence", "courage",
      "determination", "endurance", "farsightedness", "instincts", "strength", "ferocity", "cunning", "shamelessness", "zealotry", "bloodlust", "restless energy", 
      "stubborness", "authority"]
        },
        {
          "text": "Another cat approaches. r_c steps forward to give m_c a life for [virtue]. m_c yowls in pain as the life rushes into them.",
          "virtue": ["ambition", "bravery", "certainty", "clear judgement", "confidence", "courage",
      "determination", "endurance", "farsightedness", "instincts", "strength", "ferocity", "cunning", "shamelessness", "zealotry", "bloodlust", "restless energy", 
      "stubborness", "authority"]
        },
        {
          "text": "r_c approaches. Pain surges through m_c's pelt as {PRONOUN/m_c/subject} {VERB/m_c/recieve/recieves} a life for [virtue]. r_c watches with no sympathy, grunting to live with the wounds earned.",
          "virtue": ["ambition", "bravery", "certainty", "clear judgement", "confidence", "courage",
      "determination", "endurance", "farsightedness", "instincts", "strength", "ferocity", "cunning", "shamelessness", "zealotry", "bloodlust", "restless energy", 
      "stubborness", "authority"]
        }
      ]
    },

    "adventerous_warrior": {
      "tags": [],
      "lead_trait": ["adventerous"],
      "star_trait": [],
      "rank": ["warrior"],
      "life_giving": [
        {
          "text": "r_c narrows {PRONOUN/r_c/poss} eyes as they stalk up to m_c. After a cryptic warning to keep {PRONOUN/m_c/poss} eyes on their -own- Clan than the horizons, {PRONOUN/r_c/subject} {VERB/m_c/recieve/recieves} a live for [virtue].",
          "virtue": ["ambition", "bravery", "certainty", "clear judgement", "confidence", "courage",
      "determination", "endurance", "farsightedness", "instincts", "strength", "ferocity", "cunning", "shamelessness", "zealotry", "bloodlust", "restless energy", 
      "stubborness", "authority"]
        },
        {
          "text": "r_c places {PRONOUN/r_c/poss} muzzle against m_c, giving a harsh life of [virtue]. {PRONOUN/r_c/subject} {VERB/r_c/leave/leaves} with a whisper that the borders are not to be trusted.",
          "virtue": ["ambition", "bravery", "certainty", "clear judgement", "confidence", "courage",
      "determination", "endurance", "farsightedness", "instincts", "strength", "ferocity", "cunning", "shamelessness", "zealotry", "bloodlust", "restless energy", 
      "stubborness", "authority"]
        },
        {
          "text": "r_c approaches next and growls under {PRONOUN/r_c/poss} breath about the soft-hearted kittypets stalking around the borders. {PRONOUN/r_c/subject/CAP} {VERB/m_c/recieve/recieves} a live of [virtue] and hurridly steps away.",
          "virtue": ["ambition", "bravery", "certainty", "clear judgement", "confidence", "courage",
      "determination", "endurance", "farsightedness", "instincts", "strength", "ferocity", "cunning", "shamelessness", "zealotry", "bloodlust", "restless energy", 
      "stubborness", "authority"]
        }
      ]
    },

    "ambitious_warrior": {
      "tags": [],
      "lead_trait": ["ambitious"],
      "star_trait": [],
      "rank": ["warrior"],
      "life_giving": [
        {
          "text": "With a taunting laugh, r_c approaches and gives m_c a life of [virtue]. r_c asks if {PRONOUN/m_c/poss} ambition to lead the Clan was worth the pain, but leaves before m_c could answer.",
          "virtue": ["ambition", "bravery", "certainty", "clear judgement", "confidence", "courage",
      "determination", "endurance", "farsightedness", "instincts", "strength", "ferocity", "cunning", "shamelessness", "zealotry", "bloodlust", "restless energy", 
      "stubborness", "authority"]
        },
        {
          "text": "There is a proud gleam in r_c's eyes as {PRONOUN/r_c/subject} approached the new leader. {PRONOUN/r_c/subjec/CAPt} give a life of [virtue], and encouragement to raise m_c's ambitions even higher than the stars themselves.",
          "virtue": ["ambition", "bravery", "certainty", "clear judgement", "confidence", "courage",
      "determination", "endurance", "farsightedness", "instincts", "strength", "ferocity", "cunning", "shamelessness", "zealotry", "bloodlust", "restless energy", 
      "stubborness", "authority"]
        }
      ]
    },
  
  	"bold_warrior": {
      "tags": [],
      "lead_trait": ["bold"],
      "star_trait": [],
      "rank": ["warrior"],
      "life_giving": [
        {
          "text": "EXAMPLE r_c walks up to m_c, offering a life for [virtue]. They smile, and state that the Clan will do well under m_c's leadership.",
          "virtue": ["ambition", "bravery", "certainty", "clear judgement", "confidence", "courage",
      "determination", "endurance", "farsightedness", "instincts", "strength", "ferocity", "cunning", "shamelessness", "zealotry", "bloodlust", "restless energy", 
      "stubborness", "authority"]
        },
        {
          "text": "EXAMPLE A new cat approaches. r_c steps forward to give m_c a life for [virtue]. m_c grits their teeth as the life rushes into them.",
          "virtue": ["ambition", "bravery", "certainty", "clear judgement", "confidence", "courage",
      "determination", "endurance", "farsightedness", "instincts", "strength", "ferocity", "cunning", "shamelessness", "zealotry", "bloodlust", "restless energy", 
      "stubborness", "authority"]
        },
        {
          "text": "EXAMPLE r_c dips their head in greeting. Energy surges through m_c's pelt as they receive a life for [virtue]. They reassure m_c that they are almost done.",
          "virtue": ["ambition", "bravery", "certainty", "clear judgement", "confidence", "courage",
      "determination", "endurance", "farsightedness", "instincts", "strength", "ferocity", "cunning", "shamelessness", "zealotry", "bloodlust", "restless energy", 
      "stubborness", "authority"]
        }
      ]
    },
  
    "calm_warrior": {
      "tags": [],
      "lead_trait": ["calm"],
      "star_trait": [],
      "rank": ["warrior"],
      "life_giving": [
        {
          "text": "EXAMPLE r_c walks up to m_c, offering a life for [virtue]. They smile, and state that the Clan will do well under m_c's leadership.",
          "virtue": ["ambition", "bravery", "certainty", "clear judgement", "confidence", "courage",
      "determination", "endurance", "farsightedness", "instincts", "strength", "ferocity", "cunning", "shamelessness", "zealotry", "bloodlust", "restless energy", 
      "stubborness", "authority"]
        },
        {
          "text": "EXAMPLE A new cat approaches. r_c steps forward to give m_c a life for [virtue]. m_c grits their teeth as the life rushes into them.",
          "virtue": ["ambition", "bravery", "certainty", "clear judgement", "confidence", "courage",
      "determination", "endurance", "farsightedness", "instincts", "strength", "ferocity", "cunning", "shamelessness", "zealotry", "bloodlust", "restless energy", 
      "stubborness", "authority"]
        },
        {
          "text": "EXAMPLE r_c dips their head in greeting. Energy surges through m_c's pelt as they receive a life for [virtue]. They reassure m_c that they are almost done.",
          "virtue": ["ambition", "bravery", "certainty", "clear judgement", "confidence", "courage",
      "determination", "endurance", "farsightedness", "instincts", "strength", "ferocity", "cunning", "shamelessness", "zealotry", "bloodlust", "restless energy", 
      "stubborness", "authority"]
        }
      ]
    },
  
    "careful_warrior": {
      "tags": [],
      "lead_trait": ["careful"],
      "star_trait": [],
      "rank": ["warrior"],
      "life_giving": [
        {
          "text": "EXAMPLE r_c walks up to m_c, offering a life for [virtue]. They smile, and state that the Clan will do well under m_c's leadership.",
          "virtue": ["ambition", "bravery", "certainty", "clear judgement", "confidence", "courage",
      "determination", "endurance", "farsightedness", "instincts", "strength", "ferocity", "cunning", "shamelessness", "zealotry", "bloodlust", "restless energy", 
      "stubborness", "authority"]
        },
        {
          "text": "EXAMPLE A new cat approaches. r_c steps forward to give m_c a life for [virtue]. m_c grits their teeth as the life rushes into them.",
          "virtue": ["ambition", "bravery", "certainty", "clear judgement", "confidence", "courage",
      "determination", "endurance", "farsightedness", "instincts", "strength", "ferocity", "cunning", "shamelessness", "zealotry", "bloodlust", "restless energy", 
      "stubborness", "authority"]
        },
        {
          "text": "EXAMPLE r_c dips their head in greeting. Energy surges through m_c's pelt as they receive a life for [virtue]. They reassure m_c that they are almost done.",
          "virtue": ["ambition", "bravery", "certainty", "clear judgement", "confidence", "courage",
      "determination", "endurance", "farsightedness", "instincts", "strength", "ferocity", "cunning", "shamelessness", "zealotry", "bloodlust", "restless energy", 
      "stubborness", "authority"]
        }
      ]
    },
  
    "charismatic_warrior": {
      "tags": [],
      "lead_trait": ["charismatic"],
      "star_trait": [],
      "rank": ["warrior"],
      "life_giving": [
        {
          "text": "EXAMPLE r_c walks up to m_c, offering a life for [virtue]. They smile, and state that the Clan will do well under m_c's leadership.",
          "virtue": ["ambition", "bravery", "certainty", "clear judgement", "confidence", "courage",
      "determination", "endurance", "farsightedness", "instincts", "strength", "ferocity", "cunning", "shamelessness", "zealotry", "bloodlust", "restless energy", 
      "stubborness", "authority"]
        },
        {
          "text": "EXAMPLE A new cat approaches. r_c steps forward to give m_c a life for [virtue]. m_c grits their teeth as the life rushes into them.",
          "virtue": ["ambition", "bravery", "certainty", "clear judgement", "confidence", "courage",
      "determination", "endurance", "farsightedness", "instincts", "strength", "ferocity", "cunning", "shamelessness", "zealotry", "bloodlust", "restless energy", 
      "stubborness", "authority"]
        },
        {
          "text": "EXAMPLE r_c dips their head in greeting. Energy surges through m_c's pelt as they receive a life for [virtue]. They reassure m_c that they are almost done.",
          "virtue": ["ambition", "bravery", "certainty", "clear judgement", "confidence", "courage",
      "determination", "endurance", "farsightedness", "instincts", "strength", "ferocity", "cunning", "shamelessness", "zealotry", "bloodlust", "restless energy", 
      "stubborness", "authority"]
        }
      ]
    },
  
    "childish_warrior": {
      "tags": [],
      "lead_trait": ["childish"],
      "star_trait": [],
      "rank": ["warrior"],
      "life_giving": [
        {
          "text": "EXAMPLE r_c walks up to m_c, offering a life for [virtue]. They smile, and state that the Clan will do well under m_c's leadership.",
          "virtue": ["ambition", "bravery", "certainty", "clear judgement", "confidence", "courage",
      "determination", "endurance", "farsightedness", "instincts", "strength", "ferocity", "cunning", "shamelessness", "zealotry", "bloodlust", "restless energy", 
      "stubborness", "authority"]
        },
        {
          "text": "EXAMPLE A new cat approaches. r_c steps forward to give m_c a life for [virtue]. m_c grits their teeth as the life rushes into them.",
          "virtue": ["ambition", "bravery", "certainty", "clear judgement", "confidence", "courage",
      "determination", "endurance", "farsightedness", "instincts", "strength", "ferocity", "cunning", "shamelessness", "zealotry", "bloodlust", "restless energy", 
      "stubborness", "authority"]
        },
        {
          "text": "EXAMPLE r_c dips their head in greeting. Energy surges through m_c's pelt as they receive a life for [virtue]. They reassure m_c that they are almost done.",
          "virtue": ["ambition", "bravery", "certainty", "clear judgement", "confidence", "courage",
      "determination", "endurance", "farsightedness", "instincts", "strength", "ferocity", "cunning", "shamelessness", "zealotry", "bloodlust", "restless energy", 
      "stubborness", "authority"]
        }
      ]
    },

    "cold_warrior": {
      "tags": [],
      "lead_trait": ["cold"],
      "star_trait": [],
      "rank": ["warrior"],
      "life_giving": [
        {
          "text": "EXAMPLE r_c walks up to m_c, offering a life for [virtue]. They smile, and state that the Clan will do well under m_c's leadership.",
          "virtue": ["ambition", "bravery", "certainty", "clear judgement", "confidence", "courage",
      "determination", "endurance", "farsightedness", "instincts", "strength", "ferocity", "cunning", "shamelessness", "zealotry", "bloodlust", "restless energy", 
      "stubborness", "authority"]
        },
        {
          "text": "EXAMPLE A new cat approaches. r_c steps forward to give m_c a life for [virtue]. m_c grits their teeth as the life rushes into them.",
          "virtue": ["ambition", "bravery", "certainty", "clear judgement", "confidence", "courage",
      "determination", "endurance", "farsightedness", "instincts", "strength", "ferocity", "cunning", "shamelessness", "zealotry", "bloodlust", "restless energy", 
      "stubborness", "authority"]
        },
        {
          "text": "EXAMPLE r_c dips their head in greeting. Energy surges through m_c's pelt as they receive a life for [virtue]. They reassure m_c that they are almost done.",
          "virtue": ["ambition", "bravery", "certainty", "clear judgement", "confidence", "courage",
      "determination", "endurance", "farsightedness", "instincts", "strength", "ferocity", "cunning", "shamelessness", "zealotry", "bloodlust", "restless energy", 
      "stubborness", "authority"]
        }
      ]
    },
  
    "compassionate_warrior": {
      "tags": [],
      "lead_trait": ["compassionate"],
      "star_trait": [],
      "rank": ["warrior"],
      "life_giving": [
        {
          "text": "EXAMPLE r_c walks up to m_c, offering a life for [virtue]. They smile, and state that the Clan will do well under m_c's leadership.",
          "virtue": ["ambition", "bravery", "certainty", "clear judgement", "confidence", "courage",
      "determination", "endurance", "farsightedness", "instincts", "strength", "ferocity", "cunning", "shamelessness", "zealotry", "bloodlust", "restless energy", 
      "stubborness", "authority"]
        },
        {
          "text": "EXAMPLE A new cat approaches. r_c steps forward to give m_c a life for [virtue]. m_c grits their teeth as the life rushes into them.",
          "virtue": ["ambition", "bravery", "certainty", "clear judgement", "confidence", "courage",
      "determination", "endurance", "farsightedness", "instincts", "strength", "ferocity", "cunning", "shamelessness", "zealotry", "bloodlust", "restless energy", 
      "stubborness", "authority"]
        },
        {
          "text": "EXAMPLE r_c dips their head in greeting. Energy surges through m_c's pelt as they receive a life for [virtue]. They reassure m_c that they are almost done.",
          "virtue": ["ambition", "bravery", "certainty", "clear judgement", "confidence", "courage",
      "determination", "endurance", "farsightedness", "instincts", "strength", "ferocity", "cunning", "shamelessness", "zealotry", "bloodlust", "restless energy", 
      "stubborness", "authority"]
=======
          "text": "r_c walks up to m_c next, giving {PRONOUN/m_c/object} a life for [virtue]. {PRONOUN/r_c/subject/CAP} {VERB/m_c/give/gives} a word of encouragement for the destruction of {PRONOUN/m_c/poss} enemies before returning to the line of shadows.",
          "virtue": ["bravery", "certainty", "clear judgement", "confidence", "courage", "determination", "endurance",
            "farsightedness", "instincts", "strength"]
        },
        {
          "text": "Another cat approaches. r_c steps forward to give m_c a life for [virtue]. m_c yowls in pain as the life rushes into {PRONOUN/m_c/object}.",
          "virtue": ["bravery", "certainty", "clear judgement", "confidence", "courage", "determination", "endurance",
            "farsightedness", "instincts", "strength"]
        },
        {
          "text": "r_c approaches. Pain surges through m_c's pelt as {PRONOUN/m_c/subject} {VERB/receive/receives} a life for [virtue]. r_c watches with no sympathy, grunting to live with the wounds earned.'",
          "virtue": ["bravery", "certainty", "clear judgement", "confidence", "courage", "determination", "endurance",
            "farsightedness", "instincts", "strength"]
>>>>>>> 2725a1c9
        }
      ]
    },

    "confident_warrior": {
      "tags": [],
      "lead_trait": ["confident"],
      "star_trait": [],
      "rank": ["warrior"],
      "life_giving": [
        {
          "text": "EXAMPLE r_c walks up to m_c, offering a life for [virtue]. They smile, and state that the Clan will do well under m_c's leadership.",
          "virtue": ["ambition", "bravery", "certainty", "clear judgement", "confidence", "courage",
      "determination", "endurance", "farsightedness", "instincts", "strength", "ferocity", "cunning", "shamelessness", "zealotry", "bloodlust", "restless energy", 
      "stubborness", "authority"]
        },
        {
          "text": "EXAMPLE A new cat approaches. r_c steps forward to give m_c a life for [virtue]. m_c grits their teeth as the life rushes into them.",
          "virtue": ["ambition", "bravery", "certainty", "clear judgement", "confidence", "courage",
      "determination", "endurance", "farsightedness", "instincts", "strength", "ferocity", "cunning", "shamelessness", "zealotry", "bloodlust", "restless energy", 
      "stubborness", "authority"]
        },
        {
          "text": "EXAMPLE r_c dips their head in greeting. Energy surges through m_c's pelt as they receive a life for [virtue]. They reassure m_c that they are almost done.",
          "virtue": ["ambition", "bravery", "certainty", "clear judgement", "confidence", "courage",
      "determination", "endurance", "farsightedness", "instincts", "strength", "ferocity", "cunning", "shamelessness", "zealotry", "bloodlust", "restless energy", 
      "stubborness", "authority"]
        }
      ]
    },
  
    "daring_warrior": {
      "tags": [],
      "lead_trait": ["daring"],
      "star_trait": [],
      "rank": ["warrior"],
      "life_giving": [
        {
          "text": "EXAMPLE r_c walks up to m_c, offering a life for [virtue]. They smile, and state that the Clan will do well under m_c's leadership.",
          "virtue": ["ambition", "bravery", "certainty", "clear judgement", "confidence", "courage",
      "determination", "endurance", "farsightedness", "instincts", "strength", "ferocity", "cunning", "shamelessness", "zealotry", "bloodlust", "restless energy", 
      "stubborness", "authority"]
        },
        {
          "text": "EXAMPLE A new cat approaches. r_c steps forward to give m_c a life for [virtue]. m_c grits their teeth as the life rushes into them.",
          "virtue": ["ambition", "bravery", "certainty", "clear judgement", "confidence", "courage",
      "determination", "endurance", "farsightedness", "instincts", "strength", "ferocity", "cunning", "shamelessness", "zealotry", "bloodlust", "restless energy", 
      "stubborness", "authority"]
        },
        {
          "text": "EXAMPLE r_c dips their head in greeting. Energy surges through m_c's pelt as they receive a life for [virtue]. They reassure m_c that they are almost done.",
          "virtue": ["ambition", "bravery", "certainty", "clear judgement", "confidence", "courage",
      "determination", "endurance", "farsightedness", "instincts", "strength", "ferocity", "cunning", "shamelessness", "zealotry", "bloodlust", "restless energy", 
      "stubborness", "authority"]
        }
      ]
    },
  
    "faithful_warrior": {
      "tags": [],
      "lead_trait": ["faithful"],
      "star_trait": [],
      "rank": ["warrior"],
      "life_giving": [
        {
          "text": "EXAMPLE r_c walks up to m_c, offering a life for [virtue]. They smile, and state that the Clan will do well under m_c's leadership.",
          "virtue": ["ambition", "bravery", "certainty", "clear judgement", "confidence", "courage",
      "determination", "endurance", "farsightedness", "instincts", "strength", "ferocity", "cunning", "shamelessness", "zealotry", "bloodlust", "restless energy", 
      "stubborness", "authority"]
        },
        {
          "text": "EXAMPLE A new cat approaches. r_c steps forward to give m_c a life for [virtue]. m_c grits their teeth as the life rushes into them.",
          "virtue": ["ambition", "bravery", "certainty", "clear judgement", "confidence", "courage",
      "determination", "endurance", "farsightedness", "instincts", "strength", "ferocity", "cunning", "shamelessness", "zealotry", "bloodlust", "restless energy", 
      "stubborness", "authority"]
        },
        {
          "text": "EXAMPLE r_c dips their head in greeting. Energy surges through m_c's pelt as they receive a life for [virtue]. They reassure m_c that they are almost done.",
          "virtue": ["ambition", "bravery", "certainty", "clear judgement", "confidence", "courage",
      "determination", "endurance", "farsightedness", "instincts", "strength", "ferocity", "cunning", "shamelessness", "zealotry", "bloodlust", "restless energy", 
      "stubborness", "authority"]
        }
      ]
    },
  
    "fierce_warrior": {
      "tags": [],
      "lead_trait": ["fierce"],
      "star_trait": [],
      "rank": ["warrior"],
      "life_giving": [
        {
          "text": "EXAMPLE r_c walks up to m_c, offering a life for [virtue]. They smile, and state that the Clan will do well under m_c's leadership.",
          "virtue": ["ambition", "bravery", "certainty", "clear judgement", "confidence", "courage",
      "determination", "endurance", "farsightedness", "instincts", "strength", "ferocity", "cunning", "shamelessness", "zealotry", "bloodlust", "restless energy", 
      "stubborness", "authority"]
        },
        {
          "text": "EXAMPLE A new cat approaches. r_c steps forward to give m_c a life for [virtue]. m_c grits their teeth as the life rushes into them.",
          "virtue": ["ambition", "bravery", "certainty", "clear judgement", "confidence", "courage",
      "determination", "endurance", "farsightedness", "instincts", "strength", "ferocity", "cunning", "shamelessness", "zealotry", "bloodlust", "restless energy", 
      "stubborness", "authority"]
        },
        {
          "text": "EXAMPLE r_c dips their head in greeting. Energy surges through m_c's pelt as they receive a life for [virtue]. They reassure m_c that they are almost done.",
          "virtue": ["ambition", "bravery", "certainty", "clear judgement", "confidence", "courage",
      "determination", "endurance", "farsightedness", "instincts", "strength", "ferocity", "cunning", "shamelessness", "zealotry", "bloodlust", "restless energy", 
      "stubborness", "authority"]
        }
      ]
    },
  
    "insecure_warrior": {
      "tags": [],
      "lead_trait": ["insecure"],
      "star_trait": [],
      "rank": ["warrior"],
      "life_giving": [
        {
          "text": "EXAMPLE r_c walks up to m_c, offering a life for [virtue]. They smile, and state that the Clan will do well under m_c's leadership.",
          "virtue": ["ambition", "bravery", "certainty", "clear judgement", "confidence", "courage",
      "determination", "endurance", "farsightedness", "instincts", "strength", "ferocity", "cunning", "shamelessness", "zealotry", "bloodlust", "restless energy", 
      "stubborness", "authority"]
        },
        {
          "text": "EXAMPLE A new cat approaches. r_c steps forward to give m_c a life for [virtue]. m_c grits their teeth as the life rushes into them.",
          "virtue": ["ambition", "bravery", "certainty", "clear judgement", "confidence", "courage",
      "determination", "endurance", "farsightedness", "instincts", "strength", "ferocity", "cunning", "shamelessness", "zealotry", "bloodlust", "restless energy", 
      "stubborness", "authority"]
        },
        {
          "text": "EXAMPLE r_c dips their head in greeting. Energy surges through m_c's pelt as they receive a life for [virtue]. They reassure m_c that they are almost done.",
          "virtue": ["ambition", "bravery", "certainty", "clear judgement", "confidence", "courage",
      "determination", "endurance", "farsightedness", "instincts", "strength", "ferocity", "cunning", "shamelessness", "zealotry", "bloodlust", "restless energy", 
      "stubborness", "authority"]
        }
      ]
    },
  
    "lonesome_warrior": {
      "tags": [],
      "lead_trait": ["lonesome"],
      "star_trait": [],
      "rank": ["warrior"],
      "life_giving": [
        {
          "text": "EXAMPLE r_c walks up to m_c, offering a life for [virtue]. They smile, and state that the Clan will do well under m_c's leadership.",
          "virtue": ["ambition", "bravery", "certainty", "clear judgement", "confidence", "courage",
      "determination", "endurance", "farsightedness", "instincts", "strength", "ferocity", "cunning", "shamelessness", "zealotry", "bloodlust", "restless energy", 
      "stubborness", "authority"]
        },
        {
          "text": "EXAMPLE A new cat approaches. r_c steps forward to give m_c a life for [virtue]. m_c grits their teeth as the life rushes into them.",
          "virtue": ["ambition", "bravery", "certainty", "clear judgement", "confidence", "courage",
      "determination", "endurance", "farsightedness", "instincts", "strength", "ferocity", "cunning", "shamelessness", "zealotry", "bloodlust", "restless energy", 
      "stubborness", "authority"]
        },
        {
          "text": "EXAMPLE r_c dips their head in greeting. Energy surges through m_c's pelt as they receive a life for [virtue]. They reassure m_c that they are almost done.",
          "virtue": ["ambition", "bravery", "certainty", "clear judgement", "confidence", "courage",
      "determination", "endurance", "farsightedness", "instincts", "strength", "ferocity", "cunning", "shamelessness", "zealotry", "bloodlust", "restless energy", 
      "stubborness", "authority"]
        }
      ]
    },
  
    "loving_warrior": {
      "tags": [],
      "lead_trait": ["loving"],
      "star_trait": [],
      "rank": ["warrior"],
      "life_giving": [
        {
          "text": "EXAMPLE r_c walks up to m_c, offering a life for [virtue]. They smile, and state that the Clan will do well under m_c's leadership.",
          "virtue": ["ambition", "bravery", "certainty", "clear judgement", "confidence", "courage",
      "determination", "endurance", "farsightedness", "instincts", "strength", "ferocity", "cunning", "shamelessness", "zealotry", "bloodlust", "restless energy", 
      "stubborness", "authority"]
        },
        {
          "text": "EXAMPLE A new cat approaches. r_c steps forward to give m_c a life for [virtue]. m_c grits their teeth as the life rushes into them.",
          "virtue": ["ambition", "bravery", "certainty", "clear judgement", "confidence", "courage",
      "determination", "endurance", "farsightedness", "instincts", "strength", "ferocity", "cunning", "shamelessness", "zealotry", "bloodlust", "restless energy", 
      "stubborness", "authority"]
        },
        {
          "text": "EXAMPLE r_c dips their head in greeting. Energy surges through m_c's pelt as they receive a life for [virtue]. They reassure m_c that they are almost done.",
          "virtue": ["ambition", "bravery", "certainty", "clear judgement", "confidence", "courage",
      "determination", "endurance", "farsightedness", "instincts", "strength", "ferocity", "cunning", "shamelessness", "zealotry", "bloodlust", "restless energy", 
      "stubborness", "authority"]
        }
      ]
    },
  
  	"loyal_warrior": {
      "tags": [],
      "lead_trait": ["loyal"],
      "star_trait": [],
      "rank": ["warrior"],
      "life_giving": [
        {
          "text": "EXAMPLE r_c walks up to m_c, offering a life for [virtue]. They smile, and state that the Clan will do well under m_c's leadership.",
          "virtue": ["ambition", "bravery", "certainty", "clear judgement", "confidence", "courage",
      "determination", "endurance", "farsightedness", "instincts", "strength", "ferocity", "cunning", "shamelessness", "zealotry", "bloodlust", "restless energy", 
      "stubborness", "authority"]
        },
        {
          "text": "EXAMPLE A new cat approaches. r_c steps forward to give m_c a life for [virtue]. m_c grits their teeth as the life rushes into them.",
          "virtue": ["ambition", "bravery", "certainty", "clear judgement", "confidence", "courage",
      "determination", "endurance", "farsightedness", "instincts", "strength", "ferocity", "cunning", "shamelessness", "zealotry", "bloodlust", "restless energy", 
      "stubborness", "authority"]
        },
        {
          "text": "EXAMPLE r_c dips their head in greeting. Energy surges through m_c's pelt as they receive a life for [virtue]. They reassure m_c that they are almost done.",
          "virtue": ["ambition", "bravery", "certainty", "clear judgement", "confidence", "courage",
      "determination", "endurance", "farsightedness", "instincts", "strength", "ferocity", "cunning", "shamelessness", "zealotry", "bloodlust", "restless energy", 
      "stubborness", "authority"]
        }
      ]
    },

    "nervous_warrior": {
      "tags": [],
      "lead_trait": ["nervous"],
      "star_trait": [],
      "rank": ["warrior"],
      "life_giving": [
        {
          "text": "EXAMPLE r_c walks up to m_c, offering a life for [virtue]. They smile, and state that the Clan will do well under m_c's leadership.",
          "virtue": ["ambition", "bravery", "certainty", "clear judgement", "confidence", "courage",
      "determination", "endurance", "farsightedness", "instincts", "strength", "ferocity", "cunning", "shamelessness", "zealotry", "bloodlust", "restless energy", 
      "stubborness", "authority"]
        },
        {
          "text": "EXAMPLE A new cat approaches. r_c steps forward to give m_c a life for [virtue]. m_c grits their teeth as the life rushes into them.",
          "virtue": ["ambition", "bravery", "certainty", "clear judgement", "confidence", "courage",
      "determination", "endurance", "farsightedness", "instincts", "strength", "ferocity", "cunning", "shamelessness", "zealotry", "bloodlust", "restless energy", 
      "stubborness", "authority"]
        },
        {
          "text": "EXAMPLE r_c dips their head in greeting. Energy surges through m_c's pelt as they receive a life for [virtue]. They reassure m_c that they are almost done.",
          "virtue": ["ambition", "bravery", "certainty", "clear judgement", "confidence", "courage",
      "determination", "endurance", "farsightedness", "instincts", "strength", "ferocity", "cunning", "shamelessness", "zealotry", "bloodlust", "restless energy", 
      "stubborness", "authority"]
        }
      ]
    },
  
    "playful_warrior": {
      "tags": [],
      "lead_trait": ["playful"],
      "star_trait": [],
      "rank": ["warrior"],
      "life_giving": [
        {
          "text": "EXAMPLE r_c walks up to m_c, offering a life for [virtue]. They smile, and state that the Clan will do well under m_c's leadership.",
          "virtue": ["ambition", "bravery", "certainty", "clear judgement", "confidence", "courage",
      "determination", "endurance", "farsightedness", "instincts", "strength", "ferocity", "cunning", "shamelessness", "zealotry", "bloodlust", "restless energy", 
      "stubborness", "authority"]
        },
        {
          "text": "EXAMPLE A new cat approaches. r_c steps forward to give m_c a life for [virtue]. m_c grits their teeth as the life rushes into them.",
          "virtue": ["ambition", "bravery", "certainty", "clear judgement", "confidence", "courage",
      "determination", "endurance", "farsightedness", "instincts", "strength", "ferocity", "cunning", "shamelessness", "zealotry", "bloodlust", "restless energy", 
      "stubborness", "authority"]
        },
        {
          "text": "EXAMPLE r_c dips their head in greeting. Energy surges through m_c's pelt as they receive a life for [virtue]. They reassure m_c that they are almost done.",
          "virtue": ["ambition", "bravery", "certainty", "clear judgement", "confidence", "courage",
      "determination", "endurance", "farsightedness", "instincts", "strength", "ferocity", "cunning", "shamelessness", "zealotry", "bloodlust", "restless energy", 
      "stubborness", "authority"]
        }
      ]
    },
  
  	"responsible_warrior": {
      "tags": [],
      "lead_trait": ["responsible"],
      "star_trait": [],
      "rank": ["warrior"],
      "life_giving": [
        {
          "text": "EXAMPLE r_c walks up to m_c, offering a life for [virtue]. They smile, and state that the Clan will do well under m_c's leadership.",
          "virtue": ["ambition", "bravery", "certainty", "clear judgement", "confidence", "courage",
      "determination", "endurance", "farsightedness", "instincts", "strength", "ferocity", "cunning", "shamelessness", "zealotry", "bloodlust", "restless energy", 
      "stubborness", "authority"]
        },
        {
          "text": "EXAMPLE A new cat approaches. r_c steps forward to give m_c a life for [virtue]. m_c grits their teeth as the life rushes into them.",
          "virtue": ["ambition", "bravery", "certainty", "clear judgement", "confidence", "courage",
      "determination", "endurance", "farsightedness", "instincts", "strength", "ferocity", "cunning", "shamelessness", "zealotry", "bloodlust", "restless energy", 
      "stubborness", "authority"]
        },
        {
          "text": "EXAMPLE r_c dips their head in greeting. Energy surges through m_c's pelt as they receive a life for [virtue]. They reassure m_c that they are almost done.",
          "virtue": ["ambition", "bravery", "certainty", "clear judgement", "confidence", "courage",
      "determination", "endurance", "farsightedness", "instincts", "strength", "ferocity", "cunning", "shamelessness", "zealotry", "bloodlust", "restless energy", 
      "stubborness", "authority"]
        }
      ]
    },

    "righteous_warrior": {
      "tags": [],
      "lead_trait": ["righteous"],
      "star_trait": [],
      "rank": ["warrior"],
      "life_giving": [
        {
          "text": "EXAMPLE r_c walks up to m_c, offering a life for [virtue]. They smile, and state that the Clan will do well under m_c's leadership.",
          "virtue": ["ambition", "bravery", "certainty", "clear judgement", "confidence", "courage",
      "determination", "endurance", "farsightedness", "instincts", "strength", "ferocity", "cunning", "shamelessness", "zealotry", "bloodlust", "restless energy", 
      "stubborness", "authority"]
        },
        {
          "text": "EXAMPLE A new cat approaches. r_c steps forward to give m_c a life for [virtue]. m_c grits their teeth as the life rushes into them.",
          "virtue": ["ambition", "bravery", "certainty", "clear judgement", "confidence", "courage",
      "determination", "endurance", "farsightedness", "instincts", "strength", "ferocity", "cunning", "shamelessness", "zealotry", "bloodlust", "restless energy", 
      "stubborness", "authority"]
        },
        {
          "text": "EXAMPLE r_c dips their head in greeting. Energy surges through m_c's pelt as they receive a life for [virtue]. They reassure m_c that they are almost done.",
          "virtue": ["ambition", "bravery", "certainty", "clear judgement", "confidence", "courage",
      "determination", "endurance", "farsightedness", "instincts", "strength", "ferocity", "cunning", "shamelessness", "zealotry", "bloodlust", "restless energy", 
      "stubborness", "authority"]
        }
      ]
    },
  
    "shameless_warrior": {
      "tags": [],
      "lead_trait": ["shameless"],
      "star_trait": [],
      "rank": ["warrior"],
      "life_giving": [
        {
          "text": "EXAMPLE r_c walks up to m_c, offering a life for [virtue]. They smile, and state that the Clan will do well under m_c's leadership.",
          "virtue": ["ambition", "bravery", "certainty", "clear judgement", "confidence", "courage",
      "determination", "endurance", "farsightedness", "instincts", "strength", "ferocity", "cunning", "shamelessness", "zealotry", "bloodlust", "restless energy", 
      "stubborness", "authority"]
        },
        {
          "text": "EXAMPLE A new cat approaches. r_c steps forward to give m_c a life for [virtue]. m_c grits their teeth as the life rushes into them.",
          "virtue": ["ambition", "bravery", "certainty", "clear judgement", "confidence", "courage",
      "determination", "endurance", "farsightedness", "instincts", "strength", "ferocity", "cunning", "shamelessness", "zealotry", "bloodlust", "restless energy", 
      "stubborness", "authority"]
        },
        {
          "text": "EXAMPLE r_c dips their head in greeting. Energy surges through m_c's pelt as they receive a life for [virtue]. They reassure m_c that they are almost done.",
          "virtue": ["ambition", "bravery", "certainty", "clear judgement", "confidence", "courage",
      "determination", "endurance", "farsightedness", "instincts", "strength", "ferocity", "cunning", "shamelessness", "zealotry", "bloodlust", "restless energy", 
      "stubborness", "authority"]
        }
      ]
    },
  
    "sneaky_warrior": {
      "tags": [],
      "lead_trait": ["sneaky"],
      "star_trait": [],
      "rank": ["warrior"],
      "life_giving": [
        {
          "text": "EXAMPLE r_c walks up to m_c, offering a life for [virtue]. They smile, and state that the Clan will do well under m_c's leadership.",
          "virtue": ["ambition", "bravery", "certainty", "clear judgement", "confidence", "courage",
      "determination", "endurance", "farsightedness", "instincts", "strength", "ferocity", "cunning", "shamelessness", "zealotry", "bloodlust", "restless energy", 
      "stubborness", "authority"]
        },
        {
          "text": "EXAMPLE A new cat approaches. r_c steps forward to give m_c a life for [virtue]. m_c grits their teeth as the life rushes into them.",
          "virtue": ["ambition", "bravery", "certainty", "clear judgement", "confidence", "courage",
      "determination", "endurance", "farsightedness", "instincts", "strength", "ferocity", "cunning", "shamelessness", "zealotry", "bloodlust", "restless energy", 
      "stubborness", "authority"]
        },
        {
          "text": "EXAMPLE r_c dips their head in greeting. Energy surges through m_c's pelt as they receive a life for [virtue]. They reassure m_c that they are almost done.",
          "virtue": ["ambition", "bravery", "certainty", "clear judgement", "confidence", "courage",
      "determination", "endurance", "farsightedness", "instincts", "strength", "ferocity", "cunning", "shamelessness", "zealotry", "bloodlust", "restless energy", 
      "stubborness", "authority"]
        }
      ]
    },
  
    "strange_warrior": {
      "tags": [],
      "lead_trait": ["strange"],
      "star_trait": [],
      "rank": ["warrior"],
      "life_giving": [
        {
          "text": "EXAMPLE r_c walks up to m_c, offering a life for [virtue]. They smile, and state that the Clan will do well under m_c's leadership.",
          "virtue": ["ambition", "bravery", "certainty", "clear judgement", "confidence", "courage",
      "determination", "endurance", "farsightedness", "instincts", "strength", "ferocity", "cunning", "shamelessness", "zealotry", "bloodlust", "restless energy", 
      "stubborness", "authority"]
        },
        {
          "text": "EXAMPLE A new cat approaches. r_c steps forward to give m_c a life for [virtue]. m_c grits their teeth as the life rushes into them.",
          "virtue": ["ambition", "bravery", "certainty", "clear judgement", "confidence", "courage",
      "determination", "endurance", "farsightedness", "instincts", "strength", "ferocity", "cunning", "shamelessness", "zealotry", "bloodlust", "restless energy", 
      "stubborness", "authority"]
        },
        {
          "text": "EXAMPLE r_c dips their head in greeting. Energy surges through m_c's pelt as they receive a life for [virtue]. They reassure m_c that they are almost done.",
          "virtue": ["ambition", "bravery", "certainty", "clear judgement", "confidence", "courage",
      "determination", "endurance", "farsightedness", "instincts", "strength", "ferocity", "cunning", "shamelessness", "zealotry", "bloodlust", "restless energy", 
      "stubborness", "authority"]
        }
      ]
    },
  
    "strict_warrior": {
      "tags": [],
      "lead_trait": ["strict"],
      "star_trait": [],
      "rank": ["warrior"],
      "life_giving": [
        {
          "text": "EXAMPLE r_c walks up to m_c, offering a life for [virtue]. They smile, and state that the Clan will do well under m_c's leadership.",
          "virtue": ["ambition", "bravery", "certainty", "clear judgement", "confidence", "courage",
      "determination", "endurance", "farsightedness", "instincts", "strength", "ferocity", "cunning", "shamelessness", "zealotry", "bloodlust", "restless energy", 
      "stubborness", "authority"]
        },
        {
          "text": "EXAMPLE A new cat approaches. r_c steps forward to give m_c a life for [virtue]. m_c grits their teeth as the life rushes into them.",
          "virtue": ["ambition", "bravery", "certainty", "clear judgement", "confidence", "courage",
      "determination", "endurance", "farsightedness", "instincts", "strength", "ferocity", "cunning", "shamelessness", "zealotry", "bloodlust", "restless energy", 
      "stubborness", "authority"]
        },
        {
          "text": "EXAMPLE r_c dips their head in greeting. Energy surges through m_c's pelt as they receive a life for [virtue]. They reassure m_c that they are almost done.",
          "virtue": ["ambition", "bravery", "certainty", "clear judgement", "confidence", "courage",
      "determination", "endurance", "farsightedness", "instincts", "strength", "ferocity", "cunning", "shamelessness", "zealotry", "bloodlust", "restless energy", 
      "stubborness", "authority"]
        }
      ]
    },
  
    "thoughtful_warrior": {
      "tags": [],
      "lead_trait": ["thoughtful"],
      "star_trait": [],
      "rank": ["warrior"],
      "life_giving": [
        {
          "text": "EXAMPLE r_c walks up to m_c, offering a life for [virtue]. They smile, and state that the Clan will do well under m_c's leadership.",
          "virtue": ["ambition", "bravery", "certainty", "clear judgement", "confidence", "courage",
      "determination", "endurance", "farsightedness", "instincts", "strength", "ferocity", "cunning", "shamelessness", "zealotry", "bloodlust", "restless energy", 
      "stubborness", "authority"]
        },
        {
          "text": "EXAMPLE A new cat approaches. r_c steps forward to give m_c a life for [virtue]. m_c grits their teeth as the life rushes into them.",
          "virtue": ["ambition", "bravery", "certainty", "clear judgement", "confidence", "courage",
      "determination", "endurance", "farsightedness", "instincts", "strength", "ferocity", "cunning", "shamelessness", "zealotry", "bloodlust", "restless energy", 
      "stubborness", "authority"]
        },
        {
          "text": "EXAMPLE r_c dips their head in greeting. Energy surges through m_c's pelt as they receive a life for [virtue]. They reassure m_c that they are almost done.",
          "virtue": ["ambition", "bravery", "certainty", "clear judgement", "confidence", "courage",
      "determination", "endurance", "farsightedness", "instincts", "strength", "ferocity", "cunning", "shamelessness", "zealotry", "bloodlust", "restless energy", 
      "stubborness", "authority"]
        }
      ]
    },

  	"troublesome_warrior": {
      "tags": [],
      "lead_trait": ["troublesome"],
      "star_trait": [],
      "rank": ["warrior"],
      "life_giving": [
        {
          "text": "EXAMPLE r_c walks up to m_c, offering a life for [virtue]. They smile, and state that the Clan will do well under m_c's leadership.",
          "virtue": ["ambition", "bravery", "certainty", "clear judgement", "confidence", "courage",
      "determination", "endurance", "farsightedness", "instincts", "strength", "ferocity", "cunning", "shamelessness", "zealotry", "bloodlust", "restless energy", 
      "stubborness", "authority"]
        },
        {
          "text": "EXAMPLE A new cat approaches. r_c steps forward to give m_c a life for [virtue]. m_c grits their teeth as the life rushes into them.",
          "virtue": ["ambition", "bravery", "certainty", "clear judgement", "confidence", "courage",
      "determination", "endurance", "farsightedness", "instincts", "strength", "ferocity", "cunning", "shamelessness", "zealotry", "bloodlust", "restless energy", 
      "stubborness", "authority"]
        },
        {
          "text": "EXAMPLE r_c dips their head in greeting. Energy surges through m_c's pelt as they receive a life for [virtue]. They reassure m_c that they are almost done.",
          "virtue": ["ambition", "bravery", "certainty", "clear judgement", "confidence", "courage",
      "determination", "endurance", "farsightedness", "instincts", "strength", "ferocity", "cunning", "shamelessness", "zealotry", "bloodlust", "restless energy", 
      "stubborness", "authority"]
        }
      ]
    },
  
    "vengeful_warrior": {
      "tags": [],
      "lead_trait": ["vengeful"],
      "star_trait": [],
      "rank": ["warrior"],
      "life_giving": [
        {
          "text": "EXAMPLE r_c walks up to m_c, offering a life for [virtue]. They smile, and state that the Clan will do well under m_c's leadership.",
          "virtue": ["ambition", "bravery", "certainty", "clear judgement", "confidence", "courage",
      "determination", "endurance", "farsightedness", "instincts", "strength", "ferocity", "cunning", "shamelessness", "zealotry", "bloodlust", "restless energy", 
      "stubborness", "authority"]
        },
        {
          "text": "EXAMPLE A new cat approaches. r_c steps forward to give m_c a life for [virtue]. m_c grits their teeth as the life rushes into them.",
          "virtue": ["ambition", "bravery", "certainty", "clear judgement", "confidence", "courage",
      "determination", "endurance", "farsightedness", "instincts", "strength", "ferocity", "cunning", "shamelessness", "zealotry", "bloodlust", "restless energy", 
      "stubborness", "authority"]
        },
        {
          "text": "EXAMPLE r_c dips their head in greeting. Energy surges through m_c's pelt as they receive a life for [virtue]. They reassure m_c that they are almost done.",
          "virtue": ["ambition", "bravery", "certainty", "clear judgement", "confidence", "courage",
      "determination", "endurance", "farsightedness", "instincts", "strength", "ferocity", "cunning", "shamelessness", "zealotry", "bloodlust", "restless energy", 
      "stubborness", "authority"]
        }
      ]
    },
  
    "wise_warrior": {
      "tags": [],
      "lead_trait": ["wise"],
      "star_trait": [],
      "rank": ["warrior"],
      "life_giving": [
        {
          "text": "EXAMPLE r_c walks up to m_c, offering a life for [virtue]. They smile, and state that the Clan will do well under m_c's leadership.",
          "virtue": ["ambition", "bravery", "certainty", "clear judgement", "confidence", "courage",
      "determination", "endurance", "farsightedness", "instincts", "strength", "ferocity", "cunning", "shamelessness", "zealotry", "bloodlust", "restless energy", 
      "stubborness", "authority"]
        },
        {
          "text": "EXAMPLE A new cat approaches. r_c steps forward to give m_c a life for [virtue]. m_c grits their teeth as the life rushes into them.",
          "virtue": ["ambition", "bravery", "certainty", "clear judgement", "confidence", "courage",
      "determination", "endurance", "farsightedness", "instincts", "strength", "ferocity", "cunning", "shamelessness", "zealotry", "bloodlust", "restless energy", 
      "stubborness", "authority"]
        },
        {
          "text": "EXAMPLE r_c dips their head in greeting. Energy surges through m_c's pelt as they receive a life for [virtue]. They reassure m_c that they are almost done.",
          "virtue": ["ambition", "bravery", "certainty", "clear judgement", "confidence", "courage",
      "determination", "endurance", "farsightedness", "instincts", "strength", "ferocity", "cunning", "shamelessness", "zealotry", "bloodlust", "restless energy", 
      "stubborness", "authority"]
        }
      ]
    },
  
    "default_kit": {
      "tags": [],
      "lead_trait": [],
      "star_trait": [],
      "rank": ["kitten"],
      "life_giving": [
        {
          "text": "r_c bounds up to the new leader, reaching up on {PRONOUN/r_c/poss} hind legs to give {PRONOUN/m_c/object} a new life for [virtue]. {PRONOUN/m_c/object/CAP} {VERB/m_c/flick/flicks} {PRONOUN/r_c/poss} muck-covered tail and run back to the line of shadows.",
          "virtue": ["adventure", "curiosity", "perspective", "protection"]
        }
      ]
    },

    "bloodthirsty_kit": {
      "tags": [],
      "lead_trait": ["bloodthirsty"],
      "star_trait": [],
      "rank": ["kitten"],
      "life_giving": [
        {
          "text": "r_c giddily approaches the new leader, reaching up on {PRONOUN/r_c/poss} hind legs to give {PRONOUN/m_c/object} a new life for [virtue]. {PRONOUN/r_c/subject/CAP} {VERB/r_c/lash/lashes} {PRONOUN/r_c/poss} tail and head back to make room for the next cat.",
          "virtue": ["adventure", "curiosity", "perspective", "protection"]
        }
      ]
    },

    "default_app": {
      "tags": [],
      "lead_trait": [],
      "star_trait": [],
      "rank": ["apprentice", "medicine cat apprentice", "mediator apprentice"],
      "life_giving": [
        {
          "text": "A young cat is next to give a life. Crimson gloom reflects off {PRONOUN/r_c/poss} youthful eyes. r_c stretches up to give a life for [virtue].",
          "virtue": ["happiness", "honesty", "humor", "justice", "mentoring", "trust"]
        }
      ]
    },

    "bloodthirsty_app": {
      "tags": [],
      "lead_trait": ["bloodthirsty"],
      "star_trait": [],
      "rank": ["apprentice", "medicine cat apprentice", "mediator apprentice"],
      "life_giving": [
        {
          "text": "A young cat is next to give a life. {PRONOUN/r_c/subject} {VERB/r_c/hesitate/hesitates}, before an older cat shoves {PRONOUN/r_c/object} forward, growling in {PRONOUN/r_c/poss} ear. r_c stretches up to give a life for [virtue].",
          "virtue": ["happiness", "honesty", "humor", "justice", "mentoring", "trust"]
        }
      ]
    },

    "default_elder": {
      "tags": [],
      "lead_trait": [],
      "star_trait": [],
      "rank": ["elder"],
      "life_giving": [
        {
          "text": "r_c strides forward, an energy in {PRONOUN/r_c/poss} steps that wasn't present in {PRONOUN/r_c/poss} last moments. {PRONOUN/r_c/subject/CAP} {VERB/r_c/give/gives} a life for [virtue].",
          "virtue": ["grace", "humility", "integrity", "persistence", "resilience"]
        }
      ]
    },

    "bloodthirsty_elder": {
      "tags": [],
      "lead_trait": ["bloodthirsty"],
      "star_trait": [],
      "rank": ["elder"],
      "life_giving": [
        {
          "text": "r_c pads forward with a savage expression. {PRONOUN/r_c/subject/CAP} {VERB/r_c/give/gives} a life for [virtue].",
          "virtue": ["grace", "humility", "integrity", "persistence", "resilience"]
        }
      ]
    },

    "default_med": {
      "tags": [],
      "lead_trait": [],
      "star_trait": [],
      "rank": ["medicine cat"],
      "life_giving": [
        {
          "text": " r_c approaches next, a sharp grin on {PRONOUN/r_c/poss} maw. {PRONOUN/r_c/subject/CAP} {VERB/r_c/offer/offers} a life for [virtue], whispering to make sure {PRONOUN/m_c/poss} Clan remains strong. No matter the cost.",
          "virtue": ["clear sight", "devotion", "faith", "healing", "patience", "wisdom"]
        }
      ]
    },

    "bloodthirsty_med": {
      "tags": [],
      "lead_trait": ["bloodthirsty"],
      "star_trait": [],
      "rank": ["medicine cat"],
      "life_giving": [
        {
          "text": "r_c approaches next, a dark expression on {PRONOUN/r_c/poss} face. {PRONOUN/r_c/subject/CAP} {VERB/r_c/offer/offers} a life for [virtue], whispering to inspire true loyalty through fear of punishment.",
          "virtue": ["clear sight", "devotion", "faith", "healing", "patience", "wisdom"]
        }
      ]
    },

    "default_leader": {
      "tags": [],
      "lead_trait": [],
      "star_trait": [],
      "rank": ["leader"],
      "life_giving": [
        {
          "text": "Finally, r_c steps forward. The gloom and murk across {PRONOUN/r_c/poss} pelt shows the future that m_c will endure one day. {PRONOUN/r_c/subject/CAP} {VERB/r_c/give/gives} a life for [virtue].",
          "virtue": ["endurance in the face of hardship", "knowing when to fight and when to choose to lay in wait", "leadership through the darkest times", "loyalty to their Clan", "the strength to overcome their fears", "tireless energy"]
        }
      ]
    },
    "default_leader_ancient": {
      "tags": ["old_leader"],
      "lead_trait": [],
      "star_trait": [],
      "rank": ["leader"],
      "life_giving": [
        {
          "text": "Finally, r_c steps forward. The dark shadows across the clearing could not hide the corrupted satisfaction in {PRONOUN/r_c/poss} eyes. {PRONOUN/r_c/subject/CAP} {VERB/r_c/give/gives} a life for [virtue].",
          "virtue": ["endurance in the face of hardship", "knowing when to fight and when to choose to lay in wait", "leadership through the darkest times", "loyalty to their Clan", "the strength to overcome their fears", "tireless energy"]
        }
      ]
    },

    "bloodthirsty_leader": {
      "tags": [],
      "lead_trait": ["bloodthirsty"],
      "star_trait": [],
      "rank": ["leader"],
      "life_giving": [
        {
          "text": "Finally, r_c steps forward. The dark shadows across the clearing could not hide the corrupted satisfaction in {PRONOUN/r_c/poss} eyes. {PRONOUN/r_c/subject/CAP} {VERB/r_c/give/gives} a life for [virtue].",
          "virtue": ["endurance in the face of hardship", "knowing when to fight and when to choose to lay in wait", "leadership through the darkest times", "loyalty to their Clan", "the strength to overcome their fears", "tireless energy"]
        }
      ]
    },
    "bloodthirsty_leader_ancient": {
      "tags": ["old_leader"],
      "lead_trait": ["bloodthirsty"],
      "star_trait": [],
      "rank": ["leader"],
      "life_giving": [
        {
          "text": "r_c, one of the Dark Forest's oldest leaders, looks at the new leader with a triumphant expression. {PRONOUN/r_c/subject/CAP} {VERB/r_c/give/gives} a last life, the gift of [virtue].",
          "virtue": ["endurance in the face of hardship", "knowing when to fight and when to choose to lay in wait", "leadership through the darkest times", "loyalty to their Clan", "the strength to overcome their fears", "tireless energy"]
        }
      ]
    }
  },


  "outros": {
    "default": {
      "tags": [],
      "lead_trait": [],
      "text": [
<<<<<<< HEAD
            "r_c hails m_c by {PRONOUN/m_c/poss} new name, m_c_star, telling them that their old pathetic life is no more. {PRONOUN/m_c/subject/CAP} are granted guardianship of c_n, and are told to use their new power however they wish. The group of shadowy cats yowls m_c_star's name in support. m_c_star wakes up feeling a new strength within their body and know that they are now ready to lead the Clan."
=======
            "r_c hails m_c by {PRONOUN/m_c/poss} new name, m_c_star, telling them that {PRONOUN/m_c/poss} old, pathetic life is no more. {PRONOUN/m_c/subject} {VERB/m_c/are/is} granted guardianship of c_n, and are told to use {PRONOUN/m_c/poss} new power however they wish. The group of shadowy cats yowls m_c_star's name in support. m_c_star wakes up feeling a new strength within {PRONOUN/m_c/poss} body and know that {PRONOUN/m_c/subject} {VERB/m_c/are/is} now ready to lead the Clan."
>>>>>>> 2725a1c9
      ]
    },
    "new_clan": {
      "tags": ["new_clan"],
      "lead_trait": [],
      "text": [
        "m_c_star wakes, a hissing echo of {PRONOUN/m_c/poss} new name lingering in the air."
      ]
    },
    "bloodthirsty": {
      "tags": [],
      "lead_trait": ["bloodthirsty"],
      "text": [
<<<<<<< HEAD
        "r_c hails m_c by {PRONOUN/m_c/poss} new name, m_c_star, telling them that their old pathetic life is no more. {PRONOUN/m_c/subject/CAP} are granted guardianship of c_n, and are told to use {PRONOUN/m_c/poss} new power however they wish. The Dark Forest's hissing and yowls echo in the dusky clearing as the new leader begins to wake up. m_c_star stands, feeling a new strength within their body, and grins."
=======
        "r_c hails m_c by {PRONOUN/m_c/poss} new name, m_c_star, telling them that {PRONOUN/m_c/poss} old, pathetic life is no more. {PRONOUN/m_c/subject} {VERB/m_c/are/is} granted guardianship of c_n, and are told to use {PRONOUN/m_c/poss} new power however they wish. The Dark Forest's hissing and yowls echo in the dusky clearing as the new leader begins to wake up. m_c_star stands, feeling a new strength within {PRONOUN/m_c/poss} body, and grins."
>>>>>>> 2725a1c9
      ]
    }
  }
}<|MERGE_RESOLUTION|>--- conflicted
+++ resolved
@@ -20,33 +20,22 @@
       "tags": [],
       "lead_trait": [],
       "text": [
-<<<<<<< HEAD
         "m_c leaves to speak with the Dark Forest. {PRONOUN/m_c/subject/CAP} shut {PRONOUN/m_c/poss} eyes and are immediately surrounded by {PRONOUN/m_c/poss} loved ones, friends, and Clanmates who have passed on. Murk and shadows cling to their pelts like frost, and their eyes gleam dangerously as they greet the new leader."
-=======
-        "m_c leaves to speak with the Dark Forest. {PRONOUN/m_c/subject/CAP} {VERB/m_c/close/closes} {PRONOUN/m_c/poss} eyes and {VERB/m_c/are/is} immediately surrounded by {PRONOUN/m_c/poss} loved ones, friends, and Clanmates who have passed on. Murk and shadows cling to their pelts like frost, and their eyes gleam dangerously as they greet the new leader."
->>>>>>> 2725a1c9
+
       ]
     },
     "new_clan": {
       "tags": ["new_clan"],
       "lead_trait": [],
       "text": [
-<<<<<<< HEAD
         "As m_c dreams that night, {PRONOUN/m_c/subject} find {PRONOUN/m_c/self walking through darkness, mud and muck sticking to {PRONOUN/m_c/poss} paws. The world around {PRONOUN/m_c/object}  is devoid of light and bare branches claw at the empty sky above. A single, foreboding cat sits within a clearing."
-=======
-        "As m_c dreams that night, {PRONOUN/m_c/subject} find themselves walking through darkness, mud and muck sticking to {PRONOUN/m_c/poss} paws. The world around {PRONOUN/m_c/object} is devoid of light and bare branches claw at the empty sky above. A single, foreboding cat sits within a clearing."
->>>>>>> 2725a1c9
       ]
     },
     "bloodthirsty": {
       "tags": [],
       "lead_trait": ["bloodthirsty"],
       "text": [
-<<<<<<< HEAD
             "m_c leaves to speak with the Dark Forest. {PRONOUN/m_c/subject/CAP} shut {PRONOUN/m_c/poss} eyes and awaken under an oppressing darkness, devoid of the stars {PRONOUN/m_c/poss} left behind. {PRONOUN/m_c/subject/CAP} turn around to see a shadowy group of cats approaching, triumph in their eyes."
-=======
-            "m_c leaves to speak with the Dark Forest. {PRONOUN/m_c/subject/CAP} {VERB/m_c/close/closes} {PRONOUN/m_c/poss} eyes and {VERB/m_c/awaken/awakens} under an oppressing darkness, devoid of the stars {PRONOUN/m_c/subject} left behind. {PRONOUN/m_c/subject/CAP} {VERB/m_c/turn/turns} around to see a shadowy group of cats approaching, triumph in their eyes."
->>>>>>> 2725a1c9
       ]
 
     }
@@ -61,11 +50,7 @@
       "rank": [],
       "life_giving": [
         {
-<<<<<<< HEAD
           "text": "The cat stands and stalks towards m_c, circling {PRONOUN/m_c/object} as though a hunter appraising their next meal. \"You come here, ignorant to the lands you walk, expecting a gift? A boon? You'll all wallow here in the darkness with me one day,\" the cat's eyes pierce into m_c's pelt, \"You'll remember me as r_c, and you'll remember that I've granted you a life for [virtue]. And one day, we'll speak again.\"",
-=======
-          "text": "The cat stands and stalks towards m_c, circling {PRONOUN/m_c/object} as though a hunter appraising {PRONOUN/r_c/poss} next meal. \"You come here, ignorant to the lands you walk, expecting a gift? A boon? You'll all wallow here in the darkness with me one day,\" the cat's eyes pierce into m_c's pelt, \"You'll remember me as r_c, and you'll remember that I've granted you a life for [virtue]. And one day, we'll speak again.\"",
->>>>>>> 2725a1c9
           "virtue": ["strength unending", "ruthless efficiency", "never-ending ambition", "righteous anger", "brutality in the face of opposition"]
         }
       ]
@@ -91,13 +76,9 @@
       "rank": ["warrior", "elder", "leader", "medicine cat", "mediator"],
       "life_giving": [
         {
-<<<<<<< HEAD
           "text": "Despite looking quite out of place among the battle-hardened shadows, r_c still places {PRONOUN/r_c/poss} muzzle harshly against the new leader's head. {PRONOUN/r_c/subject/CAP} {VERB/rc/give/gives} a life for [virtue], hoping that {PRONOUN/m_c/subject} will remember {PRONOUN/m_c/poss} own kindness.",
           "virtue": ["affection", "compassion", "empathy", "duty", "protection", "pride", "hope", "regret", "inspiration", "shaping their own future", "wisdom to know what's right"]
-=======
-          "text": "Despite looking quite out of place among the battle-hardened shadows, r_c still places {PRONOUN/r_c/poss} muzzle harshly against the new leader's head. {PRONOUN/r_c/object/CAP} {VERB/r_c/give/gives} a life for [virtue], hoping that {PRONOUN/m_c/subject} will remember {PRONOUN/m_c/poss} own kindness.",
-          "virtue": ["affection", "compassion", "empathy", "duty", "protection", "pride", "hope"]
->>>>>>> 2725a1c9
+
         }
       ]
     },
@@ -109,13 +90,9 @@
       "rank": ["warrior", "elder", "leader", "medicine cat", "mediator"],
       "life_giving": [
         {
-<<<<<<< HEAD
           "text": "r_c stalks up to the new leader, eyes burning with the increasingly familiar Dark Forest ferocity. {PRONOUN/r_c/subject/CAP} {VERB/rc/touch/touches} {PRONOUN/r_c/poss} nose to m_c's head, giving {PRONOUN/m_c/object} a life for [virtue]. m_c reels back with the emotion of the life that courses through them.",
           "virtue": ["resiliance", "harsh judgement", "brutality", "duty", "protection", "pride", "hunger for battle", "greed", "authority", "disdain for the weak-willed"]
-=======
-          "text": "r_c stalks up to the new leader, eyes burning with the increasingly familiar Dark Forest ferocity. {PRONOUN/r_c/object/CAP} {VERB/r_c/touch/touches} their nose to m_c's head, giving {PRONOUN/m_c/object} a life for [virtue]. m_c reels back with the emotion of the life that courses through {PRONOUN/m_c/object}.",
-          "virtue": ["resiliance", "harsh judgement", "brutality", "duty", "protection", "pride"]
->>>>>>> 2725a1c9
+
         }
       ]
     },
@@ -127,13 +104,9 @@
       "rank": ["warrior", "elder", "leader", "medicine cat", "mediator"],
       "life_giving": [
         {
-<<<<<<< HEAD
           "text": "r_c jovially jaunts up to the new leader. The dark murk on {PRONOUN/r_c/poss} fur or the red eyes did not seem to dampen {PRONOUN/r_c/object} spirit one whit. {PRONOUN/r_c/subject/CAP} {VERB/rc/touch/touches} {PRONOUN/r_c/poss} nose to m_c's head, giving {PRONOUN/m_c/object} a life fur [virtue]. When m_c looks up, r_c is walking away from the scene in high spirits.",
           "virtue": ["humor", "seeing the brighter side of a dark situation", "adventure", "confidence", "daring to do what must be done", "humor", "inspiring obedience", "authority"]
-=======
-          "text": "r_c jovially jaunts up to the new leader. The dark murk on {PRONOUN/r_c/poss} fur or the red eyes did not seem to dampen {PRONOUN/r_c/poss} spirit one bit. {PRONOUN/r_c/subject/CAP} {VERB/r_c/touch/touches} {PRONOUN/r_c/poss} nose to m_c's head, giving {PRONOUN/m_c/object} a life for [virtue]. When m_c looks up, r_c is walking away from the scene in high spirits.",
-          "virtue": ["resiliance", "harsh judgement", "brutality", "duty", "protection", "pride"]
->>>>>>> 2725a1c9
+
         }
       ]
     },
@@ -145,13 +118,9 @@
       "rank": ["warrior", "elder", "leader", "medicine cat", "mediator"],
       "life_giving": [
         {
-<<<<<<< HEAD
           "text": "r_c seemed to appear to m_c out of nowhere in the shadowy gloom of the Dark Forest, and quietly gives {PRONOUN/m_c/object} a live of [virtue]. As quickly as {PRONOUN/r_c/subject} appeared, r_c vanished when the life was given.",
           "virtue": ["resiliance", "harsh judgement", "brutality", "duty", "protection", "pride", "loyalty to their ambitions", "level-headedness", "caution in the heat of battle", "the strength to carry on alone", "inspiring obedience", "independence"]
-=======
-          "text": "r_c seems to appear to m_c out of nowhere in the shadowy gloom of the Dark Forest, and quietly gives {PRONOUN/m_c/object} a life for [virtue]. As quickly as {PRONOUN/r_c/subject} appeared, r_c vanishes.",
-          "virtue": ["resilience", "harsh judgement", "brutality", "duty", "protection", "pride", "loyalty to their ambitions", "leve-headedness", "caution in the heat of battle", "the strength to carry on alone"]
->>>>>>> 2725a1c9
+
         }
       ]
     },
@@ -168,20 +137,12 @@
       "determination", "endurance", "instincts", "strength", "ferocity", "cunning", "shamelessness", "zealotry"]
         },
         {
-<<<<<<< HEAD
           "text": "Another cat approaches. r_c steps forward to give m_c a life for [virtue]. m_c grits {PRONOUN/m_c/poss} teeth as the life rushes into them.",
-=======
-          "text": "Another cat approaches. r_c steps forward to give m_c a life for [virtue]. m_c grits {PRONOUN/m_c/poss} teeth as the life rushes into {PRONOUN/m_c/object}.",
->>>>>>> 2725a1c9
           "virtue": ["bravery", "certainty", "clear judgement", "confidence", "courage",
       "determination", "endurance", "instincts", "strength", "ferocity", "cunning", "shamelessness", "zealotry"]
         },
         {
-<<<<<<< HEAD
           "text": "r_c hisses a raspy greeting. Energy surges through m_c's pelt as {PRONOUN/m_c/subject} {VERB/m_c/recieve/recieves} a life for [virtue]. They spit at m_c that {PRONOUN/m_c/poss} pain is almost over.",
-=======
-          "text": "r_c hisses a raspy greeting. Energy surges through m_c's pelt as {PRONOUN/m_c/subject} {VERB/m_c/receive/receives} a life for [virtue]. {PRONOUN/r_c/subject/CAP} {VERB/r_c/spit/spits} at m_c that {PRONOUN/m_c/poss} pain is almost over.",
->>>>>>> 2725a1c9
           "virtue": ["bravery", "certainty", "clear judgement", "confidence", "courage",
       "determination", "endurance", "instincts", "strength", "ferocity", "cunning", "shamelessness", "zealotry"]
         }
@@ -195,7 +156,6 @@
       "rank": ["warrior"],
       "life_giving": [
         {
-<<<<<<< HEAD
           "text": "r_c walks up to m_c next, giving {PRONOUN/m_c/object} a life for [virtue]. {PRONOUN/r_c/subject/CAP} {VERB/r_c/growl/growls} a word of encouragement over the destruction of c_n's enemies before returning to the line of shadows.",
           "virtue": ["ambition", "bravery", "certainty", "clear judgement", "confidence", "courage",
       "determination", "endurance", "farsightedness", "instincts", "strength", "ferocity", "cunning", "shamelessness", "zealotry", "bloodlust", "restless energy", 
@@ -449,21 +409,6 @@
           "virtue": ["ambition", "bravery", "certainty", "clear judgement", "confidence", "courage",
       "determination", "endurance", "farsightedness", "instincts", "strength", "ferocity", "cunning", "shamelessness", "zealotry", "bloodlust", "restless energy", 
       "stubborness", "authority"]
-=======
-          "text": "r_c walks up to m_c next, giving {PRONOUN/m_c/object} a life for [virtue]. {PRONOUN/r_c/subject/CAP} {VERB/m_c/give/gives} a word of encouragement for the destruction of {PRONOUN/m_c/poss} enemies before returning to the line of shadows.",
-          "virtue": ["bravery", "certainty", "clear judgement", "confidence", "courage", "determination", "endurance",
-            "farsightedness", "instincts", "strength"]
-        },
-        {
-          "text": "Another cat approaches. r_c steps forward to give m_c a life for [virtue]. m_c yowls in pain as the life rushes into {PRONOUN/m_c/object}.",
-          "virtue": ["bravery", "certainty", "clear judgement", "confidence", "courage", "determination", "endurance",
-            "farsightedness", "instincts", "strength"]
-        },
-        {
-          "text": "r_c approaches. Pain surges through m_c's pelt as {PRONOUN/m_c/subject} {VERB/receive/receives} a life for [virtue]. r_c watches with no sympathy, grunting to live with the wounds earned.'",
-          "virtue": ["bravery", "certainty", "clear judgement", "confidence", "courage", "determination", "endurance",
-            "farsightedness", "instincts", "strength"]
->>>>>>> 2725a1c9
         }
       ]
     },
@@ -1169,11 +1114,8 @@
       "tags": [],
       "lead_trait": [],
       "text": [
-<<<<<<< HEAD
             "r_c hails m_c by {PRONOUN/m_c/poss} new name, m_c_star, telling them that their old pathetic life is no more. {PRONOUN/m_c/subject/CAP} are granted guardianship of c_n, and are told to use their new power however they wish. The group of shadowy cats yowls m_c_star's name in support. m_c_star wakes up feeling a new strength within their body and know that they are now ready to lead the Clan."
-=======
-            "r_c hails m_c by {PRONOUN/m_c/poss} new name, m_c_star, telling them that {PRONOUN/m_c/poss} old, pathetic life is no more. {PRONOUN/m_c/subject} {VERB/m_c/are/is} granted guardianship of c_n, and are told to use {PRONOUN/m_c/poss} new power however they wish. The group of shadowy cats yowls m_c_star's name in support. m_c_star wakes up feeling a new strength within {PRONOUN/m_c/poss} body and know that {PRONOUN/m_c/subject} {VERB/m_c/are/is} now ready to lead the Clan."
->>>>>>> 2725a1c9
+
       ]
     },
     "new_clan": {
@@ -1187,11 +1129,7 @@
       "tags": [],
       "lead_trait": ["bloodthirsty"],
       "text": [
-<<<<<<< HEAD
         "r_c hails m_c by {PRONOUN/m_c/poss} new name, m_c_star, telling them that their old pathetic life is no more. {PRONOUN/m_c/subject/CAP} are granted guardianship of c_n, and are told to use {PRONOUN/m_c/poss} new power however they wish. The Dark Forest's hissing and yowls echo in the dusky clearing as the new leader begins to wake up. m_c_star stands, feeling a new strength within their body, and grins."
-=======
-        "r_c hails m_c by {PRONOUN/m_c/poss} new name, m_c_star, telling them that {PRONOUN/m_c/poss} old, pathetic life is no more. {PRONOUN/m_c/subject} {VERB/m_c/are/is} granted guardianship of c_n, and are told to use {PRONOUN/m_c/poss} new power however they wish. The Dark Forest's hissing and yowls echo in the dusky clearing as the new leader begins to wake up. m_c_star stands, feeling a new strength within {PRONOUN/m_c/poss} body, and grins."
->>>>>>> 2725a1c9
       ]
     }
   }
