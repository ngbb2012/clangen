{
  "virtues": {
    "comment": "THIS DICT DOES NOTHING - it's purely here for quick reference of some possible virtues, you are not constrained to using these nor should you use these lists",
    "queen_virtues": ["affection", "compassion", "empathy", "duty", "protection", "pride"],
    "warrior_virtues": ["acceptance", "bravery", "certainty", "clear judgment", "confidence", "courage",
      "determination", "endurance", "sympathy", "farsightedness", "friendship", "instincts", "mercy", "strength",
      "unity"],
    "kit_virtues": ["adventure", "curiosity", "forgiveness", "hope", "perspective", "protection"],
    "app_virtues": ["happiness", "honesty", "humor", "justice", "mentoring", "trust"],
    "elder_virtues": ["empathy", "grace", "humility", "integrity", "persistence", "resilience"],
    "med_cat_virtues": ["clear sight", "devotion", "faith", "healing", "patience", "selflessness", "wisdom"],
    "prev_lead_virtues": ["endurance in the face of hardship", "knowing when to fight and when to choose peace",
      "leadership through the darkest times", "loyalty to their Clan", "the strength to overcome their fears",
      "tireless energy"]
  },


  "intros": {
    "default": {
      "tags": [],
      "lead_trait": [],
      "text": [
        "m_c leaves to speak with the Dark Forest. {PRONOUN/m_c/subject/CAP} {VERB/m_c/shut/shuts} {PRONOUN/m_c/poss} eyes and {VERB/m_c/are/is} immediately surrounded by {PRONOUN/m_c/poss} loved ones, friends, and Clanmates who have passed on. Murk and shadows cling to their pelts like frost, and their eyes gleam dangerously as they greet the new leader."

      ]
    },
    "new_clan": {
      "tags": ["new_clan"],
      "lead_trait": [],
      "text": [
        "As m_c dreams that night, {PRONOUN/m_c/subject} {VERB/m_c/find/finds} {PRONOUN/m_c/self} walking through darkness, mud and muck sticking to {PRONOUN/m_c/poss} paws. The world around {PRONOUN/m_c/object} is devoid of light, and bare branches claw at the empty sky above. A single, foreboding cat sits within a clearing."
      ]
    },
    "bloodthirsty": {
      "tags": [],
      "lead_trait": ["bloodthirsty"],
      "text": [
            "m_c leaves to speak with the Dark Forest. {PRONOUN/m_c/subject/CAP} {VERB/m_c/shut/shuts} {PRONOUN/m_c/poss} eyes and {VERB/m_c/awaken/awakens} under an oppressing darkness, devoid of the stars {PRONOUN/m_c/subject} left behind. {PRONOUN/m_c/subject/CAP} {VERB/m_c/turn/turns} around to see a shadowy group of cats approaching, triumph in their eyes."
      ]

    }
  },

  "default_life": {
          "text": "r_c stalks forward, eyes flashing. \"With this life, I grant you [virtue].\" {PRONOUN/r_c/subject} {VERB/r_c/meow/meows}, before disappearing back into the darkness.",
          "virtue": ["energy", "strength", "determination"]
        },

  "lives": {
    "only_guide": {
      "tags": ["new_clan", "guide"],
      "lead_trait": [],
      "star_trait": [],
      "rank": [],
      "life_giving": [
        {
          "text": "The cat stands and stalks towards m_c, circling {PRONOUN/m_c/object} as though a hunter appraising their next meal. \"You come here, ignorant to the lands you walk, expecting a gift? A boon? You'll all wallow here in the darkness with me one day,\" the cat's eyes pierce into m_c's pelt, \"You'll remember me as r_c, and you'll remember that I've granted you a life for [virtue]. And one day, we'll speak again.\"",
          "virtue": ["strength unending", "ruthless efficiency", "never-ending ambition", "righteous anger", "brutality in the face of opposition"]
        }
      ]
    },

    "unknown_ghosts": {
      "tags": ["unknown_blessing"],
      "lead_trait": [],
      "star_trait": [],
      "rank": [],
      "life_giving": [
        {
          "text": "From the muck and mire the distorted shadows of long dead cats rise and loom. Red eyes pierce the haze and a choking hiss grates across the clearing, \"Kindly spirit's eyes have left you, so we come to grant your remaining lives. Do with them what you will,\" before the shadows are gone as quickly as they appeared.",
          "virtue": []
        }
      ]
    },

    "benevolent_adult": {
      "tags": [],
      "lead_trait": [],
      "star_trait": ["faithful", "loving", "responsible", "thoughtful", "wise", "charismatic"],
      "rank": ["warrior", "elder", "medicine cat", "mediator", "apprentice", "deputy", "medicine cat apprentice", "mediator apprentice"],
      "life_giving": [
        {
          "text": "Despite looking quite out of place among the battle-hardened shadows, r_c still places {PRONOUN/r_c/poss} muzzle harshly against the new leader's head. {PRONOUN/r_c/subject/CAP} {VERB/r_c/give/gives} a life for [virtue], hoping that {PRONOUN/m_c/subject} will remember {PRONOUN/m_c/poss} own kindness.",
          "virtue": ["affection", "compassion", "empathy", "duty", "protection", "pride", "hope", "regret", "inspiration", "shaping their own future", "wisdom to know what's right"]

        }
      ]
    },

    "abrasive_adult": {
      "tags": [],
      "lead_trait": [],
      "star_trait": ["ambitious", "bloodthirsty", "cold", "fierce", "shameless", "strict", "troublesome", "vengeful"],
      "rank": ["warrior", "elder", "medicine cat", "mediator", "apprentice", "deputy", "medicine cat apprentice", "mediator apprentice"],
      "life_giving": [
        {
<<<<<<< HEAD
          "text": "r_c stalks up to the new leader, eyes burning with the increasingly familiar Dark Forest ferocity. {PRONOUN/r_c/subject/CAP} {VERB/r_c/touch/touches} {PRONOUN/r_c/poss} nose to m_c's head, giving {PRONOUN/m_c/object} a life for [virtue]. m_c reels back with the emotion of the life that courses through them.",
          "virtue": ["resilience", "harsh judgment", "brutality", "duty", "protection", "pride", "hunger for battle", "greed", "authority", "disdain for the weak-willed"]
=======
          "text": "r_c stalks up to the new leader, eyes burning with the increasingly familiar Dark Forest ferocity. {PRONOUN/r_c/subject/CAP} {VERB/r_c/touch/touches} {PRONOUN/r_c/poss} nose to m_c's head, giving {PRONOUN/m_c/object} a life for [virtue]. m_c reels back with the emotion of the life that courses through {PRONOUN/m_c/object}.",
          "virtue": ["resilience", "harsh judgement", "brutality", "duty", "protection", "pride", "hunger for battle", "greed", "authority", "disdain for the weak-willed"]
>>>>>>> 08781e4e

        }
      ]
    },

    "outgoing_adult": {
      "tags": [],
      "lead_trait": [],
      "star_trait": ["adventurous", "bold", "charismatic", "childish", "confident", "daring", "playful", "righteous"],
      "rank": ["warrior", "elder", "medicine cat", "mediator", "apprentice", "deputy", "medicine cat apprentice", "mediator apprentice"],
      "life_giving": [
        {
          "text": "r_c jovially jaunts up to the new leader. The dark murk on {PRONOUN/r_c/poss} fur or the red eyes did not seem to dampen {PRONOUN/r_c/poss} spirit one bit. {PRONOUN/r_c/subject/CAP} {VERB/r_c/touch/touches} {PRONOUN/r_c/poss} nose to m_c's head, giving {PRONOUN/m_c/object} a life for [virtue]. When m_c looks up, r_c is walking away from the scene in high spirits.",
          "virtue": ["humor", "seeing the brighter side of a dark situation", "adventure", "confidence", "daring to do what must be done", "humor", "inspiring obedience", "authority"]

        }
      ]
    },

    "reserved_adult": {
      "tags": [],
      "lead_trait": [],
      "star_trait": ["calm", "careful", "insecure", "lonesome", "loyal", "nervous", "sneaky", "strange"],
      "rank": ["warrior", "elder", "medicine cat", "mediator", "apprentice", "deputy", "medicine cat apprentice", "mediator apprentice"],
      "life_giving": [
        {
          "text": "r_c seemed to appear to m_c out of nowhere in the shadowy gloom of the Dark Forest, and quietly gives {PRONOUN/m_c/object} a life for [virtue]. As quickly as {PRONOUN/r_c/subject} appeared, r_c vanished when the life was given.",
          "virtue": ["resilience", "harsh judgment", "brutality", "duty", "protection", "pride", "loyalty to their ambitions", "level-headedness", "caution in the heat of battle", "the strength to carry on alone", "inspiring obedience", "independence"]

        }
      ]
    },

    "default_warrior": {
      "tags": [],
      "lead_trait": [],
      "star_trait": [],
      "rank": ["warrior", "elder", "medicine cat", "mediator", "apprentice", "deputy", "medicine cat apprentice", "mediator apprentice"],
      "life_giving": [
        {
          "text": "r_c walks up to m_c next, offering a life for [virtue]. {PRONOUN/r_c/subject/CAP} {VERB/r_c/give/gives} a wicked grin, telling m_c that {PRONOUN/m_c/poss} Clan will survive any threat.",
          "virtue": ["bravery", "certainty", "clear judgment", "confidence", "courage",
      "determination", "endurance", "instincts", "strength", "ferocity", "cunning", "shamelessness", "zealotry"]
        },
        {
          "text": "Another cat approaches. r_c steps forward to give m_c a life for [virtue]. m_c grits {PRONOUN/m_c/poss} teeth as the life rushes into {PRONOUN/m_c/object}.",
          "virtue": ["bravery", "certainty", "clear judgment", "confidence", "courage",
      "determination", "endurance", "instincts", "strength", "ferocity", "cunning", "shamelessness", "zealotry"]
        },
        {
          "text": "r_c hisses a raspy greeting. Energy surges through m_c's pelt as {PRONOUN/m_c/subject} {VERB/m_c/receive/receives} a life for [virtue]. {PRONOUN/r_c/subject/CAP} {VERB/r_c/spit/spits} at m_c that {PRONOUN/m_c/poss} pain is almost over.",
          "virtue": ["bravery", "certainty", "clear judgment", "confidence", "courage",
      "determination", "endurance", "instincts", "strength", "ferocity", "cunning", "shamelessness", "zealotry"]
        }
      ]
    },

    "bloodthirsty_warrior": {
      "tags": [],
      "lead_trait": ["bloodthirsty"],
      "star_trait": [],
      "rank": ["warrior", "elder", "medicine cat", "mediator", "apprentice", "deputy", "medicine cat apprentice", "mediator apprentice"],
      "life_giving": [
        {
          "text": "r_c walks up to m_c next, giving {PRONOUN/m_c/object} a life for [virtue]. {PRONOUN/r_c/subject/CAP} {VERB/r_c/growl/growls} a word of encouragement over the destruction of c_n's enemies before returning to the line of shadows.",
          "virtue": ["ambition", "bravery", "certainty", "clear judgment", "confidence", "courage",
      "determination", "endurance", "farsightedness", "instincts", "strength", "ferocity", "cunning", "shamelessness", "zealotry", "bloodlust", "restless energy", 
      "stubbornness", "authority"]
        },
        {
          "text": "Another cat approaches. r_c steps forward to give m_c a life for [virtue]. m_c yowls in pain as the life rushes into {PRONOUN/m_c/object}.",
          "virtue": ["ambition", "bravery", "certainty", "clear judgment", "confidence", "courage",
      "determination", "endurance", "farsightedness", "instincts", "strength", "ferocity", "cunning", "shamelessness", "zealotry", "bloodlust", "restless energy", 
      "stubbornness", "authority"]
        },
        {
          "text": "r_c approaches. Pain surges through m_c's pelt as {PRONOUN/m_c/subject} {VERB/m_c/receive/receives} a life for [virtue]. r_c watches with no sympathy, grunting to live with the wounds earned.",
          "virtue": ["ambition", "bravery", "certainty", "clear judgment", "confidence", "courage",
      "determination", "endurance", "farsightedness", "instincts", "strength", "ferocity", "cunning", "shamelessness", "zealotry", "bloodlust", "restless energy", 
      "stubbornness", "authority"]
        }
      ]
    },

    "adventurous_warrior": {
      "tags": [],
      "lead_trait": ["adventurous"],
      "star_trait": [],
      "rank": ["warrior", "elder", "medicine cat", "mediator", "apprentice", "deputy", "medicine cat apprentice", "mediator apprentice"],
      "life_giving": [
        {
          "text": "r_c narrows {PRONOUN/r_c/poss} eyes as {PRONOUN/r_c/subject} stalk up to m_c. After a cryptic warning to keep {PRONOUN/m_c/poss} eyes on {PRONOUN/m_c/poss} <i>own</i> Clan, rather than the horizons, {PRONOUN/m_c/subject} {VERB/m_c/receive/receives} a life for [virtue].",
          "virtue": ["ambition", "bravery", "certainty", "clear judgment", "confidence", "courage",
      "determination", "endurance", "farsightedness", "instincts", "strength", "ferocity", "cunning", "shamelessness", "zealotry", "bloodlust", "restless energy", 
      "stubbornness", "authority"]
        },
        {
          "text": "r_c places {PRONOUN/r_c/poss} muzzle against m_c, giving a harsh life for [virtue]. {PRONOUN/r_c/subject/CAP} {VERB/r_c/leave/leaves} with a whisper that the borders are not to be trusted.",
          "virtue": ["ambition", "bravery", "certainty", "clear judgment", "confidence", "courage",
      "determination", "endurance", "farsightedness", "instincts", "strength", "ferocity", "cunning", "shamelessness", "zealotry", "bloodlust", "restless energy", 
      "stubbornness", "authority"]
        },
        {
          "text": "r_c approaches next and growls under {PRONOUN/r_c/poss} breath about the soft-hearted kittypets stalking around the borders. {PRONOUN/r_c/subject/CAP} {VERB/r_c/give/gives} a life for [virtue] and hurriedly steps away.",
          "virtue": ["ambition", "bravery", "certainty", "clear judgment", "confidence", "courage",
      "determination", "endurance", "farsightedness", "instincts", "strength", "ferocity", "cunning", "shamelessness", "zealotry", "bloodlust", "restless energy", 
      "stubbornness", "authority"]
        }
      ]
    },

    "ambitious_warrior": {
      "tags": [],
      "lead_trait": ["ambitious"],
      "star_trait": [],
      "rank": ["warrior", "elder", "medicine cat", "mediator", "apprentice", "deputy", "medicine cat apprentice", "mediator apprentice"],
      "life_giving": [
        {
          "text": "With a taunting laugh, r_c approaches and gives m_c a life for [virtue]. r_c asks if {PRONOUN/m_c/poss} ambition to lead the Clan was worth the pain, but leaves before m_c could answer.",
          "virtue": ["ambition", "bravery", "certainty", "clear judgment", "confidence", "courage",
      "determination", "endurance", "farsightedness", "instincts", "strength", "ferocity", "cunning", "shamelessness", "zealotry", "bloodlust", "restless energy", 
      "stubbornness", "authority"]
        },
        {
          "text": "There is a proud gleam in r_c's eyes as {PRONOUN/r_c/subject} {VERB/r_c/approach/approaches} the new leader. {PRONOUN/r_c/subject/CAP} {VERB/m_c/give/gives} a life for [virtue], and encouragement to raise m_c's ambitions even higher than the stars themselves.",
          "virtue": ["ambition", "bravery", "certainty", "clear judgment", "confidence", "courage",
      "determination", "endurance", "farsightedness", "instincts", "strength", "ferocity", "cunning", "shamelessness", "zealotry", "bloodlust", "restless energy", 
      "stubbornness", "authority"]
        }
      ]
    },
  
  	"bold_warrior": {
      "tags": [],
      "lead_trait": ["bold"],
      "star_trait": [],
      "rank": ["warrior", "elder", "medicine cat", "mediator", "apprentice", "deputy", "medicine cat apprentice", "mediator apprentice"],
      "life_giving": [
        {
          "text": "r_c steps up to the new leader with a chilling grin stretching {PRONOUN/r_c/poss} maw apart. {PRONOUN/r_c/subject/CAP} {VERB/r_c/give/gives} m_c a life for [virtue], encouraging m_c to boldly do what no Stars-loving cat could never dare to try.",
          "virtue": ["ambition", "bravery", "certainty", "clear judgment", "confidence", "courage",
      "determination", "endurance", "farsightedness", "instincts", "strength", "ferocity", "cunning", "shamelessness", "zealotry", "bloodlust", "restless energy", 
      "stubbornness", "authority"]
        },
        {
          "text": "Murk slides down r_c's face as {PRONOUN/r_c/subject} {VERB/r_c/give/gives} m_c a life for [virtue]. {PRONOUN/r_c/subject/CAP} {VERB/r_c/open/opens} {PRONOUN/r_c/poss} mouth to say something, but only shakes {PRONOUN/r_c/poss} head before disappearing into the choking smog.",
          "virtue": ["ambition", "bravery", "certainty", "clear judgment", "confidence", "courage",
      "determination", "endurance", "farsightedness", "instincts", "strength", "ferocity", "cunning", "shamelessness", "zealotry", "bloodlust", "restless energy", 
      "stubbornness", "authority"]
        },
        {
          "text": "r_c bares {PRONOUN/r_c/poss} teeth and looks like {PRONOUN/r_c/subject} {VERB/r_c/are/is} about to fight m_c. But r_c only presses {PRONOUN/r_c/poss} nose against m_c and snarls a life for [virtue].",
          "virtue": ["ambition", "bravery", "certainty", "clear judgment", "confidence", "courage",
      "determination", "endurance", "farsightedness", "instincts", "strength", "ferocity", "cunning", "shamelessness", "zealotry", "bloodlust", "restless energy", 
      "stubbornness", "authority"]
        }
      ]
    },
  
    "calm_warrior": {
      "tags": [],
      "lead_trait": ["calm"],
      "star_trait": [],
      "rank": ["warrior", "elder", "medicine cat", "mediator", "apprentice", "deputy", "medicine cat apprentice", "mediator apprentice"],
      "life_giving": [
        {
          "text": "The air falls into an unsettling stillness as r_c, a feline with nefarious reputation, draws near, exuding an aura of deceptive calmness. With measured steps, {PRONOUN/r_c/subject} {VERB/r_c/approach/approaches} m_c, extending an offer of a life infused with the virtue of [virtue], to then vanish into the veils of darkness from which {PRONOUN/r_c/subject} emerged.",
          "virtue": ["ambition", "certainty", "clear judgment", "confidence", "courage", "endurance", "farsightedness", "instincts", "cunningness", "shamelessness", "zealotry", "bloodlust", "authority"]
        },
        {
          "text": "r_c's eerie composture approaches, {PRONOUN/r_c/subject} calmness tinged with a malevolent presence. {PRONOUN/r_c/poss/CAP} cool fasade gleams at m_c, as {PRONOUN/r_c/subject} {VERB/r_c/extend/extends} an offer of a life, infused with the virtue of [virtue].",
          "virtue": ["ambition", "certainty", "clear judgment", "confidence", "courage", "endurance", "farsightedness", "instincts", "cunningness", "shamelessness", "zealotry", "bloodlust", "authority"]
        }
      ]
    },
  
    "careful_warrior": {
      "tags": [],
      "lead_trait": ["careful"],
      "star_trait": [],
      "rank": ["warrior", "elder", "medicine cat", "mediator", "apprentice", "deputy", "medicine cat apprentice", "mediator apprentice"],
      "life_giving": [
        {
          "text": "r_c stepped forth with hypnotic grace, {PRONOUN/r_c/poss} presence pulling the very air into a hushed stillness. With calculated movement, {PRONOUN/r_c/subject} exuded an unsettling tranquility, {PRONOUN/r_c/poss} eyes shining with ravening intelligence. {PRONOUN/r_c/subject} slowly drew nearer, giving m_c a life for [virtue].",
          "virtue": ["ambition", "bravery", "certainty", "clear judgment", "confidence", "courage",
      "determination", "endurance", "farsightedness", "instincts", "ferocity", "cunningness", "shamelessness", "zealotry", "bloodlust", "authority"]
        },
        {
          "text": "r_c moved forward with deliberate precision, a testament to {PRONOUN/r_c/poss} innate awareness, like a predator stalking its prey with relentless focus. Eyes glinting with enmity, r_c surveyed m_c, leaving no detail unnoticed. {PRONOUN/r_c/subject/CAP} inched closer, offering a life for [virtue].",
          "virtue": ["ambition", "bravery", "certainty", "clear judgment", "confidence", "courage",
      "determination", "endurance", "farsightedness", "instincts", "ferocity", "cunningness", "shamelessness", "zealotry", "bloodlust", "authority"]
        }
      ]
    },
  
    "charismatic_warrior": {
      "tags": [],
      "lead_trait": ["charismatic"],
      "star_trait": [],
      "rank": ["warrior", "elder", "medicine cat", "mediator", "apprentice", "deputy", "medicine cat apprentice", "mediator apprentice"],
      "life_giving": [
        {
          "text": "r_c chokes out a bitter laugh, taunting the new leader about if {PRONOUN/m_c/poss} honeyed words can help {PRONOUN/m_c/object} in a real fight. r_c presses {PRONOUN/r_c/poss} nose against m_c's head and sneers out a life for [virtue].",
          "virtue": ["ambition", "bravery", "certainty", "clear judgment", "confidence", "courage",
      "determination", "endurance", "farsightedness", "instincts", "strength", "ferocity", "cunning", "shamelessness", "zealotry", "bloodlust", "restless energy", 
      "stubbornness", "authority"]
        },
        {
          "text": "r_c could not help but praise m_c as {PRONOUN/r_c/subject} {VERB/r_c/approach/approaches} {PRONOUN/m_c/object}. Encouraging the use of m_c's silver tongue and barbed threats, the dark spirit gives a life for [virtue].",
          "virtue": ["ambition", "bravery", "certainty", "clear judgment", "confidence", "courage",
      "determination", "endurance", "farsightedness", "instincts", "strength", "ferocity", "cunning", "shamelessness", "zealotry", "bloodlust", "restless energy", 
      "stubbornness", "authority"]
        },
        {
          "text": "Slinking across the ground to close the distance between them, r_c grins like {PRONOUN/r_c/subject} {VERB/r_c/were/was} watching a tiny, trapped mouse. r_c gives m_c a life for [virtue], vanishing before that maw could strike at {PRONOUN/m_c/poss} throat.",
          "virtue": ["ambition", "bravery", "certainty", "clear judgment", "confidence", "courage",
      "determination", "endurance", "farsightedness", "instincts", "strength", "ferocity", "cunning", "shamelessness", "zealotry", "bloodlust", "restless energy", 
      "stubbornness", "authority"]
        }
      ]
    },
  
    "childish_warrior": {
      "tags": [],
      "lead_trait": ["childish"],
      "star_trait": [],
      "rank": ["warrior", "elder", "medicine cat", "mediator", "apprentice", "deputy", "medicine cat apprentice", "mediator apprentice"],
      "life_giving": [
        {
          "text": "r_c wanted to claw the silly smile right off of m_c's face. Instead, {PRONOUN/r_c/subject} made sure that {PRONOUN/r_c/poss} life for [virtue] is as painful as possible.",
          "virtue": ["ambition", "bravery", "certainty", "clear judgment", "confidence", "courage",
      "determination", "endurance", "farsightedness", "instincts", "strength", "ferocity", "cunning", "shamelessness", "zealotry", "bloodlust", "restless energy", 
      "stubbornness", "authority"]
        },
        {
          "text": "Staring coldly from the murk, r_c prowls towards m_c and shoves {PRONOUN/m_c/object} into the dark goo surrounding them both. {PRONOUN/r_c/subject/CAP} {VERB/r_c/growl/growls} out {PRONOUN/r_c/poss} life for [virtue], demanding that m_c stop treating everything like a game.",
          "virtue": ["ambition", "bravery", "certainty", "clear judgment", "confidence", "courage",
      "determination", "endurance", "farsightedness", "instincts", "strength", "ferocity", "cunning", "shamelessness", "zealotry", "bloodlust", "restless energy", 
      "stubbornness", "authority"]
        },
        {
          "text": "r_c bounds up to the new leader with a wicked grin. {PRONOUN/r_c/subject/CAP} {VERB/r_c/place/places} {PRONOUN/r_c/poss} nose against m_c's head, jabbering quickly on about a life for [virtue] before asking what m_c's favorite game is. Another shadowy spirit shoves r_c aside for the next life giver before {PRONOUN/m_c/subject} can answer.",
          "virtue": ["ambition", "bravery", "certainty", "clear judgment", "confidence", "courage",
      "determination", "endurance", "farsightedness", "instincts", "strength", "ferocity", "cunning", "shamelessness", "zealotry", "bloodlust", "restless energy", 
      "stubbornness", "authority"]
        }
      ]
    },

    "cold_warrior": {
      "tags": [],
      "lead_trait": ["cold"],
      "star_trait": [],
      "rank": ["warrior", "elder", "medicine cat", "mediator", "apprentice", "deputy", "medicine cat apprentice", "mediator apprentice"],
      "life_giving": [
        {
          "text": "Draped in an aura of chilling indifference, r_c slinked forward with stoic grace, {PRONOUN/r_c/poss} measured steps reverberating with an unsettling stillness that sent shivers down m_c's spine. Closing the haunting distance between them, r_c inches closer, extending an offer of a life in name of [virtue].",
          "virtue": ["ambition", "bravery", "certainty", "clear judgment", "confidence", "courage",
      "determination", "endurance", "farsightedness", "instincts", "strength", "ferocity", "cunningness", "shamelessness", "zealotry", "bloodlust", "restless energy", 
      "stubbornness", "authority"]
        },
        {
          "text": "r_c approaches, {PRONOUN/r_c/poss} feral grace exuding a calculated composure, concealing the wickedness that thrived within. As {PRONOUN/r_c/subject} closed in, an icy grip enveloped m_c's being, challenging {PRONOUN/m_c/poss} very resolve. Yet, amidst the chilling embrace, a surge of life coursed through m_c's veins, a vitality nourished by the unwavering virtue of [virtue].",
          "virtue": ["ambition", "bravery", "certainty", "clear judgment", "confidence", "courage",
      "determination", "endurance", "farsightedness", "instincts", "strength", "ferocity", "cunningness", "shamelessness", "zealotry", "bloodlust", "restless energy", 
      "stubbornness", "authority"]
        }
      ]
    },

    "compassionate_warrior": {
      "tags": [],
      "lead_trait": ["compassionate"],
      "star_trait": [],
      "rank": ["warrior", "elder", "medicine cat", "mediator", "apprentice", "deputy", "medicine cat apprentice", "mediator apprentice"],
      "life_giving": [
        {
          "text": "One of the core philosophy of the Dark Forest is that Compassion was a weakness. And as pain arched through m_c's body from r_c's life for [virtue], that harsh lesson burned through {PRONOUN/m_c/poss} body like a raging inferno.",
          "virtue": ["ambition", "bravery", "certainty", "clear judgment", "confidence", "courage",
      "determination", "endurance", "farsightedness", "instincts", "strength", "ferocity", "cunning", "shamelessness", "zealotry", "bloodlust", "restless energy", 
      "stubbornness", "authority"]
        },
        {
          "text": "A sneer crossed r_c's face as {PRONOUN/r_c/subject} {VERB/r_c/approach/approaches} m_c. Cruelly pressing {PRONOUN/m_c/poss} nose against the new leader's head, {PRONOUN/r_c/subject} {VERB/r_c/snarl/snarls} out a life for [virtue]. Perhaps that would keep m_c from being too friendly with the other Clans.",
          "virtue": ["ambition", "bravery", "certainty", "clear judgment", "confidence", "courage",
      "determination", "endurance", "farsightedness", "instincts", "strength", "ferocity", "cunning", "shamelessness", "zealotry", "bloodlust", "restless energy", 
      "stubbornness", "authority"]
        },
        {
          "text": "r_c's tired gaze watches m_c. Whispering how m_c's compassionate nature will only hurt c_n in the end, r_c presses {PRONOUN/r_c/poss} nose against the new leader and sighs out a life for [virtue].",
          "virtue": ["ambition", "bravery", "certainty", "clear judgment", "confidence", "courage",
      "determination", "endurance", "farsightedness", "instincts", "strength", "ferocity", "cunning", "shamelessness", "zealotry", "bloodlust", "restless energy", 
      "stubbornness", "authority"]
        }
      ]
    },

    "confident_warrior": {
      "tags": [],
      "lead_trait": ["confident"],
      "star_trait": [],
      "rank": ["warrior", "elder", "medicine cat", "mediator", "apprentice", "deputy", "medicine cat apprentice", "mediator apprentice"],
      "life_giving": [
        {
          "text": "Overconfidence can blind even the most loyal of StarClan-loving cats. And that was just what r_c was counting on as the cruel life of [virtue] burned through m_c's mind.",
          "virtue": ["ambition", "bravery", "certainty", "clear judgment", "confidence", "courage",
      "determination", "endurance", "farsightedness", "instincts", "strength", "ferocity", "cunning", "shamelessness", "zealotry", "bloodlust", "restless energy", 
      "stubbornness", "authority"]
        },
        {
          "text": "r_c whispered sweetly for m_c to deafen {PRONOUN/m_c/self} from the cowardly, cautious cries of {PRONOUN/m_c/poss} Clan as the dark spirit gives a life for [virtue].",
          "virtue": ["ambition", "bravery", "certainty", "clear judgment", "confidence", "courage",
      "determination", "endurance", "farsightedness", "instincts", "strength", "ferocity", "cunning", "shamelessness", "zealotry", "bloodlust", "restless energy", 
      "stubbornness", "authority"]
        }
      ]
    },
  
    "daring_warrior": {
      "tags": [],
      "lead_trait": ["daring"],
      "star_trait": [],
      "rank": ["warrior", "elder", "medicine cat", "mediator", "apprentice", "deputy", "medicine cat apprentice", "mediator apprentice"],
      "life_giving": [
        {
          "text": "r_c meets m_c's eyes with a smirk, sliding through the murk like a claw through freshkill to give a life for [virtue]. {PRONOUN/r_c/subject/CAP} {VERB/r_c/hiss/hisses} quiet praise to m_c's more reckless tendencies, encouraging the new leader to think with {PRONOUN/m_c/poss} claws, not {PRONOUN/m_c/poss} head.",
          "virtue": ["ambition", "confidence", "courage", "determination", "endurance", "instincts", "strength", "ferocity", "cunning", "shamelessness", "zealotry", "bloodlust", "restless energy", "stubbornness", "authority", "unpredictability"]
        },
        {
          "text": "Suddenly, r_c lunges, stopping {PRONOUN/r_c/poss} claws a whisker before m_c's face. {PRONOUN/r_c/subject/CAP} {VERB/r_c/laugh/laughs} sharply when {PRONOUN/r_c/subject} {VERB/r_c/realize/realizes} m_c had moved to retaliate, even surrounded by the oppressive murk, and {VERB/r_c/touch/touches} {PRONOUN/r_c/poss} claws to m_c's throat to bestow a life for [virtue] before leaving as suddenly as {PRONOUN/r_c/subject} appeared.",
          "virtue": ["ambition", "confidence", "courage", "determination", "endurance", "instincts", "strength", "ferocity", "cunning", "shamelessness", "zealotry", "bloodlust", "restless energy", "stubbornness", "authority", "unpredictability"]
        },
        {
          "text": "r_c locks eyes with m_c through the darkness before striding forward, shadows and goop sticking strongly to {PRONOUN/r_c/poss} fur. m_c is the one who initiates the nose-touch, though r_c doesn't so much as blink, allowing the life of [virtue] to flow into m_c with a fanged grin.",
          "virtue": ["ambition", "confidence", "courage", "determination", "endurance", "instincts", "strength", "ferocity", "cunning", "shamelessness", "zealotry", "bloodlust", "restless energy", "stubbornness", "authority", "unpredictability"]
        }
      ]
    },
  
    "faithful_warrior": {
      "tags": [],
      "lead_trait": ["faithful"],
      "star_trait": [],
      "rank": ["warrior", "elder", "medicine cat", "mediator", "apprentice", "deputy", "medicine cat apprentice", "mediator apprentice"],
      "life_giving": [
        {
          "text": "r_c laughs at poor, pious m_c, so out of place in the gloom of the forest, and gives a life for [virtue]. As m_c staggers in pain, r_c mockingly asks if {PRONOUN/m_c/subject}{VERB/m_c/'re/'s} still faithful to StarClan, even in this twisted wood, but {PRONOUN/r_c/subject} {VERB/r_c/bound/bounds} away before any answer can be given.",
          "virtue": ["strength", "ferocity", "cunning", "shamelessness", "zealotry", "bloodlust", "restless energy", "stubbornness", "authority", "cruelty"]
        },
        {
          "text": "r_c slides {PRONOUN/r_c/poss} tail along m_c's side, asking softly if this is where {PRONOUN/m_c/subject} thought {PRONOUN/m_c/poss} faith would bring {PRONOUN/m_c/object}. Before m_c can answer, r_c bestows {PRONOUN/r_c/poss} life of [virtue], cackling at m_c's pained expression before sliding back into the shadows.",
          "virtue": ["strength", "ferocity", "cunning", "shamelessness", "zealotry", "bloodlust", "restless energy", "stubbornness", "authority", "cruelty"]
        },
        {
          "text": "r_c wastes no time in bestowing {PRONOUN/r_c/poss} life of [virtue]. m_c opens {PRONOUN/m_c/poss} mouth, perhaps to argue that {PRONOUN/m_c/subject} {VERB/r_c/don't/doesn't} belong here, that {PRONOUN/m_c/poss} faith still lies with Silverpelt, but a single look from the shadowy warrior quickly wrenches {PRONOUN/m_c/poss} mouth shut once more.",
          "virtue": ["strength", "ferocity", "cunning", "shamelessness", "zealotry", "bloodlust", "restless energy", "stubbornness", "authority", "cruelty"]
        }
      ]
    },
  
    "fierce_warrior": {
      "tags": [],
      "lead_trait": ["fierce"],
      "star_trait": [],
      "rank": ["warrior", "elder", "medicine cat", "mediator", "apprentice", "deputy", "medicine cat apprentice", "mediator apprentice"],
      "life_giving": [
        {
          "text": "Only the strongest could survive being leader according to r_c's ferocious growl. {PRONOUN/r_c/subject/CAP} {VERB/r_c/press/presses} {PRONOUN/r_c/poss} claws against m_c's neck while giving a life for [virtue], encouraging the new leader to become a story to haunt the minds of the other Clan's kits.",
          "virtue": ["ambition", "bravery", "certainty", "clear judgment", "confidence", "courage",
      "determination", "endurance", "farsightedness", "instincts", "strength", "ferocity", "cunning", "shamelessness", "zealotry", "bloodlust", "restless energy", 
      "stubbornness", "authority"]
        },
        {
          "text": "r_c's claws dug into the shadowy ooze underneath {PRONOUN/r_c/object} when {PRONOUN/r_c/subject} {VERB/r_c/approach/approaches} m_c. The dark spirit gives a life for [virtue]. It feels like the claws of all the foxes in the world are raking down m_c's pelt.",
          "virtue": ["ambition", "bravery", "certainty", "clear judgment", "confidence", "courage",
      "determination", "endurance", "farsightedness", "instincts", "strength", "ferocity", "cunning", "shamelessness", "zealotry", "bloodlust", "restless energy", 
      "stubbornness", "authority"]
        },
        {
          "text": "The next dark spirit could not even meet m_c's ferocious gaze. The trembling shadow of r_c hastily gives a life for [virtue] before scrambling away from the might of c_n's newest leader.",
          "virtue": ["ambition", "bravery", "certainty", "clear judgment", "confidence", "courage",
      "determination", "endurance", "farsightedness", "instincts", "strength", "ferocity", "cunning", "shamelessness", "zealotry", "bloodlust", "restless energy", 
      "stubbornness", "authority"]
        }
      ]
    },
  
    "insecure_warrior": {
      "tags": [],
      "lead_trait": ["insecure"],
      "star_trait": [],
      "rank": ["warrior", "elder", "medicine cat", "mediator", "apprentice", "deputy", "medicine cat apprentice", "mediator apprentice"],
      "life_giving": [
        {
          "text": "r_c croons into m_c's ear, whispering about how now {PRONOUN/m_c/subject}'ll be able to prove everyone in the Clan wrong about {PRONOUN/m_c/poss} weak-willed mentality. A dark chuckle escapes r_c's throat as {PRONOUN/r_c/subject} {VERB/r_c/give/gives} {PRONOUN/m_c/subject} a life for [virtue].",
          "virtue": ["ambition", "bravery", "certainty", "clear judgment", "confidence", "courage",
      "determination", "endurance", "farsightedness", "instincts", "strength", "ferocity", "cunning", "shamelessness", "zealotry", "bloodlust", "restless energy", 
      "stubbornness", "authority"]
        },
        {
          "text": "An almost demented laugh escapes from r_c's maw as {PRONOUN/r_c/subject} {VERB/r_c/press/pressed} {PRONOUN/r_c/poss} muzzle against m_c's head. This cat? A leader? Don't make {PRONOUN/r_c/object} laugh! r_c's howling cackle echoes in m_c's ears as the dark spirit leaves {PRONOUN/m_c/object} behind.",
          "virtue": ["ambition", "bravery", "certainty", "clear judgment", "confidence", "courage",
      "determination", "endurance", "farsightedness", "instincts", "strength", "ferocity", "cunning", "shamelessness", "zealotry", "bloodlust", "restless energy", 
      "stubbornness", "authority"]
        },
        {
          "text": "There is a strange softness in r_c's eyes beyond the crimson gloom that shines forth. Smearing muck against m_c's forehead, the spirit whispers a life for [virtue]. The Dark Forest might not believe in {PRONOUN/m_c/object} but r_c always will.",
          "virtue": ["ambition", "bravery", "certainty", "clear judgment", "confidence", "courage",
      "determination", "endurance", "farsightedness", "instincts", "strength", "ferocity", "cunning", "shamelessness", "zealotry", "bloodlust", "restless energy", 
      "stubbornness", "authority"]
        }
      ]
    },
  
    "lonesome_warrior": {
      "tags": [],
      "lead_trait": ["lonesome"],
      "star_trait": [],
      "rank": ["warrior", "elder", "medicine cat", "mediator", "apprentice", "deputy", "medicine cat apprentice", "mediator apprentice"],
      "life_giving": [
        {
          "text": "r_c slinks forward with an air of unsettling detachment. Rarely does a sound escape {PRONOUN/m_c/poss} lips, as this feline only speaks to hand m_c a life for [virtue], then fades into the shadows once more. {PRONOUN/m_c/poss/CAP} haunting presence lingers, leaving behind a trail of curiosity and unspoken whispers.",
          "virtue": ["ambition", "bravery", "certainty", "clear judgment", "confidence", "courage",
      "determination", "endurance", "farsightedness", "instincts", "strength", "ferocity", "cunningness", "shamelessness", "zealotry", "bloodlust", "restless energy", 
      "stubbornness", "authority"]
        },
        {
          "text": "Though lacking words, r_c's presence emanates an unspoken offer of a life for m_c, embedded with the virtue of [virtue]. The departure leaves a trail of mystery and reverential awe in r_c's aftermath.",
          "virtue": ["ambition", "bravery", "certainty", "clear judgment", "confidence", "courage",
      "determination", "endurance", "farsightedness", "instincts", "strength", "ferocity", "cunningness", "shamelessness", "zealotry", "bloodlust", "restless energy", 
      "stubbornness", "authority"]
        },
        {
          "text": "With steady footing, r_c approaches m_c, {PRONOUN/m_c/poss} velvet paws treading noiselessly upon the moss-covered ground. Brooding demeanor, accompanied by an ominous silence, alludes to a dark past that remains locked within {PRONOUN/m_c/poss} enigmatic spirit. {PRONOUN/m_c/subject/CAP} {VERB/r_c/give/gives} a life for [virtue], then {VERB/r_c/leave/leaves} without a sound escaping {PRONOUN/m_c/poss} tongue.",
          "virtue": ["ambition", "bravery", "certainty", "clear judgment", "confidence", "courage",
      "determination", "endurance", "farsightedness", "instincts", "strength", "ferocity", "cunningness", "shamelessness", "zealotry", "bloodlust", "restless energy", 
      "stubbornness", "authority"]
        }
      ]
    },
  
    "loving_warrior_EXAMPLE": {
      "tags": [],
      "lead_trait": ["loving"],
      "star_trait": [],
      "rank": ["warrior", "elder", "medicine cat", "mediator", "apprentice", "deputy", "medicine cat apprentice", "mediator apprentice"],
      "life_giving": [
        {
<<<<<<< HEAD
          "text": "r_c walks up to m_c, offering a life for [virtue]. They smile, and state that the Clan will do well under m_c's leadership.",
          "virtue": ["ambition", "bravery", "certainty", "clear judgment", "confidence", "courage",
=======
          "text": "r_c walks up to m_c, offering a life for [virtue]. {PRONOUN/r_c/subject/CAP} {VERB/r_c/smile/smiles} , and state that the Clan will do well under m_c's leadership.",
          "virtue": ["ambition", "bravery", "certainty", "clear judgement", "confidence", "courage",
>>>>>>> 08781e4e
      "determination", "endurance", "farsightedness", "instincts", "strength", "ferocity", "cunning", "shamelessness", "zealotry", "bloodlust", "restless energy", 
      "stubbornness", "authority"]
        },
        {
<<<<<<< HEAD
          "text": "A new cat approaches. r_c steps forward to give m_c a life for [virtue]. m_c grits their teeth as the life rushes into them.",
          "virtue": ["ambition", "bravery", "certainty", "clear judgment", "confidence", "courage",
=======
          "text": "A new cat approaches. r_c steps forward to give m_c a life for [virtue]. m_c grits {PRONOUN/m_c/poss} teeth as the life rushes into {PRONOUN/m_c/object}.",
          "virtue": ["ambition", "bravery", "certainty", "clear judgement", "confidence", "courage",
>>>>>>> 08781e4e
      "determination", "endurance", "farsightedness", "instincts", "strength", "ferocity", "cunning", "shamelessness", "zealotry", "bloodlust", "restless energy", 
      "stubbornness", "authority"]
        },
        {
<<<<<<< HEAD
          "text": "r_c dips their head in greeting. Energy surges through m_c's pelt as they receive a life for [virtue]. They reassure m_c that they are almost done.",
          "virtue": ["ambition", "bravery", "certainty", "clear judgment", "confidence", "courage",
=======
          "text": "r_c dips {PRONOUN/r_c/poss} head in greeting. Energy surges through m_c's pelt as {PRONOUN/m_c/subject} {VERB/m_c/receive/receives}  a life for [virtue]. {PRONOUN/r_c/subject/CAP} {VERB/r_c/reassure/reassures}  m_c that {PRONOUN/m_c/subject} {VERB/m_c/are/is}  almost done.",
          "virtue": ["ambition", "bravery", "certainty", "clear judgement", "confidence", "courage",
>>>>>>> 08781e4e
      "determination", "endurance", "farsightedness", "instincts", "strength", "ferocity", "cunning", "shamelessness", "zealotry", "bloodlust", "restless energy", 
      "stubbornness", "authority"]
        }
      ]
    },
  
  	"loyal_warrior": {
      "tags": [],
      "lead_trait": ["loyal"],
      "star_trait": [],
      "rank": ["warrior", "elder", "medicine cat", "mediator", "apprentice", "deputy", "medicine cat apprentice", "mediator apprentice"],
      "life_giving": [
        {
          "text": "r_c presses {PRONOUN/r_c/poss} nose against m_c's forehead, the virtue of [virtue] burning away the leader's previous life. Loyalty to {PRONOUN/r_c/poss} Clan must be absolute, and no weakness can be tolerated.",
          "virtue": ["ambition", "bravery", "certainty", "clear judgment", "confidence", "courage",
      "determination", "endurance", "farsightedness", "instincts", "strength", "ferocity", "cunning", "shamelessness", "zealotry", "bloodlust", "restless energy", 
      "stubbornness", "authority"]
        },
        {
          "text": "Loyalty to the shadows of the Dark Forest was what r_c valued so highly in the murk. So seeing m_c so poised for loyalty to the darkness only made r_c purr as the life for [virtue] was given freely.",
          "virtue": ["ambition", "bravery", "certainty", "clear judgment", "confidence", "courage",
      "determination", "endurance", "farsightedness", "instincts", "strength", "ferocity", "cunning", "shamelessness", "zealotry", "bloodlust", "restless energy", 
      "stubbornness", "authority"]
        }
      ]
    },

    "nervous_warrior": {
      "tags": [],
      "lead_trait": ["nervous"],
      "star_trait": [],
      "rank": ["warrior", "elder", "medicine cat", "mediator", "apprentice", "deputy", "medicine cat apprentice", "mediator apprentice"],
      "life_giving": [
        {
          "text": "A disdainful look crosses r_c's face when it was {PRONOUN/r_c/poss} turn to give a life for [virtue]. The lack of a preamble and the violent press of r_c's maw into {PRONOUN/m_c/poss} fur only made m_c more anxious about {PRONOUN/m_c/poss} new role as leader.",
          "virtue": ["ambition", "bravery", "certainty", "clear judgment", "confidence", "courage",
      "determination", "endurance", "farsightedness", "instincts", "strength", "ferocity", "cunning", "shamelessness", "zealotry", "bloodlust", "restless energy", 
      "stubbornness", "authority"]
        },
        {
          "text": "A guttural snarl escaped r_c's throat when {PRONOUN/r_c/subject} {VERB/r_c/give/gives} a life for [virtue], almost making m_c quiver and shake in {PRONOUN/m_c/poss} fur.",
          "virtue": ["ambition", "bravery", "certainty", "clear judgment", "confidence", "courage",
      "determination", "endurance", "farsightedness", "instincts", "strength", "ferocity", "cunning", "shamelessness", "zealotry", "bloodlust", "restless energy", 
      "stubbornness", "authority"]
        },
        {
          "text": "r_c only watches the new leader with a rather forlorn look before giving {PRONOUN/r_c/object} a life for [virtue]. m_c didn't even have a chance to talk to the dark forest cat before {PRONOUN/r_c/subject} vanished into smoke.",
          "virtue": ["ambition", "bravery", "certainty", "clear judgment", "confidence", "courage",
      "determination", "endurance", "farsightedness", "instincts", "strength", "ferocity", "cunning", "shamelessness", "zealotry", "bloodlust", "restless energy", 
      "stubbornness", "authority"]
        }
      ]
    },
  
    "playful_warrior": {
      "tags": [],
      "lead_trait": ["playful"],
      "star_trait": [],
      "rank": ["warrior", "elder", "medicine cat", "mediator", "apprentice", "deputy", "medicine cat apprentice", "mediator apprentice"],
      "life_giving": [
        {
          "text": "Appearing behind m_c from the murk, a dark tail passed in front of m_c's eyes. The shadows distorted the life giver's voice, but {PRONOUN/m_c/subject} swore {PRONOUN/m_c/subject} could hear r_c teasing {PRONOUN/r_c/object}. The life of [virtue] ebbed away before m_c could see if it was really {PRONOUN/r_c/object}.",
          "virtue": ["ambition", "bravery", "certainty", "clear judgment", "confidence", "courage",
      "determination", "endurance", "farsightedness", "instincts", "strength", "ferocity", "cunning", "shamelessness", "zealotry", "bloodlust", "restless energy", 
      "stubbornness", "authority"]
        },
        {
          "text": "A cruel smirk crossed r_c's face as {PRONOUN/r_c/subject} {VERB/r_c/approach/approaches} m_c. {PRONOUN/r_c/subject/CAP} {VERB/r_c/press/presses} {PRONOUN/r_c/poss} nose against the new leader, taunting how c_n had always found m_c's playful games so bothersome. Perhaps the life of [virtue] r_c bestowed would set {PRONOUN/m_c/object} right.",
          "virtue": ["ambition", "bravery", "certainty", "clear judgment", "confidence", "courage",
      "determination", "endurance", "farsightedness", "instincts", "strength", "ferocity", "cunning", "shamelessness", "zealotry", "bloodlust", "restless energy", 
      "stubbornness", "authority"]
        }
      ]
    },
  
  	"responsible_warrior": {
      "tags": [],
      "lead_trait": ["responsible"],
      "star_trait": [],
      "rank": ["warrior", "elder", "medicine cat", "mediator", "deputy", "mediator apprentice"],
      "life_giving": [
        {
          "text": "m_c's eyes glide to where r_c pads out of the gloom. The shadowy cat's eyes light up in surprise before darkening once more. {PRONOUN/r_c/subject/CAP} {VERB/r_c/scoff/scoffs}, remarking that {PRONOUN/r_c/subject} never thought {PRONOUN/r_c/subject}'d see m_c in these dark woods before giving a life for [virtue].",
          "virtue": ["ambition", "determination", "endurance", "farsightedness", "instincts", "strength", "ferocity", "cunning", 
          "shamelessness", "zealotry", "bloodlust", "restless energy", "stubbornness", "authority"]
        },
        {
          "text": "A cold prickle passes through m_c's pelt as r_c slinks into view. {PRONOUN/r_c/subject/CAP} {VERB/r_c/let/lets} out a shrill hiss that turns into a cackle. {PRONOUN/r_c/subject/CAP} didn't know that code-following kitties could show up here, {PRONOUN/r_c/subject} {VERB/r_c/scoff/scoffs}. The life for [virtue] that {PRONOUN/r_c/subject} {VERB/r_c/offer/offers} rushes through m_c like a lightning bolt.",
          "virtue": ["ambition", "bravery", "certainty", "clear judgment", "confidence", "courage",
      "determination", "endurance", "farsightedness", "instincts", "strength", "ferocity", "cunning", "shamelessness", "zealotry", "bloodlust", "restless energy", 
      "stubbornness", "authority"]
        },
        {
          "text": "m_c feels {PRONOUN/m_c/poss} pelt prickle with apprehension as r_c stalks closer. The dark form snorts derisively before sweeping {PRONOUN/r_c/poss} tail across m_c's whiskers, giving a life for [virtue]. m_c wobbles as a sickening feeling spreads through {PRONOUN/m_c/object}, but it's gone as soon as it began.",
          "virtue": ["ruthlessness", "indifference", "single-mindedness", "authority"]
        }
      ]
    },

    "righteous_warrior": {
      "tags": [],
      "lead_trait": ["righteous"],
      "star_trait": [],
      "rank": ["warrior", "elder", "medicine cat", "mediator", "apprentice", "deputy", "medicine cat apprentice", "mediator apprentice"],
      "life_giving": [
        {
          "text": "m_c pins {PRONOUN/m_c/poss} ears back as the shadowy figure of r_c appears from the gloom. r_c's flint-sharp eyes reveal nothing as {PRONOUN/r_c/subject} {VERB/r_c/lift/lifts} a paw with unsheathed claws up to m_c's head. The touch is light, gifting a life for [virtue], but the pain that rips through m_c makes {PRONOUN/m_c/object} want to scream.",
          "virtue": ["detachment", "vehemence", "fervor", "ferocity"]
        },
        {
          "text": "m_c stands rigidly as the shape of r_c barrels towards {PRONOUN/m_c/object}. {PRONOUN/r_c/subject/CAP} {VERB/r_c/stop/stops} short of bowling m_c over and {VERB/r_c/let/lets} out a sharp laugh - a wicked sound. \"Your virtuous ways won't save you here,\" {PRONOUN/r_c/subject} {VERB/r_c/hiss/hisses}, shoving {PRONOUN/r_c/poss} head towards m_c's. The impact almost makes {PRONOUN/m_c/poss} head spin, but then the pain of [virtue] zips through {PRONOUN/m_c/poss} body, letting everything else be forgotten.",
          "virtue": ["backbone", "tenacity", "sharp senses", "good instincts", "drive"]
        },
        {
          "text": "m_c keeps {PRONOUN/m_c/poss} eyes slitted as r_c pads up. The dark cat regards {PRONOUN/m_c/object} coldly, mewing that {PRONOUN/m_c/poss} righteousness is a sure way to gain authority in c_n. {PRONOUN/r_c/subject/CAP} briefly {VERB/r_c/brush/brushes} {PRONOUN/r_c/poss} muzzle against m_c's, a life for [virtue] ripping through {PRONOUN/m_c/poss} body with the intensity of a fire.",
          "virtue": ["sharp claws", "sharp fangs"]
        }
      ]
    },
  
    "shameless_warrior": {
      "tags": [],
      "lead_trait": ["shameless"],
      "star_trait": [],
      "rank": ["warrior", "elder", "medicine cat", "mediator", "apprentice", "deputy", "medicine cat apprentice", "mediator apprentice"],
      "life_giving": [
        {
          "text": "r_c circles m_c, eyes glittering with amusement. Of course m_c would become leader, {PRONOUN/r_c/subject} {VERB/r_c/purr/purrs}, {PRONOUN/m_c/subject} {VERB/m_c/have/has} nothing to lose! r_c presses against m_c, a life given for [virtue] coursing through {PRONOUN/m_c/poss} limbs.",
          "virtue": ["ambition", "bravery", "certainty", "clear judgment", "confidence", "courage",
      "determination", "endurance", "farsightedness", "instincts", "strength", "ferocity", "cunning", "shamelessness", "zealotry", "bloodlust", "restless energy", 
      "stubbornness", "authority"]
        },
        {
          "text": "r_c raises up from beneath m_c, gloom sticking to {PRONOUN/r_c/object} like dried blood. {PRONOUN/r_c/subject/CAP} {VERB/r_c/curl/curls} like a snake about to strike, tail-tip flicking. As {PRONOUN/r_c/subject} makes contact with m_c, a life for [virtue] floods into {PRONOUN/m_c/object} as venom might.",
          "virtue": ["ambition", "bravery", "certainty", "clear judgment", "confidence", "courage",
      "determination", "endurance", "farsightedness", "instincts", "strength", "ferocity", "cunning", "shamelessness", "zealotry", "bloodlust", "restless energy", 
      "stubbornness", "authority"]
        },
        {
          "text": "The shadows part temporarily to let r_c pad in. {PRONOUN/r_c/subject/CAP} {VERB/r_c/seem/seems} almost sad to see m_c here, but {PRONOUN/r_c/subject} {VERB/r_c/sigh/sighs} and touches a mud-clogged nose to {PRONOUN/m_c/object} anyway, for [virtue].",
          "virtue": ["ambition", "bravery", "certainty", "clear judgment", "confidence", "courage",
      "determination", "endurance", "farsightedness", "instincts", "strength", "ferocity", "cunning", "shamelessness", "zealotry", "bloodlust", "restless energy", 
      "stubbornness", "authority"]
        }
      ]
    },
  
    "sneaky_warrior": {
      "tags": [],
      "lead_trait": ["sneaky"],
      "star_trait": [],
      "rank": ["warrior", "elder", "medicine cat", "mediator", "apprentice", "deputy", "medicine cat apprentice", "mediator apprentice"],
      "life_giving": [
        {
          "text": "A pair of piercing eyes gleams from the darkness, hinting at the wickedness that lay within. With calculated stealth, r_c approaches m_c as if stalking prey, each paw touching the ground with an unsettling grace. {PRONOUN/r_c/subject/CAP} {VERB/r_c/give/gives} a life for [virtue], {PRONOUN/r_c/poss} malevolent presence then disappearing as quickly as it approached.",
          "virtue": ["ambition", "bravery", "certainty", "clear judgment", "confidence", "courage",
      "determination", "endurance", "farsightedness", "instincts", "strength", "ferocity", "cunningness", "shamelessness", "zealotry", "bloodlust", "restless energy", 
      "stubbornness", "authority"]
        },
        {
          "text": "With every sinew of one's body coiled, r_c approached m_c with calculated stealth, leaving naught but silence in {PRONOUN/r_c/poss} wake. The very air seemed to hold its breath as as the profound essence of [value] unfolded in the precious gift of a life for m_c.",
          "virtue": ["ambition", "bravery", "certainty", "clear judgment", "confidence", "courage",
      "determination", "endurance", "farsightedness", "instincts", "strength", "ferocity", "cunningness", "shamelessness", "zealotry", "bloodlust", "restless energy", 
      "stubbornness", "authority"]
        }
      ]
    },
  
    "strange_warrior": {
      "tags": [],
      "lead_trait": ["strange"],
      "star_trait": [],
      "rank": ["warrior", "elder", "medicine cat", "mediator", "apprentice", "deputy", "medicine cat apprentice", "mediator apprentice"],
      "life_giving": [
        {
          "text": "m_c did not seem startled at the shadowy spirit that approaches {PRONOUN/m_c/object}. r_c narrows {PRONOUN/r_c/poss} crimson eyes at the bravado, but gives a life for [virtue] regardless.",
          "virtue": ["ambition", "bravery", "certainty", "clear judgment", "confidence", "courage",
      "determination", "endurance", "farsightedness", "instincts", "strength", "ferocity", "cunning", "shamelessness", "zealotry", "bloodlust", "restless energy", 
      "stubbornness", "authority"]
        },
        {
          "text": "In the middle of r_c's monologue about the Forest's strength and cunning, m_c interrupts {PRONOUN/r_c/object} to ask about the oozing shadows across {PRONOUN/r_c/poss} pelt and if it tastes like anything. r_c was stunned into silence and simply gives the new leader a life for [virtue].",
          "virtue": ["ambition", "bravery", "certainty", "clear judgment", "confidence", "courage",
      "determination", "endurance", "farsightedness", "instincts", "strength", "ferocity", "cunning", "shamelessness", "zealotry", "bloodlust", "restless energy", 
      "stubbornness", "authority"]
        }
      ]
    },
  
    "strict_warrior": {
      "tags": [],
      "lead_trait": ["strict"],
      "star_trait": [],
      "rank": ["warrior", "elder", "medicine cat", "mediator", "apprentice", "deputy", "medicine cat apprentice", "mediator apprentice"],
      "life_giving": [
        {
          "text": "m_c has followed the Warrior Code with all of {PRONOUN/m_c/poss} being. {PRONOUN/m_c/subject/CAP} was not meant to be here, {PRONOUN/m_c/subject} cried out! r_c only gives a wicked grin as the life of [virtue] is bestowed upon the unwilling leader.",
          "virtue": ["ambition", "bravery", "certainty", "clear judgment", "confidence", "courage",
      "determination", "endurance", "farsightedness", "instincts", "strength", "ferocity", "cunning", "shamelessness", "zealotry", "bloodlust", "restless energy", 
      "stubbornness", "authority"]
        },
        {
          "text": "r_c began {PRONOUN/r_c/poss} prepared speech for {PRONOUN/r_c/poss} life, when m_c interrupted the speil to point out a word out of place. Disgruntled, r_c gives m_c a life for [virtue].",
          "virtue": ["ambition", "bravery", "certainty", "clear judgment", "confidence", "courage",
      "determination", "endurance", "farsightedness", "instincts", "strength", "ferocity", "cunning", "shamelessness", "zealotry", "bloodlust", "restless energy", 
      "stubbornness", "authority"]
        }
      ]
    },
  
    "thoughtful_warrior": {
      "tags": [],
      "lead_trait": ["thoughtful"],
      "star_trait": [],
      "rank": ["warrior", "elder", "medicine cat", "mediator", "apprentice", "deputy", "medicine cat apprentice", "mediator apprentice"],
      "life_giving": [
        {
          "text": "r_c watches m_c with piercing eyes, as though the dark spirit can see right through all of m_c's thoughts! {PRONOUN/r_c/subject/CAP} {VERB/r_c/are/is} silent as {PRONOUN/r_c/subject} {VERB/r_c/gives/give} a life for [virtue].",
          "virtue": ["ambition", "bravery", "certainty", "clear judgment", "confidence", "courage",
      "determination", "endurance", "farsightedness", "instincts", "strength", "ferocity", "cunning", "shamelessness", "zealotry", "bloodlust", "restless energy", 
      "stubbornness", "authority"]
        },
        {
          "text": "If m_c wastes all of {PRONOUN/r_c/poss} nine lives thinking, {PRONOUN/r_c/subject} will never be able to save c_n. That is the lie r_c speaks as {PRONOUN/r_c/subject} {VERB/r_c/gives/give} a life for [virtue].",
          "virtue": ["ambition", "bravery", "certainty", "clear judgment", "confidence", "courage",
      "determination", "endurance", "farsightedness", "instincts", "strength", "ferocity", "cunning", "shamelessness", "zealotry", "bloodlust", "restless energy", 
      "stubbornness", "authority"]
        }
      ]
    },

  	"troublesome_warrior": {
      "tags": [],
      "lead_trait": ["troublesome"],
      "star_trait": [],
      "rank": ["warrior", "elder", "medicine cat", "mediator", "apprentice", "deputy", "medicine cat apprentice", "mediator apprentice"],
      "life_giving": [
        {
          "text": "While such antics would be frowned upon by StarClan, r_c and the Dark Forest welcome the newest troublemaker with open arms. r_c gives a life for [virtue], encouraging m_c to take {PRONOUN/r_c/poss} plots to new heights.",
          "virtue": ["ambition", "bravery", "certainty", "clear judgment", "confidence", "courage",
      "determination", "endurance", "farsightedness", "instincts", "strength", "ferocity", "cunning", "shamelessness", "zealotry", "bloodlust", "restless energy", 
      "stubbornness", "authority"]
        },
        {
          "text": "Whispering of a prank to pull on the other Clans, and how it would be SO funny, r_c gives m_c a life for [virtue].",
          "virtue": ["ambition", "bravery", "certainty", "clear judgment", "confidence", "courage",
      "determination", "endurance", "farsightedness", "instincts", "strength", "ferocity", "cunning", "shamelessness", "zealotry", "bloodlust", "restless energy", 
      "stubbornness", "authority"]
        }
      ]
    },
  
    "vengeful_warrior_EXAMPLE": {
      "tags": [],
      "lead_trait": ["vengeful"],
      "star_trait": [],
      "rank": ["warrior", "elder", "medicine cat", "mediator", "apprentice", "deputy", "medicine cat apprentice", "mediator apprentice"],
      "life_giving": [
        {
<<<<<<< HEAD
          "text": "r_c walks up to m_c, offering a life for [virtue]. They smile, and state that the Clan will do well under m_c's leadership.",
          "virtue": ["ambition", "bravery", "certainty", "clear judgment", "confidence", "courage",
=======
          "text": "r_c walks up to m_c, offering a life for [virtue]. {PRONOUN/r_c/subject/CAP} {VERB/r_c/smile/smiles}, and state that the Clan will do well under m_c's leadership.",
          "virtue": ["ambition", "bravery", "certainty", "clear judgement", "confidence", "courage",
>>>>>>> 08781e4e
      "determination", "endurance", "farsightedness", "instincts", "strength", "ferocity", "cunning", "shamelessness", "zealotry", "bloodlust", "restless energy", 
      "stubbornness", "authority"]
        },
        {
<<<<<<< HEAD
          "text": "A new cat approaches. r_c steps forward to give m_c a life for [virtue]. m_c grits their teeth as the life rushes into them.",
          "virtue": ["ambition", "bravery", "certainty", "clear judgment", "confidence", "courage",
=======
          "text": "A new cat approaches. r_c steps forward to give m_c a life for [virtue]. m_c grits {PRONOUN/m_c/poss} teeth as the life rushes into {PRONOUN/m_c/object}.",
          "virtue": ["ambition", "bravery", "certainty", "clear judgement", "confidence", "courage",
>>>>>>> 08781e4e
      "determination", "endurance", "farsightedness", "instincts", "strength", "ferocity", "cunning", "shamelessness", "zealotry", "bloodlust", "restless energy", 
      "stubbornness", "authority"]
        },
        {
<<<<<<< HEAD
          "text": "r_c dips their head in greeting. Energy surges through m_c's pelt as they receive a life for [virtue]. They reassure m_c that they are almost done.",
          "virtue": ["ambition", "bravery", "certainty", "clear judgment", "confidence", "courage",
=======
          "text": "r_c dips {PRONOUN/r_c/poss} head in greeting. Energy surges through m_c's pelt as {PRONOUN/m_c/subject} {VERB/m_c/receive/receives} a life for [virtue]. {PRONOUN/r_c/subject/CAP} {VERB/r_c/reassure/reassures} m_c that {PRONOUN/m_c/subject} are almost done.",
          "virtue": ["ambition", "bravery", "certainty", "clear judgement", "confidence", "courage",
>>>>>>> 08781e4e
      "determination", "endurance", "farsightedness", "instincts", "strength", "ferocity", "cunning", "shamelessness", "zealotry", "bloodlust", "restless energy", 
      "stubbornness", "authority"]
        }
      ]
    },
  
    "wise_warrior": {
      "tags": [],
      "lead_trait": ["wise"],
      "star_trait": [],
      "rank": ["warrior", "elder", "medicine cat", "mediator", "apprentice", "deputy", "medicine cat apprentice", "mediator apprentice"],
      "life_giving": [
        {
          "text": "What does wisdom have in the face of raw power? r_c sneers this in m_c's face as the life for [virtue] is given like a claw through the throat.",
          "virtue": ["ambition", "bravery", "certainty", "clear judgment", "confidence", "courage",
      "determination", "endurance", "farsightedness", "instincts", "strength", "ferocity", "cunning", "shamelessness", "zealotry", "bloodlust", "restless energy", 
      "stubbornness", "authority"]
        },
        {
          "text": "r_c snarls as the live of [virtue] is given, winding around m_c's body like a snake. All of the new leader's plans and thoughts will crumble to dust unless {PRONOUN/m_c/subject} {VERB/m_c/acts/act} qucikly, rashly!",
          "virtue": ["ambition", "bravery", "certainty", "clear judgment", "confidence", "courage",
      "determination", "endurance", "farsightedness", "instincts", "strength", "ferocity", "cunning", "shamelessness", "zealotry", "bloodlust", "restless energy", 
      "stubbornness", "authority"]
        }
      ]
    },
    "arrogant_warrior": {
      "tags": [],
      "lead_trait": ["arrogant"],
      "star_trait": [],
      "rank": ["warrior", "elder", "medicine cat", "mediator", "apprentice", "deputy"],
      "life_giving": [
        {
          "text": "m_c was the best of the warriors in c_n. The best in the whole Clan entierly. Maybe even the best warrior of all of history! That was what r_c crooned into the new leader's ears as the life for [virtue] was given freely.",
          "virtue": ["ambition", "bravery", "certainty", "clear judgment", "confidence", "courage",
          "determination", "endurance", "farsightedness", "instincts", "strength", "ferocity", "cunning", "shamelessness", "zealotry", "bloodlust", "restless energy", 
          "stubbornness", "authority"]
        }
      ]
    },
    "competitive_warrior": {
      "tags": [],
      "lead_trait": ["competitive"],
      "star_trait": [],
      "rank": ["warrior", "deputy"],
      "life_giving": [
        {
          "text": "r_c knows that m_c will never be able to outdo {PRONOUN/r_c/object}, even with the Dark Forest on the leader's side. Even as the life for [virtue] fades into a dull, painful ache, r_c whispers how {PRONOUN/r_c/subject} will be here and watching m_c fail again and again compared to dark spirit.",
          "virtue": ["ambition", "bravery", "certainty", "clear judgment", "confidence", "courage",
          "determination", "endurance", "farsightedness", "instincts", "strength", "ferocity", "cunning", "shamelessness", "zealotry", "bloodlust", "restless energy", 
          "stubbornness", "authority"]
        }
      ]
    },
        "flamboyant_warrior": {
      "tags": [],
      "lead_trait": ["flamboyant"],
      "star_trait": [],
      "rank": ["warrior", "deputy"],
      "life_giving": [
        {
          "text": "Such a theatric attitude had no place in the Dark Forest. But the gloom-covered spirit of r_c gives m_c a life for [virtue] with silent contempt in {PRONOUN/r_c/poss}  eyes regardless of {PRONOUN/r_c/poss} feelings on the matter.",
          "virtue": ["ambition", "bravery", "certainty", "clear judgment", "confidence", "courage",
          "determination", "endurance", "farsightedness", "instincts", "strength", "ferocity", "cunning", "shamelessness", "zealotry", "bloodlust", "restless energy", 
          "stubbornness", "authority"]
        }
      ]
    },
    "grumpy_warrior": {
      "tags": [],
      "lead_trait": ["grumpy"],
      "star_trait": [],
      "rank": ["warrior", "deputy"],
      "life_giving": [
        {
          "text": "r_c wondered if m_c's grumpy attitude was from anger and bloodlust, or a general spite towards the world. The shadowy spirit gives the new leader a life for [virtue].",
          "virtue": ["ambition", "bravery", "certainty", "clear judgment", "confidence", "courage",
          "determination", "endurance", "farsightedness", "instincts", "strength", "ferocity", "cunning", "shamelessness", "zealotry", "bloodlust", "restless energy", 
          "stubbornness", "authority"]
        }
      ]
    },
    "rebellious_warrior": {
      "tags": [],
      "lead_trait": ["Rebellious"],
      "star_trait": [],
      "rank": ["warrior", "deputy"],
      "life_giving": [
        {
          "text": "So long as m_c uses {PRONOUN/m_c/poss} rebellious ways to destroy the hold StarClan has on the world, r_c couldn't give a rat's tail what the new leader did with the life for [virtue].",
          "virtue": ["ambition", "bravery", "certainty", "clear judgment", "confidence", "courage",
          "determination", "endurance", "farsightedness", "instincts", "strength", "ferocity", "cunning", "shamelessness", "zealotry", "bloodlust", "restless energy", 
          "stubbornness", "authority"]
        }
      ]
    },
    "sincere_warrior": {
      "tags": [],
      "lead_trait": ["sincere"],
      "star_trait": [],
      "rank": ["warrior", "deputy"],
      "life_giving": [
        {
          "text": "Was this a joke? The murk-covered form of r_c couldn't believe that m_c was chosen to be leader. r_c rolls {PRONOUN/r_c/poss} eyes and gives a life for [virtue] with an incredulous sigh.",
          "virtue": ["ambition", "bravery", "certainty", "clear judgment", "confidence", "courage",
          "determination", "endurance", "farsightedness", "instincts", "strength", "ferocity", "cunning", "shamelessness", "zealotry", "bloodlust", "restless energy", 
          "stubbornness", "authority"]
        }
      ]
    },
    "default_kit": {
      "tags": [],
      "lead_trait": [],
      "star_trait": [],
      "rank": ["kitten"],
      "life_giving": [
        {
          "text": "r_c bounds up to the new leader, reaching up on {PRONOUN/r_c/poss} hind legs to give {PRONOUN/m_c/object} a new life for [virtue]. {PRONOUN/r_c/subject/CAP} {VERB/r_c/flick/flicks} {PRONOUN/r_c/poss} muck-covered tail and {VERB/r_c/run/runs} back to the line of shadows.",
          "virtue": ["adventure", "curiosity", "perspective", "protection"]
        }
      ]
    },

    "bloodthirsty_kit": {
      "tags": [],
      "lead_trait": ["bloodthirsty"],
      "star_trait": [],
      "rank": ["kitten"],
      "life_giving": [
        {
          "text": "r_c giddily approaches the new leader, reaching up on {PRONOUN/r_c/poss} hind legs to give {PRONOUN/m_c/object} a new life for [virtue]. {PRONOUN/r_c/subject/CAP} {VERB/r_c/lash/lashes} {PRONOUN/r_c/poss} tail and head back to make room for the next cat.",
          "virtue": ["adventure", "curiosity", "perspective", "protection"]
        }
      ]
    },

    "default_app": {
      "tags": [],
      "lead_trait": [],
      "star_trait": [],
      "rank": ["apprentice", "medicine cat apprentice", "mediator apprentice"],
      "life_giving": [
        {
          "text": "A young cat is next to give a life. Crimson gloom reflects off {PRONOUN/r_c/poss} youthful eyes. r_c stretches up to give a life for [virtue].",
          "virtue": ["happiness", "honesty", "humor", "justice", "mentoring", "trust"]
        }
      ]
    },

    "bloodthirsty_app": {
      "tags": [],
      "lead_trait": ["bloodthirsty"],
      "star_trait": [],
      "rank": ["apprentice", "medicine cat apprentice", "mediator apprentice"],
      "life_giving": [
        {
          "text": "A young cat is next to give a life. {PRONOUN/r_c/subject} {VERB/r_c/hesitate/hesitates}, before an older cat shoves {PRONOUN/r_c/object} forward, growling in {PRONOUN/r_c/poss} ear. r_c stretches up to give a life for [virtue].",
          "virtue": ["happiness", "honesty", "humor", "justice", "mentoring", "trust"]
        }
      ]
    },

    "default_elder": {
      "tags": [],
      "lead_trait": [],
      "star_trait": [],
      "rank": ["elder"],
      "life_giving": [
        {
          "text": "r_c strides forward, an energy in {PRONOUN/r_c/poss} steps that wasn't present in {PRONOUN/r_c/poss} last moments. {PRONOUN/r_c/subject/CAP} {VERB/r_c/give/gives} a life for [virtue].",
          "virtue": ["grace", "humility", "integrity", "persistence", "resilience"]
        }
      ]
    },

    "bloodthirsty_elder": {
      "tags": [],
      "lead_trait": ["bloodthirsty"],
      "star_trait": [],
      "rank": ["elder"],
      "life_giving": [
        {
          "text": "r_c pads forward with a savage expression. {PRONOUN/r_c/subject/CAP} {VERB/r_c/give/gives} a life for [virtue].",
          "virtue": ["grace", "humility", "integrity", "persistence", "resilience"]
        }
      ]
    },

    "default_med": {
      "tags": [],
      "lead_trait": [],
      "star_trait": [],
      "rank": ["medicine cat"],
      "life_giving": [
        {
          "text": " r_c approaches next, a sharp grin on {PRONOUN/r_c/poss} maw. {PRONOUN/r_c/subject/CAP} {VERB/r_c/offer/offers} a life for [virtue], whispering to make sure {PRONOUN/m_c/poss} Clan remains strong. No matter the cost.",
          "virtue": ["clear sight", "devotion", "faith", "healing", "patience", "wisdom"]
        }
      ]
    },

    "bloodthirsty_med": {
      "tags": [],
      "lead_trait": ["bloodthirsty"],
      "star_trait": [],
      "rank": ["medicine cat"],
      "life_giving": [
        {
          "text": "r_c approaches next, a dark expression on {PRONOUN/r_c/poss} face. {PRONOUN/r_c/subject/CAP} {VERB/r_c/offer/offers} a life for [virtue], whispering to inspire true loyalty through fear of punishment.",
          "virtue": ["clear sight", "devotion", "faith", "healing", "patience", "wisdom"]
        }
      ]
    },

    "default_leader": {
      "tags": [],
      "lead_trait": [],
      "star_trait": [],
      "rank": ["leader"],
      "life_giving": [
        {
          "text": "Finally, r_c steps forward. The gloom and murk across {PRONOUN/r_c/poss} pelt shows the future that m_c will endure one day. {PRONOUN/r_c/subject/CAP} {VERB/r_c/give/gives} a life for [virtue].",
          "virtue": ["endurance in the face of hardship", "knowing when to fight and when to choose to lay in wait", "leadership through the darkest times", "loyalty to their Clan", "the strength to overcome their fears", "tireless energy"]
        }
      ]
    },
    "default_leader_ancient": {
      "tags": ["old_leader"],
      "lead_trait": [],
      "star_trait": [],
      "rank": ["leader"],
      "life_giving": [
        {
          "text": "Finally, r_c steps forward. The dark shadows across the clearing could not hide the corrupted satisfaction in {PRONOUN/r_c/poss} eyes. {PRONOUN/r_c/subject/CAP} {VERB/r_c/give/gives} a life for [virtue].",
          "virtue": ["endurance in the face of hardship", "knowing when to fight and when to choose to lay in wait", "leadership through the darkest times", "loyalty to their Clan", "the strength to overcome their fears", "tireless energy"]
        }
      ]
    },

    "bloodthirsty_leader": {
      "tags": [],
      "lead_trait": ["bloodthirsty"],
      "star_trait": [],
      "rank": ["leader"],
      "life_giving": [
        {
          "text": "Finally, r_c steps forward. The dark shadows across the clearing could not hide the corrupted satisfaction in {PRONOUN/r_c/poss} eyes. {PRONOUN/r_c/subject/CAP} {VERB/r_c/give/gives} a life for [virtue].",
          "virtue": ["endurance in the face of hardship", "knowing when to fight and when to choose to lay in wait", "leadership through the darkest times", "loyalty to their Clan", "the strength to overcome their fears", "tireless energy"]
        }
      ]
    },
    "bloodthirsty_leader_ancient": {
      "tags": ["old_leader"],
      "lead_trait": ["bloodthirsty"],
      "star_trait": [],
      "rank": ["leader"],
      "life_giving": [
        {
          "text": "r_c, one of the Dark Forest's oldest leaders, looks at the new leader with a triumphant expression. {PRONOUN/r_c/subject/CAP} {VERB/r_c/give/gives} a last life, the gift of [virtue].",
          "virtue": ["endurance in the face of hardship", "knowing when to fight and when to choose to lay in wait", "leadership through the darkest times", "loyalty to their Clan", "the strength to overcome their fears", "tireless energy"]
        }
      ]
    }
  },


  "outros": {
    "default": {
      "tags": [],
      "lead_trait": [],
      "text": [
            "r_c hails m_c by {PRONOUN/m_c/poss} new name, m_c_star, telling {PRONOUN/m_c/object} that {PRONOUN/m_c/poss} old pathetic life is no more. {PRONOUN/m_c/subject/CAP} {VERB/m_c/are/is} granted guardianship of c_n, and {VERB/m_c/are/is} told to use {PRONOUN/m_c/poss} new power however {PRONOUN/m_c/subject} wish. The group of shadowy cats yowls m_c_star's name in support. m_c_star wakes up feeling a new strength within {PRONOUN/m_c/poss} body and know that {PRONOUN/m_c/subject} are now ready to lead the Clan."

      ]
    },
    "new_clan": {
      "tags": ["new_clan"],
      "lead_trait": [],
      "text": [
        "m_c_star wakes, a hissing echo of {PRONOUN/m_c/poss} new name lingering in the air."
      ]
    },
    "bloodthirsty": {
      "tags": [],
      "lead_trait": ["bloodthirsty"],
      "text": [
        "r_c hails m_c by {PRONOUN/m_c/poss} new name, m_c_star, telling {PRONOUN/m_c/object} that {PRONOUN/m_c/poss} old pathetic life is no more. {PRONOUN/m_c/subject/CAP} {VERB/m_c/are/is} granted guardianship of c_n, and {VERB/m_c/are/is} told to use {PRONOUN/m_c/poss} new power however {PRONOUN/m_c/subject} wish. The Dark Forest's hissing and yowls echo in the dusky clearing as the new leader begins to wake up. m_c_star stands, feeling a new strength within {PRONOUN/m_c/poss} body, and grins."
      ]
    }
  }
}<|MERGE_RESOLUTION|>--- conflicted
+++ resolved
@@ -94,13 +94,8 @@
       "rank": ["warrior", "elder", "medicine cat", "mediator", "apprentice", "deputy", "medicine cat apprentice", "mediator apprentice"],
       "life_giving": [
         {
-<<<<<<< HEAD
-          "text": "r_c stalks up to the new leader, eyes burning with the increasingly familiar Dark Forest ferocity. {PRONOUN/r_c/subject/CAP} {VERB/r_c/touch/touches} {PRONOUN/r_c/poss} nose to m_c's head, giving {PRONOUN/m_c/object} a life for [virtue]. m_c reels back with the emotion of the life that courses through them.",
-          "virtue": ["resilience", "harsh judgment", "brutality", "duty", "protection", "pride", "hunger for battle", "greed", "authority", "disdain for the weak-willed"]
-=======
           "text": "r_c stalks up to the new leader, eyes burning with the increasingly familiar Dark Forest ferocity. {PRONOUN/r_c/subject/CAP} {VERB/r_c/touch/touches} {PRONOUN/r_c/poss} nose to m_c's head, giving {PRONOUN/m_c/object} a life for [virtue]. m_c reels back with the emotion of the life that courses through {PRONOUN/m_c/object}.",
           "virtue": ["resilience", "harsh judgement", "brutality", "duty", "protection", "pride", "hunger for battle", "greed", "authority", "disdain for the weak-willed"]
->>>>>>> 08781e4e
 
         }
       ]
@@ -549,36 +544,18 @@
       "rank": ["warrior", "elder", "medicine cat", "mediator", "apprentice", "deputy", "medicine cat apprentice", "mediator apprentice"],
       "life_giving": [
         {
-<<<<<<< HEAD
-          "text": "r_c walks up to m_c, offering a life for [virtue]. They smile, and state that the Clan will do well under m_c's leadership.",
-          "virtue": ["ambition", "bravery", "certainty", "clear judgment", "confidence", "courage",
-=======
           "text": "r_c walks up to m_c, offering a life for [virtue]. {PRONOUN/r_c/subject/CAP} {VERB/r_c/smile/smiles} , and state that the Clan will do well under m_c's leadership.",
-          "virtue": ["ambition", "bravery", "certainty", "clear judgement", "confidence", "courage",
->>>>>>> 08781e4e
-      "determination", "endurance", "farsightedness", "instincts", "strength", "ferocity", "cunning", "shamelessness", "zealotry", "bloodlust", "restless energy", 
-      "stubbornness", "authority"]
-        },
-        {
-<<<<<<< HEAD
-          "text": "A new cat approaches. r_c steps forward to give m_c a life for [virtue]. m_c grits their teeth as the life rushes into them.",
-          "virtue": ["ambition", "bravery", "certainty", "clear judgment", "confidence", "courage",
-=======
+          "virtue": ["ambition", "bravery", "certainty", "clear judgement", "confidence", "courage", "determination", "endurance", "farsightedness", "instincts", "strength", "ferocity", "cunning", "shamelessness", "zealotry", "bloodlust", "restless energy", 
+      "stubbornness", "authority"]
+        },
+        {
           "text": "A new cat approaches. r_c steps forward to give m_c a life for [virtue]. m_c grits {PRONOUN/m_c/poss} teeth as the life rushes into {PRONOUN/m_c/object}.",
-          "virtue": ["ambition", "bravery", "certainty", "clear judgement", "confidence", "courage",
->>>>>>> 08781e4e
-      "determination", "endurance", "farsightedness", "instincts", "strength", "ferocity", "cunning", "shamelessness", "zealotry", "bloodlust", "restless energy", 
-      "stubbornness", "authority"]
-        },
-        {
-<<<<<<< HEAD
-          "text": "r_c dips their head in greeting. Energy surges through m_c's pelt as they receive a life for [virtue]. They reassure m_c that they are almost done.",
-          "virtue": ["ambition", "bravery", "certainty", "clear judgment", "confidence", "courage",
-=======
+          "virtue": ["ambition", "bravery", "certainty", "clear judgement", "confidence", "courage", "determination", "endurance", "farsightedness", "instincts", "strength", "ferocity", "cunning", "shamelessness", "zealotry", "bloodlust", "restless energy", 
+      "stubbornness", "authority"]
+        },
+        {
           "text": "r_c dips {PRONOUN/r_c/poss} head in greeting. Energy surges through m_c's pelt as {PRONOUN/m_c/subject} {VERB/m_c/receive/receives}  a life for [virtue]. {PRONOUN/r_c/subject/CAP} {VERB/r_c/reassure/reassures}  m_c that {PRONOUN/m_c/subject} {VERB/m_c/are/is}  almost done.",
-          "virtue": ["ambition", "bravery", "certainty", "clear judgement", "confidence", "courage",
->>>>>>> 08781e4e
-      "determination", "endurance", "farsightedness", "instincts", "strength", "ferocity", "cunning", "shamelessness", "zealotry", "bloodlust", "restless energy", 
+          "virtue": ["ambition", "bravery", "certainty", "clear judgement", "confidence", "courage", "determination", "endurance", "farsightedness", "instincts", "strength", "ferocity", "cunning", "shamelessness", "zealotry", "bloodlust", "restless energy", 
       "stubbornness", "authority"]
         }
       ]
@@ -837,36 +814,18 @@
       "rank": ["warrior", "elder", "medicine cat", "mediator", "apprentice", "deputy", "medicine cat apprentice", "mediator apprentice"],
       "life_giving": [
         {
-<<<<<<< HEAD
-          "text": "r_c walks up to m_c, offering a life for [virtue]. They smile, and state that the Clan will do well under m_c's leadership.",
-          "virtue": ["ambition", "bravery", "certainty", "clear judgment", "confidence", "courage",
-=======
           "text": "r_c walks up to m_c, offering a life for [virtue]. {PRONOUN/r_c/subject/CAP} {VERB/r_c/smile/smiles}, and state that the Clan will do well under m_c's leadership.",
-          "virtue": ["ambition", "bravery", "certainty", "clear judgement", "confidence", "courage",
->>>>>>> 08781e4e
-      "determination", "endurance", "farsightedness", "instincts", "strength", "ferocity", "cunning", "shamelessness", "zealotry", "bloodlust", "restless energy", 
-      "stubbornness", "authority"]
-        },
-        {
-<<<<<<< HEAD
-          "text": "A new cat approaches. r_c steps forward to give m_c a life for [virtue]. m_c grits their teeth as the life rushes into them.",
-          "virtue": ["ambition", "bravery", "certainty", "clear judgment", "confidence", "courage",
-=======
+          "virtue": ["ambition", "bravery", "certainty", "clear judgement", "confidence", "courage", "determination", "endurance", "farsightedness", "instincts", "strength", "ferocity", "cunning", "shamelessness", "zealotry", "bloodlust", "restless energy", 
+      "stubbornness", "authority"]
+        },
+        {
           "text": "A new cat approaches. r_c steps forward to give m_c a life for [virtue]. m_c grits {PRONOUN/m_c/poss} teeth as the life rushes into {PRONOUN/m_c/object}.",
-          "virtue": ["ambition", "bravery", "certainty", "clear judgement", "confidence", "courage",
->>>>>>> 08781e4e
-      "determination", "endurance", "farsightedness", "instincts", "strength", "ferocity", "cunning", "shamelessness", "zealotry", "bloodlust", "restless energy", 
-      "stubbornness", "authority"]
-        },
-        {
-<<<<<<< HEAD
-          "text": "r_c dips their head in greeting. Energy surges through m_c's pelt as they receive a life for [virtue]. They reassure m_c that they are almost done.",
-          "virtue": ["ambition", "bravery", "certainty", "clear judgment", "confidence", "courage",
-=======
+          "virtue": ["ambition", "bravery", "certainty", "clear judgement", "confidence", "courage", "determination", "endurance", "farsightedness", "instincts", "strength", "ferocity", "cunning", "shamelessness", "zealotry", "bloodlust", "restless energy", 
+      "stubbornness", "authority"]
+        },
+        {
           "text": "r_c dips {PRONOUN/r_c/poss} head in greeting. Energy surges through m_c's pelt as {PRONOUN/m_c/subject} {VERB/m_c/receive/receives} a life for [virtue]. {PRONOUN/r_c/subject/CAP} {VERB/r_c/reassure/reassures} m_c that {PRONOUN/m_c/subject} are almost done.",
-          "virtue": ["ambition", "bravery", "certainty", "clear judgement", "confidence", "courage",
->>>>>>> 08781e4e
-      "determination", "endurance", "farsightedness", "instincts", "strength", "ferocity", "cunning", "shamelessness", "zealotry", "bloodlust", "restless energy", 
+          "virtue": ["ambition", "bravery", "certainty", "clear judgement", "confidence", "courage", "determination", "endurance", "farsightedness", "instincts", "strength", "ferocity", "cunning", "shamelessness", "zealotry", "bloodlust", "restless energy", 
       "stubbornness", "authority"]
         }
       ]
