{
    "lost a leg": {
        "an infected wound": [
            "The stump where m_c's leg used to be has become infected. r_c rubs paste into it, as m_c grits {PRONOUN/m_c/poss} teeth and tries not to yowl.",
            "The stump where m_c's leg used to be has become infected.",
            "Losing the leg was bad enough, but now it feels like there's fire in m_c's veins.  Something is definitely wrong with {PRONOUN/m_c/poss} stump."
        ],
        "phantom pain": [
            "m_c reports to r_c in the medicine den - {PRONOUN/m_c/subject} could swear {PRONOUN/m_c/poss} toes feel cramped and in spasm, but it's on the limb {PRONOUN/m_c/subject} don't have anymore.",
            "Groaning, m_c lies in the sunshine as one of {PRONOUN/m_c/poss} friends massages the stump of {PRONOUN/m_c/poss} missing leg. {PRONOUN/m_c/subject/CAP} just don't understand how something that's not even there any more can hurt so much.",
            "m_c sinks {PRONOUN/m_c/poss} claws into a branch, hoping that ripping something up will at least distract {PRONOUN/m_c/object} from the sparking pain coming from the leg {PRONOUN/m_c/subject} {VERB/m_c/don't/doesn't} even have any more."
        ],
        "sore": [
            "While {PRONOUN/m_c/subject}{VERB/m_c/'ve/'s} adapted well to life with a missing limb, the strain of walking with only three legs has left m_c feeling sore all over. r_c devises a list of exercises that will ease the pain, not helping m_c's mood.",
            "m_c just hasn't been sleeping right, and feels bruised and tender on the side of {PRONOUN/m_c/poss} body where {PRONOUN/m_c/poss} limb used to be.",
            "The muscles in m_c's stump don't seem to understand they aren't connected to anything any more - m_c purrs gratefully when a Clanmate helps massage them."

        ]
    },
    "born without a leg": {
        "sore": [
            "m_c reports to r_c with the ease of familiarity, asking for help sleeping at night - {PRONOUN/m_c/poss} missing limb is giving {PRONOUN/m_c/object} a bit of pain on that side of {PRONOUN/m_c/poss} body.",
            "m_c has spent {PRONOUN/m_c/poss} whole life with only three legs, but that doesn't mean {PRONOUN/m_c/subject} never {VERB/m_c/feel/feels} the strain of moving in a way {PRONOUN/m_c/poss} body wasn't meant to.  This moon's activities have left m_c particularly sore."

        ],
        "joint pain": [
            "m_c spends the morning with r_c, who helps {PRONOUN/m_c/object} with a paste on {PRONOUN/m_c/poss} joints that'll reduce {PRONOUN/m_c/poss} pain.",
            "m_c's joints are feeling the strain of {PRONOUN/m_c/poss} missing leg and {PRONOUN/m_c/subject}{VERB/m_c/'ve/'s} been moving slower this moon."
        ]
    },
    "weak leg": {
        "sore": [
            "r_c notices m_c limping from across the other side of the camp, and gives {PRONOUN/m_c/subject} some exercises to help strengthen {PRONOUN/m_c/poss} weak leg and reduce the pain.",
            "m_c's bad leg is feeling particularly sore this moon."
        ],
        "joint pain": [
            "m_c comes to r_c, feeling like {PRONOUN/m_c/poss} weak leg is going to collapse under {PRONOUN/m_c/object} from the pain in its joints.",
            "{PRONOUN/m_c/subject/CAP} must have put a foot wrong or something - the joints in m_c's weak leg feel inflamed and painful."
        ]
    },
    "twisted leg": {
        "sore": [
            "Seeing how m_c is slow to get up in the morning, r_c brings {PRONOUN/m_c/object} pain relief herbs for {PRONOUN/m_c/poss} twisted leg.",
            "m_c is finding it hard to be cheerful, with how sore {PRONOUN/m_c/poss} twisted leg is."

        ],
        "joint pain": [
            "m_c slowly does {PRONOUN/m_c/poss} morning stretches, remembering r_c's promise that it'll help with the pain in {PRONOUN/m_c/poss} joints.",
            "m_c just wants to sleep, very still and quiet, as {PRONOUN/m_c/subject} {VERB/m_c/wait/waits} for the joint pain in {PRONOUN/m_c/poss} twisted leg to die down."
        ]
    },
    "lost their tail": {
        "an infected wound": [
            "r_c drags m_c into the medicine cat den, to apply a herbal salve despite m_c's protests - {PRONOUN/r_c/subject}{VERB/r_c/'ve/'s} begun to smell infection in the tail stump.",
            "The stump where m_c's tail used to be has become infected."
        ],
        "phantom pain": [
            "r_c can't give m_c answers - {PRONOUN/m_c/poss} tail is gone, and yet the pain in it remains.",
            "m_c can't understand how an appendage that isn't there can possibly itch so badly, but it's driving {PRONOUN/m_c/object} insane."
        ]
    },
    "paralyzed": {
        "an infected wound": [
            "r_c brings m_c into the medicine cat den and starts searching - the sick stink of infection is coming from {PRONOUN/m_c/object}, but m_c hasn't noticed anything that could cause it.",
            "It seems that m_c has gotten a scratch on the part of {PRONOUN/m_c/poss} body {PRONOUN/m_c/subject} can't feel. The wound went unnoticed until the stench of infection began to waft from it."
        ],
        "joint pain": [
            "m_c has been ordered by r_c to sit still and let {PRONOUN/m_c/poss} joints recover - it's the only way the joint pain in {PRONOUN/m_c/poss} front half will ease up.",
            "The effort of dragging {PRONOUN/m_c/poss} paralyzed half across camp has left m_c's joints aching and sore."
        ],
        "sore": [
            "m_c stares, curious. {PRONOUN/m_c/subject/CAP} can't feel the spasms wracking {PRONOUN/m_c/poss} paralysed half, but r_c seems worried anyway, completely focused on massaging them out.",
            "Despite all the work {PRONOUN/m_c/subject}{VERB/m_c/'ve/'s} put into strengthening {PRONOUN/m_c/poss} front half, today m_c is sore and uncomfortable from the effort it takes to get anywhere."
        ],
        "torn pelt": [
            "m_c licks the scrape on {PRONOUN/m_c/poss} pelt fastidiously. {PRONOUN/m_c/subject/CAP} might not be able to feel it, but {PRONOUN/m_c/subject}{VERB/m_c/'ve/'s} been warned of the danger of infection by r_c.",
            "Rough ground in camp has torn m_c's pelt as {PRONOUN/m_c/subject} {VERB/m_c/drag/drags} {PRONOUN/m_c/self} around."
        ]
    },
    "raspy lungs": {
        "whitecough": [
            "r_c worst fears are realized, as whitecough has infected m_c with {PRONOUN/m_c/poss} weakened lungs.",
            "m_c's weak lungs have left {PRONOUN/m_c/subject} coughing and wheezing this moon, unable to resist potential sickness."
        ]
    },
    "wasting disease": {
        "running nose": [
            "r_c feeds m_c disgusting herbs with {PRONOUN/m_c/poss} supper, concerned over {PRONOUN/m_c/poss} running nose. m_c thinks {PRONOUN/r_c/subject} should be more concerned with ruining {PRONOUN/m_c/poss} appetite!",
            "m_c's nose has been running perpetually all moon."
        ],
        "yellowcough": [
            "If only {PRONOUN/r_c/subject} had lungwort... r_c searches the herb stores, desperate for a way to help m_c through yellowcough.",
            "m_c has been weak and fevered, only barely coherent, it seems {PRONOUN/m_c/subject} {VERB/m_c/have/has} yellowcough."
        ],
        "redcough": [
            "r_c has quietly begun making m_c comfortable, or as comfortable as {PRONOUN/m_c/subject} can be while hacking blood.",
            "m_c has been hacking up blood, {PRONOUN/m_c/poss} body growing weaker and weaker.  {PRONOUN/m_c/subject/CAP} may not last much longer."
        ]
    },
    "one bad eye": {
        "failing eyesight": [
            "m_c wanders directly into a rock on {PRONOUN/m_c/poss} bad side, and r_c takes {PRONOUN/m_c/object} aside. Softly, {PRONOUN/r_c/subject} {VERB/r_c/tell/tells} m_c {PRONOUN/m_c/poss} bad vision is progressing.",
            "m_c has noticed {PRONOUN/m_c/poss} vision growing blurrier and blurrier."

        ]
    },
    "failing eyesight": {
        "blind": [
            "m_c's vision seems to narrow and darken day by day. Now with only a vague sense of light and shadow, there's nothing more r_c can do to help {PRONOUN/m_c/object}.",
            "m_c's eyesight had only been getting worse and now it seems to have finally left altogether."
        ]
    },
    "partial hearing loss": {
        "deaf": [
<<<<<<< HEAD
            "r_c listens as m_c explains that it doesn't seem like they can hear the details of the world anymore.",
            "m_c realizes one day that the noises around them are no longer just quiet, but completely silent. It seems they've lost their hearing entirely."
=======
            "m_c explains to r_c with signs and body language that it doesn't seem like {PRONOUN/m_c/subject}{VERB/m_c/'re/'s} able to hear any details of the world anymore.",
            "m_c realizes one day that the noises around {PRONOUN/m_c/object} are no longer just quiet, but completely silent. It seems {PRONOUN/m_c/subject}{VERB/m_c/'re/'s} lost {PRONOUN/m_c/poss} hearing entirely."
>>>>>>> b567adf0

        ]
    },
    "constant joint pain": {
        "joint pain": [
            "Sleepily, m_c thanks r_c for the pain relief. It feels like moons since {PRONOUN/m_c/subject}{VERB/m_c/'re/'s} been able to have a good rest without the awful pain that's been so intense lately.",
            "m_c's joint pain is worse than usual this moon, {PRONOUN/m_c/subject} {VERB/m_c/find/finds} {PRONOUN/m_c/self} barely able to get up out of {PRONOUN/m_c/poss} nest."
        ]
    },
    "seizure prone": {
        "seizure": [
            "r_c spots the seizure coming, and brings m_c to {PRONOUN/m_c/poss} nest where it's always a little less upsetting to wake up.",
            "m_c is exhausted and stressed, both the cause of and consequence of {PRONOUN/m_c/poss} seizures."
        ]
    },
    "allergies": {
        "running nose": [
            "r_c sighs to see m_c headed towards {PRONOUN/r_c/object}, and goes to fix up {PRONOUN/r_c/poss} normal herbal mix, hoping that the allergic reaction m_c keeps having fades soon.",
            "Seems it's allergy season! m_c has been sneezing and sniffling all moon."
        ]
    },
    "recurring shock": {
        "constant nightmares": [
            "r_c sits with m_c, listening to {PRONOUN/m_c/poss} troubles and providing a comforting, sympathetic ear. m_c has had a rough moon, haunted by constant nightmares.",
            "Haunted by the memories of {PRONOUN/m_c/poss} past, m_c gets so little sleep this month that {PRONOUN/m_c/subject} {VERB/m_c/find/finds} {PRONOUN/m_c/self} unable to function."
        ]
    },
    "lasting grief": {
        "grief stricken": [
            "r_c presses {PRONOUN/r_c/self} against m_c's side and purrs in the most comforting way {PRONOUN/r_c/subject} can. m_c remains still and staring, {PRONOUN/m_c/poss} eyes full of a deep sadness.",
            "m_c stalks angrily from camp, the grief welling up in {PRONOUN/m_c/poss} throat feels like it will choke {PRONOUN/m_c/object} and m_c can't help but find it unfair that this sadness won't go away.",
            "m_c breathes deeply, trying not to let this sudden wave of grief overtake {PRONOUN/m_c/object}, but it's hard and it never really goes away.",
            "m_c wakes and nearly wails at the wave of grief that hits {PRONOUN/m_c/object}. Today isn't starting well."
        ]
    },
    "persistent headaches": {
        "headache": [
            "m_c's headaches have plagued {PRONOUN/m_c/object} particularly badly this moon, and r_c is running low on {PRONOUN/r_c/poss} pain-relieving mixture, having used so much up in keeping m_c feeling able.",
            "m_c growls as another wave of head pain hits {PRONOUN/m_c/object}. It's on-and-off, and herbs have been helping, but StarClan help {PRONOUN/m_c/object}, having so many headaches gets annoying."
        ],
        "severe headache": [
            "r_c sees m_c headed towards the medicine cat den, wincing with every step, and ducks inside to prepare a nest for {PRONOUN/m_c/object} in the darkest, quietest corner possible.",
            "m_c wakes up with pounding head pain and horrible light sensitivity. {PRONOUN/m_c/subject/CAP} {VERB/m_c/curl/curls} up as tightly in {PRONOUN/m_c/poss} nest as {PRONOUN/m_c/subject} can, screwing {PRONOUN/m_c/poss} eyes shut and flattening {PRONOUN/m_c/poss} ears. There's no way {PRONOUN/m_c/subject}'ll get work done today."
        ]
    }
}<|MERGE_RESOLUTION|>--- conflicted
+++ resolved
@@ -112,14 +112,8 @@
     },
     "partial hearing loss": {
         "deaf": [
-<<<<<<< HEAD
-            "r_c listens as m_c explains that it doesn't seem like they can hear the details of the world anymore.",
-            "m_c realizes one day that the noises around them are no longer just quiet, but completely silent. It seems they've lost their hearing entirely."
-=======
-            "m_c explains to r_c with signs and body language that it doesn't seem like {PRONOUN/m_c/subject}{VERB/m_c/'re/'s} able to hear any details of the world anymore.",
-            "m_c realizes one day that the noises around {PRONOUN/m_c/object} are no longer just quiet, but completely silent. It seems {PRONOUN/m_c/subject}{VERB/m_c/'re/'s} lost {PRONOUN/m_c/poss} hearing entirely."
->>>>>>> b567adf0
-
+            "r_c listens as m_c explains that it doesn't seem like {PRONOUN/m_c/subject} can hear the details of the world anymore.",
+            "m_c realizes one day that the noises around them are no longer just quiet, but completely silent. It seems {PRONOUN/m_c/subject}{VERB/m_c/'re/'s} lost {PRONOUN/m_c/poss} hearing entirely."
         ]
     },
     "constant joint pain": {
