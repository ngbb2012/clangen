[    
<<<<<<< HEAD
    {
        "event_id": "bch_misc",
        "biome": [
            "beach"
        ],
        "camp": [
            "any"
        ],
        "season": [
            "any"
        ],
        "sub_type": [ "war" ],
        "tags": [],
        "weight": 20,
        "event_text": "The apprentices of the Clan are taking special training to learn how to disguise their scents from enemies with kelp and seawater.",
        "m_c": {
            "age": [
                "adolescent"
            ],
            "status": [
                "apprentice"
            ]
        }
    },
    {
        "event_id": "bch_misc",
        "biome": [
            "beach"
        ],
        "camp": [
            "any"
        ],
        "season": [
            "any"
        ],
        "tags": [],
        "weight": 20,
        "event_text": "As a storm rages across the beach and waves crash upon the shore, m_c is tucked up in the medicine cat den, {PRONOUN/m_c/poss} sleep anything but restful. {PRONOUN/m_c/subject/CAP} {VERB/m_c/keep/keeps} seeing flashes of prophecy_list_sight. {PRONOUN/m_c/subject/CAP} {VERB/m_c/wake/wakes} with a shiver, wondering what {PRONOUN/m_c/poss} dreams mean for the Clan.",
        "m_c": {
            "age": [
                "young adult",
                "adult",
                "senior adult",
                "senior"
            ],
            "status": [
                "medicine cat"
            ],
            "skill": [
                "PROPHET,1"
            ]
        }
    },
    {
        "event_id": "bch_misc",
        "biome": [
            "beach"
        ],
        "camp": [
            "any"
        ],
        "season": [
            "any"
        ],
        "tags": [],
        "weight": 20,
        "event_text": "The things {PRONOUN/m_c/subject} saw today: omen_list_sight... m_c dips a paw in a rockpool, watching the tiny, crawling life inside, and considering what the omens foretell.",
        "m_c": {
            "age": [
                "young adult",
                "adult",
                "senior adult",
                "senior"
            ],
            "status": [
                "medicine cat"
            ],
            "skill": [
                "OMEN,1"
            ]
        }
    },
    {
        "event_id": "bch_misc",
        "biome": [
            "beach"
        ],
        "camp": [
            "any"
        ],
        "season": [
            "any"
        ],
        "sub_type": [ "war" ],
        "tags": [],
        "weight": 20,
        "event_text": "m_c sits by the water, contemplating the calm waves that brush {PRONOUN/m_c/poss} paws and wondering why those times are not as peaceful as the tides.",
        "m_c": {
            "age": [
                "young adult",
                "adult",
                "senior adult",
                "senior"
            ],
            "status": [
                "leader"
            ],
            "trait": [
                "thoughtful",
                "wise",
                "righteous"
            ]
        }
=======
  {
    "event_id": "bch_misc_war_anyclanapprentice1",
    "biome": ["beach"],
    "camp": ["any"],
    "season": ["any"],
    "sub_type": ["war"],
    "tags": ["clan_apps"],
    "weight": 15,
    "event_text": "The apprentices of the Clan are taking special training to learn how to disguise their scents from enemies with kelp and seawater.",
    "m_c": {
      "age": ["any"],
      "status": ["apprentice"]
>>>>>>> a4147d5e
    }
  },
  {
    "event_id": "bch_misc_anyprophecymedcatprophet1",
    "biome": ["beach"],
    "camp": ["any"],
    "season": ["any"],
    "weight": 10,
    "event_text": "As a storm rages across the beach and waves crash upon the shore, m_c is tucked up in the medicine cat den, {PRONOUN/m_c/poss} sleep anything but restful. {PRONOUN/m_c/subject/CAP} {VERB/m_c/keep/keeps} seeing flashes of prophecy_list_sight. {PRONOUN/m_c/subject/CAP} {VERB/m_c/wake/wakes} with a shiver, wondering what {PRONOUN/m_c/poss} dreams mean for the Clan.",
    "m_c": {
      "age": ["any"],
      "status": ["medicine cat", "medicine cat apprentice"],
      "skill": ["PROPHET,2"]
    }
  },
  {
    "event_id": "bch_misc_anyomenmedcatomen1",
    "biome": ["beach"],
    "camp": ["any"],
    "season": ["any"],
    "weight": 10,
    "event_text": "The things {PRONOUN/m_c/subject} saw today: omen_list_sight... m_c dips a paw in a rockpool, watching the tiny, crawling life inside, and considering what the omens foretell.",
    "m_c": {
      "age": ["any"],
      "status": ["medicine cat", "medicine cat apprentice"],
      "skill": ["OMEN,2"]
    }
  },
  {
    "event_id": "bch_misc_war_anymultitraitleader1",
    "biome": ["beach"],
    "camp": ["any"],
    "season": ["any"],
    "sub_type": ["war"],
    "weight": 15,
    "event_text": "m_c sits by the water, contemplating the calm waves that brush {PRONOUN/m_c/poss} paws and wondering why times are not as peaceful as the tides.",
    "m_c": {
      "age": ["any"],
      "status": ["leader"],
      "skill": ["MEDIATOR,1"],
      "trait": ["thoughtful", "wise", "righteous"],
      "not_trait": ["bloodthirsty", "ambitious"]
    }
  }
]<|MERGE_RESOLUTION|>--- conflicted
+++ resolved
@@ -1,119 +1,4 @@
 [    
-<<<<<<< HEAD
-    {
-        "event_id": "bch_misc",
-        "biome": [
-            "beach"
-        ],
-        "camp": [
-            "any"
-        ],
-        "season": [
-            "any"
-        ],
-        "sub_type": [ "war" ],
-        "tags": [],
-        "weight": 20,
-        "event_text": "The apprentices of the Clan are taking special training to learn how to disguise their scents from enemies with kelp and seawater.",
-        "m_c": {
-            "age": [
-                "adolescent"
-            ],
-            "status": [
-                "apprentice"
-            ]
-        }
-    },
-    {
-        "event_id": "bch_misc",
-        "biome": [
-            "beach"
-        ],
-        "camp": [
-            "any"
-        ],
-        "season": [
-            "any"
-        ],
-        "tags": [],
-        "weight": 20,
-        "event_text": "As a storm rages across the beach and waves crash upon the shore, m_c is tucked up in the medicine cat den, {PRONOUN/m_c/poss} sleep anything but restful. {PRONOUN/m_c/subject/CAP} {VERB/m_c/keep/keeps} seeing flashes of prophecy_list_sight. {PRONOUN/m_c/subject/CAP} {VERB/m_c/wake/wakes} with a shiver, wondering what {PRONOUN/m_c/poss} dreams mean for the Clan.",
-        "m_c": {
-            "age": [
-                "young adult",
-                "adult",
-                "senior adult",
-                "senior"
-            ],
-            "status": [
-                "medicine cat"
-            ],
-            "skill": [
-                "PROPHET,1"
-            ]
-        }
-    },
-    {
-        "event_id": "bch_misc",
-        "biome": [
-            "beach"
-        ],
-        "camp": [
-            "any"
-        ],
-        "season": [
-            "any"
-        ],
-        "tags": [],
-        "weight": 20,
-        "event_text": "The things {PRONOUN/m_c/subject} saw today: omen_list_sight... m_c dips a paw in a rockpool, watching the tiny, crawling life inside, and considering what the omens foretell.",
-        "m_c": {
-            "age": [
-                "young adult",
-                "adult",
-                "senior adult",
-                "senior"
-            ],
-            "status": [
-                "medicine cat"
-            ],
-            "skill": [
-                "OMEN,1"
-            ]
-        }
-    },
-    {
-        "event_id": "bch_misc",
-        "biome": [
-            "beach"
-        ],
-        "camp": [
-            "any"
-        ],
-        "season": [
-            "any"
-        ],
-        "sub_type": [ "war" ],
-        "tags": [],
-        "weight": 20,
-        "event_text": "m_c sits by the water, contemplating the calm waves that brush {PRONOUN/m_c/poss} paws and wondering why those times are not as peaceful as the tides.",
-        "m_c": {
-            "age": [
-                "young adult",
-                "adult",
-                "senior adult",
-                "senior"
-            ],
-            "status": [
-                "leader"
-            ],
-            "trait": [
-                "thoughtful",
-                "wise",
-                "righteous"
-            ]
-        }
-=======
   {
     "event_id": "bch_misc_war_anyclanapprentice1",
     "biome": ["beach"],
@@ -126,7 +11,6 @@
     "m_c": {
       "age": ["any"],
       "status": ["apprentice"]
->>>>>>> a4147d5e
     }
   },
   {
