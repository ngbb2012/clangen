[
    {
        "camp": "any",
        "tags": ["Newleaf", "Greenleaf", "Leaf-fall", "Leaf-bare"],
        "event_text": "m_c is caught breaking the Warrior Code.",
        "cat_trait": null,
        "cat_skill": null,
        "other_cat_trait": null,
        "other_cat_skill": null
    },
    {
        "camp": "any",
        "tags": ["Newleaf", "Greenleaf", "Leaf-fall", "Leaf-bare"],
        "event_text": "m_c went missing for a few days.",
        "cat_trait": null,
        "cat_skill": null,
        "other_cat_trait": null,
        "other_cat_skill": null
    },
    {
        "camp": "any",
        "tags": ["Newleaf", "Greenleaf", "Leaf-fall", "Leaf-bare"],
        "event_text": "m_c believes they are part of a new prophecy.",
        "cat_trait": null,
        "cat_skill": null,
        "other_cat_trait": null,
        "other_cat_skill": null
    },
    {
        "camp": "any",
        "tags": ["Newleaf", "Greenleaf", "Leaf-fall", "Leaf-bare"],
        "event_text": "m_c believes they're meant for something greater.",
        "cat_trait": null,
        "cat_skill": null,
        "other_cat_trait": null,
        "other_cat_skill": null
    },
    {
        "camp": "any",
        "tags": ["other_cat", "Newleaf", "Greenleaf", "Leaf-fall", "Leaf-bare"],
        "event_text": "m_c tries to convince r_c to run away with them.",
        "cat_trait": null,
        "cat_skill": null,
        "other_cat_trait": null,
        "other_cat_skill": null
    },
    {
        "camp": "any",
        "tags": ["Newleaf", "Greenleaf", "Leaf-fall", "Leaf-bare"],
        "event_text": "m_c is caught outside of the Clan's territory.",
        "cat_trait": null,
        "cat_skill": null,
        "other_cat_trait": null,
        "other_cat_skill": null
    },
    {
        "camp": "any",
        "tags": ["ceremony", "other_cat", "to_both", "platonic", "comfort", "neg_dislike", "Newleaf", "Greenleaf", "Leaf-fall", "Leaf-bare"],
        "event_text": "r_c gives m_c something to adorn their pelt as congratulations.",
        "cat_trait": null,
        "cat_skill": null,
        "other_cat_trait": null,
        "other_cat_skill": null,
        "accessories": ["WILD", "PLANT"]
    },
    {
        "camp": "any",
        "tags": ["ceremony", "Newleaf", "Greenleaf", "Leaf-fall", "Leaf-bare"],
        "event_text": "m_c decides to pick something to adorn their pelt as celebration.",
        "cat_trait": null,
        "cat_skill": null,
        "other_cat_trait": null,
        "other_cat_skill": null,
        "accessories": ["WILD", "PLANT"]
    },
    {
        "camp": "any",
        "tags": ["Leaf-bare"],
        "event_text": "m_c found a mysterious acc_singular growing in the frost and decided to wear it.",
        "cat_trait": null,
        "cat_skill": null,
        "other_cat_trait": null,
        "other_cat_skill": null,
        "accessories": ["FORGET ME NOTS", "BLUEBELLS", "POPPY"]
    },
    {
        "camp": "any",
        "tags": ["other_cat", "to_both", "platonic", "comfort", "neg_dislike", "Newleaf", "Greenleaf", "Leaf-fall", "Leaf-bare"],
        "event_text": "m_c received a present, acc_plural, from r_c and decided to keep it with them on their pelt.",
        "cat_trait": null,
        "cat_skill": null,
        "other_cat_trait": null,
        "other_cat_skill": null,
        "accessories": ["WILD", "PLANT"]
    },
    {
        "camp": "any",
        "tags": ["ceremony", "other_cat", "rc_to_mc", "jealousy", "neg_platonic", "neg_romantic", "neg_respect", "neg_comfort", "Newleaf", "Greenleaf", "Leaf-fall", "Leaf-bare"],
        "event_text": "m_c was given acc_plural as a congratulations, r_c watches from the side with a jealous glint in their eyes.",
        "cat_trait": null,
        "cat_skill": null,
        "other_cat_trait": null,
        "other_cat_skill": null,
        "accessories": ["WILD", "PLANT"]
    },
    {
        "camp": "any",
        "tags": ["Newleaf", "Greenleaf", "Leaf-fall", "Leaf-bare"],
        "event_text": "m_c always seems to have acc_plural stuck in their fur.",
        "cat_trait": null,
        "cat_skill": null,
        "other_cat_trait": null,
        "other_cat_skill": null,
        "accessories": ["HERBS", "PETALS", "DRY HERBS", "RED FEATHERS", "BLUE FEATHERS", "JAY FEATHERS"]
    },
    {
        "camp": "any",
        "tags": ["Newleaf", "Greenleaf", "Leaf-fall", "Leaf-bare"],
        "event_text": "m_c finds acc_plural while out on a walk and decides to keep them.",
        "cat_trait": null,
        "cat_skill": null,
        "other_cat_trait": null,
        "other_cat_skill": null,
        "accessories": ["WILD", "PLANT"]
    },
    {
        "camp": "any",
        "tags": ["other_cat", "other_cat_adult", "to_both", "platonic", "trust", "comfort", "neg_dislike","Newleaf", "Greenleaf", "Leaf-fall", "Leaf-bare"],
        "event_text": "r_c finds acc_plural while out on a walk and decides to give them to m_c.",
        "cat_trait": null,
        "cat_skill": null,
        "other_cat_trait": null,
        "other_cat_skill": null,
        "accessories": ["WILD", "PLANT"]
    },
    {
        "camp": "any",
        "tags": ["Newleaf", "Greenleaf", "Leaf-fall", "Leaf-bare"],
        "event_text": "m_c tossed a snake out of the camp before it could bite someone.",
        "cat_trait": null,
        "cat_skill": null,
        "other_cat_trait": null,
        "other_cat_skill": null
    },
    {
        "camp": "any",
        "tags": ["Newleaf", "Greenleaf", "Leaf-fall", "Leaf-bare", "other_cat", "rc_to_mc", "platonic", "comfort"],
        "event_text": "m_c tossed a snake out of the camp before it could bite r_c.",
        "cat_trait": null,
        "cat_skill": null,
        "other_cat_trait": null,
        "other_cat_skill": null
    },
    {
        "camp": "any",
        "tags": ["Newleaf", "Greenleaf", "Leaf-fall", "Leaf-bare"],
        "event_text": "m_c misstepped and slipped from a rock, but landed on their feet before they could dislocate something.",
        "cat_trait": null,
        "cat_skill": null,
        "other_cat_trait": null,
        "other_cat_skill": null
    },
    {
        "camp": "any",
        "tags": ["Newleaf", "Greenleaf", "Leaf-fall", "Leaf-bare"],
        "event_text": "m_c wasn't looking where they were going and tripped over a small trunk, but twisted themselves onto their back before they could sprain a leg.",
        "cat_trait": null,
        "cat_skill": null,
        "other_cat_trait": null,
        "other_cat_skill": null
    },
    {
        "camp": "any",
        "tags": ["Newleaf", "Greenleaf", "Leaf-fall", "Leaf-bare"],
        "event_text": "m_c was trying to fluff up their nest when they saw a thorn inside of their bedding. Another prank, but it could not fool them!",
        "cat_trait": null,
        "cat_skill": null,
        "other_cat_trait": null,
        "other_cat_skill": null
    },
    {
        "camp": "any",
        "tags": ["Newleaf", "Greenleaf", "Leaf-fall", "Leaf-bare"],
        "event_text": "m_c slipped on some rocks, but landed on their feet before they could dislocate something.",
        "cat_trait": null,
        "cat_skill": null,
        "other_cat_trait": null,
        "other_cat_skill": null
    },
    {
        "camp": "any",
        "tags": ["clan_kits", "Newleaf", "Greenleaf", "Leaf-fall", "Leaf-bare"],
        "event_text": "m_c gathered up the kits to tell them stories of story_list.",
        "cat_trait": null,
        "cat_skill": ["lore keeper", "good kitsitter", "great kitsitter", "excellent kitsitter","good storyteller", "great storyteller", "fantastic storyteller"],
        "other_cat_trait": null,
        "other_cat_skill": null
    },
    {
        "camp": "any",
        "tags": ["Newleaf", "Greenleaf", "Leaf-fall", "Leaf-bare"],
        "event_text": "m_c spends the evening regaling the Clan with stories of story_list.",
        "cat_trait": null,
        "cat_skill": ["lore keeper", "good kitsitter", "great kitsitter", "excellent kitsitter",
            "good storyteller", "great storyteller", "fantastic storyteller"
        ],
        "other_cat_trait": null,
        "other_cat_skill": null
    },
    {
        "camp": "any",
        "tags": ["other_cat", "other_cat_adult", "to_both", "platonic", "trust", "comfort", "neg_dislike", "Leaf-bare"],
        "event_text": "m_c and r_c begin a small camp snowball fight while on guard duty, eventually getting the whole Clan to join in.",
        "cat_trait": null,
        "cat_skill": null,
        "other_cat_trait": null,
        "other_cat_skill": null
    },
    {
        "camp": "any",
<<<<<<< HEAD
        "tags": ["Newleaf", "Greenleaf", "Leaf-fall", "Leaf-bare", "war"],
        "event_text": "The tension between c_n and o_c is palpable, with even the smallest actions potentially leading to violence.",
    },
    {
        "camp": "any",
        "tags": ["Newleaf", "Greenleaf", "Leaf-fall", "Leaf-bare", "war"],
        "event_text": "The war with o_c is beginning to disrupt the daily lives of c_n, forcing them to adapt to new routines and living situations in order to better defend themselves.",
    }
=======
        "tags": ["Newleaf", "Greenleaf", "Leaf-bare", "Leaf-fall", "other_cat_mate", "clan_kits", "to_both", "platonic", "romantic"],
        "event_text": "m_c and r_c watch the Clan's kits play and daydream about having their own one day."
     }
     
>>>>>>> fdc5edfc
]<|MERGE_RESOLUTION|>--- conflicted
+++ resolved
@@ -218,7 +218,6 @@
     },
     {
         "camp": "any",
-<<<<<<< HEAD
         "tags": ["Newleaf", "Greenleaf", "Leaf-fall", "Leaf-bare", "war"],
         "event_text": "The tension between c_n and o_c is palpable, with even the smallest actions potentially leading to violence.",
     },
@@ -226,11 +225,9 @@
         "camp": "any",
         "tags": ["Newleaf", "Greenleaf", "Leaf-fall", "Leaf-bare", "war"],
         "event_text": "The war with o_c is beginning to disrupt the daily lives of c_n, forcing them to adapt to new routines and living situations in order to better defend themselves.",
-    }
-=======
+    },
         "tags": ["Newleaf", "Greenleaf", "Leaf-bare", "Leaf-fall", "other_cat_mate", "clan_kits", "to_both", "platonic", "romantic"],
         "event_text": "m_c and r_c watch the Clan's kits play and daydream about having their own one day."
      }
-     
->>>>>>> fdc5edfc
+    
 ]