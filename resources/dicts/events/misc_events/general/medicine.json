--- conflicted
+++ resolved
@@ -111,16 +111,6 @@
     "other_cat_skill": null
   },
   {
-    "camp": "any",
-<<<<<<< HEAD
-    "tags": ["Leaf-bare", "Newleaf", "Greenleaf", "Leaf-fall"],
-    "event_text": "m_c disappears for a few days, then returns to camp with a acc_singular around their neck.",
-    "cat_trait": null,
-    "cat_skill": null,
-    "other_cat_trait": null,
-    "other_cat_skill": null,
-    "accessories": ["COLLAR"]
-=======
     "tags": ["other_cat", "other_cat_elder", "Newleaf", "Greenleaf", "Leaf-fall", "Leaf-bare"],
     "event_text": "m_c has been worried that o_c will lose the knowledge r_c has gained through their long life, but by sitting with r_c and discussing their experiences, m_c will ensure the lessons learned in the past are never forgotten.",
     "cat_trait": null,
@@ -136,6 +126,16 @@
     "cat_skill": ["dream walker"],
     "other_cat_trait": null,
     "other_cat_skill": null
->>>>>>> 4f0669f2
+
+  },
+  {
+    "camp": "any",
+    "tags": ["Leaf-bare", "Newleaf", "Greenleaf", "Leaf-fall"],
+    "event_text": "m_c disappears for a few days, then returns to camp with a acc_singular around their neck.",
+    "cat_trait": null,
+    "cat_skill": null,
+    "other_cat_trait": null,
+    "other_cat_skill": null,
+    "accessories": ["COLLAR"]
   }
 ]