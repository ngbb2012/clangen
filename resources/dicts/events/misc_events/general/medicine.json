--- conflicted
+++ resolved
@@ -137,7 +137,6 @@
     "cat_skill": null,
     "other_cat_trait": null,
     "other_cat_skill": null
-<<<<<<< HEAD
 },
 {
   "camp": "any",
@@ -167,25 +166,4 @@
   "tags": ["Newleaf", "Greenleaf", "Leaf-fall", "Leaf-bare", "war"],
   "event_text": "m_c watches every little thing around them for any omen that indicates what the Clan should do in the war. The losses weigh heavy on the hearts of every cat.",
 }
-=======
-    },
-    {
-      "camp": "any",
-      "tags": ["Newleaf", "Greenleaf", "Leaf-fall", "Leaf-bare"],
-      "event_text": "m_c was seen talking with a traveling loner healer on the border.",
-      "cat_trait": null,
-      "cat_skill": null,
-      "other_cat_trait": null,
-      "other_cat_skill": null
-    },
-    {
-      "camp": "any",
-      "tags": ["Newleaf", "Greenleaf", "Leaf-fall", "Leaf-bare", "other_clan"],
-      "event_text": "m_c was seen touching noses with someone from o_c. Scandalous!",
-      "cat_trait": null,
-      "cat_skill": null,
-      "other_cat_trait": null,
-      "other_cat_skill": null
-    }
->>>>>>> c51dbf0b
 ]