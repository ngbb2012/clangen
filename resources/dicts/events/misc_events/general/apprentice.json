[
    {
        "camp": "any",
        "tags": ["Newleaf", "Greenleaf", "Leaf-fall", "Leaf-bare"],
        "event_text": "m_c is scolded after sneaking out of camp.",
        "cat_trait": null,
        "cat_skill": null,
        "other_cat_trait": null,
        "other_cat_skill": null
    },
    {
        "camp": "any",
        "tags": ["other_cat", "other_cat_adult", "Newleaf", "Greenleaf", "Leaf-fall", "Leaf-bare"],
        "event_text": "m_c falls into a river, but is saved by r_c.",
        "cat_trait": null,
        "cat_skill": null,
        "other_cat_trait": null,
        "other_cat_skill": null
    },
    {
        "camp": "any",
        "tags": ["other_clan", "rel_down", "Newleaf", "Greenleaf", "Leaf-fall", "Leaf-bare"],
        "event_text": "m_c accidentally trespasses onto o_c's territory.",
        "cat_trait": null,
        "cat_skill": null,
        "other_cat_trait": null,
        "other_cat_skill": null
    },
    {
        "camp": "any",
        "tags": ["other_cat", "other_cat_app", "Newleaf", "Greenleaf", "Leaf-fall", "Leaf-bare"],
        "event_text": "m_c sneaks out of camp with r_c.",
        "cat_trait": null,
        "cat_skill": null,
        "other_cat_trait": null,
        "other_cat_skill": null
    },
    {
      "camp": "any",
      "tags": ["other_cat", "other_cat_app", "romantic", "comfort", "respect", "trust", "neg_jealousy", "to_both"],
      "event_text": "m_c and r_c were chatting about their day and the chores they finished when r_c mentioned they liked the smell of wild fruit. m_c decides to wear acc_plural on their pelt, hopping that r_c notices them.",
      "cat_trait": null,
      "cat_skill": null,
      "other_cat_trait": null,
       "other_cat_skill": null,
      "accessories": ["BLUE BERRIES", "HOLLY"]
<<<<<<< HEAD
   },
  {
    "camp": "any",
    "tags": ["Leaf-fall", "other_cat", "other_cat_kit", "comfort", "platonic"],
    "event_text": "m_c is nearly blindsided by r_c as {PRONOUN/r_c/subject} {VERB/r_c/walk/walks} into camp after a long training day, listening to the kit squeak about a type of feather. r_c leads m_c to the nursery, where {PRONOUN/r_c/poss} carefully put acc_plural in m_c's fur.",
    "cat_trait": null,
    "cat_skill": null,
    "other_cat_trait": null,
    "other_cat_skill": null,
    "accessories": ["BLUE FEATHERS"]
   },
  {
    "camp": "any",
    "tags": ["Newleaf", "Greenleaf", "Leaf-fall", "Leaf-bare", "other_cat", "other_cat_app", "dislike", "jealousy"],
    "event_text": "m_c, for the umpteenth time, hears r_c complaining about the dry rye stalks underneath {PRONOUN/r_c/poss} paws when {PRONOUN/r_c/subject} finish cleaning the elders' den and got an idea. The next day, m_c adorns {PRONOUN/m_c/poss} pelt with acc_plural.",
    "cat_trait": null,
    "cat_skill": null,
    "other_cat_trait": null,
    "other_cat_skill": null,
    "accessories": ["RYE STALK"]
   },
   {
    "camp": "any",
    "tags": ["Greenleaf", "Leaf-bare", "Leaf-fall", "Newleaf", "other_cat", "other_cat_app","to_both", "platonic", "trust", "comfort", "neg_dislike"],
    "event_text": "m_c and r_c sneak out of camp to see the sun rise.",
    "cat_trait": null,
    "cat_skill": null,
    "other_cat_trait": null,
    "other_cat_skill": null
  },
  {
    "camp": "any",
    "tags": ["Greenleaf", "Leaf-bare", "Leaf-fall", "Newleaf", "other_cat", "other_cat_app", "to_both", "platonic", "trust", "comfort", "neg_dislike"],
    "event_text": "m_c and r_c sneak out of camp to see the moon rise.",
    "cat_trait": null,
    "cat_skill": null,
    "other_cat_trait": null,
    "other_cat_skill": null
  },
  {
    "camp": "any",
    "tags": ["Greenleaf", "Leaf-bare", "Leaf-fall", "Newleaf", "other_cat", "other_cat_app"],
    "event_text": "m_c and r_c try to sneak out of camp, but are caught by their mentors.",
    "cat_trait": null,
    "cat_skill": null,
    "other_cat_trait": null,
    "other_cat_skill": null
  },
  {
    "camp": "any",
    "tags": ["Leaf-fall", "other_cat", "other_cat_app", "to_both", "platonic", "trust", "comfort", "neg_dislike"],
    "event_text": "m_c and r_c play in the fallen leaves outside of camp.",
    "cat_trait": null,
    "cat_skill": null,
    "other_cat_trait": null,
    "other_cat_skill": null
  },
  {
    "camp": "any",
    "tags": ["Leaf-bare", "other_cat", "other_cat_app", "to_both", "platonic", "trust", "comfort", "neg_dislike"],
    "event_text": "m_c and r_c play in the snow outside of camp.",
    "cat_trait": null,
    "cat_skill": null,
    "other_cat_trait": null,
    "other_cat_skill": null
  },
  {
    "camp": "any",
    "tags": ["Leaf-bare"],
    "event_text": "m_c gets dared to hunt outside in the snow alone, and returns with acc_singular in {PRONOUN/m_c/poss} pelt.",
    "cat_trait": null,
    "cat_skill": null,
    "other_cat_trait": null,
    "other_cat_skill": null,
    "accessories": ["WILD", "PLANT"]
  },
  {
    "camp": "any",
    "tags": ["Leaf-bare", "Newleaf", "Greenleaf", "Leaf-fall"],
    "event_text": "m_c disappears for a few days, then returns to camp with a acc_singular around {PRONOUN/m_c/poss} neck.",
    "cat_trait": null,
    "cat_skill": null,
    "other_cat_trait": null,
    "other_cat_skill": null,
    "accessories": ["COLLAR"]
  },
  {
    "camp": "any",
    "tags": ["other_cat", "other_cat_app", "Newleaf", "Greenleaf", "Leaf-fall", "to_both", "platonic", "trust", "comfort", "neg_dislike"],
    "event_text": "m_c and r_c were practicing climbing when they found a nest of strange eggs.",
    "cat_trait": null,
    "cat_skill": null,
    "other_cat_trait": null,
    "other_cat_skill": null
  },
  {
  "camp": "any",
  "tags": ["other_cat", "other_cat_app", "Newleaf", "Greenleaf", "Leaf-fall", "to_both", "platonic", "trust", "comfort", "neg_dislike"],
  "event_text": "m_c and r_c sneak out of camp to go bird watching.",
  "cat_trait": null,
  "cat_skill": null,
  "other_cat_trait": null,
  "other_cat_skill": null
  },
  {
    "camp": "any",
    "tags": ["Newleaf", "Greenleaf", "Leaf-fall", "Leaf-bare", "war"],
    "event_text": "m_c is struggling to cope with the violence and chaos of war surrounding them, finding it difficult to wake up in the morning due to the stress and strain of constant battle training.",
    "cat_trait": ["nervous", "lonesome", "playful", "careful", "compassionate", "loving", "insecure"]
  },
  {
    "camp": "any",
    "tags": ["Newleaf", "Greenleaf", "Leaf-fall", "Leaf-bare", "war"],
    "event_text": "m_c is struggling to cope with the violence and chaos of war surrounding them, finding it difficult to wake up in the morning due to the stress and strain of constant battle training.",
    "cat_trait": ["nervous", "lonesome", "playful", "careful", "compassionate", "loving", "insecure"]
  },
  {
      "camp": "any",
      "tags": ["Newleaf", "Greenleaf", "Leaf-fall", "Leaf-bare", "war"],
      "event_text": "m_c feels like they might be growing up too fast in the midst of war.",
  }
=======
    },
    {
        "camp": "any",
        "tags": ["Leaf-fall", "other_cat", "other_cat_kit", "comfort", "platonic"],
        "event_text": "m_c is nearly blindsided by r_c as they walk into camp after a long training day, listening to the kit squeak about a type of feather. r_c leads m_c to the nursery, where they carefully put acc_plural in m_c's fur.",
        "cat_trait": null,
        "cat_skill": null,
        "other_cat_trait": null,
        "other_cat_skill": null,
        "accessories": ["BLUE FEATHERS"]
    },
    {
        "camp": "any",
        "tags": ["Newleaf", "Greenleaf", "Leaf-fall", "Leaf-bare", "other_cat", "other_cat_app", "dislike", "jealousy"],
        "event_text": "m_c, for the umpteenth time, hears r_c complaining about the dry rye stalks underneath their paws when they finish cleaning the elders' den and got an idea. The next day, m_c adorns their pelt with acc_plural.",
        "cat_trait": null,
        "cat_skill": null,
        "other_cat_trait": null,
        "other_cat_skill": null,
        "accessories": ["RYE STALK"]
    },
    {
        "camp": "any",
        "tags": ["Greenleaf", "Leaf-bare", "Leaf-fall", "Newleaf", "other_cat", "other_cat_app","to_both", "platonic", "trust", "comfort", "neg_dislike"],
        "event_text": "m_c and r_c sneak out of camp to see the sun rise.",
        "cat_trait": null,
        "cat_skill": null,
        "other_cat_trait": null,
        "other_cat_skill": null
    },
    {
        "camp": "any",
        "tags": ["Greenleaf", "Leaf-bare", "Leaf-fall", "Newleaf", "other_cat", "other_cat_app", "to_both", "platonic", "trust", "comfort", "neg_dislike"],
        "event_text": "m_c and r_c sneak out of camp to see the moon rise.",
        "cat_trait": null,
        "cat_skill": null,
        "other_cat_trait": null,
        "other_cat_skill": null
    },
    {
        "camp": "any",
        "tags": ["Greenleaf", "Leaf-bare", "Leaf-fall", "Newleaf", "other_cat", "other_cat_app"],
        "event_text": "m_c and r_c try to sneak out of camp, but are caught by their mentors.",
        "cat_trait": null,
        "cat_skill": null,
        "other_cat_trait": null,
        "other_cat_skill": null
    },
    {
        "camp": "any",
        "tags": ["Leaf-fall", "other_cat", "other_cat_app", "to_both", "platonic", "trust", "comfort", "neg_dislike"],
        "event_text": "m_c and r_c play in the fallen leaves outside of camp.",
        "cat_trait": null,
        "cat_skill": null,
        "other_cat_trait": null,
        "other_cat_skill": null
    },
    {
        "camp": "any",
        "tags": ["Leaf-bare", "other_cat", "other_cat_app", "to_both", "platonic", "trust", "comfort", "neg_dislike"],
        "event_text": "m_c and r_c play in the snow outside of camp.",
        "cat_trait": null,
        "cat_skill": null,
        "other_cat_trait": null,
        "other_cat_skill": null
    },
    {
        "camp": "any",
        "tags": ["Leaf-bare"],
        "event_text": "m_c gets dared to hunt outside in the snow alone, and returns with acc_singular in their pelt.",
        "cat_trait": null,
        "cat_skill": null,
        "other_cat_trait": null,
        "other_cat_skill": null,
        "accessories": ["WILD", "PLANT"]
    },
    {
        "camp": "any",
        "tags": ["Leaf-bare", "Newleaf", "Greenleaf", "Leaf-fall"],
        "event_text": "m_c disappears for a few days, then returns to camp with a acc_singular around their neck.",
        "cat_trait": null,
        "cat_skill": null,
        "other_cat_trait": null,
        "other_cat_skill": null,
        "accessories": ["COLLAR"]
    },
    {
        "camp": "any",
        "tags": ["other_cat", "other_cat_app", "Newleaf", "Greenleaf", "Leaf-fall", "to_both", "platonic", "trust", "comfort", "neg_dislike"],
        "event_text": "m_c and r_c were practicing climbing when they found a nest of strange eggs.",
        "cat_trait": null,
        "cat_skill": null,
        "other_cat_trait": null,
        "other_cat_skill": null
    },
    {
        "camp": "any",
        "tags": ["other_cat", "other_cat_app", "Newleaf", "Greenleaf", "Leaf-fall", "to_both", "platonic", "trust", "comfort", "neg_dislike"],
        "event_text": "m_c and r_c sneak out of camp to go bird watching.",
        "cat_trait": null,
        "cat_skill": null,
        "other_cat_trait": null,
        "other_cat_skill": null
    },
    {
        "camp": "any",
        "tags": ["Leaf-bare", "other_cat", "other_cat_app"],
        "event_text": "m_c encourages r_c to play in the snow with them during a patrol.",
        "cat_trait": "playful",
        "cat_skill": null,
        "other_cat_trait": null,
        "other_cat_skill": null
    },
    {
        "camp": "any",
        "tags": ["Leaf-bare", "Newleaf", "Greenleaf", "Leaf-fall", "other_cat_app", "romantic", "comfort", "trust"],
        "event_text": "m_c gives r_c a singular_acc to make up for a bad fight between them.",
        "cat_trait": null,
        "cat_skill": null,
        "other_cat_trait": null,
        "other_cat_skill": null
    },
    {
        "camp": "any",
        "tags": ["Newleaf", "Greenleaf", "Leaf-fall", "Leaf-bare", "other_clan"],
        "event_text": "m_c was seen racing along the border with their rival from o_c.",
        "cat_trait": null,
        "cat_skill": null,
        "other_cat_trait": null,
        "other_cat_skill": null
    },
    {
        "camp": "any",
        "tags": ["Newleaf", "Greenleaf", "Leaf-fall", "Leaf-bare"],
        "event_text": "m_c was seen playing with a kittypet over the border.",
        "cat_trait": null,
        "cat_skill": null,
        "other_cat_trait": null,
        "other_cat_skill": null
    },
    {
        "camp": "any",
        "tags": ["Newleaf", "Greenleaf", "Leaf-fall", "Leaf-bare"],
        "event_text": "m_c was seen taking food from a Twoleg!",
        "cat_trait": null,
        "cat_skill": null,
        "other_cat_trait": null,
        "other_cat_skill": null
    },
    {
        "camp": "any",
        "tags": ["Newleaf", "Greenleaf", "Leaf-fall", "Leaf-bare", "other_clan"],
        "event_text": "m_c was seen speaking with someone from o_c.",
        "cat_trait": null,
        "cat_skill": null,
        "other_cat_trait": null,
        "other_cat_skill": null
    },
    {
        "camp": "any",
        "tags": ["Newleaf", "Greenleaf", "Leaf-fall", "Leaf-bare"],
        "event_text": "m_c was seen speaking with a loner.",
        "cat_trait": null,
        "cat_skill": null,
        "other_cat_trait": null,
        "other_cat_skill": null
    },
    {
        "camp": "any",
        "tags": ["Newleaf", "Greenleaf", "Leaf-fall", "Leaf-bare"],
        "event_text": "m_c was seen speaking with a rogue.",
        "cat_trait": null,
        "cat_skill": null,
        "other_cat_trait": null,
        "other_cat_skill": null
    },
    {
        "camp": "any",
        "tags": ["Newleaf", "Greenleaf", "Leaf-fall", "Leaf-bare"],
        "event_text": "m_c was seen speaking with a kittypet.",
        "cat_trait": null,
        "cat_skill": null,
        "other_cat_trait": null,
        "other_cat_skill": null
    },
    {
        "camp": "any",
        "tags": ["Newleaf", "Greenleaf", "Leaf-fall", "Leaf-bare"],
        "event_text": "m_c was seen chasing a rogue off of the territory.",
        "cat_trait": null,
        "cat_skill": null,
        "other_cat_trait": null,
        "other_cat_skill": null
    },
    {
        "camp": "any",
        "tags": ["Newleaf", "Greenleaf", "Leaf-fall", "Leaf-bare"],
        "event_text": "m_c was seen chasing a loner off of the territory.",
        "cat_trait": null,
        "cat_skill": null,
        "other_cat_trait": null,
        "other_cat_skill": null
    },
    {
        "camp": "any",
        "tags": ["Newleaf", "Greenleaf", "Leaf-fall", "Leaf-bare"],
        "event_text": "m_c was seen chasing a kittypet off of the territory.",
        "cat_trait": null,
        "cat_skill": null,
        "other_cat_trait": null,
        "other_cat_skill": null
    },
    {
        "camp": "any",
        "tags": ["Newleaf", "Greenleaf", "Leaf-fall", "Leaf-bare"],
        "event_text": "m_c was caught sharing prey with a rogue, who was chased off by a patrol.",
        "cat_trait": null,
        "cat_skill": null,
        "other_cat_trait": null,
        "other_cat_skill": null
    },
    {
        "camp": "any",
        "tags": ["Newleaf", "Greenleaf", "Leaf-fall", "Leaf-bare"],
        "event_text": "m_c was caught sharing prey with a kittypet, who was chased off by a patrol.",
        "cat_trait": null,
        "cat_skill": null,
        "other_cat_trait": null,
        "other_cat_skill": null
    },
    {
        "camp": "any",
        "tags": ["Newleaf", "Greenleaf", "Leaf-fall", "Leaf-bare", "other_clan"],
        "event_text": "m_c was loitering around o_c's border, looking for a specific cat.",
        "cat_trait": null,
        "cat_skill": null,
        "other_cat_trait": null,
        "other_cat_skill": null
    },
    {
        "camp": "any",
        "tags": ["Newleaf", "Greenleaf", "Leaf-fall", "Leaf-bare", "other_clan", "rel_down"],
        "event_text": "m_c was seen arguing, and borderline-fighting with, a cat from o_c.",
        "cat_trait": null,
        "cat_skill": null,
        "other_cat_trait": null,
        "other_cat_skill": null
    },
    {
        "camp": "any",
        "tags": ["Newleaf", "Greenleaf", "Leaf-fall", "Leaf-bare", "other_clan", "rel_down"],
        "event_text": "m_c was seen arguing, and borderline-fighting with, a rogue.",
        "cat_trait": null,
        "cat_skill": null,
        "other_cat_trait": null,
        "other_cat_skill": null
    },
    {
        "camp": "any",
        "tags": ["Newleaf", "Greenleaf", "Leaf-fall", "Leaf-bare", "other_clan", "rel_down"],
        "event_text": "m_c was seen arguing, and borderline-fighting with, a kittypet.",
        "cat_trait": null,
        "cat_skill": null,
        "other_cat_trait": null,
        "other_cat_skill": null
    },
    {
        "camp": "any",
        "tags": ["Newleaf", "Greenleaf", "Leaf-fall", "Leaf-bare"],
        "event_text": "m_c was seen talking calmly to a loner, before both cats went their separate ways.",
        "cat_trait": null,
        "cat_skill": null,
        "other_cat_trait": null,
        "other_cat_skill": null
    },
    {
        "camp": "any",
        "tags": ["Newleaf", "Greenleaf", "Leaf-fall", "Leaf-bare", "other_clan", "rel_up"],
        "event_text": "m_c was seen speaking calmly to a cat from o_c.",
        "cat_trait": null,
        "cat_skill": null,
        "other_cat_trait": null,
        "other_cat_skill": null
    },
    {
        "camp": "any",
        "tags": ["Newleaf", "Greenleaf", "Leaf-fall", "Leaf-bare"],
        "event_text": "m_c was seen talking calmly to a loner, before both cats went their separate ways.",
        "cat_trait": null,
        "cat_skill": null,
        "other_cat_trait": null,
        "other_cat_skill": null
    },
    {
        "camp": "any",
        "tags": ["Newleaf", "Greenleaf", "Leaf-fall", "Leaf-bare"],
        "event_text": "m_c was seen in a very serious conversation with a kittypet, who ran away when another patrol approached.",
        "cat_trait": null,
        "cat_skill": null,
        "other_cat_trait": null,
        "other_cat_skill": null
    }
>>>>>>> c51dbf0b
]<|MERGE_RESOLUTION|>--- conflicted
+++ resolved
@@ -44,7 +44,6 @@
       "other_cat_trait": null,
        "other_cat_skill": null,
       "accessories": ["BLUE BERRIES", "HOLLY"]
-<<<<<<< HEAD
    },
   {
     "camp": "any",
@@ -166,308 +165,4 @@
       "tags": ["Newleaf", "Greenleaf", "Leaf-fall", "Leaf-bare", "war"],
       "event_text": "m_c feels like they might be growing up too fast in the midst of war.",
   }
-=======
-    },
-    {
-        "camp": "any",
-        "tags": ["Leaf-fall", "other_cat", "other_cat_kit", "comfort", "platonic"],
-        "event_text": "m_c is nearly blindsided by r_c as they walk into camp after a long training day, listening to the kit squeak about a type of feather. r_c leads m_c to the nursery, where they carefully put acc_plural in m_c's fur.",
-        "cat_trait": null,
-        "cat_skill": null,
-        "other_cat_trait": null,
-        "other_cat_skill": null,
-        "accessories": ["BLUE FEATHERS"]
-    },
-    {
-        "camp": "any",
-        "tags": ["Newleaf", "Greenleaf", "Leaf-fall", "Leaf-bare", "other_cat", "other_cat_app", "dislike", "jealousy"],
-        "event_text": "m_c, for the umpteenth time, hears r_c complaining about the dry rye stalks underneath their paws when they finish cleaning the elders' den and got an idea. The next day, m_c adorns their pelt with acc_plural.",
-        "cat_trait": null,
-        "cat_skill": null,
-        "other_cat_trait": null,
-        "other_cat_skill": null,
-        "accessories": ["RYE STALK"]
-    },
-    {
-        "camp": "any",
-        "tags": ["Greenleaf", "Leaf-bare", "Leaf-fall", "Newleaf", "other_cat", "other_cat_app","to_both", "platonic", "trust", "comfort", "neg_dislike"],
-        "event_text": "m_c and r_c sneak out of camp to see the sun rise.",
-        "cat_trait": null,
-        "cat_skill": null,
-        "other_cat_trait": null,
-        "other_cat_skill": null
-    },
-    {
-        "camp": "any",
-        "tags": ["Greenleaf", "Leaf-bare", "Leaf-fall", "Newleaf", "other_cat", "other_cat_app", "to_both", "platonic", "trust", "comfort", "neg_dislike"],
-        "event_text": "m_c and r_c sneak out of camp to see the moon rise.",
-        "cat_trait": null,
-        "cat_skill": null,
-        "other_cat_trait": null,
-        "other_cat_skill": null
-    },
-    {
-        "camp": "any",
-        "tags": ["Greenleaf", "Leaf-bare", "Leaf-fall", "Newleaf", "other_cat", "other_cat_app"],
-        "event_text": "m_c and r_c try to sneak out of camp, but are caught by their mentors.",
-        "cat_trait": null,
-        "cat_skill": null,
-        "other_cat_trait": null,
-        "other_cat_skill": null
-    },
-    {
-        "camp": "any",
-        "tags": ["Leaf-fall", "other_cat", "other_cat_app", "to_both", "platonic", "trust", "comfort", "neg_dislike"],
-        "event_text": "m_c and r_c play in the fallen leaves outside of camp.",
-        "cat_trait": null,
-        "cat_skill": null,
-        "other_cat_trait": null,
-        "other_cat_skill": null
-    },
-    {
-        "camp": "any",
-        "tags": ["Leaf-bare", "other_cat", "other_cat_app", "to_both", "platonic", "trust", "comfort", "neg_dislike"],
-        "event_text": "m_c and r_c play in the snow outside of camp.",
-        "cat_trait": null,
-        "cat_skill": null,
-        "other_cat_trait": null,
-        "other_cat_skill": null
-    },
-    {
-        "camp": "any",
-        "tags": ["Leaf-bare"],
-        "event_text": "m_c gets dared to hunt outside in the snow alone, and returns with acc_singular in their pelt.",
-        "cat_trait": null,
-        "cat_skill": null,
-        "other_cat_trait": null,
-        "other_cat_skill": null,
-        "accessories": ["WILD", "PLANT"]
-    },
-    {
-        "camp": "any",
-        "tags": ["Leaf-bare", "Newleaf", "Greenleaf", "Leaf-fall"],
-        "event_text": "m_c disappears for a few days, then returns to camp with a acc_singular around their neck.",
-        "cat_trait": null,
-        "cat_skill": null,
-        "other_cat_trait": null,
-        "other_cat_skill": null,
-        "accessories": ["COLLAR"]
-    },
-    {
-        "camp": "any",
-        "tags": ["other_cat", "other_cat_app", "Newleaf", "Greenleaf", "Leaf-fall", "to_both", "platonic", "trust", "comfort", "neg_dislike"],
-        "event_text": "m_c and r_c were practicing climbing when they found a nest of strange eggs.",
-        "cat_trait": null,
-        "cat_skill": null,
-        "other_cat_trait": null,
-        "other_cat_skill": null
-    },
-    {
-        "camp": "any",
-        "tags": ["other_cat", "other_cat_app", "Newleaf", "Greenleaf", "Leaf-fall", "to_both", "platonic", "trust", "comfort", "neg_dislike"],
-        "event_text": "m_c and r_c sneak out of camp to go bird watching.",
-        "cat_trait": null,
-        "cat_skill": null,
-        "other_cat_trait": null,
-        "other_cat_skill": null
-    },
-    {
-        "camp": "any",
-        "tags": ["Leaf-bare", "other_cat", "other_cat_app"],
-        "event_text": "m_c encourages r_c to play in the snow with them during a patrol.",
-        "cat_trait": "playful",
-        "cat_skill": null,
-        "other_cat_trait": null,
-        "other_cat_skill": null
-    },
-    {
-        "camp": "any",
-        "tags": ["Leaf-bare", "Newleaf", "Greenleaf", "Leaf-fall", "other_cat_app", "romantic", "comfort", "trust"],
-        "event_text": "m_c gives r_c a singular_acc to make up for a bad fight between them.",
-        "cat_trait": null,
-        "cat_skill": null,
-        "other_cat_trait": null,
-        "other_cat_skill": null
-    },
-    {
-        "camp": "any",
-        "tags": ["Newleaf", "Greenleaf", "Leaf-fall", "Leaf-bare", "other_clan"],
-        "event_text": "m_c was seen racing along the border with their rival from o_c.",
-        "cat_trait": null,
-        "cat_skill": null,
-        "other_cat_trait": null,
-        "other_cat_skill": null
-    },
-    {
-        "camp": "any",
-        "tags": ["Newleaf", "Greenleaf", "Leaf-fall", "Leaf-bare"],
-        "event_text": "m_c was seen playing with a kittypet over the border.",
-        "cat_trait": null,
-        "cat_skill": null,
-        "other_cat_trait": null,
-        "other_cat_skill": null
-    },
-    {
-        "camp": "any",
-        "tags": ["Newleaf", "Greenleaf", "Leaf-fall", "Leaf-bare"],
-        "event_text": "m_c was seen taking food from a Twoleg!",
-        "cat_trait": null,
-        "cat_skill": null,
-        "other_cat_trait": null,
-        "other_cat_skill": null
-    },
-    {
-        "camp": "any",
-        "tags": ["Newleaf", "Greenleaf", "Leaf-fall", "Leaf-bare", "other_clan"],
-        "event_text": "m_c was seen speaking with someone from o_c.",
-        "cat_trait": null,
-        "cat_skill": null,
-        "other_cat_trait": null,
-        "other_cat_skill": null
-    },
-    {
-        "camp": "any",
-        "tags": ["Newleaf", "Greenleaf", "Leaf-fall", "Leaf-bare"],
-        "event_text": "m_c was seen speaking with a loner.",
-        "cat_trait": null,
-        "cat_skill": null,
-        "other_cat_trait": null,
-        "other_cat_skill": null
-    },
-    {
-        "camp": "any",
-        "tags": ["Newleaf", "Greenleaf", "Leaf-fall", "Leaf-bare"],
-        "event_text": "m_c was seen speaking with a rogue.",
-        "cat_trait": null,
-        "cat_skill": null,
-        "other_cat_trait": null,
-        "other_cat_skill": null
-    },
-    {
-        "camp": "any",
-        "tags": ["Newleaf", "Greenleaf", "Leaf-fall", "Leaf-bare"],
-        "event_text": "m_c was seen speaking with a kittypet.",
-        "cat_trait": null,
-        "cat_skill": null,
-        "other_cat_trait": null,
-        "other_cat_skill": null
-    },
-    {
-        "camp": "any",
-        "tags": ["Newleaf", "Greenleaf", "Leaf-fall", "Leaf-bare"],
-        "event_text": "m_c was seen chasing a rogue off of the territory.",
-        "cat_trait": null,
-        "cat_skill": null,
-        "other_cat_trait": null,
-        "other_cat_skill": null
-    },
-    {
-        "camp": "any",
-        "tags": ["Newleaf", "Greenleaf", "Leaf-fall", "Leaf-bare"],
-        "event_text": "m_c was seen chasing a loner off of the territory.",
-        "cat_trait": null,
-        "cat_skill": null,
-        "other_cat_trait": null,
-        "other_cat_skill": null
-    },
-    {
-        "camp": "any",
-        "tags": ["Newleaf", "Greenleaf", "Leaf-fall", "Leaf-bare"],
-        "event_text": "m_c was seen chasing a kittypet off of the territory.",
-        "cat_trait": null,
-        "cat_skill": null,
-        "other_cat_trait": null,
-        "other_cat_skill": null
-    },
-    {
-        "camp": "any",
-        "tags": ["Newleaf", "Greenleaf", "Leaf-fall", "Leaf-bare"],
-        "event_text": "m_c was caught sharing prey with a rogue, who was chased off by a patrol.",
-        "cat_trait": null,
-        "cat_skill": null,
-        "other_cat_trait": null,
-        "other_cat_skill": null
-    },
-    {
-        "camp": "any",
-        "tags": ["Newleaf", "Greenleaf", "Leaf-fall", "Leaf-bare"],
-        "event_text": "m_c was caught sharing prey with a kittypet, who was chased off by a patrol.",
-        "cat_trait": null,
-        "cat_skill": null,
-        "other_cat_trait": null,
-        "other_cat_skill": null
-    },
-    {
-        "camp": "any",
-        "tags": ["Newleaf", "Greenleaf", "Leaf-fall", "Leaf-bare", "other_clan"],
-        "event_text": "m_c was loitering around o_c's border, looking for a specific cat.",
-        "cat_trait": null,
-        "cat_skill": null,
-        "other_cat_trait": null,
-        "other_cat_skill": null
-    },
-    {
-        "camp": "any",
-        "tags": ["Newleaf", "Greenleaf", "Leaf-fall", "Leaf-bare", "other_clan", "rel_down"],
-        "event_text": "m_c was seen arguing, and borderline-fighting with, a cat from o_c.",
-        "cat_trait": null,
-        "cat_skill": null,
-        "other_cat_trait": null,
-        "other_cat_skill": null
-    },
-    {
-        "camp": "any",
-        "tags": ["Newleaf", "Greenleaf", "Leaf-fall", "Leaf-bare", "other_clan", "rel_down"],
-        "event_text": "m_c was seen arguing, and borderline-fighting with, a rogue.",
-        "cat_trait": null,
-        "cat_skill": null,
-        "other_cat_trait": null,
-        "other_cat_skill": null
-    },
-    {
-        "camp": "any",
-        "tags": ["Newleaf", "Greenleaf", "Leaf-fall", "Leaf-bare", "other_clan", "rel_down"],
-        "event_text": "m_c was seen arguing, and borderline-fighting with, a kittypet.",
-        "cat_trait": null,
-        "cat_skill": null,
-        "other_cat_trait": null,
-        "other_cat_skill": null
-    },
-    {
-        "camp": "any",
-        "tags": ["Newleaf", "Greenleaf", "Leaf-fall", "Leaf-bare"],
-        "event_text": "m_c was seen talking calmly to a loner, before both cats went their separate ways.",
-        "cat_trait": null,
-        "cat_skill": null,
-        "other_cat_trait": null,
-        "other_cat_skill": null
-    },
-    {
-        "camp": "any",
-        "tags": ["Newleaf", "Greenleaf", "Leaf-fall", "Leaf-bare", "other_clan", "rel_up"],
-        "event_text": "m_c was seen speaking calmly to a cat from o_c.",
-        "cat_trait": null,
-        "cat_skill": null,
-        "other_cat_trait": null,
-        "other_cat_skill": null
-    },
-    {
-        "camp": "any",
-        "tags": ["Newleaf", "Greenleaf", "Leaf-fall", "Leaf-bare"],
-        "event_text": "m_c was seen talking calmly to a loner, before both cats went their separate ways.",
-        "cat_trait": null,
-        "cat_skill": null,
-        "other_cat_trait": null,
-        "other_cat_skill": null
-    },
-    {
-        "camp": "any",
-        "tags": ["Newleaf", "Greenleaf", "Leaf-fall", "Leaf-bare"],
-        "event_text": "m_c was seen in a very serious conversation with a kittypet, who ran away when another patrol approached.",
-        "cat_trait": null,
-        "cat_skill": null,
-        "other_cat_trait": null,
-        "other_cat_skill": null
-    }
->>>>>>> c51dbf0b
 ]