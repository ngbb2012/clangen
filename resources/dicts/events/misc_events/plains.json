[
<<<<<<< HEAD
    {
        "event_id": "pln_misc_",
        "biome": [
            "plains"
        ],
        "camp": [
            "any"
        ],
        "season": [
            "any"
        ],
        "tags": [],
        "weight": 20,
        "event_text": "As the wind howls on the plains outside, m_c is tucked up in the medicine cat den, {PRONOUN/m_c/poss} sleep anything but restful. {PRONOUN/m_c/subject/CAP} {VERB/m_c/keep/keeps} seeing flashes of prophecy_list_sight. {PRONOUN/m_c/subject/CAP} {VERB/m_c/wake/wakes} with a shiver, wondering what {PRONOUN/m_c/poss} dreams mean for the Clan.",
        "m_c": {
            "age": [
                "young adult",
                "adult",
                "senior adult",
                "senior"
            ],
            "status": [
                "medicine cat"
            ],
            "skill": [
                "PROPHET,3"
            ]
        }
    },
    {
        "event_id": "pln_misc_",
        "biome": [
            "plains"
        ],
        "camp": [
            "any"
        ],
        "season": [
            "any"
        ],
        "tags": [],
        "weight": 20,
        "event_text": "The things {PRONOUN/m_c/subject} saw today, omen_list_sight... m_c isolates {PRONOUN/m_c/self} in the shifting long grass, considering what the omens foretell.",
        "m_c": {
            "age": [
                "young adult",
                "adult",
                "senior adult",
                "senior"
            ],
            "status": [
                "medicine cat"
            ],
            "skill": [
                "OMEN,3"
            ]
        }
    },
    {
        "event_id": "pln_misc_",
        "biome": [
            "plains"
        ],
        "camp": [
            "any"
        ],
        "season": [
            "any"
        ],
        "sub_type": [ "war" ],
        "tags": [],
        "weight": 20,
        "event_text": "The apprentices of the Clan are taking special training to learn how to survive in underground tunnels long-term, in the case of a siege conducted by o_c.",
        "m_c": {
            "age": [
                "adolescent"
            ],
            "status": [
                "apprentice"
            ]
        }
    }]
=======
  {
    "event_id": "pln_misc_war_anyapps1",
    "biome": ["plains"],
    "camp": ["any"],
    "season": ["any"],
    "sub_type": ["war"],
    "tags": ["clan_apps"],
    "weight": 15,
    "event_text": "The apprentices of the Clan are taking special training to learn how to survive in underground tunnels long-term, in the case of a siege conducted by o_c.",
    "m_c": {
      "age": ["any"],
      "status": ["apprentice"]
    }
  },
  {
    "event_id": "pln_misc_anyprophecymedcatprophet1",
    "biome": ["plains"],
    "camp": ["any"],
    "season": ["any"],
    "weight": 10,
    "event_text": "As the wind howls on the plains outside, m_c is tucked up in the medicine cat den, {PRONOUN/m_c/poss} sleep anything but restful. {PRONOUN/m_c/subject/CAP} {VERB/m_c/keep/keeps} seeing flashes of prophecy_list_sight. {PRONOUN/m_c/subject/CAP} {VERB/m_c/wake/wakes} with a shiver, wondering what {PRONOUN/m_c/poss} dreams mean for the Clan.",
    "m_c": {
      "age": ["any"],
      "status": ["medicine cat", "medicine cat apprentice"],
      "skill": ["PROPHET,2"]
    }
  },
  {
    "event_id": "pln_misc_anyomenmedcatomen1",
    "biome": ["plains"],
    "camp": ["any"],
    "season": ["any"],
    "weight": 10,
    "event_text": "The things {PRONOUN/m_c/subject} saw today, omen_list_sight... m_c isolates {PRONOUN/m_c/self} in the shifting long grass, considering what the omens foretell.",
    "m_c": {
      "age": ["any"],
      "status": ["medicine cat", "medicine cat apprentice"],
      "skill": ["OMEN,2"]
    }
  }
]
>>>>>>> a4147d5e
<|MERGE_RESOLUTION|>--- conflicted
+++ resolved
@@ -1,88 +1,4 @@
 [
-<<<<<<< HEAD
-    {
-        "event_id": "pln_misc_",
-        "biome": [
-            "plains"
-        ],
-        "camp": [
-            "any"
-        ],
-        "season": [
-            "any"
-        ],
-        "tags": [],
-        "weight": 20,
-        "event_text": "As the wind howls on the plains outside, m_c is tucked up in the medicine cat den, {PRONOUN/m_c/poss} sleep anything but restful. {PRONOUN/m_c/subject/CAP} {VERB/m_c/keep/keeps} seeing flashes of prophecy_list_sight. {PRONOUN/m_c/subject/CAP} {VERB/m_c/wake/wakes} with a shiver, wondering what {PRONOUN/m_c/poss} dreams mean for the Clan.",
-        "m_c": {
-            "age": [
-                "young adult",
-                "adult",
-                "senior adult",
-                "senior"
-            ],
-            "status": [
-                "medicine cat"
-            ],
-            "skill": [
-                "PROPHET,3"
-            ]
-        }
-    },
-    {
-        "event_id": "pln_misc_",
-        "biome": [
-            "plains"
-        ],
-        "camp": [
-            "any"
-        ],
-        "season": [
-            "any"
-        ],
-        "tags": [],
-        "weight": 20,
-        "event_text": "The things {PRONOUN/m_c/subject} saw today, omen_list_sight... m_c isolates {PRONOUN/m_c/self} in the shifting long grass, considering what the omens foretell.",
-        "m_c": {
-            "age": [
-                "young adult",
-                "adult",
-                "senior adult",
-                "senior"
-            ],
-            "status": [
-                "medicine cat"
-            ],
-            "skill": [
-                "OMEN,3"
-            ]
-        }
-    },
-    {
-        "event_id": "pln_misc_",
-        "biome": [
-            "plains"
-        ],
-        "camp": [
-            "any"
-        ],
-        "season": [
-            "any"
-        ],
-        "sub_type": [ "war" ],
-        "tags": [],
-        "weight": 20,
-        "event_text": "The apprentices of the Clan are taking special training to learn how to survive in underground tunnels long-term, in the case of a siege conducted by o_c.",
-        "m_c": {
-            "age": [
-                "adolescent"
-            ],
-            "status": [
-                "apprentice"
-            ]
-        }
-    }]
-=======
   {
     "event_id": "pln_misc_war_anyapps1",
     "biome": ["plains"],
@@ -123,5 +39,4 @@
       "skill": ["OMEN,2"]
     }
   }
-]
->>>>>>> a4147d5e
+]