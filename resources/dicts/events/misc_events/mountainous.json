[
<<<<<<< HEAD
    {
        "event_id": "mtn_misc_",
        "biome": [
            "mountainous"
        ],
        "camp": [
            "any"
        ],
        "season": [
            "any"
        ],
        "sub_type": [ "war" ],
        "tags": [],
        "weight": 20,
        "event_text": "The apprentices of the Clan are taking special strength training to learn how to weaponize stones and boulders in the mountain landscape.",
        "m_c": {
            "age": [
                "adolescent"
            ],
            "status": [
                "apprentice"
            ]
        }
    },
    {
        "event_id": "mtn_misc_",
        "biome": [
            "mountainous"
        ],
        "camp": [
            "any"
        ],
        "season": [
            "any"
        ],
        "tags": [],
        "weight": 20,
        "event_text": "As a storm rages across the mountain outside, m_c is tucked up in the medicine cat den, {PRONOUN/m_c/poss} sleep anything but restful. {PRONOUN/m_c/subject/CAP} {VERB/m_c/keep/keeps} seeing flashes of prophecy_list_sight. {PRONOUN/m_c/subject/CAP} {VERB/m_c/wake/wakes} with a shiver, wondering what {PRONOUN/m_c/poss} dreams mean for the Clan.",
        "m_c": {
            "age": [
                "young adult",
                "adult",
                "senior adult",
                "senior"
            ],
            "status": [
                "medicine cat"
            ],
            "skill": [
                "PROPHET,1"
            ]
        }
    },
    {
        "event_id": "mtn_misc_",
        "biome": [
            "mountainous"
        ],
        "camp": [
            "any"
        ],
        "season": [
            "any"
        ],
        "tags": [],
        "weight": 20,
        "event_text": "The things {PRONOUN/m_c/subject} saw today, omen_list_sight... m_c sits on an isolated mountain ledge, considering what the omens foretell.",
        "m_c": {
            "age": [
                "young adult",
                "adult",
                "senior adult",
                "senior"
            ],
            "status": [
                "medicine cat"
            ],
            "skill": [
                "OMEN,1"
            ]
        }
    },
    {
        "event_id": "mtn_misc_",
        "biome": [
            "mountainous"
        ],
        "camp": [
            "camp2"
        ],
        "season": [
            "leaf-bare"
        ],
        "tags": [
            "clan_kits"
        ],
        "weight": 20,
        "event_text": "Through the long, cold night, m_c brings the young cats of the Clan with {PRONOUN/m_c/object} down the tunnels. {PRONOUN/m_c/poss} words paint an enchanting picture of the ancestors of c_n as {PRONOUN/m_c/subject} {VERB/m_c/point/points} out the red pawprints of long dead heroes and villains, telling the Clan's triumphs and failures.",
        "m_c": {
            "age": [
                "young adult",
                "adult",
                "senior adult",
                "senior"
            ],
            "status": [
                "medicine cat"
            ],
            "skill": [
                "LORE,1"
            ]
        }
=======
  {
    "event_id": "mtn_misc_war_anyapps1",
    "biome": ["mountainous"],
    "camp": ["any"],
    "season": ["any"],
    "sub_type": ["war"],
    "tags": ["clan_apps"],
    "weight": 15,
    "event_text": "The apprentices of the Clan are taking special strength training to learn how to weaponize stones and boulders in the mountain landscape.",
    "m_c": {
      "age": ["any"],
      "status": ["apprentice"]
>>>>>>> a4147d5e
    }
  },
  {
    "event_id": "mtn_misc_anyprophecymedcatprophet1",
    "biome": ["mountainous"],
    "camp": ["any"],
    "season": ["any"],
    "weight": 10,
    "event_text": "As a storm rages across the mountain outside, m_c is tucked up in the medicine cat den, {PRONOUN/m_c/poss} sleep anything but restful. {PRONOUN/m_c/subject/CAP} {VERB/m_c/keep/keeps} seeing flashes of prophecy_list_sight. {PRONOUN/m_c/subject/CAP} {VERB/m_c/wake/wakes} with a shiver, wondering what {PRONOUN/m_c/poss} dreams mean for the Clan.",
    "m_c": {
      "age": ["any"],
      "status": ["medicine cat", "medicine cat apprentice"],
      "skill": ["PROPHET,2"]
    }
  },
  {
    "event_id": "mtn_misc_anyomenmedcatomen1",
    "biome": ["mountainous"],
    "camp": ["any"],
    "season": ["any"],
    "weight": 10,
    "event_text": "The things {PRONOUN/m_c/subject} saw today, omen_list_sight... m_c sits on an isolated mountain ledge, considering what the omens foretell.",
    "m_c": {
      "age": ["any"],
      "status": ["medicine cat", "medicine cat apprentice"],
      "skill": ["OMEN,2"]
    }
  },
  {
    "event_id": "mtn_misc_camptwoleafbaremultilore1",
    "biome": ["mountainous"],
    "camp": ["camp2"],
    "season": ["leaf-bare"],
    "tags": ["clan_kits"],
    "weight": 10,
    "event_text": "Through the long, cold night, m_c brings the young cats of the Clan with {PRONOUN/m_c/object} down the tunnels. {PRONOUN/m_c/poss} words paint an enchanting picture of the ancestors of c_n as {PRONOUN/m_c/subject} {VERB/m_c/point/points} out the red pawprints of long dead heroes and villains, telling the Clan's triumphs and failures.",
    "m_c": {
      "age": ["any"],
      "status": ["medicine cat", "elder"],
      "skill": ["LORE,1"]
    }
  }
]<|MERGE_RESOLUTION|>--- conflicted
+++ resolved
@@ -1,118 +1,4 @@
 [
-<<<<<<< HEAD
-    {
-        "event_id": "mtn_misc_",
-        "biome": [
-            "mountainous"
-        ],
-        "camp": [
-            "any"
-        ],
-        "season": [
-            "any"
-        ],
-        "sub_type": [ "war" ],
-        "tags": [],
-        "weight": 20,
-        "event_text": "The apprentices of the Clan are taking special strength training to learn how to weaponize stones and boulders in the mountain landscape.",
-        "m_c": {
-            "age": [
-                "adolescent"
-            ],
-            "status": [
-                "apprentice"
-            ]
-        }
-    },
-    {
-        "event_id": "mtn_misc_",
-        "biome": [
-            "mountainous"
-        ],
-        "camp": [
-            "any"
-        ],
-        "season": [
-            "any"
-        ],
-        "tags": [],
-        "weight": 20,
-        "event_text": "As a storm rages across the mountain outside, m_c is tucked up in the medicine cat den, {PRONOUN/m_c/poss} sleep anything but restful. {PRONOUN/m_c/subject/CAP} {VERB/m_c/keep/keeps} seeing flashes of prophecy_list_sight. {PRONOUN/m_c/subject/CAP} {VERB/m_c/wake/wakes} with a shiver, wondering what {PRONOUN/m_c/poss} dreams mean for the Clan.",
-        "m_c": {
-            "age": [
-                "young adult",
-                "adult",
-                "senior adult",
-                "senior"
-            ],
-            "status": [
-                "medicine cat"
-            ],
-            "skill": [
-                "PROPHET,1"
-            ]
-        }
-    },
-    {
-        "event_id": "mtn_misc_",
-        "biome": [
-            "mountainous"
-        ],
-        "camp": [
-            "any"
-        ],
-        "season": [
-            "any"
-        ],
-        "tags": [],
-        "weight": 20,
-        "event_text": "The things {PRONOUN/m_c/subject} saw today, omen_list_sight... m_c sits on an isolated mountain ledge, considering what the omens foretell.",
-        "m_c": {
-            "age": [
-                "young adult",
-                "adult",
-                "senior adult",
-                "senior"
-            ],
-            "status": [
-                "medicine cat"
-            ],
-            "skill": [
-                "OMEN,1"
-            ]
-        }
-    },
-    {
-        "event_id": "mtn_misc_",
-        "biome": [
-            "mountainous"
-        ],
-        "camp": [
-            "camp2"
-        ],
-        "season": [
-            "leaf-bare"
-        ],
-        "tags": [
-            "clan_kits"
-        ],
-        "weight": 20,
-        "event_text": "Through the long, cold night, m_c brings the young cats of the Clan with {PRONOUN/m_c/object} down the tunnels. {PRONOUN/m_c/poss} words paint an enchanting picture of the ancestors of c_n as {PRONOUN/m_c/subject} {VERB/m_c/point/points} out the red pawprints of long dead heroes and villains, telling the Clan's triumphs and failures.",
-        "m_c": {
-            "age": [
-                "young adult",
-                "adult",
-                "senior adult",
-                "senior"
-            ],
-            "status": [
-                "medicine cat"
-            ],
-            "skill": [
-                "LORE,1"
-            ]
-        }
-=======
   {
     "event_id": "mtn_misc_war_anyapps1",
     "biome": ["mountainous"],
@@ -125,7 +11,6 @@
     "m_c": {
       "age": ["any"],
       "status": ["apprentice"]
->>>>>>> a4147d5e
     }
   },
   {
