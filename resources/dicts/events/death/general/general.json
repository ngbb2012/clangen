[
    {
        "camp": "any",
        "tags": ["other_cat", "murder", "Newleaf", "Greenleaf", "Leaf-fall", "Leaf-bare", "rc_to_mc", "neg_platonic", "dislike"],
        "death_text": "m_c was murdered. The culprit is unknown.",
        "history_text": {
            "reg_death": "m_c was secretly murdered by r_c.",
            "reg_murder_unrevealed": "m_c was murdered by an unknown killer."
        },
        "other_cat_trait": ["sneaky", "ambitious", "bloodthirsty", "cold", "fierce", "vengeful", "careful", "lonesome", "strange", "daring", "righteous", "patient"],
        "other_cat_skill": ["smart", "very smart", "extremely smart"]
    },
    {
        "camp": "any",
        "tags": ["other_cat", "murder", "revealed", "Newleaf", "Greenleaf", "Leaf-fall", "Leaf-bare", "rc_to_mc", "neg_platonic", "dislike"],
        "death_text": "m_c was murdered. r_c stands over them, blood dripping from their pelt.",
        "history_text": {
            "reg_death": "m_c was murdered by r_c.",
            "reg_murder_unrevealed": "m_c was murdered by an unknown killer."
        },
        "other_cat_trait": ["ambitious", "bloodthirsty", "cold", "fierce", "vengeful", "lonesome", "strange", "daring", "righteous"],
        "other_cat_skill": ["great fighter", "excellent fighter"]
    },
    {
        "camp": "any",
        "tags": ["other_cat", "murder", "revealed", "Newleaf", "Greenleaf", "Leaf-fall", "Leaf-bare", "rc_to_mc", "neg_platonic", "dislike"],
        "death_text": "m_c was murdered by r_c in cold blood.",
        "history_text": {
            "reg_death": "m_c was murdered by r_c.",
            "reg_murder_unrevealed": "m_c was murdered by an unknown killer."
        },
        "other_cat_trait": ["vengeful", "ambitious", "bloodthirsty", "fierce"],
        "other_cat_skill": ["great fighter", "excellent fighter"],
        "cat_negate_skill": ["great fighter", "excellent fighter"]
    },
    {
        "camp": "any",
        "tags": ["other_cat", "murder", "revealed", "Newleaf", "Greenleaf", "Leaf-fall", "Leaf-bare", "rc_to_mc", "neg_platonic", "dislike"],
        "death_text": "m_c was murdered by r_c in cold blood. r_c has made the death look accidental.",
        "history_text": {
            "reg_death": "m_c was secretly murdered by r_c, who made the death look accidental.",
            "reg_murder_unrevealed": "m_c was murdered by an unknown killer, who made the death look accidental."
        },
        "other_cat_trait": ["vengeful", "ambitious", "bloodthirsty", "fierce", "sneaky"],
        "other_cat_skill": ["great fighter", "excellent fighter", "extremely smart"],
        "cat_negate_skill": ["great fighter", "excellent fighter"]
    },
    {
        "camp": "any",
        "tags": ["other_cat_med", "murder", "revealed", "Newleaf", "Greenleaf", "Leaf-fall", "Leaf-bare", "rc_to_mc", "neg_comfort", "dislike", "neg_platonic"],
        "death_text": "r_c killed m_c by feeding them deathberries.",
        "history_text": {
            "reg_death": "m_c was murdered by r_c, who fed them deathberries.",
            "reg_murder_unrevealed": "m_c was murdered by an unknown killer with deathberries."
        },
        "other_cat_trait": ["bloodthirsty", "vengeful", "sneaky", "righteous"],
        "cat_negate_skill": ["very smart", "extremely smart"]
    },
    {
        "camp": "any",
        "tags": ["other_cat_med", "murder", "revealed", "Newleaf", "Greenleaf", "Leaf-fall", "Leaf-bare", "rc_to_mc", "neg_comfort", "dislike", "neg_platonic"],
        "death_text": "r_c killed m_c by feeding them foxglove seeds.",
        "history_text": {
            "reg_death": "m_c was murdered by r_c, who fed them foxglove seeds.",
            "reg_murder_unrevealed": "m_c was murdered by an unknown killer with foxglove seeds."
        },
        "other_cat_trait": ["bloodthirsty", "vengeful", "sneaky", "righteous"],
        "cat_negate_skill": ["very smart", "extremely smart"]
    },
    {
        "camp": "any",
        "tags": ["other_cat_med", "murder", "revealed", "Newleaf", "Greenleaf", "Leaf-fall", "Leaf-bare", "rc_to_mc", "neg_comfort", "dislike", "neg_platonic"],
        "death_text": "r_c killed m_c by feeding them nightshade berries.",
        "history_text": {
            "reg_death": "m_c was murdered by r_c, who fed them nightshade berries.",
            "reg_murder_unrevealed": "m_c was murdered by an unknown killer with nightshade berries."
        },
        "other_cat_trait": ["bloodthirsty", "vengeful", "sneaky", "righteous"],
        "cat_negate_skill": ["very smart", "extremely smart"]
    },
    {
        "camp": "any",
        "tags": ["other_cat_med", "murder", "revealed", "Newleaf", "Greenleaf", "Leaf-fall", "Leaf-bare", "rc_to_mc", "neg_comfort", "dislike", "neg_platonic"],
        "death_text": "r_c killed m_c by feeding them water hemlock.",
        "history_text": {
            "reg_death": "m_c was murdered by r_c, who fed them water hemlock.",
            "reg_murder_unrevealed": "m_c was murdered by an unknown killer with water hemlock."
        },
        "other_cat_trait": ["bloodthirsty", "vengeful", "sneaky", "righteous"],
        "cat_negate_skill": ["very smart", "extremely smart"]
    },
    {
        "camp": "any",
        "tags": ["other_cat_med", "murder", "revealed", "Newleaf", "Greenleaf", "Leaf-fall", "Leaf-bare", "rc_to_mc", "neg_comfort", "dislike", "neg_platonic"],
        "death_text": "r_c killed m_c by consciously giving them the wrong herbs.",
        "history_text": {
            "reg_death": "m_c was murdered by r_c, who purposefully fed them the wrong herbs.",
            "reg_murder_unrevealed": "m_c was murdered by an unknown killer, by being fed incorrect herbs."
        },
        "other_cat_trait": ["bloodthirsty", "vengeful", "sneaky", "righteous"],
        "cat_negate_skill": ["very smart", "extremely smart"]
    },

    {
        "camp": "any",
        "tags": ["Newleaf", "Greenleaf", "Leaf-fall", "Leaf-bare"],
        "death_text": "m_c was found dead near a fox den.",
        "history_text": {
            "reg_death": "m_c was killed by a fox."
        },
        "cat_trait": ["daring", "adventurous", "bold", "fierce", "loyal", "lonesome", "troublesome"],
        "cat_negate_skill": ["great fighter", "excellent fighter"]
    },
    {
        "camp": "any",
        "tags": ["Newleaf", "Greenleaf", "Leaf-fall", "Leaf-bare"],
        "death_text": "m_c was bitten by a snake, and succumbed to the venom.",
        "history_text": {
            "reg_death": "m_c was killed by a snake."
        }
    },
    {
        "camp": "any",
        "tags": ["clan_kits", "Newleaf", "Greenleaf", "Leaf-fall", "Leaf-bare"],
        "death_text": "m_c saved a kit from a snake, but was bitten in the process. The venom killed them.",
        "history_text": {
            "reg_death": "m_c was killed by a snake, while saving a kit."
        },
        "cat_trait": ["altruistic", "bold", "ambitious", "compassionate", "daring", "confident", "fierce", "loyal", "loving", "empathetic", "responsible", "righteous", "vengeful"]
    },
    {
        "camp": "any",
        "tags": ["Newleaf", "Greenleaf", "Leaf-fall", "Leaf-bare"],
        "death_text": "m_c went missing, and was found dead out in the territory.",
        "history_text": {
            "reg_death": "m_c went missing, and was found dead."
        }
    },
    {
        "camp": "any",
        "tags": ["other_clan", "rel_down", "Newleaf", "Greenleaf", "Leaf-fall", "Leaf-bare"],
        "death_text": "m_c was found dead near the o_c border.",
        "history_text": {
            "reg_death": "m_c was found dead near the o_c border."
        },
        "cat_negate_skill": ["great fighter", "excellent fighter"]
    },
    {
        "camp": "any",
        "tags": [
            "Newleaf",
            "Greenleaf",
            "Leaf-fall",
            "Leaf-bare",
            "other_clan",
            "rel_down",
            "war",
            "other_cat",
            "multi_death"
        ],
        "death_text": "o_c attempted to break into the camp. m_c and r_c are left cold on the ground in the aftermath.",
        "history_text": {
            "reg_death": "This cat died when o_c tried to break into camp.",
            "lead_death": "tried to defend the Clan from o_c"
        }
    },
    {
        "camp": "any",
        "tags": [
            "Newleaf",
            "Greenleaf",
            "Leaf-fall",
            "Leaf-bare",
            "other_clan",
            "rel_down",
            "war",
            "other_cat",
            "other_cat_kit"
        ],
        "death_text": "o_c attempted to break into the camp. m_c died defending the nursery, r_c huddled beneath {PRONOUN/m_c/poss} cooling body.",
        "history_text": {
            "reg_death": "m_c died defending r_c from o_c warriors."
        },
        "cat_trait": ["vengeful", "bloodthirsty", "loving", "bold", "confident", "daring", "faithful", "fierce", "loyal", "responsible", "righteous"]
    },
    {
        "camp": "any",
        "tags": ["other_cat", "Newleaf", "Greenleaf", "Leaf-fall", "Leaf-bare", "rc_to_mc", "platonic", "neg_dislike", "trust", "respect"],
        "death_text": "m_c was burnt alive while trying to save r_c from a fire.",
        "history_text": {
            "reg_death": "m_c was killed in a fire while trying to save r_c."
        },
        "cat_trait": ["altruistic", "bold", "ambitious", "compassionate", "daring", "confident", "fierce", "loyal", "loving", "empathetic", "responsible"]
    },
    {
        "camp": "any",
        "tags": ["classic", "Leaf-bare"],
        "death_text": "m_c died after catching greencough.",
        "history_text": {
            "reg_death": "m_c died of greencough."
        }
    },
    {
        "camp": "any",
        "tags": ["classic", "Newleaf", "Greenleaf", "Leaf-fall", "Leaf-bare"],
        "death_text": "m_c died from infected wounds.",
        "history_text": {
            "reg_death": "m_c died from infected wounds."
        }
    },

    {
        "camp": "any",
        "tags": ["multi_death", "classic", "other_cat", "Newleaf", "Greenleaf", "Leaf-fall", "Leaf-bare"],
        "death_text": "m_c and r_c die from eating tainted prey.",
        "history_text": {
            "reg_death": "m_c died from eating tainted prey.",
            "lead_death": "ate tainted prey"
        }
    },
    {
        "camp": "any",
        "tags": ["multi_death", "other_cat", "other_cat_adult", "Newleaf", "Greenleaf", "Leaf-fall", "Leaf-bare"],
        "death_text": "m_c fell into the river and r_c drowned alongside m_c while trying to rescue them.",
        "history_text": {
            "reg_death": "m_c drowned alongside a Clanmate.",
            "lead_death": "drowned alongside a Clanmate"
        },
        "other_cat_trait": ["altruistic", "bold", "ambitious", "compassionate", "daring", "confident", "fierce", "loyal", "loving", "empathetic", "responsible"]
    },
    {
        "camp": "any",
        "tags": ["multi_death", "other_cat_adult", "Newleaf", "Greenleaf", "Leaf-fall", "Leaf-bare"],
        "death_text": "m_c and r_c are killed by a gang of rogues.",
        "history_text": {
            "reg_death": "m_c was killed by a gang of rogues.",
            "lead_death": "was killed by a gang of rogues"
        }
    },
    {
        "camp": "any",
        "tags": ["multi_death", "classic", "Newleaf", "Greenleaf", "Leaf-fall", "Leaf-bare"],
        "death_text": "r_c and m_c die of greencough.",
        "history_text": {
            "reg_death": "m_c died of greencough.",
            "lead_death": "died of greencough"
        }
    },
    {
        "camp": "any",
        "tags": ["multi_death", "classic", "Newleaf", "Greenleaf", "Leaf-fall", "Leaf-bare"],
        "death_text": "r_c and m_c die of yellowcough.",
        "history_text": {
            "reg_death": "m_c died of yellowcough.",
            "lead_death": "died of yellowcough"
        }
    },
    {
        "camp": "any",
        "tags": ["multi_death", "classic", "Newleaf", "Greenleaf", "Leaf-fall", "Leaf-bare"],
        "death_text": "A bad case of greencough strikes the Clan, taking r_c and m_c's lives.",
        "history_text": {
            "reg_death": "m_c died of greencough.",
            "lead_death": "died of greencough"
        }
    },
    {
        "tags": ["other_cat", "Newleaf", "Greenleaf", "Leaf-fall", "Leaf-bare"],
        "camp": "Any",
        "death_text": "m_c has always wondered where {PRONOUN/m_c/subject} came from. {PRONOUN/m_c/subject/CAP} {VERB/sneak/sneaks} out of camp, intending to find loners who might have some clues about {PRONOUN/m_c/poss} origins. Frantic with worry and confusion after finding m_c's empty nest in the morning, they launch a search. c_n finds {PRONOUN/m_c/poss} cooling body after a long search and wonders why {PRONOUN/m_c/subject} decided to leave the safety of the c_n, and what killed {PRONOUN/m_c/object}.",
        "history_text": {
            "reg_death": "Curiosity killed this cat.",
            "lead_death": "lost a life because of curiosity."
        },
        "backstory_constraint": ["abandoned1", "abandoned2", "abandoned3"]
    },
    {
        "camp": "any",
        "tags": [
            "Newleaf",
            "Greenleaf",
            "Leaf-fall",
            "Leaf-bare",
            "war",
            "other_cat"
        ],
        "death_text": "m_c sacrificed themself for r_c in a battle with o_c.",
        "history_text": [
            "m_c sacrificed themself for r_c in battle.",
            "sacrificed themself for r_c in battle."
        ]
    },
    {
        "camp": "any",
        "tags": [
            "Newleaf",
            "Greenleaf",
            "Leaf-fall",
            "Leaf-bare",
            "war",
            "other_cat"
        ],
        "death_text": "m_c threw themself in front of an oncoming attack meant for r_c, taking the deadly blow instead.",
        "history_text": [
            "m_c sacrificed themself for r_c in battle.",
            "sacrificed themself for r_c in battle."
        ]
    },
    {
        "camp": "any",
        "tags": [
            "Newleaf",
            "Greenleaf",
            "Leaf-fall",
            "Leaf-bare",
            "war",
            "other_cat"
        ],
        "death_text": "m_c intentionally stayed behind and fought a losing battle to give r_c time to escape.",
        "history_text": [
            "m_c sacrificed themself for r_c in battle.",
            "sacrificed themself for r_c in battle."
        ]
    },
    {
        "camp": "any",
        "tags": [
            "Newleaf",
            "Greenleaf",
            "Leaf-fall",
            "Leaf-bare",
            "war",
            "other_cat"
        ],
        "death_text": "When traveling together near the border of c_n territory, m_c used their own body to shield r_c from a surprise o_c ambush, even though it meant certain death.",
        "history_text": [
            "m_c sacrificed themself for r_c in an ambush.",
<<<<<<< HEAD
            "sacrificed themself for r_c in an ambush."
        ]
    },
    {
        "camp": "any",
        "tags": [
            "Newleaf",
            "Greenleaf",
            "Leaf-fall",
            "Leaf-bare",
            "war"
        ],
        "death_text": "m_c sacrificed themselves by taking on the role of a messenger, delivering important information that could save their Clan. They were killed while investigating enemy territory.",
        "history_text": [
            "m_c was killed investigating enemy territory.",
            "was killed investigating enemy territory."
        ]
    },
    {
        "camp": "any",
        "tags": ["Newleaf", "Greenleaf", "Leaf-fall", "Leaf-bare", "war"],
        "death_text": "m_c drowned in a river while trying to escape from a sudden o_c attack.",
        "history_text": {
            "reg_death": "m_c drowned in a river attempting to escape an enemy attack.",
            "lead_death": "drowned in a river attempting to escape an enemy attack."}
    },
    {
        "camp": "any",
        "tags": ["Newleaf", "Greenleaf", "Leaf-fall", "Leaf-bare", "war"],
        "death_text": "m_c fell into a pit trap set by o_c's warriors.",
        "history_text": {
            "reg_death": "m_c fell into a pit trap set by an enemy Clan.",
            "lead_death": "fell into a pit trap set by an enemy Clan."}
    },
    {
        "camp": "any",
        "tags": ["Newleaf", "Greenleaf", "Leaf-fall", "Leaf-bare", "war"],
        "death_text": "m_c was hit by a monster while escaping across a Thunderpath from o_c warriors.",
        "history_text": {
            "reg_death": "m_c was hit by a monster.",
            "lead_death": "was hit by a monster."}
=======
            "sacrificed themself for r_c in an ambush."]
>>>>>>> 9c6e1ab3
    }
]    <|MERGE_RESOLUTION|>--- conflicted
+++ resolved
@@ -335,7 +335,6 @@
         "death_text": "When traveling together near the border of c_n territory, m_c used their own body to shield r_c from a surprise o_c ambush, even though it meant certain death.",
         "history_text": [
             "m_c sacrificed themself for r_c in an ambush.",
-<<<<<<< HEAD
             "sacrificed themself for r_c in an ambush."
         ]
     },
@@ -377,8 +376,5 @@
         "history_text": {
             "reg_death": "m_c was hit by a monster.",
             "lead_death": "was hit by a monster."}
-=======
-            "sacrificed themself for r_c in an ambush."]
->>>>>>> 9c6e1ab3
     }
 ]    