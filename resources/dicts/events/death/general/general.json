[
    {
        "camp": "any",
        "tags": ["other_cat", "murder", "Newleaf", "Greenleaf", "Leaf-fall", "Leaf-bare", "rc_to_mc", "neg_platonic", "dislike"],
        "death_text": "m_c was murdered. The culprit is unknown.",
        "history_text": {
            "reg_death": "m_c was secretly murdered by r_c.",
            "reg_murder_unrevealed": "m_c was murdered by an unknown killer."
        },
        "cat_trait": null,
        "cat_skill": null,
        "other_cat_trait": ["sneaky", "ambitious", "bloodthirsty", "cold", "fierce", "vengeful", "careful", "lonesome", "strange", "daring", "righteous", "patient"],
        "other_cat_skill": ["smart", "very smart", "extremely smart"]
    },
    {
        "camp": "any",
        "tags": ["other_cat", "murder", "revealed", "Newleaf", "Greenleaf", "Leaf-fall", "Leaf-bare", "rc_to_mc", "neg_platonic", "dislike"],
        "death_text": "m_c was murdered. r_c stands over them, blood dripping from their pelt.",
        "history_text": {
            "reg_death": "m_c was murdered by r_c.",
            "reg_murder_unrevealed": "m_c was murdered by an unknown killer."
        },
        "cat_trait": null,
        "cat_skill": null,
        "other_cat_trait": ["ambitious", "bloodthirsty", "cold", "fierce", "vengeful", "lonesome", "strange", "daring", "righteous"],
        "other_cat_skill": ["great fighter", "excellent fighter"]
    },
    {
        "camp": "any",
        "tags": ["other_cat", "murder", "revealed", "Newleaf", "Greenleaf", "Leaf-fall", "Leaf-bare", "rc_to_mc", "neg_platonic", "dislike"],
        "death_text": "m_c was murdered by r_c in cold blood.",
        "history_text": {
            "reg_death": "m_c was murdered by r_c.",
            "reg_murder_unrevealed": "m_c was murdered by an unknown killer."
        },
        "cat_trait": null,
        "cat_skill": null,
        "other_cat_trait": ["vengeful", "ambitious", "bloodthirsty", "fierce"],
        "other_cat_skill": ["great fighter", "excellent fighter"],
        "cat_negate_skill": ["great fighter", "excellent fighter"]
    },
    {
        "camp": "any",
        "tags": ["other_cat", "murder", "revealed", "Newleaf", "Greenleaf", "Leaf-fall", "Leaf-bare", "rc_to_mc", "neg_platonic", "dislike"],
        "death_text": "m_c was murdered by r_c in cold blood. r_c has made the death look accidental.",
        "history_text": {
            "reg_death": "m_c was secretly murdered by r_c, who made the death look accidental.",
            "reg_murder_unrevealed": "m_c was murdered by an unknown killer, who made the death look accidental."
        },
        "cat_trait": null,
        "cat_skill": null,
        "other_cat_trait": ["vengeful", "ambitious", "bloodthirsty", "fierce", "sneaky"],
        "other_cat_skill": ["great fighter", "excellent fighter", "extremely smart"],
        "cat_negate_skill": ["great fighter", "excellent fighter"]
    },
    {
        "camp": "any",
        "tags": ["other_cat_med", "murder", "revealed", "Newleaf", "Greenleaf", "Leaf-fall", "Leaf-bare", "rc_to_mc", "neg_comfort", "dislike", "neg_platonic"],
        "death_text": "r_c killed m_c by feeding them deathberries.",
        "history_text": {
            "reg_death": "m_c was murdered by r_c, who fed them deathberries.",
            "reg_murder_unrevealed": "m_c was murdered by an unknown killer with deathberries."
        },
        "cat_trait": null,
        "cat_skill": null,
        "other_cat_trait": ["bloodthirsty", "vengeful", "sneaky", "righteous"],
        "other_cat_skill": null,
        "cat_negate_skill": ["very smart", "extremely smart"]
    },
    {
        "camp": "any",
        "tags": ["other_cat_med", "murder", "revealed", "Newleaf", "Greenleaf", "Leaf-fall", "Leaf-bare", "rc_to_mc", "neg_comfort", "dislike", "neg_platonic"],
        "death_text": "r_c killed m_c by feeding them foxglove seeds.",
        "history_text": {
            "reg_death": "m_c was murdered by r_c, who fed them foxglove seeds.",
            "reg_murder_unrevealed": "m_c was murdered by an unknown killer with foxglove seeds."
        },
        "cat_trait": null,
        "cat_skill": null,
        "other_cat_trait": ["bloodthirsty", "vengeful", "sneaky", "righteous"],
        "other_cat_skill": null,
        "cat_negate_skill": ["very smart", "extremely smart"]
    },
    {
        "camp": "any",
        "tags": ["other_cat_med", "murder", "revealed", "Newleaf", "Greenleaf", "Leaf-fall", "Leaf-bare", "rc_to_mc", "neg_comfort", "dislike", "neg_platonic"],
        "death_text": "r_c killed m_c by feeding them nightshade berries.",
        "history_text": {
            "reg_death": "m_c was murdered by r_c, who fed them nightshade berries.",
            "reg_murder_unrevealed": "m_c was murdered by an unknown killer with nightshade berries."
        },
        "cat_trait": null,
        "cat_skill": null,
        "other_cat_trait": ["bloodthirsty", "vengeful", "sneaky", "righteous"],
        "other_cat_skill": null,
        "cat_negate_skill": ["very smart", "extremely smart"]
    },
    {
        "camp": "any",
        "tags": ["other_cat_med", "murder", "revealed", "Newleaf", "Greenleaf", "Leaf-fall", "Leaf-bare", "rc_to_mc", "neg_comfort", "dislike", "neg_platonic"],
        "death_text": "r_c killed m_c by feeding them water hemlock.",
        "history_text": {
            "reg_death": "m_c was murdered by r_c, who fed them water hemlock.",
            "reg_murder_unrevealed": "m_c was murdered by an unknown killer with water hemlock."
        },
        "cat_trait": null,
        "cat_skill": null,
        "other_cat_trait": ["bloodthirsty", "vengeful", "sneaky", "righteous"],
        "other_cat_skill": null,
        "cat_negate_skill": ["very smart", "extremely smart"]
    },
    {
        "camp": "any",
        "tags": ["other_cat_med", "murder", "revealed", "Newleaf", "Greenleaf", "Leaf-fall", "Leaf-bare", "rc_to_mc", "neg_comfort", "dislike", "neg_platonic"],
        "death_text": "r_c killed m_c by consciously giving them the wrong herbs.",
        "history_text": {
            "reg_death": "m_c was murdered by r_c, who purposefully fed them the wrong herbs.",
            "reg_murder_unrevealed": "m_c was murdered by an unknown killer, by being fed incorrect herbs."
        },
        "cat_trait": null,
        "cat_skill": null,
        "other_cat_trait": ["bloodthirsty", "vengeful", "sneaky", "righteous"],
        "other_cat_skill": null,
        "cat_negate_skill": ["very smart", "extremely smart"]
    },

    {
        "camp": "any",
        "tags": ["Newleaf", "Greenleaf", "Leaf-fall", "Leaf-bare"],
        "death_text": "m_c was found dead near a fox den.",
        "history_text": {
            "reg_death": "m_c was killed by a fox."
        },
        "cat_trait": ["daring", "adventurous", "bold", "fierce", "loyal", "lonesome", "troublesome"],
        "cat_skill": null,
        "other_cat_trait": null,
        "other_cat_skill": null,
        "cat_negate_skill": ["great fighter", "excellent fighter"]
    },
    {
        "camp": "any",
        "tags": ["Newleaf", "Greenleaf", "Leaf-fall", "Leaf-bare"],
        "death_text": "m_c was bitten by a snake, and succumbed to the venom.",
        "history_text": {
            "reg_death": "m_c was killed by a snake."
        },
        "cat_trait": null,
        "cat_skill": null,
        "other_cat_trait": null,
        "other_cat_skill": null
    },
    {
        "camp": "any",
        "tags": ["clan_kits", "Newleaf", "Greenleaf", "Leaf-fall", "Leaf-bare"],
        "death_text": "m_c saved a kit from a snake, but was bitten in the process. The venom killed them.",
        "history_text": {
            "reg_death": "m_c was killed by a snake, while saving a kit."
        },
        "cat_trait": ["altruistic", "bold", "ambitious", "compassionate", "daring", "confident", "fierce", "loyal", "loving", "empathetic", "responsible", "righteous", "vengeful"],
        "cat_skill": null,
        "other_cat_trait": null,
        "other_cat_skill": null
    },
    {
        "camp": "any",
        "tags": ["Newleaf", "Greenleaf", "Leaf-fall", "Leaf-bare"],
        "death_text": "m_c went missing, and was found dead out in the territory.",
        "history_text": {
            "reg_death": "m_c went missing, and was found dead."
        },
        "cat_trait": null,
        "cat_skill": null,
        "other_cat_trait": null,
        "other_cat_skill": null
    },
    {
        "camp": "any",
        "tags": ["other_clan", "rel_down", "Newleaf", "Greenleaf", "Leaf-fall", "Leaf-bare"],
        "death_text": "m_c was found dead near the o_c border.",
        "history_text": {
            "reg_death": "m_c was found dead near the o_c border."
        },
        "cat_trait": null,
        "cat_skill": null,
        "other_cat_trait": null,
        "other_cat_skill": null,
        "cat_negate_skill": ["great fighter", "excellent fighter"]
    },
    {
        "camp": "any",
        "tags": ["other_cat", "Newleaf", "Greenleaf", "Leaf-fall", "Leaf-bare", "rc_to_mc", "platonic", "neg_dislike", "trust", "respect"],
        "death_text": "m_c was burnt alive while trying to save r_c from a fire.",
        "history_text": {
            "reg_death": "m_c was killed in a fire while trying to save r_c."
        },
        "cat_trait": ["altruistic", "bold", "ambitious", "compassionate", "daring", "confident", "fierce", "loyal", "loving", "empathetic", "responsible"],
        "cat_skill": null,
        "other_cat_trait": null,
        "other_cat_skill": null
    },
    {
        "camp": "any",
        "tags": ["classic", "Leaf-bare"],
        "death_text": "m_c died after catching greencough.",
        "history_text": {
            "reg_death": "m_c died of greencough."
        },
        "cat_trait": null,
        "cat_skill": null,
        "other_cat_trait": null,
        "other_cat_skill": null
    },
    {
        "camp": "any",
        "tags": ["classic", "Newleaf", "Greenleaf", "Leaf-fall", "Leaf-bare"],
        "death_text": "m_c died from infected wounds.",
        "history_text": {
            "reg_death": "m_c died from infected wounds."
        },
        "cat_trait": null,
        "cat_skill": null,
        "other_cat_trait": null,
        "other_cat_skill": null
    },

    {
        "camp": "any",
        "tags": ["multi_death", "classic", "other_cat", "Newleaf", "Greenleaf", "Leaf-fall", "Leaf-bare"],
        "death_text": "m_c and r_c die from eating tainted prey.",
        "history_text": {
            "reg_death": "m_c died from eating tainted prey.",
            "lead_death": "ate tainted prey"
        },
        "cat_trait": null,
        "cat_skill": null,
        "other_cat_trait": null,
        "other_cat_skill": null
    },
    {
        "camp": "any",
        "tags": ["multi_death", "other_cat", "other_cat_adult", "Newleaf", "Greenleaf", "Leaf-fall", "Leaf-bare"],
        "death_text": "m_c fell into the river and r_c drowned alongside m_c while trying to rescue them.",
        "history_text": {
            "reg_death": "m_c drowned alongside a Clanmate.",
            "lead_death": "drowned alongside a Clanmate"
        },
        "cat_trait": null,
        "cat_skill": null,
        "other_cat_trait": ["altruistic", "bold", "ambitious", "compassionate", "daring", "confident", "fierce", "loyal", "loving", "empathetic", "responsible"],
        "other_cat_skill": null
    },
    {
        "camp": "any",
        "tags": ["multi_death", "other_cat_adult", "Newleaf", "Greenleaf", "Leaf-fall", "Leaf-bare"],
        "death_text": "m_c and r_c are killed by a gang of rogues.",
        "history_text": {
            "reg_death": "m_c was killed by a gang of rogues.",
            "lead_death": "was killed by a gang of rogues"
        },
        "cat_trait": null,
        "cat_skill": null,
        "other_cat_trait": null,
        "other_cat_skill": null
    },
    {
        "camp": "any",
        "tags": ["multi_death", "classic", "Newleaf", "Greenleaf", "Leaf-fall", "Leaf-bare"],
        "death_text": "r_c and m_c die of greencough.",
        "history_text": {
            "reg_death": "m_c died of greencough.",
            "lead_death": "died of greencough"
        },
        "cat_trait": null,
        "cat_skill": null,
        "other_cat_trait": null,
        "other_cat_skill": null
    },
    {
        "camp": "any",
        "tags": ["multi_death", "classic", "Newleaf", "Greenleaf", "Leaf-fall", "Leaf-bare"],
        "death_text": "r_c and m_c die of yellowcough.",
        "history_text": {
            "reg_death": "m_c died of yellowcough.",
            "lead_death": "died of yellowcough"
        },
        "cat_trait": null,
        "cat_skill": null,
        "other_cat_trait": null,
        "other_cat_skill": null
    },
    {
        "camp": "any",
        "tags": ["multi_death", "classic", "Newleaf", "Greenleaf", "Leaf-fall", "Leaf-bare"],
        "death_text": "A bad case of greencough strikes the Clan, taking r_c and m_c's lives.",
        "history_text": {
            "reg_death": "m_c died of greencough.",
            "lead_death": "died of greencough"
        },
        "cat_trait": null,
        "cat_skill": null,
        "other_cat_trait": null,
        "other_cat_skill": null
    },
    {
<<<<<<< HEAD
        "camp": "any",
        "tags": ["Newleaf", "Greenleaf", "Leaf-fall", "Leaf-bare", "war", "other_cat"],
        "death_text": "In the chaos of battle and the throes of a war, it's nearly impossible to tell friend from foe. Blinded by blood, r_c accidentally kills m_c.",
        "history_text": [
          "m_c was accidentally killed by r_c in battle.",
          "was accidentally killed by r_c in the chaos of battle."],
=======
        "tags": ["other_cat", "Newleaf", "Greenleaf", "Leaf-fall", "Leaf-bare"],
        "camp": "Any",
        "death_text": "m_c has always wondered where {PRONOUN/m_c/subject} came from. {PRONOUN/m_c/subject/CAP} {VERB/sneak/sneaks} out of camp, intending to find loners who might have some clues about {PRONOUN/m_c/poss} origins. Frantic with worry and confusion after finding m_c's empty nest in the morning, they launch a search. c_n finds {PRONOUN/m_c/poss} cooling body after a long search and wonders why {PRONOUN/m_c/subject} decided to leave the safety of the c_n, and what killed {PRONOUN/m_c/object}.",
        "history_text": {
            "reg_death": "Curiosity killed this cat.",
            "lead_death": "lost a life because of curiosity."
        },
        "backstory_constraint": ["abandoned1", "abandoned2", "abandoned3"]
    },
    {
        "camp": "Any",
        "tags": ["Newleaf", "Greenleaf", "Leaf-fall", "Leaf-bare", "rc_to_mc", "comfort", "respect", "clan_kits"],
        "event_text": "m_c calls out to some eager kits, and after they have situated themselves in front of m_c, {PRONOUN/m_c/subject} {VERB/start/starts} telling the kits a thrilling story of times long past.",
        "cat_trait": null,
        "cat_skill": ["good storyteller", "great storyteller", "fantastic storyteller", "lore keeper"
        ]
    },
    {
        "camp": "Any",
        "tags": ["Leaf-fall", "clan_kits", "other_cat", "other_cat_adult"],
        "event_text": "The older cats look fondly upon the kits who are dashing in and out of leaf piles at the edge of camp."
>>>>>>> ffd89802
    }
]<|MERGE_RESOLUTION|>--- conflicted
+++ resolved
@@ -7,8 +7,6 @@
             "reg_death": "m_c was secretly murdered by r_c.",
             "reg_murder_unrevealed": "m_c was murdered by an unknown killer."
         },
-        "cat_trait": null,
-        "cat_skill": null,
         "other_cat_trait": ["sneaky", "ambitious", "bloodthirsty", "cold", "fierce", "vengeful", "careful", "lonesome", "strange", "daring", "righteous", "patient"],
         "other_cat_skill": ["smart", "very smart", "extremely smart"]
     },
@@ -20,8 +18,6 @@
             "reg_death": "m_c was murdered by r_c.",
             "reg_murder_unrevealed": "m_c was murdered by an unknown killer."
         },
-        "cat_trait": null,
-        "cat_skill": null,
         "other_cat_trait": ["ambitious", "bloodthirsty", "cold", "fierce", "vengeful", "lonesome", "strange", "daring", "righteous"],
         "other_cat_skill": ["great fighter", "excellent fighter"]
     },
@@ -33,8 +29,6 @@
             "reg_death": "m_c was murdered by r_c.",
             "reg_murder_unrevealed": "m_c was murdered by an unknown killer."
         },
-        "cat_trait": null,
-        "cat_skill": null,
         "other_cat_trait": ["vengeful", "ambitious", "bloodthirsty", "fierce"],
         "other_cat_skill": ["great fighter", "excellent fighter"],
         "cat_negate_skill": ["great fighter", "excellent fighter"]
@@ -47,8 +41,6 @@
             "reg_death": "m_c was secretly murdered by r_c, who made the death look accidental.",
             "reg_murder_unrevealed": "m_c was murdered by an unknown killer, who made the death look accidental."
         },
-        "cat_trait": null,
-        "cat_skill": null,
         "other_cat_trait": ["vengeful", "ambitious", "bloodthirsty", "fierce", "sneaky"],
         "other_cat_skill": ["great fighter", "excellent fighter", "extremely smart"],
         "cat_negate_skill": ["great fighter", "excellent fighter"]
@@ -61,10 +53,7 @@
             "reg_death": "m_c was murdered by r_c, who fed them deathberries.",
             "reg_murder_unrevealed": "m_c was murdered by an unknown killer with deathberries."
         },
-        "cat_trait": null,
-        "cat_skill": null,
-        "other_cat_trait": ["bloodthirsty", "vengeful", "sneaky", "righteous"],
-        "other_cat_skill": null,
+        "other_cat_trait": ["bloodthirsty", "vengeful", "sneaky", "righteous"],
         "cat_negate_skill": ["very smart", "extremely smart"]
     },
     {
@@ -75,10 +64,7 @@
             "reg_death": "m_c was murdered by r_c, who fed them foxglove seeds.",
             "reg_murder_unrevealed": "m_c was murdered by an unknown killer with foxglove seeds."
         },
-        "cat_trait": null,
-        "cat_skill": null,
-        "other_cat_trait": ["bloodthirsty", "vengeful", "sneaky", "righteous"],
-        "other_cat_skill": null,
+        "other_cat_trait": ["bloodthirsty", "vengeful", "sneaky", "righteous"],
         "cat_negate_skill": ["very smart", "extremely smart"]
     },
     {
@@ -89,10 +75,7 @@
             "reg_death": "m_c was murdered by r_c, who fed them nightshade berries.",
             "reg_murder_unrevealed": "m_c was murdered by an unknown killer with nightshade berries."
         },
-        "cat_trait": null,
-        "cat_skill": null,
-        "other_cat_trait": ["bloodthirsty", "vengeful", "sneaky", "righteous"],
-        "other_cat_skill": null,
+        "other_cat_trait": ["bloodthirsty", "vengeful", "sneaky", "righteous"],
         "cat_negate_skill": ["very smart", "extremely smart"]
     },
     {
@@ -103,10 +86,7 @@
             "reg_death": "m_c was murdered by r_c, who fed them water hemlock.",
             "reg_murder_unrevealed": "m_c was murdered by an unknown killer with water hemlock."
         },
-        "cat_trait": null,
-        "cat_skill": null,
-        "other_cat_trait": ["bloodthirsty", "vengeful", "sneaky", "righteous"],
-        "other_cat_skill": null,
+        "other_cat_trait": ["bloodthirsty", "vengeful", "sneaky", "righteous"],
         "cat_negate_skill": ["very smart", "extremely smart"]
     },
     {
@@ -117,10 +97,7 @@
             "reg_death": "m_c was murdered by r_c, who purposefully fed them the wrong herbs.",
             "reg_murder_unrevealed": "m_c was murdered by an unknown killer, by being fed incorrect herbs."
         },
-        "cat_trait": null,
-        "cat_skill": null,
-        "other_cat_trait": ["bloodthirsty", "vengeful", "sneaky", "righteous"],
-        "other_cat_skill": null,
+        "other_cat_trait": ["bloodthirsty", "vengeful", "sneaky", "righteous"],
         "cat_negate_skill": ["very smart", "extremely smart"]
     },
 
@@ -132,9 +109,6 @@
             "reg_death": "m_c was killed by a fox."
         },
         "cat_trait": ["daring", "adventurous", "bold", "fierce", "loyal", "lonesome", "troublesome"],
-        "cat_skill": null,
-        "other_cat_trait": null,
-        "other_cat_skill": null,
         "cat_negate_skill": ["great fighter", "excellent fighter"]
     },
     {
@@ -143,11 +117,7 @@
         "death_text": "m_c was bitten by a snake, and succumbed to the venom.",
         "history_text": {
             "reg_death": "m_c was killed by a snake."
-        },
-        "cat_trait": null,
-        "cat_skill": null,
-        "other_cat_trait": null,
-        "other_cat_skill": null
+        }
     },
     {
         "camp": "any",
@@ -157,9 +127,6 @@
             "reg_death": "m_c was killed by a snake, while saving a kit."
         },
         "cat_trait": ["altruistic", "bold", "ambitious", "compassionate", "daring", "confident", "fierce", "loyal", "loving", "empathetic", "responsible", "righteous", "vengeful"],
-        "cat_skill": null,
-        "other_cat_trait": null,
-        "other_cat_skill": null
     },
     {
         "camp": "any",
@@ -168,10 +135,6 @@
         "history_text": {
             "reg_death": "m_c went missing, and was found dead."
         },
-        "cat_trait": null,
-        "cat_skill": null,
-        "other_cat_trait": null,
-        "other_cat_skill": null
     },
     {
         "camp": "any",
@@ -180,10 +143,6 @@
         "history_text": {
             "reg_death": "m_c was found dead near the o_c border."
         },
-        "cat_trait": null,
-        "cat_skill": null,
-        "other_cat_trait": null,
-        "other_cat_skill": null,
         "cat_negate_skill": ["great fighter", "excellent fighter"]
     },
     {
@@ -193,10 +152,7 @@
         "history_text": {
             "reg_death": "m_c was killed in a fire while trying to save r_c."
         },
-        "cat_trait": ["altruistic", "bold", "ambitious", "compassionate", "daring", "confident", "fierce", "loyal", "loving", "empathetic", "responsible"],
-        "cat_skill": null,
-        "other_cat_trait": null,
-        "other_cat_skill": null
+        "cat_trait": ["altruistic", "bold", "ambitious", "compassionate", "daring", "confident", "fierce", "loyal", "loving", "empathetic", "responsible"]
     },
     {
         "camp": "any",
@@ -204,11 +160,7 @@
         "death_text": "m_c died after catching greencough.",
         "history_text": {
             "reg_death": "m_c died of greencough."
-        },
-        "cat_trait": null,
-        "cat_skill": null,
-        "other_cat_trait": null,
-        "other_cat_skill": null
+        }
     },
     {
         "camp": "any",
@@ -216,11 +168,7 @@
         "death_text": "m_c died from infected wounds.",
         "history_text": {
             "reg_death": "m_c died from infected wounds."
-        },
-        "cat_trait": null,
-        "cat_skill": null,
-        "other_cat_trait": null,
-        "other_cat_skill": null
+        }
     },
 
     {
@@ -230,11 +178,7 @@
         "history_text": {
             "reg_death": "m_c died from eating tainted prey.",
             "lead_death": "ate tainted prey"
-        },
-        "cat_trait": null,
-        "cat_skill": null,
-        "other_cat_trait": null,
-        "other_cat_skill": null
+        }
     },
     {
         "camp": "any",
@@ -244,10 +188,7 @@
             "reg_death": "m_c drowned alongside a Clanmate.",
             "lead_death": "drowned alongside a Clanmate"
         },
-        "cat_trait": null,
-        "cat_skill": null,
-        "other_cat_trait": ["altruistic", "bold", "ambitious", "compassionate", "daring", "confident", "fierce", "loyal", "loving", "empathetic", "responsible"],
-        "other_cat_skill": null
+        "other_cat_trait": ["altruistic", "bold", "ambitious", "compassionate", "daring", "confident", "fierce", "loyal", "loving", "empathetic", "responsible"]
     },
     {
         "camp": "any",
@@ -256,11 +197,7 @@
         "history_text": {
             "reg_death": "m_c was killed by a gang of rogues.",
             "lead_death": "was killed by a gang of rogues"
-        },
-        "cat_trait": null,
-        "cat_skill": null,
-        "other_cat_trait": null,
-        "other_cat_skill": null
+        }
     },
     {
         "camp": "any",
@@ -269,11 +206,7 @@
         "history_text": {
             "reg_death": "m_c died of greencough.",
             "lead_death": "died of greencough"
-        },
-        "cat_trait": null,
-        "cat_skill": null,
-        "other_cat_trait": null,
-        "other_cat_skill": null
+        }
     },
     {
         "camp": "any",
@@ -282,11 +215,7 @@
         "history_text": {
             "reg_death": "m_c died of yellowcough.",
             "lead_death": "died of yellowcough"
-        },
-        "cat_trait": null,
-        "cat_skill": null,
-        "other_cat_trait": null,
-        "other_cat_skill": null
+        }
     },
     {
         "camp": "any",
@@ -295,21 +224,25 @@
         "history_text": {
             "reg_death": "m_c died of greencough.",
             "lead_death": "died of greencough"
-        },
-        "cat_trait": null,
-        "cat_skill": null,
-        "other_cat_trait": null,
-        "other_cat_skill": null
-    },
-    {
-<<<<<<< HEAD
-        "camp": "any",
-        "tags": ["Newleaf", "Greenleaf", "Leaf-fall", "Leaf-bare", "war", "other_cat"],
+        }
+    },
+    {
+        "camp": "any",
+        "tags": [
+            "Newleaf",
+            "Greenleaf",
+            "Leaf-fall",
+            "Leaf-bare",
+            "war",
+            "other_cat"
+        ],
         "death_text": "In the chaos of battle and the throes of a war, it's nearly impossible to tell friend from foe. Blinded by blood, r_c accidentally kills m_c.",
         "history_text": [
-          "m_c was accidentally killed by r_c in battle.",
-          "was accidentally killed by r_c in the chaos of battle."],
-=======
+            "m_c was accidentally killed by r_c in battle.",
+            "was accidentally killed by r_c in the chaos of battle."
+        ]
+    },
+    {
         "tags": ["other_cat", "Newleaf", "Greenleaf", "Leaf-fall", "Leaf-bare"],
         "camp": "Any",
         "death_text": "m_c has always wondered where {PRONOUN/m_c/subject} came from. {PRONOUN/m_c/subject/CAP} {VERB/sneak/sneaks} out of camp, intending to find loners who might have some clues about {PRONOUN/m_c/poss} origins. Frantic with worry and confusion after finding m_c's empty nest in the morning, they launch a search. c_n finds {PRONOUN/m_c/poss} cooling body after a long search and wonders why {PRONOUN/m_c/subject} decided to leave the safety of the c_n, and what killed {PRONOUN/m_c/object}.",
@@ -323,14 +256,11 @@
         "camp": "Any",
         "tags": ["Newleaf", "Greenleaf", "Leaf-fall", "Leaf-bare", "rc_to_mc", "comfort", "respect", "clan_kits"],
         "event_text": "m_c calls out to some eager kits, and after they have situated themselves in front of m_c, {PRONOUN/m_c/subject} {VERB/start/starts} telling the kits a thrilling story of times long past.",
-        "cat_trait": null,
-        "cat_skill": ["good storyteller", "great storyteller", "fantastic storyteller", "lore keeper"
-        ]
+        "cat_skill": ["good storyteller", "great storyteller", "fantastic storyteller", "lore keeper"]
     },
     {
         "camp": "Any",
         "tags": ["Leaf-fall", "clan_kits", "other_cat", "other_cat_adult"],
         "event_text": "The older cats look fondly upon the kits who are dashing in and out of leaf piles at the edge of camp."
->>>>>>> ffd89802
     }
 ]