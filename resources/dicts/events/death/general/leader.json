[
    {
        "camp": "any",
        "tags": ["Newleaf", "Greenleaf", "Leaf-fall"],
        "death_text": "Lightning struck in camp, and m_c lost a life.",
        "history_text": {
            "lead_death": "were struck by lightning"
        },
        "cat_trait": null,
        "cat_skill": null,
        "other_cat_trait": null,
        "other_cat_skill": null
    },
    {
        "camp": "any",
        "tags": ["Newleaf", "Greenleaf", "Leaf-fall", "Leaf-bare"],
        "death_text": "m_c was mortally wounded by a fox, and lost a life.",
        "history_text": {
            "lead_death": "were wounded by a fox"
        },
        "cat_trait": null,
        "cat_skill": null,
        "other_cat_trait": null,
        "other_cat_skill": null,
        "cat_negate_skill": [
            "great fighter", "excellent fighter"
        ]
    },
    {
        "camp": "any",
        "tags": ["Newleaf", "Greenleaf", "Leaf-fall", "Leaf-bare"],
        "death_text": "m_c lost a life to a dog.",
        "history_text": {
            "lead_death": "were mauled by a dog"
        },
        "cat_trait": null,
        "cat_skill": null,
        "other_cat_trait": null,
        "other_cat_skill": null,
        "cat_negate_skill": ["great fighter", "excellent fighter"]
    },
    {
        "camp": "any",
        "tags": ["Newleaf", "Greenleaf", "Leaf-fall", "Leaf-bare"],
        "death_text": "m_c lost a life to a badger.",
        "history_text": {
            "lead_death": "were killed by a badger"
        },
        "cat_trait": null,
        "cat_skill": null,
        "other_cat_trait": null,
        "other_cat_skill": null,
        "cat_negate_skill": ["great fighter", "excellent fighter"]
    },
    {
        "camp": "any",
        "tags": ["Newleaf", "Greenleaf", "Leaf-fall", "Leaf-bare"],
        "death_text": "m_c lost a life while fighting off a rogue.",
        "history_text": {
            "lead_death": "fought a rogue"
        },
        "cat_trait": null,
        "cat_skill": null,
        "other_cat_trait": null,
        "other_cat_skill": null,
        "cat_negate_skill": ["great fighter", "excellent fighter"]
    },
    {
        "camp": "any",
        "tags": ["Newleaf", "Greenleaf", "Leaf-fall", "Leaf-bare"],
        "death_text": "m_c was bit by a venomous spider, and lost a life.",
        "history_text": {
            "lead_death": "were bit by a venomous spider"
        },
        "cat_trait": null,
        "cat_skill": null,
        "other_cat_trait": null,
        "other_cat_skill": null
    },
    {
        "camp": "any",
        "tags": ["Newleaf", "Greenleaf", "Leaf-fall", "Leaf-bare"],
        "death_text": "m_c was bit by a venomous snake, and lost a life.",
        "history_text": {
            "lead_death": "were bit by a venomous snake"
        },
        "cat_trait": null,
        "cat_skill": null,
        "other_cat_trait": null,
        "other_cat_skill": null
    },
    {
        "camp": "any",
        "tags": ["Newleaf", "Greenleaf", "Leaf-fall", "Leaf-bare"],
        "death_text": "m_c ate tainted fresh-kill, and lost a life.",
        "history_text": {
            "lead_death": "ate tainted fresh-kill"
        },
        "cat_trait": null,
        "cat_skill": null,
        "other_cat_trait": null,
        "other_cat_skill": null
    },
    {
        "camp": "any",
        "tags": ["Newleaf", "Greenleaf", "Leaf-fall", "Leaf-bare"],
        "death_text": "m_c failed to interpret a warning sign from StarClan, and lost a life as a result.",
        "history_text": {
            "lead_death": "failed to interpret a warning from StarClan"
        },
        "cat_trait": null,
        "cat_skill": null,
        "other_cat_trait": null,
        "other_cat_skill": null,
        "cat_negate_skill": ["extremely smart", "very smart", "strong connection to StarClan"]
    },
    {
        "camp": "any",
        "tags": ["other_cat", "Newleaf", "Greenleaf", "Leaf-fall", "Leaf-bare", "rc_to_mc", "platonic", "trust", "respect", "neg_dislike", "comfort"],
        "death_text": "m_c lost a life defending r_c from a dog.",
        "history_text": {
            "lead_death": "defended r_c from a dog"
        },
        "cat_trait": ["altruistic", "bold", "bloodthirsty", "ambitious", "daring", "confident", "fierce", "loyal", "loving", "empathetic", "responsible", "righteous", "vengeful"],
        "cat_skill": null,
        "other_cat_trait": null,
        "other_cat_skill": null,
        "cat_negate_skill": ["great fighter", "excellent fighter"]
    },
    {
        "camp": "any",
        "tags": ["other_cat", "Newleaf", "Greenleaf", "Leaf-fall", "Leaf-bare", "rc_to_mc", "platonic", "trust", "respect", "neg_dislike", "comfort"],
        "death_text": "m_c lost a life defending r_c from a badger.",
        "history_text": {
            "lead_death": "defended r_c from a badger"
        },
        "cat_trait": ["altruistic", "bold", "bloodthirsty", "ambitious", "daring", "confident", "fierce", "loyal", "loving", "empathetic", "responsible", "righteous", "vengeful"],
        "cat_skill": null,
        "other_cat_trait": null,
        "other_cat_skill": null,
        "cat_negate_skill": ["excellent fighter"]
    },
    {
        "camp": "any",
        "tags": ["other_cat", "Newleaf", "Greenleaf", "Leaf-fall", "Leaf-bare", "rc_to_mc", "platonic", "trust", "respect", "neg_dislike", "comfort"],
        "death_text": "m_c lost a life defending r_c from a fox.",
        "history_text": {
            "lead_death": "defended r_c from a fox"
        },
        "cat_trait": ["altruistic", "bold", "bloodthirsty", "ambitious", "daring", "confident", "fierce", "loyal", "loving", "empathetic", "responsible", "righteous", "vengeful"],
        "cat_skill": null,
        "other_cat_trait": null,
        "other_cat_skill": null,
        "cat_negate_skill": ["great fighter", "excellent fighter"]
    },
    {
        "camp": "any",
        "tags": ["other_cat", "Newleaf", "Greenleaf", "Leaf-fall", "Leaf-bare", "rc_to_mc", "platonic", "trust", "respect", "neg_dislike", "comfort"],
        "death_text": "m_c lost a life saving r_c from drowning.",
        "history_text": {
            "lead_death": "saved r_c from drowning"
        },
        "cat_trait": ["altruistic", "bold", "compassionate", "ambitious", "daring", "confident", "fierce", "loyal", "loving", "empathetic", "responsible"],
        "cat_skill": null,
        "other_cat_trait": null,
        "other_cat_skill": null
    },
    {
        "camp": "any",
        "tags": ["other_cat", "Newleaf", "Greenleaf", "Leaf-fall", "Leaf-bare", "rc_to_mc", "platonic", "trust", "respect", "neg_dislike", "comfort"],
        "death_text": "m_c lost a life saving r_c from a monster.",
        "history_text": {
            "lead_death": "saved r_c from a monster"
        },
        "cat_trait": ["altruistic", "bold", "ambitious", "compassionate", "daring", "confident", "fierce", "loyal", "loving", "empathetic", "responsible"],
        "cat_skill": null,
        "other_cat_trait": null,
        "other_cat_skill": null
    },
    {
        "camp": "any",
        "tags": ["other_cat", "Newleaf", "Greenleaf", "Leaf-fall", "Leaf-bare", "rc_to_mc", "platonic", "trust", "respect", "neg_dislike", "comfort"],
        "death_text": "m_c lost a life saving r_c from a snake.",
        "history_text": {
            "lead_death": "saved r_c from a snake"
        },
        "cat_trait": ["altruistic", "bold", "ambitious", "compassionate", "daring", "confident", "fierce", "loyal", "loving", "empathetic", "responsible", "righteous", "vengeful"],
        "cat_skill": null,
        "other_cat_trait": null,
        "other_cat_skill": null
    },
    {
        "camp": "any",
        "tags": ["other_clan", "hostile", "war", "rel_down", "clan_kits", "Newleaf", "Greenleaf", "Leaf-fall", "Leaf-bare"],
        "death_text": "m_c lost a life defending the kits from o_c warriors.",
        "history_text": {
            "lead_death": "defended the kits from o_c warriors"
        },
        "cat_trait": ["altruistic", "bold", "bloodthirsty", "ambitious", "compassionate", "daring", "confident", "fierce", "loyal", "loving", "empathetic", "responsible", "righteous", "vengeful"],
        "cat_skill": null,
        "other_cat_trait": null,
        "other_cat_skill": null,
        "cat_negate_skill": ["excellent fighter"]
    },
    {
        "camp": "any",
        "tags": ["other_clan", "hostile", "neutral", "rel_down", "other_cat", "Newleaf", "Greenleaf", "Leaf-fall", "Leaf-bare", "rc_to_mc", "platonic", "trust", "respect", "neg_dislike", "comfort"],
        "death_text": "m_c lost a life defending r_c from o_c warriors.",
        "history_text": {
            "lead_death": "defended r_c from o_c warriors"
        },
        "cat_trait": ["altruistic", "bold", "bloodthirsty", "ambitious", "compassionate", "daring", "confident", "fierce", "loyal", "loving", "empathetic", "responsible", "righteous", "vengeful"],
        "cat_skill": null,
        "other_cat_trait": null,
        "other_cat_skill": null,
        "cat_negate_skill": ["excellent fighter"]
    },
    {
        "camp": "any",
        "tags": ["other_clan", "hostile", "neutral", "rel_down", "Newleaf", "Greenleaf", "Leaf-fall", "Leaf-bare"],
        "death_text": "m_c lost a life to an apprentice from o_c.",
        "history_text": {
            "lead_death": "fought an apprentice from o_c"
        },
        "cat_trait": null,
        "cat_skill": null,
        "other_cat_trait": null,
        "other_cat_skill": null,
        "cat_negate_skill": ["good fighter", "great fighter", "excellent fighter"]
    },
    {
        "camp": "any",
        "tags": ["other_clan", "neutral", "ally", "rel_up", "Newleaf", "Greenleaf", "Leaf-fall", "Leaf-bare"],
        "death_text": "m_c lost a life trying to save an apprentice from o_c.",
        "history_text": {
            "lead_death": "saved an apprentice from o_c"
        },
        "cat_trait": ["altruistic", "bold", "compassionate", "confident", "daring", "empathetic", "fierce", "loving", "responsible", "strange", "wise"],
        "cat_skill": null,
        "other_cat_trait": null,
        "other_cat_skill": null,
        "cat_negate_skill": ["great fighter", "excellent fighter"]
    },
    {
        "camp": "any",
        "tags": ["other_clan", "hostile", "neutral", "rel_down", "Newleaf", "Greenleaf", "Leaf-fall", "Leaf-bare"],
        "death_text": "m_c lost a life to a warrior from o_c.",
        "history_text": {
            "lead_death": "fought a warrior from o_c"
        },
        "cat_trait": null,
        "cat_skill": null,
        "other_cat_trait": null,
        "other_cat_skill": null,
        "cat_negate_skill": ["great fighter", "excellent fighter"]
    },
    {
        "camp": "any",
        "tags": ["other_clan", "ally", "neutral", "rel_up", "Newleaf", "Greenleaf", "Leaf-fall", "Leaf-bare"],
        "death_text": "m_c lost a life trying to save a warrior from o_c.",
        "history_text": {
            "lead_death": "saved a warrior from o_c"
        },
        "cat_trait": ["altruistic", "bold", "compassionate", "confident", "daring", "empathetic", "fierce", "loving", "responsible", "strange", "wise"],
        "cat_skill": null,
        "other_cat_trait": null,
        "other_cat_skill": null,
        "cat_negate_skill": ["great fighter", "excellent fighter"]
    },
    {
        "camp": "any",
        "tags": ["other_clan", "hostile", "neutral", "rel_down", "Newleaf", "Greenleaf", "Leaf-fall", "Leaf-bare"],
        "death_text": "m_c lost a life to the leader of o_c.",
        "history_text": {
            "lead_death": "fought the o_c leader"
        },
        "cat_trait": null,
        "cat_skill": null,
        "other_cat_trait": null,
        "other_cat_skill": null,
        "cat_negate_skill": ["excellent fighter"]
    },
    {
        "camp": "any",
        "tags": ["other_clan", "ally", "neutral", "rel_up", "Newleaf", "Greenleaf", "Leaf-fall", "Leaf-bare"],
        "death_text": "m_c lost a life trying to save the leader of o_c.",
        "history_text": {
            "lead_death": "saved the o_c leader"
        },
        "cat_trait": ["altruistic", "bold", "compassionate", "confident", "daring", "empathetic", "fierce", "loving", "responsible", "strange", "wise"],
        "cat_skill": null,
        "other_cat_trait": null,
        "other_cat_skill": null,
        "cat_negate_skill": ["great fighter", "excellent fighter"]
    },
    {
        "camp": "any",
        "tags": ["other_clan", "hostile", "neutral", "rel_down", "Newleaf", "Greenleaf", "Leaf-fall", "Leaf-bare"],
        "death_text": "m_c lost a life to the deputy of o_c.",
        "history_text": {
            "lead_death": "fought the o_c deputy"
        },
        "cat_trait": null,
        "cat_skill": null,
        "other_cat_trait": null,
        "other_cat_skill": null,
        "cat_negate_skill": ["excellent fighter"]
    },
    {
        "camp": "any",
        "tags": ["other_clan", "ally", "neutral", "rel_up", "Newleaf", "Greenleaf", "Leaf-fall", "Leaf-bare"],
        "death_text": "m_c lost a life trying to save the deputy of o_c.",
        "history_text": {
            "lead_death": "saved the o_c deputy"
        },
        "cat_trait": ["altruistic", "bold", "compassionate", "confident", "daring", "empathetic", "fierce", "loving", "responsible", "strange", "wise"],
        "cat_skill": null,
        "other_cat_trait": null,
        "other_cat_skill": null,
        "cat_negate_skill": ["great fighter", "excellent fighter"]
    },
    {
        "camp": "any",
        "tags": ["old_age", "some_lives", "Newleaf", "Greenleaf", "Leaf-fall", "Leaf-bare"],
        "death_text": "m_c lost some lives to their old age.",
        "history_text": {
            "lead_death": "succumbed to old age"
        },
        "cat_trait": null,
        "cat_skill": null,
        "other_cat_trait": null,
        "other_cat_skill": null
    },
    {
        "camp": "any",
        "tags": ["old_age", "all_lives", "Newleaf", "Greenleaf", "Leaf-fall", "Leaf-bare"],
        "death_text": "m_c's body just couldn't continue forward - they've lost all of their remaining lives to old age.",
        "history_text": {
            "lead_death": "succumbed to old age"
        },
        "cat_trait": null,
        "cat_skill": null,
        "other_cat_trait": null,
        "other_cat_skill": null
    },
    {
        "camp": "any",
        "tags": ["all_lives", "Newleaf", "Greenleaf", "Leaf-fall", "Leaf-bare"],
        "death_text": "m_c was brutally attacked by a rogue, and lost all of their lives.",
        "history_text": {
            "lead_death": "were brutally attacked by a rogue"
        },
        "cat_trait": null,
        "cat_skill": null,
        "other_cat_trait": null,
        "other_cat_skill": null,
        "cat_negate_skill": ["great fighter", "excellent fighter"]
    },
    {
        "camp": "any",
        "tags": ["all_lives", "Newleaf", "Greenleaf", "Leaf-fall", "Leaf-bare"],
        "death_text": "m_c was mauled by dogs, and lost all of their lives.",
        "history_text": {
            "lead_death": "were mauled by dogs"
        },
        "cat_trait": null,
        "cat_skill": null,
        "other_cat_trait": null,
        "other_cat_skill": null,
        "cat_negate_skill": ["great fighter", "excellent fighter"]
    },
    {
        "camp": "any",
        "tags": ["all_lives", "Newleaf", "Greenleaf", "Leaf-fall", "Leaf-bare", "no_body"],
        "death_text": "m_c was burnt alive while trying to save their Clanmates from a fire.",
        "history_text": {
            "lead_death": "were killed in a fire trying to save their Clanmates"
        },
        "cat_trait": ["altruistic", "bold", "ambitious", "compassionate", "daring", "confident", "fierce", "loyal", "loving", "empathetic", "responsible"],
        "cat_skill": null,
        "other_cat_trait": null,
        "other_cat_skill": null
    },
    {
        "camp": "any",
        "tags": ["all_lives", "hostile", "other_clan", "rel_down", "Newleaf", "Greenleaf", "Leaf-fall", "Leaf-bare"],
        "death_text": "m_c was brutally murdered by a warrior from o_c, who cruelly took all their lives.",
        "history_text": {
            "lead_death": "were brutally murdered by a warrior from o_c"
        },
        "cat_trait": null,
        "cat_skill": null,
        "other_cat_trait": null,
        "other_cat_skill": null,
        "cat_negate_skill": ["great fighter", "excellent fighter"]
    },
    {
        "camp": "any",
        "tags": ["all_lives", "hostile", "other_clan", "rel_down", "Newleaf", "Greenleaf", "Leaf-fall", "Leaf-bare"],
        "death_text": "m_c was brutally murdered by the leader of o_c, who cruelly took all their lives.",
        "history_text": {
            "lead_death": "were brutally murdered by the leader of o_c"
        },
        "cat_trait": null,
        "cat_skill": null,
        "other_cat_trait": null,
        "other_cat_skill": null,
        "cat_negate_skill": ["excellent fighter"]
    },
    {
        "camp": "any",
        "tags": ["all_lives", "other_clan", "hostile", "rel_down", "Newleaf", "Greenleaf", "Leaf-fall", "Leaf-bare"],
        "death_text": "m_c was brutally murdered by the deputy of o_c, who cruelly took all their lives.",
        "history_text": {
            "lead_death": "were brutally murdered by the deputy of o_c"
        },
        "cat_trait": null,
        "cat_skill": null,
        "other_cat_trait": null,
        "other_cat_skill": null,
        "cat_negate_skill": ["great fighter", "excellent fighter"]
    },
    {
        "camp": "any",
        "tags": ["classic", "Leaf-fall", "Leaf-bare"],
        "death_text": "m_c lost a life to greencough.",
        "history_text": {
            "lead_death": "contracted greencough"
        },
        "cat_trait": null,
        "cat_skill": null,
        "other_cat_trait": null,
        "other_cat_skill": null
    },
    {
        "camp": "any",
        "tags": ["classic", "some_lives", "Leaf-fall", "Leaf-bare"],
        "death_text": "m_c caught greencough, and died more than once, despite the efforts of StarClan.",
        "history_text": {
            "lead_death": "contracted greencough"
        },
        "cat_trait": null,
        "cat_skill": null,
        "other_cat_trait": null,
        "other_cat_skill": null
    },
    {
        "camp": "any",
        "tags": ["classic", "Leaf-fall", "Leaf-bare"],
        "death_text": "m_c lost a life to whitecough.",
        "history_text": {
            "lead_death": "contracted whitecough"
        },
        "cat_trait": null,
        "cat_skill": null,
        "other_cat_trait": null,
        "other_cat_skill": null
    },
    {
        "camp": "any",
        "tags": ["classic", "some_lives", "Leaf-fall", "Leaf-bare"],
        "death_text": "m_c caught whitecough, and died more than once, despite the efforts of StarClan.",
        "history_text": {
            "lead_death": "contracted whitecough"
        },
        "cat_trait": null,
        "cat_skill": null,
        "other_cat_trait": null,
        "other_cat_skill": null
    },
    {
        "camp": "any",
        "tags": ["classic", "Leaf-fall", "Leaf-bare"],
        "death_text": "m_c lost a life to yellowcough.",
        "history_text": {
            "lead_death": "contracted yellowcough"
        },
        "cat_trait": null,
        "cat_skill": null,
        "other_cat_trait": null,
        "other_cat_skill": null
    },
    {
        "camp": "any",
        "tags": ["classic", "some_lives", "Leaf-fall", "Leaf-bare"],
        "death_text": "m_c caught yellowcough, and died more than once, despite the efforts of StarClan.",
        "history_text": {
            "lead_death": "contracted yellowcough"
        },
        "cat_trait": null,
        "cat_skill": null,
        "other_cat_trait": null,
        "other_cat_skill": null
    },
    {
        "camp": "any",
        "tags": ["classic", "Leaf-fall", "Leaf-bare"],
        "death_text": "m_c lost a life to infected wounds.",
        "history_text": {
            "lead_death": "killed by infected wounds"
        },
        "cat_trait": null,
        "cat_skill": null,
        "other_cat_trait": null,
        "other_cat_skill": null
    },
    {
        "camp": "any",
        "tags": ["old_age", "some_lives", "Newleaf", "Greenleaf", "Leaf-fall", "Leaf-bare"],
        "death_text": "m_c lost lives to old age, their body slowly becoming more and more frail.",
        "history_text": {
            "lead_death": "died of old age"
        },
        "cat_trait": null,
        "cat_skill": null,
        "other_cat_trait": null,
        "other_cat_skill": null
    },
    {
        "camp": "any",
        "tags": ["old_age", "all_lives", "Newleaf", "Greenleaf", "Leaf-fall", "Leaf-bare"],
        "death_text": "m_c collapses in the midst of camp, losing their remaining lives to old age.",
        "history_text": {
            "lead_death": "died of old age"
        },
        "cat_trait": null,
        "cat_skill": null,
        "other_cat_trait": null,
        "other_cat_skill": null
    },
    {
        "camp": "any",
        "tags": ["old_age",  "Newleaf", "Greenleaf", "Leaf-fall", "Leaf-bare"],
        "death_text": "One day, the deputy finds m_c dead in the leader's den. Seems they lost a life to old age.",
        "history_text": {
            "lead_death": "died of old age"
        },
        "cat_trait": null,
        "cat_skill": null,
        "other_cat_trait": null,
        "other_cat_skill": null
    },
    {
        "camp": "any",
        "tags": ["old_age", "all_lives", "Newleaf", "Greenleaf", "Leaf-fall", "Leaf-bare"],
        "death_text": "One day, m_c is found dead in the leader's den, never to rise again. Seems they lost the rest of their lives to old age.",
        "history_text": {
            "lead_death": "died of old age"
        },
        "cat_trait": null,
        "cat_skill": null,
        "other_cat_trait": null,
        "other_cat_skill": null
    },
    {
        "camp": "any",
        "tags": ["old_age", "all_lives", "Newleaf", "Greenleaf", "Leaf-fall", "Leaf-bare"],
        "death_text": "Despite StarClan's efforts, m_c's body just couldn't continue. Their remaining lives were taken by old age.",
        "history_text": {
            "lead_death": "died of old age"
        },
        "cat_trait": null,
        "cat_skill": null,
        "other_cat_trait": null,
        "other_cat_skill": null
    },

    {
        "camp": "any",
        "tags": ["other_cat", "murder", "Newleaf", "Greenleaf", "Leaf-fall", "Leaf-bare", "to_both", "neg_platonic", "neg_trust", "neg_comfort", "dislike", "neg_respect"],
        "death_text": "m_c was pushed under a monster, and lost a life.",
        "history_text": {
            "lead_death": "were pushed under a monster by r_c",
            "lead_murder_unrevealed": "were pushed under a monster"
        },
        "cat_trait": ["altruistic", "bold", "ambitious", "compassionate", "daring", "confident", "fierce", "loyal", "loving", "empathetic", "responsible", "righteous", "vengeful"],
        "cat_skill": null,
        "other_cat_trait": ["bloodthirsty", "vengeful", "ambitious", "sneaky"],
        "other_cat_skill": null
    },
    {
        "camp": "any",
        "tags": ["all_lives", "other_cat_dep", "murder", "revealed", "Newleaf", "Greenleaf", "Leaf-fall", "Leaf-bare", "rc_to_mc", "jealousy", "neg_platonic"],
        "death_text": "m_c was murdered by r_c in cold blood, with the intention of taking their place.",
        "history_text": {
            "lead_death": "were murdered by r_c",
            "lead_murder_unrevealed": "were murdered by an unknown killer"
        },
        "cat_trait": null,
        "cat_skill": null,
        "other_cat_trait": ["vengeful", "ambitious", "bloodthirsty", "righteous", "fierce", "cold", "sneaky"],
        "other_cat_skill": ["great fighter", "excellent fighter"],
        "cat_negate_skill": ["great fighter", "excellent fighter"]
    },
    {
        "camp": "any",
        "tags": ["other_cat_dep", "multi_death", "murder", "revealed", "Newleaf", "Greenleaf", "Leaf-fall", "Leaf-bare", "mc_to_rc", "neg_platonic", "neg_respect", "neg_trust", "dislike"],
        "death_text": "m_c was murdered by r_c, with the intention of taking their place, but r_c miscalculated how many lives m_c had left!  m_c retaliated, killing r_c in self defense.",
        "history_text": {
            "reg_death": "m_c was killed by r_c in self-defense.",
            "lead_death": "were murdered by r_c in an attempt to usurp their lead",
            "lead_murder_unrevealed": "were murdered by an unknown killer"
        },
        "cat_trait": null,
        "cat_skill": ["great fighter", "excellent fighter"],
        "other_cat_trait": ["vengeful", "ambitious", "bloodthirsty", "righteous", "fierce", "cold", "sneaky"],
        "other_cat_skill": null,
        "other_cat_negate_skill": ["extremely smart", "very smart"]
    },
    {
<<<<<<< HEAD
        "camp": "any",
        "tags": ["Newleaf", "Greenleaf", "Leaf-fall", "Leaf-bare", "war", "other_cat"],
        "death_text": "In the chaos of battle and the throes of a war, it's nearly impossible to tell friend from foe. Blinded by blood, r_c accidentally kills m_c. m_c lost one life.",
        "history_text": [
          "m_c was accidentally attacked by m_c in battle.",
          "were accidentally attacked by r_c in the chaos of battle."],
=======
        "tags": ["Newleaf", "Greenleaf", "Leaf-fall", "Leaf-bare", "other_cat", "other_cat_mate", "multi_death", "old_age", "all_lives"],
        "camp": "Any",
        "death_text": "m_c and r_c loved each other so much they could not be parted, even by death. c_n finds their bodies still wrapped around each other in the morning.",
        "history_text": {
            "reg_death": "This cat died from old age life.",
            "lead_death": "lost all remaining lives from old age."
        }
    },
    {
        "tags": ["other_cat", "Newleaf", "Greenleaf", "Leaf-fall", "Leaf-bare"],
        "camp": "Any",
        "death_text": "m_c has always wondered where {PRONOUN/m_c/subject} came from. {PRONOUN/m_c/subject/CAP} {VERB/sneak/sneaks} out of camp, intending to find loners who might have some clues about {PRONOUN/m_c/poss} origins. Frantic with worry and confusion after finding m_c's empty nest in the morning, they launch a search. c_n finds {PRONOUN/m_c/poss} cooling body after a long search and wonders why {PRONOUN/m_c/subject} decided to leave the safety of the c_n, and what killed {PRONOUN/m_c/object}.",
        "history_text": {
            "reg_death": "Curiosity killed this cat.",
            "lead_death": "lost a life because of curiosity."
        },
        "backstory_constraint": ["abandoned1", "abandoned2", "abandoned3"]
>>>>>>> ffd89802
    }
]<|MERGE_RESOLUTION|>--- conflicted
+++ resolved
@@ -5,11 +5,7 @@
         "death_text": "Lightning struck in camp, and m_c lost a life.",
         "history_text": {
             "lead_death": "were struck by lightning"
-        },
-        "cat_trait": null,
-        "cat_skill": null,
-        "other_cat_trait": null,
-        "other_cat_skill": null
+        }
     },
     {
         "camp": "any",
@@ -18,10 +14,6 @@
         "history_text": {
             "lead_death": "were wounded by a fox"
         },
-        "cat_trait": null,
-        "cat_skill": null,
-        "other_cat_trait": null,
-        "other_cat_skill": null,
         "cat_negate_skill": [
             "great fighter", "excellent fighter"
         ]
@@ -33,10 +25,6 @@
         "history_text": {
             "lead_death": "were mauled by a dog"
         },
-        "cat_trait": null,
-        "cat_skill": null,
-        "other_cat_trait": null,
-        "other_cat_skill": null,
         "cat_negate_skill": ["great fighter", "excellent fighter"]
     },
     {
@@ -46,10 +34,6 @@
         "history_text": {
             "lead_death": "were killed by a badger"
         },
-        "cat_trait": null,
-        "cat_skill": null,
-        "other_cat_trait": null,
-        "other_cat_skill": null,
         "cat_negate_skill": ["great fighter", "excellent fighter"]
     },
     {
@@ -59,10 +43,6 @@
         "history_text": {
             "lead_death": "fought a rogue"
         },
-        "cat_trait": null,
-        "cat_skill": null,
-        "other_cat_trait": null,
-        "other_cat_skill": null,
         "cat_negate_skill": ["great fighter", "excellent fighter"]
     },
     {
@@ -71,11 +51,7 @@
         "death_text": "m_c was bit by a venomous spider, and lost a life.",
         "history_text": {
             "lead_death": "were bit by a venomous spider"
-        },
-        "cat_trait": null,
-        "cat_skill": null,
-        "other_cat_trait": null,
-        "other_cat_skill": null
+        }
     },
     {
         "camp": "any",
@@ -83,11 +59,7 @@
         "death_text": "m_c was bit by a venomous snake, and lost a life.",
         "history_text": {
             "lead_death": "were bit by a venomous snake"
-        },
-        "cat_trait": null,
-        "cat_skill": null,
-        "other_cat_trait": null,
-        "other_cat_skill": null
+        }
     },
     {
         "camp": "any",
@@ -95,11 +67,7 @@
         "death_text": "m_c ate tainted fresh-kill, and lost a life.",
         "history_text": {
             "lead_death": "ate tainted fresh-kill"
-        },
-        "cat_trait": null,
-        "cat_skill": null,
-        "other_cat_trait": null,
-        "other_cat_skill": null
+        }
     },
     {
         "camp": "any",
@@ -108,10 +76,6 @@
         "history_text": {
             "lead_death": "failed to interpret a warning from StarClan"
         },
-        "cat_trait": null,
-        "cat_skill": null,
-        "other_cat_trait": null,
-        "other_cat_skill": null,
         "cat_negate_skill": ["extremely smart", "very smart", "strong connection to StarClan"]
     },
     {
@@ -122,9 +86,6 @@
             "lead_death": "defended r_c from a dog"
         },
         "cat_trait": ["altruistic", "bold", "bloodthirsty", "ambitious", "daring", "confident", "fierce", "loyal", "loving", "empathetic", "responsible", "righteous", "vengeful"],
-        "cat_skill": null,
-        "other_cat_trait": null,
-        "other_cat_skill": null,
         "cat_negate_skill": ["great fighter", "excellent fighter"]
     },
     {
@@ -135,9 +96,6 @@
             "lead_death": "defended r_c from a badger"
         },
         "cat_trait": ["altruistic", "bold", "bloodthirsty", "ambitious", "daring", "confident", "fierce", "loyal", "loving", "empathetic", "responsible", "righteous", "vengeful"],
-        "cat_skill": null,
-        "other_cat_trait": null,
-        "other_cat_skill": null,
         "cat_negate_skill": ["excellent fighter"]
     },
     {
@@ -148,9 +106,6 @@
             "lead_death": "defended r_c from a fox"
         },
         "cat_trait": ["altruistic", "bold", "bloodthirsty", "ambitious", "daring", "confident", "fierce", "loyal", "loving", "empathetic", "responsible", "righteous", "vengeful"],
-        "cat_skill": null,
-        "other_cat_trait": null,
-        "other_cat_skill": null,
         "cat_negate_skill": ["great fighter", "excellent fighter"]
     },
     {
@@ -160,10 +115,7 @@
         "history_text": {
             "lead_death": "saved r_c from drowning"
         },
-        "cat_trait": ["altruistic", "bold", "compassionate", "ambitious", "daring", "confident", "fierce", "loyal", "loving", "empathetic", "responsible"],
-        "cat_skill": null,
-        "other_cat_trait": null,
-        "other_cat_skill": null
+        "cat_trait": ["altruistic", "bold", "compassionate", "ambitious", "daring", "confident", "fierce", "loyal", "loving", "empathetic", "responsible"]
     },
     {
         "camp": "any",
@@ -172,10 +124,7 @@
         "history_text": {
             "lead_death": "saved r_c from a monster"
         },
-        "cat_trait": ["altruistic", "bold", "ambitious", "compassionate", "daring", "confident", "fierce", "loyal", "loving", "empathetic", "responsible"],
-        "cat_skill": null,
-        "other_cat_trait": null,
-        "other_cat_skill": null
+        "cat_trait": ["altruistic", "bold", "ambitious", "compassionate", "daring", "confident", "fierce", "loyal", "loving", "empathetic", "responsible"]
     },
     {
         "camp": "any",
@@ -184,10 +133,7 @@
         "history_text": {
             "lead_death": "saved r_c from a snake"
         },
-        "cat_trait": ["altruistic", "bold", "ambitious", "compassionate", "daring", "confident", "fierce", "loyal", "loving", "empathetic", "responsible", "righteous", "vengeful"],
-        "cat_skill": null,
-        "other_cat_trait": null,
-        "other_cat_skill": null
+        "cat_trait": ["altruistic", "bold", "ambitious", "compassionate", "daring", "confident", "fierce", "loyal", "loving", "empathetic", "responsible", "righteous", "vengeful"]
     },
     {
         "camp": "any",
@@ -197,9 +143,6 @@
             "lead_death": "defended the kits from o_c warriors"
         },
         "cat_trait": ["altruistic", "bold", "bloodthirsty", "ambitious", "compassionate", "daring", "confident", "fierce", "loyal", "loving", "empathetic", "responsible", "righteous", "vengeful"],
-        "cat_skill": null,
-        "other_cat_trait": null,
-        "other_cat_skill": null,
         "cat_negate_skill": ["excellent fighter"]
     },
     {
@@ -210,9 +153,6 @@
             "lead_death": "defended r_c from o_c warriors"
         },
         "cat_trait": ["altruistic", "bold", "bloodthirsty", "ambitious", "compassionate", "daring", "confident", "fierce", "loyal", "loving", "empathetic", "responsible", "righteous", "vengeful"],
-        "cat_skill": null,
-        "other_cat_trait": null,
-        "other_cat_skill": null,
         "cat_negate_skill": ["excellent fighter"]
     },
     {
@@ -222,10 +162,6 @@
         "history_text": {
             "lead_death": "fought an apprentice from o_c"
         },
-        "cat_trait": null,
-        "cat_skill": null,
-        "other_cat_trait": null,
-        "other_cat_skill": null,
         "cat_negate_skill": ["good fighter", "great fighter", "excellent fighter"]
     },
     {
@@ -236,9 +172,6 @@
             "lead_death": "saved an apprentice from o_c"
         },
         "cat_trait": ["altruistic", "bold", "compassionate", "confident", "daring", "empathetic", "fierce", "loving", "responsible", "strange", "wise"],
-        "cat_skill": null,
-        "other_cat_trait": null,
-        "other_cat_skill": null,
         "cat_negate_skill": ["great fighter", "excellent fighter"]
     },
     {
@@ -248,10 +181,6 @@
         "history_text": {
             "lead_death": "fought a warrior from o_c"
         },
-        "cat_trait": null,
-        "cat_skill": null,
-        "other_cat_trait": null,
-        "other_cat_skill": null,
         "cat_negate_skill": ["great fighter", "excellent fighter"]
     },
     {
@@ -262,9 +191,6 @@
             "lead_death": "saved a warrior from o_c"
         },
         "cat_trait": ["altruistic", "bold", "compassionate", "confident", "daring", "empathetic", "fierce", "loving", "responsible", "strange", "wise"],
-        "cat_skill": null,
-        "other_cat_trait": null,
-        "other_cat_skill": null,
         "cat_negate_skill": ["great fighter", "excellent fighter"]
     },
     {
@@ -274,10 +200,6 @@
         "history_text": {
             "lead_death": "fought the o_c leader"
         },
-        "cat_trait": null,
-        "cat_skill": null,
-        "other_cat_trait": null,
-        "other_cat_skill": null,
         "cat_negate_skill": ["excellent fighter"]
     },
     {
@@ -288,9 +210,6 @@
             "lead_death": "saved the o_c leader"
         },
         "cat_trait": ["altruistic", "bold", "compassionate", "confident", "daring", "empathetic", "fierce", "loving", "responsible", "strange", "wise"],
-        "cat_skill": null,
-        "other_cat_trait": null,
-        "other_cat_skill": null,
         "cat_negate_skill": ["great fighter", "excellent fighter"]
     },
     {
@@ -300,10 +219,6 @@
         "history_text": {
             "lead_death": "fought the o_c deputy"
         },
-        "cat_trait": null,
-        "cat_skill": null,
-        "other_cat_trait": null,
-        "other_cat_skill": null,
         "cat_negate_skill": ["excellent fighter"]
     },
     {
@@ -314,9 +229,6 @@
             "lead_death": "saved the o_c deputy"
         },
         "cat_trait": ["altruistic", "bold", "compassionate", "confident", "daring", "empathetic", "fierce", "loving", "responsible", "strange", "wise"],
-        "cat_skill": null,
-        "other_cat_trait": null,
-        "other_cat_skill": null,
         "cat_negate_skill": ["great fighter", "excellent fighter"]
     },
     {
@@ -325,11 +237,7 @@
         "death_text": "m_c lost some lives to their old age.",
         "history_text": {
             "lead_death": "succumbed to old age"
-        },
-        "cat_trait": null,
-        "cat_skill": null,
-        "other_cat_trait": null,
-        "other_cat_skill": null
+        }
     },
     {
         "camp": "any",
@@ -337,11 +245,7 @@
         "death_text": "m_c's body just couldn't continue forward - they've lost all of their remaining lives to old age.",
         "history_text": {
             "lead_death": "succumbed to old age"
-        },
-        "cat_trait": null,
-        "cat_skill": null,
-        "other_cat_trait": null,
-        "other_cat_skill": null
+        }
     },
     {
         "camp": "any",
@@ -350,10 +254,6 @@
         "history_text": {
             "lead_death": "were brutally attacked by a rogue"
         },
-        "cat_trait": null,
-        "cat_skill": null,
-        "other_cat_trait": null,
-        "other_cat_skill": null,
         "cat_negate_skill": ["great fighter", "excellent fighter"]
     },
     {
@@ -363,10 +263,6 @@
         "history_text": {
             "lead_death": "were mauled by dogs"
         },
-        "cat_trait": null,
-        "cat_skill": null,
-        "other_cat_trait": null,
-        "other_cat_skill": null,
         "cat_negate_skill": ["great fighter", "excellent fighter"]
     },
     {
@@ -376,10 +272,7 @@
         "history_text": {
             "lead_death": "were killed in a fire trying to save their Clanmates"
         },
-        "cat_trait": ["altruistic", "bold", "ambitious", "compassionate", "daring", "confident", "fierce", "loyal", "loving", "empathetic", "responsible"],
-        "cat_skill": null,
-        "other_cat_trait": null,
-        "other_cat_skill": null
+        "cat_trait": ["altruistic", "bold", "ambitious", "compassionate", "daring", "confident", "fierce", "loyal", "loving", "empathetic", "responsible"]
     },
     {
         "camp": "any",
@@ -388,10 +281,6 @@
         "history_text": {
             "lead_death": "were brutally murdered by a warrior from o_c"
         },
-        "cat_trait": null,
-        "cat_skill": null,
-        "other_cat_trait": null,
-        "other_cat_skill": null,
         "cat_negate_skill": ["great fighter", "excellent fighter"]
     },
     {
@@ -401,10 +290,6 @@
         "history_text": {
             "lead_death": "were brutally murdered by the leader of o_c"
         },
-        "cat_trait": null,
-        "cat_skill": null,
-        "other_cat_trait": null,
-        "other_cat_skill": null,
         "cat_negate_skill": ["excellent fighter"]
     },
     {
@@ -414,10 +299,6 @@
         "history_text": {
             "lead_death": "were brutally murdered by the deputy of o_c"
         },
-        "cat_trait": null,
-        "cat_skill": null,
-        "other_cat_trait": null,
-        "other_cat_skill": null,
         "cat_negate_skill": ["great fighter", "excellent fighter"]
     },
     {
@@ -426,11 +307,7 @@
         "death_text": "m_c lost a life to greencough.",
         "history_text": {
             "lead_death": "contracted greencough"
-        },
-        "cat_trait": null,
-        "cat_skill": null,
-        "other_cat_trait": null,
-        "other_cat_skill": null
+        }
     },
     {
         "camp": "any",
@@ -438,11 +315,7 @@
         "death_text": "m_c caught greencough, and died more than once, despite the efforts of StarClan.",
         "history_text": {
             "lead_death": "contracted greencough"
-        },
-        "cat_trait": null,
-        "cat_skill": null,
-        "other_cat_trait": null,
-        "other_cat_skill": null
+        }
     },
     {
         "camp": "any",
@@ -450,11 +323,7 @@
         "death_text": "m_c lost a life to whitecough.",
         "history_text": {
             "lead_death": "contracted whitecough"
-        },
-        "cat_trait": null,
-        "cat_skill": null,
-        "other_cat_trait": null,
-        "other_cat_skill": null
+        }
     },
     {
         "camp": "any",
@@ -462,11 +331,7 @@
         "death_text": "m_c caught whitecough, and died more than once, despite the efforts of StarClan.",
         "history_text": {
             "lead_death": "contracted whitecough"
-        },
-        "cat_trait": null,
-        "cat_skill": null,
-        "other_cat_trait": null,
-        "other_cat_skill": null
+        }
     },
     {
         "camp": "any",
@@ -474,11 +339,7 @@
         "death_text": "m_c lost a life to yellowcough.",
         "history_text": {
             "lead_death": "contracted yellowcough"
-        },
-        "cat_trait": null,
-        "cat_skill": null,
-        "other_cat_trait": null,
-        "other_cat_skill": null
+        }
     },
     {
         "camp": "any",
@@ -486,11 +347,7 @@
         "death_text": "m_c caught yellowcough, and died more than once, despite the efforts of StarClan.",
         "history_text": {
             "lead_death": "contracted yellowcough"
-        },
-        "cat_trait": null,
-        "cat_skill": null,
-        "other_cat_trait": null,
-        "other_cat_skill": null
+        }
     },
     {
         "camp": "any",
@@ -498,11 +355,7 @@
         "death_text": "m_c lost a life to infected wounds.",
         "history_text": {
             "lead_death": "killed by infected wounds"
-        },
-        "cat_trait": null,
-        "cat_skill": null,
-        "other_cat_trait": null,
-        "other_cat_skill": null
+        }
     },
     {
         "camp": "any",
@@ -510,11 +363,7 @@
         "death_text": "m_c lost lives to old age, their body slowly becoming more and more frail.",
         "history_text": {
             "lead_death": "died of old age"
-        },
-        "cat_trait": null,
-        "cat_skill": null,
-        "other_cat_trait": null,
-        "other_cat_skill": null
+        }
     },
     {
         "camp": "any",
@@ -522,11 +371,7 @@
         "death_text": "m_c collapses in the midst of camp, losing their remaining lives to old age.",
         "history_text": {
             "lead_death": "died of old age"
-        },
-        "cat_trait": null,
-        "cat_skill": null,
-        "other_cat_trait": null,
-        "other_cat_skill": null
+        }
     },
     {
         "camp": "any",
@@ -534,11 +379,7 @@
         "death_text": "One day, the deputy finds m_c dead in the leader's den. Seems they lost a life to old age.",
         "history_text": {
             "lead_death": "died of old age"
-        },
-        "cat_trait": null,
-        "cat_skill": null,
-        "other_cat_trait": null,
-        "other_cat_skill": null
+        }
     },
     {
         "camp": "any",
@@ -546,11 +387,7 @@
         "death_text": "One day, m_c is found dead in the leader's den, never to rise again. Seems they lost the rest of their lives to old age.",
         "history_text": {
             "lead_death": "died of old age"
-        },
-        "cat_trait": null,
-        "cat_skill": null,
-        "other_cat_trait": null,
-        "other_cat_skill": null
+        }
     },
     {
         "camp": "any",
@@ -558,11 +395,7 @@
         "death_text": "Despite StarClan's efforts, m_c's body just couldn't continue. Their remaining lives were taken by old age.",
         "history_text": {
             "lead_death": "died of old age"
-        },
-        "cat_trait": null,
-        "cat_skill": null,
-        "other_cat_trait": null,
-        "other_cat_skill": null
+        }
     },
 
     {
@@ -574,9 +407,7 @@
             "lead_murder_unrevealed": "were pushed under a monster"
         },
         "cat_trait": ["altruistic", "bold", "ambitious", "compassionate", "daring", "confident", "fierce", "loyal", "loving", "empathetic", "responsible", "righteous", "vengeful"],
-        "cat_skill": null,
-        "other_cat_trait": ["bloodthirsty", "vengeful", "ambitious", "sneaky"],
-        "other_cat_skill": null
+        "other_cat_trait": ["bloodthirsty", "vengeful", "ambitious", "sneaky"]
     },
     {
         "camp": "any",
@@ -586,8 +417,6 @@
             "lead_death": "were murdered by r_c",
             "lead_murder_unrevealed": "were murdered by an unknown killer"
         },
-        "cat_trait": null,
-        "cat_skill": null,
         "other_cat_trait": ["vengeful", "ambitious", "bloodthirsty", "righteous", "fierce", "cold", "sneaky"],
         "other_cat_skill": ["great fighter", "excellent fighter"],
         "cat_negate_skill": ["great fighter", "excellent fighter"]
@@ -601,21 +430,27 @@
             "lead_death": "were murdered by r_c in an attempt to usurp their lead",
             "lead_murder_unrevealed": "were murdered by an unknown killer"
         },
-        "cat_trait": null,
         "cat_skill": ["great fighter", "excellent fighter"],
         "other_cat_trait": ["vengeful", "ambitious", "bloodthirsty", "righteous", "fierce", "cold", "sneaky"],
-        "other_cat_skill": null,
         "other_cat_negate_skill": ["extremely smart", "very smart"]
     },
     {
-<<<<<<< HEAD
-        "camp": "any",
-        "tags": ["Newleaf", "Greenleaf", "Leaf-fall", "Leaf-bare", "war", "other_cat"],
+        "camp": "any",
+        "tags": [
+            "Newleaf",
+            "Greenleaf",
+            "Leaf-fall",
+            "Leaf-bare",
+            "war",
+            "other_cat"
+        ],
         "death_text": "In the chaos of battle and the throes of a war, it's nearly impossible to tell friend from foe. Blinded by blood, r_c accidentally kills m_c. m_c lost one life.",
         "history_text": [
-          "m_c was accidentally attacked by m_c in battle.",
-          "were accidentally attacked by r_c in the chaos of battle."],
-=======
+            "m_c was accidentally attacked by m_c in battle.",
+            "were accidentally attacked by r_c in the chaos of battle."
+        ]
+    },
+    {
         "tags": ["Newleaf", "Greenleaf", "Leaf-fall", "Leaf-bare", "other_cat", "other_cat_mate", "multi_death", "old_age", "all_lives"],
         "camp": "Any",
         "death_text": "m_c and r_c loved each other so much they could not be parted, even by death. c_n finds their bodies still wrapped around each other in the morning.",
@@ -633,6 +468,5 @@
             "lead_death": "lost a life because of curiosity."
         },
         "backstory_constraint": ["abandoned1", "abandoned2", "abandoned3"]
->>>>>>> ffd89802
     }
 ]