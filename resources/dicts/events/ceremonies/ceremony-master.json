--- conflicted
+++ resolved
@@ -1653,11 +1653,7 @@
       "cunning",
       "rebellious"
     ],
-<<<<<<< HEAD
-    "(old_name) is so sure of {PRONOUN/m_c/poss} skill as medicine cat that {PRONOUN/m_c/subject} {VERB/m_c/ask/asks} to choose {PRONOUN/m_c/poss} own name. While it may not be traditional, no one can think of a better fitting name for {PRONOUN/m_c/object} then the one {PRONOUN/m_c/subject} chose {PRONOUN/m_c/self}, and welcome m_c warmly as a full medicine cat."
-=======
     "(old_name) is so sure of {PRONOUN/m_c/poss} skill as medicine cat that {PRONOUN/m_c/subject} {VERB/m_c/ask/asks} to choose {PRONOUN/m_c/poss} own name. While it may not be traditional, no one can think of a better fitting name for {PRONOUN/m_c/object} than the one {PRONOUN/m_c/subject} chose {PRONOUN/m_c/self}, and welcome m_c warmly as a full medicine cat."
->>>>>>> 9b6cef3a
   ],
   "med_23": [
     [
