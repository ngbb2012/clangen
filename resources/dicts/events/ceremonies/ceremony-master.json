{
  "app_0": [
    [
      "apprentice",
      "general_mentor",
      "general_parents",
      "general_leader",
      "general_backstory",
      "all_traits"
    ],
    "m_c has reached the age of six moons and has been made an apprentice."
  ],
  "app_1": [
    [
      "apprentice",
      "yes_mentor",
      "yes_leader_mentor",
      "general_parents",
      "general_leader",
      "general_backstory",
      "all_traits"
    ],
    "m_c has reached the age of six moons and has been made an apprentice, with (mentor) as {PRONOUN/m_c/poss} mentor."
  ],
  "app_2": [
    [
      "apprentice",
      "yes_mentor",
      "yes_leader_mentor",
      "general_parents",
      "general_leader",
      "general_backstory",
      "all_traits"
    ],
    "Newly-made apprentice, m_c, touches noses with {PRONOUN/m_c/poss} new mentor, (mentor)."
  ],
  "app_3": [
    [
      "apprentice",
      "yes_mentor",
      "yes_leader_mentor",
      "general_parents",
      "general_leader",
      "general_backstory",
      "careful",
      "insecure",
      "nervous",
      "gloomy"
    ],
    "m_c carefully touches noses with {PRONOUN/m_c/poss} new mentor, (mentor), looking quite intimidated and nervous."
  ],
  "app_4": [
    [
      "apprentice",
      "yes_mentor",
      "yes_leader_mentor",
      "general_parents",
      "general_leader",
      "general_backstory",
      "adventurous",
      "ambitious",
      "bloodthirsty",
      "bold",
      "daring",
      "confident",
      "fierce",
      "arrogant",
      "competitive",
      "cunning",
      "sincere",
      "flamboyant"
    ],
    "m_c excitedly touches noses with {PRONOUN/m_c/poss} new mentor, (mentor), looking quite eager to start training."
  ],
  "app_5": [
    [
      "apprentice",
      "yes_mentor",
      "yes_leader_mentor",
      "general_parents",
      "general_leader",
      "general_backstory",
      "ambitious",
      "confident",
      "arrogant",
      "competitive",
      "cunning",
      "sincere",
      "flamboyant"
    ],
    "m_c strides up to {PRONOUN/m_c/poss} new mentor, looking very proud and excited to be apprenticed to (mentor)."
  ],
  "app_6": [
    [
      "apprentice",
      "yes_mentor",
      "yes_leader_mentor",
      "general_parents",
      "general_leader",
      "general_backstory",
      "bold",
      "daring",
      "charismatic",
      "childish",
      "fierce",
      "playful",
      "strange",
      "troublesome",
      "oblivious",
      "flamboyant"
    ],
    "In {PRONOUN/m_c/poss} eagerness, m_c accidentally shoves {PRONOUN/m_c/poss} nose into (mentor)'s so hard that (mentor) flinches back in surprise. m_c sheepishly apologizes, and the two have a good laugh about it."
  ],
  "app_7": [
    [
      "apprentice",
      "yes_mentor",
      "yes_leader_mentor",
      "general_parents",
      "general_leader",
      "general_backstory",
      "insecure",
      "nervous",
      "thoughtful",
      "gloomy"
    ],
    "(mentor) sees how nervous m_c is and whispers a quiet encouragement to {PRONOUN/m_c/object} as they touch noses, promising to be a good mentor to {PRONOUN/m_c/object}."
  ],
  "app_8": [
    [
      "apprentice",
      "yes_mentor",
      "yes_leader_mentor",
      "general_parents",
      "general_leader",
      "general_backstory",
      "cold",
      "insecure",
      "lonesome",
      "strange",
      "nervous",
      "insecure",
      "compassionate",
      "thoughtful",
      "gloomy"
    ],
    "m_c touches noses with (mentor), wondering whether this is truly the right path for {PRONOUN/m_c/object}."
  ],
  "app_9": [
    [
      "apprentice",
      "yes_mentor",
      "yes_leader_mentor",
      "general_parents",
      "general_leader",
      "general_backstory",
      "calm",
      "cold",
      "sneaky",
      "strict",
      "wise",
      "cunning"
    ],
    "m_c remains calm as {PRONOUN/m_c/subject} {VERB/m_c/touch/touches} noses with (mentor), but {PRONOUN/m_c/poss} twitching tail gives away how excited {PRONOUN/m_c/subject} truly {VERB/m_c/are/is}."
  ],
  "app_10": [
    [
      "apprentice",
      "yes_mentor",
      "yes_leader_mentor",
      "general_parents",
      "general_leader",
      "general_backstory",
      "adventurous",
      "bold",
      "daring",
      "childish",
      "confident",
      "loyal",
      "righteous",
      "arrogant",
      "competitive",
      "sincere",
      "flamboyant"
    ],
    "m_c can't seem to sit still as {PRONOUN/m_c/subject} {VERB/m_c/bounce/bounces} up to touch noses with (mentor), swearing {PRONOUN/m_c/subject}'ll be the best warrior the Clan has ever seen."
  ],
  "app_11": [
    [
      "apprentice",
      "yes_mentor",
      "yes_leader_mentor",
      "general_parents",
      "general_leader",
      "general_backstory",
      "calm",
      "careful",
      "cold",
      "compassionate",
      "sneaky",
      "strict",
      "vengeful",
      "wise",
      "cunning"
    ],
    "m_c sits up straighter as {PRONOUN/m_c/subject}{VERB/m_c/'re/'s} called forward to be made an apprentice. While {PRONOUN/m_c/subject} {VERB/m_c/try/tries} to look calm and collected, {PRONOUN/m_c/subject} still {VERB/m_c/tremble/trembles} a bit as {PRONOUN/m_c/subject} {VERB/m_c/touch/touches} noses with (mentor)."
  ],
  "app_12": [
    [
      "apprentice",
      "yes_mentor",
      "yes_leader_mentor",
      "general_parents",
      "general_leader",
      "general_backstory",
      "adventurous",
      "ambitious",
      "shameless",
      "troublesome",
      "arrogant",
      "competitive",
      "grumpy",
      "oblivious",
      "flamboyant",
      "rebellious"
    ],
    "Almost immediately after m_c touches noses with (mentor), {PRONOUN/m_c/subject} {VERB/m_c/start/starts} asking about when they're going to go out and explore the territory."
  ],
  "app_13": [
    [
      "apprentice",
      "yes_mentor",
      "yes_leader_mentor",
      "general_parents",
      "general_leader",
      "general_backstory",
      "adventurous",
      "bold",
      "daring",
      "childish",
      "playful",
      "shameless",
      "strange",
      "troublesome",
      "arrogant",
      "competitive",
      "flamboyant",
      "rebellious"
    ],
    "m_c fidgets impatiently beside (mentor) as {PRONOUN/m_c/subject} {VERB/m_c/wait/waits} for the meeting to end. {PRONOUN/m_c/subject/CAP}{VERB/m_c/'re/'s} finally an apprentice! {PRONOUN/m_c/subject/CAP} {VERB/m_c/want/wants} to hurry up, get out there, and go, go, go!"
  ],
  "app_14": [
    [
      "apprentice",
      "no_mentor",
      "general_parents",
      "general_leader",
      "general_backstory",
      "all_traits"
    ],
    "Newly-made apprentice m_c wishes {PRONOUN/m_c/subject} had someone to mentor {PRONOUN/m_c/object}."
  ],
  "app_15": [
    [
      "apprentice",
      "no_mentor",
      "general_parents",
      "general_leader",
      "general_backstory",
      "all_traits"
    ],
    "m_c isn't confident in {PRONOUN/m_c/poss} ability to train {PRONOUN/m_c/self}, but will try anyway."
  ],
  "app_16": [
    [
      "apprentice",
      "no_mentor",
      "general_parents",
      "general_leader",
      "general_backstory",
      "all_traits"
    ],
    "m_c is frustrated that {PRONOUN/m_c/subject} {VERB/m_c/don't/doesn't} have a mentor."
  ],
  "app_17": [
    [
      "apprentice",
      "no_mentor",
      "general_parents",
      "general_leader",
      "general_backstory",
      "all_traits"
    ],
    "m_c isn't sure what to do without the guidance of a mentor."
  ],
  "app_18": [
    [
      "apprentice",
      "no_mentor",
      "general_parents",
      "general_leader",
      "general_backstory",
      "all_traits"
    ],
    "m_c wonders if {PRONOUN/m_c/subject} can get by without the guidance of a mentor."
  ],
  "app_19": [
    [
      "apprentice",
      "yes_mentor",
      "yes_leader_mentor",
      "general_parents",
      "general_leader",
      "abandoned",
      "all_traits"
    ],
    "m_c is so, so very excited to finally have a mentor, solidifying {PRONOUN/m_c/object} as part of the Clan. {PRONOUN/m_c/subject/CAP}{VERB/m_c/'re/'s} grateful to be here, really... but (mentor) can't replace the parent who gave {PRONOUN/m_c/object} to this Clan, the parent who should've been here chanting {PRONOUN/m_c/poss} name."
  ],
  "app_20": [
    [
      "apprentice",
      "yes_mentor",
      "yes_leader_mentor",
      "general_parents",
      "general_leader",
      "general_backstory",
      "adventurous",
      "bloodthirsty",
      "bold",
      "daring",
      "childish",
      "cold",
      "fierce",
      "lonesome",
      "shameless",
      "sneaky",
      "troublesome",
      "vengeful",
      "arrogant",
      "grumpy",
      "rebellious"
    ],
    "As m_c touches noses with (mentor), {PRONOUN/m_c/subject} {VERB/m_c/hope/hopes} that {PRONOUN/(mentor)/subject}'ll be a cool mentor that won't assign boring tasks. Anything but gathering moss or tick duty!"
  ],
  "app_21": [
    [
      "apprentice",
      "yes_mentor",
      "yes_leader_mentor",
      "general_parents",
      "general_leader",
      "general_backstory",
      "adventurous",
      "bold",
      "daring",
      "fierce",
      "playful",
      "sincere"
    ],
    "(old_name) sits in front of the Clan with pride, {PRONOUN/m_c/poss} tiny heart beating so fast {PRONOUN/m_c/subject} {VERB/m_c/think/thinks} it might explode! {PRONOUN/m_c/subject/CAP} very excitedly {VERB/m_c/touch/touches} noses with (mentor), happy to start {PRONOUN/m_c/poss} apprenticeship."
  ],
  "app_22": [
    [
      "apprentice",
      "yes_mentor",
      "yes_leader_mentor",
      "general_parents",
      "general_leader",
      "general_backstory",
      "compassionate",
      "loving",
      "faithful",
      "charismatic",
      "loyal",
      "nervous",
      "responsible",
      "righteous",
      "strange",
      "strict",
      "wise",
      "thoughtful"
    ],
    "Surprising (mentor), the first thing that m_c does after {PRONOUN/m_c/poss} apprentice ceremony is gather moss, just to make sure everyone has fresh bedding."
  ],
  "app_23": [
    [
      "apprentice",
      "yes_mentor",
      "yes_leader_mentor",
      "general_parents",
      "general_leader",
      "general_backstory",
      "compassionate",
      "loving",
      "faithful",
      "ambitious",
      "charismatic",
      "loyal",
      "responsible",
      "righteous",
      "strict",
      "wise",
      "thoughtful"
    ],
    "m_c touches noses with (mentor) and hopes that {PRONOUN/m_c/subject}'ll get to hunt first, so {PRONOUN/m_c/subject} can make sure the Clan is fed."
  ],
  "app_24": [
    [
      "apprentice",
      "yes_mentor",
      "yes_leader_mentor",
      "general_parents",
      "general_leader",
      "general_backstory",
      "compassionate",
      "loving",
      "faithful",
      "ambitious",
      "calm",
      "charismatic",
      "confident",
      "loyal",
      "responsible",
      "wise",
      "cunning"
    ],
    "Eager to learn the best ways to help {PRONOUN/m_c/poss} Clan thrive, m_c excitedly touches noses with (mentor)."
  ],
  "app_25": [
    [
      "apprentice",
      "yes_mentor",
      "yes_leader_mentor",
      "general_parents",
      "general_leader",
      "general_backstory",
      "compassionate",
      "loving",
      "faithful",
      "charismatic",
      "childish",
      "playful",
      "thoughtful",
      "sincere"
    ],
    "m_c purrs so hard that {PRONOUN/m_c/subject}{VERB/m_c/'re/'s} shaking as {PRONOUN/m_c/subject} {VERB/m_c/touch/touches} noses with (mentor)."
  ],
  "app_26": [
    [
      "apprentice",
      "yes_mentor",
      "yes_leader_mentor",
      "general_parents",
      "general_leader",
      "general_backstory",
      "compassionate",
      "loving",
      "faithful",
      "bold",
      "daring",
      "confident",
      "fierce",
      "loyal",
      "righteous",
      "wise",
      "gloomy",
      "sincere"
    ],
    "m_c silently swears to StarClan to do {PRONOUN/m_c/poss} best for the Clan as {PRONOUN/m_c/subject} {VERB/m_c/touch/touches} noses with (mentor)."
  ],
  "app_27": [
    [
      "apprentice",
      "yes_mentor",
      "yes_leader_mentor",
      "general_parents",
      "general_leader",
      "general_backstory",
      "ambitious",
      "bloodthirsty",
      "bold",
      "daring",
      "confident",
      "fierce",
      "loyal",
      "righteous",
      "troublesome",
      "vengeful",
      "thoughtful",
      "arrogant",
      "competitive",
      "oblivious",
      "flamboyant"
    ],
    "As m_c touches noses with (mentor), {PRONOUN/m_c/subject} {VERB/m_c/hope/hopes} {PRONOUN/m_c/subject}'ll get to do something that will really impress the Clan on {PRONOUN/m_c/poss} first day. Maybe {PRONOUN/m_c/subject} could catch a big, fat rabbit? Or chase off a fox! That'll show the Clan {PRONOUN/m_c/subject}{VERB/m_c/'re/'s} the best apprentice anyone's ever seen!"
  ],
  "app_28": [
    [
      "apprentice",
      "yes_mentor",
      "yes_leader_mentor",
      "general_parents",
      "general_leader",
      "general_backstory",
      "ambitious",
      "bloodthirsty",
      "bold",
      "daring",
      "fierce",
      "troublesome",
      "vengeful",
      "arrogant",
      "competitive",
      "grumpy"
    ],
    "m_c sits excitedly beside (mentor) as the meeting ends, and hopes {PRONOUN/m_c/subject}'ll be doing something exciting like battle training first. {PRONOUN/m_c/poss/CAP} claws are itching to tear at something."
  ],
  "app_29": [
    [
      "apprentice",
      "yes_mentor",
      "yes_leader_mentor",
      "general_parents",
      "general_leader",
      "general_backstory",
      "ambitious",
      "calm",
      "careful",
      "cold",
      "lonesome",
      "compassionate",
      "responsible",
      "sneaky",
      "strict",
      "wise"
    ],
    "m_c touches noses with {PRONOUN/m_c/poss} mentor, (mentor), looking bored and unimpressed. But on the inside, {PRONOUN/m_c/subject}{VERB/m_c/'re/'s} bouncing around with euphoria as if {PRONOUN/m_c/subject} {VERB/m_c/were/was} still a kit!"
  ],
  "app_30": [
    [
      "apprentice",
      "yes_mentor",
      "yes_leader_mentor",
      "general_parents",
      "general_leader",
      "general_backstory",
      "ambitious",
      "shameless",
      "troublesome",
      "arrogant",
      "competitive",
      "grumpy",
      "rebellious"
    ],
    "m_c has been pestering everyone for moons on when {PRONOUN/m_c/subject} finally {VERB/m_c/get/gets} to be an apprentice, and everyone is relieved that they're finally free of the young cat's nagging... Until {PRONOUN/m_c/subject} {VERB/m_c/start/starts} asking about when {PRONOUN/m_c/subject}{VERB/m_c/'re/'s} going to be a warrior as soon as the meeting ends."
  ],
  "app_31": [
    [
      "apprentice",
      "yes_mentor",
      "yes_leader_mentor",
      "general_parents",
      "general_leader",
      "general_backstory",
      "bold",
      "daring",
      "confident",
      "strange",
      "arrogant",
      "rebellious"
    ],
    "As {PRONOUN/m_c/poss} mentor is about to be chosen, m_c interrupts and announces {PRONOUN/m_c/subject} {VERB/m_c/want/wants} {PRONOUN/m_c/poss} mentor to be (mentor). {PRONOUN/m_c/subject/CAP} {VERB/m_c/stride/strides} forward with confidence to touch noses with (mentor) when it's allowed."
  ],
  "app_32": [
    [
      "apprentice",
      "yes_mentor",
      "yes_leader_mentor",
      "general_parents",
      "general_leader",
      "general_backstory",
      "bold",
      "daring",
      "childish",
      "playful",
      "competitive",
      "oblivious",
      "flamboyant"
    ],
    "m_c can't believe {PRONOUN/m_c/poss} apprenticeship is finally here! Nearly tripping over {PRONOUN/m_c/poss} own paws, {PRONOUN/m_c/subject} {VERB/m_c/scurry/scurries} up to (mentor), excitedly touching noses with {PRONOUN/(mentor)/object}."
  ],
  "app_33": [
    [
      "apprentice",
      "yes_mentor",
      "yes_leader_mentor",
      "general_parents",
      "general_leader",
      "general_backstory",
      "insecure",
      "nervous"
    ],
    "Newly apprenticed m_c can't help but squeak when {PRONOUN/m_c/poss} mentor's name is announced, and {PRONOUN/m_c/subject} {VERB/m_c/run/runs} with {PRONOUN/m_c/poss} tail tucked between {PRONOUN/m_c/poss} legs in embarrassment to touch noses with (mentor)."
  ],
  "app_34": [
    [
      "apprentice",
      "yes_mentor",
      "general_parents",
      "no_leader",
      "general_backstory",
      "all_traits"
    ],
    "The Clan gathers around and urges (old_name) to go to the front of the crowd. Not having a leader isn't an excuse to force a cat to stay in the nursery when they're six moons old. (old_name) is renamed m_c, and the Clan votes to make (mentor) {PRONOUN/m_c/poss} mentor."
  ],
  "app_35": [
    [
      "apprentice",
      "yes_mentor",
      "general_parents",
      "no_leader",
      "general_backstory",
      "all_traits"
    ],
    "The Clan cheers for the new apprentice, m_c. They allow {PRONOUN/m_c/object} to choose {PRONOUN/m_c/poss} own mentor, and m_c chooses (mentor)."
  ],
  "app_36": [
    [
      "apprentice",
      "yes_mentor",
      "general_parents",
      "no_leader",
      "general_backstory",
      "all_traits"
    ],
    "With m_c's apprentice ceremony completed, there's still the problem of figuring out who will mentor {PRONOUN/m_c/object}. (mentor) steps forward and offers to mentor {PRONOUN/m_c/object} first, and m_c touches noses with {PRONOUN/(mentor)/object}."
  ],
  "app_37": [
    [
      "apprentice",
      "yes_mentor",
      "alive1_parents",
      "general_leader",
      "general_backstory",
      "all_traits"
    ],
    "p1 is watching with pride as m_c is named and given to (mentor) to apprentice under. {PRONOUN/p1/subject/CAP} know that (mentor) was a good choice."
  ],
  "app_38": [
    [
      "apprentice",
      "yes_mentor",
      "yes_leader_mentor",
      "alive1_parents",
      "general_leader",
      "general_backstory",
      "all_traits"
    ],
    "(old_name) loudly complains as p1 pulls {PRONOUN/m_c/object} over to quickly groom {PRONOUN/m_c/poss} pelt. {PRONOUN/m_c/subject/CAP} {VERB/m_c/manage/manages} to wriggle away and scurry off to the front of the crowd for {PRONOUN/m_c/poss} ceremony, where {PRONOUN/m_c/subject} {VERB/m_c/are/is} renamed to m_c and apprenticed to (mentor). "
  ],
  "app_39": [
    [
      "apprentice",
      "yes_mentor",
      "yes_leader_mentor",
      "alive1_parents",
      "general_leader",
      "general_backstory",
      "all_traits"
    ],
    "Even though {PRONOUN/m_c/subject} {VERB/m_c/are/is} excited to finally be made an apprentice, it takes a bit of coaxing by p1 for (old_name) to step forward for {PRONOUN/m_c/poss} ceremony. p1 watches in pride as {PRONOUN/m_c/subject}{VERB/m_c/'re/'s} named m_c and {VERB/m_c/touch/touches} noses with (mentor)."
  ],
  "app_40": [
    [
      "apprentice",
      "yes_mentor",
      "yes_leader_mentor",
      "dead1_parents",
      "general_leader",
      "general_backstory",
      "all_traits"
    ],
    "m_c hopes that dead_par1 is watching in pride from StarClan as {PRONOUN/m_c/subject} {VERB/m_c/are/is} apprenticed to (mentor)."
  ],
  "app_41": [
    [
      "apprentice",
      "yes_mentor",
      "yes_leader_mentor",
      "dead1_parents",
      "general_leader",
      "clanborn",
      "all_traits"
    ],
    "m_c wishes that {PRONOUN/m_c/subject} could be happier about being made an apprentice as {PRONOUN/m_c/subject} {VERB/m_c/touch/touches} noses with (mentor), but all {PRONOUN/m_c/subject} can think about is how much {PRONOUN/m_c/subject} {VERB/m_c/wish/wishes} that dead_par1 was still there to chant {PRONOUN/m_c/poss} name with the rest of the Clan."
  ],
  "app_42": [
    [
      "apprentice",
      "yes_mentor",
      "yes_leader_mentor",
      "dead1_parents",
      "general_leader",
      "clanborn",
      "all_traits"
    ],
    "m_c tries to keep up a brave face as {PRONOUN/m_c/subject}{VERB/m_c/'re/'s} apprenticed to (mentor), but {PRONOUN/m_c/subject} {VERB/m_c/keep/keeps} stealing glances at the crowd, as if trying to find dead_par1 despite knowing {PRONOUN/dead_par1/subject}{VERB/dead_par1/'re/'s} no longer with them."
  ],
  "app_43": [
    [
      "apprentice",
      "yes_mentor",
      "yes_leader_mentor",
      "dead1_parents",
      "general_leader",
      "general_backstory",
      "all_traits"
    ],
    "m_c sits beside {PRONOUN/m_c/poss} new mentor, (mentor), as the meeting comes to a close. {PRONOUN/m_c/poss/CAP} claws dig into the ground as {PRONOUN/m_c/subject} {VERB/m_c/glare/glares} up at the sky, wondering why dead_par1 couldn't be there with {PRONOUN/m_c/object} at such an important moment."
  ],
  "app_44": [
    [
      "apprentice",
      "yes_mentor",
      "yes_leader_mentor",
      "dead1_parents",
      "general_leader",
      "general_backstory",
      "all_traits"
    ],
    "m_c smiles up at the stars as {PRONOUN/m_c/subject} {VERB/m_c/sit/sits} beside (mentor). The stars seem to shine brighter, and m_c knows it's a sign that dead_par1 is still watching over {PRONOUN/m_c/object}."
  ],
  "app_45": [
    [
      "apprentice",
      "yes_mentor",
      "yes_leader_mentor",
      "dead2_parents",
      "general_leader",
      "general_backstory",
      "all_traits"
    ],
    "As m_c touches noses with {PRONOUN/m_c/poss} new mentor, (mentor), {PRONOUN/m_c/subject} {VERB/m_c/make/makes} a silent promise to dead_par1 to make {PRONOUN/dead_par1/object} proud, and to take care of the Clan in {PRONOUN/m_c/poss} parent's absence."
  ],
  "app_46": [
    [
      "apprentice",
      "general_mentor",
      "alive2_parents",
      "general_leader",
      "general_backstory",
      "all_traits"
    ],
    "(old_name) runs up to the front of the crowd, eager to get {PRONOUN/m_c/poss} new name. When {PRONOUN/m_c/subject}{VERB/m_c/'re/'s} called m_c for the first time, p1 and p2's voices can be heard the loudest as the Clan welcomes the new apprentice."
  ],
  "app_47": [
    [
      "apprentice",
      "yes_mentor",
      "yes_leader_mentor",
      "dead2_parents",
      "general_leader",
      "general_backstory",
      "all_traits"
    ],
    "m_c hopes that dead_par1 and dead_par2 are watching in pride from StarClan as {PRONOUN/m_c/subject} {VERB/m_c/are/is} apprenticed to (mentor)."
  ],
  "app_48": [
    [
      "apprentice",
      "yes_mentor",
      "yes_leader_mentor",
      "dead2_parents",
      "general_leader",
      "clanborn",
      "all_traits"
    ],
    "m_c wishes that {PRONOUN/m_c/subject} could be happier about being made an apprentice as {PRONOUN/m_c/subject} {VERB/m_c/touch/touches} noses with (mentor), but all {PRONOUN/m_c/subject} can think about is how much {PRONOUN/m_c/subject} {VERB/m_c/wish/wishes} that dead_par1 and dead_par2 were still there to chant {PRONOUN/m_c/poss} name with the rest of the Clan."
  ],
  "app_49": [
    [
      "apprentice",
      "yes_mentor",
      "yes_leader_mentor",
      "dead2_parents",
      "general_leader",
      "clanborn",
      "all_traits"
    ],
    "m_c tries to keep up a brave face as {PRONOUN/m_c/subject}{VERB/m_c/'re/'s} apprenticed to (mentor), but {PRONOUN/m_c/subject} {VERB/m_c/keep/keeps} stealing glances at the crowd, as if trying to find dead_par1 and dead_par2 despite knowing they're no longer with {PRONOUN/m_c/object}."
  ],
  "app_50": [
    [
      "apprentice",
      "yes_mentor",
      "yes_leader_mentor",
      "dead2_parents",
      "general_leader",
      "general_backstory",
      "all_traits"
    ],
    "m_c sits beside {PRONOUN/m_c/poss} new mentor, (mentor), as the meeting comes to a close. {PRONOUN/m_c/subject} claws dig into the ground as {PRONOUN/m_c/subject} {VERB/m_c/glare/glares} up at the sky, wondering why dead_par1 and dead_par2 couldn't be there with {PRONOUN/m_c/object} at such an important moment."
  ],
  "app_51": [
    [
      "apprentice",
      "yes_mentor",
      "yes_leader_mentor",
      "dead2_parents",
      "general_leader",
      "general_backstory",
      "all_traits"
    ],
    "m_c smiles up at the stars as {PRONOUN/m_c/subject} {VERB/m_c/sit/sits} beside (mentor). The stars seem to shine brighter, and m_c knows it's a sign that dead_par1 and dead_par2 are still watching over {PRONOUN/m_c/object}."
  ],
  "app_52": [
    [
      "apprentice",
      "yes_mentor",
      "yes_leader_mentor",
      "dead2_parents",
      "general_leader",
      "general_backstory",
      "all_traits"
    ],
    "As m_c touches noses with {PRONOUN/m_c/poss} new mentor, (mentor), {PRONOUN/m_c/subject} {VERB/m_c/make/makes} a silent promise to dead_par1 and dead_par2 to make them proud, and to take care of the Clan in {PRONOUN/m_c/poss} parent's absence."
  ],
  "app_53": [
    [
      "apprentice",
      "yes_leader_mentor",
      "general_parents",
      "yes_leader",
      "general_backstory",
      "all_traits"
    ],
    "(mentor) calls a meeting. {PRONOUN/(mentor)/subject} {VERB/(mentor)/have/has} been watching (old_name) for a while now, and have decided to mentor {PRONOUN/m_c/object} personally. m_c's eyes shine with pride. "
  ],
  "app_54":[
    [
      "apprentice",
      "yes_mentor",
      "general_parents",
      "yes_leader",
      "general_backstory",
      "ambitious",
      "daring",
      "arrogant"
    ],
    "(old_name) has always wished to be the hero of {PRONOUN/m_c/poss} Clan, a warrior admired by all. (mentor) hopes, while m_c touches noses with {PRONOUN/(mentor)/object}, that {PRONOUN/m_c/subject} {VERB/m_c/are/is} going to stay wary of the dangers of their territory and not endanger {PRONOUN/m_c/self}."
  ],
  "med_app_0": [
    [
      "medicine cat apprentice",
      "general_mentor",
      "general_parents",
      "general_leader",
      "general_backstory",
      "all_traits"
    ],
    "(old_name), like every young kit, had dreams of becoming a warrior from a young age. However, as {PRONOUN/m_c/subject} grew older, {PRONOUN/m_c/subject} knew that {PRONOUN/m_c/poss} destiny lay in the medicine den. {PRONOUN/m_c/subject/CAP} happily {VERB/m_c/take/takes} up {PRONOUN/m_c/poss} new place as a medicine cat apprentice - looking forward to healing {PRONOUN/m_c/poss} Clanmates for many moons to come."
  ],
  "med_app_1": [
    [
      "medicine cat apprentice",
      "yes_mentor",
      "general_parents",
      "general_leader",
      "general_backstory",
      "all_traits"
    ],
    "m_c has decided that hunting and fighting is not the way {PRONOUN/m_c/subject} {VERB/m_c/want/wants} to provide for {PRONOUN/m_c/poss} Clan. Instead, {PRONOUN/m_c/subject} {VERB/m_c/have/has} chosen to serve {PRONOUN/m_c/poss} Clan by healing and communing with StarClan. (mentor) proudly becomes {PRONOUN/m_c/poss} mentor."
  ],
  "med_app_2": [
    [
      "medicine cat apprentice",
      "yes_mentor",
      "general_parents",
      "general_leader",
      "general_backstory",
      "all_traits"
    ],
    "Interested in herbs even in {PRONOUN/m_c/poss} kithood, m_c is eager to be apprenticed to (mentor)."
  ],
  "med_app_3": [
    [
      "medicine cat apprentice",
      "yes_mentor",
      "general_parents",
      "general_leader",
      "general_backstory",
      "all_traits"
    ],
    "Interested in all the myths and stories told by the elders and queens, m_c decides to become a medicine cat apprentice, hoping to someday speak to those gone before. (mentor) loves {PRONOUN/m_c/poss} determination and eagerness to learn, and agrees to take {PRONOUN/m_c/object} on as {PRONOUN/(mentor)/poss} apprentice."
  ],
  "med_app_4": [
    [
      "medicine cat apprentice",
      "yes_mentor",
      "general_parents",
      "general_leader",
      "general_backstory",
      "all_traits"
    ],
    "The thought alone of fighting and hurting another cat makes m_c shiver. {PRONOUN/m_c/subject} {VERB/m_c/decide/decides} to heal instead of fight, and (mentor) takes {PRONOUN/m_c/object} under {PRONOUN/(mentor)/poss} wing."
  ],
  "med_app_5": [
    [
      "medicine cat apprentice",
      "yes_mentor",
      "general_parents",
      "general_leader",
      "general_backstory",
      "ambitious",
      "arrogant"
    ],
    "Wanting to stand out among {PRONOUN/m_c/poss} Clanmates more, m_c decides to become a medicine cat, and is apprenticed to (mentor)."
  ],
  "med_app_6": [
    [
      "medicine cat apprentice",
      "yes_mentor",
      "general_parents",
      "general_leader",
      "general_backstory",
      "bloodthirsty"
    ],
    "To gain access to both life-saving herbs and life-threatening poisons, m_c decides to become a medicine cat, and is apprenticed to (mentor)."
  ],
  "med_app_7": [
    [
      "medicine cat apprentice",
      "yes_mentor",
      "general_parents",
      "general_leader",
      "general_backstory",
      "nervous",
      "insecure",
      "gloomy"
    ],
    "Worried {PRONOUN/m_c/subject} may not be good as a hunter or fighter, but still wanting to make {PRONOUN/m_c/poss} Clan proud somehow, m_c decides to become a medicine cat apprentice under (mentor)."
  ],
  "med_app_8": [
    [
      "medicine cat apprentice",
      "yes_mentor",
      "general_parents",
      "general_leader",
      "general_backstory",
      "all_traits"
    ],
    "(mentor) stands before the Clan and announces that {PRONOUN/(mentor)/subject} won't be there forever, and it is time {PRONOUN/(mentor)/subject} took on an apprentice. {PRONOUN/(mentor)/subject/CAP} {VERB/(mentor)/tell/tells} the Clan that {PRONOUN/(mentor)/subject} {VERB/(mentor)/have/has} chosen (old_name), now m_c, to be {PRONOUN/(mentor)/poss} new apprentice."
  ],
  "med_app_9": [
    [
      "medicine cat apprentice",
      "yes_mentor",
      "general_parents",
      "general_leader",
      "general_backstory",
      "all_traits"
    ],
    "(mentor) has no doubts in {PRONOUN/(mentor)/poss} mind of who {PRONOUN/(mentor)/poss} new apprentice will be. (old_name) has always been looking for an excuse to be in {PRONOUN/(mentor)/poss} den, asking endless questions about what each herb is and what it's used for. And as (mentor) announces that the newly named m_c will be {PRONOUN/(mentor)/poss} apprentice, {PRONOUN/(mentor)/subject} {VERB/(mentor)/see/sees} m_c's eyes shining in delight and excitement, and knows {PRONOUN/(mentor)/subject} {VERB/(mentor)/were/was} right in choosing {PRONOUN/m_c/object}."
  ],
  "med_app_10": [
    [
      "medicine cat apprentice",
      "no_mentor",
      "general_parents",
      "general_leader",
      "general_backstory",
      "all_traits"
    ],
    "Newly-made medicine cat apprentice m_c learns the way of healing through guidance from StarClan."
  ],
  "med_app_11": [
    [
      "medicine cat apprentice",
      "no_mentor",
      "general_parents",
      "general_leader",
      "general_backstory",
      "all_traits"
    ],
    "StarClan speaks: the new medicine cat apprentice shall be m_c. m_c is unsure if {PRONOUN/m_c/subject} {VERB/m_c/are/is} ready for the role without a mentor, but the stars promise to guide {PRONOUN/m_c/object}."
  ],
  "med_app_12": [
    [
      "medicine cat apprentice",
      "no_mentor",
      "general_parents",
      "general_leader",
      "general_backstory",
      "all_traits"
    ],
    "The Clan needs a new medicine cat, and m_c is chosen for the role. m_c is stunned that {PRONOUN/m_c/subject} {VERB/m_c/were/was} chosen, but agrees anyway, knowing how badly the Clan needs a medicine cat."
  ],
  "med_app_13": [
    [
      "medicine cat apprentice",
      "no_mentor",
      "general_parents",
      "general_leader",
      "general_backstory",
      "all_traits"
    ],
    "m_c has decided that hunting and fighting is not the way {PRONOUN/m_c/subject} {VERB/m_c/want/wants} to provide for {PRONOUN/m_c/poss} Clan. Instead, {PRONOUN/m_c/subject} {VERB/m_c/have/has} chosen to serve {PRONOUN/m_c/poss} Clan by healing and communing with StarClan - who will be the ones to train {PRONOUN/m_c/object} in the absence of a proper mentor."
  ],
  "med_app_14": [
    [
      "medicine cat apprentice",
      "no_mentor",
      "general_parents",
      "general_leader",
      "general_backstory",
      "all_traits"
    ],
    "Interested in herbs even in {PRONOUN/m_c/poss} kithood, m_c is eager to be made the new medicine cat apprentice, and learn how to heal from those who came before {PRONOUN/m_c/object}."
  ],
  "med_app_15": [
    [
      "medicine cat apprentice",
      "no_mentor",
      "general_parents",
      "general_leader",
      "general_backstory",
      "all_traits"
    ],
    "The thought alone of fighting and hurting another cat makes m_c shiver. Knowing the Clan needs a medicine cat, {PRONOUN/m_c/subject} {VERB/m_c/seize/seizes} the chance to do good for the Clan without harming others. {PRONOUN/m_c/subject/CAP} {VERB/m_c/take/takes} on the role of medicine cat apprentice."
  ],
  "med_app_16": [
    [
      "medicine cat apprentice",
      "no_mentor",
      "general_parents",
      "general_leader",
      "general_backstory",
      "all_traits"
    ],
    "Knowing the Clan is in desperate need of a medicine cat, and wanting to do something to stand out and do something more important, m_c announces mid-meeting that {PRONOUN/m_c/subject} {VERB/m_c/want/wants} to be the new medicine cat apprentice."
  ],
  "med_app_17": [
    [
      "medicine cat apprentice",
      "general_mentor",
      "dead1_parents",
      "general_leader",
      "general_backstory",
      "all_traits"
    ],
    "m_c decides to become a medicine cat apprentice in hopes that {PRONOUN/m_c/subject} will be able to see dead_par1 in StarClan."
  ],
  "med_app_18": [
    [
      "medicine cat apprentice",
      "general_mentor",
      "dead1_parents",
      "general_leader",
      "general_backstory",
      "all_traits"
    ],
    "As the new medicine cat apprentice, m_c dreams of StarClan for the first time. {PRONOUN/m_c/subject/CAP} {VERB/m_c/are/is} greeted by many StarClan cats, one of which {PRONOUN/m_c/subject} {VERB/m_c/recognize/recognizes} as dead_par1, who is watching in pride as the rest of StarClan's ranks accept the new medicine cat apprentice."
  ],
  "med_app_19": [
    [
      "medicine cat apprentice",
      "general_mentor",
      "dead2_parents",
      "general_leader",
      "general_backstory",
      "all_traits"
    ],
    "m_c decides to become a medicine cat apprentice in hopes that {PRONOUN/m_c/subject} will be able to see dead_par1 and dead_par2 in StarClan."
  ],
  "med_app_20": [
    [
      "medicine cat apprentice",
      "general_mentor",
      "dead2_parents",
      "general_leader",
      "general_backstory",
      "all_traits"
    ],
    "As the new medicine cat apprentice, m_c dreams of StarClan for the first time. {PRONOUN/m_c/subject/CAP} {VERB/m_c/are/is} greeted by many StarClan cats, two of which {PRONOUN/m_c/subject} {VERB/m_c/recognize/recognizes} as dead_par1 and dead_par2, who are watching in pride as the rest of StarClan's ranks accept the new medicine cat apprentice."
  ],
  "med_app_21": [
    [
      "medicine cat apprentice",
      "general_mentor",
      "general_leader",
      "general_backstory",
      "faithful"
    ],
    "m_c has been looking and wondering about the mysteries of the stars ever since {PRONOUN/m_c/subject} first opened {PRONOUN/m_c/poss} eyes. (mentor) promises {PRONOUN/m_c/object} {PRONOUN/m_c/poss} own place amongst them as a full medicine cat one day."
  ],
  "med_app_22": [
    [
      "medicine cat apprentice",
      "general_mentor",
      "general_leader",
      "general_backstory",
      "wise"
    ],
    "m_c sees no reason to sully {PRONOUN/m_c/poss} claws with blood, {PRONOUN/m_c/subject} {VERB/m_c/are/is} far more interested in the knowledge and wisdom that can be gained by a medicine cat apprentice. (mentor) promises to teach {PRONOUN/m_c/object} all {PRONOUN/(mentor)/subject} {VERB/(mentor)/know/knows} and they go into the medicine den together immediately after the ceremony."
  ],
  "med_app_23": [
    [
      "medicine cat apprentice",
      "general_mentor",
      "general_leader",
      "general_backstory",
      "thoughtful"
    ],
    "m_c has been wondering and pondering about the mysteries of life and the meaning of it all. (mentor) is eager to start teaching {PRONOUN/m_c/object}; {PRONOUN/m_c/subject} {VERB/m_c/sound/sounds} like a delight to work with!"
  ],
  "med_app_24": [
    [
      "medicine cat apprentice",
      "general_mentor",
      "general_leader",
      "general_backstory",
      "loving"
    ],
    "m_c was never interested in fighting and decided to devote {PRONOUN/m_c/poss} life to healing and helping all kinds of cats in any way {PRONOUN/m_c/subject} can. (mentor) is almost awed when {PRONOUN/(mentor)/subject} {VERB/(mentor)/see/sees} the determination and love m_c feels for all the cats that {PRONOUN/m_c/subject} {VERB/m_c/meet/meets} and is extremely proud to become {PRONOUN/(mentor)/poss} mentor."
  ],
  "med_app_25": [
    [
      "medicine cat apprentice",
      "general_mentor",
      "general_leader",
      "general_backstory",
      "confident",
      "arrogant",
      "cunning",
      "flamboyant",
      "rebellious"
    ],
    "After m_c touches noses with (mentor), {PRONOUN/m_c/subject} immediately {VERB/m_c/run/runs} towards the medicine den boasting that {PRONOUN/m_c/subject} will be the best medicine cat any Clan has ever seen."
  ],
  "med_app_26": [
    [
      "medicine cat apprentice",
      "general_mentor",
      "general_leader",
      "general_backstory",
      "bold",
      "arrogant",
      "rebellious"
    ],
<<<<<<< HEAD
    "Right after {PRONOUN/m_c/poss} medicine cat apprentice ceremony, m_c declares that {PRONOUN/m_c/subject} won't hesitate to tell (mentor) if {PRONOUN/(mentor)/subject}{VERB/(mentor)/'ve/'s} being a mousebrain. All the other cats immediately gasp and look (mentor)'s reaction and relax as {PRONOUN/(mentor)/subject} only {VERB/(mentor)/laugh/laughs} and says that m_c better prove that {PRONOUN/m_c/subject} {VERB/m_c/have/has} the skills to back that up."
=======
    "m_c tells (mentor) right after the ceremony that {PRONOUN/m_c/subject} will tell {PRONOUN/(mentor)/object} if {PRONOUN/m_c/subject} {VERB/m_c/think/thinks} {PRONOUN/(mentor)/subject}{VERB/(mentor)/'re/'s} being a mousebrain. All the other cats immediately gasp and look for (mentor)'s reaction, then relax as {PRONOUN/(mentor)/subject} only {VERB/(mentor)/laugh/laughs} and says that m_c better prove that {PRONOUN/m_c/subject} {VERB/m_c/have/has} the skills to back that up."
>>>>>>> 3a43e57c
  ],
  "med_app_27": [
    [
      "medicine cat apprentice",
      "general_mentor",
      "general_leader",
      "general_backstory",
      "vengeful"
    ],
    "While m_c does not really like other cats, {PRONOUN/m_c/subject} {VERB/m_c/dislike/dislikes} fighting even more. {PRONOUN/m_c/subject/CAP} {VERB/m_c/prefer/prefers} a more cunning approach and being a medicine cat gives {PRONOUN/m_c/object} the opportunity to do so. (mentor) takes {PRONOUN/m_c/object} on as apprentice, admiring {PRONOUN/m_c/object} sharp tongue and the cunning gleam in {PRONOUN/m_c/poss} eyes."
  ],
  "med_app_28": [
    [
      "medicine cat apprentice",
      "general_mentor",
      "general_leader",
      "general_backstory",
      "adventurous"
    ],
    "m_c has always longed for adventures and {PRONOUN/m_c/subject} {VERB/m_c/feel/feels} like being a medicine cat apprentice will be the greatest adventure of them all. (mentor) eagerly accepts such an eager and willing apprentice."
  ],
  "mediator_app_0": [
    [
      "mediator apprentice",
      "general_mentor",
      "general_parents",
      "general_leader",
      "general_backstory",
      "all_traits"
    ],
    "m_c decides to serve {PRONOUN/m_c/poss} Clan as a mediator. {PRONOUN/m_c/subject/CAP} {VERB/m_c/are/is} delighted to begin training. "
  ],
  "mediator_app_1": [
    [
      "mediator apprentice",
      "yes_mentor",
      "general_parents",
      "general_leader",
      "general_backstory",
      "all_traits"
    ],
    "m_c feels sick at the mere thought of fighting. {PRONOUN/m_c/subject/CAP} {VERB/m_c/decide/decides} to train as a mediator, and (mentor) is named as {PRONOUN/m_c/poss} mentor. "
  ],
  "mediator_app_2": [
    [
      "mediator apprentice",
      "yes_mentor",
      "general_parents",
      "general_leader",
      "general_backstory",
      "all_traits"
    ],
    "m_c is fascinated by (mentor)'s ability to solve disputes without tooth or claw. {PRONOUN/m_c/subject/CAP} {VERB/m_c/are/is} eager to learn, and (mentor) takes {PRONOUN/m_c/object} under {PRONOUN/(mentor)/poss} wing."
  ],
  "mediator_app_3": [
    [
      "mediator apprentice",
      "no_mentor",
      "general_parents",
      "general_leader",
      "general_backstory",
      "all_traits"
    ],
    "Now more than ever, m_c realizes the Clan is in need of a mediator. {PRONOUN/m_c/subject/CAP} {VERB/m_c/decide/decides} to rise up the task."
  ],
  "mediator_app_4": [
    [
      "mediator apprentice",
      "yes_mentor",
      "general_parents",
      "general_leader",
      "general_backstory",
      "thoughtful",
      "compassionate"
    ],
    "Impressed by {PRONOUN/m_c/poss} eagerness, (mentor) chooses m_c as the Clan's new mediator apprentice."
  ],
  "mediator_app_5": [
    [
      "mediator apprentice",
      "no_mentor",
      "general_parents",
      "general_leader",
      "general_backstory",
      "thoughtful",
      "compassionate"
    ],
    "m_c has taken to following (mentor) around during {PRONOUN/(mentor)/poss} daily duties, fascinated by the life of a mediator. (mentor) is happy to train {PRONOUN/m_c/object}. "
  ],
  "mediator_app_6": [
    [
      "mediator apprentice",
      "yes_mentor",
      "general_parents",
      "general_leader",
      "general_backstory",
      "all_traits"
    ],
    "m_c has always been interested in helping {PRONOUN/m_c/poss} Clan but was never good with herbs or fighting: {PRONOUN/m_c/subject} found {PRONOUN/m_c/poss} calling as a mediator apprentice under (mentor), where m_c can serve with {PRONOUN/m_c/poss} words."
  ],
  "mediator_app_7": [
    [
      "mediator apprentice",
      "yes_mentor",
      "general_parents",
      "general_leader",
      "general_backstory",
      "all_traits"
    ],
    "Despite the odd choice, m_c is firm that {PRONOUN/m_c/subject}'ll be (mentor)'s apprentice: {PRONOUN/m_c/subject} {VERB/m_c/want/wants} to help the Clan through words and influence, not through claw or fang."
  ],
  "mediator_app_8": [
    [
      "mediator apprentice",
      "yes_mentor",
      "general_parents",
      "general_leader",
      "general_backstory",
      "all_traits"
    ],
    "Being a mediator apprentice was all that m_c was good at; with (mentor)'s guidance, m_c hopes {PRONOUN/m_c/subject} can change the Clan."
  ],
  "mediator_app_9": [
    [
      "mediator apprentice",
      "yes_mentor",
      "general_parents",
      "general_leader",
      "general_backstory",
      "all_traits"
    ],
    "m_c had been waiting for this moment: {PRONOUN/m_c/subject}'ll finally be a mediator apprentice and be guided by (mentor) on how to solve the Clan's issues - {PRONOUN/m_c/poss} one goal in life."
  ],
  "mediator_app_10": [
    [
      "mediator apprentice",
      "yes_mentor",
      "general_parents",
      "general_leader",
      "general_backstory",
      "all_traits"
    ],
    "m_c always wanted to help {PRONOUN/m_c/poss} Clanmates but doesn't want to heal or fight: {PRONOUN/m_c/subject} {VERB/m_c/chose/chooses} to become a mediator apprentice, hoping that (mentor) can teach {PRONOUN/m_c/object} how to resolve the Clan's issues."
  ],
  "mediator_app_11": [
    [
      "mediator apprentice",
      "yes_mentor",
      "general_parents",
      "general_leader",
      "general_backstory",
      "all_traits"
    ],
    "(old_name) can't contain the energy flowing through {PRONOUN/m_c/object}: {PRONOUN/m_c/subject} {VERB/m_c/are/is} officially going to begin training to be a mediator! {PRONOUN/m_c/subject/CAP} {VERB/m_c/earn/earns} {PRONOUN/m_c/poss} apprentice name, m_c, and will be guided by (mentor) on {PRONOUN/m_c/poss} journey."
  ],
  "mediator_app_12": [
    [
      "mediator apprentice",
      "yes_mentor",
      "general_parents",
      "general_leader",
      "general_backstory",
      "all_traits"
    ],
    "(old_name) stands alert when called: {PRONOUN/m_c/subject} {VERB/m_c/know/knows} what {PRONOUN/m_c/subject} {VERB/m_c/want/wants} in life - to be a mediator. {PRONOUN/m_c/subject/CAP} {VERB/m_c/are/is} named m_c and given to (mentor) to start {PRONOUN/m_c/poss} training."
  ],
  "mediator_app_13": [
    [
      "mediator apprentice",
      "yes_mentor",
      "general_parents",
      "general_leader",
      "general_backstory",
      "all_traits"
    ],
    "Knowing that the Clan needed someone to mediate their problems, (old_name) decided to become a mediator apprentice. {PRONOUN/m_c/subject/CAP} {VERB/m_c/earn/earns} {PRONOUN/m_c/poss} apprentice name, m_c, and is given (mentor) to mentor {PRONOUN/m_c/object}."
  ],
  "mediator_app_14": [
    [
      "mediator apprentice",
      "yes_mentor",
      "general_parents",
      "general_leader",
      "general_backstory",
      "all_traits"
    ],
    "(old_name) had taken to following (mentor) around while {PRONOUN/(mentor)/subject} did {PRONOUN/m_c/poss} tasks, asking questions and listening. It wasn't a surprise {PRONOUN/m_c/subject} chose to become a mediator apprentice under (mentor) after earning {PRONOUN/m_c/poss} apprentice name: m_c."
  ],
  "mediator_app_15": [
    [
      "mediator apprentice",
      "yes_mentor",
      "general_parents",
      "general_leader",
      "general_backstory",
      "all_traits"
    ],
    "(old_name) always dreamed of becoming a mediator: Now that {PRONOUN/m_c/subject}{VERB/m_c/'re/'s} m_c, an apprentice being mentored by (mentor), it feels like a wish come true."
  ],
  "med_0": [
    [
      "medicine cat",
      "prepared",
      "general_mentor",
      "general_parents",
      "general_leader",
      "general_backstory",
      "all_traits"
    ],
    "(old_name) is given {PRONOUN/m_c/poss} full name of m_c and welcomed as a full medicine cat. "
  ],
  "med_0_a": [
  [
    "medicine cat",
    "unprepared",
    "general_mentor",
    "general_parents",
    "general_leader",
    "general_backstory",
    "all_traits"
  ],
  "(old_name) has struggled to learn the skills of a medicine cat, but {PRONOUN/m_c/subject} {VERB/m_c/refuse/refuses} to train as a warrior. {PRONOUN/m_c/subject/CAP} {VERB/m_c/are/is} too old to remain an apprentice and, as the other medicine cats look with pity, {PRONOUN/m_c/subject} {VERB/m_c/are/is} hesitantly given the name m_c."
],
  "med_0_b": [
  [
    "medicine cat",
    "early",
    "general_mentor",
    "general_parents",
    "general_leader",
    "general_backstory",
    "all_traits"
  ],
  "(old_name)'s has shown exceptional aptitude and skill during {PRONOUN/m_c/poss} short apprenticeship. Although it's rare for an medicine cat apprentice to be given {PRONOUN/m_c/poss} name so young, m_c more than deserves the honor. "
],
  "med_1": [
    [
      "medicine cat",
      "prepared",
      "dead_mentor",
      "general_parents",
      "general_leader",
      "general_backstory",
      "all_traits"
    ],
    "As (old_name) is given {PRONOUN/m_c/poss} full name of m_c, and welcomed as the new medicine cat of the Clan, {PRONOUN/m_c/subject} {VERB/m_c/look/looks} to the stars and hope that (deadmentor) will be there with the rest of StarClan in {PRONOUN/m_c/poss} dreams."
  ],
  "med_2": [
    [
      "medicine cat",
      "prepared",
      "dead_mentor",
      "general_parents",
      "general_leader",
      "general_backstory",
      "all_traits"
    ],
    "(old_name) still can't believe that {PRONOUN/m_c/poss} mentor is gone. {PRONOUN/m_c/subject/CAP} {VERB/m_c/don't/doesn't} feel ready to heal the Clan, and so politely decline being given a name yet. However, as {PRONOUN/m_c/subject} {VERB/m_c/visit/visits} StarClan that half moon, (deadmentor) appears to {PRONOUN/m_c/object} in a dream. {PRONOUN/(deadmentor)/subject/CAP} {VERB/(deadmentor)/assure/assures} (old_name) that {PRONOUN/m_c/subject}'ll be alright without {PRONOUN/(deadmentor)/object}, and that {PRONOUN/m_c/subject} {VERB/m_c/are/is} ready for {PRONOUN/m_c/poss} full name. Resting {PRONOUN/(deadmentor)/poss} muzzle on (old_name)'s head, (deadmentor) names {PRONOUN/m_c/object} m_c."
  ],
  "med_3": [
    [
      "medicine cat",
      "prepared",
      "alive_mentor",
      "general_parents",
      "general_leader",
      "general_backstory",
      "all_traits"
    ],
    "Whisperings on the wind tickle at (previous_mentor)'s ears as {PRONOUN/(previous_mentor)/subject} {VERB/(previous_mentor)/gaze/gazes} up to the stars, an echo rolling smoothly off {PRONOUN/(previous_mentor)/poss} tongue. StarClan blesses m_c and welcomes {PRONOUN/m_c/object}!"
  ],
  "med_4": [
    [
      "medicine cat",
      "prepared",
      "alive_mentor",
      "general_parents",
      "general_leader",
      "general_backstory",
      "all_traits"
    ],
    "With the stars softly shining and lighting their pelts, (previous_mentor) gives (old_name) {PRONOUN/m_c/poss} full name of m_c. They both share the rest of the night with StarClan, celebrating their good fortune in having another medicine cat."
  ],
  "med_5": [
    [
      "medicine cat",
      "prepared",
      "alive_mentor",
      "general_parents",
      "general_leader",
      "general_backstory",
      "all_traits"
    ],
    "Inspired by (old_name)'s boundless energy and courage, (previous_mentor) names {PRONOUN/m_c/object} m_c, and welcomes {PRONOUN/m_c/object} as a full medicine cat."
  ],
  "med_6": [
    [
      "medicine cat",
      "prepared",
      "alive_mentor",
      "general_parents",
      "general_leader",
      "general_backstory",
      "all_traits"
    ],
    "Having finally reached the end of {PRONOUN/m_c/poss} apprenticeship, newly named medicine cat, m_c, feels there's still so much to learn, and frets about whether or not {PRONOUN/m_c/subject} {VERB/m_c/are/is} ready. With twitching whiskers, (previous_mentor) assures {PRONOUN/m_c/object} that StarClan will always be there to guide {PRONOUN/m_c/object}."
  ],
  "med_7": [
    [
      "medicine cat",
      "prepared",
      "alive_mentor",
      "general_parents",
      "general_leader",
      "general_backstory",
      "all_traits"
    ],
    "(previous_mentor) still remembers when (old_name) was just a kit, batting around in the medicine den, and asking endless questions about everything under the sun. (previous_mentor) chuckles with fondness as m_c asks why {PRONOUN/m_c/poss} new name was chosen with shining eyes and twitching whiskers."
  ],
  "med_8": [
    [
      "medicine cat",
      "prepared",
      "general_mentor",
      "general_parents",
      "general_leader",
      "general_backstory",
      "all_traits"
    ],
    "(old_name) is taken to speak with StarClan. {PRONOUN/m_c/subject/CAP} {VERB/m_c/are/is} given the name m_c and {VERB/m_c/are/is} now a full medicine cat of the Clan."
  ],
  "med_9": [
    [
      "medicine cat",
      "prepared",
      "no_valid_previous_mentor",
      "general_parents",
      "general_leader",
      "general_backstory",
      "all_traits"
    ],
    "The time has come for (old_name) to be given {PRONOUN/m_c/poss} full medicine cat name. (old_name) requests that one of the other Clans' medicine cats name {PRONOUN/m_c/object}. The eldest of the medicine cats steps forward and gives (old_name) the name m_c."
  ],
  "med_10": [
    [
      "medicine cat",
      "prepared",
      "no_valid_previous_mentor",
      "general_parents",
      "general_leader",
      "general_backstory",
      "all_traits"
    ],
    "With {PRONOUN/m_c/poss} training complete, StarClan decides to allow (old_name) to choose {PRONOUN/m_c/poss} own name. {PRONOUN/m_c/subject/CAP} {VERB/m_c/name/names} {PRONOUN/m_c/self} m_c, and {VERB/m_c/return/returns} to the Clan the next morning as a full medicine cat."
  ],
  "med_11": [
    [
      "medicine cat",
      "prepared",
      "general_mentor",
      "general_parents",
      "general_leader",
      "general_backstory",
      "adventurous"
    ],
    "As much as the warrior apprentices teased, (old_name) knew the truth. There is so much to see and do as a full medicine cat, and m_c could hardly wait to get started, almost charging off before {PRONOUN/m_c/poss} ceremony ended."
  ],
  "med_12": [
    [
      "medicine cat",
      "prepared",
      "general_mentor",
      "general_parents",
      "general_leader",
      "general_backstory",
      "compassionate"
    ],
    "Helping cats heal is what (old_name) does best. {PRONOUN/m_c/poss/CAP} full name of m_c proves to the Clan that {PRONOUN/m_c/subject}{VERB/m_c/'re's} fully qualified to do so, and that StarClan has accepted {PRONOUN/m_c/object}."
  ],
  "med_13": [
    [
      "medicine cat",
      "prepared",
      "general_mentor",
      "general_parents",
      "general_leader",
      "general_backstory",
      "ambitious"
    ],
    "As {PRONOUN/m_c/subject} {VERB/m_c/take/takes} {PRONOUN/m_c/poss} first steps into being a full medicine cat, (old_name) quietly reflects that {PRONOUN/m_c/subject} might just have the most powerful position in the Clan, now that {PRONOUN/m_c/subject}{VERB/m_c/'re/'s} m_c. StarClan itself has accepted {PRONOUN/m_c/object}, speaks through {PRONOUN/m_c/object}, and m_c will remember this."
  ],
  "med_14": [
    [
      "medicine cat",
      "prepared",
      "general_mentor",
      "general_parents",
      "general_leader",
      "general_backstory",
      "bloodthirsty"
    ],
    "StarClan gives {PRONOUN/m_c/object} wisdom, {PRONOUN/m_c/poss} Clan gives {PRONOUN/m_c/object} strength. (old_name) will use this power to heal {PRONOUN/m_c/poss} warriors well after battle. {PRONOUN/m_c/subject/CAP} {VERB/m_c/are/is} now m_c, and {VERB/m_c/swear/swears} to never turn away from what needs doing."
  ],
  "med_15": [
    [
      "medicine cat",
      "prepared",
      "general_mentor",
      "general_parents",
      "general_leader",
      "general_backstory",
      "bold",
      "arrogant",
      "rebellious"
    ],
    "(old_name) may have butted heads against nearly every Clan member {PRONOUN/m_c/object} {VERB/m_c/have/has}, but being able to argue was a blessing as a medicine cat, as m_c will have to continue shoving odd mixtures down everyone's throat. StarClan will be watching {PRONOUN/m_c/object} with pride."
  ],
  "med_16": [
    [
      "medicine cat",
      "prepared",
      "general_mentor",
      "general_parents",
      "general_leader",
      "general_backstory",
      "calm"
    ],
    "(old_name) has proven {PRONOUN/m_c/self} to have one of the most invaluable traits a medicine cat can have - a level head under pressure. The stars of Silverpelt twinkle in joy and acceptance as m_c receives {PRONOUN/m_c/poss} full name and duties as a medicine cat."
  ],
  "med_17": [
    [
      "medicine cat",
      "prepared",
      "general_mentor",
      "general_parents",
      "general_leader",
      "general_backstory",
      "careful"
    ],
    "It is (old_name)'s attention to detail that earns {PRONOUN/m_c/object} {PRONOUN/m_c/poss} medicine cat name of m_c. {PRONOUN/m_c/subject/CAP} will serve the Clan long and well, with no one doubting {PRONOUN/m_c/poss} skill and knowledge of herbs {PRONOUN/m_c/subject}{VERB/m_c/'ve/'s} spent so many moons learning."
  ],
  "med_18": [
    [
      "medicine cat",
      "prepared",
      "general_mentor",
      "general_parents",
      "general_leader",
      "general_backstory",
      "charismatic",
      "flamboyant"
    ],
    "(old_name)'s charming attitude does as much for {PRONOUN/m_c/poss} patients as {PRONOUN/m_c/poss} skill does. {PRONOUN/m_c/subject/CAP} will continue to heal with words and herbs as m_c now that {PRONOUN/m_c/subject} {VERB/m_c/are/is} a full medicine cat of c_n."
  ],
  "med_19": [
    [
      "medicine cat",
      "prepared",
      "general_mentor",
      "general_parents",
      "general_leader",
      "general_backstory",
      "childish",
      "flamboyant"
    ],
    "Though {PRONOUN/m_c/poss} actions may come off as lighthearted, (old_name) has worked hard to earn {PRONOUN/m_c/poss} name of m_c, and mews that {PRONOUN/m_c/subject}'ll protect c_n as a medicine cat. Though {PRONOUN/m_c/subject} {VERB/m_c/start/starts} giggling right after {PRONOUN/m_c/subject} {VERB/m_c/say/says} it, causing a few purrs of amusement from onlookers both here, and in StarClan."
  ],
  "med_20": [
    [
      "medicine cat",
      "prepared",
      "general_mentor",
      "general_parents",
      "general_leader",
      "general_backstory",
      "cold",
      "gloomy"
    ],
    "No one knows what (old_name) is thinking as {PRONOUN/m_c/subject} {VERB/m_c/receive/receives} {PRONOUN/m_c/poss} medicine cat name of m_c, only that {PRONOUN/m_c/poss} eyes are focused, clear, and as immovable as ice. No one doubts that {PRONOUN/m_c/subject} will be well suited to the heartbreaks that wait for all medicine cats."
  ],
  "med_21": [
    [
      "medicine cat",
      "prepared",
      "general_mentor",
      "general_parents",
      "general_leader",
      "general_backstory",
      "compassionate"
    ],
    "Excellent medicine cats have as much heart as they do brains, and (old_name) proves {PRONOUN/m_c/subject} {VERB/m_c/have/has} both by the time {PRONOUN/m_c/subject} {VERB/m_c/earn/earns} {PRONOUN/m_c/poss} name of m_c, proving a gentle touch does as much good as the right herbs."
  ],
  "med_22": [
    [
      "medicine cat",
      "prepared",
      "general_mentor",
      "general_parents",
      "general_leader",
      "general_backstory",
      "confident",
      "arrogant",
      "cunning",
      "rebellious"
    ],
    "(old_name) is so sure of {PRONOUN/m_c/poss} skill as medicine cat that {PRONOUN/m_c/subject} {VERB/m_c/ask/asks} to choose {PRONOUN/m_c/subject} own name. While it may not be traditional, no one can think of a better fitting name for {PRONOUN/m_c/object} then the one {PRONOUN/m_c/subject} chose {PRONOUN/m_c/self}, and welcome m_c warmly as a full medicine cat."
  ],
  "med_23": [
    [
      "medicine cat",
      "prepared",
      "general_mentor",
      "general_parents",
      "general_leader",
      "general_backstory",
      "daring",
      "rebellious"
    ],
    "(old_name)'s methods are a little unconventional, but it's hard to argue with results, and (old_name) gets results. {PRONOUN/m_c/subject/CAP} {VERB/m_c/gain/gains} {PRONOUN/m_c/poss} medicine cat name of m_c, and the eldest medicine cat in the Clans warns {PRONOUN/m_c/object} not to do anything too risky."
  ],
  "med_24": [
    [
      "medicine cat",
      "prepared",
      "general_mentor",
      "general_parents",
      "general_leader",
      "general_backstory",
      "compassionate"
    ],
    "There's so much pain that c_n has to endure, and (old_name) has decided to heal it all, no matter the cost. StarClan has accepted {PRONOUN/m_c/poss} passion, and supports {PRONOUN/m_c/object} with the name of m_c, hoping that they can help ease some of the burden m_c placed on {PRONOUN/m_c/self}."
  ],
  "med_25": [
    [
      "medicine cat",
      "prepared",
      "general_mentor",
      "general_parents",
      "general_leader",
      "general_backstory",
      "faithful"
    ],
    "(old_name) has known that StarClan has been watching over {PRONOUN/m_c/object} since {PRONOUN/m_c/subject} started {PRONOUN/m_c/poss} apprenticeship. {PRONOUN/m_c/subject/CAP} {VERB/m_c/are/is} given the name m_c in honor of {PRONOUN/m_c/poss} faith. Tonight of all nights, as {PRONOUN/m_c/subject} {VERB/m_c/feel/feels} star-speckled pelts weaving around {PRONOUN/m_c/object} and whispering {PRONOUN/m_c/poss} new name, {PRONOUN/m_c/subject} {VERB/m_c/know/knows} that StarClan will guide {PRONOUN/m_c/poss} pawsteps as a full medicine cat."
  ],
  "med_26": [
    [
      "medicine cat",
      "prepared",
      "general_mentor",
      "general_parents",
      "general_leader",
      "general_backstory",
      "fierce"
    ],
    "During {PRONOUN/m_c/poss} apprenticeship (old_name) struggled with the best way to protect c_n, with teeth or with tinctures, but now that {PRONOUN/m_c/subject}{VERB/m_c/'re/'s} m_c, {PRONOUN/m_c/subject}{VERB/m_c/'re/'s} certain {PRONOUN/m_c/subject}{VERB/m_c/'ve/'s} made the right choice to be a medicine cat. Though {PRONOUN/m_c/subject} will keep practicing that battle move {PRONOUN/m_c/subject}{VERB/m_c/'ve/'s} learned, just in case."
  ],
  "med_27": [
    [
      "medicine cat",
      "prepared",
      "general_mentor",
      "general_parents",
      "general_leader",
      "general_backstory",
      "insecure",
      "gloomy"
    ],
    "As the end of {PRONOUN/m_c/poss} apprenticeship nears, (old_name) is worried StarClan won't accept {PRONOUN/m_c/object} as a full medicine cat. However, the ceremony plays out without a hitch, and m_c is honored as a skilled medicine cat."
  ],
  "med_28": [
    [
      "medicine cat",
      "prepared",
      "general_mentor",
      "general_parents",
      "general_leader",
      "general_backstory",
      "insecure",
      "gloomy"
    ],
    "While the rest of the Clan may not understand it (old_name) enjoys {PRONOUN/m_c/poss} time alone in the medicine den. In fact, now {PRONOUN/m_c/subject}{VERB/m_c/'re/'s} m_c, {PRONOUN/m_c/subject} can't wait to get back to it, and away from the center of attention."
  ],
  "med_29": [
    [
      "medicine cat",
      "prepared",
      "general_mentor",
      "general_parents",
      "general_leader",
      "general_backstory",
      "insecure"
    ],
    "Healing a sprain, comforting a bruised kit, soothing a sore elder - all of these things give (old_name) meaning in {PRONOUN/m_c/poss} life as a medicine cat. StarClan honors {PRONOUN/m_c/poss} caring heart with the name m_c."
  ],
  "med_30": [
    [
      "medicine cat",
      "prepared",
      "general_mentor",
      "general_parents",
      "general_leader",
      "general_backstory",
      "loyal"
    ],
    "c_n has raised and cared for (old_name), and (old_name) wants nothing more but to do the same, taking on the name m_c as a full medicine cat of c_n. {PRONOUN/m_c/subject/CAP} will be thinking of how to care for c_n until the day {PRONOUN/m_c/poss} {VERB/m_c/depart/departs} for StarClan, and maybe even after."
  ],
  "med_31": [
    [
      "medicine cat",
      "prepared",
      "general_mentor",
      "general_parents",
      "general_leader",
      "general_backstory",
      "nervous"
    ],
    "(old_name) know all the herbs, {PRONOUN/m_c/subject} {VERB/m_c/know/knows} how to treat rat bites, but surely {PRONOUN/m_c/subject} {VERB/m_c/need/needs} to learn more? StarClan assures {PRONOUN/m_c/object} that {PRONOUN/m_c/subject}'ll do fine, and gives {PRONOUN/m_c/object} the name m_c as a sign of trust, even if m_c is sure it's still too soon."
  ],
  "med_32": [
    [
      "medicine cat",
      "prepared",
      "general_mentor",
      "general_parents",
      "general_leader",
      "general_backstory",
      "compassionate"
    ],
    "It is (old_name)'s willingness to sit and listen that assures the other medicine cats it's time to give {PRONOUN/m_c/object} {PRONOUN/m_c/poss} name of m_c. m_c thanks them graciously and tucks {PRONOUN/m_c/self} back down to listen to the next cat speak."
  ],
  "med_33": [
    [
      "medicine cat",
      "prepared",
      "general_mentor",
      "general_parents",
      "general_leader",
      "general_backstory",
      "playful"
    ],
    "No one knows how (old_name) got {PRONOUN/m_c/poss} claws on it, but {PRONOUN/m_c/subject} {VERB/m_c/manage/manages} to play with a shiny piece of Twoleg stuff during {PRONOUN/m_c/poss} entire medicine cat ceremony. When asked why, m_c replied that one of {PRONOUN/m_c/poss} patients might like it, and {PRONOUN/m_c/subject} wanted to make sure it was safe."
  ],
  "med_34": [
    [
      "medicine cat",
      "prepared",
      "general_mentor",
      "general_parents",
      "general_leader",
      "general_backstory",
      "responsible"
    ],
    "(old_name) always owns up to {PRONOUN/m_c/poss} mistakes, and puts the work in to fix them, but {PRONOUN/m_c/subject} {VERB/m_c/are/is} still surprised when {PRONOUN/m_c/subject} {VERB/m_c/get/gets} {PRONOUN/m_c/poss} medicine cat name of m_c. {PRONOUN/m_c/subject/CAP} {VERB/m_c/promise/promises} to work twice as hard to be worthy of it."
  ],
  "med_35": [
    [
      "medicine cat",
      "prepared",
      "general_mentor",
      "general_parents",
      "general_leader",
      "general_backstory",
      "righteous"
    ],
    "(old_name) says a silent prayer to StarClan as {PRONOUN/m_c/subject} {VERB/m_c/get/gets} {PRONOUN/m_c/poss} medicine cat name of m_c. StarClan protect them, StarClan protect all of them, {PRONOUN/m_c/subject} {VERB/m_c/hope/hopes} {PRONOUN/m_c/subject}'ll receive more guidance in the moons ahead."
  ],
  "med_36": [
    [
      "medicine cat",
      "prepared",
      "general_mentor",
      "general_parents",
      "general_leader",
      "general_backstory",
      "shameless",
      "arrogant",
      "grumpy",
      "oblivious"
    ],
    "(old_name) blurts out {PRONOUN/m_c/poss} new medicine cat name of m_c, cutting off the words of the ceremony mid-meow, not surprising anyone. There's no arguing with m_c, so the other medicine cats cheer for {PRONOUN/m_c/object}, through purrs of amusement."
  ],
  "med_37": [
    [
      "medicine cat",
      "prepared",
      "general_mentor",
      "general_parents",
      "general_leader",
      "general_backstory",
      "sneaky"
    ],
    "(old_name)'s eyes glint as {PRONOUN/m_c/subject} {VERB/m_c/get/gets} the medicine cat name of m_c. No one seems to notice that {PRONOUN/m_c/subject} {VERB/m_c/don't/didn't} agree to all of the vows of being a medicine cat, instead only nodding at some, and agreeing to others with a meow."
  ],
  "med_38": [
    [
      "medicine cat",
      "prepared",
      "general_mentor",
      "general_parents",
      "general_leader",
      "general_backstory",
      "strange",
      "oblivious"
    ],
    "No one knows why (old_name) brought a mossball to {PRONOUN/m_c/poss} medicine cat naming ceremony. StarClan grants {PRONOUN/m_c/object} the name m_c all the same, welcoming {PRONOUN/m_c/object} into the full mysteries of StarClan."
  ],
  "med_39": [
    [
      "medicine cat",
      "prepared",
      "general_mentor",
      "general_parents",
      "general_leader",
      "general_backstory",
      "strict"
    ],
    "The way (old_name) is sitting is so stiff you could use {PRONOUN/m_c/object} as reinforcement for the camp walls. Even when {PRONOUN/m_c/subject} {VERB/m_c/get/gets} {PRONOUN/m_c/poss} medicine cat name, m_c, {PRONOUN/m_c/subject} {VERB/m_c/don't/doesn't} loosen up, and only seem to sit even straighter."
  ],
  "med_40": [
    [
      "medicine cat",
      "prepared",
      "general_mentor",
      "general_parents",
      "general_leader",
      "general_backstory",
      "thoughtful"
    ],
    "Even though this is {PRONOUN/m_c/poss} medicine cat naming ceremony, (old_name) can only think about {PRONOUN/m_c/poss} Clanmates back at camp, and asks if {PRONOUN/m_c/subject} can return early after {PRONOUN/m_c/subject} {VERB/m_c/get/gets} {PRONOUN/m_c/poss} name of m_c."
  ],
  "med_41": [
    [
      "medicine cat",
      "prepared",
      "general_mentor",
      "general_parents",
      "general_leader",
      "general_backstory",
      "thoughtful"
    ],
    "StarClan honors the way (old_name) always goes the extra step to do {PRONOUN/m_c/poss} best as a medicine cat, and gives {PRONOUN/m_c/object} the name m_c, knowing that m_c will continue to do {PRONOUN/m_c/object} best."
  ],
  "med_42": [
    [
      "medicine cat",
      "prepared",
      "general_mentor",
      "general_parents",
      "general_leader",
      "general_backstory",
      "troublesome"
    ],
    "This is a serious time for (old_name), {PRONOUN/m_c/poss} medicine cat naming ceremony! Naturally, {PRONOUN/m_c/subject}{VERB/m_c/'re/'s} cracking jokes and being irreverent right up until the moment {PRONOUN/m_c/subject} {VERB/m_c/get/gets} {PRONOUN/m_c/poss} name, m_c, and only quiets down long enough to think of something funny to add."
  ],
  "med_43": [
    [
      "medicine cat",
      "prepared",
      "general_mentor",
      "general_parents",
      "general_leader",
      "general_backstory",
      "vengeful"
    ],
    "The other medicine cats mistake it as being calm, but (old_name) isn't quiet because {PRONOUN/m_c/subject}{VERB/m_c/'re/'s} at peace, but because {PRONOUN/m_c/subject} {VERB/m_c/are/is} angry. Every snide remark, every time someone sneered at {PRONOUN/m_c/object}, every time {PRONOUN/m_c/subject} {VERB/m_c/were/was} treated less than, all of it goes through {PRONOUN/m_c/poss} mind. Now that {PRONOUN/m_c/subject} {VERB/m_c/are/is} m_c, c_n better treat {PRONOUN/m_c/object} with respect, or there will be consequences."
  ],
  "med_44": [
    [
      "medicine cat",
      "prepared",
      "general_mentor",
      "general_parents",
      "general_leader",
      "general_backstory",
      "vengeful"
    ],
    "Medicine cat training had just felt right for (old_name), more like remembering then learning, like {PRONOUN/m_c/subject} had done this before. When it comes time for {PRONOUN/m_c/poss} naming, {PRONOUN/m_c/subject} {VERB/m_c/ask/asks} to name {PRONOUN/m_c/self}, and chose m_c for {PRONOUN/m_c/poss} name. It feels right for {PRONOUN/m_c/object} to be called m_c."
  ],
  "med_45": [
    [
      "medicine cat",
      "prepared",
      "general_mentor",
      "dead1_parents",
      "general_leader",
      "general_backstory",
      "all_traits"
    ],
    "(old_name) almost sobs as {PRONOUN/m_c/subject} {VERB/m_c/spot/spots} dead_par1 stepping out of the crowd of StarClan cats towards {PRONOUN/m_c/object} to congratulate {PRONOUN/m_c/object} on completing {PRONOUN/m_c/poss} training. dead_par1 rests {PRONOUN/dead_par1/poss} muzzle on (old_name)'s head, naming {PRONOUN/m_c/object} m_c, and welcoming {PRONOUN/m_c/object} as a full medicine cat."
  ],
  "med_46": [
    [
      "medicine cat",
      "prepared",
      "general_mentor",
      "dead1_parents",
      "general_leader",
      "general_backstory",
      "all_traits"
    ],
    "As a StarClan cat steps forward to give (old_name) {PRONOUN/m_c/poss} new name of m_c, {PRONOUN/m_c/subject} {VERB/m_c/spot/spots} dead_par1 watching {PRONOUN/m_c/object} proudly from among the StarClan cats."
  ],
  "med_47": [
    [
      "medicine cat",
      "prepared",
      "general_mentor",
      "dead2_parents",
      "general_leader",
      "general_backstory",
      "all_traits"
    ],
    "(old_name) almost sobs as {PRONOUN/m_c/subject} {VERB/m_c/spot/spots} dead_par1 and dead_par2 step out of the crowd towards {PRONOUN/m_c/object} to congratulate {PRONOUN/m_c/object} on completing {PRONOUN/m_c/poss} training. dead_par1 rests {PRONOUN/dead_par1/poss} muzzle on (old_name)'s head, naming {PRONOUN/m_c/object} m_c, and welcoming {PRONOUN/m_c/object} as a full medicine cat."
  ],
  "med_48": [
    [
      "medicine cat",
      "prepared",
      "general_mentor",
      "dead2_parents",
      "general_leader",
      "general_backstory",
      "all_traits"
    ],
    "(old_name) almost sobs as {PRONOUN/m_c/object} {VERB/m_c/spot/spots} dead_par1 and dead_par2 step out of the starry crowd to congratulate {PRONOUN/m_c/object} on completing {PRONOUN/m_c/poss} training. dead_par2 rests {PRONOUN/dead_par1/poss} muzzle on (old_name)'s head, naming {PRONOUN/m_c/object} m_c, and welcoming {PRONOUN/m_c/object} as a full medicine cat."
  ],
  "med_50": [
    [
      "medicine cat",
      "prepared",
      "general_mentor",
      "dead2_parents",
      "general_leader",
      "general_backstory",
      "all_traits"
    ],
    "As a StarClan cat steps forward to give (old_name) {PRONOUN/m_c/poss} new name of m_c, {PRONOUN/m_c/subject} {VERB/m_c/spot/spots} dead_par1 and dead_par2 watching {PRONOUN/m_c/object} proudly."
  ],
  "med_51": [
    [
      "medicine cat",
      "prepared",
      "alive_mentor",
      "general_parents",
      "general_leader",
      "general_backstory",
      "all_traits"
    ],
    "(old_name) has waited a long time for this day! Heart pounding, {PRONOUN/m_c/subject} {VERB/m_c/listen/listens} intently as (previous_mentor) names {PRONOUN/m_c/object} m_c after {PRONOUN/m_c/poss} r_h."
  ],
  "med_52": [
    [
      "medicine cat",
      "prepared",
      "alive_mentor",
      "general_parents",
      "general_leader",
      "general_backstory",
      "all_traits"
    ],
    "Inspired by (old_name)'s r_h, (previous_mentor) names {PRONOUN/m_c/object} m_c, and welcomes {PRONOUN/m_c/object} as a full medicine cat."
  ],
  "warrior_0": [
    [
      "warrior",
      "prepared",
      "general_mentor",
      "general_parents",
      "general_leader",
      "general_backstory",
      "all_traits"
    ],
    "c_n welcomes m_c as a new warrior, honoring {PRONOUN/m_c/poss} r_h."
  ],
  "warrior_0_a": [
    [
      "warrior",
      "unprepared",
      "general_mentor",
      "general_parents",
      "general_leader",
      "general_backstory",
      "all_traits"
    ],
    "Although {PRONOUN/m_c/poss} training has been long, (old_name) has failed to master the skills needed of a warrior. However, {PRONOUN/m_c/subject} {VERB/m_c/are/is} getting too old to stay in the apprentices den. The mood is tense and awkward as {PRONOUN/m_c/subject} {VERB/m_c/are/is} named m_c and honored for {PRONOUN/m_c/poss} r_h. "
  ],
  "warrior_0_b": [
    [
      "warrior",
      "early",
      "general_mentor",
      "general_parents",
      "general_leader",
      "general_backstory",
      "all_traits"
    ],
    "(old_name) has excelled at every task placed before {PRONOUN/m_c/object}. Despite {PRONOUN/m_c/poss} young age, {PRONOUN/m_c/subject} {VERB/m_c/are/is} more than ready to be a warrior. {PRONOUN/m_c/subject/CAP} {VERB/m_c/are/is} given the name m_c, honoring {PRONOUN/m_c/poss} r_h. "
  ],
  "warrior_1": [
    [
      "warrior",
      "prepared",
      "general_mentor",
      "general_parents",
      "yes_leader",
      "general_backstory",
      "all_traits"
    ],
    "l_n calls the Clan to a meeting and declares (old_name) to be a warrior. {PRONOUN/m_c/subject/CAP} {VERB/m_c/are/is} now called m_c and are celebrated for {PRONOUN/m_c/poss} r_h."
  ],
  "warrior_2": [
    [
      "warrior",
      "prepared",
      "general_mentor",
      "general_parents",
      "yes_leader",
      "general_backstory",
      "all_traits"
    ],
    "l_n stands above the Clan and proclaims that (old_name) shall now be known as m_c, honoring {PRONOUN/m_c/poss} r_h."
  ],
  "warrior_3": [
    [
      "warrior",
      "prepared",
      "general_mentor",
      "general_parents",
      "yes_leader",
      "general_backstory",
      "all_traits"
    ],
    "l_n rests {PRONOUN/l_n/poss} muzzle on m_c's head and declares {PRONOUN/m_c/object} to be a full warrior of c_n, honoring {PRONOUN/m_c/poss} r_h."
  ],
  "warrior_4": [
    [
      "warrior",
      "prepared",
      "general_mentor",
      "general_parents",
      "yes_leader",
      "general_backstory",
      "all_traits"
    ],
    "l_n has been following the progress of (old_name) for moons, and feels that it is finally time for {PRONOUN/m_c/object} to get {PRONOUN/m_c/poss} warrior name. {PRONOUN/m_c/subject/CAP} {VERB/m_c/are/is} granted the name m_c in honor of {PRONOUN/m_c/poss} r_h."
  ],
  "warrior_5": [
    [
      "warrior",
      "prepared",
      "dead_mentor",
      "general_parents",
      "yes_leader",
      "general_backstory",
      "all_traits"
    ],
    "(old_name) stands before the leader. {PRONOUN/m_c/subject/CAP} should be happier, but as {PRONOUN/m_c/subject}{VERB/m_c/'re/'s} given {PRONOUN/m_c/poss} warrior name, m_c in honor of {PRONOUN/m_c/poss} r_h, {PRONOUN/m_c/subject} {VERB/m_c/cast/casts} a look to the crowd. {PRONOUN/m_c/subject/CAP} {VERB/m_c/wish/wishes} that (deadmentor) could be there to see {PRONOUN/m_c/object} now."
  ],
  "warrior_6": [
    [
      "warrior",
      "prepared",
      "alive_mentor",
      "general_parents",
      "general_leader",
      "general_backstory",
      "all_traits"
    ],
    "(previous_mentor) sits in the crowd, chest puffed out in pride as {PRONOUN/(previous_mentor)/subject} {VERB/(previous_mentor)/watch/watches} (old_name) be named m_c, and honored for {PRONOUN/m_c/poss} r_h. {PRONOUN/(previous_mentor)/subject/CAP} {VERB/(previous_mentor)/consider/considers} {PRONOUN/(previous_mentor)/self} lucky to have been able to train such an amazing young cat, and look forward to seeing the warrior {PRONOUN/m_c/subject} {VERB/m_c/become/becomes}."
  ],
  "warrior_7": [
    [
      "warrior",
      "prepared",
      "alive_mentor",
      "general_parents",
      "yes_leader",
      "general_backstory",
      "all_traits"
    ],
    "(previous_mentor) gives (old_name) a friendly nudge when the leader calls the young cat's name. {PRONOUN/(previous_mentor)/subject/CAP} {VERB/(previous_mentor)/watch/watches} with pride as (old_name) steps forward to receive {PRONOUN/m_c/poss} new name, m_c, and are honored for {PRONOUN/m_c/poss} r_h."
  ],
  "warrior_8": [
    [
      "warrior",
      "prepared",
      "general_mentor",
      "general_parents",
      "general_leader",
      "general_backstory",
      "adventurous",
      "oblivious"
    ],
    "(old_name) sits in front of the Clan, eager to receive {PRONOUN/m_c/poss} name, but {PRONOUN/m_c/poss} focus seems somewhere else, somewhere beyond the horizon. {PRONOUN/m_c/subject/CAP} barely {VERB/m_c/seem/seems} to be paying attention as {PRONOUN/m_c/subject}{VERB/m_c/'re/'s} named m_c after {PRONOUN/m_c/poss} r_h."
  ],
  "warrior_9": [
    [
      "warrior",
      "prepared",
      "general_mentor",
      "general_parents",
      "general_leader",
      "general_backstory",
      "compassionate"
    ],
    "l_n gazes down proudly upon (old_name). {PRONOUN/m_c/subject/CAP} {VERB/m_c/had/has} spent {PRONOUN/m_c/poss} whole apprenticeship helping the Clan, and so {PRONOUN/m_c/subject} {VERB/m_c/are/is} named m_c after {PRONOUN/m_c/poss} r_h."
  ],
  "warrior_10": [
    [
      "warrior",
      "prepared",
      "general_mentor",
      "general_parents",
      "yes_leader",
      "general_backstory",
      "ambitious"
    ],
    "(old_name)'s eyes gleam as {PRONOUN/m_c/subject} {VERB/m_c/stare/stares} up at l_n, vowing silently to {PRONOUN/m_c/self} to one day be up there. {PRONOUN/m_c/subject/CAP} {VERB/m_c/are/is} named m_c after {PRONOUN/m_c/poss} r_h."
  ],
  "warrior_11": [
    [
      "warrior",
      "prepared",
      "general_mentor",
      "general_parents",
      "yes_leader",
      "general_backstory",
      "bloodthirsty"
    ],
    "Although (old_name)'s eagerness to fight has left l_n a little worried before, {PRONOUN/l_n/subject} {VERB/m_c/know/knows} that the Clan can count on (old_name)'s bravery and sharp claws when they need them the most. In honor of {PRONOUN/m_c/poss} r_h, (old_name) is given the name m_c."
  ],
  "warrior_12": [
    [
      "warrior",
      "prepared",
      "general_mentor",
      "general_parents",
      "yes_leader",
      "general_backstory",
      "bold",
      "arrogant",
      "cunning"
    ],
    "(old_name) stands tall and puffs out {PRONOUN/m_c/poss} chest as l_n announces {PRONOUN/m_c/subject} {VERB/m_c/are/is} ready for {PRONOUN/m_c/subject} warrior name. {PRONOUN/m_c/subject/CAP} {VERB/m_c/are/is} given the name m_c after {PRONOUN/m_c/poss} r_h."
  ],
  "warrior_13": [
    [
      "warrior",
      "prepared",
      "general_mentor",
      "general_parents",
      "yes_leader",
      "general_backstory",
      "calm",
      "cunning"
    ],
    "(old_name) sits before the Clan, ears pricked forward and gaze calm as l_n addresses the Clan. {PRONOUN/m_c/subject/CAP} {VERB/m_c/bow/bows} {PRONOUN/m_c/poss} head as {PRONOUN/m_c/subject} {VERB/m_c/are/is} named m_c after {PRONOUN/m_c/poss} r_h."
  ],
  "warrior_14": [
    [
      "warrior",
      "prepared",
      "general_mentor",
      "general_parents",
      "yes_leader",
      "general_backstory",
      "careful"
    ],
    "(old_name) sits neatly in front of l_n as {PRONOUN/l_n/subject} {VERB/l_n/talk/talks} about how well (old_name) did in {PRONOUN/m_c/poss} assessment. {PRONOUN/m_c/subject/CAP} {VERB/m_c/are/is} named m_c after {PRONOUN/m_c/poss} r_h."
  ],
  "warrior_15": [
    [
      "warrior",
      "prepared",
      "general_mentor",
      "general_parents",
      "yes_leader",
      "general_backstory",
      "charismatic",
      "flamboyant",
      "rebellious"
    ],
    "(old_name) holds {PRONOUN/m_c/poss} head high as l_n announces it is time for {PRONOUN/m_c/object} to be given {PRONOUN/m_c/poss} warrior name. {PRONOUN/m_c/subject/CAP} {VERB/m_c/are/is} named m_c in honor of {PRONOUN/m_c/poss} r_h, and the Clan explodes into loud cheers."
  ],
  "warrior_16": [
    [
      "warrior",
      "prepared",
      "general_mentor",
      "general_parents",
      "yes_leader",
      "general_backstory",
      "childish",
      "oblivious"
    ],
    "(old_name) barely seems to be paying attention, attention focused on a fluttering leaf. l_n has to repeat {PRONOUN/m_c/poss} name a few times before {PRONOUN/m_c/subject} finally {VERB/m_c/pay/pays} attention long enough to give {PRONOUN/m_c/poss} vow. Sighing, the leader names {PRONOUN/m_c/object} m_c after {PRONOUN/m_c/poss} r_h."
  ],
  "warrior_17": [
    [
      "warrior",
      "prepared",
      "general_mentor",
      "general_parents",
      "yes_leader",
      "general_backstory",
      "childish"
    ],
    "While l_n is not quite sure that (old_name) has outgrown {PRONOUN/m_c/poss} childish quirks or {PRONOUN/m_c/poss} love of pranks, {PRONOUN/l_n/subject} {VERB/l_n/welcome/welcomes} {PRONOUN/m_c/object} as a full warrior to the Clan and naming {PRONOUN/m_c/object} m_c after {PRONOUN/m_c/poss} lightheartedness and r_h."
  ],
  "warrior_18": [
    [
      "warrior",
      "prepared",
      "general_mentor",
      "general_parents",
      "yes_leader",
      "general_backstory",
      "cold",
      "grumpy",
      "gloomy"
    ],
    "(old_name) remains completely quiet as l_n names {PRONOUN/m_c/object} m_c after {PRONOUN/m_c/poss} r_h. Before anyone can congratulate {PRONOUN/m_c/object}, however, {PRONOUN/m_c/subject} {VERB/m_c/turn/turns} and walks away without a word to do {PRONOUN/m_c/poss} silent vigil."
  ],
  "warrior_19": [
    [
      "warrior",
      "prepared",
      "general_mentor",
      "general_parents",
      "yes_leader",
      "general_backstory",
      "cold",
      "cunning",
      "gloomy"
    ],
    "(old_name) stares at l_n as {PRONOUN/l_n/subject} {VERB/l_n/speak/speaks}. l_n is sure it doesn't mean anything, but (old_name)'s lack of enthusiasm worries {PRONOUN/l_n/object}. Brushing past it, l_n gives {PRONOUN/m_c/object} the name m_c after {PRONOUN/m_c/poss} r_h."
  ],
  "warrior_20": [
    [
      "warrior",
      "prepared",
      "general_mentor",
      "general_parents",
      "yes_leader",
      "general_backstory",
      "compassionate"
    ],
    "(old_name) was so busy helping another cat {PRONOUN/m_c/subject} {VERB/m_c/were/was} nearly late for {PRONOUN/m_c/poss} own warrior ceremony. {PRONOUN/m_c/subject/CAP} rush to sit down, and l_n gazes proudly down at {PRONOUN/m_c/object} as {PRONOUN/l_n/subject} {VERB/l_n/name/names} {PRONOUN/m_c/object} m_c after {PRONOUN/m_c/poss} r_h."
  ],
  "warrior_21": [
    [
      "warrior",
      "prepared",
      "general_mentor",
      "general_parents",
      "yes_leader",
      "general_backstory",
      "compassionate",
      "loving"
    ],
    "l_n has always thought (old_name) had a kind heart, knowing that {PRONOUN/m_c/subject} {VERB/m_c/are/is} ready for times of peace, but doesn't know how that heart will serve in war. Nevertheless, {PRONOUN/l_n/subject} {VERB/l_n/name/names} {PRONOUN/m_c/object} m_c after {PRONOUN/m_c/poss} r_h."
  ],
  "warrior_22": [
    [
      "warrior",
      "prepared",
      "general_mentor",
      "general_parents",
      "yes_leader",
      "general_backstory",
      "confident",
      "arrogant"
    ],
    "(old_name) soaks up all of the attention as {PRONOUN/m_c/subject} {VERB/m_c/stand/stands} before {PRONOUN/m_c/poss} Clan, eager for {PRONOUN/m_c/poss} new name. l_n gives {PRONOUN/m_c/object} the name m_c after {PRONOUN/m_c/poss} r_h."
  ],
  "warrior_23": [
    [
      "warrior",
      "prepared",
      "general_mentor",
      "general_parents",
      "yes_leader",
      "general_backstory",
      "daring",
      "grumpy"
    ],
    "(old_name) looks up at the leader with pride. {PRONOUN/m_c/subject/CAP} knew all that hard work - proving {PRONOUN/m_c/subject} {VERB/m_c/were/was} the best apprentice in the Clan - was worth it, even if it caused {PRONOUN/m_c/object} a lot of trouble. {PRONOUN/m_c/subject/CAP} {VERB/m_c/hold/holds} {PRONOUN/m_c/poss} head high as {PRONOUN/m_c/subject}{VERB/m_c/'re/'s} named m_c after {PRONOUN/m_c/poss} r_h."
  ],
  "warrior_24": [
    [
      "warrior",
      "prepared",
      "general_mentor",
      "general_parents",
      "yes_leader",
      "general_backstory",
      "daring"
    ],
    "(old_name) sits with a determined look on {PRONOUN/m_c/poss} face before the Clan. l_n is worried that {PRONOUN/m_c/poss} refusal to back down and tendency to jump headfirst into danger will end poorly for {PRONOUN/m_c/object}, and hopes that sitting vigil overnight will change that. (old_name) is named m_c after {PRONOUN/m_c/poss} r_h."
  ],
  "warrior_25": [
    [
      "warrior",
      "prepared",
      "general_mentor",
      "general_parents",
      "yes_leader",
      "general_backstory",
      "compassionate"
    ],
    "(old_name) purrs as {PRONOUN/m_c/subject} {VERB/m_c/feel/feels} the joy and pride of {PRONOUN/m_c/poss} Clanmates wash over {PRONOUN/m_c/object}. l_n looks down upon {PRONOUN/m_c/object}, eyes glowing with pride as well as {PRONOUN/l_n/subject} {VERB/l_n/name/names} {PRONOUN/m_c/object} m_c after {PRONOUN/m_c/poss} r_h."
  ],
  "warrior_26": [
    [
      "warrior",
      "prepared",
      "general_mentor",
      "general_parents",
      "yes_leader",
      "general_backstory",
      "faithful"
    ],
    "(old_name)'s eyes glimmer while l_n talks about {PRONOUN/m_c/poss} accomplishments. {PRONOUN/m_c/poss} gaze isn't focused on the leader, however, but the stars shining behind {PRONOUN/l_n/object}. As {PRONOUN/m_c/subject} {VERB/m_c/are/is} given the name m_c, {PRONOUN/m_c/object} {VERB/m_c/wonder/wonders} if StarClan honors {PRONOUN/m_c/poss} r_h, too."
  ],
  "warrior_27": [
    [
      "warrior",
      "prepared",
      "general_mentor",
      "general_parents",
      "yes_leader",
      "general_backstory",
      "faithful"
    ],
    "As l_n gives (old_name) the name m_c, {PRONOUN/l_n/subject} {VERB/l_n/swear/swears} that {PRONOUN/l_n/subject} {VERB/l_n/see/sees} some starry cats yowling their support amongst {PRONOUN/l_n/poss} other Clanmates."
  ],
  "warrior_28": [
    [
      "warrior",
      "prepared",
      "general_mentor",
      "general_parents",
      "yes_leader",
      "general_backstory",
      "fierce",
      "grumpy"
    ],
    "(old_name) sits in front of the leader, tail twitching back and forth as {PRONOUN/m_c/subject} {VERB/m_c/await/awaits} {PRONOUN/m_c/poss} warrior name. {PRONOUN/m_c/subject/CAP}{VERB/m_c/'re/'s} eager for this ceremony to be done so {PRONOUN/m_c/subject} can go back to work and make sure the Clan is safe. Finally, l_n looks down upon {PRONOUN/m_c/object} and names {PRONOUN/m_c/object} m_c after {PRONOUN/m_c/poss} r_h."
  ],
  "warrior_29": [
    [
      "warrior",
      "prepared",
      "general_mentor",
      "general_parents",
      "yes_leader",
      "general_backstory",
      "insecure"
    ],
    "{PRONOUN/m_c/poss/CAP} training is done already? (old_name) isn't entirely sure if {PRONOUN/m_c/subject}{VERB/m_c/'re/'s} quite as ready to be a warrior as the leader claims {PRONOUN/m_c/object} to be. {PRONOUN/m_c/poss/CAP} voice trembles when {PRONOUN/m_c/subject} {VERB/m_c/take/takes} {PRONOUN/m_c/poss} vow. As {PRONOUN/m_c/subject}{VERB/m_c/'re/'s} renamed to m_c, in honor of {PRONOUN/m_c/poss} r_h, {PRONOUN/m_c/subject} can't help but wonder if that is truly something that describes {PRONOUN/m_c/object}."
  ],
  "warrior_30": [
    [
      "warrior",
      "prepared",
      "general_mentor",
      "general_parents",
      "yes_leader",
      "general_backstory",
      "lonesome",
      "gloomy"
    ],
    "(old_name), now m_c, named so for {PRONOUN/m_c/poss} r_h, can only awkwardly thank {PRONOUN/m_c/poss} Clanmates as {PRONOUN/m_c/subject} {VERB/m_c/weave/weaves} through the crowd of purring cats. Once the meeting comes to a close, {PRONOUN/m_c/subject} {VERB/m_c/slink/slinks} out of camp to be alone for a while."
  ],
  "warrior_31": [
    [
      "warrior",
	    "prepared",
      "alive_mentor",
      "general_parents",
      "yes_leader",
      "general_backstory",
      "loving",
      "sincere"
    ],
    "(old_name) is overjoyed to finally be a warrior. After l_n renames {PRONOUN/m_c/object} and honors {PRONOUN/m_c/poss} r_h, m_c nuzzles (previous_mentor), thanking {PRONOUN/(previous_mentor)/object} for {PRONOUN/(previous_mentor)/poss} guidance."
  ],
  "warrior_32": [
    [
      "warrior",
      "prepared",
      "general_mentor",
      "general_parents",
      "yes_leader",
      "general_backstory",
      "loyal"
    ],
    "(old_name) looks around at {PRONOUN/m_c/poss} Clanmates with adoration while l_n announces that {PRONOUN/m_c/poss} new name will be m_c after {PRONOUN/m_c/poss} r_h. m_c is happy to be a warrior now, but mostly {PRONOUN/m_c/subject} just {VERB/m_c/want/wants} to celebrate with {PRONOUN/m_c/poss} Clan, whether it's for {PRONOUN/m_c/object} or not."
  ],
  "warrior_33": [
    [
      "warrior",
      "prepared",
      "general_mentor",
      "general_parents",
      "yes_leader",
      "general_backstory",
      "nervous"
    ],
    "(old_name) fidgets nervously as {PRONOUN/m_c/subject} {VERB/m_c/step/steps} forward in front of the Clan. This is an important moment, so {PRONOUN/m_c/subject} {VERB/m_c/try/tries} not to hide {PRONOUN/m_c/poss} face from the crowd as l_n gives {PRONOUN/m_c/object} the name m_c in honor of {PRONOUN/m_c/poss} r_h. {PRONOUN/m_c/subject/CAP} quickly {VERB/m_c/scurry/scurries} back into the crowd once the ceremony is done, silently hoping that this will be the last ceremony {PRONOUN/m_c/subject} ever {VERB/m_c/have/has}."
  ],
  "warrior_34": [
    [
      "warrior",
      "prepared",
      "general_mentor",
      "general_parents",
      "yes_leader",
      "general_backstory",
      "nervous"
    ],
    "As (old_name) nervously approaches {PRONOUN/m_c/poss} leader, l_n can't help but feel {PRONOUN/m_c/poss} hesitance might cost {PRONOUN/m_c/object} {PRONOUN/m_c/poss} life in battle. Steeling {PRONOUN/l_n/self} against {PRONOUN/l_n/poss} doubts, l_n gives (old_name) the name m_c to honor {PRONOUN/m_c/poss} r_h."
  ],
  "warrior_35": [
    [
      "warrior",
      "prepared",
      "general_mentor",
      "general_parents",
      "yes_leader",
      "general_backstory",
      "compassionate"
    ],
    "(old_name) sits unbothered as l_n rattles on through the long, formal words of the warrior ceremony. {PRONOUN/l_n/subject/CAP} {VERB/l_n/give/gives} (old_name) the name m_c, honoring {PRONOUN/m_c/poss} r_h. m_c has no complaints about the long vigil {PRONOUN/m_c/subject} must sit that night."
  ],
  "warrior_36": [
    [
      "warrior",
      "prepared",
      "general_mentor",
      "general_parents",
      "yes_leader",
      "general_backstory",
      "playful"
    ],
    "(old_name) bounces up to the front of the Clan, full of excitement. {PRONOUN/m_c/subject/CAP} {VERB/m_c/try/tries} to take this somewhat seriously, but {PRONOUN/m_c/subject} still {VERB/m_c/crack/cracks} a joke over something the leader says. l_n gently scolds {PRONOUN/m_c/object} for it, but can't help purring along as {PRONOUN/l_n/subject} {VERB/l_n/name/names} {PRONOUN/m_c/object} m_c after {PRONOUN/m_c/poss} r_h."
  ],
  "warrior_37": [
    [
      "warrior",
      "prepared",
      "general_mentor",
      "general_parents",
      "yes_leader",
      "general_backstory",
      "responsible"
    ],
    "(old_name) has shown more maturity than most cats {PRONOUN/m_c/poss} age, always offering to take on the worst apprentice jobs first, and counting the prey in the pile to know just how much to catch on patrol. l_n was tempted to make {PRONOUN/m_c/object} a warrior sooner, but now will have to do. {PRONOUN/l_n/subject/CAP} {VERB/l_n/name/names} {PRONOUN/m_c/object} m_c after {PRONOUN/m_c/poss} r_h."
  ],
  "warrior_38": [
    [
      "warrior",
      "prepared",
      "general_mentor",
      "general_parents",
      "yes_leader",
      "general_backstory",
      "righteous",
      "sincere"
    ],
    "(old_name) stands tall before the Clan, gaze determined as l_n says {PRONOUN/m_c/subject} {VERB/m_c/are/is} ready for {PRONOUN/m_c/poss} warrior name. (old_name) takes the vow seriously, and promises to always do what is best for everyone. Gaze proud, l_n names {PRONOUN/m_c/object} m_c after {PRONOUN/m_c/poss} r_h."
  ],
  "warrior_39": [
    [
      "warrior",
      "prepared",
      "general_mentor",
      "general_parents",
      "yes_leader",
      "general_backstory",
      "shameless",
      "sincere"
    ],
    "(old_name) is still messy after tussling with someone else, and doesn't even bother to groom {PRONOUN/m_c/self} before trotting up to the front of the crowd. {PRONOUN/m_c/subject/CAP} {VERB/m_c/are/is} named m_c, and honored for {PRONOUN/m_c/poss} r_h."
  ],
  "warrior_40": [
    [
      "warrior",
      "prepared",
      "general_mentor",
      "general_parents",
      "yes_leader",
      "general_backstory",
      "sneaky"
    ],
    "(old_name) pads forward silently before sitting in front of {PRONOUN/m_c/poss} leader. {PRONOUN/m_c/subject/CAP} {VERB/m_c/remain/remains} as quiet as {PRONOUN/m_c/poss} steps forward for l_n to name {PRONOUN/m_c/object} m_c and honor {PRONOUN/m_c/poss} r_h."
  ],
  "warrior_41": [
    [
      "warrior",
      "prepared",
      "general_mentor",
      "general_parents",
      "yes_leader",
      "general_backstory",
      "strange"
    ],
    "(old_name) is nearly late for {PRONOUN/m_c/poss} ceremony, having been double checking something for reasons no one knows. l_n remains patient as (old_name) sits down in front of {PRONOUN/l_n/object}. l_n names {PRONOUN/m_c/object} m_c, honoring {PRONOUN/m_c/poss} r_h."
  ],
  "warrior_42": [
    [
      "warrior",
      "prepared",
      "general_mentor",
      "general_parents",
      "yes_leader",
      "general_backstory",
      "strict"
    ],
    "(old_name) grumbles to {PRONOUN/m_c/self} as l_n changes just a single word in the ceremony. But {PRONOUN/m_c/subject} {VERB/m_c/know/knows} better than to correct {PRONOUN/l_n/object} during such an important ceremony. {PRONOUN/m_c/subject/CAP} can speak to l_n about it later. For now, {PRONOUN/m_c/subject} {VERB/m_c/listen/listens} as {PRONOUN/m_c/subject} {VERB/m_c/are/is} given the name m_c, and are honored for {PRONOUN/m_c/poss} r_h."
  ],
  "warrior_43": [
    [
      "warrior",
      "prepared",
      "general_mentor",
      "general_parents",
      "yes_leader",
      "general_backstory",
      "thoughtful"
    ],
    "l_n hops up onto the meeting spot to find that (old_name) has set moss along it in preparation for the meeting so that l_n can be more comfortable through the long ceremony. Purring, l_n gives {PRONOUN/m_c/object} the name m_c for {PRONOUN/m_c/poss} r_h."
  ],
  "warrior_44": [
    [
      "warrior",
      "prepared",
      "general_mentor",
      "general_parents",
      "yes_leader",
      "general_backstory",
      "thoughtful",
      "wise",
      "cunning"
    ],
    "l_n almost feels intimidated by the knowledge (old_name) has gathered in {PRONOUN/m_c/poss} months of training and feels confident when {PRONOUN/l_n/subject} {VERB/l_n/name/names} {PRONOUN/m_c/object} m_c in honor of {PRONOUN/m_c/poss} r_h."
  ],
  "warrior_45": [
    [
      "warrior",
      "prepared",
      "general_mentor",
      "general_parents",
      "yes_leader",
      "general_backstory",
      "troublesome",
      "rebellious"
    ],
    "(old_name)'s penchant for getting into, and even starting, trouble has almost made l_n hold back on making {PRONOUN/m_c/object} a warrior. However, l_n can tell that (old_name) has been trying really hard lately to make up for it, and it would feel cruel to make {PRONOUN/m_c/object} wait any longer. So, l_n names {PRONOUN/m_c/object} m_c in honor of {PRONOUN/m_c/poss} r_h."
  ],
  "warrior_46": [
    [
      "warrior",
      "prepared",
      "general_mentor",
      "general_parents",
      "yes_leader",
      "general_backstory",
      "vengeful"
    ],
    "As (old_name) takes {PRONOUN/m_c/poss} vow and is named m_c after {PRONOUN/m_c/poss} r_h, {PRONOUN/m_c/poss} thoughts are less on protecting the Clan, and more so on ensuring that anyone who harms it will pay in kind."
  ],
  "warrior_47": [
    [
      "warrior",
      "prepared",
      "general_mentor",
      "general_parents",
      "yes_leader",
      "general_backstory",
      "wise",
      "cunning"
    ],
    "(old_name)'s advice has helped many cats throughout {PRONOUN/m_c/poss} days as an apprentice. Even l_n has sought {PRONOUN/m_c/object} out at times. l_n has no doubts in {PRONOUN/l_n/poss} mind that (old_name) is ready to be a warrior, and names {PRONOUN/m_c/object} m_c, honoring {PRONOUN/m_c/poss} r_h."
  ],
  "warrior_48": [
    [
      "warrior",
      "prepared",
      "general_mentor",
      "general_parents",
      "no_leader",
      "general_backstory",
      "all_traits"
    ],
    "c_n rallies around (old_name) in celebration. Even without a leader, life must go on, and (old_name) has proven {PRONOUN/m_c/subject} {VERB/m_c/are/is} ready for {PRONOUN/m_c/poss} warrior name. (old_name) is allowed to choose {PRONOUN/m_c/poss} own suffix, and {PRONOUN/m_c/subject} {VERB/m_c/name/names} {PRONOUN/m_c/self} m_c. The Clan cheers for the new warrior, honoring {PRONOUN/m_c/poss} r_h."
  ],
  "warrior_49": [
    [
      "warrior",
      "prepared",
      "general_mentor",
      "general_parents",
      "no_leader",
      "general_backstory",
      "all_traits"
    ],
    "(old_name) sits with {PRONOUN/m_c/poss} Clan, purring as {PRONOUN/m_c/subject}{VERB/m_c/'re/'s} congratulated on finishing {PRONOUN/m_c/poss} training. When given the option to choose {PRONOUN/m_c/poss} name, however, (old_name) can't really think of a suffix, and asks {PRONOUN/m_c/poss} Clanmates for some suggestions. After hearing a few ideas, (old_name) decides to be named m_c. The Clan cheers {PRONOUN/m_c/poss} new name, and honors {PRONOUN/m_c/object} for {PRONOUN/m_c/poss} r_h."
  ],
  "warrior_50": [
    [
      "warrior",
      "prepared",
      "dead_mentor",
      "general_parents",
      "no_leader",
      "general_backstory",
      "all_traits"
    ],
    "Leader or no leader, c_n needs more warriors, and (old_name) has been working incredibly hard lately. The Clan agrees that {PRONOUN/m_c/subject} should be made a warrior. As {PRONOUN/m_c/subject} {VERB/m_c/are/is} named m_c, honoring {PRONOUN/m_c/poss} r_h, m_c wishes that (deadmentor) could be there to cheer for {PRONOUN/m_c/object}."
  ],
  "warrior_51": [
    [
      "warrior",
      "prepared",
      "dead_mentor",
      "general_parents",
      "no_leader",
      "general_backstory",
      "all_traits"
    ],
    "They don't care if there's no leader, the Clan knows that (old_name) is deserving of {PRONOUN/m_c/poss} full name. They gather to hold a ceremony for (old_name), and name {PRONOUN/m_c/object} m_c, honoring {PRONOUN/m_c/poss} r_h. m_c is proud of {PRONOUN/m_c/self}, though a part of {PRONOUN/m_c/object} still wishes that (deadmentor) was still there to see {PRONOUN/m_c/object}."
  ],
  "warrior_52": [
    [
      "warrior",
      "prepared",
      "alive_mentor",
      "general_parents",
      "no_leader",
      "general_backstory",
      "all_traits"
    ],
    "Leader or no leader, c_n needs more warriors, and (old_name) has been working incredibly hard lately. The Clan agrees that {PRONOUN/m_c/subject} should be made a warrior. They gather around the apprentice, and (previous_mentor) is nudged forward to do the honor of giving {PRONOUN/m_c/object} {PRONOUN/m_c/poss} name. Purring in pride for {PRONOUN/(previous_mentor)/poss} apprentice, (previous_mentor) rests {PRONOUN/(previous_mentor)/poss} muzzle on (old_name)'s head, and names {PRONOUN/m_c/object} m_c, honoring {PRONOUN/m_c/poss} r_h."
  ],
  "warrior_53": [
    [
      "warrior",
	    "prepared",
      "alive_mentor",
      "general_parents",
      "no_leader",
      "general_backstory",
      "all_traits"
    ],
    "{PRONOUN/(previous_mentor)/subject/CAP} {VERB/(previous_mentor)/don't/doesn't) care if there's no leader, (previous_mentor) knows that (old_name) is deserving of {PRONOUN/m_c/poss} full name. {PRONOUN/(previous_mentor)/subject/CAP} {VERB/(previous_mentor)/gather/gathers} the Clan to hold a ceremony for (old_name), and names {PRONOUN/m_c/object} m_c, honoring {PRONOUN/m_c/poss} r_h."
  ],
  "warrior_54": [
    [
      "warrior",
      "prepared",
      "general_mentor",
      "alive1_parents",
      "general_leader",
      "general_backstory",
      "all_traits"
    ],
    "p1 can hardly believe how quickly time has passed since (old_name) was a kit. It still feels like just yesterday that {PRONOUN/m_c/subject} {VERB/m_c/were/was} tumbling around the nursery, chasing after a mossball or some other cat's tail. Misty-eyed with pride and joy, p1 throws {PRONOUN/p1/poss} head back and tries to cheer the loudest as (old_name) is named m_c and honored for {PRONOUN/m_c/poss} r_h."
  ],
  "warrior_55": [
    [
      "warrior",
      "prepared",
      "general_mentor",
      "alive1_parents",
      "general_leader",
      "general_backstory",
      "all_traits"
    ],
    "As the Clan cheers for the new warrior, m_c, p1 purrs loudly. {PRONOUN/p1/poss/CAP} kit is finally a warrior! A new journey has begun for m_c, and p1 knows that m_c's r_h will lead {PRONOUN/m_c/object} through anything."
  ],
  "warrior_56": [
    [
      "warrior",
      "prepared",
      "general_mentor",
      "alive2_parents",
      "general_leader",
      "general_backstory",
      "all_traits"
    ],
    "p1 and p2's eyes meet, and they purr with pride as (old_name) steps forward to receive {PRONOUN/m_c/poss} new name, m_c, and are honored for {PRONOUN/m_c/poss} r_h."
  ],
  "warrior_57": [
    [
      "warrior",
      "prepared",
      "general_mentor",
      "dead2_parents",
      "general_leader",
      "general_backstory",
      "all_traits"
    ],
    "Are dead_par1 and dead_par2 watching from StarClan? (old_name) wonders this as {PRONOUN/m_c/subject} {VERB/m_c/step/steps} in front of the Clan. {PRONOUN/m_c/subject/CAP} {VERB/m_c/hope/hopes} so. {PRONOUN/m_c/subject/CAP} truly {VERB/m_c/do/does}. As {PRONOUN/m_c/subject} {VERB/m_c/are/is} given the name m_c in honor of {PRONOUN/m_c/poss} r_h, m_c hopes that {PRONOUN/m_c/poss} parents are there, cheering with their Clanmates in the stars for their kit."
  ],
  "warrior_58": [
    [
      "warrior",
      "prepared",
      "general_mentor",
      "dead2_parents",
      "general_leader",
      "clanborn",
      "all_traits"
    ],
    "(old_name) tries to keep {PRONOUN/m_c/poss} head high as {PRONOUN/m_c/subject} {VERB/m_c/step/steps} forward, and {VERB/m_c/are/is} given the name m_c in honor of {PRONOUN/m_c/poss} r_h. It doesn't seem fair. dead_par1 and dead_par2 should be here with {PRONOUN/m_c/object}! They promised they would! m_c looks to the stars, and {PRONOUN/m_c/poss} anger and frustration vanishes. It feels as though the stars are brighter, and {PRONOUN/m_c/subject} {VERB/m_c/know/knows} that, even if they cannot be there in body, {PRONOUN/m_c/poss} parents are there in spirit."
  ],
  "warrior_59": [
    [
      "warrior",
      "prepared",
      "alive_leader_mentor",
      "general_parents",
      "yes_leader",
      "general_backstory",
      "all_traits"
    ],
    "(previous_mentor) gathers the Clan for a meeting. {PRONOUN/(previous_mentor)/subject/CAP} {VERB/(previous_mentor)/have/has} spent many moons training (old_name), and it's time for {PRONOUN/m_c/object} to be granted {PRONOUN/m_c/poss} warrior name. (previous_mentor) gives {PRONOUN/m_c/object} the name m_c and honors {PRONOUN/m_c/poss} r_h."
  ],
  "mediator_0": [
    [
      "mediator",
      "prepared",
      "general_mentor",
      "general_parents",
      "general_leader",
      "general_backstory",
      "all_traits"
    ],
    "(old_name) has proven {PRONOUN/m_c/self} skilled at handling the Clan's disputes. {PRONOUN/m_c/subject/CAP} {VERB/m_c/are/is} given the name m_c, and the Clan honors {PRONOUN/m_c/poss} new mediator."
  ],
  "mediator_0_a": [
    [
      "mediator",
      "unprepared",
      "general_mentor",
      "general_parents",
      "general_leader",
      "general_backstory",
      "all_traits"
    ],
    "Although (old_name) is still not ready to become a full mediator, {PRONOUN/m_c/subject} {VERB/m_c/are/is} too old to remain in the apprentices den. A meeting is called, and {PRONOUN/m_c/subject} {VERB/m_c/are/is} given the name m_c. The mood is tense and pitying. "
  ],
  "mediator_0_b": [
    [
      "mediator",
      "early",
      "general_mentor",
      "general_parents",
      "general_leader",
      "general_backstory",
      "all_traits"
    ],
    "(old_name) has taken to {PRONOUN/m_c/poss} mediator training like a fish to water. Although young, {PRONOUN/m_c/subject} {VERB/m_c/are/is} ready to take on the duties of a full mediator. {PRONOUN/m_c/subject/CAP} {VERB/m_c/are/is} given the name m_c, and the Clan celebrates."
  ],
  "mediator_1": [
    [
      "mediator",
      "prepared",
      "general_mentor",
      "general_parents",
      "general_leader",
      "general_backstory",
      "all_traits"
    ],
    "m_c is welcomed as fully trained mediator of the Clan."
  ],
  "mediator_2": [
    [
      "mediator",
      "prepared",
      "general_mentor",
      "general_parents",
      "general_leader",
      "general_backstory",
      "all_traits"
    ],
    "Although some Clan members have doubts of (old_name)'s abilities, l_n gives {PRONOUN/m_c/object} the name m_c and welcomes {PRONOUN/m_c/object} as the Clan's new mediator."
  ],
  "mediator_3": [
    [
      "mediator",
      "prepared",
      "general_mentor",
      "general_parents",
      "general_leader",
      "general_backstory",
      "all_traits"
    ],
    "As (old_name) has finished {PRONOUN/m_c/poss} mediator training, l_n gives {PRONOUN/m_c/object} the name m_c after {PRONOUN/m_c/poss} r_h, welcoming {PRONOUN/m_c/object} as the Clan's new mediator."
  ],
  "mediator_4": [
    [
      "mediator",
      "alive_mentor",
      "general_parents",
      "general_leader",
      "general_backstory",
      "all_traits"
    ],
    "(previous_mentor) tells l_n that (old_name) has completed {PRONOUN/m_c/poss} mediator training, and l_n gives {PRONOUN/m_c/object} the name m_c after {PRONOUN/m_c/poss} r_h, welcoming {PRONOUN/m_c/object} as the Clan's new mediator."
  ],
  "elder_0": [
    [
      "elder",
      "general_mentor",
      "general_parents",
      "general_leader",
      "general_backstory",
      "all_traits"
    ],
    "m_c wished to join the elders. The Clan honors {PRONOUN/m_c/object} and all the service m_c has given to them."
  ],
  "elder_1": [
    [
      "elder",
      "general_mentor",
      "general_parents",
      "yes_leader",
      "general_backstory",
      "all_traits"
    ],
    "l_n proudly calls a Clan meeting to honor m_c's service to the Clan. It is time {PRONOUN/m_c/subject} {VERB/m_c/retire/retires} peacefully to the elder's den."
  ],
  "elder_2": [
    [
      "elder",
      "general_mentor",
      "general_parents",
      "yes_leader",
      "general_backstory",
      "all_traits"
    ],
    "m_c wishes to join the elders. l_n calls a meeting, and the Clan honors {PRONOUN/m_c/object} and all the service m_c has given to them."
  ],
  "elder_3": [
    [
      "elder",
      "general_mentor",
      "general_parents",
      "yes_leader",
      "general_backstory",
      "all_traits"
    ],
    "m_c's been resistant to retiring, but the aches and pains of old age have worn {PRONOUN/m_c/object} down. {PRONOUN/m_c/subject/CAP} {VERB/m_c/approach/approaches} l_n, and {VERB/m_c/are/is} honored for {PRONOUN/m_c/poss} tireless service. "
  ],
  "elder_4": [
    [
      "elder",
      "general_mentor",
      "general_parents",
      "general_leader",
      "general_backstory",
      "all_traits"
    ],
    "m_c has been looking forward to {PRONOUN/m_c/poss} moons of rest as an elder. {PRONOUN/m_c/subject/CAP} happily {VERB/m_c/retire/retires}, quickly settling into the elder's den. "
  ],
  "elder_5": [
    [
      "elder",
      "general_mentor",
      "general_parents",
      "general_leader",
      "general_backstory",
      "all_traits"
    ],
    "Time has taken its toll, and m_c has noticed {PRONOUN/m_c/self} slowing down. {PRONOUN/m_c/subject/CAP} {VERB/m_c/have/has} worked timelessly for many moons, but it is time for {PRONOUN/m_c/object} to retire. "
  ]
}<|MERGE_RESOLUTION|>--- conflicted
+++ resolved
@@ -1147,11 +1147,7 @@
       "arrogant",
       "rebellious"
     ],
-<<<<<<< HEAD
     "Right after {PRONOUN/m_c/poss} medicine cat apprentice ceremony, m_c declares that {PRONOUN/m_c/subject} won't hesitate to tell (mentor) if {PRONOUN/(mentor)/subject}{VERB/(mentor)/'ve/'s} being a mousebrain. All the other cats immediately gasp and look (mentor)'s reaction and relax as {PRONOUN/(mentor)/subject} only {VERB/(mentor)/laugh/laughs} and says that m_c better prove that {PRONOUN/m_c/subject} {VERB/m_c/have/has} the skills to back that up."
-=======
-    "m_c tells (mentor) right after the ceremony that {PRONOUN/m_c/subject} will tell {PRONOUN/(mentor)/object} if {PRONOUN/m_c/subject} {VERB/m_c/think/thinks} {PRONOUN/(mentor)/subject}{VERB/(mentor)/'re/'s} being a mousebrain. All the other cats immediately gasp and look for (mentor)'s reaction, then relax as {PRONOUN/(mentor)/subject} only {VERB/(mentor)/laugh/laughs} and says that m_c better prove that {PRONOUN/m_c/subject} {VERB/m_c/have/has} the skills to back that up."
->>>>>>> 3a43e57c
   ],
   "med_app_27": [
     [
