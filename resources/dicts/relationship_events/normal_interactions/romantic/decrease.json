[
	{
		"id": "rom_dec_high1",
		"intensity": "high",
		"interactions": [
			"m_c gave a gift to r_c, but {PRONOUN/r_c/subject} turned up {PRONOUN/r_c/poss} nose at the offering.",
			"m_c heard r_c express an ideal {PRONOUN/m_c/subject} cannot agree with.",
			"m_c heard r_c talking badly about {PRONOUN/m_c/object}.",
			"m_c catches r_c staring at another cat."
		]
	},
	{
		"id": "rom_dec_medium1",
		"intensity": "medium",
		"interactions": [
			"m_c feels like r_c hasn't been paying much attention to {PRONOUN/m_c/object} lately.",
			"m_c is upset that r_c tried to give {PRONOUN/m_c/object} {PRONOUN/m_c/poss} least favorite prey - surely {PRONOUN/r_c/subject} {VERB/r_c/know/knows} what {PRONOUN/m_c/subject} {VERB/m_c/like/likes}!",
			"m_c wishes r_c would stop giving {PRONOUN/m_c/object} gifts, as {PRONOUN/m_c/poss} nest is getting too full.",
			"m_c hates the gift r_c gave {PRONOUN/m_c/object}."
		],
		"relationship_constraint": [
			"romantic_40"
		]
	},
	{
		"id": "rom_dec_medium2",
		"intensity": "medium",
		"interactions": [
			"m_c told r_c to stop padding after {PRONOUN/m_c/object} like a lost kit.",
			"m_c worries that r_c isn't being honest with their relationship.",
			"m_c can't stand r_c's snoring in {PRONOUN/r_c/poss} nest."
		],
		"relationship_constraint": [
			"romantic_40",
			"dislike_40"
		]
	},
	{
		"id": "rom_dec_medium3",
		"intensity": "medium",
		"interactions": [
			"m_c is starting to have doubts about {PRONOUN/m_c/poss} feelings for r_c.",
			"m_c heard a rumor that r_c likes someone else.",
			"m_c worries that r_c will never feel the same way {PRONOUN/m_c/subject} {VERB/m_c/do/does}.",
			"m_c noticed r_c flirting with someone else.",
			"m_c had a disagreement with r_c over kits.",
<<<<<<< HEAD
			"m_c heard r_c discussing potential mates, but their name never came up...",
			"m_c thinks their dreams might not come true with r_c."
=======
			"m_c heard r_c discussing potential mates but {PRONOUN/m_c/poss} name never came up.",
			"m_c thinks {PRONOUN/m_c/poss} dreams might not come true with r_c."
>>>>>>> 37b20035
		]
	},
	{
		"id": "rom_dec_medium3",
		"intensity": "low",
		"interactions": [
			"m_c feels ignored by r_c.",
			"m_c didn't get the joke r_c was telling."
		]
	}
]<|MERGE_RESOLUTION|>--- conflicted
+++ resolved
@@ -44,13 +44,8 @@
 			"m_c worries that r_c will never feel the same way {PRONOUN/m_c/subject} {VERB/m_c/do/does}.",
 			"m_c noticed r_c flirting with someone else.",
 			"m_c had a disagreement with r_c over kits.",
-<<<<<<< HEAD
-			"m_c heard r_c discussing potential mates, but their name never came up...",
-			"m_c thinks their dreams might not come true with r_c."
-=======
 			"m_c heard r_c discussing potential mates but {PRONOUN/m_c/poss} name never came up.",
 			"m_c thinks {PRONOUN/m_c/poss} dreams might not come true with r_c."
->>>>>>> 37b20035
 		]
 	},
 	{
