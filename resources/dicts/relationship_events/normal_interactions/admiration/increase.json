[
	{
		"id": "admire_inc_low1",
		"intensity": "low",
		"interactions": [
			"m_c saw r_c being considerate."
		]
	},
	{
		"id": "admire_inc_low2",
		"intensity": "low",
		"interactions": [
			"m_c mews congratulations to r_c for a job well done."
		],
		"reaction_random_cat": {
			"admiration": "increase"
		}
	},
	{
		"id": "admire_inc_low3",
		"intensity": "low",
		"interactions": [
			"m_c wants to be just like r_c someday."
		],
		"main_status_constraint": [
			"apprentice",
			"mediator apprentice",
			"medicine cat apprentice"
		],
		"random_status_constraint": [
			"elder",
			"leader",
			"mediator",
			"deputy",
			"medicine cat"
		]
	},
	{
		"id": "admire_inc_medium1",
		"interactions": [
			"m_c admires how brave r_c is."
		]
	},
	{
		"id": "admire_inc_medium2",
		"interactions": [
			"m_c is sparring with r_c.",
			"m_c has a mock battle with r_c."
		],
		"reaction_random_cat": {
			"admiration": "increase"
		}
	},
	{
		"id": "admire_med_inc_medium1",
		"interactions": [
			"m_c watched r_c show kindness and compassion towards {PRONOUN/r_c/poss} patients.",
			"m_c caught a glimpse of r_c caring for a wounded warrior with confidence and grace.",
			"m_c spent some time hanging out with r_c in the medicine den.",
			"m_c hopes r_c knows how grateful {PRONOUN/m_c/subject} {VERB/m_c/are/is} to have {PRONOUN/r_c/object} as a medicine cat.",
			"m_c went to r_c for advice about a dream {PRONOUN/m_c/poss} had."
		],
		"random_status_constraint": [
			"medicine cat",
			"medicine cat apprentice"
		],
		"also_influences": {
			"comfortable": "increase",
			"platonic": "increase",
			"trust": "increase"
		}
	},
	{
		"id": "admire_med_inc_med2",
		"interactions": [
<<<<<<< HEAD
			"m_c escorted r_c so they could gather herbs.",
			"m_c thought of r_c on the last patrol, and brought an herb back for them.",
			"m_c notices that r_c is trying really hard to be a great medicine cat.",
			"m_c is suddenly struck by the thought of how much r_c does to keep the Clan healthy.",
			"m_c thanks r_c for keeping the Clan healthy.",
			"m_c watches r_c sort herbs as they chat about how their day has gone.",
			"m_c lets r_c know that they're about to go out, and asks if they need to watch for any herbs.",
			"m_c asks r_c if there's any herbs they should look out for while they're out on patrol later."
=======
			"m_c escorted r_c so {PRONOUN/r_c/subject} could gather herbs.",
			"m_c thought of r_c on the last patrol and brought an herb back with {PRONOUN/m_c/poss}.",
			"m_c notices that r_c is trying really hard to be a great medicine cat.",
			"m_c is suddenly struck by the thought of how much r_c does to keep the Clan healthy.",
			"m_c thanks r_c for keeping the Clan healthy.",
			"m_c watches r_c sort herbs as {PRONOUN/m_c/subject} {VERB/m_c/chat/chats} about how {PRONOUN/r_c/poss} day has gone.",
			"m_c lets r_c know that {PRONOUN/m_c/poss}{VERB/m_c/'re/'s} about to go out and asks if {PRONOUN/m_c/subject} {VERB/m_c/need/needs} to watch for any herbs.",
			"m_c asks r_c if there's any herbs {PRONOUN/m_c/subject} should look out for while {PRONOUN/m_c/subject}{VERB/m_c/'re/'s} out on patrol later."
>>>>>>> 37b20035
		],
		"main_status_constraint": [
			"apprentice",
			"warrior",
			"deputy",
			"leader"
		],
		"random_status_constraint": [
			"medicine cat apprentice",
			"medicine cat"
		],
		"reaction_random_cat": {
			"platonic": "increase",
			"trust": "increase"
		}
	},
	{
		"id": "admiration_kit_inc_med1",
		"interactions": [
			"m_c wants to become just like r_c someday!",
			"m_c is pretending to be r_c.",
			"m_c always wants to play as r_c in {PRONOUN/m_c/poss} games of pretend."
		],
		"main_status_constraint": [
			"kitten"
		],
		"random_status_constraint": [
			"elder",
			"apprentice",
			"warrior",
			"mediator apprentice",
			"mediator",
			"medicine cat apprentice",
			"medicine cat",
			"deputy",
			"leader"
		]
	},
	{
		"id": "admeration_kit_inc_med2",
		"interactions": [
<<<<<<< HEAD
			"m_c tells r_c that they would like to be like them when they grow up."
=======
			"m_c tells r_c that {PRONOUN/m_c/subject} would like to be like {PRONOUN/r_c/object} when {PRONOUN/m_c/subject} grows up."
>>>>>>> 37b20035
		],
		"main_status_constraint": [
			"kitten"
		],
		"relationship_constraint": [
			"admiration_20"
		],
		"random_status_constraint": [
			"elder",
			"apprentice",
			"warrior",
			"mediator apprentice",
			"mediator",
			"medicine cat apprentice",
			"medicine cat",
			"deputy",
			"leader"
		],
		"reaction_random_cat": {
			"platonic": "increase"
		}
	},
	{
		"id": "admire_adult_inc_med1",
		"interactions": [
			"m_c is feeling proud of r_c.",
			"m_c is watching r_c perform an almost-decent hunting crouch.",
			"m_c is wowed by how well r_c did today!"
		],
		"relationship_constraint": [
			"admiration_30"
		],
		"main_status_constraint": [
			"elder",
			"warrior",
			"mediator",
			"medicine cat",
			"deputy",
			"leader"
		],
		"random_status_constraint": [
			"kitten",
			"apprentice",
			"mediator apprentice",
			"medicine cat apprentice"
		]
	},
	{
		"id": "admire_adult_odd_med1",
		"interactions": [
			"m_c feels like {PRONOUN/m_c/subject}'ll never accomplish as much as r_c."
		],
		"relationship_constraint": [
			"admiration_30"
		],
		"main_status_constraint": [
			"warrior",
			"mediator",
			"medicine cat",
			"deputy",
			"leader"
		],
		"random_status_constraint": [
			"elder"
		],
		"also_influences": {
			"jealousy": "increase"
		}
	},
	{
		"id": "admire_adult_odd_med1",
		"interactions": [
			"m_c thinks r_c is so much braver than {PRONOUN/m_c/object}."
		],
		"relationship_constraint": [
			"admiration_60"
		],
		"main_status_constraint": [
			"warrior",
			"mediator",
			"medicine cat",
			"deputy",
			"leader"
		],
		"random_status_constraint": [
			"elder",
			"warrior",
			"mediator",
			"medicine cat",
			"deputy",
			"leader"
		],
		"also_influences": {
			"jealousy": "increase"
		}
	},
	{
		"id": "admire_inc_high1",
		"intensity": "high",
		"interactions": [
			"m_c saw r_c show off a skill {PRONOUN/m_c/subject} never knew {PRONOUN/r_c/subject} had.",
			"m_c is wowed by how bravely r_c fought the other day."
		]
	},
	{
		"id": "admire_inc_high2",
		"intensity": "high",
		"interactions": [
			"m_c had a difficult conversation with r_c, and they now have a deeper understanding of each other."
		],
		"reaction_random_cat": {
			"admiration": "increase"
		}
	},
	{
		"id": "admire_inc_high3",
		"intensity": "high",
		"interactions": [
			"m_c defends r_c from a Clanmate's rude remarks."
		],
		"relationship_constraint": [
			"admiration_30"
		],
		"reaction_random_cat": {
			"admiration": "increase",
			"trust": "increase"
		}
	},
	{
		"id": "admire_kit_inc_high1",
		"intensity": "high",
		"interactions": [
			"m_c asks r_c if {PRONOUN/r_c/subject}{VERB/r_c/'re/'s} really going to be the leader someday."
		],
		"main_status_constraint": [
			"kitten"
		],
		"random_status_constraint": [
			"deputy"
		],
		"reaction_random_cat": {
			"platonic": "increase"
		}
	}
]<|MERGE_RESOLUTION|>--- conflicted
+++ resolved
@@ -73,16 +73,6 @@
 	{
 		"id": "admire_med_inc_med2",
 		"interactions": [
-<<<<<<< HEAD
-			"m_c escorted r_c so they could gather herbs.",
-			"m_c thought of r_c on the last patrol, and brought an herb back for them.",
-			"m_c notices that r_c is trying really hard to be a great medicine cat.",
-			"m_c is suddenly struck by the thought of how much r_c does to keep the Clan healthy.",
-			"m_c thanks r_c for keeping the Clan healthy.",
-			"m_c watches r_c sort herbs as they chat about how their day has gone.",
-			"m_c lets r_c know that they're about to go out, and asks if they need to watch for any herbs.",
-			"m_c asks r_c if there's any herbs they should look out for while they're out on patrol later."
-=======
 			"m_c escorted r_c so {PRONOUN/r_c/subject} could gather herbs.",
 			"m_c thought of r_c on the last patrol and brought an herb back with {PRONOUN/m_c/poss}.",
 			"m_c notices that r_c is trying really hard to be a great medicine cat.",
@@ -91,7 +81,6 @@
 			"m_c watches r_c sort herbs as {PRONOUN/m_c/subject} {VERB/m_c/chat/chats} about how {PRONOUN/r_c/poss} day has gone.",
 			"m_c lets r_c know that {PRONOUN/m_c/poss}{VERB/m_c/'re/'s} about to go out and asks if {PRONOUN/m_c/subject} {VERB/m_c/need/needs} to watch for any herbs.",
 			"m_c asks r_c if there's any herbs {PRONOUN/m_c/subject} should look out for while {PRONOUN/m_c/subject}{VERB/m_c/'re/'s} out on patrol later."
->>>>>>> 37b20035
 		],
 		"main_status_constraint": [
 			"apprentice",
@@ -133,11 +122,7 @@
 	{
 		"id": "admeration_kit_inc_med2",
 		"interactions": [
-<<<<<<< HEAD
-			"m_c tells r_c that they would like to be like them when they grow up."
-=======
 			"m_c tells r_c that {PRONOUN/m_c/subject} would like to be like {PRONOUN/r_c/object} when {PRONOUN/m_c/subject} grows up."
->>>>>>> 37b20035
 		],
 		"main_status_constraint": [
 			"kitten"
@@ -246,7 +231,7 @@
 		"id": "admire_inc_high2",
 		"intensity": "high",
 		"interactions": [
-			"m_c had a difficult conversation with r_c, and they now have a deeper understanding of each other."
+			"m_c had a difficult conversation with r_c and they now have a deeper understanding of each other."
 		],
 		"reaction_random_cat": {
 			"admiration": "increase"
