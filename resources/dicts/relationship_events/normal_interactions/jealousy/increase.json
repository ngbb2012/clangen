--- conflicted
+++ resolved
@@ -103,7 +103,7 @@
 		"id": "jel_inc_high1",
 		"intensity": "high",
 		"interactions": [
-			"m_c is jealous that r_c gets to do cool, super-secret medicine cat things.",
+			"m_c is jealous that r_c gets to do cool super secret medicine cat things.",
 			"m_c thinks it's unfair that r_c always gets to go to Gatherings."
 		],
 		"main_status_constraint": [
@@ -125,11 +125,7 @@
 		"id": "jel_inc_high3",
 		"intensity": "high",
 		"interactions": [
-<<<<<<< HEAD
-			"m_c sees r_c lazing about in the sunshine, and is resentful at how little they're expected to contribute."
-=======
 			"m_c sees r_c lazing about in the sunshine and is resentful at how little {PRONOUN/r_c/subject}{VERB/r_c/'re/'s} expected to contribute."
->>>>>>> 37b20035
 		],
 		"random_status_constraint": [
 			"elder"
