--- conflicted
+++ resolved
@@ -50,11 +50,7 @@
 	{
 		"id": "trust_inc_med3",
 		"interactions": [
-<<<<<<< HEAD
-			"r_c is telling m_c, in great detail, how they would protect them from any danger."
-=======
 			"r_c is telling m_c in great detail how {PRONOUN/r_c/subject} would protect {PRONOUN/m_c/object} from any danger."
->>>>>>> 37b20035
 		],
 		"random_trait_constraint": [
 			"fierce"
@@ -125,13 +121,8 @@
 	{
 		"id": "trust_adult_inc_med2",
 		"interactions": [
-<<<<<<< HEAD
-			"m_c goes to r_c to ask for their wisdom.",
-			"m_c is faced with a tough decision, and wonders what r_c would do."
-=======
 			"m_c goes to r_c to ask for {PRONOUN/r_c/poss} wisdom.",
 			"m_c is faced with a tough decision and wonders what r_c would do."
->>>>>>> 37b20035
 		],
 		"main_status_constraint": [
 			"kitten",
