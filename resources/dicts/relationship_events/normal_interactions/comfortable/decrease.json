[
	{
		"id": "comfort_de_low1",
		"intensity": "low",
		"interactions": [
			"m_c overheard a joke from r_c {PRONOUN/m_c/subject} didn't get."
		]
	},
	{
		"id": "comfort_de_low2",
		"intensity": "low",
		"interactions": [
			"m_c said something that rubbed r_c the wrong way."
		],
		"reaction_random_cat": {
			"comfortable": "decrease"
		}
	},
	{
		"id": "comfort_de_med1",
		"interactions": [
			"m_c finds the way r_c acts increasingly uncomfortable.",
			"m_c thinks r_c has been acting stuck up and rude."
		]
	},
	{
		"id": "comfort_kit_de_med1",
		"interactions": [
			"m_c feels like r_c was too rough while playing."
		],
		"main_status_constraint": [
			"kitten"
		],
		"random_status_constraint": [
			"kitten"
		]
	},
	{
		"id": "comfort_de_med2",
		"interactions": [
			"m_c called r_c the wrong name."
		],
		"reaction_random_cat": {
			"comfortable": "decrease"
		}
	},
	{
		"id": "comfort_de_med3",
		"interactions": [
			"r_c is following m_c around.",
			"r_c tells m_c that {PRONOUN/m_c/poss} pelt looks like a different color today."
		],
		"random_trait_constraint": [
			"strange"
		]
	},
	{
		"id": "comfort_de_med4",
		"interactions": [
			"r_c talks to m_c a bit too enthusiastically about how best to kill prey.",
			"r_c started a fight with m_c."
		],
		"random_trait_constraint": [
			"bloodthirsty"
		]
	},
	{
		"id": "comfort_de_med5",
		"interactions": [
			"r_c hissed at m_c.",
			"r_c tells m_c to leave {PRONOUN/r_c/object} alone.",
			"r_c is glaring at m_c from across the camp."
		],
		"random_trait_constraint": [
			"cold"
		]
	},
	{
		"id": "comfort_inc_med6",
		"interactions": [
<<<<<<< HEAD
			"r_c crashes into m_c, a bit too eager for the new day.",
			"r_c rejects m_c's advice without letting them finish.",
=======
			"r_c crashes into m_c while eager for the new day.",
			"r_c rejects m_c's advice without letting {PRONOUN/m_c/object} finish.",
>>>>>>> 37b20035
			"r_c interrupts m_c during a conversation."
		],
		"random_trait_constraint": [
			"impulsive"
		]
	},
	{
		"id": "comfort_de_high1",
		"intensity": "high",
		"interactions": [
			"m_c bristles after being scolded by r_c."
		]
	},
	{
		"id": "comfort_de_high2",
		"intensity": "high",
		"interactions": [
			"m_c is telling jokes about r_c."
		],
		"reaction_random_cat": {
			"comfortable": "decrease"
		}
	}
]<|MERGE_RESOLUTION|>--- conflicted
+++ resolved
@@ -78,13 +78,8 @@
 	{
 		"id": "comfort_inc_med6",
 		"interactions": [
-<<<<<<< HEAD
-			"r_c crashes into m_c, a bit too eager for the new day.",
-			"r_c rejects m_c's advice without letting them finish.",
-=======
 			"r_c crashes into m_c while eager for the new day.",
 			"r_c rejects m_c's advice without letting {PRONOUN/m_c/object} finish.",
->>>>>>> 37b20035
 			"r_c interrupts m_c during a conversation."
 		],
 		"random_trait_constraint": [
