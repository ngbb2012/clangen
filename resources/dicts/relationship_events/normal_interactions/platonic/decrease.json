[
	{
		"id": "platonic_de_low1",
		"intensity": "low",
		"interactions": [
			"m_c thinks r_c isn't very considerate of others."
		]
	},
	{
		"id": "platonic_de_low2",
		"intensity": "medium",
		"interactions": [
			"m_c and r_c have an argument about who should get a pretty feather, and end up destroying it in their fight.",
			"m_c has drawn the ire of r_c by deliberately taking the last of {PRONOUN/r_c/poss} favorite nesting materials for {PRONOUN/m_c/self}."
		],
		"reaction_random_cat": {
			"platonic": "decrease"
		}
	},
	{
		"id": "platonic_de_med1",
		"intensity": "high",
		"interactions": [
			"m_c caught r_c complaining about {PRONOUN/m_c/object} behind {PRONOUN/m_c/poss} back."
		]
	},
	{
		"id": "platonic_de_med2",
		"interactions": [
			"m_c is annoyed that {PRONOUN/m_c/subject} {VERB/m_c/have/has} to pull ticks off of r_c today."
		],
		"main_status_constraint": [
			"apprentice"
		],
		"random_status_constraint": [
			"elder"
		]
	},
	{
		"id": "platonic_de_med3",
		"interactions": [
			"r_c makes sure m_c is following the warrior code.",
			"r_c has a fight with m_c about what's right."
		],
		"random_trait_constraint": [
			"righteous"
		]
	},
	{
		"id": "platonic_de_med4",
		"interactions": [
			"r_c is not backing down in an argument with m_c."
		],
		"random_trait_constraint": [
			"fierce"
		]
	},
	{
		"id": "platonic_de_med5",
		"interactions": [
			"m_c scorns r_c for not catching enough prey."
		],
		"random_trait_constraint": [
			"strict"
		]
	},
	{
		"id": "platonic_de_high1",
		"intensity": "high",
		"interactions": [
			"m_c doesn't like how r_c has been talking about {PRONOUN/m_c/poss} mentor.",
			"m_c wishes {PRONOUN/m_c/subject} had r_c's mentor instead."
		],
		"main_status_constraint": [
			"apprentice",
			"mediator apprentice",
			"medicine cat apprentice"
		],
		"random_status_constraint": [
			"medicine cat apprentice",
			"apprentice",
			"mediator apprentice"
		]
	},
	{
		"id": "platonic_de_high2",
		"intensity": "high",
		"interactions": [
			"m_c mocks r_c for becoming a medicine cat apprentice instead of a warrior apprentice.",
			"m_c mocks r_c for smelling like gross herbs.",
			"m_c mocks r_c for smelling like mouse bile.",
<<<<<<< HEAD
			"m_c looks down on r_c, convinced there's no way they could ever be a useful medicine cat."
=======
			"m_c looks down on r_c, because there's no way {PRONOUN/r_c/subject} could ever be a useful medicine cat."
>>>>>>> 37b20035
		],
		"main_status_constraint": [
			"apprentice"
		],
		"random_status_constraint": [
			"medicine cat apprentice"
		],
		"reaction_random_cat": {
			"platonic": "decrease"
		}
	},
	{
		"id": "platonic_de_high3",
		"intensity": "high",
		"interactions": [
			"m_c keeps leaving all of the boring apprentice tasks for r_c to do by {PRONOUN/r_c/self}.",
			"m_c tells r_c's mentor that {PRONOUN/r_c/subject}{VERB/r_c/'ve/'s} been sneaking out of camp without permission.",
			"m_c has a disagreement with r_c over who is the better hunter.",
			"m_c accuses r_c of cheating; there's no way {PRONOUN/r_c/subject} could win so many practice fights fairly."
		],
		"main_status_constraint": [
			"apprentice",
			"mediator apprentice",
			"medicine cat apprentice"
		],
		"random_status_constraint": [
			"medicine cat apprentice",
			"apprentice",
			"mediator apprentice"
		],
		"reaction_random_cat": {
			"dislike": "increase"
		}
	}
]<|MERGE_RESOLUTION|>--- conflicted
+++ resolved
@@ -89,11 +89,7 @@
 			"m_c mocks r_c for becoming a medicine cat apprentice instead of a warrior apprentice.",
 			"m_c mocks r_c for smelling like gross herbs.",
 			"m_c mocks r_c for smelling like mouse bile.",
-<<<<<<< HEAD
-			"m_c looks down on r_c, convinced there's no way they could ever be a useful medicine cat."
-=======
 			"m_c looks down on r_c, because there's no way {PRONOUN/r_c/subject} could ever be a useful medicine cat."
->>>>>>> 37b20035
 		],
 		"main_status_constraint": [
 			"apprentice"
