[
	{
		"id": "platonic_inc_low1",
		"intensity": "low",
		"interactions": [
			"m_c thinks r_c was nice to {PRONOUN/m_c/object} today."
		]
	},
	{
		"id": "platonic_inc_low2",
		"intensity": "low",
		"interactions": [
			"m_c is talking with r_c.",
			"m_c asks r_c how {PRONOUN/r_c/subject}{VERB/r_c/'re/'s} doing."
		],
		"reaction_random_cat": {
			"platonic": "increase"
		}
	},
	{
		"id": "platonic_inc_med1",
		"interactions": [
<<<<<<< HEAD
			"m_c saw r_c the other day, and did get a chance to meow hello!",
			"m_c reminds r_c to grab something from the fresh-kill pile if they haven't already."
=======
			"m_c saw r_c the other day and did get a chance to meow hello!",
			"m_c reminds r_c to grab something from the fresh-kill pile if {PRONOUN/r_c/subject} haven't already."
>>>>>>> 37b20035
		]
	},
	{
		"id": "platonic_inc_med2",
		"interactions": [
			"m_c is telling a story to r_c.",
			"m_c is sharing prey with r_c.",
			"m_c chats with r_c while grabbing something to eat."
		],
		"reaction_random_cat": {
			"platonic": "increase"
		}
	},
	{
		"id": "platonic_inc_med3",
		"interactions": [
<<<<<<< HEAD
			"m_c waves to r_c with their tail as their patrols cross paths on the territory.",
			"m_c calls to r_c to catch them a fat mouse on their next hunting patrol.",
			"m_c hopes they are assigned to patrol with r_c tomorrow.",
			"m_c noticed that r_c is falling behind in training, and offered to help them catch up."
=======
			"m_c waves to r_c with {PRONOUN/m_c/poss} tail as their patrols cross paths on the territory.",
			"m_c calls to r_c to catch {PRONOUN/m_c/subject} a fat mouse on {PRONOUN/r_c/poss} next hunting patrol.",
			"m_c hopes {PRONOUN/m_c/subject} {VERB/m_c/are/is} assigned to patrol with r_c tomorrow.",
			"m_c noticed that r_c is falling behind in training and offered to help {PRONOUN/r_c/object} catch up."
>>>>>>> 37b20035
		],
		"main_status_constraint": [
			"apprentice",
			"deputy",
			"leader",
			"warrior"
		],
		"random_status_constraint": [
			"apprentice",
			"deputy",
			"leader",
			"warrior"
		],
		"reaction_random_cat": {
			"platonic": "increase"
		}
	},
	{
		"id": "platonic_inc_med4",
		"interactions": [
			"r_c charms m_c with a smile.",
			"r_c smiles at m_c whenever they meet.",
<<<<<<< HEAD
			"r_c knows just what to say to make m_c feel better.",
			"r_c compliments m_c for their good disposition."
=======
			"r_c knows what to say to make m_c feel better.",
			"r_c compliments m_c for {PRONOUN/m_c/poss} good disposition."
>>>>>>> 37b20035
		],
		"random_trait_constraint": [
			"charismatic"
		]
	},
	{
		"id": "platonic_inc_med5",
		"interactions": [
			"r_c relaxing with m_c.",
			"r_c is helping m_c calm down.",
			"r_c is soothing m_c's irrational thoughts."
		],
		"random_trait_constraint": [
			"calm"
		]
	},
	{
		"id": "platonic_inc_med6",
		"interactions": [
			"r_c challenges m_c to a race."
		],
		"random_trait_constraint": [
			"daring"
		]
	},
	{
		"id": "platonic_inc_med7",
		"interactions": [
			"r_c is making sure m_c knows that {PRONOUN/m_c/subject} {VERB/m_c/are/is} loved.",
			"r_c is telling m_c how much {PRONOUN/r_c/subject} {VERB/r_c/cherish/cherishes} {PRONOUN/m_c/object}.",
			"r_c is purring loudly to comfort m_c."
		],
		"random_trait_constraint": [
			"loving"
		]
	},
	{
		"id": "platonic_inc_med8",
		"interactions": [
			"r_c is playing tag with m_c.",
			"r_c bats a bit of fluff in front of m_c and gets {PRONOUN/m_c/subject} to play a game."
		],
		"random_trait_constraint": [
			"playful"
		]
	},
	{
		"id": "platonic_inc_med9",
		"interactions": [
			"m_c feels bad that {PRONOUN/m_c/subject} caused a problem for r_c.",
			"m_c convinces r_c to help {PRONOUN/m_c/object} pull a prank on a Clanmate."
		],
		"main_trait_constraint": [
			"troublesome"
		],
		"reaction_random_cat": {
			"platonic": "increase"
		}
	},
	{
		"id": "platonic_inc_med10",
		"interactions": [
			"m_c wants to explore Twolegplace with r_c.",
			"m_c wants to sneak along the border with r_c.",
			"m_c tells r_c that there's so much to see in the world!"
		],
		"main_trait_constraint": [
			"adventurous"
		]
	},
	{
		"id": "platonic_inc_med10",
		"interactions": [
			"m_c is hiding behind a bush, ready to pounce on r_c."
		],
		"random_trait_constraint": [
			"childish"
		]
	},
	{
		"id": "platonic_inc_med4",
		"interactions": [
			"m_c wants to explore the whole territory with r_c!"
		],
		"relationship_constraint": [
			"platonic_40"
		],
		"main_status_constraint": [
			"elder",
			"apprentice",
			"warrior",
			"mediator apprentice",
			"mediator",
			"medicine cat apprentice",
			"medicine cat",
			"deputy",
			"leader"
		],
		"random_status_constraint": [
			"elder",
			"apprentice",
			"warrior",
			"mediator apprentice",
			"mediator",
			"medicine cat apprentice",
			"medicine cat",
			"deputy",
			"leader"
		]
	},
	{
		"id": "platonic_kit_inc_med1",
		"interactions": [
			"m_c plays mossball with r_c."
		],
		"reaction_random_cat": {
			"platonic": "increase"
		},
		"main_status_constraint": [
			"kitten"
		]
	},
	{
		"id": "platonic_kit_inc_med3",
		"interactions": [
			"m_c lets r_c play with {PRONOUN/m_c/poss} favorite toy.",
			"m_c pretends to be a warrior with r_c.",
			"m_c is pretending to ward off foxes with r_c.",
			"m_c is pretending to fight off badgers with r_c.",
			"m_c is racing r_c back and forth across the camp clearing.",
			"m_c hopes r_c will be {PRONOUN/m_c/poss} friend forever."
		],
		"main_status_constraint": [
			"kitten"
		],
		"random_status_constraint": [
			"kitten"
		],
		"reaction_random_cat": {
			"platonic": "increase"
		},
		"also_influences": {
			"comfortable": "increase"
		}
	},
	{
		"id": "platonic_kit_inc_med4",
		"interactions": [
			"m_c decorates {PRONOUN/m_c/poss} nest with gifts that r_c brought {PRONOUN/m_c/object}."
		],
		"main_status_constraint": [
			"kitten"
		],
		"random_status_constraint": [
			"elder",
			"apprentice",
			"warrior",
			"mediator apprentice",
			"mediator",
			"medicine cat apprentice",
			"medicine cat",
			"deputy",
			"leader"
		],
		"reaction_random_cat": {
			"platonic": "increase"
		}
	},
	{
		"id": "platonic_kit_inc_med5",
		"interactions": [
			"m_c ask r_c what it's like to be in training."
		],
		"main_status_constraint": [
			"kitten"
		],
		"random_status_constraint": [
			"apprentice",
			"mediator apprentice",
			"medicine cat apprentice"
		],
		"reaction_random_cat": {
			"platonic": "increase"
		}
	},
	{
		"id": "platonic_kit_inc_med6",
		"interactions": [
			"m_c is watching over r_c.",
			"m_c trains playfully with r_c.",
			"m_c gave r_c a trinket {PRONOUN/m_c/subject} found while out of the camp today.",
			"m_c is charmed to hear that r_c really admires {PRONOUN/m_c/object}.",
			"m_c is giving r_c a badger ride on {PRONOUN/m_c/poss} back!",
			"m_c remembers how cute kits are because of time spent with r_c.",
			"m_c is promising to take r_c outside of camp if {PRONOUN/r_c/subject} {VERB/r_c/behave/behaves}.",
			"m_c bats the mossball back to r_c when it flies in front of {PRONOUN/m_c/poss} paws.",
			"m_c spends most of the afternoon describing the territory to r_c.",
<<<<<<< HEAD
			"m_c purrs as r_c asks them to show them how to do a hunter's crouch. They oblige, happy to show their skills.",
			"m_c whiskers twitch in amusement as r_c tells them that they hope m_c is their mentor when they become an apprentice.",
			"m_c tells r_c that they caught this prey just for them as they deliver it to them.",
			"m_c joins a game as r_c runs up to them, yowling that they're the greatest warrior ever and could never be defeated. The kit squeals in delight when m_c rolls over in surrender."
=======
			"m_c purrs as r_c asks {PRONOUN/m_c/object} to show {PRONOUN/r_c/object} how to do a hunter's crouch. {PRONOUN/m_c/subject/CAP} {VERB/m_c/oblige/obliges}, happy to show {PRONOUN/m_c/poss} skills.",
			"m_c whiskers twitch in amusement as r_c tells {PRONOUN/m_c/object} that {PRONOUN/r_c/subject} {VERB/r_c/hope/hopes} {PRONOUN/m_c/subject}{VERB/m_c/'re/'s} {PRONOUN/r_c/poss} mentor when {PRONOUN/r_c/subject} {VERB/r_c/become/becomes} an apprentice.",
			"m_c tells r_c that {PRONOUN/m_c/subject} caught this prey just for {PRONOUN/r_c/object} as {PRONOUN/m_c/subject} {VERB/m_c/deliver/delivers} it to {PRONOUN/r_c/object}.",
			"m_c joins a game as r_c runs up to {PRONOUN/m_c/object} yowling that {PRONOUN/r_c/subject}{VERB/r_c/'re/'s} the greatest warrior ever and could never be defeated. The kit squeals in delight as m_c rolls over in surrender."
>>>>>>> 37b20035
		],
		"main_status_constraint": [
			"elder",
			"apprentice",
			"warrior",
			"mediator apprentice",
			"mediator",
			"medicine cat apprentice",
			"medicine cat",
			"deputy",
			"leader"
		],
		"random_status_constraint": [
			"kitten"
		],
		"reaction_random_cat": {
			"platonic": "increase",
			"admiration": "increase",
			"trust": "increase",
			"comfortable": "increase"
		}
	},
	{
		"id": "platonic_kit_inc_odd1",
		"interactions": [
			"m_c is asking r_c where kits come from."
		],
		"main_status_constraint": [
			"kitten"
		],
		"random_status_constraint": [
			"elder",
			"apprentice",
			"warrior",
			"mediator apprentice",
			"mediator",
			"medicine cat apprentice",
			"medicine cat",
			"deputy",
			"leader"
		],
		"reaction_random_cat": {
			"comfortable": "decrease",
			"trust": "increase"
		},
		"also_influences": {
			"trust": "increase",
			"comfortable": "increase",
			"admiration": "increase"
		}
	},
	{
		"id": "platonic_app_med1",
		"interactions": [
			"m_c is telling r_c about a hunting technique.",
			"m_c is thinking about how much r_c reminds {PRONOUN/m_c/subject} of {PRONOUN/m_c/poss} own apprentice days.",
			"m_c is telling r_c about {PRONOUN/m_c/poss} own days as an apprentice.",
			"m_c promises to teach r_c a new technique later."
		],
		"main_status_constraint": [
			"elder",
			"deputy",
			"leader",
			"warrior"
		],
		"random_status_constraint": [
			"apprentice"
		],
		"reaction_random_cat": {
			"platonic": "increase"
		}
	},
	{
		"id": "platonic_app_med2",
		"interactions": [
			"m_c brings r_c a piece of prey to share after a long day of training.",
			"m_c offers to help r_c clean out the elder's bedding.",
<<<<<<< HEAD
			"m_c was playing with r_c, and learned a fun new battle move from them!",
			"m_c is excitedly trying to guess what their and r_c's warrior names will be."
=======
			"m_c was playing with r_c and learned a fun new battle move from {PRONOUN/r_c/object}!",
			"m_c is excitedly trying to guess what {PRONOUN/m_c/poss} and r_c's warrior names will be."
>>>>>>> 37b20035
		],
		"main_status_constraint": [
			"apprentice"
		],
		"random_status_constraint": [
			"apprentice"
		],
		"reaction_random_cat": {
			"platonic": "increase"
		}
	},
	{
		"id": "platonic_app_med3",
		"interactions": [
			"m_c daydreams with r_c about their future warrior ceremonies.",
			"m_c feels like training goes by much faster when {PRONOUN/m_c/subject}{VERB/m_c/'re/'s} with r_c.",
			"m_c is playfully making fun of their mentors with r_c.",
<<<<<<< HEAD
			"m_c stays awake all night, whispering secrets to r_c.",
			"m_c promises not to tell r_c's mentor that they've been sneaking out of camp."
=======
			"m_c stays awake all night whispering secrets to r_c.",
			"m_c promises not to tell r_c's mentor that {PRONOUN/r_c/subject}{VERB/r_c/'ve/'s} been sneaking out of camp."
>>>>>>> 37b20035
		],
		"relationship_constraint": [
			"platonic_40"
		],
		"main_status_constraint": [
			"apprentice"
		],
		"random_status_constraint": [
			"apprentice"
		]
	},
	{
		"id": "platonic_app_med4",
		"interactions": [
			"m_c listens closely as r_c tells {PRONOUN/m_c/object} about the new herb {PRONOUN/r_c/subject} learned to recognize today.",
			"m_c playfully teases r_c for having herbs stuck in {PRONOUN/r_c/poss} fur."
		],
		"main_status_constraint": [
			"apprentice"
		],
		"random_status_constraint": [
			"medicine cat apprentice"
		]
	},
	{
		"id": "platonic_app_med5",
		"interactions": [
			"m_c gently grooms some cobwebs off  r_c's fur.",
			"m_c tells r_c that {PRONOUN/r_c/subject}'ll be an amazing medicine cat someday."
		],
		"relationship_constraint": [
			"platonic_40"
		],
		"main_status_constraint": [
			"apprentice"
		],
		"random_status_constraint": [
			"medicine cat apprentice"
		]
	},
	{
		"id": "platonic_warrior_inc_med1",
		"interactions": [
			"m_c greets r_c as {PRONOUN/r_c/subject}{VERB/r_c/'re/'s} exiting the warriors' den.",
			"m_c chats quietly with r_c while they're both on camp guard duty.",
			"m_c thanks r_c for covering for {PRONOUN/m_c/subject} during a patrol earlier."
		],
		"main_status_constraint": [
			"warrior"
		],
		"random_status_constraint": [
			"warrior"
		],
		"reaction_random_cat": {
			"platonic": "increase"
		}
	},
	{
		"id": "platonic_inc_high1",
		"intensity": "high",
		"interactions": [
			"m_c wants to spend more time with r_c!"
		]
	},
	{
		"id": "platonic_elder_med1",
		"interactions": [
			"m_c is pestering r_c for a story.",
			"m_c settles down next to r_c to listen to {PRONOUN/r_c/poss} stories.",
			"m_c tells r_c that {PRONOUN/r_c/subject}{VERB/r_c/'re/'s} an amazing storyteller."
		],
		"random_status_constraint": [
			"elder"
		],
		"reaction_random_cat": {
			"platonic": "increase"
		}
	},
	{
		"id": "platonic_inc_high2",
		"intensity": "high",
		"interactions": [
			"m_c is having a wonderful time discussing recent Clan news with r_c."
		],
		"reaction_random_cat": {
			"platonic": "increase"
		}
	},
	{
		"id": "platonic_inc_high3",
		"intensity": "high",
		"interactions": [
			"m_c thinks about how lucky {PRONOUN/m_c/subject} {VERB/m_c/are/is} to have someone like r_c as a friend."
		],
		"relationship_constraint": [
			"platonic_40"
		]
	},
	{
		"id": "platonic_inc_high4",
		"intensity": "high",
		"interactions": [
			"m_c tells a joke that only r_c can understand.",
			"m_c is always happy to grab some fresh-kill for r_c to share.",
			"m_c saved a piece of fresh-kill that {PRONOUN/m_c/subject} {VERB/m_c/know/knows} is r_c's favorite."
		],
		"relationship_constraint": [
			"platonic_40"
		],
		"reaction_random_cat": {
			"platonic": "increase"
		}
	},
	{
		"id": "platonic_inc_high5",
		"intensity": "high",
		"interactions": [
			"m_c can't imagine {PRONOUN/m_c/poss} life if {PRONOUN/m_c/subject} never met r_c.",
			"m_c thinks of r_c as {PRONOUN/m_c/poss} best friend."
		],
		"relationship_constraint": [
			"platonic_60"
		]
	},
	{
		"id": "platonic_inc_high6",
		"intensity": "high",
		"interactions": [
			"m_c thinks r_c tells the best stories.",
			"m_c listens to r_c talk about what life was like when {PRONOUN/r_c/subject} {VERB/r_c/were/was} young."
		],
		"random_status_constraint": [
			"elder"
		],
		"also_influences": {
			"admiration": "increase",
			"comfortable": "increase",
			"trust": "increase"
		}
	}
]<|MERGE_RESOLUTION|>--- conflicted
+++ resolved
@@ -20,13 +20,8 @@
 	{
 		"id": "platonic_inc_med1",
 		"interactions": [
-<<<<<<< HEAD
-			"m_c saw r_c the other day, and did get a chance to meow hello!",
-			"m_c reminds r_c to grab something from the fresh-kill pile if they haven't already."
-=======
 			"m_c saw r_c the other day and did get a chance to meow hello!",
 			"m_c reminds r_c to grab something from the fresh-kill pile if {PRONOUN/r_c/subject} haven't already."
->>>>>>> 37b20035
 		]
 	},
 	{
@@ -43,17 +38,10 @@
 	{
 		"id": "platonic_inc_med3",
 		"interactions": [
-<<<<<<< HEAD
-			"m_c waves to r_c with their tail as their patrols cross paths on the territory.",
-			"m_c calls to r_c to catch them a fat mouse on their next hunting patrol.",
-			"m_c hopes they are assigned to patrol with r_c tomorrow.",
-			"m_c noticed that r_c is falling behind in training, and offered to help them catch up."
-=======
 			"m_c waves to r_c with {PRONOUN/m_c/poss} tail as their patrols cross paths on the territory.",
 			"m_c calls to r_c to catch {PRONOUN/m_c/subject} a fat mouse on {PRONOUN/r_c/poss} next hunting patrol.",
 			"m_c hopes {PRONOUN/m_c/subject} {VERB/m_c/are/is} assigned to patrol with r_c tomorrow.",
 			"m_c noticed that r_c is falling behind in training and offered to help {PRONOUN/r_c/object} catch up."
->>>>>>> 37b20035
 		],
 		"main_status_constraint": [
 			"apprentice",
@@ -74,15 +62,10 @@
 	{
 		"id": "platonic_inc_med4",
 		"interactions": [
-			"r_c charms m_c with a smile.",
+			"r_c charms m_c.",
 			"r_c smiles at m_c whenever they meet.",
-<<<<<<< HEAD
-			"r_c knows just what to say to make m_c feel better.",
-			"r_c compliments m_c for their good disposition."
-=======
 			"r_c knows what to say to make m_c feel better.",
 			"r_c compliments m_c for {PRONOUN/m_c/poss} good disposition."
->>>>>>> 37b20035
 		],
 		"random_trait_constraint": [
 			"charismatic"
@@ -156,7 +139,7 @@
 	{
 		"id": "platonic_inc_med10",
 		"interactions": [
-			"m_c is hiding behind a bush, ready to pounce on r_c."
+			"m_c is hiding behind a bush ready to pounce on r_c."
 		],
 		"random_trait_constraint": [
 			"childish"
@@ -280,17 +263,10 @@
 			"m_c is promising to take r_c outside of camp if {PRONOUN/r_c/subject} {VERB/r_c/behave/behaves}.",
 			"m_c bats the mossball back to r_c when it flies in front of {PRONOUN/m_c/poss} paws.",
 			"m_c spends most of the afternoon describing the territory to r_c.",
-<<<<<<< HEAD
-			"m_c purrs as r_c asks them to show them how to do a hunter's crouch. They oblige, happy to show their skills.",
-			"m_c whiskers twitch in amusement as r_c tells them that they hope m_c is their mentor when they become an apprentice.",
-			"m_c tells r_c that they caught this prey just for them as they deliver it to them.",
-			"m_c joins a game as r_c runs up to them, yowling that they're the greatest warrior ever and could never be defeated. The kit squeals in delight when m_c rolls over in surrender."
-=======
 			"m_c purrs as r_c asks {PRONOUN/m_c/object} to show {PRONOUN/r_c/object} how to do a hunter's crouch. {PRONOUN/m_c/subject/CAP} {VERB/m_c/oblige/obliges}, happy to show {PRONOUN/m_c/poss} skills.",
 			"m_c whiskers twitch in amusement as r_c tells {PRONOUN/m_c/object} that {PRONOUN/r_c/subject} {VERB/r_c/hope/hopes} {PRONOUN/m_c/subject}{VERB/m_c/'re/'s} {PRONOUN/r_c/poss} mentor when {PRONOUN/r_c/subject} {VERB/r_c/become/becomes} an apprentice.",
 			"m_c tells r_c that {PRONOUN/m_c/subject} caught this prey just for {PRONOUN/r_c/object} as {PRONOUN/m_c/subject} {VERB/m_c/deliver/delivers} it to {PRONOUN/r_c/object}.",
 			"m_c joins a game as r_c runs up to {PRONOUN/m_c/object} yowling that {PRONOUN/r_c/subject}{VERB/r_c/'re/'s} the greatest warrior ever and could never be defeated. The kit squeals in delight as m_c rolls over in surrender."
->>>>>>> 37b20035
 		],
 		"main_status_constraint": [
 			"elder",
@@ -368,13 +344,8 @@
 		"interactions": [
 			"m_c brings r_c a piece of prey to share after a long day of training.",
 			"m_c offers to help r_c clean out the elder's bedding.",
-<<<<<<< HEAD
-			"m_c was playing with r_c, and learned a fun new battle move from them!",
-			"m_c is excitedly trying to guess what their and r_c's warrior names will be."
-=======
 			"m_c was playing with r_c and learned a fun new battle move from {PRONOUN/r_c/object}!",
 			"m_c is excitedly trying to guess what {PRONOUN/m_c/poss} and r_c's warrior names will be."
->>>>>>> 37b20035
 		],
 		"main_status_constraint": [
 			"apprentice"
@@ -392,13 +363,8 @@
 			"m_c daydreams with r_c about their future warrior ceremonies.",
 			"m_c feels like training goes by much faster when {PRONOUN/m_c/subject}{VERB/m_c/'re/'s} with r_c.",
 			"m_c is playfully making fun of their mentors with r_c.",
-<<<<<<< HEAD
-			"m_c stays awake all night, whispering secrets to r_c.",
-			"m_c promises not to tell r_c's mentor that they've been sneaking out of camp."
-=======
 			"m_c stays awake all night whispering secrets to r_c.",
 			"m_c promises not to tell r_c's mentor that {PRONOUN/r_c/subject}{VERB/r_c/'ve/'s} been sneaking out of camp."
->>>>>>> 37b20035
 		],
 		"relationship_constraint": [
 			"platonic_40"
