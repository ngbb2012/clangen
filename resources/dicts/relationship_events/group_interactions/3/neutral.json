[
	{
		"id": "group_3_neutral_talk",
		"cat_amount": 3,
		"intensity": "low",
		"interactions": [
<<<<<<< HEAD
			"m_c confesses to r_c1 that they have feelings for r_c2.",
			"While m_c and r_c1 were talking, m_c got the feeling they could trust r_c1, and confessed that they like r_c2."
=======
			"m_c confesses to r_c1 that {PRONOUN/m_c/subject} {VERB/m_c/have/has} feelings for r_c2.",
			"While m_c and r_c1 where talking, m_c had the feeling {PRONOUN/m_c/subject} can trust r_c1, and confesses that {PRONOUN/m_c/subject} {VERB/m_c/like/likes} r_c2."
>>>>>>> 37b20035
		],
		"relationship_constraint": {
			"m_c_to_r_c1": ["trust_30"],
			"m_c_to_r_c2": ["romantic_15"]
		},
		"specific_reaction": {
			"m_c_to_r_c1": {
				"comfortable": "increase",
				"trust": "increase"
			},
			"r_c1_to_m_c": {
				"trust": "increase"
			}
		}
	},
	{
		"id": "group_3_neutral_talk2",
		"cat_amount": 3,
		"intensity": "low",
		"interactions": [
			"m_c, r_c1, and r_c2 had a nice chat, while eating.",
			"m_c, r_c1, and r_c2 took a sunbath and had a little small talk."
		],
		"general_reaction": {
			"comfortable": "increase",
			"disliked": "decrease",
			"platonic": "increase"
		}
	}
]<|MERGE_RESOLUTION|>--- conflicted
+++ resolved
@@ -4,13 +4,8 @@
 		"cat_amount": 3,
 		"intensity": "low",
 		"interactions": [
-<<<<<<< HEAD
-			"m_c confesses to r_c1 that they have feelings for r_c2.",
-			"While m_c and r_c1 were talking, m_c got the feeling they could trust r_c1, and confessed that they like r_c2."
-=======
 			"m_c confesses to r_c1 that {PRONOUN/m_c/subject} {VERB/m_c/have/has} feelings for r_c2.",
 			"While m_c and r_c1 where talking, m_c had the feeling {PRONOUN/m_c/subject} can trust r_c1, and confesses that {PRONOUN/m_c/subject} {VERB/m_c/like/likes} r_c2."
->>>>>>> 37b20035
 		],
 		"relationship_constraint": {
 			"m_c_to_r_c1": ["trust_30"],
@@ -31,7 +26,7 @@
 		"cat_amount": 3,
 		"intensity": "low",
 		"interactions": [
-			"m_c, r_c1, and r_c2 had a nice chat, while eating.",
+			"m_c, r_c1, and r_c2 had a nice talk, while eating.",
 			"m_c, r_c1, and r_c2 took a sunbath and had a little small talk."
 		],
 		"general_reaction": {
