--- conflicted
+++ resolved
@@ -1200,15 +1200,8 @@
     "max_cats": 1,
     "antagonize_text": null,
     "antagonize_fail_text": null
-<<<<<<< HEAD
-},
-{
-    "patrol_id": "pln_med_gatheringraspberrysolo_leaf-fall2",
-=======
-    },
-    {
-    "patrol_id": "pln_med_gatheringraspberrysoloapp2",
->>>>>>> f69eee30
+{
+    "patrol_id": "pln_med_gatheringraspberry_soloapp_leaf-fall1",
     "biome": "plains",
     "season": "leaf-fall",
     "tags": ["herb_gathering", "herb", "raspberry", "no_herbs1", "med_cat", "apprentice", "injury", "poisoned", "death"],
