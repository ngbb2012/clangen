--- conflicted
+++ resolved
@@ -1334,13 +1334,8 @@
     "antagonize_text": null,
     "antagonize_fail_text": null
     },
-<<<<<<< HEAD
-{
-    "patrol_id": "pln_med_gatheringraspberrysolo_greenleaf2",
-=======
-    {
-    "patrol_id": "pln_med_gatheringraspberrysoloapp1",
->>>>>>> f69eee30
+{
+    "patrol_id": "pln_med_gatheringraspberry_soloapp__greenleaf1",
     "biome": "plains",
     "season": "greenleaf",
     "tags": ["herb_gathering", "herb", "raspberry", "no_herbs1", "med_cat", "apprentice", "injury", "poisoned", "death"],
