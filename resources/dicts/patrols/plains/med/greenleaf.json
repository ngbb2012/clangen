[
    {
        "patrol_id": "pln_med_romance_greenleaf1",
        "biome": ["plains"],
        "season": ["greenleaf"],
        "types": ["herb_gathering"],
        "tags": ["romantic"],
        "patrol_art": "med_general_intro",
        "min_cats": 2,
        "max_cats": 6,
        "min_max_status": {
            "medicine cat": [1, 6],
            "healer cats": [1, 6],
            "normal adult": [1, 6]
        },
        "weight": 20,
        "intro_text": "p_l goes out with a warrior escort, both for safety as they look to take advantage of the greenleaf growing season, and for carrying capacity should they find anything.",
        "decline_text": "Their escort is called away on a different mission, and p_l decides to reorganize the herb store instead.",
        "chance_of_success": 60,
        "success_outcomes": [
            {
                "text": "Surprisingly, r_c actually starts up a conversation with them about the herbs they're looking for. p_l launches into the usual spiel, but even more astonishingly, r_c is actually interested, and it makes their heart feel lighter getting to share their knowledge and skills with someone who respects them.",
                "exp": 10,
                "weight": 20,
                "herbs": ["random_herbs"],
                "relationships": [
                    {
                        "cats_to": ["p_l"],
                        "cats_from": ["r_c"],
                        "mutual": true,
                        "values": ["romantic", "platonic", "respect"],
                        "amount": 5
                    }
                ]
            },
            {
                "text": "s_c has always been good at talking, so it isn't a big surprise that p_l finds it so easy to chat with them. It's just a herb gathering patrol, but p_l feels more relaxed than they've felt in moons when they come back to camp, smiling softly.",
                "exp": 10,
                "weight": 20,
                "stat_skill": ["SPEAKER,1"],
                "can_have_stat": ["r_c"],
                "herbs": ["random_herbs"],
                "relationships": [
                    {
                        "cats_to": ["p_l"],
                        "cats_from": ["r_c"],
                        "mutual": true,
                        "values": ["romantic", "platonic", "respect"],
                        "amount": 5
                    }
                ]
            }
        ],
        "fail_outcomes": [
            {
                "text": "It's an exhausting day. p_l starts chatting with r_c to pass the time, but they have nothing in common, and the other cat bluntly refuses to talk about boring herbs.",
                "exp": 0,
                "weight": 20,
                "relationships": [
                    {
                        "cats_to": ["p_l"],
                        "cats_from": ["r_c"],
                        "mutual": true,
                        "values": ["romantic", "platonic", "respect"],
                        "amount": -5
                    }
                ]
            },
            {
                "text": "Not only do they not find anything, p_l wants to murder s_c. They're obnoxious, troublesome, childish... simply not someone p_l enjoys interacting with.",
                "exp": 0,
                "weight": 20,
                "stat_trait": ["troublesome", "childish"],
                "can_have_stat": ["r_c"],
                "relationships": [
                    {
                        "cats_to": ["p_l"],
                        "cats_from": ["r_c"],
                        "mutual": true,
                        "values": ["romantic", "platonic", "respect"],
                        "amount": -5
                    }
                ]
            }
        ]
    },
    {
        "patrol_id": "pln_med_romance_greenleaf2",
        "biome": ["plains"],
        "season": ["greenleaf"],
        "types": ["herb_gathering"],
        "tags": ["romantic"],
        "patrol_art": "med_general_intro",
        "min_cats": 2,
        "max_cats": 6,
        "min_max_status": {
            "apprentice": [-1, -1],
            "medicine cat": [1, 6],
            "healer cats": [1, 6],
            "normal adult": [-1, -1]
        },
        "weight": 20,
        "intro_text": "p_l heads out, leading a patrol of medicine cats to go find some of the bounty of greenleaf.",
        "decline_text": "... And they're called back almost immediately, as one of the elders has started hacking something up.",
        "chance_of_success": 60,
        "success_outcomes": [
            {
                "text": "The ground is dusty and slippery, and as p_l falls, r_c catches them. It's a nice reminder that the responsibility of looking after the Clan is a shared one, and the rescue also makes p_l shiver pleasantly.",
                "exp": 10,
                "weight": 20,
                "herbs": ["random_herbs"],
                "relationships": [
                    {
                        "cats_to": ["p_l"],
                        "cats_from": ["r_c"],
                        "mutual": true,
                        "values": ["romantic", "platonic", "respect"],
                        "amount": 5
                    }
                ]
            },
            {
                "text": "r_c disappears for a moment, only to return with a pretty flower in {PRONOUN/r_c/poss} jaws. p_l chuckles and reminds {PRONOUN/r_c/object} that that's not medicinal. r_c smiles, setting the flower down. Perhaps not, but {PRONOUN/r_c/subject} thought it would make a nice gift. p_l, charmed, carries the flower with {PRONOUN/p_l/object} for the rest of the patrol.",
                "exp": 10,
                "weight": 5,
                "herbs": ["random_herbs"],
                "relationships": [
                    {
                        "cats_to": ["p_l"],
                        "cats_from": ["r_c"],
                        "mutual": true,
                        "values": ["romantic", "platonic", "respect"],
                        "amount": 5
                    }
                ]
            },
            {
                "text": "s_c has always been good at talking, so it isn't a big surprise that p_l finds it so easy to chat with them. It's just a herb gathering patrol, but p_l feels more relaxed than they've felt in moons when they come back to camp, smiling softly.",
                "exp": 10,
                "weight": 20,
                "stat_skill": ["SPEAKER,1", "MEDIATOR,1"],
                "can_have_stat": ["r_c"],
                "herbs": ["random_herbs"],
                "relationships": [
                    {
                        "cats_to": ["p_l"],
                        "cats_from": ["r_c"],
                        "mutual": true,
                        "values": ["romantic", "platonic", "respect"],
                        "amount": 5
                    }
                ]
            }
        ],
        "fail_outcomes": [
            {
                "text": "It's an exhausting day. p_l starts chatting with r_c to pass the time, but they have nothing in common.",
                "exp": 0,
                "weight": 20,
                "relationships": [
                    {
                        "cats_to": ["p_l"],
                        "cats_from": ["r_c"],
                        "mutual": true,
                        "values": ["romantic", "platonic", "respect"],
                        "amount": -5
                    }
                ]
            },
            {
                "text": "Not only do they not find anything, p_l wants to murder s_c. They're obnoxious, troublesome, childish... simply not someone p_l enjoys interacting with.",
                "exp": 0,
                "weight": 20,
                "stat_trait": ["troublesome", "childish"],
                "can_have_stat": ["r_c"],
                "relationships": [
                    {
                        "cats_to": ["p_l"],
                        "cats_from": ["r_c"],
                        "mutual": true,
                        "values": ["romantic", "platonic", "respect"],
                        "amount": -5
                    }
                ]
            }
        ]
    },
    {
        "patrol_id": "pln_med_herbsdandy_greenleaf1",
        "biome": ["plains"],
        "season": ["greenleaf"],
        "types": ["herb_gathering"],
        "tags": [],
        "patrol_art": "med_general_intro",
        "min_cats": 2,
        "max_cats": 2,
        "min_max_status": {
            "apprentice": [-1, -1],
            "medicine cat": [1, 6],
            "medicine cat apprentice": [1, 6],
            "healer cats": [1, 6],
            "normal adult": [-1, -1]
        },
        "weight": 20,
        "intro_text": "p_l and app1 are going out to gather dandelions. app1 asks their mentor what they'll do if the rabbits have eaten all of it, and p_l responds that they'll cross that river when they get to it.",
        "decline_text": "A cat grabs p_l's attention before they can leave.",
        "chance_of_success": 60,
        "success_outcomes": [
            {
                "text": "The two medicine cats find the plants in good shape, and are able to collect plenty.",
                "exp": 20,
                "weight": 20,
                "herbs": ["dandelion"]
            },
            {
                "text": "The dandelions are so plentiful, it seems there's enough for cats and rabbits alike to take what they need.",
                "exp": 20,
                "weight": 5,
                "herbs": ["dandelion"]
            }
        ],
        "fail_outcomes": [
            {
                "text": "app1 reaches the patch first, but p_l can tell by their drooping ears that there must not be enough left to collect.",
                "exp": 0,
                "weight": 20
            }
        ]
    },
    {
        "patrol_id": "pln_med_herbsmeadow_greenleaf1",
        "biome": ["plains"],
        "season": ["greenleaf"],
        "types": ["herb_gathering"],
        "tags": [],
        "patrol_art": "med_general_intro",
        "min_cats": 1,
        "max_cats": 1,
        "min_max_status": {
            "medicine cat": [1, 6],
            "healer cats": [1, 6],
            "all apprentices": [-1, -1]
        },
        "weight": 20,
        "intro_text": "p_l is on a mission to find herbs. They know a nice place where mullein grows in a grassy meadow, and it's always good to have some on paw for coughs and sore throats.",
        "decline_text": "A cat grabs p_l's attention before they can leave camp.",
        "chance_of_success": 50,
        "success_outcomes": [
            {
                "text": "p_l is relieved to find that the mullein is still intact. They knock a stray weevil off of a leaf as they're gathering the herb.",
                "exp": 10,
                "weight": 20,
                "herbs": ["mullein"]
            },
            {
                "text": "Not only is the mullein intact and growing nicely, but there's also a nice patch of plantain growing just nearby. p_l purrs in satisfaction - seems like they've caught two prey in one blow on this trip. They'll remember that plantain for later.",
                "exp": 10,
                "weight": 5,
                "herbs": ["mullein"]
            }
        ],
        "fail_outcomes": [
            {
                "text": "p_l reaches the mullein plant that the Clan has used for many seasons, only to find out it's being torn to shreds by bugs. They hiss in exasperation, batting some of the leaf bugs off the plant. Maybe it'll grow back next newleaf.",
                "exp": 0,
                "weight": 20
            }
        ]
    },
    {
        "patrol_id": "pln_med_herbsburdock_greenleaf1",
        "biome": ["plains"],
        "season": ["greenleaf"],
        "types": ["herb_gathering"],
        "tags": [],
        "patrol_art": "med_general_intro",
        "min_cats": 2,
        "max_cats": 3,
        "min_max_status": {
            "medicine cat": [1, 6],
            "healer cats": [1, 6],
            "normal adult": [1, 6]
        },
        "weight": 20,
        "intro_text": "p_l needs to go and gather some burdock root. They take along what warriors they can find around camp to help gather and carry the roots back.",
        "decline_text": "A cat grabs p_l's attention before they can leave.",
        "chance_of_success": 50,
        "success_outcomes": [
            {
                "text": "The medicine cat and their entourage find the herbs in good time. The warriors don't even complain much when p_l teaches them how to carefully dig up the roots.",
                "exp": 10,
                "weight": 20,
                "herbs": ["burdock"],
                "relationships": [
                    {
                        "cats_to": ["patrol"],
                        "cats_from": ["patrol"],
                        "mutual": false,
                        "values": ["dislike"],
                        "amount": -5
                    }
                ]
            },
            {
                "text": "The burdock plants are plentiful in the area that p_l chose. They'll have a good supply to last a while!",
                "exp": 10,
                "weight": 5,
                "herbs": ["burdock"],
                "relationships": [
                    {
                        "cats_to": ["patrol"],
                        "cats_from": ["patrol"],
                        "mutual": false,
                        "values": ["dislike"],
                        "amount": -5
                    }
                ]
            }
        ],
        "fail_outcomes": [
            {
                "text": "p_l can't find the burdock plant they were thinking about. Maybe it was trampled by some animal... oh, well.",
                "exp": 0,
                "weight": 20,
                "relationships": [
                    {
                        "cats_to": ["patrol"],
                        "cats_from": ["patrol"],
                        "mutual": false,
                        "values": ["dislike"],
                        "amount": 5
                    }
                ]
            },
            {
                "text": "By the time they reach the burdock plants, p_l is about ready to claw s_c's ears off. Great StarClan! <i>How</i> can a cat be so annoying? p_l hisses in exasperation, just as they notice that the burdock is all shriveled and dead - the roots won't be any good. It's just one thing after another today.",
                "exp": 0,
                "weight": 20,
                "stat_trait": ["troublesome", "childish"],
                "can_have_stat": ["r_c"],
                "relationships": [
                    {
                        "cats_to": ["patrol"],
                        "cats_from": ["patrol"],
                        "mutual": false,
                        "values": ["dislike"],
                        "amount": 5
                    }
                ]
            }
        ]
    },
    {
        "patrol_id": "pln_med_gatheringbetony_greenleaf1",
        "biome": ["plains"],
        "season": ["greenleaf"],
        "types": ["herb_gathering"],
        "tags": [],
        "patrol_art": "med_general_intro",
        "min_cats": 1,
        "max_cats": 1,
        "min_max_status": {
            "apprentice": [-1, -1],
            "healer cats": [1, 6],
            "normal adult": [-1, -1]
        },
        "weight": 20,
        "intro_text": "p_l wanders off into the territory, keeping an eye out for the purple flowers that betony grows.",
        "decline_text": "They have second thoughts about leaving their patients behind, and decide to go another day.",
        "chance_of_success": 70,
        "success_outcomes": [
            {
                "text": "The betony shrubs are in full bloom, with bees buzzing busily around them, and p_l follows their industrious example as they gather.",
                "exp": 10,
                "weight": 20,
                "herbs": ["betony"]
            },
            {
                "text": "Betony is especially useful for cats who breathe with a rasp, and p_l is always keen to help Clanmates with the condition. With the great haul of betony p_l brings back, they'll be able to dose their Clanmates and prevent coughs and chest infections.",
                "exp": 10,
                "weight": 5,
                "herbs": ["many_herbs", "betony"]
            },
            {
                "text": "As ever, s_c's keen eyes pick out their target quickly, and they bring back a great haul of betony for the herb stores.",
                "exp": 10,
                "weight": 20,
                "stat_skill": ["SENSE,2"],
                "herbs": ["many_herbs", "betony"]
            }
        ],
        "fail_outcomes": [
            {
                "text": "Hang on. Has p_l identified the betony correctly? They're not sure, and not willing to risk it. Better to be safe than sorry.",
                "exp": 0,
                "weight": 20
            }
        ]
    },
    {
        "patrol_id": "pln_med_gatheringbetony_greenleaf2",
        "biome": ["plains"],
        "season": ["greenleaf"],
        "types": ["herb_gathering"],
        "tags": [],
        "patrol_art": "med_general_intro",
        "min_cats": 2,
        "max_cats": 2,
        "min_max_status": {
            "apprentice": [-1, -1],
            "medicine cat": [1, 6],
            "medicine cat apprentice": [1, 6],
            "healer cats": [1, 6],
            "normal adult": [-1, -1]
        },
        "weight": 20,
        "intro_text": "p_l wanders off into the territory, keeping an eye out for the purple flowers that betony grows. app1 leads the way, their tail up and waving jauntily.",
        "decline_text": "They have second thoughts leaving their patients behind, especially with them also bringing their apprentice, and decide to go another day.",
        "chance_of_success": 70,
        "success_outcomes": [
            {
                "text": "The betony shrubs are in full bloom, with bees buzzing busily around them, and p_l directs app1 to follow their industrious example as they gather.",
                "exp": 20,
                "weight": 20,
                "herbs": ["betony"],
                "relationships": [
                    {
                        "cats_to": ["patrol"],
                        "cats_from": ["patrol"],
                        "mutual": false,
                        "values": ["platonic", "respect", "comfort", "trust"],
                        "amount": 10
                    },
                    {
                        "cats_to": ["patrol"],
                        "cats_from": ["patrol"],
                        "mutual": false,
                        "values": ["dislike"],
                        "amount": -10
                    }
                ]
            },
            {
                "text": "Betony is especially useful for cats who breathe with a rasp, and p_l is always keen to help Clanmates with the condition. With the great haul of betony p_l brings back, they'll be able to dose their Clanmates and prevent coughs and chest infections. app1, however, is more interested in how betony prevents gross, runny dirt.",
                "exp": 20,
                "weight": 5,
                "herbs": ["many_herbs", "betony"],
                "relationships": [
                    {
                        "cats_to": ["patrol"],
                        "cats_from": ["patrol"],
                        "mutual": false,
                        "values": ["platonic", "respect", "comfort", "trust"],
                        "amount": 10
                    },
                    {
                        "cats_to": ["patrol"],
                        "cats_from": ["patrol"],
                        "mutual": false,
                        "values": ["dislike"],
                        "amount": -10
                    }
                ]
            },
            {
                "text": "As ever, s_c's keen eyes pick out their target quickly. They point it out to app1, and the two bring back a great haul of betony for the herb stores.",
                "exp": 20,
                "weight": 20,
                "stat_skill": ["SENSE,2"],
                "herbs": ["many_herbs", "betony"],
                "relationships": [
                    {
                        "cats_to": ["patrol"],
                        "cats_from": ["patrol"],
                        "mutual": false,
                        "values": ["platonic", "respect", "comfort", "trust"],
                        "amount": 10
                    },
                    {
                        "cats_to": ["patrol"],
                        "cats_from": ["patrol"],
                        "mutual": false,
                        "values": ["dislike"],
                        "amount": -10
                    }
                ]
            }
        ],
        "fail_outcomes": [
            {
                "text": "Hang on. Has p_l identified the betony correctly? They're not sure, and not willing to risk it. Better to be safe than sorry.",
                "exp": 0,
                "weight": 20,
                "relationships": [
                    {
                        "cats_to": ["patrol"],
                        "cats_from": ["patrol"],
                        "mutual": false,
                        "values": ["platonic", "respect", "comfort", "trust"],
                        "amount": -10
                    },
                    {
                        "cats_to": ["patrol"],
                        "cats_from": ["patrol"],
                        "mutual": false,
                        "values": ["dislike"],
                        "amount": 10
                    }
                ]
            }
        ]
    },
    {
        "patrol_id": "pln_med_gatheringbetony_greenleaf3",
        "biome": ["plains"],
        "season": ["greenleaf"],
        "types": ["herb_gathering"],
        "tags": [],
        "patrol_art": "med_general_intro",
        "min_cats": 3,
        "max_cats": 6,
        "min_max_status": {
            "healer cats": [1, 6],
            "normal adult": [1, 6]
        },
        "weight": 20,
        "intro_text": "p_l wanders off into the territory while leading a gathering patrol, keeping an eye out for the purple flowers that betony grows.",
        "decline_text": "They're stopped before they leave camp - these warriors are needed elsewhere. p_l's expedition will have to wait.",
        "chance_of_success": 30,
        "success_outcomes": [
            {
                "text": "The betony shrubs are in full bloom, with bees buzzing busily around them, and p_l directs their patrol to follow their industrious example as they gather.",
                "exp": 10,
                "weight": 20,
                "herbs": ["betony"],
                "relationships": [
                    {
                        "cats_to": ["p_l"],
                        "cats_from": ["patrol"],
                        "mutual": false,
                        "values": ["platonic", "respect"],
                        "amount": 10
                    },
                    {
                        "cats_to": ["p_l"],
                        "cats_from": ["patrol"],
                        "mutual": false,
                        "values": ["dislike"],
                        "amount": -10
                    }
                ]
            },
            {
                "text": "Betony is especially useful for cats who breathe with a rasp, and p_l is always keen to help Clanmates with the condition. With the great haul of betony p_l's patrol brings back, they'll be able to dose their Clanmates and prevent coughs and chest infections.",
                "exp": 10,
                "weight": 5,
                "herbs": ["many_herbs", "betony"],
                "relationships": [
                    {
                        "cats_to": ["p_l"],
                        "cats_from": ["patrol"],
                        "mutual": false,
                        "values": ["platonic", "respect"],
                        "amount": 10
                    },
                    {
                        "cats_to": ["p_l"],
                        "cats_from": ["patrol"],
                        "mutual": false,
                        "values": ["dislike"],
                        "amount": -10
                    }
                ]
            },
            {
                "text": "As ever, s_c's keen eyes pick out their target quickly, and they organise their patrol to bring back a great haul of betony for the herb stores.",
                "exp": 10,
                "weight": 20,
                "stat_skill": ["SENSE,2"],
                "herbs": ["many_herbs", "betony"],
                "relationships": [
                    {
                        "cats_to": ["p_l"],
                        "cats_from": ["patrol"],
                        "mutual": false,
                        "values": ["platonic", "respect"],
                        "amount": 10
                    },
                    {
                        "cats_to": ["p_l"],
                        "cats_from": ["patrol"],
                        "mutual": false,
                        "values": ["dislike"],
                        "amount": -10
                    }
                ]
            }
        ],
        "fail_outcomes": [
            {
                "text": "Hang on. Has p_l identified the betony correctly? They're not sure, and not willing to risk it. Better to be safe than sorry.",
                "exp": 0,
                "weight": 20,
                "relationships": [
                    {
                        "cats_to": ["p_l"],
                        "cats_from": ["patrol"],
                        "mutual": false,
                        "values": ["platonic", "respect"],
                        "amount": -10
                    },
                    {
                        "cats_to": ["p_l"],
                        "cats_from": ["patrol"],
                        "mutual": false,
                        "values": ["dislike"],
                        "amount": 10
                    }
                ]
            }
        ]
    },
    {
        "patrol_id": "pln_med_gatheringblackberry_greenleaf1",
        "biome": ["plains"],
        "season": ["greenleaf"],
        "types": ["herb_gathering"],
        "tags": [],
        "patrol_art": "med_general_intro",
        "min_cats": 1,
        "max_cats": 1,
        "min_max_status": {
            "apprentice": [-1, -1],
            "healer cats": [1, 6],
            "normal adult": [-1, -1]
        },
        "weight": 20,
        "intro_text": "The blackberry brambles will be at their peak leaf growth soon, if they aren't there already. p_l heads out to replenish the Clan's stocks.",
        "decline_text": "They have second thoughts about leaving their patients behind, and decide to go another day.",
        "chance_of_success": 70,
        "success_outcomes": [
            {
                "text": "At this time of year, the blackberries have grown enough leaves to completely shade the ground under their brambles. p_l harvests without worry, picking large bunches to take home.",
                "exp": 10,
                "weight": 20,
                "herbs": ["blackberry"]
            },
            {
                "text": "Perfect - there's a good crop of blackberry leaves just waiting for them, and the bramble seems to be sending out new exploratory branches too, promising more growth in the future. As they set out the leaves out to dry before they're put away in the herb stores, p_l lets out a purr at the sight of their harvest.",
                "exp": 10,
                "weight": 5,
                "herbs": ["many_herbs", "blackberry"]
            },
            {
                "text": "s_c falls into the meditative state that herb-gathering brings, and they hum to themselves as they work, crisply plucking from the blackberry brambles.",
                "exp": 10,
                "weight": 20,
                "stat_skill": ["SENSE,2"],
                "herbs": ["many_herbs", "blackberry"]
            }
        ],
        "fail_outcomes": [
            {
                "text": "p_l attempts to pick their way through the blackberry thorns to reach the leaves, but it soon becomes clear that it's a hopeless task.",
                "exp": 0,
                "weight": 20
            }
        ]
    },
    {
        "patrol_id": "pln_med_gatheringblackberry_greenleaf2",
        "biome": ["plains"],
        "season": ["greenleaf"],
        "types": ["herb_gathering"],
        "tags": [],
        "patrol_art": "med_general_intro",
        "min_cats": 2,
        "max_cats": 2,
        "min_max_status": {
            "apprentice": [-1, -1],
            "medicine cat": [1, 6],
            "medicine cat apprentice": [1, 6],
            "healer cats": [1, 6],
            "normal adult": [-1, -1]
        },
        "weight": 20,
        "intro_text": "The blackberry brambles will be at their peak leaf growth soon, if they aren't there already. p_l heads out to replenish the Clan's stocks, bringing app1 along.",
        "decline_text": "They have second thoughts leaving their patients behind, especially with them also bringing their apprentice, and decide to go another day.",
        "chance_of_success": 70,
        "success_outcomes": [
            {
                "text": "At this time of year, the blackberries have grown enough leaves to completely shade the ground under their brambles. p_l harvests without worry, picking large bunches to take home. app1 hasn't considered plant pruning as a medicine cat skill before now, and they have a good conversation about why it's important.",
                "exp": 20,
                "weight": 20,
                "herbs": ["blackberry"],
                "relationships": [
                    {
                        "cats_to": ["patrol"],
                        "cats_from": ["patrol"],
                        "mutual": false,
                        "values": ["platonic", "respect", "comfort", "trust"],
                        "amount": 10
                    },
                    {
                        "cats_to": ["patrol"],
                        "cats_from": ["patrol"],
                        "mutual": false,
                        "values": ["dislike"],
                        "amount": -10
                    }
                ]
            },
            {
                "text": "Perfect - there's a good crop of blackberry leaves just waiting for them, and the bramble seems to be sending out new exploratory branches too, promising more growth in the future. Seeing the leaves set out to dry, app1 watching over them diligently, makes p_l feel like they can relax.",
                "exp": 20,
                "weight": 5,
                "herbs": ["many_herbs", "blackberry"],
                "relationships": [
                    {
                        "cats_to": ["patrol"],
                        "cats_from": ["patrol"],
                        "mutual": false,
                        "values": ["platonic", "respect", "comfort", "trust"],
                        "amount": 10
                    },
                    {
                        "cats_to": ["patrol"],
                        "cats_from": ["patrol"],
                        "mutual": false,
                        "values": ["dislike"],
                        "amount": -10
                    }
                ]
            },
            {
                "text": "s_c falls into the meditative state that herb-gathering brings, and they hum to themselves as they work, crisply plucking from the blackberry brambles. app1 smiles to hear the quiet sound, comforted by the familiar work and tune.",
                "exp": 20,
                "weight": 20,
                "stat_skill": ["SENSE,2"],
                "herbs": ["many_herbs", "blackberry"],
                "relationships": [
                    {
                        "cats_to": ["patrol"],
                        "cats_from": ["patrol"],
                        "mutual": false,
                        "values": ["platonic", "respect", "comfort", "trust"],
                        "amount": 10
                    },
                    {
                        "cats_to": ["patrol"],
                        "cats_from": ["patrol"],
                        "mutual": false,
                        "values": ["dislike"],
                        "amount": -10
                    }
                ]
            }
        ],
        "fail_outcomes": [
            {
                "text": "With app1 following them, p_l attempts to pick their way through the blackberry thorns to reach the leaves, but it soon becomes clear that it's a hopeless task.",
                "exp": 0,
                "weight": 20,
                "relationships": [
                    {
                        "cats_to": ["patrol"],
                        "cats_from": ["patrol"],
                        "mutual": false,
                        "values": ["platonic", "respect", "comfort", "trust"],
                        "amount": -10
                    },
                    {
                        "cats_to": ["patrol"],
                        "cats_from": ["patrol"],
                        "mutual": false,
                        "values": ["dislike"],
                        "amount": 10
                    }
                ]
            }
        ]
    },
    {
        "patrol_id": "pln_med_gatheringblackberry_greenleaf3",
        "biome": ["plains"],
        "season": ["greenleaf"],
        "types": ["herb_gathering"],
        "tags": [],
        "patrol_art": "med_general_intro",
        "min_cats": 3,
        "max_cats": 6,
        "min_max_status": {
            "healer cats": [1, 6],
            "normal adult": [1, 6]
        },
        "weight": 20,
        "intro_text": "The blackberry brambles will be at their peak leaf growth soon, if they aren't there already. p_l heads out to replenish the Clan's stocks, bringing along anyone who isn't busy with other work.",
        "decline_text": "They're stopped before they leave camp - these warriors are needed elsewhere. p_l's expedition will have to wait.",
        "chance_of_success": 30,
        "success_outcomes": [
            {
                "text": "At this time of year, the blackberries have grown enough leaves to completely shade the ground under their brambles. p_l harvests without worry, picking large bunches to take home. It's a long afternoon, but a productive, light-hearted one, filled with smiles and jokes as the obligingly cats follow p_l's direction to cart everything home.",
                "exp": 10,
                "weight": 20,
                "herbs": ["blackberry"],
                "relationships": [
                    {
                        "cats_to": ["p_l"],
                        "cats_from": ["patrol"],
                        "mutual": false,
                        "values": ["platonic", "respect"],
                        "amount": 10
                    },
                    {
                        "cats_to": ["p_l"],
                        "cats_from": ["patrol"],
                        "mutual": false,
                        "values": ["dislike"],
                        "amount": -10
                    }
                ]
            },
            {
                "text": "Perfect - there's a good crop of blackberry leaves just waiting for them, and the bramble seems to be sending out new exploratory branches too, promising more growth in the future. Their Clanmates send p_l away for a nap in the sunshine, as they organise the blackberry leaves, and p_l smiles appreciatively.",
                "exp": 10,
                "weight": 5,
                "herbs": ["many_herbs", "blackberry"],
                "relationships": [
                    {
                        "cats_to": ["p_l"],
                        "cats_from": ["patrol"],
                        "mutual": false,
                        "values": ["platonic", "respect"],
                        "amount": 10
                    },
                    {
                        "cats_to": ["p_l"],
                        "cats_from": ["patrol"],
                        "mutual": false,
                        "values": ["dislike"],
                        "amount": -10
                    }
                ]
            },
            {
                "text": "s_c falls into the meditative state that herb-gathering brings, and they hum to themselves as they work, crisply plucking from the blackberry brambles. The patrol follows their lead, and its a relaxed group that wanders back into camp with a massive haul from the blackberry bushes.",
                "exp": 10,
                "weight": 20,
                "stat_skill": ["SENSE,2"],
                "herbs": ["many_herbs", "blackberry"],
                "relationships": [
                    {
                        "cats_to": ["p_l"],
                        "cats_from": ["patrol"],
                        "mutual": false,
                        "values": ["platonic", "respect"],
                        "amount": 10
                    },
                    {
                        "cats_to": ["p_l"],
                        "cats_from": ["patrol"],
                        "mutual": false,
                        "values": ["dislike"],
                        "amount": -10
                    }
                ]
            }
        ],
        "fail_outcomes": [
            {
                "text": "p_l manages to avoid a torn pelt only by the grace of StarClan, and isn't going to risk sending anyone else into the brambles with them having so many thorns at the moment. They'll have to try a different blackberry bush on another day.",
                "exp": 0,
                "weight": 20,
                "relationships": [
                    {
                        "cats_to": ["p_l"],
                        "cats_from": ["patrol"],
                        "mutual": false,
                        "values": ["platonic", "respect"],
                        "amount": -10
                    },
                    {
                        "cats_to": ["p_l"],
                        "cats_from": ["patrol"],
                        "mutual": false,
                        "values": ["dislike"],
                        "amount": 10
                    }
                ]
            }
        ]
    },
    {
        "patrol_id": "pln_med_gatheringburdock_greenleaf1",
        "biome": ["plains"],
        "season": ["greenleaf"],
        "types": ["herb_gathering"],
        "tags": [],
        "patrol_art": "med_general_intro",
        "min_cats": 1,
        "max_cats": 1,
        "min_max_status": {
            "apprentice": [-1, -1],
            "healer cats": [1, 6],
            "normal adult": [-1, -1]
        },
        "weight": 20,
        "intro_text": "With the full sun of greenleaf fueling plant growth everywhere, it's the perfect time to hunt for burdock. p_l heads out to replenish the Clan's stocks.",
        "decline_text": "They have second thoughts about leaving their patients behind, and decide to go another day.",
        "chance_of_success": 70,
        "success_outcomes": [
            {
                "text": "The heat of greenleaf has made the burdock plants grow to towering size, with some leaves approaching the length of an adult cat. It's not finding them that's hard, it's trying to carry all the roots back to camp all at once that proves difficult!",
                "exp": 10,
                "weight": 20,
                "herbs": ["burdock"]
            },
            {
                "text": "Luck is on p_l's side today - the burdock is both plentiful and easy to find. Laying the fat roots out in a towering but neat pile in the herb stores makes p_l's entire body thrum with a contented purr.",
                "exp": 10,
                "weight": 5,
                "herbs": ["many_herbs", "burdock"]
            },
            {
                "text": "s_c shows their usual talent for spotting herbs, trotting straight over to a burdock plant and digging at its foot.",
                "exp": 10,
                "weight": 20,
                "stat_skill": ["SENSE,2"],
                "herbs": ["many_herbs", "burdock"]
            }
        ],
        "fail_outcomes": [
            {
                "text": "Maybe they're just coming down with a runny nose, but p_l doesn't manage to sniff out any burdock, and it feels like a wasted afternoon.",
                "exp": 0,
                "weight": 20
            }
        ]
    },
    {
        "patrol_id": "pln_med_gatheringburdock_greenleaf2",
        "biome": ["plains"],
        "season": ["greenleaf"],
        "types": ["herb_gathering"],
        "tags": [],
        "patrol_art": "med_general_intro",
        "min_cats": 2,
        "max_cats": 2,
        "min_max_status": {
            "apprentice": [-1, -1],
            "medicine cat": [1, 6],
            "medicine cat apprentice": [1, 6],
            "healer cats": [1, 6],
            "normal adult": [-1, -1]
        },
        "weight": 20,
        "intro_text": "With the full sun of greenleaf fueling plant growth everywhere, it's the perfect time to hunt for burdock. p_l heads out to replenish the Clan's stocks, bringing app1 along.",
        "decline_text": "They have second thoughts leaving their patients behind, especially with them also bringing their apprentice, and decide to go another day.",
        "chance_of_success": 70,
        "success_outcomes": [
            {
                "text": "The heat of greenleaf has made the burdock plants grow to towering size, with some leaves approaching the length of an adult cat. It's not finding them that's hard, it's trying to carry all the roots back to camp all at once that proves difficult! app1 actually topples over at one point, although p_l pretends they didn't see, hiding their smile.",
                "exp": 20,
                "weight": 20,
                "herbs": ["burdock"],
                "relationships": [
                    {
                        "cats_to": ["patrol"],
                        "cats_from": ["patrol"],
                        "mutual": false,
                        "values": ["platonic", "respect", "comfort", "trust"],
                        "amount": 10
                    },
                    {
                        "cats_to": ["patrol"],
                        "cats_from": ["patrol"],
                        "mutual": false,
                        "values": ["dislike"],
                        "amount": -10
                    }
                ]
            },
            {
                "text": "Luck is on p_l's side today - the burdock is both plentiful and easy to find. Laying the fat roots out in a towering but neat pile in the herb stores makes p_l's entire body thrum with a contented purr, as does seeing how hard app1 is working to learn herbcraft.",
                "exp": 20,
                "weight": 5,
                "herbs": ["many_herbs", "burdock"],
                "relationships": [
                    {
                        "cats_to": ["patrol"],
                        "cats_from": ["patrol"],
                        "mutual": false,
                        "values": ["platonic", "respect", "comfort", "trust"],
                        "amount": 10
                    },
                    {
                        "cats_to": ["patrol"],
                        "cats_from": ["patrol"],
                        "mutual": false,
                        "values": ["dislike"],
                        "amount": -10
                    }
                ]
            },
            {
                "text": "s_c shows their usual talent for spotting herbs, trotting straight over to a burdock plant and digging at its foot. app1 asks them about it, and p_l replies with an explanation of how the distinctive size and shape of burdock leaves helps to quickly identify them from a distance.",
                "exp": 20,
                "weight": 20,
                "stat_skill": ["SENSE,2"],
                "herbs": ["many_herbs", "burdock"],
                "relationships": [
                    {
                        "cats_to": ["patrol"],
                        "cats_from": ["patrol"],
                        "mutual": false,
                        "values": ["platonic", "respect", "comfort", "trust"],
                        "amount": 10
                    },
                    {
                        "cats_to": ["patrol"],
                        "cats_from": ["patrol"],
                        "mutual": false,
                        "values": ["dislike"],
                        "amount": -10
                    }
                ]
            }
        ],
        "fail_outcomes": [
            {
                "text": "Maybe they're just coming down with a runny nose, but p_l doesn't manage to sniff out any burdock, and it feels like a wasted afternoon. They avoid snapping at app1, who seems unable to identify the common herb, but they definitely come close.",
                "exp": 0,
                "weight": 20,
                "relationships": [
                    {
                        "cats_to": ["patrol"],
                        "cats_from": ["patrol"],
                        "mutual": false,
                        "values": ["platonic", "respect", "comfort", "trust"],
                        "amount": -10
                    },
                    {
                        "cats_to": ["patrol"],
                        "cats_from": ["patrol"],
                        "mutual": false,
                        "values": ["dislike"],
                        "amount": 10
                    }
                ]
            }
        ]
    },
    {
        "patrol_id": "pln_med_gatheringburdock_greenleaf3",
        "biome": ["plains"],
        "season": ["greenleaf"],
        "types": ["herb_gathering"],
        "tags": [],
        "patrol_art": "med_general_intro",
        "min_cats": 3,
        "max_cats": 6,
        "min_max_status": {
            "healer cats": [1, 6],
            "normal adult": [1, 6]
        },
        "weight": 20,
        "intro_text": "With the full sun of greenleaf fueling plant growth everywhere, it's the perfect time to hunt for burdock. p_l heads out to replenish the Clan's stocks, bringing along anyone who isn't busy with other work.",
        "decline_text": "They're stopped before they leave camp - these warriors are needed elsewhere. p_l's expedition will have to wait.",
        "chance_of_success": 30,
        "success_outcomes": [
            {
                "text": "The heat has made the burdock grow to towering size, with some leaves nearing the length of an adult cat. It's not finding them that's hard, it's trying to carry all the roots back to camp! It's a long, but productive, light-hearted afternoon, filled with smiles and jokes as the obliging cats follow p_l's direction to cart everything home.",
                "exp": 10,
                "weight": 20,
                "herbs": ["burdock"],
                "relationships": [
                    {
                        "cats_to": ["p_l"],
                        "cats_from": ["patrol"],
                        "mutual": false,
                        "values": ["platonic", "respect"],
                        "amount": 10
                    },
                    {
                        "cats_to": ["p_l"],
                        "cats_from": ["patrol"],
                        "mutual": false,
                        "values": ["dislike"],
                        "amount": -10
                    }
                ]
            },
            {
                "text": "Luck is on p_l's side today - the burdock is both plentiful and easy to find. Laying the fat roots out in a towering but neat pile in the herb stores makes p_l's entire body thrum with a contented purr, and their Clanmates smile, obligingly helping out their hard-working medicine cat.",
                "exp": 10,
                "weight": 5,
                "herbs": ["many_herbs", "burdock"],
                "relationships": [
                    {
                        "cats_to": ["p_l"],
                        "cats_from": ["patrol"],
                        "mutual": false,
                        "values": ["platonic", "respect"],
                        "amount": 10
                    },
                    {
                        "cats_to": ["p_l"],
                        "cats_from": ["patrol"],
                        "mutual": false,
                        "values": ["dislike"],
                        "amount": -10
                    }
                ]
            },
            {
                "text": "s_c shows their usual talent for spotting herbs, trotting straight over to a burdock plant and digging at its foot. Their team follows them, ready to pitch in and provide the muscle needed to bring back an excellent harvest.",
                "exp": 10,
                "weight": 20,
                "stat_skill": ["SENSE,2"],
                "herbs": ["many_herbs", "burdock"],
                "relationships": [
                    {
                        "cats_to": ["p_l"],
                        "cats_from": ["patrol"],
                        "mutual": false,
                        "values": ["platonic", "respect"],
                        "amount": 10
                    },
                    {
                        "cats_to": ["p_l"],
                        "cats_from": ["patrol"],
                        "mutual": false,
                        "values": ["dislike"],
                        "amount": -10
                    }
                ]
            }
        ],
        "fail_outcomes": [
            {
                "text": "Maybe they're just coming down with a runny nose, but p_l doesn't manage to sniff out any burdock, and no one else on the patrol is very helpful either. They return to camp without any burdock, prickling with frustration.",
                "exp": 0,
                "weight": 20,
                "relationships": [
                    {
                        "cats_to": ["p_l"],
                        "cats_from": ["patrol"],
                        "mutual": false,
                        "values": ["platonic", "respect"],
                        "amount": -10
                    },
                    {
                        "cats_to": ["p_l"],
                        "cats_from": ["patrol"],
                        "mutual": false,
                        "values": ["dislike"],
                        "amount": 10
                    }
                ]
            }
        ]
    },
    {
        "patrol_id": "pln_med_gatheringcatmint_greenleaf1",
        "biome": ["plains"],
        "season": ["greenleaf"],
        "types": ["herb_gathering"],
        "tags": [],
        "patrol_art": "gen_med_gatheringcatmint_greenleaf1",
        "min_cats": 1,
        "max_cats": 1,
        "min_max_status": {
            "apprentice": [-1, -1],
            "medicine cat": [1, 6],
            "healer cats": [1, 6],
            "normal adult": [-1, -1]
        },
        "weight": 20,
        "intro_text": "p_l heads out into the sunshine, padding away from camp in a search for one of the most elusive herbs.",
        "decline_text": "They have second thoughts about leaving their patients behind, and decide to go another day.",
        "chance_of_success": 40,
        "success_outcomes": [
            {
                "text": "The medicine cat carefully picks out catmint from its known hiding places, carting it back to camp where it will protect the Clan.",
                "exp": 30,
                "weight": 20,
                "herbs": ["catmint"]
            },
            {
                "text": "It takes a morning full of careful searching, but eventually one of the catmint plants p_l remembers from seasons past is revisited, and to their delight, it's growing well. p_l avoids taking the flowers, giving the plant the chance to spread catmint seed for the future.",
                "exp": 30,
                "weight": 5,
                "herbs": ["catmint"]
            },
            {
                "text": "s_c has a few baby catmint sprouts they've been leaving alone through newleaf, and greenleaf means it's time to see if they're harvestable. They are, and s_c is able to bring huge quantities of the valuable herb home.",
                "exp": 30,
                "weight": 20,
                "stat_skill": ["SENSE,2"],
                "herbs": ["many_herbs", "catmint"]
            }
        ],
        "fail_outcomes": [
            {
                "text": "It's alright to fail, p_l reminds themselves. At least they know where there <i>isn't</i> catmint, and that will make the next patrols to find it easier.",
                "exp": 0,
                "weight": 20
            }
        ]
    },
    {
        "patrol_id": "pln_med_gatheringcatmint_greenleaf2",
        "biome": ["plains"],
        "season": ["greenleaf"],
        "types": ["herb_gathering"],
        "tags": [],
        "patrol_art": "gen_med_gatheringcatmint_greenleaf2",
        "min_cats": 2,
        "max_cats": 2,
        "min_max_status": {
            "apprentice": [-1, -1],
            "medicine cat": [1, 6],
            "medicine cat apprentice": [1, 6],
            "healer cats": [1, 6],
            "normal adult": [-1, -1]
        },
        "weight": 20,
        "intro_text": "p_l waits until they're out of camp to reveal to app1 that they're off to find catmint - a 'helpful' group of 'helpers' can be a little... well, unhelpful. Catmint is just too exciting for many of their Clanmates to keep their heads around, and p_l wants to take advantage of the peak greenleaf growing season.",
        "decline_text": "They have second thoughts leaving their patients behind, especially with them also bringing their apprentice, and decide to go another day.",
        "chance_of_success": 40,
        "success_outcomes": [
            {
                "text": "As they walk, p_l teaches app1 about how crucial catmint is for coughs, and how, although its scent holds drugged pleasure, part of the responsibility of being a medicine cat is avoiding becoming caught in its haze. The medicine cats carefully pick out catmint from its known hiding places, carting it back to camp where it will protect the Clan.",
                "exp": 30,
                "weight": 20,
                "herbs": ["catmint"],
                "relationships": [
                    {
                        "cats_to": ["patrol"],
                        "cats_from": ["patrol"],
                        "mutual": false,
                        "values": ["platonic", "respect", "comfort", "trust"],
                        "amount": 10
                    },
                    {
                        "cats_to": ["patrol"],
                        "cats_from": ["patrol"],
                        "mutual": false,
                        "values": ["dislike"],
                        "amount": -10
                    }
                ]
            },
            {
                "text": "It takes a morning of careful searching, but eventually one of the catmint plants p_l remembers from seasons past is revisited, and to their delight, it's growing well. p_l avoids the flowers, giving the plant the chance to spread catmint seed for the future, and app1 actually helps the plant along by gathering some seeds and burying them nearby.",
                "exp": 30,
                "weight": 5,
                "herbs": ["catmint"],
                "relationships": [
                    {
                        "cats_to": ["patrol"],
                        "cats_from": ["patrol"],
                        "mutual": false,
                        "values": ["platonic", "respect", "comfort", "trust"],
                        "amount": 10
                    },
                    {
                        "cats_to": ["patrol"],
                        "cats_from": ["patrol"],
                        "mutual": false,
                        "values": ["dislike"],
                        "amount": -10
                    }
                ]
            },
            {
                "text": "s_c has a few baby catmint sprouts they've been leaving alone through newleaf, and greenleaf means it's time to see if they're harvestable. They are, and s_c is able to bring huge quantities of the valuable herb home with app1's help.",
                "exp": 30,
                "weight": 20,
                "stat_skill": ["SENSE,2"],
                "herbs": ["many_herbs", "catmint"],
                "relationships": [
                    {
                        "cats_to": ["patrol"],
                        "cats_from": ["patrol"],
                        "mutual": false,
                        "values": ["platonic", "respect", "comfort", "trust"],
                        "amount": 10
                    },
                    {
                        "cats_to": ["patrol"],
                        "cats_from": ["patrol"],
                        "mutual": false,
                        "values": ["dislike"],
                        "amount": -10
                    }
                ]
            }
        ],
        "fail_outcomes": [
            {
                "text": "app1 loses their head over the catmint, and p_l is forced to cancel the gathering patrol to take them back to camp until they regain their sense.",
                "exp": 0,
                "weight": 20,
                "relationships": [
                    {
                        "cats_to": ["patrol"],
                        "cats_from": ["patrol"],
                        "mutual": false,
                        "values": ["platonic", "respect", "comfort", "trust"],
                        "amount": -10
                    },
                    {
                        "cats_to": ["patrol"],
                        "cats_from": ["patrol"],
                        "mutual": false,
                        "values": ["dislike"],
                        "amount": 10
                    }
                ]
            }
        ]
    },
    {
        "patrol_id": "pln_med_gatheringcatmint_greenleaf3",
        "biome": ["plains"],
        "season": ["greenleaf"],
        "types": ["herb_gathering"],
<<<<<<< HEAD
        "tags": [],
        "patrol_art": "med_general_intro",
=======
        "tags": ["jealousy"],
        "patrol_art": "gen_med_gatheringcatmint_greenleaf3",
>>>>>>> 32d10fd9
        "min_cats": 3,
        "max_cats": 6,
        "min_max_status": {
            "medicine cat": [1, 6],
            "healer cats": [1, 6],
            "normal adult": [1, 6]
        },
        "weight": 20,
        "intro_text": "As p_l looks at the twitching tails and wide eyes of the patrol set up to 'help' them gather catmint, their heart sinks. These overly excited warriors don't look like they're going to be useful, and catmint is too important to be silly about collecting. Yes, it smells wonderful. <i>Please</i> get over it.",
        "decline_text": "They're stopped before they leave camp - these warriors are needed elsewhere. p_l's expedition will have to wait.",
        "chance_of_success": 20,
        "success_outcomes": [
            {
                "text": "The warriors keep their heads, with the more experienced of p_l's helpers making themselves useful keeping those that are young or more impulsive focused on their task. The medicine cat and their team carefully pick out catmint from its known hiding places, carting it back to camp where it will protect the Clan.",
                "exp": 10,
                "weight": 20,
                "herbs": ["catmint"],
                "relationships": [
                    {
                        "cats_to": ["p_l"],
                        "cats_from": ["patrol"],
                        "mutual": false,
                        "values": ["platonic", "respect"],
                        "amount": 10
                    },
                    {
                        "cats_to": ["p_l"],
                        "cats_from": ["patrol"],
                        "mutual": false,
                        "values": ["dislike", "jealousy"],
                        "amount": -10
                    }
                ]
            },
            {
                "text": "It takes a morning full of careful searching, but eventually one of the catmint plants p_l remembers from seasons past is revisited, and to their delight, it's growing well. p_l keeps the patrol back from the plant, not willing to let them roll around on top of it, but the warriors are perfectly happy to carry their wild-smelling burdens home without fuss.",
                "exp": 10,
                "weight": 5,
                "herbs": ["catmint"],
                "relationships": [
                    {
                        "cats_to": ["p_l"],
                        "cats_from": ["patrol"],
                        "mutual": false,
                        "values": ["platonic", "respect"],
                        "amount": 10
                    },
                    {
                        "cats_to": ["p_l"],
                        "cats_from": ["patrol"],
                        "mutual": false,
                        "values": ["dislike", "jealousy"],
                        "amount": -10
                    }
                ]
            },
            {
                "text": "s_c has a few baby catmint sprouts they've been leaving alone through newleaf, and greenleaf means it's time to see if they're harvestable. They are, and s_c is able to bring huge quantities of the valuable herb home, though a couple sprigs are damaged by their helpers.",
                "exp": 10,
                "weight": 20,
                "stat_skill": ["SENSE,2"],
                "herbs": ["many_herbs", "catmint"],
                "relationships": [
                    {
                        "cats_to": ["p_l"],
                        "cats_from": ["patrol"],
                        "mutual": false,
                        "values": ["platonic", "respect"],
                        "amount": 10
                    },
                    {
                        "cats_to": ["p_l"],
                        "cats_from": ["patrol"],
                        "mutual": false,
                        "values": ["dislike", "jealousy"],
                        "amount": -10
                    }
                ]
            }
        ],
        "fail_outcomes": [
            {
                "text": "p_l is proven unfortunately correct, as the patrol is full of juvenile behaviour and dumb jokes, rather than focused effort. The one catmint plant they successfully find ends up with their helpers rolling around in it, bruising all the stems until it's unharvestable, and p_l is furious by the time they return to camp.",
                "exp": 0,
                "weight": 20,
                "relationships": [
                    {
                        "cats_to": ["p_l"],
                        "cats_from": ["patrol"],
                        "mutual": false,
                        "values": ["platonic", "respect"],
                        "amount": -10
                    },
                    {
                        "cats_to": ["p_l"],
                        "cats_from": ["patrol"],
                        "mutual": false,
                        "values": ["dislike", "jealousy"],
                        "amount": 10
                    }
                ]
            }
        ]
    },
    {
        "patrol_id": "pln_med_gatheringdaisy_greenleaf1",
        "biome": ["plains"],
        "season": ["greenleaf"],
        "types": ["herb_gathering"],
        "tags": [],
        "patrol_art": "med_general_intro",
        "min_cats": 1,
        "max_cats": 1,
        "min_max_status": {
            "apprentice": [-1, -1],
            "healer cats": [1, 6],
            "normal adult": [-1, -1]
        },
        "weight": 20,
        "intro_text": "The heat of greenleaf brings warmth to their pelt as p_l wanders, aimlessly searching for daisies to harvest their leaves.",
        "decline_text": "They have second thoughts about leaving their patients behind, and decide to go another day.",
        "chance_of_success": 70,
        "success_outcomes": [
            {
                "text": "Daisies may seem like part of the everyday carpet of greenery, present everywhere from rocks to fields to nestled at the foot of trees, but that doesn't make their leaves any less useful.",
                "exp": 10,
                "weight": 20,
                "herbs": ["daisy"]
            },
            {
                "text": "Greenleaf brings a veritable explosion of daisies raising little white and yellow flowers around every corner, and p_l barely even needs to leave camp to gather them.",
                "exp": 10,
                "weight": 5,
                "herbs": ["many_herbs", "daisy"]
            },
            {
                "text": "Daisies aren't hard to find in the warmer seasons, and s_c collects enough that they have trouble not dropping any on the way back to camp.",
                "exp": 10,
                "weight": 20,
                "stat_skill": ["SENSE,2"],
                "herbs": ["many_herbs", "daisy"]
            }
        ],
        "fail_outcomes": [
            {
                "text": "Frustratingly, some herbivore has come through and feasted on the daisies p_l targets. The plants will recover, but these half-chewed on leaves are useless to c_n.",
                "exp": 0,
                "weight": 20
            }
        ]
    },
    {
        "patrol_id": "pln_med_gatheringdaisy_greenleaf2",
        "biome": ["plains"],
        "season": ["greenleaf"],
        "types": ["herb_gathering"],
        "tags": [],
        "patrol_art": "med_general_intro",
        "min_cats": 2,
        "max_cats": 2,
        "min_max_status": {
            "apprentice": [-1, -1],
            "medicine cat": [1, 6],
            "medicine cat apprentice": [1, 6],
            "healer cats": [1, 6],
            "normal adult": [-1, -1]
        },
        "weight": 20,
        "intro_text": "The heat of greenleaf brings warmth to their pelt as p_l wanders, aimlessly searching for daisies to harvest their leaves, bringing app1 along for a lesson.",
        "decline_text": "They have second thoughts leaving their patients behind, especially with them also bringing their apprentice, and decide to go another day.",
        "chance_of_success": 70,
        "success_outcomes": [
            {
                "text": "Daisies may seem like part of the everyday carpet of greenery, present everywhere from rocks to fields to nestled at the foot of trees, but that doesn't make their leaves any less useful. p_l goes through their common uses with app1.",
                "exp": 20,
                "weight": 20,
                "herbs": ["daisy"],
                "relationships": [
                    {
                        "cats_to": ["patrol"],
                        "cats_from": ["patrol"],
                        "mutual": false,
                        "values": ["platonic", "respect", "comfort", "trust"],
                        "amount": 10
                    },
                    {
                        "cats_to": ["patrol"],
                        "cats_from": ["patrol"],
                        "mutual": false,
                        "values": ["dislike"],
                        "amount": -10
                    }
                ]
            },
            {
                "text": "Greenleaf brings a veritable explosion of daisies raising little white and yellow flowers around every corner, and p_l barely even needs to leave camp to gather them. It gives them time to let app1 run off and play with their friends, and seeing their apprentice getting to relax makes them smile from their favourite basking spot.",
                "exp": 20,
                "weight": 5,
                "herbs": ["many_herbs", "daisy"],
                "relationships": [
                    {
                        "cats_to": ["patrol"],
                        "cats_from": ["patrol"],
                        "mutual": false,
                        "values": ["platonic", "respect", "comfort", "trust"],
                        "amount": 10
                    },
                    {
                        "cats_to": ["patrol"],
                        "cats_from": ["patrol"],
                        "mutual": false,
                        "values": ["dislike"],
                        "amount": -10
                    }
                ]
            },
            {
                "text": "Daisies aren't hard to find in the warmer seasons, and s_c collects enough that they have trouble not dropping any on the way back to camp. At least with app1 here with them the load is shared, and they purr in appreciation of the apprentice.",
                "exp": 20,
                "weight": 20,
                "stat_skill": ["SENSE,2"],
                "herbs": ["many_herbs", "daisy"],
                "relationships": [
                    {
                        "cats_to": ["patrol"],
                        "cats_from": ["patrol"],
                        "mutual": false,
                        "values": ["platonic", "respect", "comfort", "trust"],
                        "amount": 10
                    },
                    {
                        "cats_to": ["patrol"],
                        "cats_from": ["patrol"],
                        "mutual": false,
                        "values": ["dislike"],
                        "amount": -10
                    }
                ]
            }
        ],
        "fail_outcomes": [
            {
                "text": "Frustratingly, some herbivore has come through and feasted on the daisies p_l targets. The plants will recover, but these half-chewed on leaves are useless to c_n. They avoid snapping at app1, who seems unable to identify the common herb, but they definitely come close.",
                "exp": 0,
                "weight": 20,
                "relationships": [
                    {
                        "cats_to": ["patrol"],
                        "cats_from": ["patrol"],
                        "mutual": false,
                        "values": ["platonic", "respect", "comfort", "trust"],
                        "amount": -10
                    },
                    {
                        "cats_to": ["patrol"],
                        "cats_from": ["patrol"],
                        "mutual": false,
                        "values": ["dislike"],
                        "amount": 10
                    }
                ]
            }
        ]
    },
    {
        "patrol_id": "pln_med_gatheringdaisy_greenleaf3",
        "biome": ["plains"],
        "season": ["greenleaf"],
        "types": ["herb_gathering"],
        "tags": [],
        "patrol_art": "med_general_intro",
        "min_cats": 3,
        "max_cats": 6,
        "min_max_status": {
            "healer cats": [1, 6],
            "normal adult": [1, 6]
        },
        "weight": 20,
        "intro_text": "The heat of greenleaf brings warmth to their pelt as p_l wanders, aimlessly searching for daisies to harvest their leaves. They assemble a little group of warriors to help them carry the herbs.",
        "decline_text": "They're stopped before they leave camp - these warriors are needed elsewhere. p_l's expedition will have to wait.",
        "chance_of_success": 30,
        "success_outcomes": [
            {
                "text": "Daisies may seem like part of the everyday carpet of greenery, present everywhere from rocks to fields to nestled at the foot of trees, but that doesn't make their leaves any less useful. With a larger patrol, the cats bring back a good haul, and p_l makes sure to thank everyone for their assistance.",
                "exp": 10,
                "weight": 20,
                "herbs": ["daisy"],
                "relationships": [
                    {
                        "cats_to": ["p_l"],
                        "cats_from": ["patrol"],
                        "mutual": false,
                        "values": ["platonic", "respect"],
                        "amount": 10
                    },
                    {
                        "cats_to": ["p_l"],
                        "cats_from": ["patrol"],
                        "mutual": false,
                        "values": ["dislike"],
                        "amount": -10
                    }
                ]
            },
            {
                "text": "Greenleaf brings a veritable explosion of daisies raising little white and yellow flowers around every corner, and p_l barely even needs to leave camp to gather them. It ends up feeling like an afternoon full of chatting and catching up with their Clanmates that happens to have daisy gathering in it, rather than a typical herb gathering patrol.",
                "exp": 10,
                "weight": 5,
                "herbs": ["many_herbs", "daisy"],
                "relationships": [
                    {
                        "cats_to": ["p_l"],
                        "cats_from": ["patrol"],
                        "mutual": false,
                        "values": ["platonic", "respect"],
                        "amount": 10
                    },
                    {
                        "cats_to": ["p_l"],
                        "cats_from": ["patrol"],
                        "mutual": false,
                        "values": ["dislike"],
                        "amount": -10
                    }
                ]
            },
            {
                "text": "Daisies aren't hard to find in the warmer seasons, and s_c collects enough that they have trouble not dropping any on the way back to camp. The patrol, filled with gossip and chatter on the way out, and daisy leaves on the trip back, makes for an easy, enjoyable afternoon.",
                "exp": 10,
                "weight": 20,
                "stat_skill": ["SENSE,2"],
                "herbs": ["many_herbs", "daisy"],
                "relationships": [
                    {
                        "cats_to": ["p_l"],
                        "cats_from": ["patrol"],
                        "mutual": false,
                        "values": ["platonic", "respect"],
                        "amount": 10
                    },
                    {
                        "cats_to": ["p_l"],
                        "cats_from": ["patrol"],
                        "mutual": false,
                        "values": ["dislike"],
                        "amount": -10
                    }
                ]
            }
        ],
        "fail_outcomes": [
            {
                "text": "With the warriors more interested in hunting whatever has been snacking on the daisies than helping p_l find any more plants, it's a frustrating and unproductive afternoon.",
                "exp": 0,
                "weight": 20,
                "relationships": [
                    {
                        "cats_to": ["p_l"],
                        "cats_from": ["patrol"],
                        "mutual": false,
                        "values": ["platonic", "respect"],
                        "amount": -10
                    },
                    {
                        "cats_to": ["p_l"],
                        "cats_from": ["patrol"],
                        "mutual": false,
                        "values": ["dislike"],
                        "amount": 10
                    }
                ]
            }
        ]
    },
    {
        "patrol_id": "pln_med_gatheringdandelion_greenleaf1",
        "biome": ["plains"],
        "season": ["greenleaf"],
        "types": ["herb_gathering"],
        "tags": [],
        "patrol_art": "med_general_intro",
        "min_cats": 1,
        "max_cats": 1,
        "min_max_status": {
            "apprentice": [-1, -1],
            "healer cats": [1, 6],
            "normal adult": [-1, -1]
        },
        "weight": 20,
        "intro_text": "Greenleaf's bounty means that finding dandelions shouldn't be any trouble. ",
        "decline_text": "They have second thoughts about leaving their patients behind, and decide to go another day.",
        "chance_of_success": 70,
        "success_outcomes": [
            {
                "text": "Truly, dandelions are an essential herb to keep in stock, crucial for poison and stings. The white milk in their roots and stems keeps for a long time, and is a potent cure for poison - their leaves are weaker, but fast-acting, and can be chewed into poultices. Even the fluffy dandelion heads are useful as a c_n kitten's favourite, short-lived toy.",
                "exp": 10,
                "weight": 20,
                "herbs": ["dandelion"]
            },
            {
                "text": "It's a successful gathering mission, with p_l striding back to camp with a great haul of whole, intact dandelion plants. Later, they'll sort the leaves and roots to be stored separately - the leaves remain fresh for a far shorter time.",
                "exp": 10,
                "weight": 5,
                "herbs": ["many_herbs", "dandelion"]
            },
            {
                "text": "With warmth in the air and ground, s_c doesn't need to try very hard to find an excellent haul of dandelions to bring back to camp.",
                "exp": 10,
                "weight": 20,
                "stat_skill": ["SENSE,2"],
                "herbs": ["many_herbs", "dandelion"]
            }
        ],
        "fail_outcomes": [
            {
                "text": "Unfortunately, c_n doesn't seem to be the only things after dandelions, and p_l can't gather from this patch without killing off the already damaged plants.",
                "exp": 0,
                "weight": 20
            }
        ]
    },
    {
        "patrol_id": "pln_med_gatheringdandelion_greenleaf2",
        "biome": ["plains"],
        "season": ["greenleaf"],
        "types": ["herb_gathering"],
        "tags": [],
        "patrol_art": "med_general_intro",
        "min_cats": 2,
        "max_cats": 2,
        "min_max_status": {
            "apprentice": [-1, -1],
            "medicine cat": [1, 6],
            "medicine cat apprentice": [1, 6],
            "healer cats": [1, 6],
            "normal adult": [-1, -1]
        },
        "weight": 20,
        "intro_text": "Greenleaf's bounty means that finding dandelions shouldn't be any trouble.  p_l heads out to look for them, taking app1 to learn about one of the most useful common herbs in their arsenal.",
        "decline_text": "They have second thoughts leaving their patients behind, especially with them also bringing their apprentice, and decide to go another day.",
        "chance_of_success": 70,
        "success_outcomes": [
            {
                "text": "Truly, dandelions are an essential herb to keep in stock, crucial for poisons and stings. Both the potent milk in their roots and stems, and the fast-acting leaves... even the fluffy dandelion heads are useful as a c_n kitten's favourite, short lived toy. p_l smiles fondly as they remember watching app1 playing with them just a few short moons ago.",
                "exp": 20,
                "weight": 20,
                "herbs": ["dandelion"],
                "relationships": [
                    {
                        "cats_to": ["patrol"],
                        "cats_from": ["patrol"],
                        "mutual": false,
                        "values": ["platonic", "respect", "comfort", "trust"],
                        "amount": 10
                    },
                    {
                        "cats_to": ["patrol"],
                        "cats_from": ["patrol"],
                        "mutual": false,
                        "values": ["dislike"],
                        "amount": -10
                    }
                ]
            },
            {
                "text": "It's a successful gathering mission, with p_l striding back to camp with a great haul of entire dandelion plants. Later they'll teach app1 to sort the leaves and roots to be stored separately, the leaves remain fresh for a far shorter time.",
                "exp": 20,
                "weight": 5,
                "herbs": ["many_herbs", "dandelion"],
                "relationships": [
                    {
                        "cats_to": ["patrol"],
                        "cats_from": ["patrol"],
                        "mutual": false,
                        "values": ["platonic", "respect", "comfort", "trust"],
                        "amount": 10
                    },
                    {
                        "cats_to": ["patrol"],
                        "cats_from": ["patrol"],
                        "mutual": false,
                        "values": ["dislike"],
                        "amount": -10
                    }
                ]
            },
            {
                "text": "With warmth in the air and ground, s_c doesn't need to try very hard to find an excellent haul of dandelions to bring back to camp. Instead, they let app1 take the lead in finding the plants, praising them for all the progress they've made in herbcraft.",
                "exp": 20,
                "weight": 20,
                "stat_skill": ["SENSE,2"],
                "herbs": ["many_herbs", "dandelion"],
                "relationships": [
                    {
                        "cats_to": ["patrol"],
                        "cats_from": ["patrol"],
                        "mutual": false,
                        "values": ["platonic", "respect", "comfort", "trust"],
                        "amount": 10
                    },
                    {
                        "cats_to": ["patrol"],
                        "cats_from": ["patrol"],
                        "mutual": false,
                        "values": ["dislike"],
                        "amount": -10
                    }
                ]
            }
        ],
        "fail_outcomes": [
            {
                "text": "Unfortunately, c_n doesn't seem to be the only things after dandelions, and p_l can't gather from this patch without killing off the already damaged plants. app1 actually starts an argument about it, insistent that they don't need to worry about protecting the dandelion patch for the future.",
                "exp": 0,
                "weight": 20,
                "relationships": [
                    {
                        "cats_to": ["patrol"],
                        "cats_from": ["patrol"],
                        "mutual": false,
                        "values": ["platonic", "respect", "comfort", "trust"],
                        "amount": -10
                    },
                    {
                        "cats_to": ["patrol"],
                        "cats_from": ["patrol"],
                        "mutual": false,
                        "values": ["dislike"],
                        "amount": 10
                    }
                ]
            }
        ]
    },
    {
        "patrol_id": "pln_med_gatheringdandelion_greenleaf3",
        "biome": ["plains"],
        "season": ["greenleaf"],
        "types": ["herb_gathering"],
        "tags": [],
        "patrol_art": "med_general_intro",
        "min_cats": 3,
        "max_cats": 6,
        "min_max_status": {
            "healer cats": [1, 6],
            "normal adult": [1, 6]
        },
        "weight": 20,
        "intro_text": "Greenleaf's bounty means that finding dandelions shouldn't be any trouble. p_l heads out to look for them, bringing a group of their Clanmates along for the gathering patrol.",
        "decline_text": "They're stopped before they leave camp - these warriors are needed elsewhere. p_l's expedition will have to wait.",
        "chance_of_success": 30,
        "success_outcomes": [
            {
                "text": "Truly, dandelions are an essential herb to keep in stock, crucial for poisons and stings. Both the potent milk in their roots and stems, and the fast-acting leaves... even the fluffy dandelion heads are useful as a c_n kitten favorite, short lived toy. The warriors smile at the sight, sharing fond nursery memories about them as they gather.",
                "exp": 10,
                "weight": 20,
                "herbs": ["dandelion"],
                "relationships": [
                    {
                        "cats_to": ["patrol"],
                        "cats_from": ["patrol"],
                        "mutual": false,
                        "values": ["platonic", "respect"],
                        "amount": 10
                    },
                    {
                        "cats_to": ["patrol"],
                        "cats_from": ["patrol"],
                        "mutual": false,
                        "values": ["dislike"],
                        "amount": -10
                    }
                ]
            },
            {
                "text": "It's a successful gathering mission, with p_l striding back to camp with a great haul of whole, intact dandelion plants. Later, they'll sort the leaves and roots to be stored separately - the leaves remain fresh for a far shorter time, but for now they make sure to thank the warriors that have helped them bring home so many.",
                "exp": 10,
                "weight": 5,
                "herbs": ["many_herbs", "dandelion"],
                "relationships": [
                    {
                        "cats_to": ["patrol"],
                        "cats_from": ["patrol"],
                        "mutual": false,
                        "values": ["platonic", "respect"],
                        "amount": 10
                    },
                    {
                        "cats_to": ["patrol"],
                        "cats_from": ["patrol"],
                        "mutual": false,
                        "values": ["dislike"],
                        "amount": -10
                    }
                ]
            },
            {
                "text": "With warmth in the air and ground, s_c doesn't need to try very hard to find an excellent haul of dandelions to bring back to camp. They help the warriors carefully pluck fluffy dandelions heads to bring back for the nursery.",
                "exp": 10,
                "weight": 20,
                "stat_skill": ["SENSE,2"],
                "herbs": ["many_herbs", "dandelion"],
                "relationships": [
                    {
                        "cats_to": ["patrol"],
                        "cats_from": ["patrol"],
                        "mutual": false,
                        "values": ["platonic", "respect"],
                        "amount": 10
                    },
                    {
                        "cats_to": ["patrol"],
                        "cats_from": ["patrol"],
                        "mutual": false,
                        "values": ["dislike"],
                        "amount": -10
                    }
                ]
            }
        ],
        "fail_outcomes": [
            {
                "text": "The warriors that are supposed to be helping p_l gather dandelions instead seem more intent on hunting, and p_l gives up, storming back to camp with their temper flaring.",
                "exp": 0,
                "weight": 20,
                "relationships": [
                    {
                        "cats_to": ["patrol"],
                        "cats_from": ["patrol"],
                        "mutual": false,
                        "values": ["platonic", "respect"],
                        "amount": -10
                    },
                    {
                        "cats_to": ["patrol"],
                        "cats_from": ["patrol"],
                        "mutual": false,
                        "values": ["dislike"],
                        "amount": 10
                    }
                ]
            }
        ]
    },
    {
        "patrol_id": "pln_med_gatheringelder_greenleaf1",
        "biome": ["plains"],
        "season": ["greenleaf"],
        "types": ["herb_gathering"],
        "tags": [],
        "patrol_art": "med_general_intro",
        "min_cats": 1,
        "max_cats": 1,
        "min_max_status": {
            "apprentice": [-1, -1],
            "healer cats": [1, 6],
            "normal adult": [-1, -1]
        },
        "weight": 20,
        "intro_text": "The thick growth of greenleaf will serve c_n well today, p_l decides, thinking about gathering elder leaves. There's a particular tree in a sheltered dip along a stream they want to check on today.",
        "decline_text": "They have second thoughts about leaving their patients behind, and decide to go another day.",
        "chance_of_success": 60,
        "success_outcomes": [
            {
                "text": "Elder leaves being used to <i>soothe</i> sprains, and elder leaves having to be gathered in a way that <i>risks</i> sprains, is truly one of StarClan's little ironies, p_l reflects.",
                "exp": 10,
                "weight": 20,
                "herbs": ["elder_leaves"]
            },
            {
                "text": "The tree, growing in a sheltered spot without huge amounts of wind, has branches that extend a mere whisker-length above the ground. The gathering is simple, today, warmed by the greenleaf sun.",
                "exp": 10,
                "weight": 5,
                "herbs": ["many_herbs", "elder_leaves"]
            },
            {
                "text": "s_c has managed to discover, with time and experience, that elder leaf picking is actually better handled by chewing off several low hanging, thin branches, and carting those back to camp instead.",
                "exp": 10,
                "weight": 20,
                "stat_skill": ["SENSE,2"],
                "herbs": ["many_herbs", "elder_leaves"]
            }
        ],
        "fail_outcomes": [
            {
                "text": "Unfortunately, the elder tree p_l has picked out seems to have a bug infestation of some kind, and p_l doesn't want to use these tattered, diseased-looking leaves.",
                "exp": 0,
                "weight": 20
            },
            {
                "text": "p_l, reaching out just a little too far to try and grab a branch of elder while balanced on another, loses their balance and tumbles to the ground.",
                "exp": 0,
                "weight": 10,
                "injury": [
                    {
                        "cats": ["r_c"],
                        "injuries": ["minor_injury"],
                        "scars": []
                    }
                ]
            }
        ]
    },
    {
        "patrol_id": "pln_med_gatheringelder_greenleaf2",
        "biome": ["plains"],
        "season": ["greenleaf"],
        "types": ["herb_gathering"],
        "tags": [],
        "patrol_art": "med_general_intro",
        "min_cats": 2,
        "max_cats": 2,
        "min_max_status": {
            "apprentice": [-1, -1],
            "medicine cat": [1, 6],
            "medicine cat apprentice": [1, 6],
            "healer cats": [1, 6],
            "normal adult": [-1, -1]
        },
        "weight": 20,
        "intro_text": "The thick growth of greenleaf will serve c_n well today, p_l decides, thinking about gathering elder leaves. There's a particular tree in a sheltered dip along a stream they want to check on today, bringing app1 to show them why choosing to harvest from a sheltered plant can be helpful.",
        "decline_text": "They have second thoughts leaving their patients behind, especially with them also bringing their apprentice, and decide to go another day.",
        "chance_of_success": 60,
        "success_outcomes": [
            {
                "text": "Elder leaves being used to <i>soothe</i> sprains, and elder leaves having to be gathered in a way that <i>risks</i> sprains, is truly one of StarClan's little ironies, p_l reflects. app1 is more occupied climbing the tree, and p_l isn't going to dissuade their pride in plucking from the highest branches, even if they're no more potent than those at the bottom.",
                "exp": 20,
                "weight": 20,
                "herbs": ["elder_leaves"],
                "relationships": [
                    {
                        "cats_to": ["patrol"],
                        "cats_from": ["patrol"],
                        "mutual": false,
                        "values": ["platonic", "respect", "comfort", "trust"],
                        "amount": 10
                    },
                    {
                        "cats_to": ["patrol"],
                        "cats_from": ["patrol"],
                        "mutual": false,
                        "values": ["dislike"],
                        "amount": -10
                    }
                ]
            },
            {
                "text": "The tree, growing in a sheltered spot without huge amounts of wind, has branches that extend a mere whisker-length above the ground. The gathering is simple, today, warmed by the greenleaf sun. They even stop for a nap before going home, app1 stretching out and ripping at the ground with their claws indulgently.",
                "exp": 20,
                "weight": 5,
                "herbs": ["many_herbs", "elder_leaves"],
                "relationships": [
                    {
                        "cats_to": ["patrol"],
                        "cats_from": ["patrol"],
                        "mutual": false,
                        "values": ["platonic", "respect", "comfort", "trust"],
                        "amount": 10
                    },
                    {
                        "cats_to": ["patrol"],
                        "cats_from": ["patrol"],
                        "mutual": false,
                        "values": ["dislike"],
                        "amount": -10
                    }
                ]
            },
            {
                "text": "s_c has managed to discover, with time and experience, that elder leaf picking is actually better handled by chewing off several low hanging, thin branches, and carting those back to camp instead. They pass on the trick to app1, and once they're back at camp both medicine cats strip off the leaves and give them a quick wash.",
                "exp": 20,
                "weight": 20,
                "stat_skill": ["SENSE,2"],
                "herbs": ["many_herbs", "elder_leaves"],
                "relationships": [
                    {
                        "cats_to": ["patrol"],
                        "cats_from": ["patrol"],
                        "mutual": false,
                        "values": ["platonic", "respect", "comfort", "trust"],
                        "amount": 10
                    },
                    {
                        "cats_to": ["patrol"],
                        "cats_from": ["patrol"],
                        "mutual": false,
                        "values": ["dislike"],
                        "amount": -10
                    }
                ]
            }
        ],
        "fail_outcomes": [
            {
                "text": "Unfortunately, the elder tree p_l has picked out seems to have a bug infestation of some kind, and p_l doesn't want to use these tattered, diseased-looking leaves.",
                "exp": 0,
                "weight": 20,
                "relationships": [
                    {
                        "cats_to": ["patrol"],
                        "cats_from": ["patrol"],
                        "mutual": false,
                        "values": ["platonic", "respect", "comfort", "trust"],
                        "amount": -10
                    },
                    {
                        "cats_to": ["patrol"],
                        "cats_from": ["patrol"],
                        "mutual": false,
                        "values": ["dislike"],
                        "amount": 10
                    }
                ]
            },
            {
                "text": "r_c, reaching out just a little too far to try and grab a branch of elder while balanced on another, loses their balance and tumbles to the ground.",
                "exp": 0,
                "weight": 10,
                "injury": [
                    {
                        "cats": ["app1"],
                        "injuries": ["minor_injury"],
                        "scars": []
                    }
                ],
                "relationships": [
                    {
                        "cats_to": ["patrol"],
                        "cats_from": ["patrol"],
                        "mutual": false,
                        "values": ["platonic", "respect", "comfort", "trust"],
                        "amount": -10
                    },
                    {
                        "cats_to": ["patrol"],
                        "cats_from": ["patrol"],
                        "mutual": false,
                        "values": ["dislike"],
                        "amount": 10
                    }
                ]
            }
        ]
    },
    {
        "patrol_id": "pln_med_gatheringelder_greenleaf3",
        "biome": ["plains"],
        "season": ["greenleaf"],
        "types": ["herb_gathering"],
        "tags": [],
        "patrol_art": "med_general_intro",
        "min_cats": 3,
        "max_cats": 6,
        "min_max_status": {
            "healer cats": [1, 6],
            "normal adult": [1, 6]
        },
        "weight": 20,
        "intro_text": "The thick growth of greenleaf will serve c_n well today, p_l decides, thinking about gathering elder leaves. There's a particular tree in a sheltered dip along a stream they want to check on today, bringing a group of their Clanmates with them.",
        "decline_text": "They're stopped before they leave camp - these warriors are needed elsewhere. p_l's expedition will have to wait.",
        "chance_of_success": 20,
        "success_outcomes": [
            {
                "text": "Elder leaves being used to <i>soothe</i> sprains, and elder leaves having to be gathered in a way that <i>risks</i> sprains, is truly one of StarClan's little ironies, p_l reflects. They share the little joke with the patrol, and the cats murrp with amusement, but it does also remind everyone to be careful as they strip leaves from the tree.",
                "exp": 10,
                "weight": 20,
                "herbs": ["elder_leaves"],
                "relationships": [
                    {
                        "cats_to": ["patrol"],
                        "cats_from": ["patrol"],
                        "mutual": false,
                        "values": ["platonic", "respect"],
                        "amount": 10
                    },
                    {
                        "cats_to": ["patrol"],
                        "cats_from": ["patrol"],
                        "mutual": false,
                        "values": ["dislike"],
                        "amount": -10
                    }
                ]
            },
            {
                "text": "The tree, growing in a sheltered spot without huge amounts of wind, has branches that extend a mere whisker-length above the ground. The gathering is simple, today, warmed by the greenleaf sun. It makes the patrol an easy mission, with the cats taking the opportunity to hang out and socialise as much as gather herbs.",
                "exp": 10,
                "weight": 5,
                "herbs": ["many_herbs", "elder_leaves"],
                "relationships": [
                    {
                        "cats_to": ["patrol"],
                        "cats_from": ["patrol"],
                        "mutual": false,
                        "values": ["platonic", "respect"],
                        "amount": 10
                    },
                    {
                        "cats_to": ["patrol"],
                        "cats_from": ["patrol"],
                        "mutual": false,
                        "values": ["dislike"],
                        "amount": -10
                    }
                ]
            },
            {
                "text": "s_c has managed to discover, with time and experience, that elder leaf picking is actually better handled by chewing off several low hanging, thin branches, and carting those back to camp instead. With so many assistants they can bring a truely massive haul home, where the rest of the patrol helps them strip the leaves and carefully store them.",
                "exp": 10,
                "weight": 20,
                "stat_skill": ["SENSE,2"],
                "herbs": ["many_herbs", "elder_leaves"],
                "relationships": [
                    {
                        "cats_to": ["patrol"],
                        "cats_from": ["patrol"],
                        "mutual": false,
                        "values": ["platonic", "respect"],
                        "amount": 10
                    },
                    {
                        "cats_to": ["patrol"],
                        "cats_from": ["patrol"],
                        "mutual": false,
                        "values": ["dislike"],
                        "amount": -10
                    }
                ]
            }
        ],
        "fail_outcomes": [
            {
                "text": "Unfortunately, the elder tree p_l has picked out seems to have a bug infestation of some kind, and p_l doesn't want to use these tattered, diseased-looking leaves.",
                "exp": 0,
                "weight": 20,
                "relationships": [
                    {
                        "cats_to": ["patrol"],
                        "cats_from": ["patrol"],
                        "mutual": false,
                        "values": ["platonic", "respect"],
                        "amount": -10
                    },
                    {
                        "cats_to": ["patrol"],
                        "cats_from": ["patrol"],
                        "mutual": false,
                        "values": ["dislike"],
                        "amount": 10
                    }
                ]
            },
            {
                "text": "r_c, reaching out just a little too far to try and grab a branch of elder while balanced on another, loses their balance and tumbles to the ground.",
                "exp": 0,
                "weight": 10,
                "injury": [
                    {
                        "cats": ["r_c"],
                        "injuries": ["minor_injury"],
                        "scars": []
                    }
                ],
                "relationships": [
                    {
                        "cats_to": ["patrol"],
                        "cats_from": ["patrol"],
                        "mutual": false,
                        "values": ["platonic", "respect"],
                        "amount": -10
                    },
                    {
                        "cats_to": ["patrol"],
                        "cats_from": ["patrol"],
                        "mutual": false,
                        "values": ["dislike"],
                        "amount": 10
                    }
                ]
            }
        ]
    },
    {
        "patrol_id": "pln_med_gatheringgoldenrod_greenleaf1",
        "biome": ["plains"],
        "season": ["greenleaf"],
        "types": ["herb_gathering"],
        "tags": [],
        "patrol_art": "gen_med_gatheringgoldenrod_greenleaf1",
        "min_cats": 1,
        "max_cats": 1,
        "min_max_status": {
            "apprentice": [-1, -1],
            "healer cats": [1, 6],
            "normal adult": [-1, -1]
        },
        "weight": 20,
        "intro_text": "Greenleaf is truly the best time of year to be a medicine cat, with the world so full of flowers and green growth. p_l heads out to gather fresh goldenrod for the stores.",
        "decline_text": "They have second thoughts about leaving their patients behind, and decide to go another day.",
        "chance_of_success": 70,
        "success_outcomes": [
            {
                "text": "The many stems of goldenrod surround p_l as they work, snipping off stems and clumps of tiny yellow flowers to bring back to c_n's herb stores.",
                "exp": 10,
                "weight": 20,
                "herbs": ["goldenrod"]
            },
            {
                "text": "The bushes have responded to the sun's call with great enthusiasm, exploding outward in chaotic growth. p_l finds it heartening, seeing the goldenrod fight its own territorial battles against the plants next to it, bursting with health. The plant won't miss the stems and flowers p_l takes.",
                "exp": 10,
                "weight": 5,
                "herbs": ["many_herbs", "goldenrod"]
            },
            {
                "text": "s_c has a good eye for these things, snipping off the best, lushest goldenrod to take back for the Clan's stores.",
                "exp": 10,
                "weight": 20,
                "stat_skill": ["SENSE,2"],
                "herbs": ["many_herbs", "goldenrod"]
            }
        ],
        "fail_outcomes": [
            {
                "text": "p_l is distracted today, and it affects their work. The patrol is unsuccessful.",
                "exp": 0,
                "weight": 20
            }
        ]
    },
    {
        "patrol_id": "pln_med_gatheringgoldenrod_greenleaf2",
        "biome": ["plains"],
        "season": ["greenleaf"],
        "types": ["herb_gathering"],
        "tags": [],
        "patrol_art": "med_general_intro",
        "min_cats": 2,
        "max_cats": 2,
        "min_max_status": {
            "apprentice": [-1, -1],
            "medicine cat": [1, 6],
            "medicine cat apprentice": [1, 6],
            "healer cats": [1, 6],
            "normal adult": [-1, -1]
        },
        "weight": 20,
        "intro_text": "Greenleaf is truly the best time of year to be a medicine cat, with the world so full of flowers and green growth. p_l heads out to gather fresh goldenrod for the stores with app1.",
        "decline_text": "They have second thoughts leaving their patients behind, especially with them also bringing their apprentice, and decide to go another day.",
        "chance_of_success": 70,
        "success_outcomes": [
            {
                "text": "The many stems of goldenrod surround p_l as they work, snipping off stems and clumps of tiny yellow flowers to bring back to c_n's herb stores. app1 and p_l occasionally exchange quiet meows as they work, contact calls reassuring each other that they're both still there amidst the towering goldenrod.",
                "exp": 20,
                "weight": 20,
                "herbs": ["goldenrod"],
                "relationships": [
                    {
                        "cats_to": ["patrol"],
                        "cats_from": ["patrol"],
                        "mutual": false,
                        "values": ["platonic", "respect", "comfort", "trust"],
                        "amount": 10
                    },
                    {
                        "cats_to": ["patrol"],
                        "cats_from": ["patrol"],
                        "mutual": false,
                        "values": ["dislike"],
                        "amount": -10
                    }
                ]
            },
            {
                "text": "The bushes have responded to the sun's call with great enthusiasm, exploding outward in chaotic growth. p_l finds it heartening, seeing the goldenrod fight its own territorial battles against the plants next to it, bursting with health. The plant won't miss the stems and flowers p_l and app1 take.",
                "exp": 20,
                "weight": 5,
                "herbs": ["many_herbs", "goldenrod"],
                "relationships": [
                    {
                        "cats_to": ["patrol"],
                        "cats_from": ["patrol"],
                        "mutual": false,
                        "values": ["platonic", "respect", "comfort", "trust"],
                        "amount": 10
                    },
                    {
                        "cats_to": ["patrol"],
                        "cats_from": ["patrol"],
                        "mutual": false,
                        "values": ["dislike"],
                        "amount": -10
                    }
                ]
            },
            {
                "text": "s_c has a good eye for these things, snipping off the best, lushest goldenrod to take back for the Clan's stores. As they do, they instruct app1 in how to judge the quality of each stem. Each plant will contain both ideal and bad examples, either of which could be harvested, and it's important app1 has this knowledge, too.",
                "exp": 20,
                "weight": 20,
                "stat_skill": ["SENSE,2"],
                "herbs": ["many_herbs", "goldenrod"],
                "relationships": [
                    {
                        "cats_to": ["patrol"],
                        "cats_from": ["patrol"],
                        "mutual": false,
                        "values": ["platonic", "respect", "comfort", "trust"],
                        "amount": 10
                    },
                    {
                        "cats_to": ["patrol"],
                        "cats_from": ["patrol"],
                        "mutual": false,
                        "values": ["dislike"],
                        "amount": -10
                    }
                ]
            }
        ],
        "fail_outcomes": [
            {
                "text": "p_l is distracted today, and it affects their work. The patrol is unsuccessful, and app1 looks up at them with disappointment.",
                "exp": 0,
                "weight": 20,
                "relationships": [
                    {
                        "cats_to": ["patrol"],
                        "cats_from": ["patrol"],
                        "mutual": false,
                        "values": ["platonic", "respect", "comfort", "trust"],
                        "amount": -10
                    },
                    {
                        "cats_to": ["patrol"],
                        "cats_from": ["patrol"],
                        "mutual": false,
                        "values": ["dislike"],
                        "amount": 10
                    }
                ]
            }
        ]
    },
    {
        "patrol_id": "pln_med_gatheringgoldenrod_greenleaf3",
        "biome": ["plains"],
        "season": ["greenleaf"],
        "types": ["herb_gathering"],
        "tags": [],
        "patrol_art": "med_general_intro",
        "min_cats": 3,
        "max_cats": 6,
        "min_max_status": {
            "healer cats": [1, 6],
            "normal adult": [1, 6]
        },
        "weight": 20,
        "intro_text": "Greenleaf is truly the best time of year to be a medicine cat, with the world so full of flowers and green growth. p_l heads out to gather fresh goldenrod for the stores with a patrol of their Clanmates to assist them.",
        "decline_text": "They're stopped before they leave camp - these warriors are needed elsewhere. p_l's expedition will have to wait.",
        "chance_of_success": 30,
        "success_outcomes": [
            {
                "text": "The many stems of goldenrod surround p_l as they work, snipping off stems and clumps of tiny yellow flowers to bring back to c_n's herb stores. The patrol chats as they work, exchanging gossip and news as the smell of cut stems wreathes around them.",
                "exp": 10,
                "weight": 20,
                "herbs": ["goldenrod"],
                "relationships": [
                    {
                        "cats_to": ["p_l"],
                        "cats_from": ["patrol"],
                        "mutual": false,
                        "values": ["platonic", "respect"],
                        "amount": 10
                    },
                    {
                        "cats_to": ["p_l"],
                        "cats_from": ["patrol"],
                        "mutual": false,
                        "values": ["dislike"],
                        "amount": -10
                    }
                ]
            },
            {
                "text": "The bushes have responded to the sun's call with great enthusiasm, exploding outward in chaotic growth. p_l finds it heartening, seeing the goldenrod fight its own territorial battles against the plants next to it, bursting with health. The plant won't miss what they take, not even with so many here to carry off material for c_n's stores.",
                "exp": 10,
                "weight": 5,
                "herbs": ["many_herbs", "goldenrod"],
                "relationships": [
                    {
                        "cats_to": ["p_l"],
                        "cats_from": ["patrol"],
                        "mutual": false,
                        "values": ["platonic", "respect"],
                        "amount": 10
                    },
                    {
                        "cats_to": ["p_l"],
                        "cats_from": ["patrol"],
                        "mutual": false,
                        "values": ["dislike"],
                        "amount": -10
                    }
                ]
            },
            {
                "text": "s_c has a good eye for these things, snipping off the best, lushest goldenrod to take back for the Clan's stores. They control what is harvested, while their team works to efficiently carry the herb back to camp, deferring to s_c's expertise.",
                "exp": 10,
                "weight": 20,
                "stat_skill": ["SENSE,2"],
                "herbs": ["many_herbs", "goldenrod"],
                "relationships": [
                    {
                        "cats_to": ["p_l"],
                        "cats_from": ["patrol"],
                        "mutual": false,
                        "values": ["platonic", "respect"],
                        "amount": 10
                    },
                    {
                        "cats_to": ["p_l"],
                        "cats_from": ["patrol"],
                        "mutual": false,
                        "values": ["dislike"],
                        "amount": -10
                    }
                ]
            }
        ],
        "fail_outcomes": [
            {
                "text": "p_l is distracted today, and it affects their work. The patrol is unsuccessful, and the cats snappy with each other.",
                "exp": 0,
                "weight": 20,
                "relationships": [
                    {
                        "cats_to": ["p_l"],
                        "cats_from": ["patrol"],
                        "mutual": false,
                        "values": ["platonic", "respect"],
                        "amount": -10
                    },
                    {
                        "cats_to": ["p_l"],
                        "cats_from": ["patrol"],
                        "mutual": false,
                        "values": ["dislike"],
                        "amount": 10
                    }
                ]
            }
        ]
    },
    {
        "patrol_id": "pln_med_gatheringjuniper_greenleaf1",
        "biome": ["plains"],
        "season": ["greenleaf"],
        "types": ["herb_gathering"],
        "tags": [],
        "patrol_art": "med_general_intro",
        "min_cats": 1,
        "max_cats": 1,
        "min_max_status": {
            "apprentice": [-1, -1],
            "healer cats": [1, 6],
            "normal adult": [-1, -1]
        },
        "weight": 20,
        "intro_text": "p_l heads out to find a juniper tree, wanting to restock on its needles.",
        "decline_text": "They have second thoughts about leaving their patients behind, and decide to go another day.",
        "chance_of_success": 70,
        "success_outcomes": [
            {
                "text": "p_l finds a likely looking juniper tree and collects a decent amount of needles from it with a minimum of fuss.",
                "exp": 10,
                "weight": 20,
                "herbs": ["juniper"]
            },
            {
                "text": "Juniper needles have so many uses. Calming minds, easing breath, soothing bellies, as a traveling herb... really, p_l will always feel better having a good store of the stuff, and this patrol has been very successful.",
                "exp": 10,
                "weight": 5,
                "herbs": ["many_herbs", "juniper"]
            },
            {
                "text": "s_c trots off to a good juniper tree, hopping onto a low branch to harvest its needles.",
                "exp": 10,
                "weight": 20,
                "stat_skill": ["SENSE,2"],
                "herbs": ["many_herbs", "juniper"]
            }
        ],
        "fail_outcomes": [
            {
                "text": "p_l seems to have forgotten where to find a juniper tree, much to their own embarrassment.",
                "exp": 0,
                "weight": 20
            }
        ]
    },
    {
        "patrol_id": "pln_med_gatheringjuniper_greenleaf2",
        "biome": ["plains"],
        "season": ["greenleaf"],
        "types": ["herb_gathering"],
        "tags": [],
        "patrol_art": "med_general_intro",
        "min_cats": 2,
        "max_cats": 2,
        "min_max_status": {
            "apprentice": [-1, -1],
            "medicine cat": [1, 6],
            "medicine cat apprentice": [1, 6],
            "healer cats": [1, 6],
            "normal adult": [-1, -1]
        },
        "weight": 20,
        "intro_text": "p_l heads out to find a juniper tree, wanting to restock on its needles. It's also a good opportunity for app1 to learn more about the plant.",
        "decline_text": "They have second thoughts leaving their patients behind, especially with them also bringing their apprentice, and decide to go another day.",
        "chance_of_success": 70,
        "success_outcomes": [
            {
                "text": "p_l and app1 find a likely looking juniper tree and collects a decent amount of needles from it with a minimum of fuss.",
                "exp": 20,
                "weight": 20,
                "herbs": ["juniper"],
                "relationships": [
                    {
                        "cats_to": ["patrol"],
                        "cats_from": ["patrol"],
                        "mutual": false,
                        "values": ["platonic", "respect", "comfort", "trust"],
                        "amount": 10
                    },
                    {
                        "cats_to": ["patrol"],
                        "cats_from": ["patrol"],
                        "mutual": false,
                        "values": ["dislike"],
                        "amount": -10
                    }
                ]
            },
            {
                "text": "Juniper needles have so many uses. Calming minds, easing breath, soothing bellies, as a traveling herb... really, p_l will always feel better having a good store of the stuff, and this patrol has been very successful. They make sure to send app1 off with both heaps of praise and a little sprig of juniper, to bring its pleasant scent to their nest.",
                "exp": 20,
                "weight": 5,
                "herbs": ["many_herbs", "juniper"],
                "relationships": [
                    {
                        "cats_to": ["patrol"],
                        "cats_from": ["patrol"],
                        "mutual": false,
                        "values": ["platonic", "respect", "comfort", "trust"],
                        "amount": 10
                    },
                    {
                        "cats_to": ["patrol"],
                        "cats_from": ["patrol"],
                        "mutual": false,
                        "values": ["dislike"],
                        "amount": -10
                    }
                ]
            },
            {
                "text": "s_c trots off to a good juniper tree, hopping onto a low branch to harvest its needles. As they work, they chat to app1 about juniper's calming effects. This is one of the few herbs their Clanmates compete to go on patrols to help collect, as everyone enjoys the scent.",
                "exp": 20,
                "weight": 20,
                "stat_skill": ["SENSE,2"],
                "herbs": ["many_herbs", "juniper"],
                "relationships": [
                    {
                        "cats_to": ["patrol"],
                        "cats_from": ["patrol"],
                        "mutual": false,
                        "values": ["platonic", "respect", "comfort", "trust"],
                        "amount": 10
                    },
                    {
                        "cats_to": ["patrol"],
                        "cats_from": ["patrol"],
                        "mutual": false,
                        "values": ["dislike"],
                        "amount": -10
                    }
                ]
            }
        ],
        "fail_outcomes": [
            {
                "text": "p_l seems to have forgotten where to find a juniper tree, much to their own embarrassment and app1's shock.",
                "exp": 0,
                "weight": 20,
                "relationships": [
                    {
                        "cats_to": ["patrol"],
                        "cats_from": ["patrol"],
                        "mutual": false,
                        "values": ["platonic", "respect", "comfort", "trust"],
                        "amount": -10
                    },
                    {
                        "cats_to": ["patrol"],
                        "cats_from": ["patrol"],
                        "mutual": false,
                        "values": ["dislike"],
                        "amount": 10
                    }
                ]
            }
        ]
    },
    {
        "patrol_id": "pln_med_gatheringjuniper_greenleaf3",
        "biome": ["plains"],
        "season": ["greenleaf"],
        "types": ["herb_gathering"],
        "tags": [],
        "patrol_art": "med_general_intro",
        "min_cats": 3,
        "max_cats": 6,
        "min_max_status": {
            "healer cats": [1, 6],
            "normal adult": [1, 6]
        },
        "weight": 20,
        "intro_text": "p_l heads out to find a juniper tree, wanting to restock on its needles. Some of their Clanmates volunteer to come with them, hoping to keep a few pleasantly smelling needles for scenting their own nests, though they'll have to be careful about placing them so the needles don't spike anyone.",
        "decline_text": "They're stopped before they leave camp - these warriors are needed elsewhere. p_l's expedition will have to wait.",
        "chance_of_success": 30,
        "success_outcomes": [
            {
                "text": "The patrol finds a likely looking juniper tree and collects a decent amount of needles from it with a minimum of fuss.",
                "exp": 10,
                "weight": 20,
                "herbs": ["juniper"],
                "relationships": [
                    {
                        "cats_to": ["patrol"],
                        "cats_from": ["patrol"],
                        "mutual": false,
                        "values": ["platonic", "respect"],
                        "amount": 10
                    },
                    {
                        "cats_to": ["patrol"],
                        "cats_from": ["patrol"],
                        "mutual": false,
                        "values": ["dislike"],
                        "amount": -10
                    }
                ]
            },
            {
                "text": "Juniper needles have so many uses. Calming minds, easing breath, soothing bellies, as a traveling herb... really, p_l will always feel better having a good store of the stuff, and this patrol has been very successful. They make sure to thank their team, and the warriors are sent off with a couple sprigs to carry pleasant scents to their dens.",
                "exp": 10,
                "weight": 5,
                "herbs": ["many_herbs", "juniper"],
                "relationships": [
                    {
                        "cats_to": ["patrol"],
                        "cats_from": ["patrol"],
                        "mutual": false,
                        "values": ["platonic", "respect"],
                        "amount": 10
                    },
                    {
                        "cats_to": ["patrol"],
                        "cats_from": ["patrol"],
                        "mutual": false,
                        "values": ["dislike"],
                        "amount": -10
                    }
                ]
            },
            {
                "text": "s_c trots off to a good juniper tree, hopping onto a low branch to harvest its needles. Their patrol follows their lead, pulling twigs off, although a couple times s_c does need to remind them that the carpet of dead needles on the ground wouldn't be useful for the herb stores.",
                "exp": 10,
                "weight": 20,
                "stat_skill": ["SENSE,2"],
                "herbs": ["many_herbs", "juniper"],
                "relationships": [
                    {
                        "cats_to": ["patrol"],
                        "cats_from": ["patrol"],
                        "mutual": false,
                        "values": ["platonic", "respect"],
                        "amount": 10
                    },
                    {
                        "cats_to": ["patrol"],
                        "cats_from": ["patrol"],
                        "mutual": false,
                        "values": ["dislike"],
                        "amount": -10
                    }
                ]
            }
        ],
        "fail_outcomes": [
            {
                "text": "The warriors are full of complaints about the sharp juniper needles spiking their poor widdle noses, and eventually a mildly disgusted p_l calls off the herb gathering patrol.",
                "exp": 0,
                "weight": 20,
                "relationships": [
                    {
                        "cats_to": ["patrol"],
                        "cats_from": ["patrol"],
                        "mutual": false,
                        "values": ["platonic", "respect"],
                        "amount": -10
                    },
                    {
                        "cats_to": ["patrol"],
                        "cats_from": ["patrol"],
                        "mutual": false,
                        "values": ["dislike"],
                        "amount": 10
                    }
                ]
            }
        ]
    },
    {
        "patrol_id": "pln_med_gatheringlungwort_greenleaf1",
        "biome": ["plains"],
        "season": ["greenleaf"],
        "types": ["herb_gathering"],
        "tags": [],
        "patrol_art": "gen_med_gatheringlungwort_app",
        "min_cats": 2,
        "max_cats": 2,
        "min_max_status": {
            "apprentice": [-1, -1],
            "medicine cat": [1, 6],
            "medicine cat apprentice": [1, 6],
            "healer cats": [1, 6],
            "normal adult": [-1, -1]
        },
        "weight": 20,
        "intro_text": "p_l and app1 head out for lungwort, with p_l starting a lesson on the value of this rare herb for treating yellowcough.",
        "decline_text": "A cat grabs p_l's attention before they can leave. p_l heaves a sigh - the expedition is delayed for another time.",
        "chance_of_success": 30,
        "success_outcomes": [
            {
                "text": "It takes them all day, but eventually, finally, p_l spots the speckled leaves they've been looking for, so crucial to harvest while the growing season is upon them. For just a second, they feel the weight of their responsibilities lift, and they let out a yowl and stop to play with app1.",
                "exp": 20,
                "weight": 20,
                "herbs": ["lungwort"],
                "relationships": [
                    {
                        "cats_to": ["patrol"],
                        "cats_from": ["patrol"],
                        "mutual": false,
                        "values": ["respect", "comfort", "trust"],
                        "amount": 5
                    },
                    {
                        "cats_to": ["patrol"],
                        "cats_from": ["patrol"],
                        "mutual": false,
                        "values": ["dislike"],
                        "amount": -5
                    }
                ]
            },
            {
                "text": "app1 listens intently as the hours drift slowly by in their intense search, and then finally spots a bush with leaves sprinkled with white. It's lungwort! p_l showers them with praise, app1 feeling like they could burst with pride over their accomplishment.",
                "exp": 20,
                "weight": 5,
                "herbs": ["lungwort"],
                "relationships": [
                    {
                        "cats_to": ["patrol"],
                        "cats_from": ["patrol"],
                        "mutual": false,
                        "values": ["respect", "comfort", "trust"],
                        "amount": 5
                    },
                    {
                        "cats_to": ["patrol"],
                        "cats_from": ["patrol"],
                        "mutual": false,
                        "values": ["dislike"],
                        "amount": -5
                    }
                ]
            },
            {
                "text": "It takes all of s_c's considerable talent for such things to hunt down the lungwort within their borders, the medicine cats visiting each likely nook and cranny in a carefully planned search pattern until, finally, those telltale speckled leaves are found.",
                "exp": 20,
                "weight": 20,
                "stat_skill": ["SENSE,2", "CLEVER,3"],
                "can_have_stat": ["adult"],
                "herbs": ["lungwort"],
                "relationships": [
                    {
                        "cats_to": ["patrol"],
                        "cats_from": ["patrol"],
                        "mutual": false,
                        "values": ["respect", "comfort", "trust"],
                        "amount": 5
                    },
                    {
                        "cats_to": ["patrol"],
                        "cats_from": ["patrol"],
                        "mutual": false,
                        "values": ["dislike"],
                        "amount": -5
                    }
                ]
            },
            {
                "text": "Night falls, and still s_c insists they keep going. Lungwort is the only reliable cure for yellowcough, and they just can't let c_n go without. Exhausted, but determined, the medicine cats persist patiently until they finally find the precious, speckled leaves.",
                "exp": 20,
                "weight": 20,
                "stat_trait": ["patient"],
                "can_have_stat": ["adult"],
                "herbs": ["lungwort"],
                "relationships": [
                    {
                        "cats_to": ["patrol"],
                        "cats_from": ["patrol"],
                        "mutual": false,
                        "values": ["respect", "comfort", "trust"],
                        "amount": 5
                    },
                    {
                        "cats_to": ["patrol"],
                        "cats_from": ["patrol"],
                        "mutual": false,
                        "values": ["dislike"],
                        "amount": -5
                    }
                ]
            }
        ],
        "fail_outcomes": [
            {
                "text": "Not only do they not find anything, app1 seems to not be taking in a single thing p_l tries to teach, and by the time they're back at camp p_l wants to screech.",
                "exp": 0,
                "weight": 20,
                "relationships": [
                    {
                        "cats_to": ["patrol"],
                        "cats_from": ["patrol"],
                        "mutual": false,
                        "values": ["respect", "comfort", "trust"],
                        "amount": -5
                    },
                    {
                        "cats_to": ["patrol"],
                        "cats_from": ["patrol"],
                        "mutual": false,
                        "values": ["dislike"],
                        "amount": 5
                    }
                ]
            }
        ]
    },
    {
        "patrol_id": "pln_med_gatheringlungwort_greenleaf2",
        "biome": ["plains"],
        "season": ["greenleaf"],
        "types": ["herb_gathering"],
        "tags": [],
        "patrol_art": "gen_med_gatheringlungwort",
        "min_cats": 1,
        "max_cats": 1,
        "min_max_status": {
            "healer cats": [1, 6],
            "all apprentices": [-1, -1]
        },
        "weight": 20,
        "intro_text": "p_l is on a mission to find lungwort now that greenleaf is here. As the only reliable cure for yellowcough, they're determined that c_n stock up on it.",
        "decline_text": "A cat grabs p_l's attention before they can leave camp.",
        "chance_of_success": 30,
        "success_outcomes": [
            {
                "text": "It takes them all day, but eventually, finally, p_l spots the speckled leaves they've been looking for, so crucial to harvest while the growing season is upon them. For just a second, they feel the weight of their responsibilities lift, the strength of that relief catching them off guard.",
                "exp": 20,
                "weight": 20,
                "herbs": ["lungwort"],
                "relationships": [
                    {
                        "cats_to": ["patrol"],
                        "cats_from": ["clan"],
                        "mutual": false,
                        "values": ["respect"],
                        "amount": 5
                    }
                ]
            },
            {
                "text": "Not only is the lungwort intact and growing nicely, but there's also a nice patch of plantain growing just nearby. Frustratingly, p_l doesn't have the capacity to cart everything back to camp, but they stick the location in their mind as a place to return to.",
                "exp": 20,
                "weight": 5,
                "herbs": ["lungwort"],
                "relationships": [
                    {
                        "cats_to": ["patrol"],
                        "cats_from": ["clan"],
                        "mutual": false,
                        "values": ["respect"],
                        "amount": 5
                    }
                ]
            },
            {
                "text": "It takes all of s_c's considerable talent for such things to hunt down the lungwort within their borders, the medicine cat visiting each likely nook and cranny in a carefully planned search pattern until, finally, those telltale speckled leaves are found.",
                "exp": 20,
                "weight": 20,
                "stat_skill": ["SENSE,2", "CLEVER,3"],
                "herbs": ["lungwort"],
                "relationships": [
                    {
                        "cats_to": ["patrol"],
                        "cats_from": ["clan"],
                        "mutual": false,
                        "values": ["respect"],
                        "amount": 5
                    }
                ]
            },
            {
                "text": "Night falls, but still s_c insistently keeps going - they just can't let c_n go without. Exhausted, but determined, the medicine cat persists patiently until they find the precious, speckled leaves.",
                "exp": 20,
                "weight": 20,
                "stat_trait": ["patient"],
                "herbs": ["lungwort"],
                "relationships": [
                    {
                        "cats_to": ["patrol"],
                        "cats_from": ["clan"],
                        "mutual": false,
                        "values": ["respect"],
                        "amount": 5
                    }
                ]
            }
        ],
        "fail_outcomes": [
            {
                "text": "p_l searches until their pawpads are sore and {PRONOUN/p_l/poss} muscles exhausted, but can't find lungwort anywhere. {PRONOUN/p_l/subject/CAP} return to camp disappointed, but determined to try again. It's simply too important to not keep a good supply of.",
                "exp": 0,
                "weight": 10,
                "injury": [
                    {
                        "cats": ["r_c"],
                        "injuries": ["sore"],
                        "scars": []
                    }
                ],
                "relationships": [
                    {
                        "cats_to": ["patrol"],
                        "cats_from": ["clan"],
                        "mutual": false,
                        "values": ["respect"],
                        "amount": -5
                    }
                ]
            }
        ]
    },
    {
        "patrol_id": "pln_med_gatheringlungwort_greenleaf3",
        "biome": ["plains"],
        "season": ["greenleaf"],
        "types": ["herb_gathering"],
        "tags": [],
        "patrol_art": "gen_med_gatheringlungwort",
        "min_cats": 2,
        "max_cats": 3,
        "min_max_status": {
            "medicine cat": [1, 6],
            "healer cats": [1, 6],
            "normal adult": [1, 6]
        },
        "weight": 20,
        "intro_text": "p_l is on a mission to find lungwort now that greenleaf is here. As the only reliable cure for yellowcough, they're determined that c_n won't run out of it. They take along a warrior escort to help.",
        "decline_text": "A cat grabs p_l's attention before they can leave.",
        "chance_of_success": 30,
        "success_outcomes": [
            {
                "text": "It takes them all day, but eventually, finally, p_l spots the speckled leaves they've been looking for, so crucial to harvest while the growing season is upon them. For just a second, they feel the weight of their responsibilities lift, the strength of that relief catching them off guard.",
                "exp": 20,
                "weight": 20,
                "herbs": ["lungwort"],
                "relationships": [
                    {
                        "cats_to": ["patrol"],
                        "cats_from": ["patrol"],
                        "mutual": false,
                        "values": ["dislike"],
                        "amount": -5
                    }
                ]
            },
            {
                "text": "Not only is the lungwort intact and growing nicely, but there's also a nice patch of plantain growing just nearby. p_l loads up their mostly-obliging escort and carries the extensive harvest home, tail waving jollily with their good mood.",
                "exp": 20,
                "weight": 5,
                "herbs": ["lungwort"],
                "relationships": [
                    {
                        "cats_to": ["patrol"],
                        "cats_from": ["patrol"],
                        "mutual": false,
                        "values": ["dislike"],
                        "amount": -5
                    }
                ]
            },
            {
                "text": "It takes all of s_c's considerable talent for such things to hunt down the lungwort within their borders, the medicine cat visiting each likely nook and cranny in a carefully planned search pattern until, finally, those telltale speckled leaves are found.",
                "exp": 20,
                "weight": 20,
                "stat_skill": ["SENSE,2", "CLEVER,3"],
                "can_have_stat": ["r_c"],
                "herbs": ["lungwort"],
                "relationships": [
                    {
                        "cats_to": ["patrol"],
                        "cats_from": ["patrol"],
                        "mutual": false,
                        "values": ["dislike"],
                        "amount": -5
                    }
                ]
            },
            {
                "text": "Night falls, but still s_c insistently keeps going - they just can't let c_n go without. Exhausted, but determined, the medicine cat persists patiently until they find the precious, speckled leaves.",
                "exp": 20,
                "weight": 20,
                "stat_trait": ["patient"],
                "can_have_stat": ["r_c"],
                "herbs": ["lungwort"],
                "relationships": [
                    {
                        "cats_to": ["patrol"],
                        "cats_from": ["patrol"],
                        "mutual": false,
                        "values": ["dislike"],
                        "amount": -5
                    }
                ]
            }
        ],
        "fail_outcomes": [
            {
                "text": "By the time they give up and return to camp, p_l is approaching the explosion point with s_c. They've gotten in the way, questioned the use of the gathering mission, and in general been utterly obnoxious today.",
                "exp": 0,
                "weight": 20,
                "stat_trait": ["troublesome", "childish"],
                "can_have_stat": ["r_c"],
                "relationships": [
                    {
                        "cats_to": ["patrol"],
                        "cats_from": ["patrol"],
                        "mutual": false,
                        "values": ["dislike"],
                        "amount": 5
                    }
                ]
            },
            {
                "text": "The cats search and search until their pawpads are sore and their muscles exhausted, but they just can't find lungwort anywhere. p_l returns to camp disappointed, but determined to try again. It's simply too important to not keep a good supply of.",
                "exp": 0,
                "weight": 10,
                "injury": [
                    {
                        "cats": ["patrol"],
                        "injuries": ["sore"],
                        "scars": []
                    }
                ],
                "relationships": [
                    {
                        "cats_to": ["patrol"],
                        "cats_from": ["patrol"],
                        "mutual": false,
                        "values": ["dislike"],
                        "amount": 5
                    }
                ]
            }
        ]
    },
    {
        "patrol_id": "pln_med_gatheringmallow_greenleaf1",
        "biome": ["plains"],
        "season": ["greenleaf"],
        "types": ["herb_gathering"],
        "tags": [],
        "patrol_art": "med_general_intro",
        "min_cats": 1,
        "max_cats": 1,
        "min_max_status": {
            "apprentice": [-1, -1],
            "healer cats": [1, 6],
            "normal adult": [-1, -1]
        },
        "weight": 20,
        "intro_text": "Greenleaf is truly the best time of year to be a medicine cat, with the world so full of flowers and green growth. p_l heads out to gather fresh mallow for the stores.",
        "decline_text": "They have second thoughts about leaving their patients behind, and decide to go another day.",
        "chance_of_success": 70,
        "success_outcomes": [
            {
                "text": "The soft, rose-like scent of the mallow bushes drifts around p_l as they work. They snip off clumps of large, fuzzy, three-nubbed leaves, and the occasional pink flower, to be taken back to camp.",
                "exp": 10,
                "weight": 20,
                "herbs": ["mallow"]
            },
            {
                "text": "It's always nice to harvest from a bush so big it will probably never even notice the leaves and flowers p_l takes.",
                "exp": 10,
                "weight": 5,
                "herbs": ["many_herbs", "mallow"]
            },
            {
                "text": "s_c has a good eye for these things, finding an excellent patch of mallow.",
                "exp": 10,
                "weight": 20,
                "stat_skill": ["SENSE,2"],
                "herbs": ["many_herbs", "mallow"]
            }
        ],
        "fail_outcomes": [
            {
                "text": "p_l is distracted today, and it affects their work. The patrol is unsuccessful.",
                "exp": 0,
                "weight": 20
            }
        ]
    },
    {
        "patrol_id": "pln_med_gatheringmallow_greenleaf2",
        "biome": ["plains"],
        "season": ["greenleaf"],
        "types": ["herb_gathering"],
        "tags": [],
        "patrol_art": "med_general_intro",
        "min_cats": 2,
        "max_cats": 2,
        "min_max_status": {
            "apprentice": [-1, -1],
            "medicine cat": [1, 6],
            "medicine cat apprentice": [1, 6],
            "healer cats": [1, 6],
            "normal adult": [-1, -1]
        },
        "weight": 20,
        "intro_text": "Greenleaf is truly the best time of year to be a medicine cat, with the world so full of flowers and green growth. p_l heads out to gather fresh mallow for the stores with app1.",
        "decline_text": "They have second thoughts leaving their patients behind, especially with them also bringing their apprentice, and decide to go another day.",
        "chance_of_success": 70,
        "success_outcomes": [
            {
                "text": "The soft, rose-like scent of the mallow bushes drifts around p_l and app1 as they work. They snip off clumps of large, fuzzy, three-nubbed leaves, and the occasional pink flower, to be taken back to camp. Bees hum through the air, not trying to bother the medicine cats, and p_l points out where they think the hive might be to app1.",
                "exp": 20,
                "weight": 20,
                "herbs": ["mallow"],
                "relationships": [
                    {
                        "cats_to": ["patrol"],
                        "cats_from": ["patrol"],
                        "mutual": false,
                        "values": ["platonic", "respect", "comfort", "trust"],
                        "amount": 10
                    },
                    {
                        "cats_to": ["patrol"],
                        "cats_from": ["patrol"],
                        "mutual": false,
                        "values": ["dislike"],
                        "amount": -10
                    }
                ]
            },
            {
                "text": "It's always nice to harvest from a bush so big it will probably never even notice the leaves and flowers p_l takes. app1 carefully fixes the location in their mind, to return to next year.",
                "exp": 20,
                "weight": 5,
                "herbs": ["many_herbs", "mallow"],
                "relationships": [
                    {
                        "cats_to": ["patrol"],
                        "cats_from": ["patrol"],
                        "mutual": false,
                        "values": ["platonic", "respect", "comfort", "trust"],
                        "amount": 10
                    },
                    {
                        "cats_to": ["patrol"],
                        "cats_from": ["patrol"],
                        "mutual": false,
                        "values": ["dislike"],
                        "amount": -10
                    }
                ]
            },
            {
                "text": "s_c has a good eye for these things, finding an excellent patch of mallow. As they do, they instruct app1 in how to judge the quality of each stem. Each plant will contain both ideal and bad examples, either of which could be harvested, and it's important app1 has this knowledge, too.",
                "exp": 20,
                "weight": 20,
                "stat_skill": ["SENSE,2"],
                "herbs": ["many_herbs", "mallow"],
                "relationships": [
                    {
                        "cats_to": ["patrol"],
                        "cats_from": ["patrol"],
                        "mutual": false,
                        "values": ["platonic", "respect", "comfort", "trust"],
                        "amount": 10
                    },
                    {
                        "cats_to": ["patrol"],
                        "cats_from": ["patrol"],
                        "mutual": false,
                        "values": ["dislike"],
                        "amount": -10
                    }
                ]
            }
        ],
        "fail_outcomes": [
            {
                "text": "p_l is distracted today, and it affects their work. The patrol is unsuccessful, and app1 looks up at them with disappointment.",
                "exp": 0,
                "weight": 20,
                "relationships": [
                    {
                        "cats_to": ["patrol"],
                        "cats_from": ["patrol"],
                        "mutual": false,
                        "values": ["platonic", "respect", "comfort", "trust"],
                        "amount": -10
                    },
                    {
                        "cats_to": ["patrol"],
                        "cats_from": ["patrol"],
                        "mutual": false,
                        "values": ["dislike"],
                        "amount": 10
                    }
                ]
            }
        ]
    },
    {
        "patrol_id": "pln_med_gatheringmallow_greenleaf3",
        "biome": ["plains"],
        "season": ["greenleaf"],
        "types": ["herb_gathering"],
        "tags": [],
        "patrol_art": "med_general_intro",
        "min_cats": 3,
        "max_cats": 6,
        "min_max_status": {
            "healer cats": [1, 6],
            "normal adult": [1, 6]
        },
        "weight": 20,
        "intro_text": "Greenleaf is truly the best time of year to be a medicine cat, with the world so full of flowers and green growth. p_l heads out to gather fresh mallow for the stores with a patrol of their Clanmates to assist them.",
        "decline_text": "They're stopped before they leave camp - these warriors are needed elsewhere. p_l's expedition will have to wait.",
        "chance_of_success": 30,
        "success_outcomes": [
            {
                "text": "The soft, rose-like scent of the mallow bushes drifts around p_l and app1 as they work. They snip off clumps of large, fuzzy, three-nubbed leaves, and the occasional pink flower, to be taken back to camp. The patrol chats as they work, exchanging gossip and news as the smell of cut stems wreathes around them.",
                "exp": 10,
                "weight": 20,
                "herbs": ["mallow"],
                "relationships": [
                    {
                        "cats_to": ["p_l"],
                        "cats_from": ["patrol"],
                        "mutual": false,
                        "values": ["platonic", "respect"],
                        "amount": 10
                    },
                    {
                        "cats_to": ["p_l"],
                        "cats_from": ["patrol"],
                        "mutual": false,
                        "values": ["dislike"],
                        "amount": -10
                    }
                ]
            },
            {
                "text": "It's always nice to harvest from a bush so big it will probably never even notice the leaves and flowers p_l takes, not even with an entire patrol helping them cart away mallow.",
                "exp": 10,
                "weight": 5,
                "herbs": ["many_herbs", "mallow"],
                "relationships": [
                    {
                        "cats_to": ["p_l"],
                        "cats_from": ["patrol"],
                        "mutual": false,
                        "values": ["platonic", "respect"],
                        "amount": 10
                    },
                    {
                        "cats_to": ["p_l"],
                        "cats_from": ["patrol"],
                        "mutual": false,
                        "values": ["dislike"],
                        "amount": -10
                    }
                ]
            },
            {
                "text": "s_c has a good eye for these things, finding an excellent patch of mallow. They control what is harvested, while their team works to efficiently carry the herb back to camp, deferring to s_c's expertise.",
                "exp": 10,
                "weight": 20,
                "stat_skill": ["SENSE,2"],
                "herbs": ["many_herbs", "mallow"],
                "relationships": [
                    {
                        "cats_to": ["p_l"],
                        "cats_from": ["patrol"],
                        "mutual": false,
                        "values": ["platonic", "respect"],
                        "amount": 10
                    },
                    {
                        "cats_to": ["p_l"],
                        "cats_from": ["patrol"],
                        "mutual": false,
                        "values": ["dislike"],
                        "amount": -10
                    }
                ]
            }
        ],
        "fail_outcomes": [
            {
                "text": "p_l is distracted today, and it affects their work. The patrol is unsuccessful, and the cats snappy with each other.",
                "exp": 0,
                "weight": 20,
                "relationships": [
                    {
                        "cats_to": ["p_l"],
                        "cats_from": ["patrol"],
                        "mutual": false,
                        "values": ["platonic", "respect"],
                        "amount": -10
                    },
                    {
                        "cats_to": ["p_l"],
                        "cats_from": ["patrol"],
                        "mutual": false,
                        "values": ["dislike"],
                        "amount": 10
                    }
                ]
            }
        ]
    },
    {
        "patrol_id": "pln_med_gatheringmarigold_greenleaf1",
        "biome": ["plains"],
        "season": ["greenleaf"],
        "types": ["herb_gathering"],
        "tags": [],
        "patrol_art": "med_general_intro",
        "min_cats": 1,
        "max_cats": 1,
        "min_max_status": {
            "apprentice": [-1, -1],
            "healer cats": [1, 6],
            "normal adult": [-1, -1]
        },
        "weight": 20,
        "intro_text": "More marigold would be useful, particularly with greenleaf in full swing. The season will bring the marigold to bloom, and the flowers are just as useful as the leaves to p_l, <i>and</i> extremely easy to spot from a distance.",
        "decline_text": "They have second thoughts about leaving their patients behind, and decide to go another day.",
        "chance_of_success": 70,
        "success_outcomes": [
            {
                "text": "The low-growing marigold creeps across the ground, spotted less by its strange leaves that look like they're pretending to be small fern fronds from a distance, and more by their explosively sunset-colored flowers.",
                "exp": 10,
                "weight": 20,
                "herbs": ["marigold"]
            },
            {
                "text": "It stops infection, bleeding, <i>and</i> sore joints - why would any medicine cat ever want to risk running out of it? p_l brings back as much marigold as they can stuff into their mouth.",
                "exp": 10,
                "weight": 5,
                "herbs": ["many_herbs", "marigold"]
            },
            {
                "text": "s_c finds a patch of marigold, harvests its best leaves and flowers, and pads home, unaware of how much of their success rests on their talent for herb gathering.",
                "exp": 10,
                "weight": 20,
                "stat_skill": ["SENSE,2"],
                "herbs": ["many_herbs", "marigold"]
            }
        ],
        "fail_outcomes": [
            {
                "text": "p_l is distracted today, and it affects their work. The patrol is unsuccessful.",
                "exp": 0,
                "weight": 20
            }
        ]
    },
    {
        "patrol_id": "pln_med_gatheringmarigold_greenleaf2",
        "biome": ["plains"],
        "season": ["greenleaf"],
        "types": ["herb_gathering"],
        "tags": [],
        "patrol_art": "med_general_intro",
        "min_cats": 2,
        "max_cats": 2,
        "min_max_status": {
            "apprentice": [-1, -1],
            "medicine cat": [1, 6],
            "medicine cat apprentice": [1, 6],
            "healer cats": [1, 6],
            "normal adult": [-1, -1]
        },
        "weight": 20,
        "intro_text": "More marigold would be useful, particularly with greenleaf in full swing. The season will bring the marigold to bloom, and the flowers are just as useful as the leaves to p_l, <i>and</i> extremely easy to spot from a distance with app1.",
        "decline_text": "They have second thoughts leaving their patients behind, especially with them also bringing their apprentice, and decide to go another day.",
        "chance_of_success": 70,
        "success_outcomes": [
            {
                "text": "The low-growing marigold creeps across the ground, spotted less by its strange leaves that look like they're pretending to be small fern fronds from a distance, and more by their explosively sunset-colored flowers. Sure enough, app1 has no trouble identifying them.",
                "exp": 20,
                "weight": 20,
                "herbs": ["marigold"],
                "relationships": [
                    {
                        "cats_to": ["patrol"],
                        "cats_from": ["patrol"],
                        "mutual": false,
                        "values": ["platonic", "respect", "comfort", "trust"],
                        "amount": 10
                    },
                    {
                        "cats_to": ["patrol"],
                        "cats_from": ["patrol"],
                        "mutual": false,
                        "values": ["dislike"],
                        "amount": -10
                    }
                ]
            },
            {
                "text": "It stops infection, bleeding, <i>and</i> sore joints - why would any medicine cat ever want to risk running out of it? p_l brings back as much marigold as they can stuff into their mouth, and app1 actually drops some of the leaves they carry on the way back to camp, a little over-ambitious with how much they can carry.",
                "exp": 20,
                "weight": 5,
                "herbs": ["many_herbs", "marigold"],
                "relationships": [
                    {
                        "cats_to": ["patrol"],
                        "cats_from": ["patrol"],
                        "mutual": false,
                        "values": ["platonic", "respect", "comfort", "trust"],
                        "amount": 10
                    },
                    {
                        "cats_to": ["patrol"],
                        "cats_from": ["patrol"],
                        "mutual": false,
                        "values": ["dislike"],
                        "amount": -10
                    }
                ]
            },
            {
                "text": "s_c finds a patch of marigold, harvests its best leaves and flowers, and pads home, unaware of how much of their success rests on their talent for herb gathering. app1 watches, trying to soak up their skills.",
                "exp": 20,
                "weight": 20,
                "stat_skill": ["SENSE,2"],
                "herbs": ["many_herbs", "marigold"],
                "relationships": [
                    {
                        "cats_to": ["patrol"],
                        "cats_from": ["patrol"],
                        "mutual": false,
                        "values": ["platonic", "respect", "comfort", "trust"],
                        "amount": 10
                    },
                    {
                        "cats_to": ["patrol"],
                        "cats_from": ["patrol"],
                        "mutual": false,
                        "values": ["dislike"],
                        "amount": -10
                    }
                ]
            }
        ],
        "fail_outcomes": [
            {
                "text": "p_l is distracted today, and it affects their work. The patrol is unsuccessful, and app1 looks up at them with disappointment.",
                "exp": 0,
                "weight": 20,
                "relationships": [
                    {
                        "cats_to": ["patrol"],
                        "cats_from": ["patrol"],
                        "mutual": false,
                        "values": ["platonic", "respect", "comfort", "trust"],
                        "amount": -10
                    },
                    {
                        "cats_to": ["patrol"],
                        "cats_from": ["patrol"],
                        "mutual": false,
                        "values": ["dislike"],
                        "amount": 10
                    }
                ]
            }
        ]
    },
    {
        "patrol_id": "pln_med_gatheringmarigold_greenleaf3",
        "biome": ["plains"],
        "season": ["greenleaf"],
        "types": ["herb_gathering"],
        "tags": [],
        "patrol_art": "med_general_intro",
        "min_cats": 3,
        "max_cats": 6,
        "min_max_status": {
            "healer cats": [1, 6],
            "normal adult": [1, 6]
        },
        "weight": 20,
        "intro_text": "More marigold would be useful, particularly with greenleaf in full swing. The season will bring the marigold to bloom, and the flowers are just as useful as the leaves to p_l, <i>and</i> extremely easy to spot from a distance, especially with a patrol of their Clanmates to assist them.",
        "decline_text": "They're stopped before they leave camp - these warriors are needed elsewhere. p_l's expedition will have to wait.",
        "chance_of_success": 30,
        "success_outcomes": [
            {
                "text": "The low-growing marigold creeps across the ground, spotted less by its strange leaves that look like they're pretending to be small fern fronds from a distance, and more by their explosively sunset-colored flowers. Even the warriors understand how to identify marigold in full bloom.",
                "exp": 10,
                "weight": 20,
                "herbs": ["marigold"],
                "relationships": [
                    {
                        "cats_to": ["p_l"],
                        "cats_from": ["patrol"],
                        "mutual": false,
                        "values": ["platonic", "respect"],
                        "amount": 10
                    },
                    {
                        "cats_to": ["p_l"],
                        "cats_from": ["patrol"],
                        "mutual": false,
                        "values": ["dislike"],
                        "amount": -10
                    }
                ]
            },
            {
                "text": "It stops infection, bleeding, <i>and</i> sore joints - why would any medicine cat ever want to risk running out of it? p_l brings back as much marigold as they can stuff into their mouth. The warriors helping them don't understand the importance, but obligingly follow p_l's example.",
                "exp": 10,
                "weight": 5,
                "herbs": ["many_herbs", "marigold"],
                "relationships": [
                    {
                        "cats_to": ["p_l"],
                        "cats_from": ["patrol"],
                        "mutual": false,
                        "values": ["platonic", "respect"],
                        "amount": 10
                    },
                    {
                        "cats_to": ["p_l"],
                        "cats_from": ["patrol"],
                        "mutual": false,
                        "values": ["dislike"],
                        "amount": -10
                    }
                ]
            },
            {
                "text": "s_c finds a patch of marigold, harvests its best leaves and flowers, and pads home, unaware of how much of their success rests on their talent for herb gathering. The patrol, too, is unaware, but it certainly bolsters their faith in their medicine cat to see them succeed with such competence.",
                "exp": 10,
                "weight": 20,
                "stat_skill": ["SENSE,2"],
                "herbs": ["many_herbs", "marigold"],
                "relationships": [
                    {
                        "cats_to": ["p_l"],
                        "cats_from": ["patrol"],
                        "mutual": false,
                        "values": ["platonic", "respect"],
                        "amount": 10
                    },
                    {
                        "cats_to": ["p_l"],
                        "cats_from": ["patrol"],
                        "mutual": false,
                        "values": ["dislike"],
                        "amount": -10
                    }
                ]
            }
        ],
        "fail_outcomes": [
            {
                "text": "p_l is distracted today, and it affects their work. The patrol is unsuccessful, and the cats snappy with each other.",
                "exp": 0,
                "weight": 20,
                "relationships": [
                    {
                        "cats_to": ["p_l"],
                        "cats_from": ["patrol"],
                        "mutual": false,
                        "values": ["platonic", "respect"],
                        "amount": -10
                    },
                    {
                        "cats_to": ["p_l"],
                        "cats_from": ["patrol"],
                        "mutual": false,
                        "values": ["dislike"],
                        "amount": 10
                    }
                ]
            }
        ]
    },
    {
        "patrol_id": "pln_med_gatheringmullein_greenleaf1",
        "biome": ["plains"],
        "season": ["greenleaf"],
        "types": ["herb_gathering"],
        "tags": [],
        "patrol_art": "med_general_intro",
        "min_cats": 1,
        "max_cats": 1,
        "min_max_status": {
            "apprentice": [-1, -1],
            "healer cats": [1, 6],
            "normal adult": [-1, -1]
        },
        "weight": 20,
        "intro_text": "As the mullein starts to tower over the other plants, it's a good time to harvest it.",
        "decline_text": "They have second thoughts about leaving their patients behind, and decide to go another day.",
        "chance_of_success": 70,
        "success_outcomes": [
            {
                "text": "p_l spots the mullein plants by scrambling up onto a low rock and looking for their sapling-like, fat, towering stems starting to poke over all the other plants. They hop down to trot over and harvest them.",
                "exp": 10,
                "weight": 20,
                "herbs": ["mullein"]
            },
            {
                "text": "Easing the lungs of those with weaker chest muscles or infections, helping with certain sorts of pain, <i>and</i> being used to treat unhappy guts - mullein is a good herb to keep in stock, even if it doesn't have the glamour of catmint or the rarity of lungwort.",
                "exp": 10,
                "weight": 5,
                "herbs": ["many_herbs", "mullein"]
            },
            {
                "text": "The always-reliable s_c spots mullein plants growing plenty of leaves on their strange central stems, and knocks them over so that the entire bundle can be carried home.",
                "exp": 10,
                "weight": 20,
                "stat_skill": ["SENSE,2"],
                "herbs": ["many_herbs", "mullein"]
            }
        ],
        "fail_outcomes": [
            {
                "text": "p_l could swear that there's usually some mullein around here - but not this time.",
                "exp": 0,
                "weight": 20
            }
        ]
    },
    {
        "patrol_id": "pln_med_gatheringmullein_greenleaf2",
        "biome": ["plains"],
        "season": ["greenleaf"],
        "types": ["herb_gathering"],
        "tags": [],
        "patrol_art": "med_general_intro",
        "min_cats": 2,
        "max_cats": 2,
        "min_max_status": {
            "apprentice": [-1, -1],
            "medicine cat": [1, 6],
            "medicine cat apprentice": [1, 6],
            "healer cats": [1, 6],
            "normal adult": [-1, -1]
        },
        "weight": 20,
        "intro_text": "As the mullein starts to tower over the other plants, it's a good time to harvest it. p_l explains to app1 how mullein's height make it easy to spot from a distance.",
        "decline_text": "They have second thoughts leaving their patients behind, especially with them also bringing their apprentice, and decide to go another day.",
        "chance_of_success": 70,
        "success_outcomes": [
            {
                "text": "p_l spots the mullein plants by scrambling up onto a low rock and looking for their sapling-like, fat, towering stems starting to poke over all the other plants. Once they've called app1 up to have a look, they hop down to trot over and harvest them.",
                "exp": 20,
                "weight": 20,
                "herbs": ["mullein"],
                "relationships": [
                    {
                        "cats_to": ["patrol"],
                        "cats_from": ["patrol"],
                        "mutual": false,
                        "values": ["platonic", "respect", "comfort", "trust"],
                        "amount": 10
                    },
                    {
                        "cats_to": ["patrol"],
                        "cats_from": ["patrol"],
                        "mutual": false,
                        "values": ["dislike"],
                        "amount": -10
                    }
                ]
            },
            {
                "text": "Easing the lungs of those with weaker chest muscles or infections, helping with certain sorts of pain, <i>and</i> being used to treat unhappy guts - mullein is a good herb to keep in stock, even if it doesn't have the glamour of catmint or the rarity of lungwort. app1 soaks up the lessons on its uses attentively.",
                "exp": 20,
                "weight": 5,
                "herbs": ["many_herbs", "mullein"],
                "relationships": [
                    {
                        "cats_to": ["patrol"],
                        "cats_from": ["patrol"],
                        "mutual": false,
                        "values": ["platonic", "respect", "comfort", "trust"],
                        "amount": 10
                    },
                    {
                        "cats_to": ["patrol"],
                        "cats_from": ["patrol"],
                        "mutual": false,
                        "values": ["dislike"],
                        "amount": -10
                    }
                ]
            },
            {
                "text": "The always-reliable s_c spots mullein plants growing plenty of leaves on their strange central stems, and, with app1 helping them, knocks them over so that the entire bundle can be carried home.",
                "exp": 20,
                "weight": 20,
                "stat_skill": ["SENSE,2"],
                "herbs": ["many_herbs", "mullein"],
                "relationships": [
                    {
                        "cats_to": ["patrol"],
                        "cats_from": ["patrol"],
                        "mutual": false,
                        "values": ["platonic", "respect", "comfort", "trust"],
                        "amount": 10
                    },
                    {
                        "cats_to": ["patrol"],
                        "cats_from": ["patrol"],
                        "mutual": false,
                        "values": ["dislike"],
                        "amount": -10
                    }
                ]
            }
        ],
        "fail_outcomes": [
            {
                "text": "p_l could swear that there's usually some mullein around here - but not this time.",
                "exp": 0,
                "weight": 20,
                "relationships": [
                    {
                        "cats_to": ["patrol"],
                        "cats_from": ["patrol"],
                        "mutual": false,
                        "values": ["platonic", "respect", "comfort", "trust"],
                        "amount": -10
                    },
                    {
                        "cats_to": ["patrol"],
                        "cats_from": ["patrol"],
                        "mutual": false,
                        "values": ["dislike"],
                        "amount": 10
                    }
                ]
            }
        ]
    },
    {
        "patrol_id": "pln_med_gatheringmullein_greenleaf3",
        "biome": ["plains"],
        "season": ["greenleaf"],
        "types": ["herb_gathering"],
        "tags": [],
        "patrol_art": "med_general_intro",
        "min_cats": 3,
        "max_cats": 6,
        "min_max_status": {
            "healer cats": [1, 6],
            "normal adult": [1, 6]
        },
        "weight": 20,
        "intro_text": "As the mullein starts to tower over the other plants, it's a good time to harvest it.",
        "decline_text": "They're stopped before they leave camp - these warriors are needed elsewhere. p_l's expedition will have to wait.",
        "chance_of_success": 30,
        "success_outcomes": [
            {
                "text": "p_l spots the mullein plants by scrambling up onto a low rock and looking for their sapling-like, fat, towering stems starting to poke over all the other plants. They hop down to trot over and harvest them with the rest of the patrol.",
                "exp": 10,
                "weight": 20,
                "herbs": ["mullein"],
                "relationships": [
                    {
                        "cats_to": ["p_l"],
                        "cats_from": ["patrol"],
                        "mutual": false,
                        "values": ["platonic", "respect"],
                        "amount": 10
                    },
                    {
                        "cats_to": ["p_l"],
                        "cats_from": ["patrol"],
                        "mutual": false,
                        "values": ["dislike"],
                        "amount": -10
                    }
                ]
            },
            {
                "text": "Easing the lungs of those with weaker chest muscles or infections, helping with certain sorts of pain, <i>and</i> being used to treat unhappy guts - mullein is a good herb to keep in stock, even without the glamour of catmint or the rarity of lungwort. The warriors helping p_l don't understand the importance, but obligingly help them harvest it.",
                "exp": 10,
                "weight": 5,
                "herbs": ["many_herbs", "mullein"],
                "relationships": [
                    {
                        "cats_to": ["p_l"],
                        "cats_from": ["patrol"],
                        "mutual": false,
                        "values": ["platonic", "respect"],
                        "amount": 10
                    },
                    {
                        "cats_to": ["p_l"],
                        "cats_from": ["patrol"],
                        "mutual": false,
                        "values": ["dislike"],
                        "amount": -10
                    }
                ]
            },
            {
                "text": "The always-reliable s_c spots mullein plants growing plenty of leaves on their strange central stems, and knocks them over so that the entire bundle can be carried home by the patrol.",
                "exp": 10,
                "weight": 20,
                "stat_skill": ["SENSE,2"],
                "herbs": ["many_herbs", "mullein"],
                "relationships": [
                    {
                        "cats_to": ["p_l"],
                        "cats_from": ["patrol"],
                        "mutual": false,
                        "values": ["platonic", "respect"],
                        "amount": 10
                    },
                    {
                        "cats_to": ["p_l"],
                        "cats_from": ["patrol"],
                        "mutual": false,
                        "values": ["dislike"],
                        "amount": -10
                    }
                ]
            }
        ],
        "fail_outcomes": [
            {
                "text": "p_l could swear that there's usually some mullein around here - but not this time.",
                "exp": 0,
                "weight": 20,
                "relationships": [
                    {
                        "cats_to": ["p_l"],
                        "cats_from": ["patrol"],
                        "mutual": false,
                        "values": ["platonic", "respect"],
                        "amount": -10
                    },
                    {
                        "cats_to": ["p_l"],
                        "cats_from": ["patrol"],
                        "mutual": false,
                        "values": ["dislike"],
                        "amount": 10
                    }
                ]
            }
        ]
    },
    {
        "patrol_id": "pln_med_gatheringoakleaves_greenleaf1",
        "biome": ["plains"],
        "season": ["greenleaf"],
        "types": ["herb_gathering"],
        "tags": [],
        "patrol_art": "med_general_intro",
        "min_cats": 1,
        "max_cats": 1,
        "min_max_status": {
            "apprentice": [-1, -1],
            "healer cats": [1, 6],
            "normal adult": [-1, -1]
        },
        "weight": 20,
        "intro_text": "Greenleaf encourages the oak to reach its full potential, wide and towering, and p_l goes to collect a harvest of its leaves.",
        "decline_text": "They have second thoughts about leaving their patients behind, and decide to go another day.",
        "chance_of_success": 70,
        "success_outcomes": [
            {
                "text": "The shade of the oak tree makes the ground beneath it cool, and bodes well for harvesting its leaves.",
                "exp": 10,
                "weight": 20,
                "herbs": ["oak_leaves"]
            },
            {
                "text": "As a basic infection-preventing herb, oak leaves are useful for nearly all of the various scrapes, cuts, and injuries p_l sees in the medicine den - they're always happy to bring a good crop of them back to the herb stores.",
                "exp": 10,
                "weight": 5,
                "herbs": ["many_herbs", "oak_leaves"]
            },
            {
                "text": "s_c spots an oak tree that's valiantly trying to sprout leaves from a half fallen branch, one of the casualties of last leaf-bare, and heads to harvest from that, taking the safe option of plucking leaves from the ground rather than clambering up into the towering branches.",
                "exp": 10,
                "weight": 20,
                "stat_skill": ["SENSE,2"],
                "herbs": ["many_herbs", "oak_leaves"]
            }
        ],
        "fail_outcomes": [
            {
                "text": "The trees p_l finds don't look particularly safe to climb, and p_l is forced to give up on the idea of oak leaf gathering for today.",
                "exp": 0,
                "weight": 20
            }
        ]
    },
    {
        "patrol_id": "pln_med_gatheringoakleaves_greenleaf2",
        "biome": ["plains"],
        "season": ["greenleaf"],
        "types": ["herb_gathering"],
        "tags": [],
        "patrol_art": "med_general_intro",
        "min_cats": 2,
        "max_cats": 2,
        "min_max_status": {
            "apprentice": [-1, -1],
            "medicine cat": [1, 6],
            "medicine cat apprentice": [1, 6],
            "healer cats": [1, 6],
            "normal adult": [-1, -1]
        },
        "weight": 20,
        "intro_text": "Greenleaf encourages the oak to reach its full potential, wide and towering, and p_l goes to collect a harvest of its leaves with app1.",
        "decline_text": "They have second thoughts leaving their patients behind, especially with them also bringing their apprentice, and decide to go another day.",
        "chance_of_success": 70,
        "success_outcomes": [
            {
                "text": "The shade of the oak tree makes the ground beneath it cool, and bodes well for harvesting its leaves. app1 nearly gets stuck trying to climb up a challenging branch, but the branches are wide, strong, and sturdy. The apprentice soon overcomes their fear, making it safely down to the ground.",
                "exp": 20,
                "weight": 20,
                "herbs": ["oak_leaves"],
                "relationships": [
                    {
                        "cats_to": ["patrol"],
                        "cats_from": ["patrol"],
                        "mutual": false,
                        "values": ["platonic", "respect", "comfort", "trust"],
                        "amount": 10
                    },
                    {
                        "cats_to": ["patrol"],
                        "cats_from": ["patrol"],
                        "mutual": false,
                        "values": ["dislike"],
                        "amount": -10
                    }
                ]
            },
            {
                "text": "As a basic infection-preventing herb, oak leaves are useful for nearly all of the various scrapes, cuts, and injuries p_l sees in the medicine den - they're always happy to bring a good crop of them back to the herb stores. They use the afternoon to give app1 the chance to lead their expedition, which makes the apprentice to swell with confidence.",
                "exp": 20,
                "weight": 5,
                "herbs": ["many_herbs", "oak_leaves"],
                "relationships": [
                    {
                        "cats_to": ["patrol"],
                        "cats_from": ["patrol"],
                        "mutual": false,
                        "values": ["platonic", "respect", "comfort", "trust"],
                        "amount": 10
                    },
                    {
                        "cats_to": ["patrol"],
                        "cats_from": ["patrol"],
                        "mutual": false,
                        "values": ["dislike"],
                        "amount": -10
                    }
                ]
            },
            {
                "text": "s_c spots an oak tree that's valiantly trying to sprout leaves from a half fallen branch, one of the casualties of last leaf-bare, and heads to harvest from that, taking the safe option of plucking leaves from the ground. app1 asks if the leaves are any less potent, but s_c doesn't think so - if they're growing here at all, they should be the same.",
                "exp": 20,
                "weight": 20,
                "stat_skill": ["SENSE,2"],
                "herbs": ["many_herbs", "oak_leaves"],
                "relationships": [
                    {
                        "cats_to": ["patrol"],
                        "cats_from": ["patrol"],
                        "mutual": false,
                        "values": ["platonic", "respect", "comfort", "trust"],
                        "amount": 10
                    },
                    {
                        "cats_to": ["patrol"],
                        "cats_from": ["patrol"],
                        "mutual": false,
                        "values": ["dislike"],
                        "amount": -10
                    }
                ]
            }
        ],
        "fail_outcomes": [
            {
                "text": "The trees p_l finds don't look particularly safe to climb, and p_l is forced to give up on the idea of oak leaf gathering for today.",
                "exp": 0,
                "weight": 20,
                "relationships": [
                    {
                        "cats_to": ["patrol"],
                        "cats_from": ["patrol"],
                        "mutual": false,
                        "values": ["platonic", "respect", "comfort", "trust"],
                        "amount": -10
                    },
                    {
                        "cats_to": ["patrol"],
                        "cats_from": ["patrol"],
                        "mutual": false,
                        "values": ["dislike"],
                        "amount": 10
                    }
                ]
            }
        ]
    },
    {
        "patrol_id": "pln_med_gatheringoakleaves_greenleaf3",
        "biome": ["plains"],
        "season": ["greenleaf"],
        "types": ["herb_gathering"],
        "tags": [],
        "patrol_art": "med_general_intro",
        "min_cats": 3,
        "max_cats": 6,
        "min_max_status": {
            "healer cats": [1, 6],
            "normal adult": [1, 6]
        },
        "weight": 20,
        "intro_text": "Greenleaf encourages the oak to reach its full potential, wide and towering, and p_l goes to collect a harvest of its leaves, taking a patrol with them to make the task easier.",
        "decline_text": "They're stopped before they leave camp - these warriors are needed elsewhere. p_l's expedition will have to wait.",
        "chance_of_success": 30,
        "success_outcomes": [
            {
                "text": "The shade of the oak tree makes the ground beneath it cool, and bodes well for harvesting its leaves. The warriors flex their talents, and p_l encourages them as they show off their climbing skils, breaking off twigs to send the leaves down to p_l.",
                "exp": 10,
                "weight": 20,
                "herbs": ["oak_leaves"],
                "relationships": [
                    {
                        "cats_to": ["p_l"],
                        "cats_from": ["patrol"],
                        "mutual": false,
                        "values": ["platonic", "respect"],
                        "amount": 10
                    },
                    {
                        "cats_to": ["p_l"],
                        "cats_from": ["patrol"],
                        "mutual": false,
                        "values": ["dislike"],
                        "amount": -10
                    }
                ]
            },
            {
                "text": "As a basic infection-preventing herb, oak leaves are useful for nearly all of the various scrapes, cuts, and injuries p_l sees in the medicine den - they're always happy to bring a good crop of them back to the herb stores. Their Clanmates are, as expected, a huge help carrying everything back home.",
                "exp": 10,
                "weight": 5,
                "herbs": ["many_herbs", "oak_leaves"],
                "relationships": [
                    {
                        "cats_to": ["p_l"],
                        "cats_from": ["patrol"],
                        "mutual": false,
                        "values": ["platonic", "respect"],
                        "amount": 10
                    },
                    {
                        "cats_to": ["p_l"],
                        "cats_from": ["patrol"],
                        "mutual": false,
                        "values": ["dislike"],
                        "amount": -10
                    }
                ]
            },
            {
                "text": "s_c spots an oak tree that's valiantly trying to sprout leaves from a half fallen branch, one of the casualties of last leaf-bare, and heads to harvest from that, taking the safe option of plucking leaves from the ground. It's less entertaining for the warriors helping them, but the cats still make a nice, easy afternoon of it.",
                "exp": 10,
                "weight": 20,
                "stat_skill": ["SENSE,2"],
                "herbs": ["many_herbs", "oak_leaves"],
                "relationships": [
                    {
                        "cats_to": ["p_l"],
                        "cats_from": ["patrol"],
                        "mutual": false,
                        "values": ["platonic", "respect"],
                        "amount": 10
                    },
                    {
                        "cats_to": ["p_l"],
                        "cats_from": ["patrol"],
                        "mutual": false,
                        "values": ["dislike"],
                        "amount": -10
                    }
                ]
            }
        ],
        "fail_outcomes": [
            {
                "text": "The trees p_l finds don't look particularly safe to climb, and p_l is forced to give up on the idea of oak leaf gathering for today.",
                "exp": 0,
                "weight": 20,
                "relationships": [
                    {
                        "cats_to": ["p_l"],
                        "cats_from": ["patrol"],
                        "mutual": false,
                        "values": ["platonic", "respect"],
                        "amount": -10
                    },
                    {
                        "cats_to": ["p_l"],
                        "cats_from": ["patrol"],
                        "mutual": false,
                        "values": ["dislike"],
                        "amount": 10
                    }
                ]
            }
        ]
    },
    {
        "patrol_id": "pln_med_gatheringplantain_greenleaf1",
        "biome": ["plains"],
        "season": ["greenleaf"],
        "types": ["herb_gathering"],
        "tags": [],
        "patrol_art": "med_general_intro",
        "min_cats": 1,
        "max_cats": 1,
        "min_max_status": {
            "apprentice": [-1, -1],
            "healer cats": [1, 6],
            "normal adult": [-1, -1]
        },
        "weight": 20,
        "intro_text": "As the plantain starts to choke off the paths the Clan uses to get about, fuelled by greenleaf, it's a great time to clean up the paths and bring a good harvest home.",
        "decline_text": "They have second thoughts about leaving their patients behind, and decide to go another day.",
        "chance_of_success": 70,
        "success_outcomes": [
            {
                "text": "p_l doesn't so much find the plantain plants as find one of the main paths headed away from camp be blocked off by them, but hey, there's plantain.",
                "exp": 10,
                "weight": 20,
                "herbs": ["plantain"]
            },
            {
                "text": "Suitable for soothing throat and pelt irritation, and with a welcome - albeit weird - habit of consistently sprouting up on well-trodden paths, plantain is a basic but valuable herb to keep stocks of.",
                "exp": 10,
                "weight": 5,
                "herbs": ["many_herbs", "plantain"]
            },
            {
                "text": "Go to where other animals wander through c_n's territory on little, beaten paths, wander around until you bump, nose-first, into a plantain plant, harvest. Simple.",
                "exp": 10,
                "weight": 20,
                "stat_skill": ["SENSE,2"],
                "herbs": ["many_herbs", "plantain"]
            }
        ],
        "fail_outcomes": [
            {
                "text": "p_l finds a plantain plant growing in the middle of a path, but it's trampled and useless until it regrows its leaves.",
                "exp": 0,
                "weight": 20
            }
        ]
    },
    {
        "patrol_id": "pln_med_gatheringplantain_greenleaf2",
        "biome": ["plains"],
        "season": ["greenleaf"],
        "types": ["herb_gathering"],
        "tags": [],
        "patrol_art": "med_general_intro",
        "min_cats": 2,
        "max_cats": 2,
        "min_max_status": {
            "apprentice": [-1, -1],
            "medicine cat": [1, 6],
            "medicine cat apprentice": [1, 6],
            "healer cats": [1, 6],
            "normal adult": [-1, -1]
        },
        "weight": 20,
        "intro_text": "As the plantain starts to choke off the paths the Clan uses to get about, fuelled by greenleaf, it's a great time to clean up the paths and bring a good harvest home. app1 asks why the plant might choose such a strange spot to grow, and p_l gives them their best guess.",
        "decline_text": "They have second thoughts leaving their patients behind, especially with them also bringing their apprentice, and decide to go another day.",
        "chance_of_success": 70,
        "success_outcomes": [
            {
                "text": "p_l doesn't so much find the plantain plants as find one of the main paths headed away from camp be blocked off by them, but hey, there's plantain. They show app1 how the leaves can make excellent structural support for bandages and poultices.",
                "exp": 20,
                "weight": 20,
                "herbs": ["plantain"],
                "relationships": [
                    {
                        "cats_to": ["patrol"],
                        "cats_from": ["patrol"],
                        "mutual": false,
                        "values": ["platonic", "respect", "comfort", "trust"],
                        "amount": 10
                    },
                    {
                        "cats_to": ["patrol"],
                        "cats_from": ["patrol"],
                        "mutual": false,
                        "values": ["dislike"],
                        "amount": -10
                    }
                ]
            },
            {
                "text": "Suitable for soothing throat and pelt irritation, and with a welcome - albeit weird - habit of consistently sprouting up on well-trodden paths, plantain is a basic but valuable herb to keep stocks of, and always taught early in the herbal lore each medicine cat must memorise.",
                "exp": 20,
                "weight": 5,
                "herbs": ["many_herbs", "plantain"],
                "relationships": [
                    {
                        "cats_to": ["patrol"],
                        "cats_from": ["patrol"],
                        "mutual": false,
                        "values": ["platonic", "respect", "comfort", "trust"],
                        "amount": 10
                    },
                    {
                        "cats_to": ["patrol"],
                        "cats_from": ["patrol"],
                        "mutual": false,
                        "values": ["dislike"],
                        "amount": -10
                    }
                ]
            },
            {
                "text": "Go to where other animals wander through c_n's territory on little, beaten paths, wander around until you bump, nose-first, into a plantain plant, harvest. Simple, p_l teaches app1.",
                "exp": 20,
                "weight": 20,
                "stat_skill": ["SENSE,2"],
                "herbs": ["many_herbs", "plantain"],
                "relationships": [
                    {
                        "cats_to": ["patrol"],
                        "cats_from": ["patrol"],
                        "mutual": false,
                        "values": ["platonic", "respect", "comfort", "trust"],
                        "amount": 10
                    },
                    {
                        "cats_to": ["patrol"],
                        "cats_from": ["patrol"],
                        "mutual": false,
                        "values": ["dislike"],
                        "amount": -10
                    }
                ]
            }
        ],
        "fail_outcomes": [
            {
                "text": "p_l finds a plantain plant growing in the middle of a path, but it's trampled and useless until it regrows its leaves. app1 keeps suggesting they look somewhere that isn't a busy thoroughfare, not seeming to understand why p_l repeatedly says that won't work.",
                "exp": 0,
                "weight": 20,
                "relationships": [
                    {
                        "cats_to": ["patrol"],
                        "cats_from": ["patrol"],
                        "mutual": false,
                        "values": ["platonic", "respect", "comfort", "trust"],
                        "amount": -10
                    },
                    {
                        "cats_to": ["patrol"],
                        "cats_from": ["patrol"],
                        "mutual": false,
                        "values": ["dislike"],
                        "amount": 10
                    }
                ]
            }
        ]
    },
    {
        "patrol_id": "pln_med_gatheringplantain_greenleaf3",
        "biome": ["plains"],
        "season": ["greenleaf"],
        "types": ["herb_gathering"],
        "tags": [],
        "patrol_art": "med_general_intro",
        "min_cats": 3,
        "max_cats": 6,
        "min_max_status": {
            "healer cats": [1, 6],
            "normal adult": [1, 6]
        },
        "weight": 20,
        "intro_text": "As the plantain starts to choke off the paths the Clan uses to get about, fuelled by greenleaf, it's a great time to clean up the paths and bring a good harvest home. p_l brings along their Clanmates, both for carrying and because the deputy has mentioned particular paths they'd really like cleared.",
        "decline_text": "They're stopped before they leave camp - these warriors are needed elsewhere. p_l's expedition will have to wait.",
        "chance_of_success": 30,
        "success_outcomes": [
            {
                "text": "p_l doesn't so much find the plantain plants as find one of the main paths headed away from camp be blocked off by them, but hey, there's plantain. The warriors are relieved p_l lets them clear the plants away - there'll be plantain elsewhere, and the Clan needs this path.",
                "exp": 10,
                "weight": 20,
                "herbs": ["plantain"],
                "relationships": [
                    {
                        "cats_to": ["p_l"],
                        "cats_from": ["patrol"],
                        "mutual": false,
                        "values": ["platonic", "respect"],
                        "amount": 10
                    },
                    {
                        "cats_to": ["p_l"],
                        "cats_from": ["patrol"],
                        "mutual": false,
                        "values": ["dislike"],
                        "amount": -10
                    }
                ]
            },
            {
                "text": "Suitable for soothing throat and pelt irritation, and with a welcome - albeit weird - habit of consistently sprouting up on well-trodden paths, plantain is a basic, but valuable, herb to keep stocks of. It's even relatively innocuous taste-wise, making it easy to harvest.",
                "exp": 10,
                "weight": 5,
                "herbs": ["many_herbs", "plantain"],
                "relationships": [
                    {
                        "cats_to": ["p_l"],
                        "cats_from": ["patrol"],
                        "mutual": false,
                        "values": ["platonic", "respect"],
                        "amount": 10
                    },
                    {
                        "cats_to": ["p_l"],
                        "cats_from": ["patrol"],
                        "mutual": false,
                        "values": ["dislike"],
                        "amount": -10
                    }
                ]
            },
            {
                "text": "Go to where other animals wander through c_n's territory on little, beaten paths, wander around until you bump, nose-first, into a plantain plant, harvest. Simple. <i>And</i> the warriors get to tidy their paths through the territory. It's a win-win!",
                "exp": 10,
                "weight": 20,
                "stat_skill": ["SENSE,2"],
                "herbs": ["many_herbs", "plantain"],
                "relationships": [
                    {
                        "cats_to": ["p_l"],
                        "cats_from": ["patrol"],
                        "mutual": false,
                        "values": ["platonic", "respect"],
                        "amount": 10
                    },
                    {
                        "cats_to": ["p_l"],
                        "cats_from": ["patrol"],
                        "mutual": false,
                        "values": ["dislike"],
                        "amount": -10
                    }
                ]
            }
        ],
        "fail_outcomes": [
            {
                "text": "p_l finds a plantain plant growing in the middle of a path, but it's trampled and useless until it regrows its leaves. The warriors, however, are pleased to see the plant dying - seems they've been stomping on it every time they've come through here. How helpful of them.",
                "exp": 0,
                "weight": 20,
                "relationships": [
                    {
                        "cats_to": ["p_l"],
                        "cats_from": ["patrol"],
                        "mutual": false,
                        "values": ["platonic", "respect"],
                        "amount": -10
                    },
                    {
                        "cats_to": ["p_l"],
                        "cats_from": ["patrol"],
                        "mutual": false,
                        "values": ["dislike"],
                        "amount": 10
                    }
                ]
            }
        ]
    },
    {
        "patrol_id": "pln_med_gatheringpoppy_greenleaf1",
        "biome": ["plains"],
        "season": ["greenleaf"],
        "types": ["herb_gathering"],
        "tags": [],
        "patrol_art": "med_general_intro",
        "min_cats": 1,
        "max_cats": 1,
        "min_max_status": {
            "apprentice": [-1, -1],
            "healer cats": [1, 6],
            "normal adult": [-1, -1]
        },
        "weight": 20,
        "intro_text": "With greenleaf bringing the poppies to seed, and only so much time before the plants die off in leaf-fall, p_l is keen to go collect as much as possible.",
        "decline_text": "They have second thoughts about leaving their patients behind, and decide to go another day.",
        "chance_of_success": 70,
        "success_outcomes": [
            {
                "text": "These plants will be dead in leaf-fall, while the Clan won't stop needing painkillers in the colder seasons, so there's no time to waste - p_l goes out and brings back a decent harvest.",
                "exp": 10,
                "weight": 20,
                "herbs": ["poppy"]
            },
            {
                "text": "The red poppy flowers are pretty, but it's the dried, husk-like flowerheads that contain the poppy seeds p_l wants, and they take as many as they can.",
                "exp": 10,
                "weight": 5,
                "herbs": ["many_herbs", "poppy"]
            },
            {
                "text": "s_c uses the bright flowers to find the plants quickly, determined to bring back as many poppy seeds as possible.",
                "exp": 10,
                "weight": 20,
                "stat_skill": ["SENSE,2"],
                "herbs": ["many_herbs", "poppy"]
            }
        ],
        "fail_outcomes": [
            {
                "text": "The wind seems to have stolen all the poppy seeds from their dry flowerheads before p_l even had a chance to harvest them.",
                "exp": 0,
                "weight": 20
            }
        ]
    },
    {
        "patrol_id": "pln_med_gatheringpoppy_greenleaf2",
        "biome": ["plains"],
        "season": ["greenleaf"],
        "types": ["herb_gathering"],
        "tags": [],
        "patrol_art": "med_general_intro",
        "min_cats": 2,
        "max_cats": 2,
        "min_max_status": {
            "apprentice": [-1, -1],
            "medicine cat": [1, 6],
            "medicine cat apprentice": [1, 6],
            "healer cats": [1, 6],
            "normal adult": [-1, -1]
        },
        "weight": 20,
        "intro_text": "With greenleaf bringing the poppies to seed, and only so much time before the plants die off in leaf-fall, p_l is keen to go collect as much as possible. Even app1 knows how much the Clan depends on poppy seeds being in their herb stores.",
        "decline_text": "They have second thoughts leaving their patients behind, especially with them also bringing their apprentice, and decide to go another day.",
        "chance_of_success": 70,
        "success_outcomes": [
            {
                "text": "These plants will be dead in leaf-fall, while the Clan won't stop needing painkillers in the colder seasons, so there's no time to waste - p_l goes out and brings back a decent harvest with app1.",
                "exp": 30,
                "weight": 20,
                "herbs": ["poppy"],
                "relationships": [
                    {
                        "cats_to": ["patrol"],
                        "cats_from": ["patrol"],
                        "mutual": false,
                        "values": ["platonic", "respect", "comfort", "trust"],
                        "amount": 10
                    },
                    {
                        "cats_to": ["patrol"],
                        "cats_from": ["patrol"],
                        "mutual": false,
                        "values": ["dislike"],
                        "amount": -10
                    }
                ]
            },
            {
                "text": "The red poppy flowers are pretty, but it's the dried, husk-like flowerheads that contain the poppy seeds p_l wants, and they take as many as they can. app1 knows how crucial poppy seeds are for the Clan, and p_l is proud of how hard they work.",
                "exp": 30,
                "weight": 5,
                "herbs": ["many_herbs", "poppy"],
                "relationships": [
                    {
                        "cats_to": ["patrol"],
                        "cats_from": ["patrol"],
                        "mutual": false,
                        "values": ["platonic", "respect", "comfort", "trust"],
                        "amount": 10
                    },
                    {
                        "cats_to": ["patrol"],
                        "cats_from": ["patrol"],
                        "mutual": false,
                        "values": ["dislike"],
                        "amount": -10
                    }
                ]
            },
            {
                "text": "s_c uses the bright flowers to find the plants quickly, determined to bring back as many poppy seeds as possible. They pass on their knowledge of poppy herbcraft as they gather, teaching app1 about all the different circumstances that poppy seeds can help with, though warning that app1 should avoid using them on pregnant or nursing queens.",
                "exp": 30,
                "weight": 20,
                "stat_skill": ["SENSE,2"],
                "herbs": ["many_herbs", "poppy"],
                "relationships": [
                    {
                        "cats_to": ["patrol"],
                        "cats_from": ["patrol"],
                        "mutual": false,
                        "values": ["platonic", "respect", "comfort", "trust"],
                        "amount": 10
                    },
                    {
                        "cats_to": ["patrol"],
                        "cats_from": ["patrol"],
                        "mutual": false,
                        "values": ["dislike"],
                        "amount": -10
                    }
                ]
            }
        ],
        "fail_outcomes": [
            {
                "text": "The wind seems to have stolen all the poppy seeds from their dry flowerheads before p_l and app1 even had a chance to harvest them.",
                "exp": 0,
                "weight": 20,
                "relationships": [
                    {
                        "cats_to": ["patrol"],
                        "cats_from": ["patrol"],
                        "mutual": false,
                        "values": ["platonic", "respect", "comfort", "trust"],
                        "amount": -10
                    },
                    {
                        "cats_to": ["patrol"],
                        "cats_from": ["patrol"],
                        "mutual": false,
                        "values": ["dislike"],
                        "amount": 10
                    }
                ]
            }
        ]
    },
    {
        "patrol_id": "pln_med_gatheringpoppy_greenleaf3",
        "biome": ["plains"],
        "season": ["greenleaf"],
        "types": ["herb_gathering"],
        "tags": [],
        "patrol_art": "med_general_intro",
        "min_cats": 3,
        "max_cats": 6,
        "min_max_status": {
            "healer cats": [1, 6],
            "normal adult": [1, 6]
        },
        "weight": 20,
        "intro_text": "With greenleaf bringing the poppies to seed, and only so much time before the plants die off in leaf-fall, p_l is keen to go collect as much as possible. They bring their Clanmates with them to help, the warriors keen to make sure the Clan is well provisioned with this important herb.",
        "decline_text": "They're stopped before they leave camp - these warriors are needed elsewhere. p_l's expedition will have to wait.",
        "chance_of_success": 30,
        "success_outcomes": [
            {
                "text": "These plants will be dead in leaf-fall, while the Clan won't stop needing painkillers in the colder seasons, so there's no time to waste - p_l goes out and brings back a decent harvest, with all the members of the patrol bringing back at least a couple dried flowerheads full of seeds each.",
                "exp": 10,
                "weight": 20,
                "herbs": ["poppy"],
                "relationships": [
                    {
                        "cats_to": ["p_l"],
                        "cats_from": ["patrol"],
                        "mutual": false,
                        "values": ["platonic", "respect"],
                        "amount": 10
                    },
                    {
                        "cats_to": ["p_l"],
                        "cats_from": ["patrol"],
                        "mutual": false,
                        "values": ["dislike"],
                        "amount": -10
                    }
                ]
            },
            {
                "text": "The red poppy flowers are pretty, but it's the dried, husk-like flowerheads that contain the poppy seeds p_l wants, and they take as many as they can. All the warriors with them work hard to help, focused on a herb so famous that even <i>they</i> know its purpose.",
                "exp": 10,
                "weight": 5,
                "herbs": ["many_herbs", "poppy"],
                "relationships": [
                    {
                        "cats_to": ["p_l"],
                        "cats_from": ["patrol"],
                        "mutual": false,
                        "values": ["platonic", "respect"],
                        "amount": 10
                    },
                    {
                        "cats_to": ["p_l"],
                        "cats_from": ["patrol"],
                        "mutual": false,
                        "values": ["dislike"],
                        "amount": -10
                    }
                ]
            },
            {
                "text": "s_c uses the bright flowers to find the plants quickly, determined to bring back as many poppy seeds as possible. The rest of the patrol, knowing how important poppy seeds are as a painkiller, work hard, both for s_c and all of c_n.",
                "exp": 10,
                "weight": 20,
                "stat_skill": ["SENSE,2"],
                "herbs": ["many_herbs", "poppy"],
                "relationships": [
                    {
                        "cats_to": ["p_l"],
                        "cats_from": ["patrol"],
                        "mutual": false,
                        "values": ["platonic", "respect"],
                        "amount": 10
                    },
                    {
                        "cats_to": ["p_l"],
                        "cats_from": ["patrol"],
                        "mutual": false,
                        "values": ["dislike"],
                        "amount": -10
                    }
                ]
            }
        ],
        "fail_outcomes": [
            {
                "text": "The wind seems to have stolen all the poppy seeds from their dry flowerheads before p_l even had a chance to harvest them.",
                "exp": 0,
                "weight": 20,
                "relationships": [
                    {
                        "cats_to": ["p_l"],
                        "cats_from": ["patrol"],
                        "mutual": false,
                        "values": ["platonic", "respect"],
                        "amount": -10
                    },
                    {
                        "cats_to": ["p_l"],
                        "cats_from": ["patrol"],
                        "mutual": false,
                        "values": ["dislike"],
                        "amount": 10
                    }
                ]
            }
        ]
    },
    {
        "patrol_id": "pln_med_gatheringragwort_greenleaf1",
        "biome": ["plains"],
        "season": ["greenleaf"],
        "types": ["herb_gathering"],
        "tags": [],
        "patrol_art": "med_general_intro",
        "min_cats": 1,
        "max_cats": 1,
        "min_max_status": {
            "apprentice": [-1, -1],
            "healer cats": [1, 6],
            "normal adult": [-1, -1]
        },
        "weight": 20,
        "intro_text": "p_l heads out to find ragwort, holding the particular fractal shape of its furled leaves in their mind to distinguish it from every other low growing patch of greenery.",
        "decline_text": "They have second thoughts about leaving their patients behind, and decide to go another day.",
        "chance_of_success": 70,
        "success_outcomes": [
            {
                "text": "Ugh. The ragwort p_l finds is flowering, and the yellow flowers of the plant waft out their scent, leaving a foul taste hanging in the air.",
                "exp": 10,
                "weight": 20,
                "herbs": ["ragwort"]
            },
            {
                "text": "Ragwort brings strength to cats who need it, and eases aching joints, but StarClan it tastes absolutely <i>foul.</i> p_l's pleased with their harvest, but really wishes they had a way to bring it back to camp that didn't need them to carry it in their mouth.",
                "exp": 10,
                "weight": 5,
                "herbs": ["many_herbs", "ragwort"]
            },
            {
                "text": "s_c has discovered a trick to harvesting the bountiful, but foul, ragwort - using their claws to tear leaves from the plant, then carefully carrying them back to camp without chewing or salivating. It's difficult, but doable, if only just.",
                "exp": 10,
                "weight": 20,
                "stat_skill": ["CLEVER,1"],
                "herbs": ["many_herbs", "ragwort"]
            }
        ],
        "fail_outcomes": [
            {
                "text": "Try as they might, p_l can't quite remember the exact shape of the ragwort leaves, and {PRONOUN/p_l/subject} {VERB/p_l/are/is}n't going to harvest from plants {PRONOUN/p_l/subject} {VERB/p_l/have/has}n't confidently identified. Better safe than sorry, as they say.",
                "exp": 0,
                "weight": 20
            }
        ]
    },
    {
        "patrol_id": "pln_med_gatheringragwort_greenleaf2",
        "biome": ["plains"],
        "season": ["greenleaf"],
        "types": ["herb_gathering"],
        "tags": [],
        "patrol_art": "med_general_intro",
        "min_cats": 2,
        "max_cats": 2,
        "min_max_status": {
            "apprentice": [-1, -1],
            "medicine cat": [1, 6],
            "medicine cat apprentice": [1, 6],
            "healer cats": [1, 6],
            "normal adult": [-1, -1]
        },
        "weight": 20,
        "intro_text": "p_l heads out to find ragwort, holding the particular fractal shape of its furled leaves in their mind to distinguish it from every other low growing patch of greenery, and doing their best to describe the shape to app1.",
        "decline_text": "They have second thoughts leaving their patients behind, especially with them also bringing their apprentice, and decide to go another day.",
        "chance_of_success": 70,
        "success_outcomes": [
            {
                "text": "Ugh. The ragwort p_l finds is flowering, and the yellow flowers of the plant waft out their scent, leaving a foul taste hanging in the air. app1 quietly asks if theres anything they can do to block the scent, but unfortunately there's nothing they can do about it. It's just better to get harvesting over with as quickly as possible.",
                "exp": 20,
                "weight": 20,
                "herbs": ["ragwort"],
                "relationships": [
                    {
                        "cats_to": ["patrol"],
                        "cats_from": ["patrol"],
                        "mutual": false,
                        "values": ["platonic", "respect", "comfort", "trust"],
                        "amount": 10
                    },
                    {
                        "cats_to": ["patrol"],
                        "cats_from": ["patrol"],
                        "mutual": false,
                        "values": ["dislike"],
                        "amount": -10
                    }
                ]
            },
            {
                "text": "Ragwort brings strength to cats who need it, and eases aching joints, but StarClan it tastes absolutely <i>foul.</i> p_l's pleased with their harvest, but really wishes they had a way to bring it back to camp that didn't need them to carry it in their mouth, and has a lot of sympathy for app1's disgusted expression.",
                "exp": 20,
                "weight": 5,
                "herbs": ["many_herbs", "ragwort"],
                "relationships": [
                    {
                        "cats_to": ["patrol"],
                        "cats_from": ["patrol"],
                        "mutual": false,
                        "values": ["platonic", "respect", "comfort", "trust"],
                        "amount": 10
                    },
                    {
                        "cats_to": ["patrol"],
                        "cats_from": ["patrol"],
                        "mutual": false,
                        "values": ["dislike"],
                        "amount": -10
                    }
                ]
            },
            {
                "text": "s_c has discovered a trick to harvesting the bountiful, but foul, ragwort - using their claws to tear leaves from the plant, then carefully carrying them back to camp without chewing or salivating. It's difficult, but doable, if only just, and app1 is desperately grateful to learn the trick.",
                "exp": 20,
                "weight": 20,
                "stat_skill": ["CLEVER,1"],
                "herbs": ["many_herbs", "ragwort"],
                "relationships": [
                    {
                        "cats_to": ["patrol"],
                        "cats_from": ["patrol"],
                        "mutual": false,
                        "values": ["platonic", "respect", "comfort", "trust"],
                        "amount": 10
                    },
                    {
                        "cats_to": ["patrol"],
                        "cats_from": ["patrol"],
                        "mutual": false,
                        "values": ["dislike"],
                        "amount": -10
                    }
                ]
            }
        ],
        "fail_outcomes": [
            {
                "text": "Try as they might, p_l can't quite remember the exact shape of the ragwort leaves, and {PRONOUN/p_l/subject} {VERB/p_l/are/is}n't going to harvest from plants {PRONOUN/p_l/subject} {VERB/p_l/have/has}n't confidently identified. Better safe than sorry, as they say.",
                "exp": 0,
                "weight": 20,
                "relationships": [
                    {
                        "cats_to": ["patrol"],
                        "cats_from": ["patrol"],
                        "mutual": false,
                        "values": ["platonic", "respect", "comfort", "trust"],
                        "amount": -10
                    },
                    {
                        "cats_to": ["patrol"],
                        "cats_from": ["patrol"],
                        "mutual": false,
                        "values": ["dislike"],
                        "amount": 10
                    }
                ]
            }
        ]
    },
    {
        "patrol_id": "pln_med_gatheringragwort_greenleaf3",
        "biome": ["plains"],
        "season": ["greenleaf"],
        "types": ["herb_gathering"],
        "tags": [],
        "patrol_art": "med_general_intro",
        "min_cats": 3,
        "max_cats": 6,
        "min_max_status": {
            "healer cats": [1, 6],
            "normal adult": [1, 6]
        },
        "weight": 20,
        "intro_text": "p_l heads out to find ragwort, holding the particular fractal shape of its furled leaves in their mind to distinguish it from every other low growing patch of greenery. They bring warriors with them to carry it back to camp.",
        "decline_text": "They're stopped before they leave camp - these warriors are needed elsewhere. p_l's expedition will have to wait.",
        "chance_of_success": 30,
        "success_outcomes": [
            {
                "text": "Ugh. The ragwort p_l finds is flowering, and the yellow flowers of the plant waft out their scent, leaving a foul taste hanging in the air. There a chorus of long suffering sighs as the cats get to work, accomplishing their unpleasant task professionally, but without any joy.",
                "exp": 10,
                "weight": 20,
                "herbs": ["ragwort"],
                "relationships": [
                    {
                        "cats_to": ["p_l"],
                        "cats_from": ["patrol"],
                        "mutual": false,
                        "values": ["platonic", "respect"],
                        "amount": 10
                    },
                    {
                        "cats_to": ["p_l"],
                        "cats_from": ["patrol"],
                        "mutual": false,
                        "values": ["dislike"],
                        "amount": -10
                    }
                ]
            },
            {
                "text": "Ragwort brings strength to cats who need it, and eases aching joints, but StarClan it tastes absolutely <i>foul.</i> p_l's pleased with their harvest, but really wishes they had a way to bring it back to camp that didn't need them to carry it in their mouth, a sentiment that the patrol helping them definitely shares... at length, very descriptively.",
                "exp": 10,
                "weight": 5,
                "herbs": ["many_herbs", "ragwort"],
                "relationships": [
                    {
                        "cats_to": ["p_l"],
                        "cats_from": ["patrol"],
                        "mutual": false,
                        "values": ["platonic", "respect"],
                        "amount": 10
                    },
                    {
                        "cats_to": ["p_l"],
                        "cats_from": ["patrol"],
                        "mutual": false,
                        "values": ["dislike"],
                        "amount": -10
                    }
                ]
            },
            {
                "text": "s_c has discovered a trick to harvesting the bountiful, but foul, ragwort - using their claws to tear leaves from the plant, then carefully carrying them back to camp without chewing or salivating. Some of the warriors are too impatient to follow their lead, and end up suffering the taste of ragwort as the patrol brings back loads of the leaves.",
                "exp": 10,
                "weight": 20,
                "stat_skill": ["CLEVER,1"],
                "herbs": ["many_herbs", "ragwort"],
                "relationships": [
                    {
                        "cats_to": ["p_l"],
                        "cats_from": ["patrol"],
                        "mutual": false,
                        "values": ["platonic", "respect"],
                        "amount": 10
                    },
                    {
                        "cats_to": ["p_l"],
                        "cats_from": ["patrol"],
                        "mutual": false,
                        "values": ["dislike"],
                        "amount": -10
                    }
                ]
            }
        ],
        "fail_outcomes": [
            {
                "text": "Try as they might, p_l can't quite remember the exact shape of the ragwort leaves, and {PRONOUN/p_l/subject} {VERB/p_l/are/is}n't going to harvest from plants {PRONOUN/p_l/subject} {VERB/p_l/have/has}n't confidently identified. Better safe than sorry, as they say.",
                "exp": 0,
                "weight": 20,
                "relationships": [
                    {
                        "cats_to": ["p_l"],
                        "cats_from": ["patrol"],
                        "mutual": false,
                        "values": ["platonic", "respect"],
                        "amount": -10
                    },
                    {
                        "cats_to": ["p_l"],
                        "cats_from": ["patrol"],
                        "mutual": false,
                        "values": ["dislike"],
                        "amount": 10
                    }
                ]
            }
        ]
    },
    {
        "patrol_id": "pln_med_gatheringraspberrysolo_greenleaf1",
        "biome": ["plains"],
        "season": ["greenleaf"],
        "types": ["herb_gathering"],
        "tags": [],
        "patrol_art": "med_general_intro",
        "min_cats": 1,
        "max_cats": 1,
        "min_max_status": {
            "healer cats": [1, 6]
        },
        "weight": 20,
        "intro_text": "While gathering herbs, p_l spots a bush of red berries.",
        "decline_text": "p_l decides not to touch the berries.",
        "chance_of_success": 50,
        "success_outcomes": [
            {
                "text": "p_l identifies them as raspberries, and carefully chews off a branch laden with them to bring back to camp - the herb stocks can use this odd fruit, especially its leaves.",
                "exp": 30,
                "weight": 20,
                "herbs": ["raspberry"]
            },
            {
                "text": "p_l knows deathberries when they see them, and slips back to camp to report it to the leader - the warriors will need to be told to avoid this bush.",
                "exp": 30,
                "weight": 5
            },
            {
                "text": "It takes little intelligence to recognise deathberries, but a great deal to collect them anyway. If s_c can dry them out, these berries will be sufficient for c_n for years to come. By using their weight to snap off one of the bush's branches, and then carefully carrying it back to camp, s_c manages to bring them safely home.",
                "exp": 30,
                "weight": 20,
                "stat_skill": ["CLEVER,1"]
            }
        ],
        "fail_outcomes": [
            {
                "text": "While p_l thinks they're <i>probably</i> cranberries, they aren't confident enough with the identification to risk being wrong and plucking deathberries instead.",
                "exp": 0,
                "weight": 20
            },
            {
                "text": "While plucking them from the bush, p_l feels one of the berries split in their mouth, and a deceptively good taste coats their tongue. These aren't raspberries. They rush to force themselves to throw up, and it works, expelling the deathberries from their system, but they're weak and shaky for the rest of the day.",
                "exp": 0,
                "weight": 10,
                "injury": [
                    {
                        "cats": ["r_c"],
                        "injuries": ["poisoned"],
                        "scars": []
                    }
                ]
            }
        ]
    },
    {
        "patrol_id": "pln_med_gatheringraspberrysoloapp__greenleaf1",
        "biome": ["plains"],
        "season": ["greenleaf"],
        "types": ["herb_gathering"],
        "tags": [],
        "patrol_art": "med_general_intro",
        "min_cats": 1,
        "max_cats": 1,
        "min_max_status": {
            "medicine cat": [1, 6],
            "medicine cat apprentice": [1, 6],
            "healer cats": [1, 6]
        },
        "weight": 20,
        "intro_text": "While gathering herbs, app1 stumbles upon a bush of red berries.",
        "decline_text": "app1 decides not to touch the berries.",
        "chance_of_success": 50,
        "success_outcomes": [
            {
                "text": "app1 identifies them as raspberries, and carefully chews off a branch laden with them to bring back to camp. They can't quite remember what raspberries treat, but they're pretty sure it's something to do with kitting.",
                "exp": 30,
                "weight": 20,
                "herbs": ["raspberry"]
            },
            {
                "text": "These... could be deathberries. Might be raspberries. But maybe deathberries. It's not worth the risk, they can ask their mentor for more training about it later.",
                "exp": 30,
                "weight": 5
            }
        ],
        "fail_outcomes": [
            {
                "text": "Confidently gathering them and prancing back to camp, app1 is then informed that they've gathered raspberries, not cranberries, and this isn't going to help the Clan's elders with their problems.",
                "exp": 0,
                "weight": 20
            },
            {
                "text": "app1 plucks the berries, several splitting in their mouth, and is surprised at how good they taste - after all, every herb they're trying to learn tastes awful, so it's surprising that one tastes good. As they start back to camp, however, they wobble a bit, and the world goes dark. Their body is found soon after, but it's already too late to help.",
                "exp": 0,
                "weight": 10,
                "dead_cats": ["r_c"],
                "history_text": {
                    "reg_death": "m_c died before completing their medicine cat training, from accidentally eating deathberries."
                }
            },
            {
                "text": "app1 carefully plucks the delicious-tasting berries, and as soon as the deceptive taste hits their tongue, they realize they've made a terrible mistake. Trying to force themself to vomit and staggering weakly, they crawl back to camp, weakly hoping their mentor will help them.",
                "exp": 0,
                "weight": 10,
                "injury": [
                    {
                        "cats": ["app1"],
                        "injuries": ["poisoned"],
                        "scars": []
                    }
                ],
                "history_text": {
                    "reg_death": "m_c died before completing their medicine cat training, from accidentally eating deathberries."
                }
            }
        ]
    },
    {
        "patrol_id": "pln_med_gatheringtansy_greenleaf1",
        "biome": ["plains"],
        "season": ["greenleaf"],
        "types": ["herb_gathering"],
        "tags": [],
        "patrol_art": "med_general_intro",
        "min_cats": 1,
        "max_cats": 1,
        "min_max_status": {
            "apprentice": [-1, -1],
            "healer cats": [1, 6],
            "normal adult": [-1, -1]
        },
        "weight": 20,
        "intro_text": "p_l heads out to find tansy, scenting the air for its sharp smell and eyes on the lookout for tansy's strange, orb-like yellow flowers that greenleaf has brought out in abundance.",
        "decline_text": "They have second thoughts about leaving their patients behind, and decide to go another day.",
        "chance_of_success": 70,
        "success_outcomes": [
            {
                "text": "The yellow dew drops shining merrily in the distance guide p_l in to the tansy patch, where they take a good harvest.",
                "exp": 10,
                "weight": 20,
                "herbs": ["tansy"]
            },
            {
                "text": "Good for all coughs, all wounds, and all poisons - but it would be dangerous to assume tansy has no downsides. In small doses, it does help with nearly any ailment... but in <i>large</i> doses, it poisons the body, even to the point of causing death.",
                "exp": 10,
                "weight": 5,
                "herbs": ["many_herbs", "tansy"]
            },
            {
                "text": "Tansy might smell sharp enough to be enjoyed freshening up dens, but it sure tastes... interesting. s_c isn't sure they'll ever get used to it, but at least it's a reminder to be careful around the potentially poisonous herb.",
                "exp": 10,
                "weight": 20,
                "stat_skill": ["SENSE,2"],
                "herbs": ["many_herbs", "tansy"]
            }
        ],
        "fail_outcomes": [
            {
                "text": "Try as they might, p_l can't quite remember the exact shape of the tansy leaves, and {PRONOUN/p_l/subject} {VERB/p_l/are/is}n't going to harvest from plants {PRONOUN/p_l/subject} {VERB/p_l/have/has}n't confidently identified. Better safe than sorry, as they say.",
                "exp": 0,
                "weight": 20
            }
        ]
    },
    {
        "patrol_id": "pln_med_gatheringtansy_greenleaf2",
        "biome": ["plains"],
        "season": ["greenleaf"],
        "types": ["herb_gathering"],
        "tags": [],
        "patrol_art": "med_general_intro",
        "min_cats": 2,
        "max_cats": 2,
        "min_max_status": {
            "apprentice": [-1, -1],
            "medicine cat": [1, 6],
            "medicine cat apprentice": [1, 6],
            "healer cats": [1, 6],
            "normal adult": [-1, -1]
        },
        "weight": 20,
        "intro_text": "p_l heads out to find tansy with app1. They instruct app1 to scent the air for its sharp smell and keep their eyes on the lookout for tansy's strange, orb-like yellow flowers that greenleaf has brought out in abundance.",
        "decline_text": "They have second thoughts leaving their patients behind, especially with them also bringing their apprentice, and decide to go another day.",
        "chance_of_success": 70,
        "success_outcomes": [
            {
                "text": "The yellow dew drops shining merrily in the distance guide app1 in to the tansy patch, where they take a good harvest. p_l is proud of the work they've put in to learning so many things so quickly.",
                "exp": 20,
                "weight": 20,
                "herbs": ["tansy"],
                "relationships": [
                    {
                        "cats_to": ["patrol"],
                        "cats_from": ["patrol"],
                        "mutual": false,
                        "values": ["platonic", "respect", "comfort", "trust"],
                        "amount": 10
                    },
                    {
                        "cats_to": ["patrol"],
                        "cats_from": ["patrol"],
                        "mutual": false,
                        "values": ["dislike"],
                        "amount": -10
                    }
                ]
            },
            {
                "text": "Good for all coughs, all wounds, and all poisons - but it'd be dangerous to assume tansy has no downsides. p_l quietly teaches app1 how tansy is also used to ease the passing of mortally wounded cats, and to induce losing a litter in queens whose pregnancy is risking their life. This means it's not used for pregnant or nursing queens, nor for kits.",
                "exp": 20,
                "weight": 5,
                "herbs": ["many_herbs", "tansy"],
                "relationships": [
                    {
                        "cats_to": ["patrol"],
                        "cats_from": ["patrol"],
                        "mutual": false,
                        "values": ["platonic", "respect", "comfort", "trust"],
                        "amount": 10
                    },
                    {
                        "cats_to": ["patrol"],
                        "cats_from": ["patrol"],
                        "mutual": false,
                        "values": ["dislike"],
                        "amount": -10
                    }
                ]
            },
            {
                "text": "Tansy might smell sharp enough to be enjoyed freshening up dens, but it sure tastes... interesting. s_c isn't sure they'll ever get used to it, but at least it's a reminder to be careful around the potentially poisonous herb, and app1 thankfully seems to be taking the appropriate amount of care harvesting it.",
                "exp": 20,
                "weight": 20,
                "stat_skill": ["SENSE,2"],
                "herbs": ["many_herbs", "tansy"],
                "relationships": [
                    {
                        "cats_to": ["patrol"],
                        "cats_from": ["patrol"],
                        "mutual": false,
                        "values": ["platonic", "respect", "comfort", "trust"],
                        "amount": 10
                    },
                    {
                        "cats_to": ["patrol"],
                        "cats_from": ["patrol"],
                        "mutual": false,
                        "values": ["dislike"],
                        "amount": -10
                    }
                ]
            }
        ],
        "fail_outcomes": [
            {
                "text": "Try as they might, p_l can't quite remember the exact shape of the tansy leaves, and {PRONOUN/p_l/subject} {VERB/p_l/are/is}n't going to harvest from plants {PRONOUN/p_l/subject} {VERB/p_l/have/has}n't confidently identified. Better safe than sorry, as they say.",
                "exp": 0,
                "weight": 20,
                "relationships": [
                    {
                        "cats_to": ["patrol"],
                        "cats_from": ["patrol"],
                        "mutual": false,
                        "values": ["platonic", "respect", "comfort", "trust"],
                        "amount": -10
                    },
                    {
                        "cats_to": ["patrol"],
                        "cats_from": ["patrol"],
                        "mutual": false,
                        "values": ["dislike"],
                        "amount": 10
                    }
                ]
            }
        ]
    },
    {
        "patrol_id": "pln_med_gatheringtansy_greenleaf3",
        "biome": ["plains"],
        "season": ["greenleaf"],
        "types": ["herb_gathering"],
        "tags": [],
        "patrol_art": "med_general_intro",
        "min_cats": 3,
        "max_cats": 6,
        "min_max_status": {
            "healer cats": [1, 6],
            "normal adult": [1, 6]
        },
        "weight": 20,
        "intro_text": "p_l heads out to find tansy, scenting the air for its sharp smell and eyes on the lookout for tansy's strange, orb-like yellow flowers that greenleaf has brought out in abundance. They've brought some of their Clanmates with them to hopefully help them carry a good harvest home.",
        "decline_text": "They're stopped before they leave camp - these warriors are needed elsewhere. p_l's expedition will have to wait.",
        "chance_of_success": 30,
        "success_outcomes": [
            {
                "text": "The yellow dew drops shining merrily in the distance guide p_l's patrol in to the tansy patch, where they take a good harvest.",
                "exp": 10,
                "weight": 20,
                "herbs": ["tansy"],
                "relationships": [
                    {
                        "cats_to": ["p_l"],
                        "cats_from": ["patrol"],
                        "mutual": false,
                        "values": ["platonic", "respect"],
                        "amount": 10
                    },
                    {
                        "cats_to": ["p_l"],
                        "cats_from": ["patrol"],
                        "mutual": false,
                        "values": ["dislike"],
                        "amount": -10
                    }
                ]
            },
            {
                "text": "Good for all coughs, all wounds, and all poisons - but it would be dangerous to assume tansy has no downsides. In small doses, it does help with nearly any ailment, but in <i>large</i> doses, it poisons the body, even to the point of death. p_l carefully guides the patrol in gathering, though unless they try drinking it, there isn't much danger.",
                "exp": 10,
                "weight": 5,
                "herbs": ["many_herbs", "tansy"],
                "relationships": [
                    {
                        "cats_to": ["p_l"],
                        "cats_from": ["patrol"],
                        "mutual": false,
                        "values": ["platonic", "respect"],
                        "amount": 10
                    },
                    {
                        "cats_to": ["p_l"],
                        "cats_from": ["patrol"],
                        "mutual": false,
                        "values": ["dislike"],
                        "amount": -10
                    }
                ]
            },
            {
                "text": "Tansy might smell sharp enough to be enjoyed freshening up dens, but it sure tastes... interesting. s_c isn't sure they'll ever get used to it, but at least it's a reminder to be careful around the potentially poisonous herb, which is extra helpful when gathering with their less-experienced Clanmates.",
                "exp": 10,
                "weight": 20,
                "stat_skill": ["SENSE,2"],
                "herbs": ["many_herbs", "tansy"],
                "relationships": [
                    {
                        "cats_to": ["p_l"],
                        "cats_from": ["patrol"],
                        "mutual": false,
                        "values": ["platonic", "respect"],
                        "amount": 10
                    },
                    {
                        "cats_to": ["p_l"],
                        "cats_from": ["patrol"],
                        "mutual": false,
                        "values": ["dislike"],
                        "amount": -10
                    }
                ]
            }
        ],
        "fail_outcomes": [
            {
                "text": "Try as they might, p_l can't quite remember the exact shape of the tansy leaves, and {PRONOUN/p_l/subject} {VERB/p_l/are/is}n't going to harvest from plants {PRONOUN/p_l/subject} {VERB/p_l/have/has}n't confidently identified. Better safe than sorry, as they say.",
                "exp": 0,
                "weight": 20,
                "relationships": [
                    {
                        "cats_to": ["p_l"],
                        "cats_from": ["patrol"],
                        "mutual": false,
                        "values": ["platonic", "respect"],
                        "amount": -10
                    },
                    {
                        "cats_to": ["p_l"],
                        "cats_from": ["patrol"],
                        "mutual": false,
                        "values": ["dislike"],
                        "amount": 10
                    }
                ]
            }
        ]
    },
    {
        "patrol_id": "pln_med_gatheringthyme_greenleaf1",
        "biome": ["plains"],
        "season": ["greenleaf"],
        "types": ["herb_gathering"],
        "tags": [],
        "patrol_art": "med_general_intro",
        "min_cats": 1,
        "max_cats": 1,
        "min_max_status": {
            "apprentice": [-1, -1],
            "healer cats": [1, 6],
            "normal adult": [-1, -1]
        },
        "weight": 20,
        "intro_text": "p_l has finally put enough time aside to go search for thyme.",
        "decline_text": "They have second thoughts about leaving their patients behind, and decide to go another day.",
        "chance_of_success": 70,
        "success_outcomes": [
            {
                "text": "Thankfully, they don't have to go far, and being among thyme's calming scent makes gathering it quite pleasant.",
                "exp": 10,
                "weight": 20,
                "herbs": ["thyme"]
            },
            {
                "text": "It calms racing hearts and minds, bringing cats back from the shock of loss or injury... thyme is always both helpful and pleasant to have around, and p_l makes sure to organise the herb stores so that the scent wafts near their nest.",
                "exp": 10,
                "weight": 5,
                "herbs": ["many_herbs", "thyme"]
            },
            {
                "text": "Thyme, thyme, thyme, there's never enough thyme. s_c snorts at their little joke, mouth crammed full of the herb, as they make their way home.",
                "exp": 10,
                "weight": 20,
                "stat_skill": ["SENSE,2"],
                "herbs": ["many_herbs", "thyme"]
            }
        ],
        "fail_outcomes": [
            {
                "text": "p_l has no time - and no thyme. They're forced to give up on the search for today.",
                "exp": 0,
                "weight": 20
            }
        ]
    },
    {
        "patrol_id": "pln_med_gatheringthyme_greenleaf2",
        "biome": ["plains"],
        "season": ["greenleaf"],
        "types": ["herb_gathering"],
        "tags": [],
        "patrol_art": "med_general_intro",
        "min_cats": 2,
        "max_cats": 2,
        "min_max_status": {
            "apprentice": [-1, -1],
            "medicine cat": [1, 6],
            "medicine cat apprentice": [1, 6],
            "healer cats": [1, 6],
            "normal adult": [-1, -1]
        },
        "weight": 20,
        "intro_text": "p_l has finally put enough time aside to go search for thyme with app1.",
        "decline_text": "They have second thoughts leaving their patients behind, especially with them also bringing their apprentice, and decide to go another day.",
        "chance_of_success": 70,
        "success_outcomes": [
            {
                "text": "Thankfully, they don't have to go far, and being among thyme's calming scent makes gathering it quite pleasant. Both app1 and p_l enjoy the chance for a peaceful afternoon.",
                "exp": 20,
                "weight": 20,
                "herbs": ["thyme"],
                "relationships": [
                    {
                        "cats_to": ["patrol"],
                        "cats_from": ["patrol"],
                        "mutual": false,
                        "values": ["platonic", "respect", "comfort", "trust"],
                        "amount": 10
                    },
                    {
                        "cats_to": ["patrol"],
                        "cats_from": ["patrol"],
                        "mutual": false,
                        "values": ["dislike"],
                        "amount": -10
                    }
                ]
            },
            {
                "text": "It calms racing hearts and minds, bringing cats back from the shock of loss or injury... thyme is always both helpful and pleasant to have around, and p_l makes sure to organise the herb stores so that the scent wafts near the nests they and app1 curl up in at night.",
                "exp": 20,
                "weight": 5,
                "herbs": ["many_herbs", "thyme"],
                "relationships": [
                    {
                        "cats_to": ["patrol"],
                        "cats_from": ["patrol"],
                        "mutual": false,
                        "values": ["platonic", "respect", "comfort", "trust"],
                        "amount": 10
                    },
                    {
                        "cats_to": ["patrol"],
                        "cats_from": ["patrol"],
                        "mutual": false,
                        "values": ["dislike"],
                        "amount": -10
                    }
                ]
            },
            {
                "text": "Thyme, thyme, thyme, there's never enough thyme. s_c snorts at their little joke, putting down the herbs they carry to explain it to app1.",
                "exp": 20,
                "weight": 20,
                "stat_skill": ["SENSE,2"],
                "herbs": ["many_herbs", "thyme"],
                "relationships": [
                    {
                        "cats_to": ["patrol"],
                        "cats_from": ["patrol"],
                        "mutual": false,
                        "values": ["platonic", "respect", "comfort", "trust"],
                        "amount": 10
                    },
                    {
                        "cats_to": ["patrol"],
                        "cats_from": ["patrol"],
                        "mutual": false,
                        "values": ["dislike"],
                        "amount": -10
                    }
                ]
            }
        ],
        "fail_outcomes": [
            {
                "text": "p_l has no time - and no thyme. They're forced to give up on the search for today.",
                "exp": 0,
                "weight": 20,
                "relationships": [
                    {
                        "cats_to": ["patrol"],
                        "cats_from": ["patrol"],
                        "mutual": false,
                        "values": ["platonic", "respect", "comfort", "trust"],
                        "amount": -10
                    },
                    {
                        "cats_to": ["patrol"],
                        "cats_from": ["patrol"],
                        "mutual": false,
                        "values": ["dislike"],
                        "amount": 10
                    }
                ]
            }
        ]
    },
    {
        "patrol_id": "pln_med_gatheringthyme_greenleaf3",
        "biome": ["plains"],
        "season": ["greenleaf"],
        "types": ["herb_gathering"],
        "tags": [],
        "patrol_art": "med_general_intro",
        "min_cats": 3,
        "max_cats": 6,
        "min_max_status": {
            "healer cats": [1, 6],
            "normal adult": [1, 6]
        },
        "weight": 20,
        "intro_text": "p_l has finally put enough time aside to go search for thyme with a gathering patrol.",
        "decline_text": "They're stopped before they leave camp - these warriors are needed elsewhere. p_l's expedition will have to wait.",
        "chance_of_success": 30,
        "success_outcomes": [
            {
                "text": "Thankfully, they don't have to go far, and being among thyme's calming scent makes gathering it quite pleasant as the patrol settles in to nip off its leaves.",
                "exp": 10,
                "weight": 20,
                "herbs": ["thyme"],
                "relationships": [
                    {
                        "cats_to": ["p_l"],
                        "cats_from": ["patrol"],
                        "mutual": false,
                        "values": ["platonic", "respect"],
                        "amount": 10
                    },
                    {
                        "cats_to": ["p_l"],
                        "cats_from": ["patrol"],
                        "mutual": false,
                        "values": ["dislike"],
                        "amount": -10
                    }
                ]
            },
            {
                "text": "It calms racing hearts and minds, bringing cats back from the shock of loss or injury... thyme is always both helpful and pleasant to have around, and p_l decides that this patrol has brought back so much there's no harm in letting the warriors take a stem each for their nests.",
                "exp": 10,
                "weight": 5,
                "herbs": ["many_herbs", "thyme"],
                "relationships": [
                    {
                        "cats_to": ["p_l"],
                        "cats_from": ["patrol"],
                        "mutual": false,
                        "values": ["platonic", "respect"],
                        "amount": 10
                    },
                    {
                        "cats_to": ["p_l"],
                        "cats_from": ["patrol"],
                        "mutual": false,
                        "values": ["dislike"],
                        "amount": -10
                    }
                ]
            },
            {
                "text": "Thyme, thyme, thyme, there's never enough thyme. s_c snorts at their little joke, putting down the herbs they carry to explain it to the rest of the patrol.",
                "exp": 10,
                "weight": 20,
                "stat_skill": ["SENSE,2"],
                "herbs": ["many_herbs", "thyme"],
                "relationships": [
                    {
                        "cats_to": ["p_l"],
                        "cats_from": ["patrol"],
                        "mutual": false,
                        "values": ["platonic", "respect"],
                        "amount": 10
                    },
                    {
                        "cats_to": ["p_l"],
                        "cats_from": ["patrol"],
                        "mutual": false,
                        "values": ["dislike"],
                        "amount": -10
                    }
                ]
            }
        ],
        "fail_outcomes": [
            {
                "text": "p_l has no time - and no thyme. They're forced to give up on the search for today.",
                "exp": 0,
                "weight": 20,
                "relationships": [
                    {
                        "cats_to": ["p_l"],
                        "cats_from": ["patrol"],
                        "mutual": false,
                        "values": ["platonic", "respect"],
                        "amount": -10
                    },
                    {
                        "cats_to": ["p_l"],
                        "cats_from": ["patrol"],
                        "mutual": false,
                        "values": ["dislike"],
                        "amount": 10
                    }
                ]
            }
        ]
    },
    {
        "patrol_id": "pln_med_gatheringwildgarlic_greenleaf1",
        "biome": ["plains"],
        "season": ["greenleaf"],
        "types": ["herb_gathering"],
        "tags": [],
        "patrol_art": "med_general_intro",
        "min_cats": 1,
        "max_cats": 1,
        "min_max_status": {
            "apprentice": [-1, -1],
            "healer cats": [1, 6],
            "normal adult": [-1, -1]
        },
        "weight": 20,
        "intro_text": "p_l heads out on what promises to be a fragrant patrol, searching for wild garlic.",
        "decline_text": "They have second thoughts about leaving their patients behind, and decide to go another day.",
        "chance_of_success": 70,
        "success_outcomes": [
            {
                "text": "This garlic will certainly restock the herb stores... which are close to p_l's nest. Yay...",
                "exp": 10,
                "weight": 20,
                "herbs": ["wild_garlic"]
            },
            {
                "text": "The leaves, and especially the bulbs, of wild garlic are the preeminent herb to treat infection, even if using them results each time in either their patient or their loved ones complaining about the smell. p_l, personally, will take a bit of a bad smell over illness, thank you very much.",
                "exp": 10,
                "weight": 5,
                "herbs": ["many_herbs", "wild_garlic"]
            },
            {
                "text": "s_c, ever eagle-eyed, spots grass that looks suspiciously tall, with oddly thick blades. One sniff confirms it as wild garlic, and this patch has heaps to harvest.",
                "exp": 10,
                "weight": 20,
                "stat_skill": ["SENSE,2"],
                "herbs": ["many_herbs", "wild_garlic"]
            }
        ],
        "fail_outcomes": [
            {
                "text": "Try as they might, p_l can't quite remember the exact shape of the garlic leaves, and {PRONOUN/p_l/subject} {VERB/p_l/are/is}n't going to harvest from plants {PRONOUN/p_l/subject} {VERB/p_l/have/has}n't confidently identified. Better safe than sorry, as they say.",
                "exp": 0,
                "weight": 20
            }
        ]
    },
    {
        "patrol_id": "pln_med_gatheringwildgarlic_greenleaf2",
        "biome": ["plains"],
        "season": ["greenleaf"],
        "types": ["herb_gathering"],
        "tags": [],
        "patrol_art": "med_general_intro",
        "min_cats": 2,
        "max_cats": 2,
        "min_max_status": {
            "apprentice": [-1, -1],
            "medicine cat": [1, 6],
            "medicine cat apprentice": [1, 6],
            "healer cats": [1, 6],
            "normal adult": [-1, -1]
        },
        "weight": 20,
        "intro_text": "p_l heads out on what promises to be a fragrant patrol, searching for wild garlic with app1.",
        "decline_text": "They have second thoughts leaving their patients behind, especially with them also bringing their apprentice, and decide to go another day.",
        "chance_of_success": 70,
        "success_outcomes": [
            {
                "text": "This garlic will certainly restock the herb stores... which are close to p_l's nest. Yay... they commiserate with app1, both cats sighing but accepting the stink in their den as a necessary evil.",
                "exp": 20,
                "weight": 20,
                "herbs": ["wild_garlic"],
                "relationships": [
                    {
                        "cats_to": ["patrol"],
                        "cats_from": ["patrol"],
                        "mutual": false,
                        "values": ["platonic", "respect", "comfort", "trust"],
                        "amount": 10
                    },
                    {
                        "cats_to": ["patrol"],
                        "cats_from": ["patrol"],
                        "mutual": false,
                        "values": ["dislike"],
                        "amount": -10
                    }
                ]
            },
            {
                "text": "The leaves, and especially the bulbs, of wild garlic are the preeminent herb to treat infection, even if using them results each time in either their patient or their loved ones complaining about the smell. p_l teaches app1 that sometimes, they need to prioritise treating their patients above listening to them.",
                "exp": 20,
                "weight": 5,
                "herbs": ["many_herbs", "wild_garlic"],
                "relationships": [
                    {
                        "cats_to": ["patrol"],
                        "cats_from": ["patrol"],
                        "mutual": false,
                        "values": ["platonic", "respect", "comfort", "trust"],
                        "amount": 10
                    },
                    {
                        "cats_to": ["patrol"],
                        "cats_from": ["patrol"],
                        "mutual": false,
                        "values": ["dislike"],
                        "amount": -10
                    }
                ]
            },
            {
                "text": "s_c, ever eagle-eyed, spots grass that looks suspiciously tall, with oddly thick blades. One sniff confirms it as wild garlic, and this patch has heaps to harvest with app1.",
                "exp": 20,
                "weight": 20,
                "stat_skill": ["SENSE,2"],
                "herbs": ["many_herbs", "wild_garlic"],
                "relationships": [
                    {
                        "cats_to": ["patrol"],
                        "cats_from": ["patrol"],
                        "mutual": false,
                        "values": ["platonic", "respect", "comfort", "trust"],
                        "amount": 10
                    },
                    {
                        "cats_to": ["patrol"],
                        "cats_from": ["patrol"],
                        "mutual": false,
                        "values": ["dislike"],
                        "amount": -10
                    }
                ]
            }
        ],
        "fail_outcomes": [
            {
                "text": "Try as they might, p_l can't quite remember the exact shape of the garlic leaves, and {PRONOUN/p_l/subject} {VERB/p_l/are/is}n't going to harvest from plants {PRONOUN/p_l/subject} {VERB/p_l/have/has}n't confidently identified. Better safe than sorry, as they say.",
                "exp": 0,
                "weight": 20,
                "relationships": [
                    {
                        "cats_to": ["patrol"],
                        "cats_from": ["patrol"],
                        "mutual": false,
                        "values": ["platonic", "respect", "comfort", "trust"],
                        "amount": -10
                    },
                    {
                        "cats_to": ["patrol"],
                        "cats_from": ["patrol"],
                        "mutual": false,
                        "values": ["dislike"],
                        "amount": 10
                    }
                ]
            }
        ]
    },
    {
        "patrol_id": "pln_med_gatheringwildgarlic_greenleaf3",
        "biome": ["plains"],
        "season": ["greenleaf"],
        "types": ["herb_gathering"],
        "tags": [],
        "patrol_art": "med_general_intro",
        "min_cats": 3,
        "max_cats": 6,
        "min_max_status": {
            "healer cats": [1, 6],
            "normal adult": [1, 6]
        },
        "weight": 20,
        "intro_text": "p_l heads out on what promises to be a fragrant patrol, searching for wild garlic with a gathering patrol.",
        "decline_text": "They're stopped before they leave camp - these warriors are needed elsewhere. p_l's expedition will have to wait.",
        "chance_of_success": 30,
        "success_outcomes": [
            {
                "text": "This garlic will certainly restock the herb stores... which are close to p_l's nest. Yay... at least the warriors seem relieved that they'll never have to sleep next to the herbs.",
                "exp": 10,
                "weight": 20,
                "herbs": ["wild_garlic"],
                "relationships": [
                    {
                        "cats_to": ["p_l"],
                        "cats_from": ["patrol"],
                        "mutual": false,
                        "values": ["platonic", "respect"],
                        "amount": 10
                    },
                    {
                        "cats_to": ["p_l"],
                        "cats_from": ["patrol"],
                        "mutual": false,
                        "values": ["dislike"],
                        "amount": -10
                    }
                ]
            },
            {
                "text": "The leaves, and especially the bulbs, of wild garlic are the preeminent herb to treat infection, even if using them results each time in either their patient or their loved ones complaining about the smell. The patrol looks a little disgusted, but they're still a great help to p_l for gathering it.",
                "exp": 10,
                "weight": 5,
                "herbs": ["many_herbs", "wild_garlic"],
                "relationships": [
                    {
                        "cats_to": ["p_l"],
                        "cats_from": ["patrol"],
                        "mutual": false,
                        "values": ["platonic", "respect"],
                        "amount": 10
                    },
                    {
                        "cats_to": ["p_l"],
                        "cats_from": ["patrol"],
                        "mutual": false,
                        "values": ["dislike"],
                        "amount": -10
                    }
                ]
            },
            {
                "text": "s_c, ever eagle-eyed, spots grass that looks suspiciously tall, with oddly thick blades. One sniff confirms it as wild garlic, and the patch has heaps for their patrol to harvest.",
                "exp": 10,
                "weight": 20,
                "stat_skill": ["SENSE,2"],
                "herbs": ["many_herbs", "wild_garlic"],
                "relationships": [
                    {
                        "cats_to": ["p_l"],
                        "cats_from": ["patrol"],
                        "mutual": false,
                        "values": ["platonic", "respect"],
                        "amount": 10
                    },
                    {
                        "cats_to": ["p_l"],
                        "cats_from": ["patrol"],
                        "mutual": false,
                        "values": ["dislike"],
                        "amount": -10
                    }
                ]
            }
        ],
        "fail_outcomes": [
            {
                "text": "Try as they might, p_l can't quite remember the exact shape of the garlic leaves, and {PRONOUN/p_l/subject} {VERB/p_l/are/is}n't going to harvest from plants {PRONOUN/p_l/subject} {VERB/p_l/have/has}n't confidently identified. Better safe than sorry, as they say.",
                "exp": 0,
                "weight": 20,
                "relationships": [
                    {
                        "cats_to": ["p_l"],
                        "cats_from": ["patrol"],
                        "mutual": false,
                        "values": ["platonic", "respect"],
                        "amount": -10
                    },
                    {
                        "cats_to": ["p_l"],
                        "cats_from": ["patrol"],
                        "mutual": false,
                        "values": ["dislike"],
                        "amount": 10
                    }
                ]
            }
        ]
    }
]<|MERGE_RESOLUTION|>--- conflicted
+++ resolved
@@ -1326,13 +1326,8 @@
         "biome": ["plains"],
         "season": ["greenleaf"],
         "types": ["herb_gathering"],
-<<<<<<< HEAD
-        "tags": [],
-        "patrol_art": "med_general_intro",
-=======
-        "tags": ["jealousy"],
+        "tags": [],
         "patrol_art": "gen_med_gatheringcatmint_greenleaf3",
->>>>>>> 32d10fd9
         "min_cats": 3,
         "max_cats": 6,
         "min_max_status": {
