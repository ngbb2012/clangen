[
    {
        "patrol_id": "pln_bord_shortswim1",
        "biome": ["plains"],
        "season": ["greenleaf"],
        "types": ["border"],
        "tags": [],
        "patrol_art": "pln_bord_shortswim1",
        "min_cats": 1,
        "max_cats": 1,
        "min_max_status": {
            "normal adult":[1, 1],
            "apprentice":[-1, -1]
        },
        "weight": 20,
        "intro_text": "r_c looks at the small watering hole {PRONOUN/r_c/subject} {VERB/r_c/pass/passes} by on the way to mark the border and {VERB/r_c/debate/debates} if {PRONOUN/r_c/subject} should stop for a quick swim to cool off.",
        "decline_text": "r_c decides to continue with the patrol instead.",
        "chance_of_success": 50,
        "success_outcomes": [
            {
                "text": "{PRONOUN/r_c/subject/CAP} {VERB/r_c/stop/stops} to swim for a few moments and {VERB/r_c/feel/feels} rejuvenated, cooled, and ready to continue.",
                "exp": 5,
                "weight": 20,
                "art": "gen_train_soggykitty_happy_warrior"
            },
            {
                "text": "{PRONOUN/r_c/subject/CAP} {VERB/r_c/stick/sticks} to {PRONOUN/r_c/poss} task, although r_c wades through the watering hole as {PRONOUN/r_c/subject} {VERB/r_c/do/does}. The water cools {PRONOUN/r_c/poss} paws pleasantly.",
                "exp": 5,
                "weight": 20,
                "art": "gen_train_soggykitty_happy_warrior",
                "stat_trait": [
                    "responsible",
                    "thoughtful",
                    "loyal",
                    "righteous",
                    "cold",
                    "strict"
                ]
            },
            {
                "text": "p_l swims right through the watering hole and out the other side, stopping to shake {PRONOUN/p_l/poss} coat dry(ish). A pleasent way of getting from A to B, and a nice chance to feel the weightlessness of swimming.",
                "exp": 5,
                "weight": 20,
                "art": "gen_train_soggykitty_happy_warrior",
                "can_have_stat": ["any"],
                "stat_skill": [
                    "SWIMMER,1"
                ]
            }
        ],
        "fail_outcomes": [
            {
                "text": "{PRONOUN/r_c/subject/CAP} get distracted while splashing in the water. r_c swears {PRONOUN/r_c/subject} saw a fish, but it derails {PRONOUN/r_c/poss} border patrol completely, and {PRONOUN/r_c/subject} {VERB/r_c/get/gets} nothing done.",
                "exp": 0,
                "weight": 20,
                "art": "gen_train_soggykitty_mad_warrior"
            }
        ]
    },
    {
        "patrol_id": "pln_bord_greenleaf_longdistancemarking_group1",
        "biome": ["plains"],
        "season": ["greenleaf"],
        "types": ["border"],
        "tags": [],
        "patrol_art": "gen_med_herbsmeadow",
        "min_cats": 2,
        "max_cats": 6,
        "min_max_status": {},
        "weight": 20,
        "intro_text": "Here on the plains, the reaches of c_n's territory is vast, particularly in the direction p_l and {PRONOUN/p_l/poss} patrol are heading, where there is endless grass but no permanent water sources. The greenleaf sun beats down strongly.",
        "decline_text": "The patrol is interrupted by a hunting patrol that needs help carrying prey back to camp - border marking will wait til later.",
        "chance_of_success": 40,
        "success_outcomes": [
            {
                "text": "The grass has gone to seed in this area. p_l makes a note to share the knowledge back at camp - there'll be good hunting here, even if it's a trek to come out so far. c_n will need to send out another patrol to finish the task, there's still more ground to cover here.",
                "exp": 30,
                "weight": 5,
                "art": "gen_train_talkingWW",
                "relationships": [
                    {
                        "cats_to": ["patrol"],
                        "cats_from": ["patrol"],
                        "mutual": false,
                        "values": ["respect", "trust"],
                        "amount": 5
                    }
                ]
            },
            {
                "text": "s_c isn't just talented at running fast - on the plains, you also need to cover lots of ground too, and {PRONOUN/s_c/subject} {VERB/s_c/share/shares} {PRONOUN/s_c/poss} tips for endurance. The other cats purr gratitude at the end of the day. Everyone's exhausted, but they made it the entire length of that far off border thanks to s_c.",
                "exp": 40,
                "weight": 20,
                "art": "fst_hunt_fun3",
                "can_have_stat": ["any"],
                "stat_skill": [
                    "RUNNER,2"
                ],
                "relationships": [
                    {
                        "cats_to": ["s_c"],
                        "cats_from": ["patrol"],
                        "mutual": false,
                        "values": ["trust", "respect"],
                        "amount": 15
                    },
                    {
                        "cats_to": ["s_c"],
                        "cats_from": ["clan"],
                        "mutual": false,
                        "values": ["respect"],
                        "amount": 5
                    },
                    {
                        "cats_to": ["s_c"],
                        "cats_from": ["patrol"],
                        "mutual": false,
                        "values": ["comfort"],
                        "amount": 5
                    },
                    {
                        "cats_to": ["patrol"],
                        "cats_from": ["patrol"],
                        "mutual": false,
                        "values": ["trust"],
                        "amount": 5
                    }
                ]
            },
            {
                "text": "s_c notices r_c beginning to pant as {PRONOUN/r_c/subject} {VERB/r_c/trudge/trudges} under the hot sun. {PRONOUN/s_c/subject/CAP} take the next opportunity to herd the patrol under the shade of a rock with a scrappy bush clinging to it. There's no reason to risk heat stroke here.",
                "exp": 20,
                "weight": 20,
                "art": "fst_hunt_heat",
                "can_have_stat": ["not_pl_rc"],
                "stat_skill": [
                    "HUNTER,1"
                ],
                "relationships": [
                    {
                        "cats_to": ["s_c"],
                        "cats_from": ["patrol"],
                        "mutual": false,
                        "values": ["trust", "respect"],
                        "amount": 15
                    },
                    {
                        "cats_to": ["s_c"],
                        "cats_from": ["patrol"],
                        "mutual": false,
                        "values": ["comfort"],
                        "amount": 5
                    },
                    {
                        "cats_to": ["patrol"],
                        "cats_from": ["patrol"],
                        "mutual": false,
                        "values": ["trust"],
                        "amount": 5
                    }
                ]
            },
            {
                "text": "s_c notices r_c beginning to pant as {PRONOUN/r_c/subject} {VERB/r_c/trudge/trudges} under the hot sun. {PRONOUN/s_c/subject/CAP} take the next opportunity to herd the patrol under the shade of a rock with a scrappy bush clinging to it. There's no reason to risk heat stroke here.",
                "exp": 20,
                "weight": 20,
                "art": "fst_hunt_heat",
                "can_have_stat": ["not_pl_rc"],
                "stat_trait": [
                    "responsible",
                    "compassionate",
                    "thoughtful",
                    "careful",
                    "wise"
                ],
                "relationships": [
                    {
                        "cats_to": ["s_c"],
                        "cats_from": ["patrol"],
                        "mutual": false,
                        "values": ["trust", "respect"],
                        "amount": 15
                    },
                    {
                        "cats_to": ["s_c"],
                        "cats_from": ["patrol"],
                        "mutual": false,
                        "values": ["comfort"],
                        "amount": 5
                    },
                    {
                        "cats_to": ["patrol"],
                        "cats_from": ["patrol"],
                        "mutual": false,
                        "values": ["trust"],
                        "amount": 5
                    }
                ]
            }
        ],
        "fail_outcomes": [
            {
                "text": "They trek, and they wander, and they amble, and they pad. But as the sun creeps over the sky, before they reach the far border itself, p_l spots r_c limping. It's nothing, {PRONOUN/r_c/subject} {VERB/r_c/say/says}, just slept on the leg wrong. But far from camp isn't the right place to be limping, and p_l calls the patrol off.",
                "exp": 0,
                "weight": 10,
                "art": "fst_hunt_heat",
                "injury": [
                    {
                      "cats": ["r_c"],
                      "injuries": ["sprain", "sore"]
                    }
                  ],
                  "relationships": [
                    {
                        "cats_to": ["p_l"],
                        "cats_from": ["r_c"],
                        "mutual": true,
                        "values": ["trust", "comfort"],
                        "amount": 10
                    }
                ]
            },
            {
                "text": "Before they reach the far border itself, p_l spots s_c limping. It's nothing, {PRONOUN/s_c/subject} {VERB/s_c/say/says}, and refuses to stop. But in these far reaches, in territory not commonly checked, other predators intrude. When a young, inexperienced cougar charges the patrol, s_c <i>should</i> have been able to run fast enoguh to escape. <i>Should.</i>",
                "exp": 0,
                "weight": 20,
                "art": "cat_running_two",
                "can_have_stat": ["not_pl"],
                "stat_trait": [
                    "troublesome",
                    "fierce",
                    "confident",
                    "arrogant",
                    "competitive",
                    "rebellious"
                ],
                "dead_cats": ["s_c"],
                "history_text": {
                    "reg_death": "This cat was killed after continuing to patrol the far border while injured, by a young, inexperienced cougar.",
                    "lead_death": "by a cougar while patrolling the far border"
                }
            },
            {
                "text": "p_l really pushes them, to be able to patrol all the far border in a single patrol. They make it, and are congratulated on the achivement when they come back into camp after dark, panting, but everyone who went out under the hot sun is more tired than they should be, and some have clearly gotten heat stroke.",
                "exp": 0,
                "weight": 20,
                "art":"fst_hunt_heat",
                "injury": [
                    {
                      "cats": ["patrol"],
                      "injuries": ["dehydrated"]
                    },
                    {
                        "cats": ["multi"],
                        "injuries": ["heat stroke"]
                    }
                  ],
                  "relationships": [
                    {
                        "cats_to": ["p_l"],
                        "cats_from": ["clan"],
                        "mutual": false,
                        "values": ["respect"],
                        "amount": 5
                    },
                    {
                        "cats_to": ["p_l"],
                        "cats_from": ["patrol"],
                        "mutual": false,
                        "values": ["respect", "trust"],
                        "amount": -10
                    },
                    {
                        "cats_to": ["p_l"],
                        "cats_from": ["patrol"],
                        "mutual": false,
                        "values": ["dislike"],
                        "amount": 10
                    }
                ]
            },
            {
                "text": "p_l really pushes them, to be able to patrol all the far border in a single patrol. But s_c brings everything to a halt, spotting that some of the patrol are beginning to feel the effects of the heat, and insisting they return home. It saves anyone else from being injured by the heat.",
                "exp": 0,
                "weight": 20,
                "art": "fst_hunt_heat",
                "can_have_stat": ["not_pl_rc"],
                "stat_skill": [
                    "HEALER,0"
                ],
                "injury": [
                    {
                      "cats": ["multi"],
                      "injuries": ["dehydrated"]
                    }
                  ],
                  "relationships": [
                    {
                        "cats_to": ["s_c"],
                        "cats_from": ["clan"],
                        "mutual": false,
                        "values": ["respect"],
                        "amount": 10
                    },
                    {
                        "cats_to": ["p_l"],
                        "cats_from": ["patrol"],
                        "mutual": false,
                        "values": ["respect", "trust"],
                        "amount": -10
                    },
                    {
                        "cats_to": ["p_l"],
                        "cats_from": ["patrol"],
                        "mutual": false,
                        "values": ["dislike"],
                        "amount": 10
                    },
                    {
                        "cats_to": ["s_c"],
                        "cats_from": ["patrol"],
                        "mutual": false,
                        "values": ["trust", "respect"],
                        "amount": 15
                    }
                ]
            }
        ]
    },
    {
        "patrol_id": "pln_bord_greenleaf_coyote1",
        "biome": ["plains"],
        "season": ["greenleaf"],
        "types": ["border"],
        "tags": [],
        "patrol_art": "gen_border_dogscent_clanmember",
        "min_cats": 1,
        "max_cats": 1,
        "min_max_status": {},
        "weight": 20,
        "intro_text": "p_l is out at night, enjoying the coolness after the heat of the day, when {PRONOUN/p_l/subject} {VERB/p_l/come/comes} across the fresh scent of a coyote. Dangerous - not just to p_l, but to all of c_n.",
        "decline_text": "p_l decides not to pursue such a dangerous creature, especially with the knowledge that coyotes often  feast on cats.",
        "chance_of_success": 20,
        "success_outcomes": [
            {
                "text": "p_l bolts back to camp, eyes blown wide. It takes a moment for {PRONOUN/p_l/object} to catch {PRONOUN/p_l/poss} breath before {PRONOUN/p_l/subject} {VERB/p_l/are/is} able to manage to gasp out a single word. <i>Coyote!</i>",
                "exp": 40,
                "weight": 20,
                "art": "cat_running_solo",
                "relationships": [
                    {
                        "cats_to": ["r_c"],
                        "cats_from": ["clan"],
                        "mutual": false,
                        "values": ["trust", "respect"],
                        "amount": 15
                    }
                ]
            },
            {
                "text": "p_l bolts back to camp, {PRONOUN/p_l/poss} heart pounding. {PRONOUN/p_l/subject/CAP} {VERB/p_l/have/has} to tell {PRONOUN/p_l/poss} clanmates. {PRONOUN/p_l/subject/CAP} {VERB/p_l/burst/bursts} into camp yowling a warning!",
                "exp": 40,
                "weight": 10,
                "art": "cat_running_solo",
                "relationships": [
                    {
                        "cats_to": ["p_l"],
                        "cats_from": ["clan"],
                        "mutual": false,
                        "values": ["trust", "respect"],
                        "amount": 15
                    }
                ]
            },
            {
                "text": "Frozen in the face of the large threat, {PRONOUN/s_c/subject} {VERB/s_c/muster/musters} a surge of courage. As the coyote comes into sight {PRONOUN/s_c/subject/} {VERB/s_c/manage/manages} to flee from the coyote, sprinting back to camp to warn the clan.",
                "exp": 40,
                "weight": 20,
                "art": "gen_coyote_danger1",
                "stat_trait": ["insecure", "nervous"],
                "relationships": [
                    {
                        "cats_to": ["s_c"],
                        "cats_from": ["clan"],
                        "mutual": false,
                        "values": ["trust", "respect"],
                        "amount": 10
                    }
                ]
            },
            {
                "text": "s_c doesn't have much time to think as {PRONOUN/s_c/subject} {VERB/s_c/hear/hears} the yips. The coyote has {PRONOUN/s_c/poss} scent. Seeing some thunderbeast dung nearby, s_c dives for it, rolling around in it before slinking through the tall grass, being careful to keep hidden. It's a tense moment, but s_c {VERB/s_c/manage/manages} to make it home safe.",
                "exp": 40,
                "weight": 20,
                "art": "gen_coyote_danger1",
                "stat_skill": ["HUNTER,2", "CLEVER,2", "INSIGHTFUL,2"]
            },
            {
<<<<<<< HEAD
                "text": "s_c hears the yips. The coyote has {PRONOUN/s_c/poss} scent. {PRONOUN/s_c/subject/CAP} run. Runs as fast as {PRONOUN/s_c/subject} can because {PRONOUN/s_c/poss} life depends on it. But s_c can't run forever, the thudding footsteps are catching up.  {PRONOUN/s_c/subject/CAP} see a group of sleeping thunderbeasts, and dart to them, yowling. As a thunderbeast slowly stands, the coyote turns tail and flees.",
=======
                "text": "s_c hears the yips. The coyote has {PRONOUN/s_c/poss} scent. {PRONOUN/s_c/subject/CAP} {VERB/s_c/run/runs}. {VERB/s_c/Run/Runs} as fast as {PRONOUN/s_c/subject} can because {PRONOUN/s_c/poss} life depends on it. But s_c can't run forever, the thudding footsteps are catching up.  {PRONOUN/s_c/subject/CAP} {VERB/s_c/see/sees} a group of sleeping Thunderbeasts, and {VERB/s_c/dart/darts} to them, yowling. As a Thunderbeast slowly stands, the coyote turns tail and flees.",
>>>>>>> 2e0712fa
                "exp": 40,
                "weight": 20,
                "art": "gen_coyote1",
                "stat_skill": ["RUNNER,2", "CLEVER,2", "INSIGHTFUL,2"]
            },
            {
<<<<<<< HEAD
                "text": "s_c hears the yips. The coyote has {PRONOUN/s_c/poss} scent.  {PRONOUN/s_c/subject/CAP} run. Run as fast as {PRONOUN/s_c/subject} can because {PRONOUN/s_c/poss} life depends on it. But s_c can't run forever, the thudding footsteps are catching up.  {PRONOUN/s_c/subject/CAP} see a group of sleeping thunderbeasts, and dart to them, yowling. s_c watches with a new respect and fear as the thunderbeasts kill the predator with ease.",
=======
                "text": "s_c hears the yips. The coyote has {PRONOUN/s_c/poss} scent.  {PRONOUN/s_c/subject/CAP} {VERB/s_c/run/runs}. {VERB/s_c/Run/Runs} as fast as {PRONOUN/s_c/subject} can because {PRONOUN/s_c/poss} life depends on it. But s_c can't run forever, the thudding footsteps are catching up.  {PRONOUN/s_c/subject/CAP} {VERB/s_c/see/sees} a group of sleeping Thunderbeasts, and {VERB/s_c/dart/darts} to them, yowling. s_c {VERB/s_c/watch/watches} with a new respect and fear as the Thunderbeasts kill the predator with ease.",
>>>>>>> 2e0712fa
                "exp": 40,
                "weight": 10,
                "art": "gen_coyote1",
	            "prey": ["large"],
                "stat_skill": ["RUNNER,2", "CLEVER,2", "INSIGHTFUL,2"]
            },
            {
                "text": "s_c bolts back to camp, easily keeping ahead of the beast. {PRONOUN/s_c/subject/CAP} {VERB/s_c/burst/bursts} into camp, yowling a warning with plenty of time for c_n to prepare to drive the coyote away.",
                "exp": 40,
                "weight": 20,
                "art": "cat_running_solo",
                "stat_skill": ["RUNNER,3"],
                "relationships": [
                    {
                        "cats_to": ["r_c"],
                        "cats_from": ["clan"],
                        "mutual": false,
                        "values": ["trust", "respect"],
                        "amount": 20
                    }
                ]
            },
            {
                "text": "s_c sets up an ambush for the wandering coyote, bloodying its snout and leading it on a wild chasing dance across the border and out of c_n territory.",
                "exp": 40,
                "weight": 20,
                "art": "gen_coyote_danger2_w2",
                "stat_skill": ["FIGHTER,3"],
                "relationships": [
                    {
                        "cats_to": ["s_c"],
                        "cats_from": ["clan"],
                        "mutual": false,
                        "values": ["trust", "respect"],
                        "amount": 15
                    }
                ]
            },
            {
                "text": "{PRONOUN/s_c/subject/CAP} {VERB/s_c/don't/doesn't} feel like {PRONOUN/s_c/subject} {VERB/s_c/have/has} anything like the skill or power, but s_c would give {PRONOUN/s_c/poss} life for c_n, charging in to courageously lead the coyote away from c_n territory. Each yip and bark has to be the herald of {PRONOUN/s_c/poss} doom, each rancid breath the last thing {PRONOUN/s_c/subject}'ll ever smell, but somehow, eventually, limbs and lungs burning, {PRONOUN/s_c/subject} {VERB/s_c/leap/leaps} to refuge.",
                "exp": 40,
                "weight": 20,
                "art": "gen_coyote_danger1",
                "stat_trait": [
                    "ambitious",
                    "daring",
                    "confident",
                    "faithful",
                    "fierce",
                    "bold",
                    "loyal",
                    "responsible",
                    "righteous"
                ],
                "relationships": [
                    {
                        "cats_to": ["s_c"],
                        "cats_from": ["clan"],
                        "mutual": false,
                        "values": ["trust", "respect"],
                        "amount": 15
                    }
                ]
            }
        ],
        "fail_outcomes": [
            {
                "text": "r_c would give {PRONOUN/r_c/poss} life to protect c_n, and as {PRONOUN/r_c/subject} {VERB/r_c/lead/leads} the huge coyote away from the Clan, in {PRONOUN/r_c/poss} heart, {PRONOUN/r_c/subject} {VERB/r_c/accept/accepts} that's what {PRONOUN/r_c/subject}{VERB/r_c/'re/'s} doing. As darkness closes in around {PRONOUN/r_c/object} and the coyote's jaws descend again, r_c tries to sink {PRONOUN/r_c/poss} claws into its face, and hopes desperately that {PRONOUN/r_c/subject} led it far enough.",
                "exp": 0,
                "weight": 10,
                "art": "gen_dead_cat_EXPLICIT",
                "art_clean": "gen_coyote_danger2_w2",
                "dead_cats": ["r_c"],
                "history_text": {
                    "reg_death": "This cat died to lead a coyote away from c_n.",
                    "lead_death": "died to lead a coyote away from c_n"
                },
                "relationships": [
                    {
                        "cats_to": ["r_c"],
                        "cats_from": ["clan"],
                        "mutual": false,
                        "values": ["trust", "respect"],
                        "amount": 15
                    }
                ]
            },
            {
                "text": "r_c would give {PRONOUN/r_c/poss} life to protect c_n, and as {PRONOUN/r_c/subject} {VERB/r_c/charge/charges} past the huge coyote to lead it far, far from c_n, {PRONOUN/r_c/subject} {VERB/r_c/accept/accepts} it. Fear gives {PRONOUN/r_c/object} speed, but it only takes one successful hit. Miraculously {PRONOUN/r_c/subject} {VERB/r_c/fly/flies} out of the coyote's jaws while it shakes {PRONOUN/r_c/object}, landing in a refuge. r_c is injured, desperate, and terrified - but {PRONOUN/r_c/subject}{VERB/r_c/'re/'s} alive.",
                "exp": 0,
                "weight": 10,
                "art": "gen_coyote_danger2_w2",
                "injury": [
                    {
                        "cats": ["r_c"],
                        "injuries": ["big_bite_injury"],
                        "scars": ["BRIGHTHEART"]
                    }
                ],
                "history_text": {
                    "scar": "This cat is scarred from bravely leading a coyote away from the Clan.",
                    "reg_death": "This cat died from injuries after trying to lead a coyote away from c_n.",
                    "lead_death": "died from injuries after trying to lead a coyote away from c_n"
                },
                "relationships": [
                    {
                        "cats_to": ["r_c"],
                        "cats_from": ["clan"],
                        "mutual": false,
                        "values": ["trust", "respect"],
                        "amount": 30
                    }
                ]
            },
            {
                "text": "s_c knows coyotes are dangerous, but {PRONOUN/s_c/subject} {VERB/s_c/are/is} stronger and better than a simple beast. However, s_c underestimates the coyote's power. In the struggle, the coyote manages to overpower {PRONOUN/s_c/object} and delivers a vicious bite, leaving {PRONOUN/s_c/object} with a deep wound on {PRONOUN/s_c/poss} leg. {PRONOUN/s_c/subject/CAP} narrowly escapes with {PRONOUN/s_c/poss} life.",
                "exp": 0,
                "weight": 20,
                "art": "gen_coyote_danger2_w2",
                "stat_trait": ["ambitious", "arrogant"],
                "injury": [
                    {
                        "cats": ["s_c"],
                        "injuries": ["mangled_leg"],
                        "scars": ["MANLEG"]
                    }
                ],
                "history_text": {
                    "scar": "This cat bears a mangled leg after thinking {PRONOUN/m_c/subject} could take on a coyote by {PRONOUN/m_c/self}",
                    "reg_death": "This cat died from {PRONOUN/m_c/poss} injuries after trying to take on a coyote alone.",
	                "lead_death": "died from {PRONOUN/m_c/poss} injuries after trying to take on a coyote alone"

                },
                "relationships": [
                    {
                        "cats_to": ["s_c"],
                        "cats_from": ["clan"],
                        "mutual": false,
                        "values": ["trust", "respect"],
                        "amount": -5
                    }
                ]
            },
            {
                "text": "s_c knows coyotes are dangerous, but {PRONOUN/s_c/subject} {VERB/s_c/are/is} stronger and better than a simple beast. However, s_c underestimates the coyote's power. In the struggle, the coyote manages to overpower {PRONOUN/s_c/object} and delivers a vicious bite, pulling s_c down to the ground.",
                "exp": 0,
                "weight": 10,
                "art": "gen_dead_cat_EXPLICIT",
                "art_clean": "gen_coyote_danger2_w2",
                "stat_trait": ["ambitious", "arrogant"],
                "dead_cats": ["s_c"],
                "history_text": {
                    "reg_death": "This cat died after trying to take on a coyote alone.",
	                "lead_death": "died after trying to take on a coyote alone"
                }
            },
            {
                "text": "Frozen in the face of the large threat, s_c is unable to move as the jaws descend upon {PRONOUN/s_c/object}.",
                "exp": 0,
                "weight": 10,
                "art": "gen_dead_cat_EXPLICIT",
                "art_clean": "gen_coyote_danger1",
                "stat_trait": ["nervous", "insecure"],
                "dead_cats": ["s_c"],
                "history_text": {
                    "reg_death": "This cat died by the jaws of coyote after freezing up.",
	                "lead_death": "died by the jaws of a coyote after freezing up."
                }
            },
	        {
                "text": "Maybe s_c should have been paying more attention. {PRONOUN/s_c/subject/CAP} {VERB/s_c/see/sees} darkness around {PRONOUN/s_c/object}, and {VERB/s_c/realize/realizes} the terrible mistake of {PRONOUN/s_c/poss} distraction.",
                "exp": 0,
                "weight": 20,
                "art": "gen_dead_cat_EXPLICIT",
                "art_clean": "gen_coyote_danger1",
                "dead_cats": ["s_c"],
                "stat_trait": ["childish", "playful", "insecure", "strange", "oblivious"],
                "history_text": {
                    "reg_death": "This cat died due to not paying attention to {PRONOUN/m_c/poss} surroundings.",
                    "lead_death": "died due to not paying attention to {PRONOUN/m_c/poss} surroundings"
                }
            }
        ]
    },
    {
        "patrol_id": "pln_bord_greenleaf_coyote_small_patrol1",
        "biome": ["plains"],
        "season": ["greenleaf"],
        "types": ["border"],
        "tags": [],
        "patrol_art": "gen_border_dogscent_clanmember",
        "min_cats": 2,
        "max_cats": 4,
        "min_max_status": {},
        "weight": 20,
        "intro_text": "Padding along the border, the cats find fresh coyote scat, steaming in the greenleaf heat. There's a yip in the distance.",
        "decline_text": "The patrol decides not to pursue such a dangerous creature, especially seeing as it hasn't crossed the border.",
        "chance_of_success": 30,
        "success_outcomes": [
            {
                "text": "That yip seemed a little high pitched. Ears pricked, the patrol stalks closer, crossing the border. On the other side, a juvenile hunts, more play than true intent, and half the weight of an adult. Dangerous, but... manageable. The patrol leaves the area quickly afterwards, before the pup's parents realise it's missing.",
                "exp": 60,
                "weight": 20,
                "art": "gen_coyote2",
                "relationships": [
                    {
                        "cats_to": ["patrol"],
                        "cats_from": ["clan"],
                        "mutual": false,
                        "values": ["respect", "trust"],
                        "amount": 5
                    }
                ]
            },
            {
                "text": "The patrol shadows the coyote, sending a message back to warn camp. It's an exhausting and stressful day, but by the time night falls they've confirmed that the coyote is leaving the local area, and the patrol has assured c_n's safety.",
                "exp": 30,
                "weight": 5,
                "art": "running_two_warriors",
                "relationships": [
                    {
                        "cats_to": ["patrol"],
                        "cats_from": ["clan"],
                        "mutual": false,
                        "values": ["respect", "trust"],
                        "amount": 5
                    }
                ]
            },
            {
                "text": "There's a lone oak near here. p_l darts towards it with the patrol, scrambling up, and yes, there's the scrabbling of paws, the yip of frustration as the coyote reaches them far too late. Well, if they needed confirmation that the beast was both really here and really interested in cat meat, there it is. They wait for the predator to give up, so they can go warn c_n.",
                "exp": 40,
                "weight": 10,
                "art": "gen_coyote_danger1",
                "relationships": [
                    {
                        "cats_to": ["patrol"],
                        "cats_from": ["clan"],
                        "mutual": false,
                        "values": ["respect", "trust"],
                        "amount": 5
                    },
                    {
                        "cats_to": ["p_l"],
                        "cats_from": ["patrol"],
                        "mutual": false,
                        "values": ["respect", "trust", "platonic"],
                        "amount": 5
                    }
                ]
            },
            {
                "text": "The patrol gathers their courage and valiantly tries to lead away the coyote. With such a small group of cats, they can only lead it a short distance, but it's better than nothing.",
                "exp": 30,
                "weight": 5,
                "art": "running_two_warriors",
                "relationships": [
                    {
                        "cats_to": ["patrol"],
                        "cats_from": ["clan"],
                        "mutual": false,
                        "values": ["respect", "trust"],
                        "amount": 5
                    }
                ]
            },
            {
                "text": "s_c sets up a careful ambush ahead of the coyote, and the surprising, darting attack bloodies the coyote's flank, dissuading it from heading further into c_n territory.",
                "exp": 30,
                "weight": 10,
                "art": "gen_coyote_danger2_w2",
                "can_have_stat": ["any"],
                "stat_skill": ["FIGHTER,3"],
                "relationships": [
                    {
                        "cats_to": ["patrol"],
                        "cats_from": ["clan"],
                        "mutual": false,
                        "values": ["respect", "trust"],
                        "amount": 5
                    },
                    {
                        "cats_to": ["s_c"],
                        "cats_from": ["patrol"],
                        "mutual": false,
                        "values": ["respect", "trust"],
                        "amount": 15
                    }
                ]
            },
            {
                "text": "With the border here so flat, there's no trees to climb to escape. But s_c thinks of everything, they go to a well known burrow that the apprentices play in all the time. It's not a moment too soon, the coyote wanders straight past the entrance as it hunts for field mice, the cats within crouched and silent.",
                "exp": 50,
                "weight": 20,
                "art": "gen_coyote_danger1",
                "can_have_stat": ["any"],
                "stat_skill": ["CLEVER,2"],
                "relationships": [
                    {
                        "cats_to": ["patrol"],
                        "cats_from": ["clan"],
                        "mutual": false,
                        "values": ["respect", "trust"],
                        "amount": 5
                    },
                    {
                        "cats_to": ["s_c"],
                        "cats_from": ["patrol"],
                        "mutual": false,
                        "values": ["respect", "trust"],
                        "amount": 15
                    }
                ]
            },
            {
                "text": "That isn't just the sound of a coyote, that's the sound of a <i>frightened</i> coyote, s_c hisses. It's not good, it means there's something even worse out that direction, and the cats return home quickly and silently. c_n needs to know about the danger in the borderlands.",
                "exp": 50,
                "weight": 20,
                "art": "running_two_warriors",
                "can_have_stat": ["any"],
                "stat_skill": ["CLEVER,2"],
                "relationships": [
                    {
                        "cats_to": ["patrol"],
                        "cats_from": ["clan"],
                        "mutual": false,
                        "values": ["respect", "trust"],
                        "amount": 5
                    },
                    {
                        "cats_to": ["s_c"],
                        "cats_from": ["patrol"],
                        "mutual": false,
                        "values": ["respect", "trust"],
                        "amount": 15
                    }
                ]
            },
            {
                "text": "s_c selflessly takes the lion's share of the run as the patrol leads the coyote on, exhausting {PRONOUN/s_c/self} almost to the point of danger, but leading the coyote far away from c_n borders. {PRONOUN/s_c/poss/CAP} Clanmates support {PRONOUN/s_c/object} on the long walk home once it's all over, their purrs mixing with s_c's exhausted pants.",
                "exp": 30,
                "weight": 10,
                "art": "running_warrior",
                "stat_trait": [
                    "compassionate",
                    "confident",
                    "faithful",
                    "fierce",
                    "loving",
                    "loyal",
                    "responsible",
                    "righteous"
                ],
                "relationships": [
                    {
                        "cats_to": ["patrol"],
                        "cats_from": ["clan"],
                        "mutual": false,
                        "values": ["respect", "trust"],
                        "amount": 5
                    }
                ]
            }
        ],
        "fail_outcomes": [
            {
                "text": "That yip seemed a little high pitched. Ears pricked, the patrol stalks closer, crossing the border. On the other side, a juvenile hunts. Dangerous, but... manageable. What's less managable are the parents, who come running as the patrol attacks the pup.",
                "exp": 0,
                "weight": 20,
                "art": "gen_coyote_danger2_w2",
                "injury": [
                    {
                        "cats": ["multi"],
                        "injuries": ["big_bite_injury"],
                        "scars": ["NECKBITE"]
                    },
                    {
                        "cats": ["multi"],
                        "injuries": ["scrapes"],
                        "scars": []
                    }
                ],
                "dead_cats":["r_c"],
                "history_text": {
                    "scar": "Killing a juvenile coyote and being driven off by its parents left its scars on r_c.",
                    "reg_death": "r_c died to keep coyotes away from c_n's borders.",
                    "lead_death": "keeping coyotes away from c_n's borders"
                },
                "relationships": [
                    {
                        "cats_to": ["patrol"],
                        "cats_from": ["clan"],
                        "mutual": false,
                        "values": ["respect", "trust"],
                        "amount": 5
                    }
                ]
            },
            {
                "text": "That yip seemed a little high pitched. Ears pricked, the patrol stalks closer, crossing the border. On the other side, a juvenile hunts. Dangerous, but... manageable. What's less managable are the parents, who come running as the patrol attacks the pup. It's s_c that manages to hold them off long enough for the patrol retreat.",
                "exp": 0,
                "weight": 40,
                "art": "gen_coyote_danger2_w2",
                "can_have_stat": ["any"],
                "stat_skill": ["FIGHTER,3"],
                "injury": [
                    {
                        "cats": ["multi"],
                        "injuries": ["minor_injury", "torn ear"],
                        "scars": ["LEFTEAR"]
                    }
                ],
                "history_text": {
                    "scar": "Killing a juvenile coyote and being driven off by its parents left its scars on r_c.",
                    "reg_death": "r_c died to keep coyotes away from c_n's borders.",
                    "lead_death": "keeping coyotes away from c_n's borders"
                },
                "relationships": [
                    {
                        "cats_to": ["patrol"],
                        "cats_from": ["clan"],
                        "mutual": false,
                        "values": ["respect", "trust"],
                        "amount": 5
                    },
                    {
                        "cats_to": ["s_c"],
                        "cats_from": ["clan"],
                        "mutual": false,
                        "values": ["respect"],
                        "amount": 10
                    }
                ]
            },
            {
                "text": "The patrol tries to keep watch on the coyote from a distance, but it spots the cats and they have to scatter. Everyone escapes just fine, but they lose track of the coyote. It could be anywhere still out there, lurking, waiting to attack.",
                "exp": 0,
                "weight": 5,
                "art": "gen_patrol_dog_warrior",
                "relationships": [
                    {
                        "cats_to": ["patrol"],
                        "cats_from": ["clan"],
                        "mutual": false,
                        "values": ["respect", "trust"],
                        "amount": -5
                    }
                ]
            },
            {
                "text": "s_c tries to take the lion's share of the effort to lead the coyote away, but {PRONOUN/s_c/poss} strength fails {PRONOUN/s_c/object} and the rest of the patrol needs to rescue {PRONOUN/s_c/object}, cutting short the results of the patrol. Instead, everyone knows the coyote could still be lurking on their borders.",
                "exp": 0,
                "weight": 5,
                "art": "gen_patrol_dog_warrior",
                "stat_trait": ["ambitious", "bloodthirsty", "troublesome", "vengeful"],
                "relationships": [
                    {
                        "cats_to": ["patrol"],
                        "cats_from": ["clan"],
                        "mutual": false,
                        "values": ["respect", "trust"],
                        "amount": -5
                    }
                ]
            },
            {
                "text": "The patrol tries to lead the coyote away from the Clan's borders, but with so few cats it's impossible to cover each other's backs. r_c falls to the coyote as the rest of the patrol runs for their lives back to camp, terrified out of their pelts and mourning their Clanmate.",
                "exp": 0,
                "weight": 10,
                "art": "gen_dead_cat_EXPLICIT",
                "art_clean": "running_two_warriors",
                "dead_cats": ["r_c"],
                "history_text": {
                    "scar": "This cat is scarred from bravely defending the Clan against a coyote.",
                    "reg_death": "This cat died to keep the Clan safe from a large coyote.",
                    "lead_death": "died to keep c_n safe from a large coyote"
                },
                "relationships": [
                    {
                        "cats_to": ["patrol"],
                        "cats_from": ["clan"],
                        "mutual": false,
                        "values": ["respect", "trust"],
                        "amount": -5
                    }
                ]
            },
            {
                "text": "The patrol tries bravely to lead the coyote away from c_n borders, but with so few cats it's impossible to cover each other's backs. r_c gets caught while running, and it's all the rest of the patrol can do to distract the coyote long enough to get {PRONOUN/r_c/object} to safety.",
                "exp": 0,
                "weight": 10,
                "art": "gen_coyote_danger2_w2",
                "injury": [
                    {
                        "cats": ["r_c"],
                        "injuries": ["big_bite_injury"],
                        "scars": ["BRIGHTHEART"]
                    }
                ],
                "history_text": {
                    "scar": "This cat is scarred from bravely defending the Clan against a coyote.",
                    "reg_death": "This cat died to keep the Clan safe from a large coyote.",
                    "lead_death": "died to keep c_n safe from a large coyote"
                },
                "relationships": [
                    {
                        "cats_to": ["patrol"],
                        "cats_from": ["clan"],
                        "mutual": false,
                        "values": ["respect", "trust"],
                        "amount": -5
                    }
                ]
            }
        ]
    },
    {
        "patrol_id": "pln_bord_greenleaf_coyote_big_patrol1",
        "biome": ["plains"],
        "season": ["greenleaf"],
        "types": ["border"],
        "tags": [],
        "patrol_art": "gen_border_dogscent_clanmember",
        "min_cats": 5,
        "max_cats": 6,
        "min_max_status": {},
        "weight": 20,
        "intro_text": "Approaching the border, the patrol stops in their tracks. A coyote has marked over c_n's border markings - so recently that it stinks from several fox lengths away, so recently that the canine might be still here, hiding in the tall greenleaf grass.",
        "decline_text": "The patrol decides not to pursue such a dangerous creature. c_n will just have to hope it doesn't come any nearer to camp.",
        "chance_of_success": 10,
        "success_outcomes": [
            {
                "text": "The warriors share a glance and a nod. They have enough cats to try and tackle this problem. Spreading out, they use a search pattern they've all been trained in to isolate the adult coyote's location, and the cover of the grass to approach stealthily. r_c starts the battle strong, sinking {PRONOUN/r_c/poss} teeth into the coyote's hamstring, and the rest of the patrol break cover with screeches, driving the coyote away from c_n.",
                "exp": 60,
                "weight": 15,
                "art": "gen_coyote1",
                "relationships": [
                    {
                        "cats_to": ["patrol"],
                        "cats_from": ["clan"],
                        "mutual": false,
                        "values": ["respect", "trust"],
                        "amount": 5
                    },
                    {
                        "cats_to": ["r_c"],
                        "cats_from": ["clan"],
                        "mutual": false,
                        "values": ["respect", "trust"],
                        "amount": 5
                    },
                    {
                        "cats_to": ["patrol"],
                        "cats_from": ["patrol"],
                        "mutual": false,
                        "values": ["respect", "trust"],
                        "amount": 10
                    }
                ]
            },
            {
                "text": "s_c uses {PRONOUN/s_c/poss} tracking talents to lead the patrol to their enemy. They find the coyote panting under a bush, with prey stolen from c_n lying at its feet while it cools off from the glaring sun. Not only does the patrol manage to maul the canine, they also recapture the food.",
                "exp": 70,
                "weight": 20,
                "prey": ["small"],
                "art": "gen_coyote1",
                "can_have_stat": ["not_pl_rc"],
                "stat_skill": ["CLEVER,2", "INSIGHTFUL,2", "HUNTER,2"],
                "relationships": [
                    {
                        "cats_to": ["patrol"],
                        "cats_from": ["clan"],
                        "mutual": false,
                        "values": ["respect", "trust"],
                        "amount": 5
                    },
                    {
                        "cats_to": ["s_c"],
                        "cats_from": ["clan"],
                        "mutual": false,
                        "values": ["respect", "trust"],
                        "amount": 5
                    },
                    {
                        "cats_to": ["patrol"],
                        "cats_from": ["patrol"],
                        "mutual": false,
                        "values": ["respect", "trust"],
                        "amount": 10
                    }
                ]
            },
            {
                "text": "The marking doesn't smell like a grown adult. On the other side of the border, a juvenile hunts, more play than true intent, and half the weight of an adult. Dangerous, but... manageable. The patrol leaves the area quickly afterwards, before the pup's parents realise it's missing.",
                "exp": 70,
                "weight": 20,
                "art": "gen_coyote2",
                "relationships": [
                    {
                        "cats_to": ["patrol"],
                        "cats_from": ["clan"],
                        "mutual": false,
                        "values": ["respect", "trust"],
                        "amount": 5
                    },
                    {
                        "cats_to": ["patrol"],
                        "cats_from": ["patrol"],
                        "mutual": false,
                        "values": ["respect", "trust"],
                        "amount": 10
                    }
                ]
            },
            {
                "text": "The marking doesn't smell like a grown adult. Ears pricked, the patrol stalks closer, crossing the border. On the other side, a juvenile hunts. Dangerous, but... manageable. What's less managable are the parents, who come running as the patrol attacks the pup. r_c gets {PRONOUN/r_c/poss} ear torn, and a couple others get scraped up, but with teamwork the cats manage to maul the opposing pack, and both sides retreat, point made.",
                "exp": 70,
                "weight": 20,
                "art": "gen_coyote_danger2_w3",
                "injury": [
                    {
                        "cats": ["multi"],
                        "injuries": ["scrapes"],
                        "scars": []
                    },
                    {
                        "cats": ["r_c"],
                        "injuries": ["torn ear"],
                        "scars": ["LEFTEAR"]
                    }
                ],
                "history_text": {
                    "scar": "Mauling a juvenile coyote and being driven off by its parents left its scars on r_c.",
                    "reg_death": "r_c died from injuries sustained keeping coyotes away from c_n's borders.",
                    "lead_death": "from injuries sustained keeping coyotes away from c_n's borders"
                },
                "relationships": [
                    {
                        "cats_to": ["patrol"],
                        "cats_from": ["clan"],
                        "mutual": false,
                        "values": ["respect", "trust"],
                        "amount": 5
                    },
                    {
                        "cats_to": ["s_c"],
                        "cats_from": ["clan"],
                        "mutual": false,
                        "values": ["respect"],
                        "amount": 10
                    }
                ]
            },
            {
                "text": "The marking doesn't smell like a grown adult. Ears pricked, the patrol stalks closer, crossing the border. On the other side, a juvenile hunts. Dangerous, but... manageable. What's less managable are the parents, who come running as the patrol attacks the pup. It's s_c who makes the difference, and the pup's death leaves little reason for the parents to keep fighting.",
                "exp": 70,
                "weight": 20,
                "art": "gen_coyote_danger2_w3",
                "can_have_stat": ["any"],
                "stat_skill": ["FIGHTER,3"],
                "relationships": [
                    {
                        "cats_to": ["patrol"],
                        "cats_from": ["clan"],
                        "mutual": false,
                        "values": ["respect", "trust"],
                        "amount": 5
                    },
                    {
                        "cats_to": ["s_c"],
                        "cats_from": ["clan"],
                        "mutual": false,
                        "values": ["respect"],
                        "amount": 10
                    }
                ]
            },
            {
                "text": "That yip seemed a little high pitched. Ears pricked, the patrol stalks closer, crossing the border. On the other side, a juvenile hunts. Dangerous, but... manageable. What's less managable are the parents, who come running as the patrol attacks the pup. s_c hauls r_c out of the fight and applies pressure on {PRONOUN/r_c/poss} wound, saving {PRONOUN/r_c/poss} life.",
                "exp": 80,
                "weight": 10,
                "art": "gen_angry_cat_warrior",
                "can_have_stat": ["not_pl_rc"],
                "stat_skill": ["HEALER,0"],
                "injury": [
                    {
                        "cats": ["r_c"],
                        "injuries": ["bite-wound"],
                        "scars": ["NECKBITE"]
                    },
                    {
                        "cats": ["r_c"],
                        "injuries": ["blood loss"],
                        "scars": []
                    }
                ],
                "history_text": {
                    "scar": "Killing a juvenile coyote and being driven off by its parents left its scars on r_c.",
                    "reg_death": "r_c died from injuries sustained keeping coyotes away from c_n's borders.",
                    "lead_death": "from injuries sustained keeping coyotes away from c_n's borders"
                },
                "relationships": [
                    {
                        "cats_to": ["patrol"],
                        "cats_from": ["clan"],
                        "mutual": false,
                        "values": ["respect", "trust"],
                        "amount": 5
                    },
                    {
                        "cats_to": ["s_c"],
                        "cats_from": ["clan"],
                        "mutual": false,
                        "values": ["respect"],
                        "amount": 10
                    },
                    {
                        "cats_to": ["s_c"],
                        "cats_from": ["r_c"],
                        "mutual": false,
                        "values": ["respect"],
                        "amount": 30
                    },
                    {
                        "cats_to": ["s_c"],
                        "cats_from": ["r_c"],
                        "mutual": false,
                        "values": ["dislike"],
                        "amount": -30
                    }
                ]
            },
            {
                "text": "They decide that no cat is going to be surprised by this predator again, and the patrol shadows the coyote, sending a message to warn camp. With enough cats to keep watch, rest, track, and send messages forward and back from camp, c_n is kept safe from the wandering coyote.",
                "exp": 40,
                "weight": 5,
                "art": "gen_coyote1",
                "relationships": [
                    {
                        "cats_to": ["patrol"],
                        "cats_from": ["clan"],
                        "mutual": false,
                        "values": ["respect", "trust"],
                        "amount": 5
                    }
                ]
            },
            {
                "text": "The patrol gathers their courage and valiantly drives away the coyote. Together, working as one, and with all the strength of StarClan behind them, the patrol presses the coyote. By keeping up a series of small skirmishes through the entire day, they drive it far off c_n territory.",
                "exp": 40,
                "weight": 5,
                "art": "gen_coyote1",
                "relationships": [
                    {
                        "cats_to": ["patrol"],
                        "cats_from": ["clan"],
                        "mutual": false,
                        "values": ["respect", "trust"],
                        "amount": 5
                    }
                ]
            },
            {
                "text": "A yip sounds from close by. s_c has just enough time to yell out a plan, leading the whole large patrol in a skillful battle plan against the coyote that protects the cats from the chance of injury. The coyote tucks tail, and runs for more friendly lands.",
                "exp": 60,
                "weight": 10,
                "art": "gen_coyote1",
                "stat_skill": ["FIGHTER,3", "INSIGHTFUL,2"],
                "relationships": [
                    {
                        "cats_to": ["patrol"],
                        "cats_from": ["clan"],
                        "mutual": false,
                        "values": ["respect", "trust"],
                        "amount": 5
                    },
                    {
                        "cats_to": ["s_c"],
                        "cats_from": ["clan"],
                        "mutual": false,
                        "values": ["respect", "trust"],
                        "amount": 5
                    }
                ]
            },
            {
                "text": "s_c selflessly throws {PRONOUN/s_c/self} into the fight, and every time the coyote tries to grab at {PRONOUN/s_c/poss} Clanmates, {PRONOUN/s_c/subject}{VERB/s_c/'re/'s} there with claws, fur puffed out to twice {PRONOUN/s_c/poss} normal size. With s_c defending them, the patrol drives the coyote off, yowling triumphantly.",
                "exp": 50,
                "weight": 5,
                "art": "gen_coyote1",
                "stat_trait": [
                    "compassionate",
                    "confident",
                    "faithful",
                    "fierce",
                    "loving",
                    "loyal",
                    "responsible",
                    "righteous"
                ],
                "relationships": [
                    {
                        "cats_to": ["patrol"],
                        "cats_from": ["clan"],
                        "mutual": false,
                        "values": ["respect", "trust"],
                        "amount": 5
                    },
                    {
                        "cats_to": ["s_c"],
                        "cats_from": ["clan"],
                        "mutual": false,
                        "values": ["respect", "trust"],
                        "amount": 5
                    }
                ]
            }
        ],
        "fail_outcomes": [
            {
                "text": "The warriors share a glance and a nod. They have enough cats to try and tackle this problem. Spreading out, they use a search pattern they've all been trained in to isolate the adult coyote's location, and the cover of the grass to approach stealthily. But r_c misjudges the first attack, and instead the patrol has to focus on defence and getting out of there mostly unscathed.",
                "exp": 0,
                "weight": 15,
                "art": "gen_coyote_danger2_w3",
                "injury": [
                    {
                        "cats": ["r_c"],
                        "injuries": ["torn ear"],
                        "scars": ["LEFTEAR"]
                    }
                ],
                "history_text": {
                    "scar": "A coyote encounter left its scars on r_c.",
                    "reg_death": "r_c died from injuries sustained keeping coyotes away from c_n's borders.",
                    "lead_death": "from injuries sustained keeping coyotes away from c_n's borders"
                }
            },
            {
                "text": "That yip seemed a little high pitched. Ears pricked, the patrol stalks closer, crossing the border. On the other side, a juvenile hunts. Dangerous, but... manageable. What's less managable are the parents, who come running as the patrol attacks the pup.",
                "exp": 0,
                "weight": 20,
                "art": "gen_coyote_danger2_w3",
                "injury": [
                    {
                        "cats": ["multi"],
                        "injuries": ["big_bite_injury"],
                        "scars": ["NECKBITE"]
                    },
                    {
                        "cats": ["multi"],
                        "injuries": ["scrapes"],
                        "scars": []
                    }
                ],
                "dead_cats":["r_c"],
                "history_text": {
                    "scar": "Killing a juvenile coyote and being driven off by its parents left its scars on r_c.",
                    "reg_death": "r_c died from injuries sustained keeping coyotes away from c_n's borders.",
                    "lead_death": "from injuries sustained keeping coyotes away from c_n's borders"
                },
                "relationships": [
                    {
                        "cats_to": ["patrol"],
                        "cats_from": ["clan"],
                        "mutual": false,
                        "values": ["respect", "trust"],
                        "amount": 5
                    }
                ]
            },
            {
                "text": "That yip seemed a little high pitched. Ears pricked, the patrol stalks closer, crossing the border. On the other side, a juvenile hunts. Dangerous, but... manageable. What's less managable are the parents, who come running as the patrol attacks the pup. It's s_c that manages to hold them off long enough for the patrol retreat.",
                "exp": 0,
                "weight": 40,
                "art": "gen_coyote_danger2_w1",
                "can_have_stat": ["any"],
                "stat_skill": ["FIGHTER,3"],
                "injury": [
                    {
                        "cats": ["multi"],
                        "injuries": ["minor_injury", "torn ear"],
                        "scars": ["LEFTEAR"]
                    }
                ],
                "history_text": {
                    "scar": "Killing a juvenile coyote and being driven off by its parents left its scars on r_c.",
                    "reg_death": "r_c died from injuries sustained keeping coyotes away from c_n's borders.",
                    "lead_death": "from injuries sustained keeping coyotes away from c_n's borders"
                },
                "relationships": [
                    {
                        "cats_to": ["patrol"],
                        "cats_from": ["clan"],
                        "mutual": false,
                        "values": ["respect", "trust"],
                        "amount": 5
                    },
                    {
                        "cats_to": ["s_c"],
                        "cats_from": ["clan"],
                        "mutual": false,
                        "values": ["respect"],
                        "amount": 10
                    }
                ]
            },
            {
                "text": "The patrol tries to keep watch on the coyote from a distance, but it spots the cats and they have to scatter. It's not as bad as it could've been though; r_c manages to keep track of the coyote's position, and it doesn't come any further into c_n territory.",
                "exp": 0,
                "weight": 5,
                "art": "gen_coyote_danger1"
            },
            {
                "text": "s_c tries to show off {PRONOUN/s_c/poss} strength as the patrol bounds toward battle, but it gets in the way of the attack. Without everyone committed to driving the coyote off, the patrol has to fall back, but they do so in good order.",
                "exp": 0,
                "weight": 5,
                "art": "gen_coyote_danger2_w1",
                "stat_trait": ["ambitious", "bloodthirsty", "troublesome", "vengeful", "insecure", "rebellious"],
                "relationships": [
                    {
                        "cats_to": ["s_c"],
                        "cats_from": ["clan"],
                        "mutual": false,
                        "values": ["respect", "trust"],
                        "amount": -5
                    }
                ]
            },
            {
                "text": "With so many cats all working as one, the coyote started to get beaten back. But just as the tide of the fight seems about to turn, one lucky strike hits r_c, and those vicious jaws take {PRONOUN/r_c/object} to StarClan.",
                "exp": 0,
                "weight": 5,
                "art": "gen_dead_cat_EXPLICIT",
                "art_clean": "gen_dead_cat",
                "dead_cats": ["r_c"],
                "history_text": {
                    "scar": "This cat is scarred from bravely defending the Clan against a coyote.",
                    "reg_death": "This cat died to keep the Clan safe from a large coyote.",
                    "lead_death": "died to keep c_n safe from a large coyote"
                },
                "relationships": [
                    {
                        "cats_to": ["patrol"],
                        "cats_from": ["clan"],
                        "mutual": false,
                        "values": ["respect", "trust"],
                        "amount": -3
                    }
                ]
            },
            {
                "text": "The patrol fights bravely, but you only need to be unlucky once. r_c gets taken out of the fight with one snap of the beast's huge jaws. The rest of the patrol rallies to defend {PRONOUN/r_c/object}, and r_c is safely helped back to camp, where the medicine den awaits.",
                "exp": 0,
                "weight": 10,
                "art": "gen_coyote_danger2_w1",
                "injury": [
                    {
                        "cats": ["r_c"],
                        "injuries": ["big_bite_injury"],
                        "scars": ["BRIGHTHEART"]
                    }
                ],
                "history_text": {
                    "scar": "This cat is scarred from bravely defending the Clan against a coyote.",
                    "reg_death": "This cat died to keep the Clan safe from a large coyote.",
                    "lead_death": "died to keep c_n safe from a large coyote"
                },
                "relationships": [
                    {
                        "cats_to": ["r_c"],
                        "cats_from": ["clan"],
                        "mutual": false,
                        "values": ["respect", "trust"],
                        "amount": 5
                    }
                ]
            }
        ]
    },
    {
        "patrol_id": "pln_bord_greenleaf_warriortunnel1",
        "biome": ["plains"],
        "season": ["greenleaf"],
        "types": ["border"],
        "tags": [],
        "patrol_art": "pln_bord_tunnel",
        "min_cats": 3,
        "max_cats": 6,
        "min_max_status": {
            "apprentice": [-1, -1],
            "normal adult": [1, 6]
        },
        "weight": 20,
        "intro_text": "Patrolling the border and updating the markings, r_c calls out to the rest of the patrol, making p_l stand up on {PRONOUN/p_l/poss} hind legs to peek over the grass. r_c has found an opening to what seems to be a new set of tunnels.",
        "decline_text": "The patrol decides not to check the tunnels. After all, who knows what might be hiding inside?",
        "chance_of_success": 40,
        "success_outcomes": [
            {
                "text": "The cicadas are so dense and noisy here it's almost hard to talk. This new (or newly found) tunnel might be useful, but it'll need proper investigation, and if c_n wants it, it's on the wrong side of the border. Worth reporting though!",
                "exp": 20,
                "weight": 10,
                "art": "gen_train_talkingWW",
                "relationships": [
                    {
                        "cats_to": ["patrol"],
                        "cats_from": ["patrol"],
                        "mutual": false,
                        "values": ["comfort", "trust"],
                        "amount": 5
                    }
                ]
            },
            {
                "text": "It's always valuable to have a safe place to retreat to near c_n's borders, s_c points out. {PRONOUN/s_c/subject/CAP} {VERB/s_c/check/checks} over the tunnel - the scents inside are long stale, but the construction is still good. The patrol carefully marks the burrow. One day, in danger, it might save a Clanmate's life.",
                "exp": 40,
                "weight": 20,
                "art": "gen_speaking_cat_w3",
                "can_have_stat": ["any"],
                "stat_skill": ["CAMP,1", "CLEVER,3"],
                "relationships": [
                    {
                        "cats_to": ["patrol"],
                        "cats_from": ["patrol"],
                        "mutual": false,
                        "values": ["comfort", "trust"],
                        "amount": 5
                    },
                    {
                        "cats_to": ["s_c"],
                        "cats_from": ["patrol"],
                        "mutual": false,
                        "values": ["respect"],
                        "amount": 5
                    }
                ]
            },
            {
                "text": "This newly discovered tunnel reminds s_c of an old nursery song, and {PRONOUN/s_c/subject} {VERB/s_c/sing/sings} it quietly as the cats assess the tunnel for safety. Dig a tunnel, dig, dig a tunnel, when you're done, you dig a bigger tunnel, dig a tunnel, dig, dig a tunnel, quick before the hyena come.",
                "exp": 40,
                "weight": 20,
                "art": "gen_hunt_burrow",
                "can_have_stat": ["any"],
                "stat_skill": ["STORY,1", "KIT,1"],
                "relationships": [
                    {
                        "cats_to": ["patrol"],
                        "cats_from": ["patrol"],
                        "mutual": false,
                        "values": ["comfort", "trust"],
                        "amount": 5
                    },
                    {
                        "cats_to": ["s_c"],
                        "cats_from": ["patrol"],
                        "mutual": false,
                        "values": ["respect"],
                        "amount": 5
                    }
                ]
            },
            {
                "text": "s_c is brought forward to check it out. After careful consideration, {PRONOUN/s_c/subject} {VERB/s_c/determine/determines} that this burrow was dug by a hedgehog, then enlarged by a stoat, explaining its recent appearance. The home rennovator appears to have moved on, leaving it open for c_n's use.",
                "exp": 40,
                "weight": 20,
                "art": "gen_bord_scent_allies",
                "can_have_stat": ["any"],
                "stat_skill": ["HUNTER,2", "SENSE,2"],
                "relationships": [
                    {
                        "cats_to": ["patrol"],
                        "cats_from": ["patrol"],
                        "mutual": false,
                        "values": ["comfort", "trust"],
                        "amount": 5
                    },
                    {
                        "cats_to": ["s_c"],
                        "cats_from": ["patrol"],
                        "mutual": false,
                        "values": ["respect"],
                        "amount": 5
                    }
                ]
            },
            {
                "text": "As r_c steps forward to check it out, s_c yowls to stop! {PRONOUN/s_c/subject/CAP}{VERB/s_c/'ve/'s} spotted the subtle signs of tracks leading into the burrow, and if it's inhabited... a grumble from inside backs {PRONOUN/s_c/object} up.",
                "exp": 50,
                "weight": 20,
                "art": "gen_hunt_burrow",
                "can_have_stat": ["not_pl_rc"],
                "stat_skill": ["HUNTER,2", "SENSE,2"],
                "relationships": [
                    {
                        "cats_to": ["patrol"],
                        "cats_from": ["patrol"],
                        "mutual": false,
                        "values": ["comfort", "trust"],
                        "amount": 5
                    },
                    {
                        "cats_to": ["s_c"],
                        "cats_from": ["patrol"],
                        "mutual": false,
                        "values": ["respect"],
                        "amount": 10
                    }
                ]
            },
            {
                "text": "Careful consideration is right up s_c's alley. They investigate the tunnel slowly and throughly before {PRONOUN/s_c/subject} {VERB/s_c/give/gives} the okay for the patrol to mark the new discovery as a useful and safe feature for c_n to use.",
                "exp": 50,
                "weight": 20,
                "art": "gen_warrior_crouching",
                "can_have_stat": ["any"],
                "stat_trait":[
                    "careful",
                    "thoughtful",
                    "calm",
                    "careful",
                    "responsible"
                ],
                "relationships": [
                    {
                        "cats_to": ["s_c"],
                        "cats_from": ["patrol"],
                        "mutual": false,
                        "values": ["respect"],
                        "amount": -5
                    }
                ]
            },
            {
                "text": "The tunnels are an abandoned badger sett! No one has been here in a while, this could be a good location to return to.",
                "exp": 20,
                "weight": 5,
                "art": "gen_hunt_burrow",
                "relationships": [
                    {
                        "cats_to": ["patrol"],
                        "cats_from": ["patrol"],
                        "mutual": false,
                        "values": ["comfort", "trust"],
                        "amount": 5
                    }
                ]
            },
            {
                "text": "The tunnels prove to be a new entrance to a set of tunnels c_n already uses. This could be helpful in the future.",
                "exp": 20,
                "weight": 5,
                "art": "gen_hunt_burrow",
                "relationships": [
                    {
                        "cats_to": ["patrol"],
                        "cats_from": ["patrol"],
                        "mutual": false,
                        "values": ["comfort", "trust"],
                        "amount": 5
                    }
                ]
            },
            {
                "text": "s_c stops the patrol before they can move to enter the tunnels. After a careful inspection of the entrance, s_c concludes that a wolverine has claimed this as its home. The predator seems to be away for the moment, but could return soon. The patrol quickly moves on.",
                "exp": 20,
                "weight": 20,
                "art": "pln_bord_tunnel",
                "stat_skill": ["HUNTER,3", "CLEVER,1", "TEACHER,3"],
                "relationships": [
                    {
                        "cats_to": ["patrol"],
                        "cats_from": ["patrol"],
                        "mutual": false,
                        "values": ["comfort", "trust"],
                        "amount": 5
                    }
                ]
            },
            {
                "text": "s_c stops the patrol before they can move to enter the tunnels. After a careful inspection of the entrance, s_c concludes that a wolverine has claimed this as its home. The predator seems to be away for the moment, but could return soon. The patrol quickly moves on.",
                "exp": 20,
                "weight": 20,
                "art": "pln_bord_tunnel",
                "stat_trait": ["careful", "wise", "responsible"],
                "relationships": [
                    {
                        "cats_to": ["patrol"],
                        "cats_from": ["patrol"],
                        "mutual": false,
                        "values": ["comfort", "trust"],
                        "amount": 5
                    }
                ]
            }
        ],
        "fail_outcomes": [
            {
                "text": "s_c boldly clambers in the tight entrance, only to be greeted by an explosion of ruffled feathers. The burrowing owls hoot their outrage and engage in some outright chemical warfare, and the rest of the patrol stiffles laughter as s_c scrambles backwards arse first, covered in bird poop.",
                "exp": 0,
                "weight": 20,
                "art": "gen_train_soggykitty_mad_warrior",
                "can_have_stat": ["any"],
                "stat_trait":[
                    "adventurous",
                    "arrogant",
                    "bold",
                    "daring",
                    "confident",
                    "troublesome"
                ],
                "relationships": [
                    {
                        "cats_to": ["s_c"],
                        "cats_from": ["patrol"],
                        "mutual": false,
                        "values": ["respect"],
                        "amount": -5
                    }
                ]
            },
            {
                "text": "s_c boldly clambers in the tight entrance, only to be greeted by an explosion of ruffled feathers. The burrowing owls hoot their outrage and engage in some outright chemical warfare, and the rest of the patrol stiffles laughter as s_c scrambles backwards arse first, covered in bird poop.",
                "exp": 0,
                "weight": 20,
                "art": "gen_train_soggykitty_mad_warrior",
                "can_have_stat": ["any"],
                "stat_trait":[
                    "adventurous",
                    "arrogant",
                    "bold",
                    "daring",
                    "confident",
                    "troublesome"
                ],
                "injury": [
                    {
                        "cats": ["s_c"],
                        "injuries": ["beak_bite"],
                        "scars": ["BEAKCHEEK"]
                    }
                ],
                "history_text": {
                    "scar": "m_c was scarred up by a very indignant burrowing owl.",
                    "reg_death": "m_c died after injuries {PRONOUN/m_c/subject} got from a burrowing owl progressed to something worse.",
                    "lead_death": "after injuries {PRONOUN/m_c/subject} got from a burrowing owl progressed to something worse"
                },
                "relationships": [
                    {
                        "cats_to": ["s_c"],
                        "cats_from": ["patrol"],
                        "mutual": false,
                        "values": ["respect"],
                        "amount": -5
                    }
                ]
            },
            {
                "text": "Whoops! It seems a fox was calling this home. The patrol backs out of the tunnels and thankfully the fox doesn't follow, just as surprised as they were.",
                "exp": 0,
                "weight": 20,
                "art": "gen_angry_cat_warrior",
                "relationships": [
                    {
                        "cats_to": ["patrol"],
                        "cats_from": ["patrol"],
                        "mutual": false,
                        "values": ["comfort", "trust"],
                        "amount": -5
                    }
                ]
            },
            {
                "text": "s_c rushes into the tunnels with a gleeful meow! A new place to explore and discover! {PRONOUN/s_c/subject/CAP}{VERB/s_c/'re/'s} brought up short when the tunnel abruptly ends. It seems this tunnel leads to nothing but a dead end only a few fox-lengths from the entrance.",
                "exp": 0,
                "weight": 20,
                "art": "gen_hunt_heat",
                "stat_trait": ["childish", "playful", "adventurous"],
                "relationships": [
                    {
                        "cats_to": ["patrol"],
                        "cats_from": ["patrol"],
                        "mutual": false,
                        "values": ["comfort", "trust"],
                        "amount": -5
                    }
                ]
            },
            {
                "text": "s_c rushes into the tunnels with a gleeful meow! It's greeting by whimsical, echoing giggles, as the hyena cub inside laughes nervously and bites.",
                "exp": 0,
                "weight": 5,
                "stat_trait": ["childish", "playful", "adventurous"],
                "injury": [
                    {
                        "cats": ["s_c"],
                        "injuries": ["big_bite_injury"],
                        "scars": ["THREE"]
                    }
                ],
                "history_text": {
                    "scar": "m_c was injured after disturbing a hyena cub in its den.",
                    "reg_death": "This cat was killed after an unfortunate meeting with a hyena cub.",
                    "lead_death": "{VERB/m_c/were/was} killed after an unfortunate meeting with a hyena cub"
                },
                "relationships": [
                    {
                        "cats_to": ["patrol"],
                        "cats_from": ["patrol"],
                        "mutual": false,
                        "values": ["comfort", "trust"],
                        "amount": -5
                    }
                ]
            },
            {
                "text": "It seems this hole is home to a cranky wolverine, a fact that the patrol learns very quickly when r_c cries out in pain. The cats back out of the tunnel quickly, but not quickly enough to save {PRONOUN/r_c/poss} Clanmate.",
                "exp": 0,
                "weight": 10,
                "art": "gen_dead_cat_ghost_EXPLICIT",
                "art_clean": "gen_dead_cat",
                "dead_cats": ["r_c"],
                "history_text": {
                    "scar": "m_c was injured after disturbing a wolverine in its burrow.",
                    "reg_death": "This cat was killed after an unfortunate meeting with a wolverine.",
                    "lead_death": "{VERB/m_c/were/was} killed by a predator hiding in its burrow"
                },
                "relationships": [
                    {
                        "cats_to": ["patrol"],
                        "cats_from": ["patrol"],
                        "mutual": false,
                        "values": ["comfort", "trust"],
                        "amount": -5
                    }
                ]
            },
            {
                "text": "The tunnels prove to be a currently in-use badger sett. The patrol quickly retreats, but not before r_c gains a nasty wound.",
                "exp": 0,
                "weight": 10,
                "art": "gen_scarybadger",
                "injury": [
                    {
                        "cats": ["r_c"],
                        "injuries": ["big_bite_injury"],
                        "scars": ["THREE"]
                    }
                ],
                "history_text": {
                    "scar": "m_c was injured after disturbing a badger in its sett.",
                    "reg_death": "This cat was killed after an unfortunate meeting with a badger.",
                    "lead_death": "{VERB/m_c/were/was} killed by a predator hiding in its burrow"
                },
                "relationships": [
                    {
                        "cats_to": ["patrol"],
                        "cats_from": ["patrol"],
                        "mutual": false,
                        "values": ["comfort", "trust"],
                        "amount": -5
                    }
                ]
            }
        ]
    },
    {
        "patrol_id": "pln_bord_greenleaf_apprenticetunnel1",
        "biome": ["plains"],
        "season": ["greenleaf"],
        "types": ["border"],
        "tags": [],
        "patrol_art": "running_warrior",
        "min_cats": 3,
        "max_cats": 6,
        "min_max_status": {
            "apprentice": [1, 6],
            "normal adult":[1, 6]
        },
        "weight": 20,
        "intro_text": "The wind rustles through the grass peacefully. As p_l checks the next border marking, that peace is broken with a squeak and a muffled thump behind {PRONOUN/p_l/object}.",
        "decline_text": "app1 needs to stop screwing around and focus on the patrol.",
        "chance_of_success": 40,
        "success_outcomes": [
            {
                "text": "p_l turns and finds app1 clawing {PRONOUN/app1/poss} way out of a teenie tiny sinkhole. {PRONOUN/app1/poss/CAP} weight has collapsed the roof of a burrow underneath {PRONOUN/app1/object}. It's worth cleaning up and checking out, c_n can always use more boltholes near the border.",
                "exp": 30,
                "weight": 10,
                "art": "gen_train_patrolapprenticesessionfail",
                "relationships": [
                    {
                        "cats_to": ["patrol"],
                        "cats_from": ["patrol"],
                        "mutual": false,
                        "values": ["comfort", "trust"],
                        "amount": 5
                    }
                ]
            },
            {
                "text": "s_c's squawk of surprise immediately turns to interest. The tunnels {PRONOUN/s_c/subject}{VERB/s_c/'ve/'s} tripped into are unfamiliar to {PRONOUN/s_c/object}, and {PRONOUN/s_c/subject} {VERB/s_c/call/calls} the patrol over to check them out. p_l praises {PRONOUN/s_c/object} for the knowledge {PRONOUN/s_c/subject} {VERB/s_c/display/displays} on burrow safety, making s_c puff up with pride.",
                "exp": 40,
                "weight": 30,
                "art": "gen_train_patrolapprenticesessionsuccess",
                "can_have_stat": ["any", "app"],
                "stat_skill": ["CAMP,0", "CLEVER,0"],
                "relationships": [
                    {
                        "cats_to": ["patrol"],
                        "cats_from": ["patrol"],
                        "mutual": false,
                        "values": ["comfort", "trust"],
                        "amount": 5
                    },
                    {
                        "cats_to": ["s_c"],
                        "cats_from": ["patrol"],
                        "mutual": false,
                        "values": ["respect"],
                        "amount": 5
                    },
                    {
                        "cats_to": ["p_l"],
                        "cats_from": ["s_c"],
                        "mutual": false,
                        "values": ["platonic"],
                        "amount": 5
                    }
                ]
            },
            {
                "text": "Oh hey cool! s_c didn't know this old badger sett was here, and the patrol halts to allow the apprentice to explore. It's valuable to know where all the hideyholes are within the grasslands, just in case of danger. So p_l doesn't mind taking the time to let s_c discover the tunnels, which are known and safe.",
                "exp": 40,
                "weight": 30,
                "art": "pln_train_sett",
                "can_have_stat": ["any", "app"],
                "stat_trait":[
                    "adventurous",
                    "bold",
                    "daring",
                    "troublesome"
                ],
                "relationships": [
                    {
                        "cats_to": ["patrol"],
                        "cats_from": ["patrol"],
                        "mutual": false,
                        "values": ["comfort", "trust"],
                        "amount": 5
                    },
                    {
                        "cats_to": ["p_l"],
                        "cats_from": ["s_c"],
                        "mutual": false,
                        "values": ["platonic"],
                        "amount": 5
                    }
                ]
            },
            {
                "text": "s_c shivers, levering {PRONOUN/s_c/self} out of the burrow entrance {PRONOUN/s_c/subject} tripped into. p_l asks if {PRONOUN/s_c/subject} {VERB/s_c/want/wants} to explore it, but s_c shakes {PRONOUN/s_c/poss} head no. {PRONOUN/s_c/subject/CAP} can't explain it, but the tunnel gives {PRONOUN/s_c/object} flashes of clair_list.",
                "exp": 40,
                "weight": 30,
                "art": "gen_train_patrolapprenticesessionfail",
                "can_have_stat": ["any", "app"],
                "stat_skill": ["CLAIRVOYANT,0", "GHOST,0", "DARK,0"],
                "relationships": [
                    {
                        "cats_to": ["patrol"],
                        "cats_from": ["patrol"],
                        "mutual": false,
                        "values": ["comfort", "trust"],
                        "amount": 5
                    }
                ]
            },
            {
                "text": "Whoops! s_c grins up at the rest of the patrol, remarkably good natured about falling into a random hole, all things considered.",
                "exp": 40,
                "weight": 30,
                "art": "gen_train_patrolapprenticesessionsuccess",
                "can_have_stat": ["any", "app"],
                "stat_trait":[
                    "oblivious",
                    "playful",
                    "calm",
                    "strange"
                ],
                "relationships": [
                    {
                        "cats_to": ["patrol"],
                        "cats_from": ["patrol"],
                        "mutual": false,
                        "values": ["comfort", "trust"],
                        "amount": 5
                    },
                    {
                        "cats_to": ["s_c"],
                        "cats_from": ["patrol"],
                        "mutual": false,
                        "values": ["platonic"],
                        "amount": 5
                    }
                ]
            },
            {
                "text": "Uh, p_l would've told s_c about any known tunnels near here. Is this a new one? It turns out no, but it's a (newly collapsed) entrance to a known network, and the patrol makes sure to particularly praise s_c for discovering it, even if accidentally.",
                "exp": 40,
                "weight": 10,
                "art": "gen_train_patrolapprenticesessionsuccess",
                "relationships": [
                    {
                        "cats_to": ["patrol"],
                        "cats_from": ["patrol"],
                        "mutual": false,
                        "values": ["comfort", "trust"],
                        "amount": 5
                    },
                    {
                        "cats_to": ["s_c"],
                        "cats_from": ["patrol"],
                        "mutual": false,
                        "values": ["respect"],
                        "amount": 5
                    }
                ]
            },
            {
                "text": "The apprentice has made an accidental discovery, tripping into a well hidden burrow entrance. It's always valuable to have safe place to retreat to near c_n's borders, s_c points out. {PRONOUN/s_c/subject/CAP} {VERB/s_c/check/checks} over the tunnel - the scents inside are long stale, but the construction is still good. One day, in danger, it might save a Clanmate's life.",
                "exp": 40,
                "weight": 20,
                "art": "pln_bord_tunnel",
                "can_have_stat": ["any", "adult"],
                "stat_skill": ["CAMP,1", "CLEVER,3"],
                "relationships": [
                    {
                        "cats_to": ["patrol"],
                        "cats_from": ["patrol"],
                        "mutual": false,
                        "values": ["comfort", "trust"],
                        "amount": 5
                    },
                    {
                        "cats_to": ["s_c"],
                        "cats_from": ["patrol"],
                        "mutual": false,
                        "values": ["respect"],
                        "amount": 5
                    },
                    {
                        "cats_to": ["s_c"],
                        "cats_from": ["app1"],
                        "mutual": false,
                        "values": ["respect"],
                        "amount": 5
                    }
                ]
            },
            {
                "text": "app1 seems a little freaked out by {PRONOUN/app1/poss} discovery - understandable, considering {PRONOUN/app1/subject} fell into it. s_c sings a nursery song as {PRONOUN/s_c/subject} {VERB/s_c/free/frees} app1. Dig a tunnel, dig, dig a tunnel, when you're done, you dig a bigger tunnel, dig a tunnel, dig, dig a tunnel, quick before the hyena come.",
                "exp": 40,
                "weight": 20,
                "art": "gen_train_talkingAW",
                "can_have_stat": ["any", "adult"],
                "stat_skill": ["STORY,1", "KIT,1"],
                "relationships": [
                    {
                        "cats_to": ["patrol"],
                        "cats_from": ["patrol"],
                        "mutual": false,
                        "values": ["comfort", "trust"],
                        "amount": 5
                    },
                    {
                        "cats_to": ["s_c"],
                        "cats_from": ["patrol"],
                        "mutual": false,
                        "values": ["respect"],
                        "amount": 5
                    },
                    {
                        "cats_to": ["s_c"],
                        "cats_from": ["app1"],
                        "mutual": false,
                        "values": ["comfort"],
                        "amount": 5
                    }
                ]
            }
        ],
        "fail_outcomes": [
            {
                "text": "Ow! app1 scrambles out of the burrow {PRONOUN/app1/subject} tripped into, followed by furious hooting and with a new beak bite painfully decorating {PRONOUN/app1/poss} pelt.",
                "exp": 0,
                "weight": 20,
                "art": "gen_train_patrolapprenticesessionfail",
                "injury": [
                    {
                        "cats": ["app1"],
                        "injuries": ["beak_bite"],
                        "scars": ["BEAKSIDE"]
                    }
                ],
                "history_text": {
                    "scar": "m_c was scarred up by a very indignant burrowing owl.",
                    "reg_death": "m_c died after injuries {PRONOUN/m_c/subject} got from a burrowing owl progressed to something worse.",
                    "lead_death": "after injuries {PRONOUN/m_c/subject} got from a burrowing owl progressed to something worse"
                },
                "relationships": [
                    {
                        "cats_to": ["app1"],
                        "cats_from": ["patrol"],
                        "mutual": false,
                        "values": ["respect"],
                        "amount": -5
                    }
                ]
            },
            {
                "text": "app1 scrambles back upright, cursing the burrow {PRONOUN/app1/subject} tripped on, but p_l can see {PRONOUN/app1/subject}{VERB/app1/'re/'s} having trouble putting weight on one of {PRONOUN/app1/poss} paws. The patrol is called off, and the cats pad slowly back to camp, taking frequent breaks for app1 to rest.",
                "exp": 0,
                "weight": 20,
                "art": "gen_train_patrolapprenticesessionfail",
                "injury": [
                    {
                        "cats": ["app1"],
                        "injuries": ["sprain", "sore"],
                        "scars": []
                    }
                ]
            },
            {
                "text": "p_l turns back just in time to catch a glimpse of app1 disappearing under the soil as the ground collapses beneth {PRONOUN/app1/object}. {PRONOUN/p_l/poss/CAP} yowls bring the rest of the patrol, frantically digging app1 out from the sinkhole, muddy, panicked, but unharmed.",
                "exp": 0,
                "weight": 20,
                "art": "gen_train_patrolapprenticesessionfail",
                "injury": [
                    {
                        "cats": ["app1"],
                        "injuries": ["bruises"],
                        "scars": []
                    }
                ],
                "relationships": [
                    {
                        "cats_to": ["patrol"],
                        "cats_from": ["app1"],
                        "mutual": false,
                        "values": ["respect", "comfort"],
                        "amount": 10
                    }
                ]
            },
            {
                "text": "p_l turns back just in time to catch a glimpse of app1 disappearing under the soil as the ground collapses beneth {PRONOUN/app1/object}. {PRONOUN/p_l/poss/CAP} yowls bring the rest of the patrol, frantically digging app1 out from the sinkhole while app1 coughes up mud and mucus.",
                "exp": 0,
                "weight": 20,
                "art": "gen_train_patrolapprenticesessionfail",
                "injury": [
                    {
                        "cats": ["app1"],
                        "injuries": ["water in their lungs"],
                        "scars": []
                    }
                ],
                "history_text": {
                    "scar": "m_c's lungs haven't been the same since {PRONOUN/m_c/subject} fell into a sinkhole and were buried as an apprentice.",
                    "reg_death": "m_c died after from complications from falling into a sinkhole and being buried as an apprentice.",
                    "lead_death": "from complications from falling into a sinkhole and being buried as an apprentice"
                },
                "relationships": [
                    {
                        "cats_to": ["patrol"],
                        "cats_from": ["app1"],
                        "mutual": false,
                        "values": ["respect", "comfort"],
                        "amount": 10
                    }
                ]
            },
            {
                "text": "app1 screeches. Something has {PRONOUN/app1/object} by the leg! The patrol tries to drag {PRONOUN/app1/object} out of the sinkhole thats developing around {PRONOUN/app1/object}, but it's no use, app1 is pulled down and out of sight.",
                "exp": 0,
                "weight": 10,
                "art": "gen_dead_cat_app",
                "dead_cats": ["app1"],
                "history_text": {
                    "reg_death": "This cat was killed as an apprentice after tripping into a sinkhole that contained a predator.",
                    "lead_death": "{VERB/m_c/were/was} killed by a predator hiding in its burrow"
                },
                "relationships": [
                    {
                        "cats_to": ["patrol"],
                        "cats_from": ["patrol"],
                        "mutual": false,
                        "values": ["comfort", "trust"],
                        "amount": -5
                    }
                ]
            }
        ]
    },
    {
        "patrol_id": "pln_bord_greenleaf_warriorpairtunnel1",
        "biome": ["plains"],
        "season": ["greenleaf"],
        "types": ["border"],
        "tags": [],
        "patrol_art": "pln_bord_tunnel",
        "min_cats": 2,
        "max_cats": 2,
        "min_max_status": {
            "normal adult":[2, 6],
            "apprentice":[-1, -1]
        },
        "weight": 20,
        "intro_text": "While on a dawn border patrol, with the sun still hugging the distant horizon, p_l finds an opening to what seems to be a new set of tunnels.",
        "decline_text": "The patrol decides not to check the tunnels. After all, who knows what might be hiding inside?",
        "chance_of_success": 30,
        "success_outcomes": [
            {
                "text": "The tunnels prove to be a new entrance to a set of tunnels c_n already uses. This could be helpful in the future, c_n can always use another point on their network.",
                "exp": 25,
                "weight": 5,
                "art": "gen_happy_cat",
                "relationships": [
                    {
                        "cats_to": ["patrol"],
                        "cats_from": ["patrol"],
                        "mutual": false,
                        "values": ["comfort", "trust"],
                        "amount": 5
                    }
                ]
            },
            {
                "text": "This is worth diverting the patrol for. c_n can always send out another border patrol, but if they lose this discovery (easy to do in towering grass without a marked path), the border region doesn't get any safer. The more known, checked, secure refuges near the border, the better.",
                "exp": 25,
                "weight": 20,
                "art": "gen_warrior_crouching",
                "relationships": [
                    {
                        "cats_to": ["patrol"],
                        "cats_from": ["patrol"],
                        "mutual": false,
                        "values": ["comfort", "trust", "respect"],
                        "amount": 5
                    }
                ]
            },
            {
                "text": "r_c congratulates p_l on the discovery - this'll be welcome news back at camp. But once p_l turns away, {PRONOUN/r_c/subject} can't help the small twitches at the end of {PRONOUN/r_c/poss} tail. {PRONOUN/r_c/subject/CAP} {VERB/r_c/were/was} so close to finding those tunnels {PRONOUN/r_c/self}!",
                "exp": 25,
                "weight": 20,
                "art": "gen_train_talkingWW",
                "relationships": [
                    {
                        "cats_to": ["p_l"],
                        "cats_from": ["r_c"],
                        "mutual": false,
                        "values": ["jealous", "respect"],
                        "amount": 15
                    },
                    {
                        "cats_to": ["p_l"],
                        "cats_from": ["clan"],
                        "mutual": false,
                        "values": ["respect"],
                        "amount": 3
                    }
                ]
            },
            {
                "text": "No, these aren't new... but the smell of them is. Something's weird here, possibly a badger? Not a big one, both cats agree, but one of the smaller variety, though what its doing so far from its cete is a mystery, that kind should move in packs. Two cats aren't enough drive it out, but they can report this to camp.",
                "exp": 30,
                "weight": 20,
                "art": "fst_bord_sett",
                "relationships": [
                    {
                        "cats_to": ["patrol"],
                        "cats_from": ["patrol"],
                        "mutual": false,
                        "values": ["comfort", "trust"],
                        "amount": 5
                    },
                    {
                        "cats_to": ["patrol"],
                        "cats_from": ["clan"],
                        "mutual": false,
                        "values": ["respect"],
                        "amount": 3
                    }
                ]
            },
            {
                "text": "No, these aren't new... but the smell of them is. Something's weird here, possibly a badger? Not a big one, both cats agree, but one of the smaller variety, though what its doing so far from its cete is a mystery, that kind should move in packs. Two cats aren't enough drive it out, but no one tell r_c and p_l that, because somehow they manage to do it anyway.",
                "exp": 40,
                "weight": 5,
                "art": "gen_bord_twocat_hostile_warrior_warrior",
                "relationships": [
                    {
                        "cats_to": ["patrol"],
                        "cats_from": ["patrol"],
                        "mutual": false,
                        "values": ["comfort", "trust"],
                        "amount": 5
                    },
                    {
                        "cats_to": ["patrol"],
                        "cats_from": ["patrol"],
                        "mutual": false,
                        "values": ["respect"],
                        "amount": 20
                    },
                    {
                        "cats_to": ["patrol"],
                        "cats_from": ["clan"],
                        "mutual": false,
                        "values": ["respect"],
                        "amount": 10
                    }
                ]
            },
            {
                "text": "No, these aren't new... but the smell of them is. Something's weird here, possibly a badger? Not a big one, both cats agree, but one of the smaller variety, though what its doing so far from its cete is a mystery, that kind should move in packs. With s_c willing to take the bulk of the risk, the two cats persuade the young boar it should look for a new home elsewhere.",
                "exp": 30,
                "weight": 20,
                "art": "gen_bord_twocat_hostile_warrior_warrior",
                "can_have_stat": ["any"],
                "stat_skill": [
                    "FIGHTER,1"
                ],
                "relationships": [
                    {
                        "cats_to": ["patrol"],
                        "cats_from": ["patrol"],
                        "mutual": false,
                        "values": ["comfort", "trust"],
                        "amount": 10
                    },
                    {
                        "cats_to": ["s_c"],
                        "cats_from": ["patrol"],
                        "mutual": false,
                        "values": ["respect"],
                        "amount": 20
                    },
                    {
                        "cats_to": ["patrol"],
                        "cats_from": ["clan"],
                        "mutual": false,
                        "values": ["respect"],
                        "amount": 10
                    }
                ]
            },
            {
                "text": "No, these aren't new... but the smell of them is. Something's weird here, possibly a badger? Not a big one, both cats agree, but one of the smaller variety, though what its doing so far from its cete is a mystery, that kind should move in packs. s_c devises a plan to block the entrance with dirt, to mark the place for another, bigger border patrol to deal with.",
                "exp": 30,
                "weight": 20,
                "art": "gen_bord_twocat_hostile_warrior_warrior",
                "can_have_stat": ["any"],
                "stat_skill": [
                    "CLEVER,1"
                ],
                "relationships": [
                    {
                        "cats_to": ["patrol"],
                        "cats_from": ["patrol"],
                        "mutual": false,
                        "values": ["comfort", "trust"],
                        "amount": 10
                    },
                    {
                        "cats_to": ["s_c"],
                        "cats_from": ["patrol"],
                        "mutual": false,
                        "values": ["respect"],
                        "amount": 10
                    },
                    {
                        "cats_to": ["patrol"],
                        "cats_from": ["clan"],
                        "mutual": false,
                        "values": ["respect"],
                        "amount": 5
                    }
                ]
            },
            {
                "text": "s_c pauses before entering the tunnels. After a careful inspection of the entrance, s_c concludes that a wolverine has claimed this as its home. The predator seems to be away for the moment, but could return soon. The patrol quickly moves on.",
                "exp": 20,
                "weight": 2,
                "art": "gen_hunt_burrow",
                "stat_skill": ["HUNTER,3", "CLEVER,1", "TEACHER,3"],
                "relationships": [
                    {
                        "cats_to": ["patrol"],
                        "cats_from": ["patrol"],
                        "mutual": false,
                        "values": ["comfort", "trust"],
                        "amount": 5
                    }
                ]
            },
            {
                "text": "s_c pauses before entering the tunnels. After a careful inspection of the entrance, s_c concludes that a wolverine has claimed this as its home. The predator seems to be away for the moment, but could return soon. The patrol quickly moves on.",
                "exp": 20,
                "weight": 2,
                "art": "gen_hunt_burrow",
                "stat_trait": ["careful", "wise", "responsible"],
                "relationships": [
                    {
                        "cats_to": ["patrol"],
                        "cats_from": ["patrol"],
                        "mutual": false,
                        "values": ["comfort", "trust"],
                        "amount": 5
                    }
                ]
            }
        ],
        "fail_outcomes": [
            {
                "text": "Whoops! It seems a fox was calling this home. The patrol backs out of the tunnels and thankfully the fox doesn't follow, just as surprised as they are.",
                "exp": 0,
                "weight": 5,
                "art": "gen_patrol_dog_warrior",
                "injury": [
                    {
                        "cats": ["patrol"],
                        "injuries": ["shock"],
                        "scars": []
                    }
                ],
                "history_text": {
                    "reg_death": "This cat was killed by the complications following a shocking discovery on patrol.",
                    "lead_death": "{VERB/m_c/were/was} killed by the complications following a shocking discovery"
                }
            },
            {
                "text": "No, these aren't new... but the smell of them is. Something's weird here, possibly a badger? Not a big one, both cats agree, but one of the smaller variety. s_c charges in to drive it off, but two cats isn't enough to move a badger from a den, and all it gets {PRONOUN/s_c/object} is trouble.",
                "exp": 30,
                "weight": 40,
                "art": "fst_bord_sett",
                "can_have_stat": ["any"],
                "stat_trait": [
                    "ambitious",
                    "fierce",
                    "bloodthirsty",
                    "bold",
                    "daring"
                ],
                "injury": [
                    {
                        "cats": ["s_c"],
                        "injuries": ["claw-wound"],
                        "scars": ["THREE"]
                    }
                ],
                "history_text": {
                    "scar": "m_c was injured after disturbing a badger in its sett.",
                    "reg_death": "This cat was killed after an unfortunate meeting with a badger.",
                    "lead_death": "{VERB/m_c/were/was} killed by a predator hiding in its burrow"
                },
                "relationships": [
                    {
                        "cats_to": ["s_c"],
                        "cats_from": ["patrol"],
                        "mutual": false,
                        "values": ["comfort", "trust", "respect"],
                        "amount": -5
                    }
                ]
            },
            {
                "text": "No, these aren't new... but the smell of them is. Something's weird here, possibly a badger? Not a big one, both cats agree, but one of the smaller variety. s_c charges in to drive it off, but two cats isn't enough to move a badger from a den, and all it gets {PRONOUN/s_c/object} is trouble.",
                "exp": 30,
                "weight": 5,
                "art": "gen_dead_cat_EXPLICIT",
                "art_clean": "fst_bord_sett",
                "can_have_stat": ["any"],
                "stat_trait": [
                    "ambitious",
                    "fierce",
                    "bloodthirsty",
                    "bold",
                    "daring"
                ],
                "dead_cats": ["s_c"],
                "history_text": {
                    "scar": "m_c was injured after disturbing a badger in its sett.",
                    "reg_death": "This cat was killed after an unfortunate meeting with a badger.",
                    "lead_death": "{VERB/m_c/were/was} killed by a predator hiding in its burrow"
                },
                "relationships": [
                    {
                        "cats_to": ["s_c"],
                        "cats_from": ["patrol"],
                        "mutual": false,
                        "values": ["comfort", "trust", "respect"],
                        "amount": -5
                    }
                ]
            },
            {
                "text": "s_c rushes into the tunnels with a gleeful meow! A new place to explore and discover! {PRONOUN/s_c/subject/CAP}{VERB/s_c/'re/'s} brought up short when the tunnel abruptly ends. It seems this tunnel leads to nothing but a dead end only a few fox-lengths from the entrance.",
                "exp": 0,
                "weight": 10,
                "art": "gen_warrior_perplexed",
                "stat_trait": ["childish", "playful", "adventurous"],
                "relationships": [
                    {
                        "cats_to": ["s_c"],
                        "cats_from": ["patrol"],
                        "mutual": false,
                        "values": ["respect"],
                        "amount": -5
                    }
                ]
            },
            {
                "text": "It seems this hole is home to a cranky wolverine, a fact that the patrol learns very quickly when r_c is snagged by the jaws of the predator. r_c won't be making it back to camp...",
                "exp": 0,
                "weight": 5,
                "art": "gen_dead_cat_EXPLICIT",
                "art_clean": "gen_dead_cat",
                "dead_cats": ["r_c"],
                "history_text": {
                    "scar": "m_c was injured after disturbing a badger in its sett.",
                    "reg_death": "This cat was killed after an unfortunate meeting with a wolverine.",
                    "lead_death": "{VERB/m_c/were/was} killed by a predator hiding in its burrow"
                }
            },
            {
                "text": "The tunnels prove to be a currently in-use badger sett. The patrol quickly retreats, but not before r_c gains a nasty wound.",
                "exp": 0,
                "weight": 5,
                "art": "gen_scarybadger",
                "injury": [
                    {
                        "cats": ["r_c"],
                        "injuries": ["big_bite_injury"],
                        "scars": ["THREE"]
                    }
                ],
                "history_text": {
                    "scar": "m_c was injured after disturbing a badger in its sett.",
                    "reg_death": "This cat was killed after an unfortunate meeting with a wolverine.",
                    "lead_death": "{VERB/m_c/were/was} killed by a predator hiding in its burrow"
                }
            }
        ]
    },
    {
        "patrol_id": "pln_bord_greenleaf_warriorappenticepairtunnel1",
        "biome": ["plains"],
        "season": ["greenleaf"],
        "types": ["border"],
        "tags": [],
        "patrol_art": "pln_bord_tunnel",
        "min_cats": 2,
        "max_cats": 2,
        "min_max_status": {
            "normal adult":[1, 6],
            "apprentice":[1, 6]
        },
        "weight": 20,
        "intro_text": "Trotting along the track that marks the border with app1, p_l spots the entrance to an unfamiliar hole in the ground.",
        "decline_text": "p_l decides not to check the tunnels. After all, who knows what might be hiding inside?",
        "chance_of_success": 30,
        "success_outcomes": [
            {
                "text": "The tunnels prove to be a new entrance to a set of tunnels c_n already uses. This could be helpful in the future, c_n can always use another point on their network p_l makes sure to quiz app1 on how to find it again, teaching {PRONOUN/app1/object} the way to mark the location.",
                "exp": 25,
                "weight": 5,
                "art": "gen_train_talkingWA",
                "relationships": [
                    {
                        "cats_to": ["patrol"],
                        "cats_from": ["patrol"],
                        "mutual": false,
                        "values": ["trust"],
                        "amount": 5
                    },
                    {
                        "cats_to": ["p_l"],
                        "cats_from": ["app1"],
                        "mutual": false,
                        "values": ["respect"],
                        "amount": 10
                    }
                ]
            },
            {
                "text": "This is worth diverting the patrol for. c_n can always send out another border patrol, but if they lose this discovery (easy to do in towering grass without a marked path), the border region doesn't get any safer. The more known, checked, secure refuges near the border, the better, p_l reminds app1.",
                "exp": 25,
                "weight": 10,
                "art": "gen_hunt_mentor_app",
                "relationships": [
                    {
                        "cats_to": ["patrol"],
                        "cats_from": ["patrol"],
                        "mutual": false,
                        "values": ["trust"],
                        "amount": 5
                    },
                    {
                        "cats_to": ["p_l"],
                        "cats_from": ["app1"],
                        "mutual": false,
                        "values": ["respect"],
                        "amount": 10
                    }
                ]
            },
            {
                "text": "Wait, what? How did app1 miss that, {PRONOUN/app1/subject} padded right past it! p_l shows {PRONOUN/app1/object} the signs {PRONOUN/p_l/subject} spotted, the freshly overturned earth, the scent of soil in the air. It's a good lesson, but it's still p_l's discovery, not app1's, and the younger cat is clearly jealous.",
                "exp": 25,
                "weight": 20,
                "art": "gen_hunt_mentor_app",
                "relationships": [
                    {
                        "cats_to": ["p_l"],
                        "cats_from": ["app1"],
                        "mutual": false,
                        "values": ["jealous", "respect"],
                        "amount": 15
                    },
                    {
                        "cats_to": ["p_l"],
                        "cats_from": ["clan"],
                        "mutual": false,
                        "values": ["respect"],
                        "amount": 5
                    }
                ]
            },
            {
                "text": "Careful, p_l warns. But {PRONOUN/p_l/subject} {VERB/p_l/don't/doesn't} need to warn app1, app1 takes safety seriously. {PRONOUN/app1/subject/CAP} want to know how p_l spotted this new burrow, what makes p_l think that there's nothing dangerous inside, how to check without running face first into a badger. p_l appreciates app1's caution.",
                "exp": 30,
                "weight": 20,
                "art": "gen_hunt_mentor_app",
                "can_have_stat": ["app1"],
                "stat_trait":[
                    "nervous",
                    "insecure",
                    "careful",
                    "gloomy"
                ],
                "relationships": [
                    {
                        "cats_to": ["patrol"],
                        "cats_from": ["patrol"],
                        "mutual": false,
                        "values": ["comfort", "trust", "respect"],
                        "amount": 10
                    },
                    {
                        "cats_to": ["p_l"],
                        "cats_from": ["app1"],
                        "mutual": false,
                        "values": ["respect", "trust"],
                        "amount": 10
                    }
                ]
            },
            {
                "text": "Careful, p_l warns. But {PRONOUN/p_l/subject} {VERB/p_l/don't/doesn't} need to warn app1, app1 takes safety seriously. What if someone got hurt? {PRONOUN/app1/subject/CAP} {VERB/app1/want/wants} to know how p_l spotted this new burrow, what makes p_l think that there's nothing dangerous inside, how to check without running face first into a badger. p_l appreciates app1's selflessness.",
                "exp": 30,
                "weight": 20,
                "art": "gen_hunt_mentor_app",
                "can_have_stat": ["app1"],
                "stat_trait":[
                    "responsible",
                    "righteous",
                    "loving",
                    "loyal",
                    "sincere"
                ],
                "relationships": [
                    {
                        "cats_to": ["patrol"],
                        "cats_from": ["patrol"],
                        "mutual": false,
                        "values": ["comfort", "trust", "respect"],
                        "amount": 10
                    },
                    {
                        "cats_to": ["p_l"],
                        "cats_from": ["app1"],
                        "mutual": false,
                        "values": ["respect", "trust"],
                        "amount": 10
                    }
                ]
            },
            {
                "text": "Careful, p_l warns. But {PRONOUN/p_l/subject} {VERB/p_l/don't/doesn't} need to warn app1, burrow investigation is serious. {PRONOUN/app1/subject/CAP} {VERB/app1/want/wants} to know how p_l spotted this new burrow, what makes p_l think that there's nothing dangerous inside, how to check without running face first into a badger. p_l appreciates app1's focus.",
                "exp": 30,
                "weight": 20,
                "art": "gen_hunt_mentor_app",
                "can_have_stat": ["app1"],
                "stat_trait":[
                    "wise",
                    "thoughtful",
                    "strict",
                    "calm",
                    "cold"
                ],
                "relationships": [
                    {
                        "cats_to": ["patrol"],
                        "cats_from": ["patrol"],
                        "mutual": false,
                        "values": ["comfort", "trust", "respect"],
                        "amount": 10
                    },
                    {
                        "cats_to": ["p_l"],
                        "cats_from": ["app1"],
                        "mutual": false,
                        "values": ["respect", "trust"],
                        "amount": 10
                    }
                ]
            },
            {
                "text": "Careful, p_l warns, ready to yank app1 back by the tail. But app1, while frighteningly keen on attacking a thankfully imaginary badger hiding in the hole, is easily redirected into a good teaching conversation about how a good warrior does that without getting mauled in return.",
                "exp": 30,
                "weight": 20,
                "art": "gen_train_talkingWA",
                "can_have_stat": ["app1"],
                "stat_trait":[
                    "bloodthirsty",
                    "fierce"
                ],
                "relationships": [
                    {
                        "cats_to": ["patrol"],
                        "cats_from": ["patrol"],
                        "mutual": false,
                        "values": ["comfort", "trust", "respect"],
                        "amount": 10
                    },
                    {
                        "cats_to": ["p_l"],
                        "cats_from": ["app1"],
                        "mutual": false,
                        "values": ["respect", "trust"],
                        "amount": 10
                    }
                ]
            },
            {
                "text": "No, these aren't new... but the smell of them is. Something's weird here, possibly a badger? Not a big one, both cats agree, but one of the smaller variety, though what its doing so far from its cete is a mystery, that kind should move in packs. With s_c taking the bulk of the risk, the two cats persuade the young boar it should look for a new home elsewhere.",
                "exp": 30,
                "weight": 20,
                "art": "fst_bord_sett",
                "can_have_stat": ["p_l"],
                "stat_skill": [
                    "FIGHTER,2"
                ],
                "relationships": [
                    {
                        "cats_to": ["patrol"],
                        "cats_from": ["patrol"],
                        "mutual": false,
                        "values": ["comfort", "trust"],
                        "amount": 10
                    },
                    {
                        "cats_to": ["s_c"],
                        "cats_from": ["patrol"],
                        "mutual": false,
                        "values": ["respect"],
                        "amount": 30
                    },
                    {
                        "cats_to": ["patrol"],
                        "cats_from": ["clan"],
                        "mutual": false,
                        "values": ["respect"],
                        "amount": 10
                    }
                ]
            },
            {
                "text": "s_c pauses before entering the tunnels. After a careful inspection of the entrance, s_c concludes that a wolverine has claimed this as its home. The predator seems to be away for the moment, but could return soon. The patrol quickly moves on.",
                "exp": 20,
                "weight": 2,
                "art": "pln_bord_tunnel",
                "can_have_stat": ["p_l"],
                "stat_skill": ["HUNTER,3", "CLEVER,1", "TEACHER,3"],
                "relationships": [
                    {
                        "cats_to": ["patrol"],
                        "cats_from": ["patrol"],
                        "mutual": false,
                        "values": ["comfort", "trust"],
                        "amount": 5
                    }
                ]
            },
            {
                "text": "s_c pauses before entering the tunnels. After a careful inspection of the entrance, s_c concludes that a wolverine has claimed this as its home. The predator seems to be away for the moment, but could return soon. The patrol quickly moves on.",
                "exp": 20,
                "weight": 2,
                "art": "pln_bord_tunnel",
                "can_have_stat": ["p_l"],
                "stat_trait": ["careful", "wise", "responsible"],
                "relationships": [
                    {
                        "cats_to": ["patrol"],
                        "cats_from": ["patrol"],
                        "mutual": false,
                        "values": ["comfort", "trust"],
                        "amount": 5
                    }
                ]
            }
        ],
        "fail_outcomes": [
            {
                "text": "Whoops! It seems a fox was calling this home. The patrol backs out of the tunnels and thankfully the fox doesn't follow, just as surprised as they are.",
                "exp": 0,
                "weight": 5,
                "art": "gen_bord_scentedafox",
                "injury": [
                    {
                        "cats": ["patrol"],
                        "injuries": ["shock"],
                        "scars": []
                    }
                ],
                "history_text": {
                    "reg_death": "This cat was killed by the complications following a shocking discovery on patrol.",
                    "lead_death": "{VERB/m_c/were/was} killed by the complications following a shocking discovery"
                }
            },
            {
                "text": "Darting over to p_l's side, app1 shoves in front of {PRONOUN/p_l/object}, determined to be the first into the new burrow. The badger inside is not pleased to meet {PRONOUN/app1/object}, and it's only p_l's lightning fast reflexes that haul app1 out by the scruff fast enough. What was app1 thinking? <i>{VERB/app1/Were/Was} {PRONOUN/app1/subject} even thinking at all?</i>",
                "exp": 0,
                "weight": 20,
                "art": "gen_scarybadger",
                "can_have_stat": ["app1"],
                "stat_trait":[
                    "ambitious",
                    "arrogant",
                    "bloodthirsty",
                    "competitive",
                    "daring"
                ],
                "relationships": [
                    {
                        "cats_to": ["app1"],
                        "cats_from": ["p_l"],
                        "mutual": false,
                        "values": ["comfort", "trust", "respect"],
                        "amount": -10
                    },
                    {
                        "cats_to": ["p_l"],
                        "cats_from": ["app1"],
                        "mutual": false,
                        "values": ["respect", "trust"],
                        "amount": 20
                    },
                    {
                        "cats_to": ["app1"],
                        "cats_from": ["clan"],
                        "mutual": false,
                        "values": ["respect"],
                        "amount": -5
                    },
                    {
                        "cats_to": ["p_l"],
                        "cats_from": ["clan"],
                        "mutual": false,
                        "values": ["respect"],
                        "amount": 5
                    }
                ]
            },
            {
                "text": "Darting over to p_l's side, app1 shoves in front of {PRONOUN/p_l/object}, determined to be the first into the new burrow. The badger inside is not pleased to meet {PRONOUN/app1/object}, and it's only p_l's lightning fast reflexes that haul app1 out before it can cuff app1 about too badly. p_l berates app1 all the way back to camp and into the medicine den.",
                "exp": 0,
                "weight": 20,
                "art": "gen_scarybadger",
                "can_have_stat": ["app1"],
                "stat_trait":[
                    "ambitious",
                    "arrogant",
                    "bloodthirsty",
                    "competitive",
                    "daring"
                ],
                "injury": [
                    {
                        "cats": ["s_c"],
                        "injuries": ["claw-wound", "torn ear", "scrapes", "shock"],
                        "scars": ["THREE"]
                    }
                ],
                "history_text": {
                    "scar": "m_c was injured after disturbing a badger in its sett.",
                    "reg_death": "This cat was killed after an unfortunate meeting with a badger.",
                    "lead_death": "{VERB/m_c/were/was} killed by a predator hiding in its burrow"
                },
                "relationships": [
                    {
                        "cats_to": ["app1"],
                        "cats_from": ["p_l"],
                        "mutual": false,
                        "values": ["comfort", "trust", "respect"],
                        "amount": -10
                    },
                    {
                        "cats_to": ["p_l"],
                        "cats_from": ["app1"],
                        "mutual": false,
                        "values": ["respect", "trust"],
                        "amount": 20
                    },
                    {
                        "cats_to": ["app1"],
                        "cats_from": ["clan"],
                        "mutual": false,
                        "values": ["respect"],
                        "amount": -5
                    },
                    {
                        "cats_to": ["p_l"],
                        "cats_from": ["clan"],
                        "mutual": false,
                        "values": ["respect"],
                        "amount": 5
                    }
                ]
            },
            {
                "text": "Darting over to p_l's side, app1 shoves in front of {PRONOUN/p_l/object}, determined to be the first into the new burrow. The badger inside is not pleased to meet {PRONOUN/app1/object}, and p_l can't get to app1 in time.",
                "exp": 0,
                "weight": 20,
                "art": "gen_scarybadger",
                "can_have_stat": ["app1"],
                "stat_trait":[
                    "ambitious",
                    "arrogant",
                    "bloodthirsty",
                    "competitive",
                    "daring"
                ],
                "dead_cats":["app1"],
                "history_text": {
                    "scar": "m_c was injured after disturbing a badger in its sett.",
                    "reg_death": "This cat was killed after an unfortunate meeting with a badger.",
                    "lead_death": "{VERB/m_c/were/was} killed by a predator hiding in its burrow"
                },
                "relationships": [
                    {
                        "cats_to": ["app1"],
                        "cats_from": ["p_l"],
                        "mutual": false,
                        "values": ["comfort", "trust", "respect"],
                        "amount": -10
                    },
                    {
                        "cats_to": ["p_l"],
                        "cats_from": ["app1"],
                        "mutual": false,
                        "values": ["respect", "trust"],
                        "amount": 20
                    },
                    {
                        "cats_to": ["app1"],
                        "cats_from": ["clan"],
                        "mutual": false,
                        "values": ["respect"],
                        "amount": -5
                    },
                    {
                        "cats_to": ["p_l"],
                        "cats_from": ["clan"],
                        "mutual": false,
                        "values": ["respect"],
                        "amount": 5
                    }
                ]
            },
            {
                "text": "Careful, p_l warns. app1 sneers at {PRONOUN/p_l/object}, and bounds forward to check out the new discovery, crawling into the hole. p_l is too far away to do anything when the wolverine inside kills {PRONOUN/app1/object}.",
                "exp": 30,
                "weight": 20,
                "art": "gen_dead_cat_app_ghost_EXPLICIT",
                "art_clean": "gen_dead_cat_app",
                "can_have_stat": ["app1"],
                "stat_trait":[
                    "rebellious",
                    "troublesome"
                ],
                "dead_cats":["app1"],
                "history_text": {
                    "scar": "m_c was injured after disturbing a wolverine in its burrow.",
                    "reg_death": "m_c was killed after an unfortunate meeting with a wolverine.",
                    "lead_death": "{VERB/m_c/were/was} killed by a wolverine hiding in its burrow"
                }
            },
            {
                "text": "s_c rushes into the tunnels with a gleeful meow! A new place to explore and discover! {PRONOUN/s_c/subject/CAP}{VERB/s_c/'re/'s} brought up short when the tunnel abruptly ends. It seems this tunnel leads to nothing but a dead end only a few fox-lengths from the entrance.",
                "exp": 0,
                "weight": 10,
                "art": "gen_train_patrolapprenticesessionfail",
                "can_have_stat": ["app1"],
                "stat_trait": ["childish", "playful", "adventurous"],
                "relationships": [
                    {
                        "cats_to": ["s_c"],
                        "cats_from": ["patrol"],
                        "mutual": false,
                        "values": ["respect"],
                        "amount": -5
                    }
                ]
            },
            {
                "text": "As p_l investigates the new tunnel, its owner comes snuffling through the grass. app1 calls out, but p_l has {PRONOUN/p_l/poss} head down the burrow, and app1 runs in instead, distracting the badger, jumping on its back with claws stretched out. It saves p_l's life. It costs app1 {PRONOUN/app1/poss}s.",
                "exp": 0,
                "weight": 20,
                "art": "gen_dead_cat_app_ghost_EXPLICIT",
                "art_clean": "gen_scarybadger",
                "relationships": [
                    {
                        "cats_to": ["app1"],
                        "cats_from": ["patrol"],
                        "mutual": false,
                        "values": ["respect", "trust", "platonic"],
                        "amount": 25
                    }
                ],
                "injury": [
                    {
                        "cats": ["p_l"],
                        "injuries": ["shock"],
                        "scars": []
                    }
                ],
                "dead_cats": ["app1"],
                "history_text": {
                    "scar": "m_c was injured after disturbing a badger in its sett.",
                    "reg_death": "This cat was killed saving an older warrior froma badger as an apprentice.",
                    "lead_death": "{VERB/m_c/were/was} killed by a predator hiding in its burrow"
                }
            },
            {
                "text": "The tunnels prove to be a currently in-use badger sett. The patrol quickly retreats, but not before p_l gains a nasty wound.",
                "exp": 0,
                "weight": 5,
                "art": "gen_scarybadger",
                "injury": [
                    {
                        "cats": ["p_l"],
                        "injuries": ["big_bite_injury"],
                        "scars": ["THREE"]
                    }
                ],
                "history_text": {
                    "scar": "m_c was injured after disturbing a badger in its sett.",
                    "reg_death": "This cat was killed after an unfortunate meeting with a wolverine.",
                    "lead_death": "{VERB/m_c/were/was} killed by a predator hiding in its burrow"
                }
            }
        ]
    },
    {
        "patrol_id": "pln_bord_greenleaf_warriorsolotunnel1",
        "biome": ["plains"],
        "season": ["greenleaf"],
        "types": ["border"],
        "tags": [],
        "patrol_art": "pln_bord_tunnel",
        "min_cats": 1,
        "max_cats": 1,
        "min_max_status": {
            "normal adult":[1, 1]
        },
        "weight": 20,
        "intro_text": "p_l is on high alert as {PRONOUN/p_l/subject} {VERB/p_l/pad/pads} along the border - after all, {PRONOUN/p_l/subject}{VERB/p_l/'re/'s} here alone. But out of the corner of {PRONOUN/p_l/poss} eye, {PRONOUN/p_l/subject} {VERB/p_l/spot/spots} a weird spash of shadows in a dip in the grass. Is that a burrow entrance?",
        "decline_text": "p_l decides not to check the tunnels. After all, who knows what might be hiding inside?",
        "chance_of_success": 30,
        "success_outcomes": [
            {
                "text": "This shallow cave smells of badger, and claw marks show recent construction efforts. p_l is fortunate that the owner isn't home, and {PRONOUN/p_l/poss} pelt bristles with unease as {PRONOUN/p_l/subject} {VERB/p_l/trot/trots} home.",
                "exp": 20,
                "weight": 20,
                "art": "running_warrior2"
            },
            {
                "text": "There's something odd about this burrow, a tang of scent that hits the roof of p_l's mouth and reminds {PRONOUN/p_l/object} of Twoleg trash. Tail swishing, p_l stays outside, and resolves to go back to camp to report this not-burrow.",
                "exp": 20,
                "weight": 20,
                "art": "pln_hunt_gonetwolegtrap1",
                "relationships": [
                    {
                        "cats_to": ["p_l"],
                        "cats_from": ["clan"],
                        "mutual": false,
                        "values": ["respect"],
                        "amount": 5
                    }
                ]
            },
            {
                "text": "This is no burrow. p_l backs away from the metal mesh. {PRONOUN/p_l/subject/CAP} {VERB/p_l/find/finds} a grass stalk long enough to poke the depths of the Twoleg trap with, setting it off and shutting it with a violent snap. No one is going to use this kind of fox-dung against c_n, not while p_l is here to do something about it.",
                "exp": 20,
                "weight": 20,
                "art": "pln_hunt_gonetwolegtrap1",
                "stat_skill": ["CLEVER,1", "CAMP,1"],
                "relationships": [
                    {
                        "cats_to": ["p_l"],
                        "cats_from": ["clan"],
                        "mutual": false,
                        "values": ["respect"],
                        "amount": 10
                    }
                ]
            },
            {
                "text": "The tunnels are an abandoned badger sett! No one has been here in a while, this could be a good location to return to.",
                "exp": 20,
                "weight": 2,
                "art": "gen_warrior_crouching"
            },
            {
                "text": "The tunnels prove to be a new entrance to a set of tunnels c_n already uses. This could be helpful in the future.",
                "exp": 20,
                "weight": 5,
                "art": "gen_warrior_crouching"
            },
            {
                "text": "s_c pauses before entering the tunnels. After a careful inspection of the entrance, s_c concludes that a wolverine has claimed this as its home. The predator seems to be away for the moment, but could return soon. s_c quickly moves on.",
                "exp": 20,
                "weight": 20,
                "art": "running_warrior2",
                "stat_skill": ["HUNTER,3", "CLEVER,1", "TEACHER,3"]
            },
            {
                "text": "s_c pauses before entering the tunnels. After a careful inspection of the entrance, s_c concludes that a wolverine has claimed this as its home. The predator seems to be away for the moment, but could return soon. s_c quickly moves on.",
                "exp": 20,
                "weight": 20,
                "art": "running_warrior2",
                "stat_trait": ["careful", "wise", "responsible"]
            }
        ],
        "fail_outcomes": [
            {
                "text": "Whoops! It seems a fox was calling this home. p_l backs out of the tunnels and thankfully the fox doesn't follow, just as surprised as {PRONOUN/p_l/object}.",
                "exp": 0,
                "weight": 5,
                "art": "gen_bord_scentedafox",
                "injury": [
                    {
                        "cats": ["patrol"],
                        "injuries": ["shock"],
                        "scars": []
                    }
                ],
                "history_text": {
                    "reg_death": "This cat was killed by the complications following a shocking discovery on patrol.",
                    "lead_death": "{VERB/m_c/were/was} killed by the complications following a shocking discovery"
                }
            },
            {
                "text": "There's something odd about this burrow, a tang of scent that hits the roof of p_l's mouth and reminds {PRONOUN/p_l/object} of Twoleg trash. Padding inside for a better look, p_l jolts as the trap door slams down.",
                "exp": 20,
                "weight": 20,
                "art": "pln_hunt_gonetwolegtrap1",
                "lost_cats": ["p_l"]
            },
            {
                "text": "The shallow cave is home to a young badger, inexperienced, far from its natal family, and dangerous. p_l escapes, battered, bruised, and bleeding, but the subadult predator won't follow p_l back to camp, not in territory that's unfamiliar and new to it.",
                "exp": 20,
                "weight": 20,
                "art": "gen_angry_cat_warrior",
                "injury": [
                    {
                        "cats": ["p_l"],
                        "injuries": ["bruises"],
                        "scars": []
                    },
                    {
                        "cats": ["p_l"],
                        "injuries": ["torn ear"],
                        "scars": ["LEFTEAR"]
                    },
                    {
                        "cats": ["p_l"],
                        "injuries": ["torn pelt"],
                        "scars": ["BRIDGE"]
                    },
                    {
                        "cats": ["p_l"],
                        "injuries": ["mangled tail"],
                        "scars": ["MANTAIL"]
                    }
                ],
                "history_text": {
                    "scar": "m_c was injured after disturbing a badger in its sett.",
                    "reg_death": "This cat was killed after an unfortunate meeting with a badger.",
                    "lead_death": "{VERB/m_c/were/was} killed by a predator hiding in its burrow"
                }
            },
            {
                "text": "s_c rushes into the tunnels with a gleeful meow! A new place to explore and discover! {PRONOUN/s_c/subject/CAP}{VERB/s_c/'re/'s} brought up short when the tunnel abruptly ends. It seems this tunnel leads to nothing but a dead end only a few fox-lengths from the entrance.",
                "exp": 0,
                "weight": 20,
                "art": "gen_hunt_heat",
                "stat_trait": ["childish", "playful", "adventurous"]
            },
            {
                "text": "s_c rushes into the tunnels with a gleeful meow! A new place to explore and discover! The wolverine inside is less pleased to have company.",
                "exp": 0,
                "weight": 20,
                "art": "gen_dead_cat_EXPLICIT",
                "art_clean": "gen_dead_cat",
                "stat_trait": ["childish", "playful", "adventurous"],
                "dead_cats": ["s_c"],
                "history_text": {
                    "scar": "m_c was injured after disturbing a wolverine in its sett.",
                    "reg_death": "This cat was killed after an unfortunate meeting with a wolverine.",
                    "lead_death": "{VERB/m_c/were/was} killed by a predator hiding in its burrow"
                }
            },
            {
                "text": "It seems this hole is home to a cranky wolverine, a fact that p_l experiences very quickly when it snags p_l's pelt in its jaws. p_l won't be making it back to camp...",
                "exp": 0,
                "weight": 10,
                "art": "gen_dead_cat_EXPLICIT",
                "art_clean": "gen_dead_cat",
                "dead_cats": ["p_l"],
                "history_text": {
                    "scar": "m_c was injured after disturbing a wolverine in its sett.",
                    "reg_death": "This cat was killed after an unfortunate meeting with a wolverine.",
                    "lead_death": "{VERB/m_c/were/was} killed by a predator hiding in its burrow"
                }
            },
            {
                "text": "The tunnels prove to be a currently in-use badger sett. p_l retreats with a nasty wound.",
                "exp": 0,
                "weight": 10,
                "art": "gen_scarybadger",
                "injury": [
                    {
                        "cats": ["p_l"],
                        "injuries": ["big_bite_injury"],
                        "scars": ["THREE"]
                    }
                ],
                "history_text": {
                    "scar": "m_c was injured after disturbing a badger in its sett.",
                    "reg_death": "This cat was killed after an unfortunate meeting with a badger.",
                    "lead_death": "{VERB/m_c/were/was} killed by a predator hiding in its burrow"
                }
            }
        ]
    },
    {
        "patrol_id": "pln_bord_greenleaf_apprenticesolotunnel1",
        "biome": ["plains"],
        "season": ["greenleaf"],
        "types": ["border"],
        "tags": [],
        "patrol_art": "fst_hunt_fun2",
        "min_cats": 1,
        "max_cats": 1,
        "min_max_status": {
            "apprentice":[1, 1]
        },
        "weight": 20,
        "intro_text": "app1's ears swivel back and forth, pressing flat against {PRONOUN/app1/poss} head every so often as {PRONOUN/app1/poss} emotions slip through. With fur bristled out to full puff and freezing at every rustle in the grass, {PRONOUN/app1/subject} nevertheless {VERB/app1/pad/pads} the border alone. A strange mismash of shadows catches {PRONOUN/app1/poss} eye. Is that a tunnel entrance?",
        "decline_text": "app1 decides not to check. After all, who knows what might be hiding inside? No, it's time to go home, before anything bad happens to {PRONOUN/app1/object}.",
        "chance_of_success": 30,
        "success_outcomes": [
            {
                "text": "app1 pokes {PRONOUN/app1/poss} head into the shallow cave, one whisker at a time, eyes wide. Huh. Well, there's no one home, and from the look of the debris blown in by the wind, no one has been home in a while. There's also no c_n scent though. Perhaps because this is too shallow to be a refuge from predators?",
                "exp": 20,
                "weight": 20,
                "art": "pln_bord_tunnel"
            },
            {
                "text": "This burrow is weird. app1's never seen a tunnel with straight walls, or metal ones, for that matter. Pelt standing up in a little mohawk along {PRONOUN/app1/poss} spine, {PRONOUN/app1/subject} {VERB/app1/back/backs} away.",
                "exp": 20,
                "weight": 20,
                "art": "pln_hunt_gonetwolegtrap1"
            },
            {
                "text": "This is no burrow. app1 shivers. {PRONOUN/app1/subject/CAP} {VERB/app1/do/does}n't know what it <i>is</i>, but tunnels don't have straight edges and sharp corners, app1 knows that much. {PRONOUN/app1/subject/CAP} should go report this to {PRONOUN/app1/poss} mentor maybe? Yeah, yeah that sounds good.",
                "exp": 20,
                "weight": 20,
                "art": "pln_hunt_gonetwolegtrap1",
                "stat_skill": ["CLEVER,1", "CAMP,0"],
                "relationships": [
                    {
                        "cats_to": ["app1"],
                        "cats_from": ["clan"],
                        "mutual": false,
                        "values": ["respect"],
                        "amount": 5
                    }
                ]
            },
            {
                "text": "app1 is brave, but {PRONOUN/app1/subject}{VERB/app1/'re/'s} not stupid. {PRONOUN/app1/subject/CAP} {VERB/app1/do/does}n't just stick {PRONOUN/app1/poss} head into an unknown tunnel, instead waiting and scenting and watching for ages until a furry flat head pokes above ground. A stoat. It eyes app1, but both are far away enough to shuffle awkwardly around each other rather than fighting, as the thin predator heads off to find food and app1 turns for home.",
                "exp": 20,
                "weight": 20,
                "art": "gen_scared_cat_app",
                "stat_trait": [
                    "careful", 
                    "wise", 
                    "responsible",
                    "thoughtful",
                    "cunning"
                ],
                "relationships": [
                    {
                        "cats_to": ["app1"],
                        "cats_from": ["clan"],
                        "mutual": false,
                        "values": ["respect"],
                        "amount": 3
                    }
                ]
            },
            {
                "text": "app1 carefully explores the tunnel {PRONOUN/app1/subject} spotted, seeing how a bush noramlly conceals its entrance. The idea of having a secret, hidden place that only {PRONOUN/app1/subject} {VERB/app1/know/knows} about is incredibly appealing.",
                "exp": 20,
                "weight": 20,
                "art": "pln_bord_tunnel",
                "stat_trait": [
                    "strange",
                    "sneaky",
                    "cunning"
                ],
                "relationships": [
                    {
                        "cats_to": ["app1"],
                        "cats_from": ["clan"],
                        "mutual": false,
                        "values": ["respect"],
                        "amount": 3
                    }
                ]
            },
            {
                "text": "This is yet another thing to deal with on an adventure that became terrifying a long time ago. No. app1 heads home instead, back to {PRONOUN/app1/poss} nice safe den.",
                "exp": 20,
                "weight": 20,
                "art": "gen_hunt_huntassessment",
                "stat_trait": [
                    "nervous",
                    "insecure",
                    "gloomy"
                ],
                "relationships": [
                    {
                        "cats_to": ["app1"],
                        "cats_from": ["clan"],
                        "mutual": false,
                        "values": ["respect"],
                        "amount": 3
                    }
                ]
            },
            {
                "text": "This is going to be such a cool story to tell back at camp, app1 tells {PRONOUN/app1/self}. Checking the tunnel out, it looks like a collpased roof into a wider tunnel system, smelling faintly of something app1 can't identify. Awesome!",
                "exp": 20,
                "weight": 20,
                "art": "gen_train_patrolapprenticesessionsuccess",
                "stat_trait": [
                    "adventurous", 
                    "rebellious", 
                    "daring",
                    "bold",
                    "childish",
                    "playful"
                ],
                "relationships": [
                    {
                        "cats_to": ["app1"],
                        "cats_from": ["clan"],
                        "mutual": false,
                        "values": ["respect"],
                        "amount": 3
                    }
                ]
            },
            {
                "text": "app1 sticks {PRONOUN/app1/poss} head into {PRONOUN/app1/poss} new discovery and finds a furious prairie dog. {PRONOUN/app1/subject/CAP} exchange blows and chatter at each other, both escaping unscathed and irritated.",
                "exp": 20,
                "weight": 20,
                "art": "pln_hunt_prairiedog1",
                "stat_skill": ["FIGHTER,0"]
            }
        ],
        "fail_outcomes": [
            {
                "text": "app1 sticks {PRONOUN/app1/poss} head into {PRONOUN/app1/poss} new discovery and finds a furious prairie dog. It delivers a stinging lesson about putting one's head into random holes in the ground.",
                "exp": 0,
                "weight": 20,
                "art": "pln_hunt_prairiedog1",
                "injury": [
                    {
                        "cats": ["app1"],
                        "injuries": ["bruises"],
                        "scars": []
                    },
                    {
                        "cats": ["app1"],
                        "injuries": ["torn ear"],
                        "scars": ["LEFTEAR"]
                    },
                    {
                        "cats": ["app1"],
                        "injuries": ["torn pelt"],
                        "scars": ["BRIDGE"]
                    }
                ],
                "history_text": {
                    "scar": "m_c was injured after disturbing a wrathful prairie dog.",
                    "reg_death": "This cat was killed after wounds given by a prairie dog progressed to something worse.",
                    "lead_death": "after wounds given by a prairie dog progressed to something worse"
                }
            },
            {
                "text": "This burrow is weird. app1's never seen a tunnel with straight walls, or metal ones, for that matter. But c_n can always benefit from knowing about new tunnels, so {PRONOUN/app1/subject} {VERB/app1/creep/creeps} in. The trap door slams shut behind {PRONOUN/app1/object}.",
                "exp": 0,
                "weight": 20,
                "art": "pln_hunt_gonetwolegtrap1",
                "lost_cats": ["app1"]
            },
            {
                "text": "This is going to be such a cool story to tell back at camp, app1 tells {PRONOUN/app1/self}. Checking the tunnel out, it looks like a collpased roof into a wider tunnel system, smelling faintly of something app1 can't identify. Huh, app1 wonders what-",
                "exp": 0,
                "weight": 20,
                "art": "gen_dead_cat_app_EXPLICIT",
                "art_clean": "gen_dead_cat_app",
                "stat_trait": [
                    "adventurous", 
                    "rebellious", 
                    "daring",
                    "bold",
                    "childish",
                    "playful"
                ],
                "dead_cats":["app1"],
                "history_text": {
                    "scar": "",
                    "reg_death": "This cat was killed as an apprentice, patrolling the border alone and investigating things {PRONOUN/m_c/subject} shouldn't have.",
                    "lead_death": "patrolling the border alone and investigating things {PRONOUN/m_c/subject} shouldn't have"
                }
            },
            {
                "text": "Okay, so that might be a tunnel. app1 should go check it out, right? c_n cares about tunnels and stuff. {PRONOUN/app1/subject/CAP} {VERB/app1/clamber/clambers} in, and then there's a sharp pain.",
                "exp": 0,
                "weight": 20,
                "art": "gen_dead_cat_app_EXPLICIT",
                "art_clean": "gen_dead_cat_app",
                "stat_trait": [
                    "oblivious", 
                    "grumpy"
                ],
                "dead_cats":["app1"],
                "history_text": {
                    "scar":"",
                    "reg_death": "This cat was killed as an apprentice, patrolling the border alone and investigating things {PRONOUN/m_c/subject} shouldn't have.",
                    "lead_death": "patrolling the border alone and investigating things {PRONOUN/m_c/subject} shouldn't have"
                }
            },
            {
                "text": "The shallow cave is home to a young badger, inexperienced, far from its natal family, and dangerous. app1 escapes, battered, bruised, and bleeding, but the subadult predator won't follow p_l back to camp, not in territory that's unfamiliar and new to it.",
                "exp": 20,
                "weight": 20,
                "art": "gen_scarybadger",
                "injury": [
                    {
                        "cats": ["app1"],
                        "injuries": ["bruises"],
                        "scars": []
                    },
                    {
                        "cats": ["app1"],
                        "injuries": ["torn ear"],
                        "scars": ["LEFTEAR"]
                    },
                    {
                        "cats": ["app1"],
                        "injuries": ["torn pelt"],
                        "scars": ["BRIDGE"]
                    },
                    {
                        "cats": ["app1"],
                        "injuries": ["mangled tail"],
                        "scars": ["MANTAIL"]
                    }
                ],
                "history_text": {
                    "scar": "m_c was injured after disturbing a badger in its sett.",
                    "reg_death": "This cat was killed after an unfortunate meeting with a badger.",
                    "lead_death": "{VERB/m_c/were/was} killed by a predator hiding in its burrow"
                }
            },
            {
                "text": "s_c rushes into the tunnels with a gleeful meow! A new place to explore and discover! {PRONOUN/s_c/subject/CAP}{VERB/s_c/'re/'s} brought up short when the tunnel abruptly ends. It seems this tunnel leads to nothing but a dead end only a few fox-lengths from the entrance.",
                "exp": 0,
                "weight": 20,
                "art": "gen_train_patrolapprenticesessionsuccess",
                "stat_trait": ["childish", "playful", "adventurous"]
            },
            {
                "text": "s_c rushes into the tunnels with a gleeful meow! A new place to explore and discover! The wolverine inside is less pleased to have company.",
                "exp": 0,
                "weight": 20,
                "art": "gen_train_patrolapprenticesessionsuccess",
                "stat_trait": ["childish", "playful", "adventurous"],
                "dead_cats": ["s_c"],
                "history_text": {
                    "scar": "m_c was injured after disturbing a wolverine in its sett.",
                    "reg_death": "This cat was killed after an unfortunate meeting with a wolverine.",
                    "lead_death": "{VERB/m_c/were/was} killed by a predator hiding in its burrow"
                }
            },
            {
                "text": "It seems this hole is home to a cranky wolverine, a fact that app1 experiences very quickly when it snags app1's pelt in its jaws. app1 won't be making it back to camp...",
                "exp": 0,
                "weight": 5,
                "art": "gen_dead_cat_app_EXPLICIT",
                "art_clean": "gen_dead_cat_app",
                "dead_cats": ["app1"],
                "history_text": {
                    "scar": "m_c was injured after disturbing a wolverine in its sett.",
                    "reg_death": "This cat was killed after an unfortunate meeting with a wolverine.",
                    "lead_death": "{VERB/m_c/were/was} killed by a predator hiding in its burrow"
                }
            },
            {
                "text": "The tunnels prove to be a currently in-use badger sett. app1 retreats with a nasty wound.",
                "exp": 0,
                "weight": 5,
                "art": "gen_scarybadger",
                "injury": [
                    {
                        "cats": ["app1"],
                        "injuries": ["big_bite_injury"],
                        "scars": ["THREE"]
                    }
                ],
                "history_text": {
                    "scar": "m_c was injured after disturbing a badger in its sett.",
                    "reg_death": "This cat was killed after an unfortunate meeting with a badger.",
                    "lead_death": "{VERB/m_c/were/was} killed by a predator hiding in its burrow"
                }
            }
        ]
    },
    {
        "patrol_id": "pln_bord_greenleaf_apprenticegrouptunnel1",
        "biome": ["plains"],
        "season": ["greenleaf"],
        "types": ["border"],
        "tags": [],
        "patrol_art": "fst_hunt_fun4",
        "min_cats": 2,
        "max_cats": 6,
        "min_max_status": {
            "apprentice":[1, 6],
            "normal adult":[-1, -1]
        },
        "weight": 20,
        "intro_text": "The apprentices are at the border - not exactly a patrol they were sent on. Not exactly a patrol they're supposed to do without a warrior, actually. Anyway, is that a tunnel entrance over there?",
        "decline_text": "Eventually the apprentices get tired. Whatever, they're not supposed to be out here without a warrior anyway.",
        "chance_of_success": 30,
        "success_outcomes": [
            {
                "text": "They don't know this tunnel - but it knows them, marked by scent and claw as one of the safe refuges in the network c_n constantly maintains and expands in their territory. Thrilled with the illicit discovery, the apprentices have a great adventure crawling in and exploring every inch.",
                "exp": 20,
                "weight": 10,
                "art": "pln_bord_tunnel2",
                "relationships": [
                    {
                        "cats_to": ["patrol"],
                        "cats_from": ["patrol"],
                        "mutual": false,
                        "values": ["trust", "platonic"],
                        "amount": 15
                    }
                ]
            },
            {
                "text": "app1 claims the discovery for {PRONOUN/app1/self}, shoving app2 aside with {PRONOUN/app1/poss} shoulder when app2 comes to take a look. What a furball, app2 isn't staying here to be treated like this, {PRONOUN/app2/subject}{VERB/app2/'re/'s} going home!",
                "exp": 20,
                "weight": 20,
                "art": "gen_train_argueAA",
                "can_have_stat": ["app1"],
                "stat_trait":[
                    "arrogant",
                    "competitive",
                    "rebellious"
                ],
                "relationships": [
                    {
                        "cats_to": ["app1"],
                        "cats_from": ["patrol"],
                        "mutual": false,
                        "values": ["dislike"],
                        "amount": 15
                    },
                    {
                        "cats_to": ["app1"],
                        "cats_from": ["patrol"],
                        "mutual": false,
                        "values": ["respect"],
                        "amount": -10
                    }
                ]
            },

            {
                "text": "app1 has found a wonderful set of tunnels - not one anyone knew existed, but the entrance is still marked with c_n scent, so these are safe to explore. It's very cool! But it's hard not to feel a bit envious at the discovery, this'll be all the apprentice den gossips about for the next moon.",
                "exp": 20,
                "weight": 10,
                "art": "gen_med_warappmedapp_herbcontest",
                "relationships": [
                    {
                        "cats_to": ["app1"],
                        "cats_from": ["patrol"],
                        "mutual": false,
                        "values": ["jealous"],
                        "amount": 15
                    },
                    {
                        "cats_to": ["app1"],
                        "cats_from": ["patrol"],
                        "mutual": false,
                        "values": ["respect"],
                        "amount": 10
                    },
                    {
                        "cats_to": ["patrol"],
                        "cats_from": ["patrol"],
                        "mutual": false,
                        "values": ["platonic", "trust"],
                        "amount": 10
                    }
                ]
            },
            {
                "text": "Oh hey cool, what's this? The apprentices gather round the weird dead-ended metal tunnel, poking at its rusty sides, digging the soil that's been piled on top of it off. Really weird, but this'll make a great story to tell back at camp.",
                "exp": 20,
                "weight": 10,
                "art": "pln_hunt_gonetwolegtrap1",
                "relationships": [
                    {
                        "cats_to": ["patrol"],
                        "cats_from": ["patrol"],
                        "mutual": false,
                        "values": ["trust", "platonic"],
                        "amount": 15
                    }
                ]
            },
            {
                "text": "Oh hey cool, what's this? The apprentices gather round the weird dead-ended metal tunnel, poking at its rusty sides. s_c suddenly flinches backwards. Get away from that, it's a trap!",
                "exp": 20,
                "weight": 20,
                "art": "gen_scared_cat_app",
                "can_have_stat": ["any"],
                "stat_skill": ["CLEVER,1", "CAMP,0"],
                "relationships": [
                    {
                        "cats_to": ["patrol"],
                        "cats_from": ["patrol"],
                        "mutual": false,
                        "values": ["trust", "platonic"],
                        "amount": 5
                    },
                    {
                        "cats_to": ["s_c"],
                        "cats_from": ["patrol"],
                        "mutual": false,
                        "values": ["respect"],
                        "amount": 15
                    }
                ]
            },
            {
                "text": "Can they go back home yet? It's not the first time s_c's asked, but fine, okay, sure. The apprentices pad home, with not everyone on the patrol entirely pleased to be doing so.",
                "exp": 20,
                "weight": 20,
                "can_have_stat": ["any"],
                "stat_trait": [
                    "nervous",
                    "insecure",
                    "gloomy"
                ],
                "relationships": [
                    {
                        "cats_to": ["s_c"],
                        "cats_from": ["patrol"],
                        "mutual": false,
                        "values": ["dislike"],
                        "amount": 10
                    },
                    {
                        "cats_to": ["s_c"],
                        "cats_from": ["patrol"],
                        "mutual": false,
                        "values": ["respect"],
                        "amount": -10
                    },
                    {
                        "cats_to": ["patrol"],
                        "cats_from": ["s_c"],
                        "mutual": false,
                        "values": ["comfort"],
                        "amount": -10
                    }
                ]
            },
            {
                "text": "The apprentices huddle around the burrow entrance. It'll be okay, s_c reassures. They've been training for just this kind of thing, they've had lessons on burrows and this one has no tracks at the front, it's empty. Together, everyone plucks up just enough bravery to explore it and run home, telling the story of what it was like that night to each other in breathless thrilled whispers in the apprentice den.",
                "exp": 20,
                "weight": 20,
                "art": "gen_med_warappmedapp_herbcontest",
                "can_have_stat": ["any"],
                "stat_trait": [
                    "compassionate",
                    "charismatic",
                    "sincere",
                    "calm"
                ],
                "relationships": [
                    {
                        "cats_to": ["s_c"],
                        "cats_from": ["patrol"],
                        "mutual": false,
                        "values": ["platonic", "respect", "trust"],
                        "amount": 10
                    },
                    {
                        "cats_to": ["patrol"],
                        "cats_from": ["patrol"],
                        "mutual": false,
                        "values": ["platonic"],
                        "amount": 5
                    },
                    {
                        "cats_to": ["s_c"],
                        "cats_from": ["patrol"],
                        "mutual": false,
                        "values": ["comfort"],
                        "amount": 15
                    }
                ]
            },
            {
                "text": "app1 sticks {PRONOUN/app1/poss} head into {PRONOUN/app1/poss} new discovery and finds a furious prairie dog. {PRONOUN/app1/subject/CAP} exchange blows and chatter at each other, both escaping unscathed and irritated.",
                "exp": 20,
                "weight": 20,
                "art": "pln_hunt_prairiedog1",
                "stat_skill": ["FIGHTER,0"],
                "relationships": [
                    {
                        "cats_to": ["s_c"],
                        "cats_from": ["patrol"],
                        "mutual": false,
                        "values": ["respect"],
                        "amount": -5
                    }
                ]
            }
        ],
        "fail_outcomes": [
            {
                "text": "app1 sticks {PRONOUN/app1/poss} head into {PRONOUN/app1/poss} new discovery and finds a furious prairie dog. It delivers a stinging lesson about putting one's head into random holes in the ground.",
                "exp": 0,
                "weight": 20,
                "art": "pln_hunt_prairiedog1",
                "injury": [
                    {
                        "cats": ["app1"],
                        "injuries": ["bruises"],
                        "scars": []
                    },
                    {
                        "cats": ["app1"],
                        "injuries": ["torn ear"],
                        "scars": ["LEFTEAR"]
                    },
                    {
                        "cats": ["app1"],
                        "injuries": ["torn pelt"],
                        "scars": ["BRIDGE"]
                    }
                ],
                "history_text": {
                    "scar": "m_c was injured after disturbing a wrathful prairie dog.",
                    "reg_death": "This cat was killed after wounds given by a prairie dog progressed to something worse.",
                    "lead_death": "after wounds given by a prairie dog progressed to something worse"
                }
            },
            {
                "text": "This burrow is weird. app1's never seen a tunnel with straight walls, or metal ones, for that matter. But c_n can always benefit from knowing about new tunnels, so {PRONOUN/app1/subject} {VERB/app1/creep/creeps} in. The trap door slams shut behind {PRONOUN/app1/object}.",
                "exp": 0,
                "weight": 20,
                "art": "pln_hunt_gonetwolegtrap1",
                "lost_cats": ["app1"]
            },
            {
                "text": "Oh hey cool, what's this? The apprentices gather round the weird dead-ended metal tunnel, poking at its rusty sides, digging the soil that's been piled on top of it off, crawling in to claw at the back. The trap shuts with a violent snap.",
                "exp": 20,
                "weight": 10,
                "art": "pln_hunt_gonetwolegtrap1",
                "lost_cats": ["multi"],
                "injury": [
                    {
                        "cats": ["patrol"],
                        "injuries": ["shock"],
                        "scars": []
                    }
                ],
                "history_text": {
                    "scar": "",
                    "reg_death": "This cat was killed by the shock of watching fellow apprentices be kidnapped by Twolegs.",
                    "lead_death": "the shock of watching fellow apprentices be kidnapped by Twolegs"
                }
            },
            {
                "text": "Come on, let's check it out! s_c bounds forward to the entrance, tail lashing excitedly. There's a shirek, and something pulls {PRONOUN/s_c/subject} in.",
                "exp": 0,
                "weight": 20,
                "art": "pln_bord_tunnel",
                "can_have_stat":["any"],
                "stat_trait": [
                    "adventurous", 
                    "rebellious", 
                    "daring",
                    "bold",
                    "childish",
                    "playful"
                ],
                "dead_cats":["s_c"],
                "history_text": {
                    "scar": "",
                    "reg_death": "This cat was killed as an apprentice, patrolling the border and investigating things {PRONOUN/m_c/subject} shouldn't have.",
                    "lead_death": "patrolling the border and investigating things {PRONOUN/m_c/subject} shouldn't have"
                }
            },
            {
                "text": "s_c rushes into the tunnels with a gleeful meow! A new place to explore and discover! The wolverine inside is less pleased to have company.",
                "exp": 0,
                "weight": 20,
                "art": "pln_bord_tunnel",
                "can_have_stat":["any"],
                "stat_trait": ["childish", "playful", "adventurous"],
                "dead_cats": ["s_c"],
                "history_text": {
                    "scar": "",
                    "reg_death": "This cat was killed after an unfortunate meeting with a wolverine.",
                    "lead_death": "{VERB/m_c/were/was} killed by a predator hiding in its burrow"
                }
            },
            {
                "text": "The apprentices dare each other on to investigate the burrow, peering in, poking at the edge, closer and closer until app1 jumps in, claw outstretched. The badger inside has a violent welcome waiting.",
                "exp": 0,
                "weight": 20,
                "art": "pln_bord_tunnel",
                "dead_cats": ["app1"],
                "history_text": {
                    "scar": "",
                    "reg_death": "This cat was killed after an unfortunate meeting with a badger.",
                    "lead_death": "{VERB/m_c/were/was} killed by a predator hiding in its burrow"
                }
            },
            {
                "text": "The apprentices dare each other on to investigate the burrow, peering in, poking at the edge, closer and closer until they make a pact to all jump in at once. The badger inside is rudely awoken, and lashes out, killing the entire patrol.",
                "exp": 0,
                "weight": 20,
                "art": "gen_scarybadger",
                "dead_cats": ["patrol"],
                "history_text": {
                    "scar": "",
                    "reg_death": "This cat was killed as an apprentice, after being dared to jump into an unknown burrow.",
                    "lead_death": "{VERB/m_c/were/was} killed by a predator hiding in its burrow"
                }
            },
            {
                "text": "The apprentices dare each other on to investigate the burrow, peering in, poking at the edge, closer and closer until they make a pact to all jump in at once. The badger inside is rudely awoken, and lashes out.",
                "exp": 0,
                "weight": 20,
                "art": "gen_scarybadger",
                "dead_cats": ["multi"],
                "injury": [
                    {
                        "cats": ["patrol"],
                        "injuries": ["shock", "constant nightmares"],
                        "scars": []
                    },
                    {
                        "cats": ["patrol"],
                        "injuries": ["big_bite_injury", "claw-wound"],
                        "scars": ["SIDE"]
                    }
                ],
                "history_text": {
                    "scar": "m_c was scarred by a badger as an apprentice, after being dared to leap down into an unknown burrow.",
                    "reg_death": "This cat was killed as an apprentice, after being dared to jump into an unknown burrow.",
                    "lead_death": "{VERB/m_c/were/was} killed by a predator hiding in its burrow"
                }
            }
        ]
    },
    {
        "patrol_id": "pln_bord_greenleaf_apprenticegrouppatrol1",
        "biome": ["plains"],
        "season": ["greenleaf"],
        "types": ["border"],
        "tags": [],
        "patrol_art": "fst_hunt_fun4",
        "min_cats": 4,
        "max_cats": 6,
        "min_max_status": {
            "apprentice":[1, 6],
            "normal adult":[-1, -1]
        },
        "weight": 20,
        "intro_text": "First app1 takes the lead, then app2, then app3 and app4 battle for it, all of them charging through the grass. The sun shines down merrily above them as they run, energetic and determined. They don't need to be warriors to do a good job patrolling the border!",
        "decline_text": "Eventually the apprentices get tired. Whatever, they're not supposed to be out here without a warrior anyway.",
        "chance_of_success": 30,
        "success_outcomes": [
            {
                "text": "From one marking post to another to another, the hoard of apprentices run wild along the border, confidently navigating along the track that marks it.",
                "exp": 20,
                "weight": 10,
                "art": "running_two_apps",
                "relationships": [
                    {
                    "cats_to": ["patrol"],
                    "cats_from": ["patrol"],
                    "mutual": false,
                    "values": ["trust", "platonic"],
                    "amount": 10
                    }
                ]
            },
            {
                "text": "app4 and app1 skid to a halt at a rock that peeks above the plains, arguing about which direction to go. app3 and app2 both side with app4, and even worse, they're all <i>right</i>, making app1 grumble resentfully as {PRONOUN/app3/subject} trail behind the others.",
                "exp": 20,
                "weight": 10,
                "art": "gen_train_argueAA",
                "relationships": [
                    {
                        "cats_to": ["patrol"],
                        "cats_from": ["app1"],
                        "mutual": false,
                        "values": ["trust", "platonic"],
                        "amount": -10
                    },
                    {
                        "cats_to": ["patrol"],
                        "cats_from": ["patrol"],
                        "mutual": false,
                        "values": ["trust", "platonic"],
                        "amount": 10
                    },
                    {
                        "cats_to": ["patrol"],
                        "cats_from": ["app1"],
                        "mutual": false,
                        "values": ["dislike", "jealous"],
                        "amount": 10
                    }
                ]
            },
            {
                "text": "app1 and app2 tumble around, skidding to a halt to bat at each other and shove, claws sheathed. app4 calls back - where are they, they'll get left behind. Whoops, they're coming, hold up!",
                "exp": 20,
                "weight": 10,
                "art": "gen_bord_twocat_hostile_app_app",
                "relationships": [
                    {
                        "cats_to": ["app2"],
                        "cats_from": ["app1"],
                        "mutual": true,
                        "values": ["platonic"],
                        "amount": 10
                    },
                    {
                        "cats_to": ["app2"],
                        "cats_from": ["app1"],
                        "mutual": true,
                        "values": ["dislike"],
                        "amount": -10
                    },
                    {
                        "cats_to": ["patrol"],
                        "cats_from": ["patrol"],
                        "mutual": false,
                        "values": ["trust", "platonic"],
                        "amount": 10
                    }
                ]
            },
            {
                "text": "The apprentices spot a stringy, rangy looking elk calf, busy taking it's first independant adventures away from it's mother. What if they brought an <i>elk calf</i> back to camp, they'd be the talk of the next gathering! Only s_c has the bravery to bound up to it, leaping through the grass. The elk calf snuffles, and touches noses with {PRONOUN/s_c/object}.",
                "exp": 20,
                "weight": 20,
                "art": "gen_train_soloapp",
                "can_have_stat": ["any"],
                "stat_trait":[
                    "arrogant",
                    "competitive",
                    "rebellious",
                    "fierce",
                    "bloodthirsty",
                    "bold",
                    "daring"
                ],
                "relationships": [
                    {
                        "cats_to": ["s_c"],
                        "cats_from": ["patrol"],
                        "mutual": false,
                        "values": ["jealous", "platonic"],
                        "amount": 5
                    },
                    {
                        "cats_to": ["s_c"],
                        "cats_from": ["patrol"],
                        "mutual": false,
                        "values": ["respect"],
                        "amount": 10
                    }
                ]
            },
            {
                "text": "Oh hey cool, what's this? The apprentices gather round the weird dead-ended metal tunnel, poking at its rusty sides, digging the soil that's been piled on top of it off. Really weird, but this'll make a great story to tell back at camp.",
                "exp": 20,
                "weight": 20,
                "art": "pln_hunt_gonetwolegtrap1",
                "relationships": [
                    {
                        "cats_to": ["patrol"],
                        "cats_from": ["patrol"],
                        "mutual": false,
                        "values": ["trust", "platonic"],
                        "amount": 5
                    }
                ]
            },
            {
                "text": "Oh hey cool, what's this? The apprentices gather round the weird dead-ended metal tunnel, poking at its rusty sides. s_c suddenly flinches backwards. Get away from that, it's a trap!",
                "exp": 20,
                "weight": 20,
                "art": "gen_scared_cat_app",
                "can_have_stat": ["any"],
                "stat_skill": ["CLEVER,1", "CAMP,0"],
                "relationships": [
                    {
                        "cats_to": ["patrol"],
                        "cats_from": ["patrol"],
                        "mutual": false,
                        "values": ["trust", "platonic"],
                        "amount": 5
                    },
                    {
                        "cats_to": ["s_c"],
                        "cats_from": ["patrol"],
                        "mutual": false,
                        "values": ["respect"],
                        "amount": 15
                    }
                ]
            },
            {
                "text": "The apprentices skip round each other, sketching their legs. But among them, s_c is easily the fastest, darting to the front and letting others overtake {PRONOUN/s_c/object} to continue the game. When everyone else collapses, panting, {PRONOUN/s_c/subject}{VERB/s_c/'re/'s} still raring to go and ready for more.",
                "exp": 20,
                "weight": 20,
                "art": "gen_train_patrolapprenticesessionsuccess",
                "can_have_stat": ["any"],
                "stat_skill": ["RUNNER,0"],
                "relationships": [
                    {
                        "cats_to": ["patrol"],
                        "cats_from": ["patrol"],
                        "mutual": false,
                        "values": ["trust", "platonic"],
                        "amount": 5
                    },
                    {
                        "cats_to": ["s_c"],
                        "cats_from": ["patrol"],
                        "mutual": false,
                        "values": ["respect"],
                        "amount": 15
                    }
                ]
            },
            {
                "text": "The apprentices find some footprints. Are they from a rogue? A loner? An <i>intruder</i>?! s_c rolls {PRONOUN/s_c/poss} eyes. Clearly those prints smell of c_n, they're just from one of the warriors.",
                "exp": 20,
                "weight": 20,
                "art": "bch_bord_trackrogue",
                "can_have_stat": ["any"],
                "stat_skill": ["HUNTER,1", "INSIGHTFUL,0"],
                "relationships": [
                    {
                        "cats_to": ["patrol"],
                        "cats_from": ["patrol"],
                        "mutual": false,
                        "values": ["trust", "platonic"],
                        "amount": 5
                    },
                    {
                        "cats_to": ["s_c"],
                        "cats_from": ["patrol"],
                        "mutual": false,
                        "values": ["respect", "jealous"],
                        "amount": 10
                    }
                ]
            }
        ],
        "fail_outcomes": [
            {
                "text": "The apprentices spot a stringy, rangy looking elk calf, busy taking it's first independant adventures away from it's mother. What if they brought an <i>elk calf</i> back to camp, they'd be the talk of the next gathering! Only s_c has the bravery to bound up to it. The calf starles, flinches backwards and stomping with its front hooves.",
                "exp": 20,
                "weight": 20,
                "art": "gen_train_soloapp",
                "can_have_stat": ["any"],
                "stat_trait":[
                    "arrogant",
                    "competitive",
                    "rebellious",
                    "fierce",
                    "bloodthirsty",
                    "bold",
                    "daring"
                ],
                "injury": [
                    {
                        "cats": ["s_c"],
                        "injuries": ["blunt_force_injury"],
                        "scars": ["BRIDGE"]
                    }
                ],
                "history_text": {
                    "scar": "m_c was injured from bounding up to an elk calf after a dare from fellow apprentices.",
                    "reg_death": "m_c provoked an elk calf and the wounds gotten from the experience eventually killed {PRONOUN/m_c/object}.",
                    "lead_death": "provoked an elk calf and the wounds gotten from the experience eventually killed {PRONOUN/m_c/object}"
                },
                "relationships": [
                    {
                        "cats_to": ["s_c"],
                        "cats_from": ["patrol"],
                        "mutual": false,
                        "values": ["respect"],
                        "amount": -10
                    }
                ]
            },
            {
                "text": "app1 is running so fast to catch up with the others that when {PRONOUN/app1/subject} {VERB/app1/put/puts} a paw down into a rabbit burrow entrance, it yanks {PRONOUN/app1/object} down. {PRONOUN/app1/subject/CAP} {VERB/app1/slam/slams} against the ground, air whooshing out of {PRONOUN/app1/poss} lungs, biting {PRONOUN/app1/poss} tongue as {PRONOUN/app1/poss} jaw hits the dirt. Ow...",
                "exp": 20,
                "weight": 20,
                "art": "gen_train_patrolapprenticesessionfail",
                "injury": [
                    {
                        "cats": ["app1"],
                        "injuries": ["sprain"],
                        "scars": []
                    },
                    {
                        "cats": ["app1"],
                        "injuries": ["sore"],
                        "scars": []
                    },
                    {
                        "cats": ["app1"],
                        "injuries": ["bruises"],
                        "scars": []
                    }
                ]
            },
            {
                "text": "Though they don't know it, the racing apprentices are being stalked. A golden eagle falls out of the sky, hitting one of the racing young cats with claws outstretched, the momentum skidding them both across the ground. There's nothing anyone can do but watch.",
                "exp": 20,
                "weight": 20,
                "art": "gen_hunt_eagleswim",
                "dead_cats":["app"],
                "history_text": {
                    "scar": "",
                    "reg_death": "m_c was taken by an eagle as an apprentice, out on a border patrol with {PRONOUN/m_c/poss} friends.",
                    "lead_death": "{VERB/m_c/were/was} taken by an eagle as an apprentice, out on a border patrol with {PRONOUN/m_c/poss} friends"
                },
                "relationships": [
                    {
                        "cats_to": ["app2"],
                        "cats_from": ["patrol"],
                        "mutual": false,
                        "values": ["trust", "comfort"],
                        "amount": 10
                    }
                ]
            },
            {
                "text": "Though they don't know it, the racing apprentices are being stalked. A golden eagle falls out of the sky, aiming for one of the racing young cats. s_c launches {PRONOUN/s_c/self} to get in between the predator and {PRONOUN/s_c/poss} friend, puffing up to twice {PRONOUN/s_c/poss} size as the eagle lashes out, frustrated. No you don't!",
                "exp": 20,
                "weight": 20,
                "art": "gen_hunt_eagleswim",
                "can_have_stat": ["app"],
                "stat_skill": ["FIGHTER,0"],
                "injury": [
                    {
                        "cats": ["s_c"],
                        "injuries": ["claw-wound", "beak_bite"],
                        "scars": ["BEAKSIDE"]
                    }
                ],
                "history_text": {
                    "scar": "m_c proudly bears scars from defending a friend from an eagle.",
                    "reg_death": "m_c died from the wounds sustained defending a friend from an eagle.",
                    "lead_death": "from the wounds sustained defending a friend from an eagle"
                },
                "relationships": [
                    {
                        "cats_to": ["patrol"],
                        "cats_from": ["patrol"],
                        "mutual": false,
                        "values": ["trust", "comfort"],
                        "amount": 5
                    },
                    {
                        "cats_to": ["s_c"],
                        "cats_from": ["patrol"],
                        "mutual": false,
                        "values": ["trust", "respect"],
                        "amount": 10
                    },
                    {
                        "cats_to": ["s_c"],
                        "cats_from": ["app2"],
                        "mutual": false,
                        "values": ["trust", "respect", "platonic"],
                        "amount": 10
                    },
                    {
                        "cats_to": ["s_c"],
                        "cats_from": ["clan"],
                        "mutual": false,
                        "values": ["respect"],
                        "amount": 5
                    }
                ]
            },
            {
                "text": "Though they don't know it, the racing apprentices are being stalked. A golden eagle falls out of the sky, aiming for app2. app4 yowls, and app2 manages to flinch, only getting caught by a glancing blow. As the other apprentices drive the bird off, s_c runs in to help app2, stopping the blood loss.",
                "exp": 20,
                "weight": 20,
                "art": "gen_hunt_eagleswim",
                "can_have_stat": ["app1"],
                "stat_skill": ["HEALER,0"],
                "injury": [
                    {
                        "cats": ["app2"],
                        "injuries": ["claw-wound", "beak_bite"],
                        "scars": ["BEAKSIDE"]
                    }
                ],
                "history_text": {
                    "scar": "m_c bears scars from an eagle that nearly killed {PRONOUN/m_c/object} as an apprentice.",
                    "reg_death": "m_c died from the wounds an eagle gave {PRONOUN/m_c/object} on patrol.",
                    "lead_death": "wounds an eagle gave {PRONOUN/m_c/object} on patrol"
                },
                "relationships": [
                    {
                        "cats_to": ["patrol"],
                        "cats_from": ["patrol"],
                        "mutual": false,
                        "values": ["trust", "comfort", "respect"],
                        "amount": 15
                    },
                    {
                        "cats_to": ["s_c"],
                        "cats_from": ["patrol"],
                        "mutual": false,
                        "values": ["trust", "respect"],
                        "amount": 5
                    },
                    {
                        "cats_to": ["s_c"],
                        "cats_from": ["app2"],
                        "mutual": false,
                        "values": ["trust", "respect", "platonic"],
                        "amount": 10
                    },
                    {
                        "cats_to": ["s_c"],
                        "cats_from": ["clan"],
                        "mutual": false,
                        "values": ["respect"],
                        "amount": 5
                    }
                ]
            },
            {
                "text": "The apprentices run, fast and free as the wind, all the way along one entire side of c_n's vast borders. It's only when they reach the end and collpase, panting and proud, that it occurs to app4 that there's absolutely no water anywhere near here. By the time they all trudge back to camp, they're dangerously thirsty.",
                "exp": 20,
                "weight": 20,
                "art": "gen_hotapps",
                "injury": [
                    {
                        "cats": ["patrol"],
                        "injuries": ["dehydrated"],
                        "scars": []
                    }
                ],
                "history_text": {
                    "scar": "",
                    "reg_death": "m_c died from overheating on a patrol.",
                    "lead_death": "overheating on a patrol"
                },
                "relationships": [
                    {
                        "cats_to": ["patrol"],
                        "cats_from": ["patrol"],
                        "mutual": false,
                        "values": ["trust", "comfort"],
                        "amount": 10
                    }
                ]
            },
            {
                "text": "The sun blazes down in full force as the apprentices race along the border, a place without cover or shade. When they return home, they're all thisty, but for some of them, they're dazed and confused. The patrol is scolded for making themselves vulerable to heat stroke.",
                "exp": 20,
                "weight": 20,
                "art": "gen_hotapps",
                "injury": [
                    {
                        "cats": ["multi"],
                        "injuries": ["hot_injury"],
                        "scars": []
                    }
                ],
                "history_text": {
                    "scar": "",
                    "reg_death": "m_c died from overheating on a patrol.",
                    "lead_death": "overheating on a patrol"
                },
                "relationships": [
                    {
                        "cats_to": ["patrol"],
                        "cats_from": ["clan"],
                        "mutual": false,
                        "values": ["trust", "respect"],
                        "amount": -5
                    }
                ]
            },
            {
                "text": "app1 tries to retake the lead as the apprentices race along the border, but app2 shoves them off the track. That coyote-heart! app1 regains {PRONOUN/app1/poss} feet and pounces, sending app2 tumbling, and then app2 rears up with claws extended, and by the time the other apprentices break up the fight blood has been shed and grudges created.",
                "exp": 20,
                "weight": 30,
                "art": "gen_battle_app_app",
                "injury": [
                    {
                        "cats": ["app1"],
                        "injuries": ["battle_injury"],
                        "scars": ["SCRATCHSIDE"]
                    },
                    {
                        "cats": ["app2"],
                        "injuries": ["battle_injury"],
                        "scars": ["SCRATCHSIDE"]
                    },
                    {
                        "cats": ["app1"],
                        "injuries": ["torn ear"],
                        "scars": ["RIGHTEAR"]
                    },
                    {
                        "cats": ["app2"],
                        "injuries": ["torn ear"],
                        "scars": ["RIGHTEAR"]
                    }
                ],
                "history_text": {
                    "scar": "m_c was scarred up by a fight {PRONOUN/m_c/subject} had as an apprentice with another apprentice of c_n.",
                    "reg_death": "The wounds obtained fighting another apprentice eventually killed m_c.",
                    "lead_death": "wounds obtained fighting another apprentice eventually killed m_c"
                },
                "relationships": [
                    {
                        "cats_to": ["app1"],
                        "cats_from": ["app2"],
                        "mutual": false,
                        "values": ["trust", "comfort", "platonic"],
                        "amount": -20
                    },
                    {
                        "cats_to": ["app1"],
                        "cats_from": ["app2"],
                        "mutual": false,
                        "values": ["dislike"],
                        "amount": 25
                    }
                ]
            },
            {
                "text": "Huh, look at this. app1's never seen a tunnel with straight walls, or metal ones, for that matter. But c_n can always benefit from knowing about new tunnels, so {PRONOUN/app1/subject} {VERB/app1/creep/creeps} in. The trap door slams shut behind {PRONOUN/app1/object}.",
                "exp": 0,
                "weight": 20,
                "art": "pln_hunt_gonetwolegtrap1",
                "lost_cats": ["app1"]
            }
        ]
    },
    {
        "patrol_id": "pln_bord_greenleaf_hitherecutie_solo1",
        "biome": ["plains"],
        "season": ["greenleaf"],
        "types": ["border"],
        "tags": [],
        "patrol_art": "gen_med_gatheringgoldenrod_loner_greenleaf1_v3",
        "min_cats": 1,
        "max_cats": 1,
        "min_max_status": {
            "normal adult":[1, 1]
        },
        "weight": 40,
        "intro_text": "p_l hears rustling in the grass, something leaps around, rolling. Annoyed at whatever apprentice has decided to come play in the borderlands, {PRONOUN/p_l/subject}{VERB/p_l/'re/'s} shocked when the flowering grass parts to reveal an outsider, who grins at p_l. Hi cutie, the stranger meows, what'chu up to?",
        "decline_text": "Nope, p_l is going back home. Right now.",
        "chance_of_success": 50,
        "success_outcomes": [
            {
                "text": "Well, aren't you just a long drink of water on a hot day, the loner chirps. Speaking of water... know where to find any? p_l frowns (there's no way this loner didn't smell the border markings), but directs {PRONOUN/n_c:0/object} to a river. A river <i>outside</i> of c_n's territory.",
                "exp": 15,
                "weight": 5,
                "art": "gen_happy_cat3",
                "new_cat": [
                    ["age:adult", "loner", "meeting"]
                ],
                "relationships": [
                    {
                        "cats_from": ["n_c:0"],
                        "cats_to": ["p_l"],
                        "mutual": false,
                        "values": ["platonic", "trust", "comfort"],
                        "amount": 20
                    },
                    {
                        "cats_from": ["p_l"],
                        "cats_to": ["n_c:0"],
                        "mutual": false,
                        "values": ["platonic", "dislike"],
                        "amount": 10
                    }
                ],
                "outsider_rep": 1
            },
            {
                "text": "s_c stares back, unimpressed. Does n_c:0 really think s_c can't see, or is going to ignore, the piece of prey half concealed behind {PRONOUN/n_c:0/object}? Well. Okay, you can't blame n_c:0 for trying, haha! s_c escorts the minx to the border, peacefully but <i>firmly</i> confistcating the prey {PRONOUN/n_c:0/subject} poached. Shoo.",
                "exp": 15,
                "weight": 20,
                "art": "gen_train_talkingWL",
                "can_have_stat": ["p_l"],
                "stat_trait": [
                    "careful",
                    "calm",
                    "cold",
                    "wise"
                ],
                "new_cat": [
                    ["age:adult", "loner", "meeting"]
                ],
                "prey": ["medium"],
                "relationships": [
                    {
                        "cats_from": ["n_c:0"],
                        "cats_to": ["p_l"],
                        "mutual": false,
                        "values": ["platonic", "trust", "romantic"],
                        "amount": 20
                    },
                    {
                        "cats_from": ["p_l"],
                        "cats_to": ["n_c:0"],
                        "mutual": false,
                        "values": ["platonic", "dislike", "romantic"],
                        "amount": 10
                    }
                ],
                "outsider_rep": 1
            },
            {
                "text": "Wow, if s_c was a fly, {PRONOUN/s_c/subject}'d be all over n_c:0, because {PRONOUN/n_c:0/subject}{VERB/n_c:0/'re/'s} hot dung, s_c snarks back. Now, give that prey back, before anyone has to draw their claws. Ouch, n_c:0 laughs. Beautiful <i>and</i> clever, s_c is the whole package. Pity about the Clancat bit. The banter continues as s_c escorts n_c:0 to the border, lingering just a little too long.",
                "exp": 15,
                "weight": 20,
                "art": "gen_train_talkingWL",
                "can_have_stat": ["p_l"],
                "stat_trait": [
                    "flamboyant",
                    "charismatic",
                    "childish"
                ],
                "prey": ["medium"],
                "new_cat": [
                    ["age:adult", "loner", "meeting"]
                ],
                "relationships": [
                    {
                        "cats_from": ["n_c:0"],
                        "cats_to": ["p_l"],
                        "mutual": false,
                        "values": ["platonic", "trust", "romantic"],
                        "amount": 20
                    },
                    {
                        "cats_from": ["p_l"],
                        "cats_to": ["n_c:0"],
                        "mutual": false,
                        "values": ["platonic", "romantic"],
                        "amount": 20
                    }
                ],
                "outsider_rep": 0
            }
        ],
        "fail_outcomes": [
            {
                "text": "Uhhhhh... p_l freezes. Nothing? Oh, well, n_c:0 was just admiring how nice this spot is, {PRONOUN/n_c:0/subject} {VERB/n_c:0/meow/meows} cheerfully, spinning and picking up a dead rabbit lying behind {PRONOUN/n_c:0/object}. Kay thanks byyyyyeeeee~!<br><br>...Oh no.",
                "exp": 0,
                "weight": 5,
                "art": "gen_happy_cat3",
                "new_cat": [
                    ["age:adult", "loner", "meeting"]
                ],
                "relationships": [
                    {
                        "cats_from": ["n_c:0"],
                        "cats_to": ["p_l"],
                        "mutual": false,
                        "values": ["platonic", "romantic", "comfort"],
                        "amount": 20
                    },
                    {
                        "cats_from": ["p_l"],
                        "cats_to": ["n_c:0"],
                        "mutual": false,
                        "values": ["platonic", "dislike", "romantic"],
                        "amount": 20
                    },
                    {
                        "cats_from": ["clan"],
                        "cats_to": ["p_l"],
                        "mutual": false,
                        "values": ["respect"],
                        "amount": -5
                    }
                ],
                "outsider_rep": 0
            },
            {
                "text": "<i>Cutie?!</i> Oh, StarClan, what's going on?! s_c stumbles out a question, and n_c:0 replies that {PRONOUN/n_c:0/subject}{VERB/n_c:0/'re/'s} just here having some fun, wanna join? Come oooooon it'll be fun! It's only after the sun sets, having spent the afternoon romping around together, that s_c scents prey blood where {PRONOUN/s_c/subject} first found n_c:0. {PRONOUN/n_c:0/subject/CAP} {VERB/n_c:0/were/was} poaching from c_n.",
                "exp": 0,
                "weight": 20,
                "art": "gen_train_talkingWL",
                "can_have_stat": ["p_l"],
                "stat_trait": [
                    "insecure",
                    "playful",
                    "childish",
                    "shameless",
                    "lonesome"
                ],
                "new_cat": [
                    ["age:adult", "loner", "meeting"]
                ],
                "relationships": [
                    {
                        "cats_from": ["n_c:0"],
                        "cats_to": ["p_l"],
                        "mutual": false,
                        "values": ["platonic", "comfort", "romantic"],
                        "amount": 20
                    },
                    {
                        "cats_from": ["p_l"],
                        "cats_to": ["n_c:0"],
                        "mutual": false,
                        "values": ["platonic", "romantic", "dislike"],
                        "amount": 20
                    }
                ],
                "outsider_rep": 0
            },
            {
                "text": "Nothing much, s_c grins. And you, lost little pretty thing? What{VERB/n_c:0/'re/'s} {PRONOUN/n_c:0/subject} doing here? s_c scents the prey n_c:0 has half hidden under the grass stalks. But {PRONOUN/s_c/subject} {VERB/s_c/don't/doesn't} care, this stranger is <i>much</i> more interesting than one poached scrap of food.",
                "exp": 0,
                "weight": 20,
                "art": "gen_flower_date_warrior_loner",
                "can_have_stat": ["p_l"],
                "stat_trait": [
                    "rebellious",
                    "troublesome",
                    "bold",
                    "shameless",
                    "adventurous"
                ],
                "new_cat": [
                    ["age:adult", "loner", "meeting"]
                ],
                "relationships": [
                    {
                        "cats_from": ["n_c:0"],
                        "cats_to": ["p_l"],
                        "mutual": false,
                        "values": ["platonic", "comfort", "romantic"],
                        "amount": 20
                    },
                    {
                        "cats_from": ["p_l"],
                        "cats_to": ["n_c:0"],
                        "mutual": false,
                        "values": ["platonic", "romantic", "comfort"],
                        "amount": 20
                    }
                ],
                "outsider_rep": 0
            },
            {
                "text": "{PRONOUN/n_c:0/subject/CAP} {VERB/n_c:0/need/needs} some help, {PRONOUN/n_c:0/subject} {VERB/n_c:0/continue/continues}. {PRONOUN/n_c:0/subject/CAP} {VERB/n_c:0/have/has} some kittens {PRONOUN/n_c:0/subject}{VERB/n_c:0/'re/'s} looking after, and they're SO hungry. Can s_c help? What? Where? s_c comes forward, wondering what the outsider is talking about - and flinches backwards as the loner attacks. This is no innocent flirtation!",
                "exp": 0,
                "weight": 20,
                "art": "gen_battle_warrior_loner",
                "can_have_stat": ["p_l"],
                "stat_trait": [
                    "compassionate",
                    "loving",
                    "oblivious",
                    "sincere"
                ],
                "new_cat": [
                    ["age:adult", "loner", "meeting"]
                ],
                "relationships": [
                    {
                        "cats_from": ["p_l"],
                        "cats_to": ["n_c:0"],
                        "mutual": false,
                        "values": ["dislike"],
                        "amount": 30
                    },
                    {
                        "cats_from": ["clan"],
                        "cats_to": ["n_c:0"],
                        "mutual": false,
                        "values": ["dislike"],
                        "amount": 30
                    }
                ],
                "injury": [
                    {
                        "cats": ["p_l"],
                        "injuries": ["battle_injury"],
                        "scars": ["SCRATCHSIDE"]
                    },
                    {
                        "cats": ["p_l"],
                        "injuries": ["torn ear"],
                        "scars": ["RIGHTEAR"]
                    }
                ],
                "history_text": {
                    "scar": "m_c was scarred up by a fight {PRONOUN/m_c/subject} had with a treacherous, flirtatious rogue.",
                    "reg_death": "The wounds obtained fighting a treacherous, flirtatious rogue eventually killed m_c.",
                    "lead_death": "wounds obtained fighting a treacherous, flirtatious rogue eventually killed m_c"
                },
                "outsider_rep": -1
            }
        ],
        "antag_fail_outcomes": [
            {
                "text": "p_l puffs out {PRONOUN/p_l/poss} fur. This loner - n_c:0, n_c:0 interrupts. Okay, <i>n_c:0</i> is on c_n territory, and - what's c_n? They're a warrior Clan! What's a warrior? Well, uh... While p_l tries to explain the warrior code, n_c:0 takes {PRONOUN/n_c:0/poss} chance and runs off.",
                "exp": 0,
                "weight": 5,
                "art": "gen_bord_newcat",
                "new_cat": [
                    ["age:adult", "loner", "meeting"]
                ],
                "relationships": [
                    {
                        "cats_from": ["n_c:0"],
                        "cats_to": ["p_l"],
                        "mutual": false,
                        "values": ["jealous", "platonic"],
                        "amount": 10
                    },
                    {
                        "cats_from": ["n_c:0"],
                        "cats_to": ["p_l"],
                        "mutual": false,
                        "values": ["dislike"],
                        "amount": 5
                    },
                    {
                        "cats_from": ["p_l"],
                        "cats_to": ["n_c:0"],
                        "mutual": false,
                        "values": ["platonic", "dislike"],
                        "amount": 10
                    }
                ],
                "outsider_rep": -1
            },
            {
                "text": "s_c is patrolling c_n's border, and n_c:0 is <i>not</i> supposed to be here. Leave. Now. Offended, the loner sets back {PRONOUN/n_c:0/poss} ears. And who's going to make {PRONOUN/n_c:0/object}? s_c will! s_c leaps on {PRONOUN/n_c:0/object}, claws extended. No one is coming away from this meeting unscathed.",
                "exp": 0,
                "weight": 20,
                "art": "gen_battle_warrior_loner",
                "can_have_stat": ["p_l"],
                "stat_trait": [
                    "grumpy",
                    "arrogant",
                    "confident",
                    "responsible",
                    "bloodthirsty"
                ],
                "new_cat": [
                    ["age:adult", "loner", "meeting"]
                ],
                "relationships": [
                    {
                        "cats_from": ["n_c:0"],
                        "cats_to": ["p_l"],
                        "mutual": false,
                        "values": ["jealous", "dislike"],
                        "amount": 20
                    },
                    {
                        "cats_from": ["n_c:0"],
                        "cats_to": ["p_l"],
                        "mutual": false,
                        "values": ["dislike"],
                        "amount": 5
                    },
                    {
                        "cats_from": ["p_l"],
                        "cats_to": ["n_c:0"],
                        "mutual": false,
                        "values": ["dislike"],
                        "amount": 20
                    }
                ],
                "injury": [
                    {
                        "cats": ["p_l"],
                        "injuries": ["battle_injury"],
                        "scars": ["SCRATCHSIDE"]
                    },
                    {
                        "cats": ["p_l"],
                        "injuries": ["torn ear"],
                        "scars": ["RIGHTEAR"]
                    }
                ],
                "history_text": {
                    "scar": "m_c was scarred up by a fight {PRONOUN/m_c/subject} had with a flirtatious rogue.",
                    "reg_death": "The wounds obtained fighting a flirtatious rogue eventually killed m_c.",
                    "lead_death": "wounds obtained fighting a flirtatious rogue eventually killed m_c"
                },
                "outsider_rep": -1
            }
        ],
        "antag_success_outcomes": [
            {
                "text": "Oh yeah, p_l's <i>real</i> cute, {PRONOUN/p_l/subject} {VERB/p_l/reply/replies}, stalking round the loner and picking up the prey lying very poorly concealed behind {PRONOUN/n_c:0/object}. And p_l's <i>up to</i> a border patrol. c_n thanks n_c:0 for {PRONOUN/n_c:0/poss} donation to the fresh-kill pile. Now get back on the right side of those border markers. n_c:0 doesn't think p_l's much fun.",
                "exp": 15,
                "weight": 5,
                "art": "mtn_hunt_kea_leafbare_parentchildapprentice1",
                "new_cat": [
                    ["age:adult", "loner", "meeting"]
                ],
                "prey": ["medium"],
                "relationships": [
                    {
                        "cats_from": ["n_c:0"],
                        "cats_to": ["p_l"],
                        "mutual": false,
                        "values": ["jealous", "respect"],
                        "amount": 10
                    },
                    {
                        "cats_from": ["n_c:0"],
                        "cats_to": ["p_l"],
                        "mutual": false,
                        "values": ["dislike"],
                        "amount": 5
                    },
                    {
                        "cats_from": ["p_l"],
                        "cats_to": ["n_c:0"],
                        "mutual": false,
                        "values": ["platonic", "dislike"],
                        "amount": 10
                    }
                ],
                "outsider_rep": -2
            },
            {
                "text": "n_c:0 is on c_n's territory, and p_l will see {PRONOUN/n_c:0/object} removed. n_c0 suggests that p_l only wants to watch them leave, tail lashing flirtatiously, and p_l's temper snaps. GET OUT!",
                "exp": 15,
                "weight": 20,
                "art": "gen_angry_cat_warrior",
                "can_have_stat": ["p_l"],
                "stat_trait": [
                    "fierce",
                    "righteous",
                    "strict",
                    "loyal"
                ],
                "new_cat": [
                    ["age:adult", "loner", "meeting"]
                ],
                "relationships": [
                    {
                        "cats_from": ["n_c:0"],
                        "cats_to": ["p_l"],
                        "mutual": false,
                        "values": ["platonic", "jealous", "romantic"],
                        "amount": 20
                    },
                    {
                        "cats_from": ["p_l"],
                        "cats_to": ["n_c:0"],
                        "mutual": false,
                        "values": ["platonic", "dislike", "romantic"],
                        "amount": 20
                    }
                ],
                "outsider_rep": -2
            },
            {
                "text": "Say, pretty kitty, the loner continues, what say we- No, s_c cuts {PRONOUN/n_c:0/object} off. {PRONOUN/n_c:0/subject/CAP}{VERB/n_c:0/'re/'s} leaving c_n's territory now. The loner bristles, and makes to turn, only to swirl around, claws extended. s_c is ready, and almost disdainfully sidesteps the attack, digging in {PRONOUN/s_c/poss} hindclaws and pouncing from the side to shove n_c:0 over. The outsider hisses furiously, but it's clear who's won.",
                "exp": 15,
                "weight": 20,
                "art": "gen_angry_cat_loner",
                "can_have_stat": ["p_l"],
                "stat_skill": [
                    "FIGHTER,2"
                ],
                "new_cat": [
                    ["age:adult", "loner", "meeting"]
                ],
                "relationships": [
                    {
                        "cats_from": ["n_c:0"],
                        "cats_to": ["p_l"],
                        "mutual": false,
                        "values": ["platonic", "jealous", "romantic", "respect"],
                        "amount": 20
                    },
                    {
                        "cats_from": ["p_l"],
                        "cats_to": ["n_c:0"],
                        "mutual": false,
                        "values": ["platonic", "dislike", "romantic"],
                        "amount": 20
                    }
                ],
                "outsider_rep": -2
            }
        ]
    }
]<|MERGE_RESOLUTION|>--- conflicted
+++ resolved
@@ -396,22 +396,14 @@
                 "stat_skill": ["HUNTER,2", "CLEVER,2", "INSIGHTFUL,2"]
             },
             {
-<<<<<<< HEAD
-                "text": "s_c hears the yips. The coyote has {PRONOUN/s_c/poss} scent. {PRONOUN/s_c/subject/CAP} run. Runs as fast as {PRONOUN/s_c/subject} can because {PRONOUN/s_c/poss} life depends on it. But s_c can't run forever, the thudding footsteps are catching up.  {PRONOUN/s_c/subject/CAP} see a group of sleeping thunderbeasts, and dart to them, yowling. As a thunderbeast slowly stands, the coyote turns tail and flees.",
-=======
                 "text": "s_c hears the yips. The coyote has {PRONOUN/s_c/poss} scent. {PRONOUN/s_c/subject/CAP} {VERB/s_c/run/runs}. {VERB/s_c/Run/Runs} as fast as {PRONOUN/s_c/subject} can because {PRONOUN/s_c/poss} life depends on it. But s_c can't run forever, the thudding footsteps are catching up.  {PRONOUN/s_c/subject/CAP} {VERB/s_c/see/sees} a group of sleeping Thunderbeasts, and {VERB/s_c/dart/darts} to them, yowling. As a Thunderbeast slowly stands, the coyote turns tail and flees.",
->>>>>>> 2e0712fa
                 "exp": 40,
                 "weight": 20,
                 "art": "gen_coyote1",
                 "stat_skill": ["RUNNER,2", "CLEVER,2", "INSIGHTFUL,2"]
             },
             {
-<<<<<<< HEAD
-                "text": "s_c hears the yips. The coyote has {PRONOUN/s_c/poss} scent.  {PRONOUN/s_c/subject/CAP} run. Run as fast as {PRONOUN/s_c/subject} can because {PRONOUN/s_c/poss} life depends on it. But s_c can't run forever, the thudding footsteps are catching up.  {PRONOUN/s_c/subject/CAP} see a group of sleeping thunderbeasts, and dart to them, yowling. s_c watches with a new respect and fear as the thunderbeasts kill the predator with ease.",
-=======
                 "text": "s_c hears the yips. The coyote has {PRONOUN/s_c/poss} scent.  {PRONOUN/s_c/subject/CAP} {VERB/s_c/run/runs}. {VERB/s_c/Run/Runs} as fast as {PRONOUN/s_c/subject} can because {PRONOUN/s_c/poss} life depends on it. But s_c can't run forever, the thudding footsteps are catching up.  {PRONOUN/s_c/subject/CAP} {VERB/s_c/see/sees} a group of sleeping Thunderbeasts, and {VERB/s_c/dart/darts} to them, yowling. s_c {VERB/s_c/watch/watches} with a new respect and fear as the Thunderbeasts kill the predator with ease.",
->>>>>>> 2e0712fa
                 "exp": 40,
                 "weight": 10,
                 "art": "gen_coyote1",
