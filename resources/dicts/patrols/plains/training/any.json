--- conflicted
+++ resolved
@@ -2637,11 +2637,8 @@
         "decline_text": "p_l, worried that the apprentices aren't giving the patrol the focus is deserves, calls it off early.",
         "success_outcomes": [
                 {
-<<<<<<< HEAD
                     "text": "With plain, somber words, s_c recites the cats {PRONOUN/s_c/subject} {VERB/s_c/know/knows} who've been hurt by the Thunderpath, killed by the monsters, bodies twisted and broken, thrown about by inconceivable impacts. It's not to frighten. The apprentices need to know the realities of the danger of monsters. Only knowledge can protect them.",
-=======
-                    "text": "With somber, plain words, s_c recites the cats {PRONOUN/s_c/subject} {VERB/s_c/know/knows} who've been hurt by the thunderpath, killed by the monsters, bodies twisted and broken, thrown about by inconceivable impacts. It's not to frighten. The apprentices need to know the realities of the danger of monsters. Only knowledge can protect them.",
->>>>>>> 73ef10ab
+
                     "exp": 30,
                     "weight": 20,
                     "art": "pln_hunt_twolegsobject1",
@@ -2816,11 +2813,8 @@
                     }
                 },
                 {
-<<<<<<< HEAD
                     "text": "A monster approaches, vast and roaring, and the apprentices nerve breaks. They jolt away from the Thunderpath, and p_l needs to put on speed to catch up to them and slow their flight. At least they ran <i>away</i> from the monster and not toward it, but preventing this jerky panic is what this training is all about.",
-=======
-                    "text": "A monster approaches, vast and roaring, and the apprentices' nerve breaks. They jolt away from the Thunderpath, and p_l needs to put on speed to catch up to them and slow their flight. At least they ran <i>away</i> from the monster and not toward it, but preventing this jerky panic is what this trianing is all about.",
->>>>>>> 73ef10ab
+
                     "exp": 0,
                     "weight": 20,
                     "art": "pln_hunt_twolegsobject1"
