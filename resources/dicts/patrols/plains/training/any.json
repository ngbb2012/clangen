[
    {
        "patrol_id": "pln_train_session1",
        "biome": ["plains"],
        "season": ["Any"],
        "types": ["training"],
        "tags": [],
        "patrol_art": "pln_train_session1",
        "min_cats": 2,
        "max_cats": 6,
        "min_max_status": {
            "apprentice": [1, 6],
            "normal adult": [1, 6]
        },
        "weight": 20,
        "intro_text": "The patrol wants to hold a training session for app1. They decide to focus on how best to hide within the tall grass.",
        "decline_text": "They decide to focus on patrolling the territory instead. Training can wait for another day.",
        "chance_of_success": 60,
        "success_outcomes": [
            {
                "text": "app1 listens carefully as p_l explains how to move through the grass unseen and undetected.",
                "exp": 20,
                "weight": 20,
                "relationships": [
                    {
                        "cats_to": ["patrol"],
                        "cats_from": ["patrol"],
                        "mutual": false,
                        "values": ["comfort", "trust"],
                        "amount": 5
                    }
                ]
            },
            {
                "text": "app1 picks up the instruction quickly and the patrol is soon playing a small game of hide and seek within the grass to test the apprentice's abilities.",
                "exp": 20,
                "weight": 5,
                "relationships": [
                    {
                        "cats_to": ["patrol"],
                        "cats_from": ["patrol"],
                        "mutual": false,
                        "values": ["comfort", "trust"],
                        "amount": 5
                    }
                ]
            },
            {
                "text": "By the end of the patrol s_c is able to hide stealthily within the grass, their movements barely noticeable.",
                "exp": 20,
                "weight": 20,
                "stat_trait": ["calm", "careful", "sneaky", "quiet", "patient"],
                "can_have_stat": ["app"],
                "relationships": [
                    {
                        "cats_to": ["patrol"],
                        "cats_from": ["patrol"],
                        "mutual": false,
                        "values": ["comfort", "trust"],
                        "amount": 5
                    }
                ]
            }
        ],
        "fail_outcomes": [
            {
                "text": "app1 tries to hide within the grass, but they can't quite manage to make themselves still and quiet enough to avoid detection.",
                "exp": 0,
                "weight": 20,
                "relationships": [
                    {
                        "cats_to": ["patrol"],
                        "cats_from": ["patrol"],
                        "mutual": false,
                        "values": ["comfort", "trust"],
                        "amount": -5
                    }
                ]
            },
            {
                "text": "s_c struggles to take the lesson seriously and eventually the training session ends early with no real progress made.",
                "exp": 0,
                "weight": 20,
                "stat_trait": ["troublesome", "playful"],
                "can_have_stat": ["app"],
                "relationships": [
                    {
                        "cats_to": ["patrol"],
                        "cats_from": ["patrol"],
                        "mutual": false,
                        "values": ["comfort", "trust"],
                        "amount": -5
                    }
                ]
            },
            {
                "text": "app1 makes their way into the tall grass to try out the advice p_l has given them, but they go crashing down into a hole, where whatever lives there gives them a sharp bite! It seems the grass was hiding more than just cats. r_c ends up limping back to camp.",
                "exp": 0,
                "weight": 10,
                "injury": [
                    {
                        "cats": ["app1"],
                        "injuries": ["bite-wound"],
                        "scars": ["LEGBITE"]
                    }
                ],
                "history_text": { "scar": "m_c got scarred training in the plains as an apprentice." },
                "relationships": [
                    {
                        "cats_to": ["patrol"],
                        "cats_from": ["patrol"],
                        "mutual": false,
                        "values": ["comfort", "trust"],
                        "amount": -5
                    }
                ]
            }
        ]
    },
    {
        "patrol_id": "pln_train_sett1",
        "biome": ["plains"],
        "season": ["Any"],
        "types": ["training"],
        "tags": [],
        "patrol_art": "train_general_intro",
        "min_cats": 1,
        "max_cats": 1,
        "min_max_status": {},
        "weight": 20,
        "intro_text": "r_c wanders past an old badger sett overlooking a crook in a little river, only to freeze. There's new scent here, acrid and sour.",
        "decline_text": "Surely it must be nothing... uneasily, r_c continues on.",
        "chance_of_success": 60,
        "success_outcomes": [
            {
                "text": "Feeling ever so alone on their solo patrol, r_c carefully sniffs around the mouth of the burrow, but the scent change is unmistakable - a new badger occupant has moved in. Creeping forward, belly flat in the dirt, they manage just enough of a glimpse to confirm the badger's presence. Heart pounding, r_c sprints back to camp to warn everyone.",
                "exp": 30,
                "weight": 20,
                "relationships": [
                    {
                        "cats_to": ["r_c"],
                        "cats_from": ["clan"],
                        "mutual": false,
                        "values": ["trust", "respect"],
                        "amount": 15
                    }
                ]
            },
            {
                "text": "Feeling ever so alone on their solo patrol, r_c carefully sniffs around the mouth of the burrow, but after a few moments, realizes that the scent is relatively weak. A badger was here, no doubt about it, but it doesn't seem to have taken up residence. This will be important information to report back at camp.",
                "exp": 30,
                "weight": 5,
                "relationships": [
                    {
                        "cats_to": ["r_c"],
                        "cats_from": ["clan"],
                        "mutual": false,
                        "values": ["trust", "respect"],
                        "amount": 15
                    }
                ]
            },
            {
                "text": "s_c decides there has to be a smarter way of figuring out if a badger has moved in, one that doesn't involve sticking their head in front of a predator. They search the grass around the sett thoroughly until they come upon some fresh badger scat - stinky, horrible, and perfect proof of the new occupant of the sett.",
                "exp": 30,
                "weight": 20,
                "stat_skill": ["CLEVER,1"],
                "relationships": [
                    {
                        "cats_to": ["s_c"],
                        "cats_from": ["clan"],
                        "mutual": false,
                        "values": ["trust", "respect"],
                        "amount": 15
                    }
                ]
            },
            {
                "text": "Carefully considering their options, r_c decides on a stakeout, and watches from a safe hiding place in the grass. When the badger pokes its head above ground at dusk, they're prepared, and dart off back to camp to warn everyone before the predator has blinked the sleep out of its eyes.",
                "exp": 30,
                "weight": 20,
                "stat_trait": [
                    "patient",
                    "responsible",
                    "thoughtful",
                    "wise",
                    "calm",
                    "careful",
                    "nervous",
                    "sneaky",
                    "strange"
                ],
                "relationships": [
                    {
                        "cats_to": ["s_c"],
                        "cats_from": ["clan"],
                        "mutual": false,
                        "values": ["trust", "respect"],
                        "amount": 15
                    }
                ]
            }
        ],
        "fail_outcomes": [
            {
                "text": "Well, the only way to know is to check! s_c scrambles into the den for a look and comes nose to nose with its occupant. It's only by the grace of StarClan that they're able to redirect that speed to twist around just as fast, shedding fur in clumps as the badger's furious snarling and fizzing follows them up the burrow tunnel.",
                "exp": 0,
                "weight": 20,
                "stat_trait": [
                    "adventurous",
                    "ambitious",
                    "bloodthirsty",
                    "bold",
                    "confident",
                    "daring",
                    "fierce",
                    "insecure",
                    "playful",
                    "shameless",
                    "troublesome",
                    "vengeful"
                ],
                "relationships": [
                    {
                        "cats_to": ["s_c"],
                        "cats_from": ["clan"],
                        "mutual": false,
                        "values": ["trust", "respect"],
                        "amount": 15
                    }
                ]
            },
            {
                "text": "r_c carefully approaches the burrow, trying to figure out if there's anything new inside. It's so dark, and it all smells the same... They try to creep just a little closer - but the ground drops away steeply beneath their paws and they lose their footing, skidding right into the disturbed badger's lethal jaws.",
                "exp": 0,
                "weight": 10,
                "dead_cats": ["r_c"],
                "history_text": {
                    "scar": "m_c was scarred by a badger.",
                    "reg_death": "m_c lost their life to a badger.",
                    "lead_death": "died to a badger"
                },
                "relationships": [
                    {
                        "cats_to": ["r_c"],
                        "cats_from": ["clan"],
                        "mutual": false,
                        "values": ["trust", "respect"],
                        "amount": 15
                    }
                ]
            },
            {
                "text": "While r_c is carefully sniffing at the burrow entrance, there's a rustle in the grass behind them. It's difficult to say who's more surprised - r_c or the badger. It charges for the sett and r_c leaps out of the way, but its claws catch their pelt, and it's a bloodied cat that limps back into camp to report the whole sorry adventure.",
                "exp": 0,
                "weight": 10,
                "injury": [
                    {
                        "cats": ["r_c"],
                        "injuries": ["big_bite_injury"],
                        "scars": ["MANLEG"]
                    }
                ],
                "history_text": {
                    "scar": "m_c was scarred by a badger.",
                    "reg_death": "m_c lost their life to a badger.",
                    "lead_death": "died to a badger"
                },
                "relationships": [
                    {
                        "cats_to": ["r_c"],
                        "cats_from": ["clan"],
                        "mutual": false,
                        "values": ["trust", "respect"],
                        "amount": 15
                    }
                ]
            }
        ]
    },
    {
        "patrol_id": "pln_train_sett2",
        "biome": ["plains"],
        "season": ["Any"],
        "types": ["training"],
        "tags": [],
        "patrol_art": "train_general_intro",
        "min_cats": 2,
        "max_cats": 6,
        "min_max_status": {},
        "weight": 20,
        "intro_text": "p_l wanders past an old badger sett overlooking a crook in a little river, only to freeze. There's new scent here, acrid and sour.",
        "decline_text": "Surely it must be nothing... uneasily, the patrol continues on.",
        "chance_of_success": 60,
        "success_outcomes": [
            {
                "text": "Calling the rest of the patrol over, the cats discuss their next move. If a badger has moved in, they need to confirm it, but how? Eventually p_l comes up with a plan - stuffing grasses and shrubs into the mouth of the sett. The cats will be able to come back tomorrow to see if anything has shoved them out of the way.",
                "exp": 30,
                "weight": 20,
                "relationships": [
                    {
                        "cats_to": ["r_c", "p_l"],
                        "cats_from": ["patrol", "patrol"],
                        "mutual": false,
                        "values": ["respect", "trust"],
                        "amount": 5
                    }
                ]
            },
            {
                "text": "p_l organizes the patrol, and they brainstorm ideas. In the end, it's a little undignified, but the cats all mark the entrance to the patrol burrow and wait. Eventually a badger emerges, fizzing with outrage at the cat smell, and the patrol retreats to report it to camp. With luck, the badger will heed their territorial warning.",
                "exp": 30,
                "weight": 5,
                "relationships": [
                    {
                        "cats_to": ["r_c", "p_l"],
                        "cats_from": ["patrol", "patrol"],
                        "mutual": false,
                        "values": ["respect", "trust"],
                        "amount": 5
                    }
                ]
            },
            {
                "text": "s_c decides there has to be a smarter way of figuring out if a badger has moved in, one that doesn't involve sticking their head in front of a predator. They lead the patrol on a search of the grass around the sett until they come upon some fresh badger scat - stinky, horrible, and perfect proof of the new occupant of the sett.",
                "exp": 30,
                "weight": 20,
                "stat_skill": ["CLEVER,1"],
                "relationships": [
                    {
                        "cats_to": ["s_c", "p_l"],
                        "cats_from": ["patrol", "patrol"],
                        "mutual": false,
                        "values": ["respect", "trust"],
                        "amount": 5
                    }
                ]
            },
            {
                "text": "Carefully considering their options, s_c decides to set up a stakeout with the patrol. When the badger pokes its head above the ground at dusk, they're prepared, and in unison everyone turns for home. The cats fade into the grass before the predator has even blinked the sleep out of its eyes.",
                "exp": 30,
                "weight": 20,
                "stat_trait": [
                    "patient",
                    "responsible",
                    "thoughtful",
                    "wise",
                    "calm",
                    "careful",
                    "nervous",
                    "sneaky",
                    "strange"
                ],
                "relationships": [
                    {
                        "cats_to": ["s_c", "p_l"],
                        "cats_from": ["patrol", "patrol"],
                        "mutual": false,
                        "values": ["respect", "trust"],
                        "amount": 5
                    }
                ]
            }
        ],
        "fail_outcomes": [
            {
                "text": "The cats try to find enough bits of grass to block the opening to the sett, but it won't clump together and hold a shape. Before they know it, they're tired, thirsty, and returning home with nothing to show for it.",
                "exp": 0,
                "weight": 20
            },
            {
                "text": "Well, the only way to know is to check! s_c scrambles into the den for a look and comes nose to nose with its occupant. It's only by the grace of StarClan that they're able to redirect that speed to twist around just as fast, shedding fur in clumps as the badger's furious snarling and fizzing follows them up the burrow tunnel.",
                "exp": 0,
                "weight": 20,
                "stat_trait": [
                    "adventurous",
                    "ambitious",
                    "bloodthirsty",
                    "bold",
                    "confident",
                    "daring",
                    "fierce",
                    "insecure",
                    "playful",
                    "shameless",
                    "troublesome",
                    "vengeful"
                ]
            },
            {
                "text": "As the patrol is sniffing around the burrow entrance there's a rustle from the grass. It's difficult to say who's more surprised - the cats or the badger. There's a confused rush of paws and flying fur as the patrol scatters and the beast charges for the sett. r_c is battered in the process but everyone gets home safe in the end. . . including the badger.",
                "exp": 0,
                "weight": 10,
                "injury": [
                    {
                        "cats": ["r_c"],
                        "injuries": ["big_bite_injury"],
                        "scars": ["SIDE"]
                    }
                ],
                "history_text": { "scar": "This cat was scarred by a badger." }
            }
        ]
    },
    {
        "patrol_id": "pln_train_stuck1",
        "biome": ["plains"],
        "season": ["Any"],
        "types": ["training"],
        "tags": [],
        "patrol_art": "train_general_intro",
        "min_cats": 3,
        "max_cats": 6,
        "min_max_status": {},
        "weight": 20,
        "intro_text": "Trailing behind the patrol, the ground trembles beneath r_c's paws. They look around wildly for safe footing - just as the earth caves in beneath them and the world goes dark.",
        "decline_text": "Thankfully, they're on the edge of the obstruction, and wriggle their way clear.",
        "chance_of_success": 20,
        "success_outcomes": [
            {
                "text": "Their Clanmates come running at their yowls, and r_c is soon freed, shaken but unharmed. The patrol settles down as everyone comforts each other.",
                "exp": 20,
                "weight": 20,
                "relationships": [
                    {
                        "cats_to": ["r_c", "p_l", "p_l", "s_c"],
                        "cats_from": ["patrol", "patrol", "r_c", "r_c"],
                        "mutual": true,
                        "values": ["platonic", "comfort", "trust"],
                        "amount": 5
                    }
                ]
            },
            {
                "text": "p_l digs through the loose soil, helping r_c clear it away enough for the other cat to scramble free.",
                "exp": 20,
                "weight": 5,
                "relationships": [
                    {
                        "cats_to": ["r_c", "p_l", "p_l", "s_c"],
                        "cats_from": ["patrol", "patrol", "r_c", "r_c"],
                        "mutual": true,
                        "values": ["platonic", "comfort", "trust"],
                        "amount": 5
                    }
                ]
            },
            {
                "text": "Without letting themselves panic, s_c looks around for anything that could help. They snap a branch off a nearby scrub and clench it between their teeth, offering it to r_c. Between r_c's scrambling and s_c's determination, they're pulled free of the quagmire unharmed.",
                "exp": 20,
                "weight": 20,
                "stat_skill": ["CLEVER,2"],
                "relationships": [
                    {
                        "cats_to": ["s_c", "p_l", "p_l", "s_c"],
                        "cats_from": ["patrol", "patrol", "r_c", "r_c"],
                        "mutual": true,
                        "values": ["platonic", "comfort", "trust"],
                        "amount": 5
                    }
                ]
            },
            {
                "text": "Creeping in as close as possible, s_c purrs to r_c, keeping them calm as the patrol carefully digs down to them. r_c blinks up at them, holding on to their presence in the scary situation.",
                "exp": 20,
                "weight": 20,
                "stat_trait": [
                    "altruistic",
                    "compassionate",
                    "empathetic",
                    "faithful",
                    "loving",
                    "patient",
                    "responsible",
                    "thoughtful",
                    "wise",
                    "inquisitive"
                ],
                "relationships": [
                    {
                        "cats_to": ["s_c", "p_l", "p_l", "s_c"],
                        "cats_from": ["patrol", "patrol", "r_c", "r_c"],
                        "mutual": true,
                        "values": ["platonic", "comfort", "trust"],
                        "amount": 5
                    }
                ]
            }
        ],
        "fail_outcomes": [
            {
                "text": "The patrol works all day to free r_c and gets nothing else done.",
                "exp": 0,
                "weight": 20,
                "relationships": [
                    {
                        "cats_to": ["r_c", "p_l", "p_l", "s_c"],
                        "cats_from": ["patrol", "patrol", "r_c", "r_c"],
                        "mutual": true,
                        "values": ["platonic", "comfort", "trust"],
                        "amount": -5
                    }
                ]
            },
            {
                "text": "As s_c rarely has patience for other cats, r_c tells them harshly that they don't have time for some idiot who got stuck, making s_c resentful as they dig themselves out.",
                "exp": 0,
                "weight": 20,
                "stat_trait": [
                    "ambitious",
                    "bloodthirsty",
                    "cold",
                    "fierce",
                    "shameless",
                    "strict",
                    "troublesome",
                    "vengeful",
                    "bossy"
                ],
                "relationships": [
                    {
                        "cats_to": ["s_c", "p_l", "p_l", "s_c"],
                        "cats_from": ["patrol", "patrol", "r_c", "r_c"],
                        "mutual": true,
                        "values": ["platonic", "comfort", "trust"],
                        "amount": -5
                    }
                ]
            },
            {
                "text": "Hurt and wheezing, r_c hears the patrol panicking as they drift to StarClan.",
                "exp": 0,
                "weight": 10,
                "dead_cats": ["r_c"],
                "history_text": {
                    "scar": "m_c carries a scar from being trapped on patrol",
                    "reg_death": "m_c tragically died after being trapped on patrol.",
                    "lead_death": "died after being trapped on patrol"
                },
                "relationships": [
                    {
                        "cats_to": ["r_c", "p_l", "p_l", "s_c"],
                        "cats_from": ["patrol", "patrol", "r_c", "r_c"],
                        "mutual": true,
                        "values": ["platonic", "comfort", "trust"],
                        "amount": -5
                    }
                ]
            },
            {
                "text": "The patrol eventually manages to rescue r_c, but they need to be helped back to camp, battered and injured.",
                "exp": 0,
                "weight": 10,
                "injury": [
                    {
                        "cats": ["r_c"],
                        "injuries": ["blunt_force_injury"],
                        "scars": ["LEFTEAR"]
                    }
                ],
                "history_text": {
                    "scar": "m_c carries a scar from being trapped on patrol",
                    "reg_death": "m_c tragically died after being trapped on patrol.",
                    "lead_death": "died after being trapped on patrol"
                },
                "relationships": [
                    {
                        "cats_to": ["r_c", "p_l", "p_l", "s_c"],
                        "cats_from": ["patrol", "patrol", "r_c", "r_c"],
                        "mutual": true,
                        "values": ["platonic", "comfort", "trust"],
                        "amount": -5
                    }
                ]
            },
            {
                "text": "The patrol can't help s_c in time, and as s_c starts to drift off to StarClan, the eyes of r_c glint malevolently. Was this...? s_c doesn't have a chance to finish their last thought.",
                "exp": 0,
                "weight": 10,
                "stat_trait": [
                    "ambitious",
                    "bloodthirsty",
                    "cold",
                    "fierce",
                    "shameless",
                    "strict",
                    "troublesome",
                    "vengeful",
                    "bossy"
                ],
                "dead_cats": ["s_c"],
                "history_text": {
                    "scar": "m_c carries a scar from being trapped on patrol",
                    "reg_death": "m_c tragically died after being trapped on patrol.",
                    "lead_death": "died after being trapped on patrol"
                },
                "relationships": [
                    {
                        "cats_to": ["s_c", "p_l", "p_l", "s_c"],
                        "cats_from": ["patrol", "patrol", "r_c", "r_c"],
                        "mutual": true,
                        "values": ["platonic", "comfort", "trust"],
                        "amount": -5
                    }
                ]
            },
            {
                "text": "Even though r_c made it out, they swear someone pushed them, and blame s_c. s_c denies it and says they should get r_c back to camp to get their injury looked at.",
                "exp": 0,
                "weight": 10,
                "stat_trait": [
                    "ambitious",
                    "bloodthirsty",
                    "cold",
                    "fierce",
                    "shameless",
                    "strict",
                    "troublesome",
                    "vengeful",
                    "bossy"
                ],
                "injury": [
                    {
                        "cats": ["r_c"],
                        "injuries": ["blunt_force_injury"],
                        "scars": ["LEFTEAR"]
                    }
                ],
                "history_text": {
                    "scar": "m_c carries a scar from being trapped on patrol",
                    "reg_death": "m_c tragically died after being trapped on patrol.",
                    "lead_death": "died after being trapped on patrol"
                },
                "relationships": [
                    {
                        "cats_to": ["s_c", "p_l", "p_l", "s_c"],
                        "cats_from": ["patrol", "patrol", "r_c", "r_c"],
                        "mutual": true,
                        "values": ["platonic", "comfort", "trust"],
                        "amount": -5
                    }
                ]
            }
        ]
    },
    {
        "patrol_id": "pln_train_stuck2",
        "biome": ["plains"],
        "season": ["Any"],
        "types": ["training"],
        "tags": [],
        "patrol_art": "train_general_intro",
        "min_cats": 2,
        "max_cats": 2,
        "min_max_status": {},
        "weight": 20,
        "intro_text": "Trailing behind p_l, the ground trembles beneath r_c's paws. They look around wildly for safe footing - just as the earth caves in beneath them and the world goes dark.",
        "decline_text": "Thankfully, they're on the edge of the obstruction, and wriggle their way clear.",
        "chance_of_success": 50,
        "success_outcomes": [
            {
                "text": "p_l comes running at their yowls, and r_c is soon freed, shaken but unharmed. The cats settle down as they comfort each other.",
                "exp": 20,
                "weight": 20,
                "relationships": [
                    {
                        "cats_to": ["r_c", "p_l", "p_l", "s_c"],
                        "cats_from": ["patrol", "patrol", "r_c", "r_c"],
                        "mutual": true,
                        "values": ["platonic", "comfort", "trust"],
                        "amount": 5
                    }
                ]
            },
            {
                "text": "p_l digs through the loose soil, helping r_c clear it away enough for the other cat to scramble free.",
                "exp": 20,
                "weight": 5,
                "relationships": [
                    {
                        "cats_to": ["r_c", "p_l", "p_l", "s_c"],
                        "cats_from": ["patrol", "patrol", "r_c", "r_c"],
                        "mutual": true,
                        "values": ["platonic", "comfort", "trust"],
                        "amount": 5
                    }
                ]
            },
            {
                "text": "Without letting themselves panic, s_c looks around for anything that could help. They snap a branch off a nearby scrub and clench it between their teeth, offering it to r_c. Between r_c's scrambling and s_c's determination, they're pulled free of the quagmire unharmed.",
                "exp": 20,
                "weight": 20,
                "stat_skill": ["CLEVER,2"],
                "relationships": [
                    {
                        "cats_to": ["s_c", "p_l", "p_l", "s_c"],
                        "cats_from": ["patrol", "patrol", "r_c", "r_c"],
                        "mutual": true,
                        "values": ["platonic", "comfort", "trust"],
                        "amount": 5
                    }
                ]
            },
            {
                "text": "Creeping in as close as possible, s_c purrs to r_c, keeping them calm as they carefully dig down to them. r_c blinks up at them, holding on to their presence in the scary situation.",
                "exp": 20,
                "weight": 20,
                "stat_trait": [
                    "altruistic",
                    "compassionate",
                    "empathetic",
                    "faithful",
                    "loving",
                    "patient",
                    "responsible",
                    "thoughtful",
                    "wise",
                    "inquisitive"
                ],
                "relationships": [
                    {
                        "cats_to": ["s_c", "p_l", "p_l", "s_c"],
                        "cats_from": ["patrol", "patrol", "r_c", "r_c"],
                        "mutual": true,
                        "values": ["platonic", "comfort", "trust"],
                        "amount": 5
                    }
                ]
            }
        ],
        "fail_outcomes": [
            {
                "text": "p_l works all day to free r_c and gets nothing else done.",
                "exp": 0,
                "weight": 20,
                "relationships": [
                    {
                        "cats_to": ["r_c", "p_l", "p_l", "s_c"],
                        "cats_from": ["patrol", "patrol", "r_c", "r_c"],
                        "mutual": true,
                        "values": ["platonic", "comfort", "trust"],
                        "amount": -5
                    }
                ]
            },
            {
                "text": "As s_c rarely has patience for other cats, r_c tells them harshly that they don't have time for some idiot who got stuck, making s_c resentful as they dig themselves out.",
                "exp": 0,
                "weight": 20,
                "stat_trait": [
                    "ambitious",
                    "bloodthirsty",
                    "cold",
                    "fierce",
                    "shameless",
                    "strict",
                    "troublesome",
                    "vengeful",
                    "bossy"
                ],
                "relationships": [
                    {
                        "cats_to": ["s_c", "p_l", "p_l", "s_c"],
                        "cats_from": ["patrol", "patrol", "r_c", "r_c"],
                        "mutual": true,
                        "values": ["platonic", "comfort", "trust"],
                        "amount": -5
                    }
                ]
            },
            {
                "text": "Hurt and wheezing, r_c hears p_l panicking as they drift to StarClan.",
                "exp": 0,
                "weight": 10,
                "dead_cats": ["r_c"],
                "history_text": {
                    "scar": "m_c carries a scar from being trapped on patrol",
                    "reg_death": "m_c tragically died after being trapped on patrol.",
                    "lead_death": "died after being trapped on patrol"
                },
                "relationships": [
                    {
                        "cats_to": ["r_c", "p_l", "p_l", "s_c"],
                        "cats_from": ["patrol", "patrol", "r_c", "r_c"],
                        "mutual": true,
                        "values": ["platonic", "comfort", "trust"],
                        "amount": -5
                    }
                ]
            },
            {
                "text": "p_l eventually manages to rescue r_c, but they need to be helped back to camp, battered and injured.",
                "exp": 0,
                "weight": 10,
                "injury": [
                    {
                        "cats": ["r_c"],
                        "injuries": ["blunt_force_injury"],
                        "scars": ["LEFTEAR"]
                    }
                ],
                "history_text": {
                    "scar": "m_c carries a scar from being trapped on patrol",
                    "reg_death": "m_c tragically died after being trapped on patrol.",
                    "lead_death": "died after being trapped on patrol"
                },
                "relationships": [
                    {
                        "cats_to": ["r_c", "p_l", "p_l", "s_c"],
                        "cats_from": ["patrol", "patrol", "r_c", "r_c"],
                        "mutual": true,
                        "values": ["platonic", "comfort", "trust"],
                        "amount": -5
                    }
                ]
            }
        ]
    },
    {
        "patrol_id": "pln_train_stuck3",
        "biome": ["plains"],
        "season": ["Any"],
        "types": ["training"],
        "tags": ["romantic"],
        "patrol_art": "train_general_intro",
        "min_cats": 2,
        "max_cats": 2,
        "min_max_status": {},
        "weight": 20,
        "intro_text": "Trailing behind p_l, the ground trembles beneath r_c's paws. They look around wildly for safe footing - just as the earth caves in beneath them and the world goes dark.",
        "decline_text": "Thankfully, they're on the edge of the obstruction, and wriggle their way clear.",
        "chance_of_success": 50,
        "success_outcomes": [
            {
                "text": "p_l comes running at their yowls, and r_c is soon freed, shaken but unharmed. r_c has never noticed how strong p_l is before.",
                "exp": 20,
                "weight": 20,
                "relationships": [
                    {
                        "cats_to": ["p_l"],
                        "cats_from": ["r_c"],
                        "mutual": true,
                        "values": ["romantic", "comfort", "trust"],
                        "amount": 5
                    }
                ]
            },
            {
                "text": "p_l digs through the loose soil, helping r_c clear it away enough for the other cat to scramble free. r_c admires how smart p_l is.",
                "exp": 20,
                "weight": 5,
                "relationships": [
                    {
                        "cats_to": ["p_l"],
                        "cats_from": ["r_c"],
                        "mutual": true,
                        "values": ["romantic", "comfort", "trust"],
                        "amount": 5
                    }
                ]
            },
            {
                "text": "Without letting themselves panic, s_c looks around for anything that could help. They snap a branch off a nearby scrub and clench it between their teeth, offering it to r_c. Between r_c's scrambling and s_c's determination, they're pulled free of the quagmire unharmed, r_c a little breathless at the display.",
                "exp": 20,
                "weight": 20,
                "stat_skill": ["CLEVER,2"],
                "relationships": [
                    {
                        "cats_to": ["p_l"],
                        "cats_from": ["r_c"],
                        "mutual": true,
                        "values": ["romantic", "comfort", "trust"],
                        "amount": 5
                    }
                ]
            },
            {
                "text": "Creeping in as close as possible, s_c purrs to r_c, keeping them calm as they carefully dig down to them. r_c blinks up at them, holding on to their presence in the scary situation.",
                "exp": 20,
                "weight": 20,
                "stat_trait": [
                    "altruistic",
                    "compassionate",
                    "empathetic",
                    "faithful",
                    "loving",
                    "patient",
                    "responsible",
                    "thoughtful",
                    "wise",
                    "inquisitive"
                ],
                "relationships": [
                    {
                        "cats_to": ["p_l"],
                        "cats_from": ["r_c"],
                        "mutual": true,
                        "values": ["romantic", "comfort", "trust"],
                        "amount": 5
                    }
                ]
            }
        ],
        "fail_outcomes": [
            {
                "text": "p_l works all day to free r_c and gets nothing else done.",
                "exp": 0,
                "weight": 20,
                "relationships": [
                    {
                        "cats_to": ["p_l"],
                        "cats_from": ["r_c"],
                        "mutual": true,
                        "values": ["romantic", "comfort", "trust"],
                        "amount": -5
                    }
                ]
            },
            {
                "text": "As s_c rarely has patience for other cats, r_c tells them harshly that they don't have time for some idiot who got stuck, making s_c resentful as they dig themselves out.",
                "exp": 0,
                "weight": 20,
                "stat_trait": [
                    "ambitious",
                    "bloodthirsty",
                    "cold",
                    "fierce",
                    "shameless",
                    "strict",
                    "troublesome",
                    "vengeful",
                    "bossy"
                ],
                "relationships": [
                    {
                        "cats_to": ["p_l"],
                        "cats_from": ["r_c"],
                        "mutual": true,
                        "values": ["romantic", "comfort", "trust"],
                        "amount": -5
                    }
                ]
            },
            {
                "text": "Hurt and wheezing, r_c hears p_l panicking as they drift to StarClan.",
                "exp": 0,
                "weight": 10,
                "dead_cats": ["r_c"],
                "history_text": {
                    "scar": "m_c carries a scar from being trapped on patrol",
                    "reg_death": "m_c tragically died after being trapped on patrol.",
                    "lead_death": "died after being trapped on patrol"
                },
                "relationships": [
                    {
                        "cats_to": ["p_l"],
                        "cats_from": ["r_c"],
                        "mutual": true,
                        "values": ["romantic", "comfort", "trust"],
                        "amount": -5
                    }
                ]
            },
            {
                "text": "p_l eventually manages to rescue r_c, but they need to be helped back to camp, battered and injured.",
                "exp": 0,
                "weight": 10,
                "injury": [
                    {
                        "cats": ["r_c"],
                        "injuries": ["blunt_force_injury"],
                        "scars": ["LEFTEAR"]
                    }
                ],
                "history_text": {
                    "scar": "m_c carries a scar from being trapped on patrol",
                    "reg_death": "m_c tragically died after being trapped on patrol.",
                    "lead_death": "died after being trapped on patrol"
                },
                "relationships": [
                    {
                        "cats_to": ["p_l"],
                        "cats_from": ["r_c"],
                        "mutual": true,
                        "values": ["romantic", "comfort", "trust"],
                        "amount": -5
                    }
                ]
            }
        ]
    },
    {
        "patrol_id": "pln_train_stuck4",
        "biome": ["plains"],
        "season": ["Any"],
        "types": ["training"],
        "tags": [],
        "patrol_art": "train_general_intro",
        "min_cats": 1,
        "max_cats": 1,
        "min_max_status": {},
        "weight": 20,
        "intro_text": "r_c is training alone out on the plains when suddenly, the ground trembles beneath their paws. They look around wildly for safe footing - just as the earth caves in beneath them and the world goes dark.",
        "decline_text": "Thankfully, they're on the edge of the obstruction, and wriggle their way clear.",
        "chance_of_success": 40,
        "success_outcomes": [
            {
                "text": "r_c spends the entire day carefully working their way free and gets nothing else done, but at least they're unharmed.",
                "exp": 20,
                "weight": 20
            },
            {
                "text": "s_c tries to remain calm, clawing soil away from their muzzle so they can breathe. As the shock wears off, they realize the earth seems looser in one place. With a surge of energy, they burst through the weak point, terrified and covered in dirt. They may have a new nightmare to take back with them, but at least they're alive.",
                "exp": 20,
                "weight": 20,
                "stat_skill": ["CLEVER,1"]
            }
        ],
        "fail_outcomes": [
            {
                "text": "r_c tries their best, but unfortunately, they're only able to work their head free. They yowl until their voice is hoarse and their throat is sore, and thankfully, a patrol passes by after a few hours and frees their hapless Clanmate.",
                "exp": 0,
                "weight": 20
            },
            {
                "text": "Hurt and wheezing, r_c does their best to hang on and wait for a patrol, but they succumb to their injuries and drift to StarClan alone.",
                "exp": 0,
                "weight": 10,
                "dead_cats": ["r_c"],
                "history_text": {
                    "scar": "m_c carries a scar from being trapped on patrol.",
                    "reg_death": "m_c tragically died after being trapped on patrol.",
                    "lead_death": "died after being trapped on patrol"
                }
            },
            {
                "text": "r_c eventually manages to pull themselves free, but they're wheezing and injured. It's all they can do to find some tall grass to shelter in through the night out on the plains until a patrol finds them the next morning and helps them to the medicine den.",
                "exp": 0,
                "weight": 10,
                "injury": [
                    {
                        "cats": ["r_c"],
                        "injuries": ["blunt_force_injury"],
                        "scars": ["RIGHTEAR"]
                    }
                ],
                "history_text": {
                    "scar": "m_c carries a scar from being trapped on patrol.",
                    "reg_death": "m_c tragically died after being trapped on patrol.",
                    "lead_death": "died after being trapped on patrol"
                }
            }
        ]
    },
    {
        "patrol_id": "pln_train_soloapp1",
        "biome": ["plains"],
        "season": ["Any"],
        "types": ["training"],
        "tags": [],
        "patrol_art": "gen_train_soloapp",
        "min_cats": 1,
        "max_cats": 1,
        "min_max_status": {
            "apprentice": [1, 6]
        },
        "weight": 20,
        "intro_text": "app1 heads out into the grasslands alone, but maybe an apprentice shouldn't try to do a solo patrol.",
        "decline_text": "app1 turns back to camp, deciding that this is a bad idea.",
        "chance_of_success": 50,
        "success_outcomes": [
            {
                "text": "At least this is a good chance to learn the territory! app1 heads off to map out a thick field of tall grass they've always found confusing.",
                "exp": 20,
                "weight": 20
            },
            {
                "text": "app1 clambers over a rise in the ground and stumbles across a tiny, perfect pond!",
                "exp": 20,
                "weight": 5
            },
            {
                "text": "There's nothing to worry about! s_c pads confidently through c_n territory, assured in their safety by the strength of c_n borders.",
                "exp": 20,
                "weight": 20,
                "stat_trait": [
                    "adventurous",
                    "bold",
                    "charismatic",
                    "childish",
                    "confident",
                    "daring",
                    "playful",
                    "righteous"
                ],
                "can_have_stat": ["app"]
            }
        ],
        "fail_outcomes": [
            {
                "text": "app1 gets lost in the territory and doesn't learn anything.",
                "exp": 0,
                "weight": 20
            },
            {
                "text": "s_c shivers a little, imagining what could be out there. . . No, definitely not. They turn around and slink straight back to camp.",
                "exp": 0,
                "weight": 20,
                "stat_trait": ["insecure", "lonesome", "nervous"],
                "can_have_stat": ["app"]
            },
            {
                "text": "The apprentice wanders along obliviously and slips, and tumbling right down into a well-hidden gully. Bruised and sore, app1 has to report to the medicine cat den when they return to camp.",
                "exp": 0,
                "weight": 10,
                "injury": [
                    {
                        "cats": ["app1"],
                        "injuries": ["minor_injury"],
                        "scars": ["CHEEK"]
                    }
                ],
                "history_text": { "scar": "m_c got injured as an apprentice, exploring alone." }
            }
        ]
    },
    {
        "patrol_id": "pln_train_solo2",
        "biome": ["plains"],
        "season": ["Any"],
        "types": ["training"],
        "tags": [],
        "patrol_art": "gen_train_solo",
        "min_cats": 1,
        "max_cats": 1,
        "min_max_status": {
            "normal adult": [1, 6]
        },
        "weight": 20,
        "intro_text": "r_c heads out into the grasslands alone, wanting to explore and have some time to themselves.",
        "decline_text": "r_c turns back to camp, deciding that their duties have to come first.",
        "chance_of_success": 60,
        "success_outcomes": [
            {
                "text": "r_c heads off to map out a thick field of tall grass they've always found confusing. Hunting, fighting, driving off predators; it all requires knowledge of their home turf. It's always worth making sure their mental map is up to date.",
                "exp": 20,
                "weight": 20
            },
            {
                "text": "r_c rounds a corner and stumbles across a tiny, perfect pond!",
                "exp": 20,
                "weight": 5
            },
            {
                "text": "s_c rounds a corner and stumbles across a tiny, perfect pond! Further investigation shows that it emerges from an equally tiny spring, and s_c purrs. This reliable water source could be important during times of drought.",
                "exp": 20,
                "weight": 20,
                "stat_skill": ["CLEVER,1"]
            },
            {
                "text": "s_c pads confidently through c_n territory. There's a particular peace in exploring their beloved home, ears pricked up curiously whenever they spot how the seasons and weather have reshaped it since they last passed this way.",
                "exp": 20,
                "weight": 20,
                "stat_trait": [
                    "adventurous",
                    "bold",
                    "charismatic",
                    "childish",
                    "confident",
                    "daring",
                    "playful",
                    "righteous"
                ]
            }
        ],
        "fail_outcomes": [
            {
                "text": "r_c gets lost in the territory. Somehow.",
                "exp": 0,
                "weight": 20
            },
            {
                "text": "s_c shivers a little, thinking of the dangers of solo patrols. . . No, definitely not. They turn around and slink straight back to camp.",
                "exp": 0,
                "weight": 20,
                "stat_trait": ["insecure", "lonesome", "nervous"]
            }
        ]
    },
    {
        "patrol_id": "pln_train_solo3",
        "biome": ["plains"],
        "season": ["Any"],
        "types": ["training"],
        "tags": [],
        "patrol_art": "gen_train_solo",
        "min_cats": 1,
        "max_cats": 1,
        "min_max_status": {
            "deputy": [1, 6]
        },
        "weight": 20,
        "intro_text": "r_c heads out into the grasslands alone, wanting to explore and have some time to themselves.",
        "decline_text": "r_c turns back to camp, deciding that their duties have to come first.",
        "chance_of_success": 60,
        "success_outcomes": [
            {
                "text": "r_c heads off to map out a thick field of tall grass they've always found confusing. Hunting, fighting, driving off predators; it all requires knowledge of their home turf. It's always worth making sure their mental map is up to date. It feels a little like more work though, and isn't exactly the peaceful break they hoped for.",
                "exp": 20,
                "weight": 20
            },
            {
                "text": "r_c rounds a corner and stumbles across a tiny, perfect pond! Purring, they take the opportunity for a small moment of peace, relaxing and enjoying the view.",
                "exp": 20,
                "weight": 5
            },
            {
                "text": "s_c rounds a corner and stumbles across a tiny, perfect pond! Further investigation shows that it emerges from an equally tiny spring, and s_c purrs. This reliable water source could be important during times of drought, and its discovery helps to ease one of the many worries on the deputy's mind.",
                "exp": 20,
                "weight": 20,
                "stat_skill": ["CLEVER,1"]
            },
            {
                "text": "s_c pads confidently through c_n territory. There's a particular peace in exploring their beloved home, ears pricked up curiously whenever they spot how the seasons and weather have reshaped it since they last passed this way.",
                "exp": 20,
                "weight": 20,
                "stat_trait": [
                    "adventurous",
                    "bold",
                    "charismatic",
                    "childish",
                    "confident",
                    "daring",
                    "playful",
                    "righteous"
                ]
            }
        ],
        "fail_outcomes": [
            {
                "text": "r_c gets lost in the territory. Somehow. Their pelt is burning with shame by the time they finally return, sneaking back to their den to avoid any embarrassing questions.",
                "exp": 0,
                "weight": 20
            },
            {
                "text": "s_c wavers in their decision. They have so much work to do, so many other things demanding their time. . . No, definitely not. They turn around and march straight back to camp.",
                "exp": 0,
                "weight": 20,
                "stat_trait": ["insecure", "lonesome", "nervous"]
            }
        ]
    },
    {
        "patrol_id": "pln_train_solo4",
        "biome": ["plains"],
        "season": ["Any"],
        "types": ["training"],
        "tags": [],
        "patrol_art": "gen_train_solo",
        "min_cats": 1,
        "max_cats": 1,
        "min_max_status": {
            "leader": [1, 6]
        },
        "weight": 20,
        "intro_text": "r_c heads out into the grasslands alone, wanting to explore and have some time to themselves.",
        "decline_text": "r_c turns back to camp, deciding that their duties have to come first.",
        "chance_of_success": 60,
        "success_outcomes": [
            {
                "text": "r_c heads off to map out a thick field of tall grass they've always found confusing. Hunting, fighting, driving off predators; it all requires knowledge of their home turf. It's always worth making sure their mental map is up to date. It feels a little like more work though, and isn't exactly the peaceful break they hoped for.",
                "exp": 20,
                "weight": 20
            },
            {
                "text": "r_c rounds a corner and stumbles across a tiny, perfect pond! Purring, they take the opportunity for a small moment of peace, relaxing and enjoying the view.",
                "exp": 20,
                "weight": 5
            },
            {
                "text": "s_c rounds a corner and stumbles across a tiny, perfect pond! Further investigation shows that it emerges from an equally tiny spring, and s_c purrs. This reliable water source could be important during times of drought, and its discovery helps to ease one of the many worries on the leader's mind.",
                "exp": 20,
                "weight": 20,
                "stat_skill": ["CLEVER,1"]
            },
            {
                "text": "s_c pads confidently through c_n territory. There's a particular peace in exploring their beloved home, ears pricked up curiously whenever they spot how the seasons and weather have reshaped it since they last passed this way.",
                "exp": 20,
                "weight": 20,
                "stat_trait": [
                    "adventurous",
                    "bold",
                    "charismatic",
                    "childish",
                    "confident",
                    "daring",
                    "playful",
                    "righteous"
                ]
            }
        ],
        "fail_outcomes": [
            {
                "text": "r_c gets lost in the territory. Somehow. Their pelt is burning with shame by the time they finally return, sneaking back to their den to avoid any embarrassing questions.",
                "exp": 0,
                "weight": 20
            },
            {
                "text": "s_c wavers in their decision. They have so much work to do, so many other things demanding their time. . . No, definitely not. They turn around and march straight back to camp.",
                "exp": 0,
                "weight": 20,
                "stat_trait": ["insecure", "lonesome", "nervous"]
            }
        ]
    },
    {
        "patrol_id": "pln_train_bison1",
        "biome": ["plains"],
        "season": ["Any"],
        "types": ["training"],
        "tags": [],
        "patrol_art": "train_general_intro",
        "min_cats": 2,
        "max_cats": 2,
        "min_max_status": {
            "apprentice": [1, 6],
            "normal adult": [1, 6]
        },
        "weight": 20,
        "intro_text": "p_l takes them both out to see a herd of bison that a patrol spotted moving through c_n's territory.",
        "decline_text": "When they get there, they can't find it, and the lesson fails.",
        "chance_of_success": 60,
        "success_outcomes": [
            {
                "text": "app1 has their view blocked by the long grass and flat ground. But the rumble they feel through their pawpads, the footsteps, the bellows so loud they can be felt through the ground, it all stresses just how huge the thunderbeasts are.",
                "exp": 15,
                "weight": 20,
                "relationships": [
                    {
                        "cats_to": ["patrol"],
                        "cats_from": ["patrol"],
                        "mutual": false,
                        "values": ["comfort", "trust"],
                        "amount": 5
                    },
                    {
                        "cats_to": ["patrol"],
                        "cats_from": ["patrol"],
                        "mutual": false,
                        "values": ["dislike"],
                        "amount": -5
                    }
                ]
            },
            {
                "text": "The rumble app1 feels through the ground confuses them, until p_l tells them that it's footsteps. Footsteps. Awed, the apprentice creeps forward to catch a glimpse of the bison, pelt standing on end.",
                "exp": 15,
                "weight": 5,
                "relationships": [
                    {
                        "cats_to": ["patrol"],
                        "cats_from": ["patrol"],
                        "mutual": false,
                        "values": ["comfort", "trust"],
                        "amount": 5
                    },
                    {
                        "cats_to": ["patrol"],
                        "cats_from": ["patrol"],
                        "mutual": false,
                        "values": ["dislike"],
                        "amount": -5
                    }
                ]
            },
            {
                "text": "As the herd moves slowly and invisibly around them in the grass, felt only by the thump-thud of their hoof steps, s_c brings app1 in close and tells them the story of how the great thunderbeasts protect the plains, channeling thunder in their horns and earthquakes in their hooves, so that neither may come to hurt c_n while they are near.",
                "exp": 15,
                "weight": 20,
                "stat_skill": ["SPEAKER,1"],
                "can_have_stat": ["adult"],
                "relationships": [
                    {
                        "cats_to": ["patrol"],
                        "cats_from": ["patrol"],
                        "mutual": false,
                        "values": ["comfort", "trust"],
                        "amount": 5
                    },
                    {
                        "cats_to": ["patrol"],
                        "cats_from": ["patrol"],
                        "mutual": false,
                        "values": ["dislike"],
                        "amount": -5
                    }
                ]
            }
        ],
        "fail_outcomes": [
            {
                "text": "app1 refuses to believe that bison could possibly be so huge. They also refuse to get any closer to them, and start an argument with p_l about it.",
                "exp": 0,
                "weight": 20,
                "relationships": [
                    {
                        "cats_to": ["patrol"],
                        "cats_from": ["patrol"],
                        "mutual": false,
                        "values": ["comfort", "trust"],
                        "amount": -5
                    },
                    {
                        "cats_to": ["patrol"],
                        "cats_from": ["patrol"],
                        "mutual": false,
                        "values": ["dislike"],
                        "amount": 5
                    }
                ]
            },
            {
                "text": "app1 maintains that bison are obstacles, not weird land protectors or anything like that, just annoying mooing obstacles, and p_l can't get them to take the training session seriously.",
                "exp": 0,
                "weight": 20,
                "relationships": [
                    {
                        "cats_to": ["patrol"],
                        "cats_from": ["patrol"],
                        "mutual": false,
                        "values": ["comfort", "trust"],
                        "amount": -5
                    },
                    {
                        "cats_to": ["patrol"],
                        "cats_from": ["patrol"],
                        "mutual": false,
                        "values": ["dislike"],
                        "amount": 5
                    }
                ]
            }
        ]
    },
    {
        "patrol_id": "pln_train_bison2",
        "biome": ["plains"],
        "season": ["Any"],
        "types": ["training"],
        "tags": [],
        "patrol_art": "train_general_intro",
        "min_cats": 2,
        "max_cats": 2,
        "min_max_status": {
            "apprentice": [1, 6],
            "normal adult": [1, 6]
        },
        "weight": 20,
        "intro_text": "p_l takes them both out to see a herd of bison that a patrol spotted moving through c_n's territory.",
        "decline_text": "When they get there, they can't find it, and the lesson fails.",
        "chance_of_success": 60,
        "success_outcomes": [
            {
                "text": "app1 has their view blocked by the long grass and flat ground. But the rumble they feel through their pawpads, the footsteps, the bellows so loud they can be felt through the ground, it all stresses just how huge the thunderbeasts are.",
                "exp": 15,
                "weight": 20,
                "relationships": [
                    {
                        "cats_to": ["patrol"],
                        "cats_from": ["patrol"],
                        "mutual": false,
                        "values": ["comfort", "trust"],
                        "amount": 5
                    },
                    {
                        "cats_to": ["patrol"],
                        "cats_from": ["patrol"],
                        "mutual": false,
                        "values": ["dislike"],
                        "amount": -5
                    }
                ]
            },
            {
                "text": "The rumble app1 feels through the ground confuses them, until p_l tells them that it's footsteps. Footsteps. Awed, the apprentice creeps forward to catch a glimpse of the bison, pelt standing on end.",
                "exp": 15,
                "weight": 5,
                "relationships": [
                    {
                        "cats_to": ["patrol"],
                        "cats_from": ["patrol"],
                        "mutual": false,
                        "values": ["comfort", "trust"],
                        "amount": 5
                    },
                    {
                        "cats_to": ["patrol"],
                        "cats_from": ["patrol"],
                        "mutual": false,
                        "values": ["dislike"],
                        "amount": -5
                    }
                ]
            },
            {
                "text": "s_c points out the danger of the huge, ground shaking creatures. A bison has never come after a cat, but if a cat puts itself in their way, there's no coming back from that mistake. The thunderbeasts wander slowly around the cats, while s_c teaches and app1 tries to look brave.",
                "exp": 15,
                "weight": 20,
                "stat_skill": ["TEACHER,1"],
                "can_have_stat": ["adult"],
                "relationships": [
                    {
                        "cats_to": ["patrol"],
                        "cats_from": ["patrol"],
                        "mutual": false,
                        "values": ["comfort", "trust"],
                        "amount": 5
                    },
                    {
                        "cats_to": ["patrol"],
                        "cats_from": ["patrol"],
                        "mutual": false,
                        "values": ["dislike"],
                        "amount": -5
                    }
                ]
            }
        ],
        "fail_outcomes": [
            {
                "text": "app1 refuses to believe that bison could possibly be so huge. They also refuse to get any closer to them, and start an argument with p_l about it.",
                "exp": 0,
                "weight": 20,
                "relationships": [
                    {
                        "cats_to": ["patrol"],
                        "cats_from": ["patrol"],
                        "mutual": false,
                        "values": ["comfort", "trust"],
                        "amount": -5
                    },
                    {
                        "cats_to": ["patrol"],
                        "cats_from": ["patrol"],
                        "mutual": false,
                        "values": ["dislike"],
                        "amount": 5
                    }
                ]
            },
            {
                "text": "app1 maintains that bison are obstacles, not dangerous or anything like that, just annoying mooing obstacles, and p_l can't get them to take the training session seriously.",
                "exp": 0,
                "weight": 20,
                "relationships": [
                    {
                        "cats_to": ["patrol"],
                        "cats_from": ["patrol"],
                        "mutual": false,
                        "values": ["comfort", "trust"],
                        "amount": -5
                    },
                    {
                        "cats_to": ["patrol"],
                        "cats_from": ["patrol"],
                        "mutual": false,
                        "values": ["dislike"],
                        "amount": 5
                    }
                ]
            }
        ]
    },
    {
        "patrol_id": "pln_train_bison3",
        "biome": ["plains"],
        "season": ["Any"],
        "types": ["training"],
        "tags": [],
        "patrol_art": "train_general_intro",
        "min_cats": 3,
        "max_cats": 6,
        "min_max_status": {
            "apprentice": [1, 6],
            "all apprentices": [2, 2],
            "normal adult": [1, 6]
        },
        "weight": 20,
        "intro_text": "p_l takes them out to see a herd of bison that a patrol spotted moving through c_n's territory.",
        "decline_text": "When they get there, they can't find it, and the lesson fails.",
        "chance_of_success": 60,
        "success_outcomes": [
            {
                "text": "app1 has their view blocked by the long grass and flat ground. But the rumble they feel through their pawpads, the footsteps, the bellows so loud they can be felt through the ground, it all stresses just how huge the thunderbeasts are, and they share a wide eyed look with app2.",
                "exp": 20,
                "weight": 20,
                "relationships": [
                    {
                        "cats_to": ["patrol"],
                        "cats_from": ["patrol"],
                        "mutual": false,
                        "values": ["comfort", "trust"],
                        "amount": 5
                    },
                    {
                        "cats_to": ["patrol"],
                        "cats_from": ["patrol"],
                        "mutual": false,
                        "values": ["dislike"],
                        "amount": -5
                    }
                ]
            },
            {
                "text": "The rumble app1 feels through the ground confuses them, until p_l tells them that it's footsteps. Footsteps. Awed, the apprentices creep forward to catch a glimpse of the bison, app1's pelt brushing up against app2's as both their fur stands on end and they huddle together.",
                "exp": 20,
                "weight": 5,
                "relationships": [
                    {
                        "cats_to": ["patrol"],
                        "cats_from": ["patrol"],
                        "mutual": false,
                        "values": ["comfort", "trust"],
                        "amount": 5
                    },
                    {
                        "cats_to": ["patrol"],
                        "cats_from": ["patrol"],
                        "mutual": false,
                        "values": ["dislike"],
                        "amount": -5
                    }
                ]
            },
            {
                "text": "As the herd moves slowly and invisibly around them in the grass, felt only by the thump-thud of their hoof steps, s_c brings app1 and app2 in close and tells them the story of how the great thunderbeasts protect the plains, channeling thunder in their horns and earthquakes in their hooves, so that neither may come to hurt c_n while they are near.",
                "exp": 20,
                "weight": 20,
                "stat_skill": ["SPEAKER,1"],
                "can_have_stat": ["adult"],
                "relationships": [
                    {
                        "cats_to": ["patrol"],
                        "cats_from": ["patrol"],
                        "mutual": false,
                        "values": ["comfort", "trust"],
                        "amount": 5
                    },
                    {
                        "cats_to": ["patrol"],
                        "cats_from": ["patrol"],
                        "mutual": false,
                        "values": ["dislike"],
                        "amount": -5
                    }
                ]
            }
        ],
        "fail_outcomes": [
            {
                "text": "app1 refuses to believe that bison could possibly be so huge. They also refuse to get any closer to them, and start an argument with p_l about it. app2 sides with p_l and no one learns anything in the squabbling.",
                "exp": 0,
                "weight": 20,
                "relationships": [
                    {
                        "cats_to": ["patrol"],
                        "cats_from": ["patrol"],
                        "mutual": false,
                        "values": ["comfort", "trust"],
                        "amount": -5
                    },
                    {
                        "cats_to": ["patrol"],
                        "cats_from": ["patrol"],
                        "mutual": false,
                        "values": ["dislike"],
                        "amount": 5
                    }
                ]
            },
            {
                "text": "app1 maintains that bison are obstacles, not weird land protectors or anything like that, just annoying mooing obstacles, and p_l can't get them to take the training session seriously. They distract app2 as well, and eventually p_l has to give up on teaching.",
                "exp": 0,
                "weight": 20,
                "relationships": [
                    {
                        "cats_to": ["patrol"],
                        "cats_from": ["patrol"],
                        "mutual": false,
                        "values": ["comfort", "trust"],
                        "amount": -5
                    },
                    {
                        "cats_to": ["patrol"],
                        "cats_from": ["patrol"],
                        "mutual": false,
                        "values": ["dislike"],
                        "amount": 5
                    }
                ]
            }
        ]
    },
    {
        "patrol_id": "pln_train_bison4",
        "biome": ["plains"],
        "season": ["Any"],
        "types": ["training"],
        "tags": [],
        "patrol_art": "train_general_intro",
        "min_cats": 3,
        "max_cats": 6,
        "min_max_status": {
            "apprentice": [1, 6],
            "all apprentices": [2, 2],
            "normal adult": [1, 6]
        },
        "weight": 20,
        "intro_text": "p_l takes them out to see a herd of bison that a patrol spotted moving through c_n's territory.",
        "decline_text": "When they get there, they can't find it, and the lesson fails.",
        "chance_of_success": 60,
        "success_outcomes": [
            {
                "text": "app1 has their view blocked by the long grass and flat ground. But the rumble they feel through their pawpads, the footsteps, the bellows so loud they can be felt through the ground, it all stresses just how huge the thunderbeasts are, and they share a wide eyed look with app2.",
                "exp": 15,
                "weight": 20,
                "relationships": [
                    {
                        "cats_to": ["patrol"],
                        "cats_from": ["patrol"],
                        "mutual": false,
                        "values": ["comfort", "trust"],
                        "amount": 5
                    },
                    {
                        "cats_to": ["patrol"],
                        "cats_from": ["patrol"],
                        "mutual": false,
                        "values": ["dislike"],
                        "amount": -5
                    }
                ]
            },
            {
                "text": "The rumble app1 feels through the ground confuses them, until p_l tells them that it's footsteps. Footsteps. Awed, the apprentices creep forward to catch a glimpse of the bison, app1's pelt brushing up against app2's as both their fur stands on end and they huddle together.",
                "exp": 15,
                "weight": 5,
                "relationships": [
                    {
                        "cats_to": ["patrol"],
                        "cats_from": ["patrol"],
                        "mutual": false,
                        "values": ["comfort", "trust"],
                        "amount": 5
                    },
                    {
                        "cats_to": ["patrol"],
                        "cats_from": ["patrol"],
                        "mutual": false,
                        "values": ["dislike"],
                        "amount": -5
                    }
                ]
            },
            {
                "text": "s_c points out the danger of the huge, ground shaking creatures. A bison has never come after a cat, but if a cat puts itself in their way, there's no coming back from that mistake. The thunderbeasts wander slowly around the cats, while s_c teaches and app1 tries to look brave for app2, who looks like they want to sink into the grass and disappear.",
                "exp": 15,
                "weight": 20,
                "stat_skill": ["TEACHER,1"],
                "can_have_stat": ["adult"],
                "relationships": [
                    {
                        "cats_to": ["patrol"],
                        "cats_from": ["patrol"],
                        "mutual": false,
                        "values": ["comfort", "trust"],
                        "amount": 5
                    },
                    {
                        "cats_to": ["patrol"],
                        "cats_from": ["patrol"],
                        "mutual": false,
                        "values": ["dislike"],
                        "amount": -5
                    }
                ]
            }
        ],
        "fail_outcomes": [
            {
                "text": "app1 refuses to believe that bison could possibly be so huge. They also refuse to get any closer to them, and start an argument with p_l about it. app2 sides with p_l and no one learns anything in the squabbling.",
                "exp": 0,
                "weight": 20,
                "relationships": [
                    {
                        "cats_to": ["patrol"],
                        "cats_from": ["patrol"],
                        "mutual": false,
                        "values": ["comfort", "trust"],
                        "amount": -5
                    },
                    {
                        "cats_to": ["patrol"],
                        "cats_from": ["patrol"],
                        "mutual": false,
                        "values": ["dislike"],
                        "amount": 5
                    }
                ]
            },
            {
                "text": "app1 maintains that bison are obstacles, not dangerous or anything like that, just annoying mooing obstacles, and p_l can't get them to take the training session seriously. They distract app2 as well, and eventually p_l has to give up on teaching.",
                "exp": 0,
                "weight": 20,
                "relationships": [
                    {
                        "cats_to": ["patrol"],
                        "cats_from": ["patrol"],
                        "mutual": false,
                        "values": ["comfort", "trust"],
                        "amount": -5
                    },
                    {
                        "cats_to": ["patrol"],
                        "cats_from": ["patrol"],
                        "mutual": false,
                        "values": ["dislike"],
                        "amount": 5
                    }
                ]
            }
        ]
    },
    {
        "patrol_id": "pln_train_tunnels1",
        "biome": ["plains"],
        "season": ["Any"],
        "types": ["training"],
        "tags": [],
        "patrol_art": "train_general_intro",
        "min_cats": 2,
        "max_cats": 2,
        "min_max_status": {
            "apprentice": [1, 6],
            "normal adult": [1, 6]
        },
        "weight": 20,
        "intro_text": "On this dry morning, the patrol heads out to practice tunnel navigation. There's an old, long abandoned badger sett that's perfect for apprentices, big enough to not be claustrophobic, but with plenty of crisscrossed, overlapping tunnels.",
        "decline_text": "When they get there, the tunnels look muddier than p_l expected, and the training is called off until the cats can be sure they're safe.",
        "chance_of_success": 60,
        "success_outcomes": [
            {
                "text": "app1 carefully practices padding around, in the pitch black, in the dim where the light from the entrance still reaches, with their eyes shut, all of it. It's definitely easier in bigger burrows than the ones rabbits make, and it's good to train where no one can see them faceplant into the walls.",
                "exp": 15,
                "weight": 20,
                "relationships": [
                    {
                        "cats_to": ["patrol"],
                        "cats_from": ["patrol"],
                        "mutual": false,
                        "values": ["comfort", "trust"],
                        "amount": 5
                    },
                    {
                        "cats_to": ["patrol"],
                        "cats_from": ["patrol"],
                        "mutual": false,
                        "values": ["dislike"],
                        "amount": -5
                    }
                ]
            },
            {
                "text": "p_l reassures app1 that this sett is well known and safe. But with a little mischief in their expression, p_l suggests being careful where they set their paws. app1 discovers what that means when they're wandering around in the dark and slide head over heels down a steep slope. Maybe that'd be fun to do again?",
                "exp": 15,
                "weight": 5,
                "relationships": [
                    {
                        "cats_to": ["patrol"],
                        "cats_from": ["patrol"],
                        "mutual": false,
                        "values": ["comfort", "trust"],
                        "amount": 5
                    },
                    {
                        "cats_to": ["patrol"],
                        "cats_from": ["patrol"],
                        "mutual": false,
                        "values": ["dislike"],
                        "amount": -5
                    }
                ]
            },
            {
                "text": "app1 asks s_c why they learn all this. Once, their Clan starved through a leaf-bare, grass all dead, cats chewing on snow just to have something in their bellies. The only cat able to hunt was an overlooked warrior, lithe, small, and blind. For her the tunnels opened like a flower full of prey. She was their savior, they must never forget.",
                "exp": 15,
                "weight": 20,
                "stat_skill": ["SPEAKER,1"],
                "can_have_stat": ["adult"],
                "relationships": [
                    {
                        "cats_to": ["patrol"],
                        "cats_from": ["patrol"],
                        "mutual": false,
                        "values": ["comfort", "trust"],
                        "amount": 5
                    },
                    {
                        "cats_to": ["patrol"],
                        "cats_from": ["patrol"],
                        "mutual": false,
                        "values": ["dislike"],
                        "amount": -5
                    }
                ]
            }
        ],
        "fail_outcomes": [
            {
                "text": "app1 refuses to believe tunnels could possibly be hard to navigate. They also refuse to get any closer to them, and start an argument with p_l about it.",
                "exp": 0,
                "weight": 20,
                "relationships": [
                    {
                        "cats_to": ["patrol"],
                        "cats_from": ["patrol"],
                        "mutual": false,
                        "values": ["comfort", "trust"],
                        "amount": -5
                    },
                    {
                        "cats_to": ["patrol"],
                        "cats_from": ["patrol"],
                        "mutual": false,
                        "values": ["dislike"],
                        "amount": 5
                    }
                ]
            },
            {
                "text": "app1 maintains that tunnels aren't useful for anything, just annoying obstacles in the landscape, and p_l can't get them to take the training session seriously.",
                "exp": 0,
                "weight": 20,
                "relationships": [
                    {
                        "cats_to": ["patrol"],
                        "cats_from": ["patrol"],
                        "mutual": false,
                        "values": ["comfort", "trust"],
                        "amount": -5
                    },
                    {
                        "cats_to": ["patrol"],
                        "cats_from": ["patrol"],
                        "mutual": false,
                        "values": ["dislike"],
                        "amount": 5
                    }
                ]
            }
        ]
    },
    {
        "patrol_id": "pln_train_tunnels2",
        "biome": ["plains"],
        "season": ["Any"],
        "types": ["training"],
        "tags": [],
        "patrol_art": "train_general_intro",
        "min_cats": 2,
        "max_cats": 2,
        "min_max_status": {
            "apprentice": [1, 6],
            "normal adult": [1, 6]
        },
        "weight": 20,
        "intro_text": "On this dry morning, the patrol heads out to practice tunnel navigation. There's an old, long abandoned badger sett that's perfect for apprentices, big enough to not be claustrophobic, but with plenty of crisscrossed, overlapping tunnels.",
        "decline_text": "When they get there, the tunnels look muddier than p_l expected, and the training is called off until the cats can be sure they're safe.",
        "chance_of_success": 60,
        "success_outcomes": [
            {
                "text": "app1 carefully practices padding around, in the pitch black, in the dim where the light from the entrance still reaches, with their eyes shut, all of it. It's definitely easier in bigger burrows than the ones rabbits make, and it's good to train where no one can see them faceplant into the walls.",
                "exp": 15,
                "weight": 20,
                "relationships": [
                    {
                        "cats_to": ["patrol"],
                        "cats_from": ["patrol"],
                        "mutual": false,
                        "values": ["comfort", "trust"],
                        "amount": 5
                    },
                    {
                        "cats_to": ["patrol"],
                        "cats_from": ["patrol"],
                        "mutual": false,
                        "values": ["dislike"],
                        "amount": -5
                    }
                ]
            },
            {
                "text": "p_l reassures app1 that this sett is well known and safe. But with a little mischief in their expression, p_l suggests being careful where they set their paws. app1 discovers what that means when they're wandering around in the dark and slide head over heels down a steep slope. Maybe that'd be fun to do again?",
                "exp": 15,
                "weight": 5,
                "relationships": [
                    {
                        "cats_to": ["patrol"],
                        "cats_from": ["patrol"],
                        "mutual": false,
                        "values": ["comfort", "trust"],
                        "amount": 5
                    },
                    {
                        "cats_to": ["patrol"],
                        "cats_from": ["patrol"],
                        "mutual": false,
                        "values": ["dislike"],
                        "amount": -5
                    }
                ]
            },
            {
                "text": "s_c brings app1 over, pointing out all the aspects that makes this sett safe to practice in, the compacted earth, the strong walls, the dry soil - but not too dry. If app1 can master these signs on the safe sett, unknown tunnels out on the plains will be far safer for them to approach.",
                "exp": 15,
                "weight": 20,
                "stat_skill": ["TEACHER,1"],
                "can_have_stat": ["adult"],
                "relationships": [
                    {
                        "cats_to": ["patrol"],
                        "cats_from": ["patrol"],
                        "mutual": false,
                        "values": ["comfort", "trust"],
                        "amount": 5
                    },
                    {
                        "cats_to": ["patrol"],
                        "cats_from": ["patrol"],
                        "mutual": false,
                        "values": ["dislike"],
                        "amount": -5
                    }
                ]
            }
        ],
        "fail_outcomes": [
            {
                "text": "app1 refuses to believe tunnels could possibly be hard to navigate. They also refuse to get any closer to them, and start an argument with p_l about it.",
                "exp": 0,
                "weight": 20,
                "relationships": [
                    {
                        "cats_to": ["patrol"],
                        "cats_from": ["patrol"],
                        "mutual": false,
                        "values": ["comfort", "trust"],
                        "amount": -5
                    },
                    {
                        "cats_to": ["patrol"],
                        "cats_from": ["patrol"],
                        "mutual": false,
                        "values": ["dislike"],
                        "amount": 5
                    }
                ]
            },
            {
                "text": "app1 maintains that tunnels aren't useful for anything, just annoying obstacles in the landscape, and p_l can't get them to take the training session seriously.",
                "exp": 0,
                "weight": 20,
                "relationships": [
                    {
                        "cats_to": ["patrol"],
                        "cats_from": ["patrol"],
                        "mutual": false,
                        "values": ["comfort", "trust"],
                        "amount": -5
                    },
                    {
                        "cats_to": ["patrol"],
                        "cats_from": ["patrol"],
                        "mutual": false,
                        "values": ["dislike"],
                        "amount": 5
                    }
                ]
            }
        ]
    },
    {
        "patrol_id": "pln_train_tunnels3",
        "biome": ["plains"],
        "season": ["Any"],
        "types": ["training"],
        "tags": [],
        "patrol_art": "train_general_intro",
        "min_cats": 3,
        "max_cats": 6,
        "min_max_status": {
            "apprentice": [1, 6],
            "all apprentices": [2, 2],
            "normal adult": [1, 6]
        },
        "weight": 20,
        "intro_text": "On this dry morning, the patrol heads out to practice tunnel navigation. There's an old, long abandoned badger sett that's perfect for apprentices, big enough to not be claustrophobic, but with plenty of crisscrossed, overlapping tunnels.",
        "decline_text": "When they get there, the tunnels look muddier than p_l expected, and the training is called off until the cats can be sure they're safe.",
        "chance_of_success": 60,
        "success_outcomes": [
            {
                "text": "app1 carefully practices padding around, in the pitch black, in the dim where the light from the entrance still reaches, with their eyes shut, all of it. It's definitely easier in bigger burrows than the ones rabbits make, and it's good to train where no one can see them faceplant into the walls. app2 does notice when app1 faceplants into them though!",
                "exp": 20,
                "weight": 20,
                "relationships": [
                    {
                        "cats_to": ["patrol"],
                        "cats_from": ["patrol"],
                        "mutual": false,
                        "values": ["comfort", "trust"],
                        "amount": 5
                    },
                    {
                        "cats_to": ["patrol"],
                        "cats_from": ["patrol"],
                        "mutual": false,
                        "values": ["dislike"],
                        "amount": -5
                    }
                ]
            },
            {
                "text": "p_l reassures app1 that this sett is well known and safe. But with a little mischief in their expression, p_l suggests being careful where they set their paws. app1 discovers what that means when they're wandering around in the dark and slide head over heels down a steep slope, straight into app2 with an oof! Maybe that'd be fun to do again?",
                "exp": 20,
                "weight": 5,
                "relationships": [
                    {
                        "cats_to": ["patrol"],
                        "cats_from": ["patrol"],
                        "mutual": false,
                        "values": ["comfort", "trust"],
                        "amount": 5
                    },
                    {
                        "cats_to": ["patrol"],
                        "cats_from": ["patrol"],
                        "mutual": false,
                        "values": ["dislike"],
                        "amount": -5
                    }
                ]
            },
            {
                "text": "s_c gathers app1 and app2. Once, their Clan starved through a leaf-bare, grass all dead, cats chewing on snow just to have something in their bellies. The only cat able to hunt was an overlooked warrior, lithe, small, and blind. For her the tunnels opened like a flower full of prey. She was their savior, they must never forget.",
                "exp": 20,
                "weight": 20,
                "stat_skill": ["SPEAKER,1"],
                "can_have_stat": ["adult"],
                "relationships": [
                    {
                        "cats_to": ["patrol"],
                        "cats_from": ["patrol"],
                        "mutual": false,
                        "values": ["comfort", "trust"],
                        "amount": 5
                    },
                    {
                        "cats_to": ["patrol"],
                        "cats_from": ["patrol"],
                        "mutual": false,
                        "values": ["dislike"],
                        "amount": -5
                    }
                ]
            }
        ],
        "fail_outcomes": [
            {
                "text": "app1 refuses to believe tunnels could possibly be hard to navigate. They also refuse to get any closer to them, and start an argument with p_l about it. app2 sides with p_l and no one learns anything in the squabbling.",
                "exp": 0,
                "weight": 20,
                "relationships": [
                    {
                        "cats_to": ["patrol"],
                        "cats_from": ["patrol"],
                        "mutual": false,
                        "values": ["comfort", "trust"],
                        "amount": -5
                    },
                    {
                        "cats_to": ["patrol"],
                        "cats_from": ["patrol"],
                        "mutual": false,
                        "values": ["dislike"],
                        "amount": 5
                    }
                ]
            },
            {
                "text": "app1 maintains that tunnels aren't useful for anything, just annoying obstacles in the landscape, and p_l can't get them to take the training session seriously. They distract app2 as well, and eventually p_l has to give up on teaching.",
                "exp": 0,
                "weight": 20,
                "relationships": [
                    {
                        "cats_to": ["patrol"],
                        "cats_from": ["patrol"],
                        "mutual": false,
                        "values": ["comfort", "trust"],
                        "amount": -5
                    },
                    {
                        "cats_to": ["patrol"],
                        "cats_from": ["patrol"],
                        "mutual": false,
                        "values": ["dislike"],
                        "amount": 5
                    }
                ]
            }
        ]
    },
    {
        "patrol_id": "pln_train_tunnels4",
        "biome": ["plains"],
        "season": ["Any"],
        "types": ["training"],
        "tags": [],
        "patrol_art": "train_general_intro",
        "min_cats": 3,
        "max_cats": 6,
        "min_max_status": {
            "apprentice": [1, 6],
            "all apprentices": [2, 2],
            "normal adult": [1, 6]
        },
        "weight": 20,
        "intro_text": "On this dry morning, the patrol heads out to practice tunnel navigation. There's an old, long abandoned badger sett that's perfect for apprentices, big enough to not be claustrophobic but with plenty of crisscrossed overlapping tunnels.",
        "decline_text": "When they get there, the tunnels look muddier than p_l expected, and the training is called off until the cats can be sure they're safe.",
        "chance_of_success": 60,
        "success_outcomes": [
            {
                "text": "app1 carefully practices padding around, in the pitch black, in the dim where the light from the entrance still reaches, with their eyes shut, all of it. It's definitely easier in bigger burrows than the ones rabbits make, and it's good to train where no one can see them faceplant into the walls. app2 does notice when app1 faceplants into them though!",
                "exp": 15,
                "weight": 20,
                "relationships": [
                    {
                        "cats_to": ["patrol"],
                        "cats_from": ["patrol"],
                        "mutual": false,
                        "values": ["comfort", "trust"],
                        "amount": 5
                    },
                    {
                        "cats_to": ["patrol"],
                        "cats_from": ["patrol"],
                        "mutual": false,
                        "values": ["dislike"],
                        "amount": -5
                    }
                ]
            },
            {
                "text": "p_l reassures app1 that this sett is well known and safe. But with a little mischief in their expression, p_l suggests being careful where they set their paws. app1 discovers what that means when they're wandering around in the dark and slide head over heels down a steep slope, straight into app2 with an oof! Maybe that'd be fun to do again?",
                "exp": 15,
                "weight": 5,
                "relationships": [
                    {
                        "cats_to": ["patrol"],
                        "cats_from": ["patrol"],
                        "mutual": false,
                        "values": ["comfort", "trust"],
                        "amount": 5
                    },
                    {
                        "cats_to": ["patrol"],
                        "cats_from": ["patrol"],
                        "mutual": false,
                        "values": ["dislike"],
                        "amount": -5
                    }
                ]
            },
            {
                "text": "s_c brings app1 and app2 over, pointing out all the aspects that makes this sett safe to practice in, the compacted earth, the strong walls, the dry soil - but not too dry. If the apprentices can master these signs on the safe sett, unknown tunnels out on the plains will be far safer for them to approach.",
                "exp": 15,
                "weight": 20,
                "stat_skill": ["TEACHER,1"],
                "can_have_stat": ["adult"],
                "relationships": [
                    {
                        "cats_to": ["patrol"],
                        "cats_from": ["patrol"],
                        "mutual": false,
                        "values": ["comfort", "trust"],
                        "amount": 5
                    },
                    {
                        "cats_to": ["patrol"],
                        "cats_from": ["patrol"],
                        "mutual": false,
                        "values": ["dislike"],
                        "amount": -5
                    }
                ]
            }
        ],
        "fail_outcomes": [
            {
                "text": "app1 refuses to believe tunnels could possibly be hard to navigate. They also refuse to get any closer to them, and start an argument with p_l about it. app2 sides with p_l and no one learns anything in the squabbling.",
                "exp": 0,
                "weight": 20,
                "relationships": [
                    {
                        "cats_to": ["patrol"],
                        "cats_from": ["patrol"],
                        "mutual": false,
                        "values": ["comfort", "trust"],
                        "amount": -5
                    },
                    {
                        "cats_to": ["patrol"],
                        "cats_from": ["patrol"],
                        "mutual": false,
                        "values": ["dislike"],
                        "amount": 5
                    }
                ]
            },
            {
                "text": "app1 maintains that tunnels aren't useful for anything, just annoying obstacles in the landscape, and p_l can't get them to take the training session seriously. They distract app2 as well, and eventually p_l has to give up on teaching.",
                "exp": 0,
                "weight": 20,
                "relationships": [
                    {
                        "cats_to": ["patrol"],
                        "cats_from": ["patrol"],
                        "mutual": false,
                        "values": ["comfort", "trust"],
                        "amount": -5
                    },
                    {
                        "cats_to": ["patrol"],
                        "cats_from": ["patrol"],
                        "mutual": false,
                        "values": ["dislike"],
                        "amount": 5
                    }
                ]
            }
        ]
    },
    {
        "patrol_id": "pln_train_stargazing1",
        "biome": ["plains"],
        "season": ["Any"],
        "types": ["training"],
        "tags": ["rom_two_apps", "romantic"],
        "patrol_art": "train_general_intro",
        "min_cats": 2,
        "max_cats": 2,
        "min_max_status": {
            "apprentice": [1, 6],
            "all apprentices": [2, 2]
        },
        "weight": 20,
        "intro_text": "On top of the grassy knoll in the endless sea of grass, app1 waits for app2, the dark night cloaking the flat plains. The tip of their tail keeps twitching in excitement.",
        "decline_text": "Oh no! They both forgot that they were on elder nest change duty this evening!",
        "chance_of_success": 60,
        "success_outcomes": [
            {
                "text": "app1 bursts out from cover, pouncing on app2 with claws sheathed and giggling. app2 rolls with the blow and kicks app1 off, bounding after them with promises of getting them back! On and on the chase goes, neither interested in winning it as they play under the light of the full moon.",
                "exp": 10,
                "weight": 20,
                "relationships": [
                    {
                        "cats_to": ["app1"],
                        "cats_from": ["app2"],
                        "mutual": true,
                        "values": ["romantic", "platonic", "comfort"],
                        "amount": 5
                    }
                ]
            },
            {
                "text": "app2 emerges from the dark, trotting up to app1 and asking why they wanted to meet there. app1 looks away with a purr, making up some nonsense about fight training that makes no sense. Instead, both apprentices hang out under the stars, awkward and thrilled.",
                "exp": 10,
                "weight": 5,
                "relationships": [
                    {
                        "cats_to": ["app1"],
                        "cats_from": ["app2"],
                        "mutual": true,
                        "values": ["romantic", "platonic", "comfort"],
                        "amount": 5
                    }
                ]
            },
            {
                "text": "app2 emerges from the thick dark of the night, the stars reflected in their eyes. Seeing s_c, they trot up, asking why s_c wanted to meet there. Stuttering but determined, s_c explains that they wondered if, possibly, maybe, app2 would like to go on a... date? app2 looks away with a purr and murmurs a soft yes to the ground, suddenly unable to make eye contact.",
                "exp": 10,
                "weight": 20,
                "stat_trait": [
                    "adventurous",
                    "bold",
                    "charismatic",
                    "childish",
                    "confident",
                    "daring",
                    "playful",
                    "righteous"
                ],
                "can_have_stat": ["app"],
                "relationships": [
                    {
                        "cats_to": ["app1"],
                        "cats_from": ["app2"],
                        "mutual": true,
                        "values": ["romantic", "platonic", "comfort"],
                        "amount": 5
                    }
                ]
            }
        ],
        "fail_outcomes": [
            {
                "text": "app1 bursts out from cover, pouncing on app2 with claws sheathed and giggling. app2 rolls with the blow and kicks app1 off, but they scramble to their feet looking hurt, and storm off in a huff.",
                "exp": 0,
                "weight": 20,
                "relationships": [
                    {
                        "cats_to": ["app1"],
                        "cats_from": ["app2"],
                        "mutual": true,
                        "values": ["romantic", "platonic", "comfort"],
                        "amount": -5
                    }
                ]
            },
            {
                "text": "app2 emerges from the soft dark. Seeing app1, they trot up, asking why app1 wanted to meet there. app1 status out some nonsense about hunting, and then runs off into the shadowed grasslands.",
                "exp": 0,
                "weight": 20,
                "relationships": [
                    {
                        "cats_to": ["app1"],
                        "cats_from": ["app2"],
                        "mutual": true,
                        "values": ["romantic", "platonic", "comfort"],
                        "amount": -5
                    }
                ]
            }
        ]
    },
    {
        "patrol_id": "pln_train_sunset1",
        "biome": ["forest"],
        "season": ["Any"],
        "types": ["training"],
        "tags": ["romantic"],
        "patrol_art": "gen_train_sunset",
        "min_cats": 2,
        "max_cats": 2,
        "min_max_status": {
            "all apprentices": [-1, -1],
            "normal adult": [1, 6]
        },
        "weight": 20,
        "intro_text": "p_l approaches r_c, asking if they wouldn't mind showing p_l their hunting techniques, and perhaps doing some training with them?",
        "decline_text": "r_c declines gently, explaining that they have too much work to do.",
        "chance_of_success": 60,
        "success_outcomes": [
            {
                "text": "The cats go out together later in the day, as the shadows stretch long over the flat plains. r_c goes through their tricks, showing p_l how they shift their balance to make less noise slipping through the grass, as p_l watches with eyes that r_c notices are a bit too admiring for what's just a little trick. They smirk, showing off a little.",
                "exp": 10,
                "weight": 20,
                "relationships": [
                    {
                        "cats_to": ["p_l"],
                        "cats_from": ["r_c"],
                        "mutual": true,
                        "values": ["romantic", "platonic", "comfort"],
                        "amount": 5
                    }
                ]
            },
            {
                "text": "It's a long but satisfying training session, with both cats having an in-depth chance to test themselves and work on their skills. It ends with them both sitting on a little outlook, watching the sun go down and catching the last of its rays on their pelts. r_c sees p_l watching them instead of the sun, and smiles.",
                "exp": 10,
                "weight": 5,
                "relationships": [
                    {
                        "cats_to": ["p_l"],
                        "cats_from": ["r_c"],
                        "mutual": true,
                        "values": ["romantic", "platonic", "comfort"],
                        "amount": 5
                    }
                ]
            },
            {
                "text": "s_c is a fantastic hunter, and p_l isn't shy about telling them so. They blush, but work through it, showing p_l how to listen to the shift of the grass and spot soft rustles that don't match with the wind rippling, tracking invisible prey at a long distance.",
                "exp": 10,
                "weight": 20,
                "stat_skill": ["HUNTER,3"],
                "can_have_stat": ["r_c"],
                "relationships": [
                    {
                        "cats_to": ["p_l"],
                        "cats_from": ["r_c"],
                        "mutual": true,
                        "values": ["romantic", "platonic", "comfort"],
                        "amount": 5
                    }
                ]
            },
            {
                "text": "p_l marvels at the opportunity to have s_c's time to themselves. s_c is such a popular cat, so friendly and fun to be around, and yet when the training session draws to a close under the setting sun, s_c looks surprised to be told so.",
                "exp": 10,
                "weight": 20,
                "stat_trait": [
                    "adventurous",
                    "bold",
                    "charismatic",
                    "childish",
                    "confident",
                    "daring",
                    "playful",
                    "righteous"
                ],
                "can_have_stat": ["r_c"],
                "relationships": [
                    {
                        "cats_to": ["p_l"],
                        "cats_from": ["r_c"],
                        "mutual": true,
                        "values": ["romantic", "platonic", "comfort"],
                        "amount": 5
                    }
                ]
            }
        ],
        "fail_outcomes": [
            {
                "text": "r_c tries, but both the cats are too tired after a long day's work, and end up snapping at each other. It's nothing serious, but both agree to take some time to cool off.",
                "exp": 0,
                "weight": 20,
                "relationships": [
                    {
                        "cats_to": ["p_l"],
                        "cats_from": ["r_c"],
                        "mutual": true,
                        "values": ["romantic", "platonic", "comfort"],
                        "amount": -5
                    }
                ]
            },
            {
                "text": "r_c spots p_l looking at them a little bit too admiringly, and ends the training session early, diplomatically making up an excuse.",
                "exp": 0,
                "weight": 20,
                "relationships": [
                    {
                        "cats_to": ["p_l"],
                        "cats_from": ["r_c"],
                        "mutual": true,
                        "values": ["romantic", "platonic", "comfort"],
                        "amount": -5
                    }
                ]
            }
        ]
    },
    {
        "patrol_id": "pln_train_arguingromance1",
        "biome": ["plains"],
        "season": ["Any"],
        "types": ["training"],
        "tags": ["romantic", "pos_jealousy"],
        "patrol_art": "train_general_intro",
        "min_cats": 2,
        "max_cats": 2,
        "min_max_status": {
            "all apprentices": [-1, -1]
        },
        "weight": 20,
        "intro_text": "p_l weaves through the long grass, padding {PRONOUN/p_l/poss} way toward a clearing in it close to camp that's good for training. {PRONOUN/p_l/subject/CAP} emerge to find r_c doing the same thing. p_l allows {PRONOUN/p_l/self} a sigh before {PRONOUN/p_l/subject} {VERB/p_l/join/joins} {PRONOUN/r_c/object}. While Clanmates will do better training together, r_c just rubs {PRONOUN/p_l/subject} the wrong way.",
        "decline_text": "...It's fine to train somewhere else, p_l decides. {PRONOUN/p_l/subject/CAP} {VERB/p_l/don't/doesn't} really want to interact with r_c.",
        "chance_of_success": 60,
        "relationship_constraint": ["dislike_10"],
        "success_outcomes": [
            {
                "text": "r_c shows {PRONOUN/p_l/object} a stunningly successful move {PRONOUN/r_c/subject}{VERB/r_c/'ve/'s} been working on to disappear into grass cover, and p_l can't let {PRONOUN/p_l/self} look bad in comparison, showing off {PRONOUN/p_l/poss} battle-back-flip with a smug smirk.",
                "exp": 15,
                "weight": 20,
                "relationships": [
                    {
                        "cats_to": ["patrol"],
                        "cats_from": ["patrol"],
                        "mutual": false,
                        "values": ["romantic", "dislike"],
                        "amount": 10
                    }
                ]
            },
            {
                "text": "r_c shows off how far {PRONOUN/r_c/subject} can pounce, which means p_l shows off how fast {PRONOUN/p_l/subject} can run, which means r_c shows off how sharp {PRONOUN/r_c/poss} claws are, which means p_l shows off how shiny {PRONOUN/p_l/poss} pelt is, which means r_c shows off how long {PRONOUN/r_c/poss} legs are, which means p_l shows off how cool {PRONOUN/p_l/poss} scars are - this goes on all afternoon.",
                "exp": 15,
                "weight": 5,
                "relationships": [
                    {
                        "cats_to": ["patrol"],
                        "cats_from": ["patrol"],
                        "mutual": false,
                        "values": ["romantic", "dislike"],
                        "amount": 10
                    }
                ]
            }
        ],
        "fail_outcomes": [
            {
                "text": "Both warriors are stiffly polite with each other, and it's a boring and completely unproductive afternoon, though maybe r_c isn't quite the thorn in {PRONOUN/p_l/poss} paw p_l thought {PRONOUN/r_c/subject} {VERB/r_c/were/was}.",
                "exp": 0,
                "weight": 20,
                "relationships": [
                    {
                        "cats_to": ["patrol"],
                        "cats_from": ["patrol"],
                        "mutual": false,
                        "values": ["romantic", "dislike"],
                        "amount": -10
                    }
                ]
            }
        ]
    },
    {
        "patrol_id": "pln_train_roarbark1",
        "biome": ["plains"],
        "season": ["Any"],
        "types": ["training"],
        "tags": ["romantic", "rom_two_apps"],
        "patrol_art": "train_general_intro",
        "min_cats": 2,
        "max_cats": 2,
        "min_max_status": {
            "apprentice": [1, 6],
            "all apprentices": [2, 2]
        },
        "weight": 20,
        "intro_text": "Shivering with illicit excitement, app1 gestures app2 on with their tail. They need to sneak out of camp before anyone notices them in the early morning dark.",
        "decline_text": "Shaking their head, app2 looks back regretfully, tilting their head meaningfully towards where their mentor is already stirring for the day.",
        "chance_of_success": 60,
        "success_outcomes": [
            {
                "text": "The sun is peeking over the horizon when the apprentices arrive on the rocky outcrop at the edge of c_n territory, daringly venturing a couple steps beyond the border with wide eyes egging each other on. app1 finds a little patch of sunshine and with great ceremony offers it to app2, as they both settle down to wait. In the distance, massive, echoing, thunderous barks start to echo over the plain. The apprentices prickle at the excitement of hearing this private wild performance.",
                "exp": 40,
                "weight": 20,
                "relationships": [
                    {
                        "cats_to": ["app1"],
                        "cats_from": ["app2"],
                        "mutual": true,
                        "values": ["romantic", "trust"],
                        "amount": 10
                    }
                ]
            },
            {
                "text": "They're a little late, slowly down by awkward flirting, but app1 and app2 catch the tail end of the morning performance of the maned wolves, hearing their distant thunder barks reverberate through their bones with wide eyes and excited tail lashing.",
                "exp": 40,
                "weight": 5,
                "relationships": [
                    {
                        "cats_to": ["app1"],
                        "cats_from": ["app2"],
                        "mutual": true,
                        "values": ["romantic", "trust"],
                        "amount": 10
                    }
                ]
            },
            {
                "text": "s_c has put a lot of effort into this date, and seeing their crush light up with excitement hearing the dawn chorus of the maned wolves echo from over the horizon makes it all worth it for them.",
                "exp": 40,
                "weight": 20,
                "stat_trait": [
                    "bold",
                    "charismatic",
                    "playful",
                    "empathetic",
                    "faithful",
                    "loving",
                    "insecure",
                    "lonesome",
                    "loyal"
                ],
                "can_have_stat": ["app"],
                "relationships": [
                    {
                        "cats_to": ["app1"],
                        "cats_from": ["app2"],
                        "mutual": true,
                        "values": ["romantic", "trust"],
                        "amount": 10
                    }
                ]
            }
        ],
        "fail_outcomes": [
            {
                "text": "app2 shakes their head. There's nothing app1 can do to convince them, and they slink back to their nest, bitterly disappointed.",
                "exp": 0,
                "weight": 20,
                "relationships": [
                    {
                        "cats_to": ["app1"],
                        "cats_from": ["app2"],
                        "mutual": true,
                        "values": ["romantic", "trust"],
                        "amount": -10
                    }
                ]
            },
            {
                "text": "As they head out to the border, app1 rushes app2 along. It's too fast in such murky lighting, an app2 hurts themselves tumbling into an unseen hole. Their little outing is called off, and both of the apprentices return home, one limping, disappointed and struggling with feelings of rejection.",
                "exp": 0,
                "weight": 10,
                "injury": [
                    {
                        "cats": ["app1"],
                        "injuries": ["minor_injury"],
                        "scars": []
                    }
                ],
                "relationships": [
                    {
                        "cats_to": ["app1"],
                        "cats_from": ["app2"],
                        "mutual": true,
                        "values": ["romantic", "trust"],
                        "amount": -10
                    }
                ]
            }
        ]
    },
    {
        "patrol_id": "pln_train_frnight1",
        "biome": ["plains"],
        "season": ["Any"],
        "types": ["training"],
        "tags": ["halloween"],
        "patrol_art": "pln_fresno",
        "min_cats": 1,
        "max_cats": 6,
        "min_max_status": {
            "apprentice": [1, 6],
            "healer cats": [-1, -1],
            "normal adult": [-1, -1]
        },
        "weight": 20,
        "chance_of_success": 50,
        "relationship_constraint": [],
        "pl_skill_constraint": [],
        "intro_text": "This is just weird - what's made the grass here grow to such a uniform low height? Why is it so green? Why has it grown in such a neat circle?",
        "decline_text": "Look, app1 knows grass, and this is too weird to want to spend time in. {PRONOUN/app1/subject/CAP} {VERB/app1/head/heads} home without ever seeing the Fresno Nightcrawler.",
        "success_outcomes": [
            {
                "text": "Okay, app1 knows that Twolegs have, well, two legs, but that is just <i>excessive</i>, the Twoleg that owns this weird green circle is almost nothing but leg! Friendly though, and they don't try to invade app1's space.",
                "exp": 0,
                "weight": 20
            }
        ],
        "fail_outcomes": [
            {
                "text": "AH! app1 gets run over by an <i>enormously</i> tall Twoleg running in random circles around the green grass.",
                "exp": 0,
                "weight": 20,
                "injury": [
                    {
                        "cats": ["app1"],
                        "injuries": ["shock", "minor_injury", "non_lethal"]
                    }
                ]
            }
        ]
    },
    {
        "patrol_id": "pln_train_ufo1",
        "biome": ["plains"],
        "season": ["Any"],
        "types": ["training"],
        "tags": ["halloween"],
        "patrol_art": "pln_UFO",
        "min_cats": 2,
        "max_cats": 6,
        "min_max_status": {},
        "weight": 20,
        "chance_of_success": 50,
        "relationship_constraint": [],
        "pl_skill_constraint": [],
        "intro_text": "As the patrol moves through the grass just after sunset, two moons rise in the sky...",
        "decline_text": "One of those moons has the same metal as a monster, the same glowing eyes that glare from the creatures that kill on the thunderpaths. The cats hide from its sight, trembling.",
        "success_outcomes": [
            {
                "text": "Two whole moons! That's got to be lucky, the cats decide, sitting on a little rock still warm from the sun to stargaze.",
                "exp": 0,
                "weight": 20,
                "relationships": [
                    {
                        "cat_to": ["patrol"],
                        "cat_from": ["patrol"],
                        "mutual": true,
                        "values": ["platonic, comfort"],
                        "amount": 5
                    }
                    
                ]
            }
        ],
        "fail_outcomes": [
            {
                "text": "One of those moons is getting awfully... close... r_c gets caught in a strange wind that picks {PRONOUN/r_c/object} up, claws scrabbling wildly, sucked towards the frightening foreign moon as it takes {PRONOUN/r_c/object} away from c_n.",
                "exp": 0,
                "weight": 20,
                "lost_cats": ["r_c"]
            }
        ]
    },
    {
<<<<<<< HEAD
        "patrol_id": "pln_train_thelongjourneyhome_storylorelocked1",
        "biome": ["plains"],
        "season": ["Any"],
        "types": ["training"],
        "tags": [],
        "patrol_art": "pln_train_session1",
        "min_cats": 3,
        "max_cats": 6,
        "min_max_status": {
           "normal adult": [1, 5],
           "apprentice":[1, 5]
            },
        "weight": 40,
        "chance_of_success": 60,
        "pl_skill_constraint": ["STORY,1", "LORE,1"],
        "intro_text": "app1 seems a little nervous as the cats head out to train. {PRONOUN/app1/subject/CAP} know that obviously everyone goes to Starclan when they die, but, what if someone died beyond c_n's borders? What if they died even further away than the sunset?",
        "decline_text": "p_l vaguely reassures app1 and urges {PRONOUN/app1/object} to hurry down to the training grounds.",
        "success_outcomes": [
                {
                    "text": "It's not a concern, p_l says. That's happened to some of their ancestors, in particular a young she-cat, who died so far beyond c_n's borders the grasslands themselves had ended. But she found her way to StarClan, step by persistent step, and if it ever came to it, so would app1.",
                    "exp": 30,
                    "weight": 20,
                    "relationships": [
                        {
                            "cats_to": ["p_l"],
                            "cats_from": ["patrol"],
                            "mutual": false,
                            "values": ["respect"],
                            "amount": 5
                        },
                        {
                            "cats_to": ["p_l"],
                            "cats_from": ["app1"],
                            "mutual": false,
                            "values": ["comfort", "platonic"],
                            "amount": 10
                        }
                    ]
                }
            ],
            "fail_outcomes": [
                {
                    "text": "Now's not the time for hypotheticals, app1 should focus on the lesson at hand.",
                    "exp": 0,
                    "weight": 20
                }
            ]
=======
        "patrol_id": "gen_train_amentorswisdom",
        "biome": ["Any"],
        "season": ["Any"],
        "types": ["training"],
        "tags": ["platonic","trust","respect","dislike","comfort"],
        "patrol_art": "train_general_intro",
        "min_cats": 2,
        "max_cats": 2,
        "min_max_status": {
            "normal adult": [1, 1],
            "all apprentices": [1, 1]
        },
    
        "weight": 20,
        "chance_of_success": 50,
        "intro_text": "p_l is surprised when app1 makes a mistake on a simple move p_l thought {PRONOUN/app1/subject} had mastered. Before p_l can say anything, app1 runs out of the training grounds. When p_l finds {PRONOUN/app1/object} huddled in camp, {PRONOUN/app1/subject} {VERB/app1/sobs/sob} out a confession: {PRONOUN/app1/subject} will never be ready to be a warrior.",
        "decline_text": "It wouldn't help to talk to app1 while {PRONOUN/app1/subject} {VERB/app1/are/is} in this state. p_l tells {PRONOUN/app1/object} {PRONOUN/p_l/subject}'ll leave {PRONOUN/app1/object} alone, and to come find {PRONOUN/p_l/object} if {PRONOUN/app1/subject}'d like to keep training today. app1 never does.",
        "success_outcomes": [
            {
                "text": "s_c waits patiently for app1 to calm down. Once {PRONOUN/app1/subject} can listen, s_c tells {PRONOUN/app1/object} a secret: no warrior has ever felt like a warrior. Not even s_c. You will always feel like you, s_c says, but don't be afraid. You <i>must</i> be you before you are a warrior. That is what c_n truly needs. You. ",
                "exp": 10,
                "can_have_stat": ["p_l"],
                "stat_trait": ["loving","compassionate","wise","calm","thoughtful","faithful","loyal","sincere","righteous"],
                "relationships": [
                    {
                        "cat_to": ["p_l"],
                        "cat_from": ["app1"],
                        "values": ["platonic", "comfort", "respect", "trust"],
                        "amount": 10
                    } ],
                "weight": 20
            },
            {
                "text": "app1 sniffles alone for a few moments before facing {PRONOUN/app1/poss} mentor. app1's eyes widen at s_c standing over {PRONOUN/app1/object} with flattened ears and bristling fur. <i>That</i> is weakness. c_n, and more importantly, s_c will not tolerate weakness. Get back into training, app1, and do not let s_c see you act in this way again.",
                "exp": 10,
                "can_have_stat": ["p_l"],
                "stat_trait": ["bloodthirsty","vengeful","arrogant","troublesome"],
                "relationships": [
                    {
                        "cat_to": ["p_l"],
                        "cat_from": ["app1"],
                        "values": ["dislike","respect"],
                        "amount": 10
                    },
                    {
                        "cat_to": ["p_l"],
                        "cat_from": ["app1"],
                        "values": ["trust","platonic","comfort"],
                        "amount": -10
                    } ],
                "weight": 20
            },
            {
                "text": "s_c's whiskers twitch in annoyance at this childish outburst. If app1 doesn't <i>want</i> to be a warrior, that's fine by s_c. {PRONOUN/p_l/subject}'ll be in the training grounds, waiting to train the greatest warrior c_n's ever seen. {PRONOUN/s_c/subject} {VERB/s_c/walks/walk} away from app1, and a hidden smile dashes across {PRONOUN/s_c/poss} muzzle as {PRONOUN/s_c/subject} {VERB/s_c/hears/hear} app1 start to chase after {PRONOUN/s_c/object}.",
                "exp": 10,
                "can_have_stat": ["p_l"],
                "stat_trait": ["cold","strict","grumpy","lonesome","gloomy"],
                "relationships": [
                    {
                        "cat_to": ["p_l"],
                        "cat_from": ["app1"],
                        "values": ["platonic", "comfort", "respect", "trust"],
                        "amount": 10
                    } ],
                "weight": 20
            },
            {
                "text": "s_c lashes {PRONOUN/s_c/poss} tail. Of course app1 will never be a warrior if {PRONOUN/app1/subject} {VERB/app1/thinks/think} like <i>that.</i> c_n doesn't want warriors who think like <i>that.</i> Half of glory, {PRONOUN/s_c/subject} {VERB/p_l/explains/explain}, is believing you deserve it. s_c challenges app1: focus on <i>that</i>. When s_c and app1 return to the training grounds, the other trainees notice app1 fighting with a newfound vigor.",
                "exp": 10,
                "can_have_stat": ["p_l"],
                "stat_trait": ["fierce","bold","confident","competitive","ambitious","rebellious","daring","adventurous","cunning"],
                "relationships": [
                    {
                        "cat_to": ["p_l"],
                        "cat_from": ["app1"],
                        "values": ["platonic", "comfort", "respect", "trust"],
                        "amount": 10
                    } ],
                "weight": 20
            },
            {
                "text": "s_c's heart lurches seeing the apprentice so low. Could s_c have done something to make app1 feel this way? Not having any words s_c sits close to app1, wrapping {PRONOUN/p_l/poss} tail around {PRONOUN/app1/object}. s_c purrs softly, reassuringly. Until app1 purrs back, gratefully. ",
                "exp": 10,
                "can_have_stat": ["p_l"],
                "stat_trait": ["insecure","nervous","oblivious","careful","responsible"],
                "relationships": [
                    {
                        "cat_to": ["p_l"],
                        "cat_from": ["app1"],
                        "values": ["platonic", "comfort", "respect", "trust"],
                        "amount": 10
                    } ],
                "weight": 20
            },
            {
                "text": "s_c shifts awkwardly at app1's side until {PRONOUN/s_c/subject} can't stand the silence any longer. s_c drops into a crouch and nudges app1 with {PRONOUN/s_c/poss} paw. App1 looks back, confused as s_c keeps bouncing and poking at {PRONOUN/s_c/object} with a goofy expression on {PRONOUN/s_c/poss} face, until app1 gives in. The warrior and apprentice play like kits, and the smile on app1's face says {PRONOUN/app1/subject}{VERB/app1/'ve/'s} forgotten all about {PRONOUN/app1/poss} doubt.",
                "exp": 10,
                "can_have_stat": ["p_l"],
                "stat_trait": ["charismatic","flamboyant","playful","childish","shameless","strange","sneaky"],
                "relationships": [
                    {
                        "cat_to": ["p_l"],
                        "cat_from": ["app1"],
                        "values": ["platonic", "comfort", "respect", "trust"],
                        "amount": 10
                    } ],
                "weight": 20
            }
        ],
        "fail_outcomes": [
            {
                "text": "s_c tries to think of something to say or do, anything, but {PRONOUN/s_c/subject} {VERB/s_c/fumbles/fumble} as app1 becomes more and more unconsolable. Finally, s_c gives up, leaving app1 alone with {PRONOUN/app1/poss} thoughts.",
                "exp": 0,
                "can_have_stat": ["p_l"],
                "relationships": [
                    {
                        "cat_to": ["p_l"],
                        "cat_from": ["app1"],
                        "values": ["platonic", "comfort", "respect", "trust"],
                        "amount": -10
                    } ],
                "weight": 10
            }
        ]
>>>>>>> 38c6b009
    }
    
]<|MERGE_RESOLUTION|>--- conflicted
+++ resolved
@@ -2830,7 +2830,6 @@
         ]
     },
     {
-<<<<<<< HEAD
         "patrol_id": "pln_train_thelongjourneyhome_storylorelocked1",
         "biome": ["plains"],
         "season": ["Any"],
@@ -2878,7 +2877,8 @@
                     "weight": 20
                 }
             ]
-=======
+    },
+    {
         "patrol_id": "gen_train_amentorswisdom",
         "biome": ["Any"],
         "season": ["Any"],
@@ -2890,8 +2890,7 @@
         "min_max_status": {
             "normal adult": [1, 1],
             "all apprentices": [1, 1]
-        },
-    
+                        },
         "weight": 20,
         "chance_of_success": 50,
         "intro_text": "p_l is surprised when app1 makes a mistake on a simple move p_l thought {PRONOUN/app1/subject} had mastered. Before p_l can say anything, app1 runs out of the training grounds. When p_l finds {PRONOUN/app1/object} huddled in camp, {PRONOUN/app1/subject} {VERB/app1/sobs/sob} out a confession: {PRONOUN/app1/subject} will never be ready to be a warrior.",
@@ -3003,7 +3002,5 @@
                 "weight": 10
             }
         ]
->>>>>>> 38c6b009
     }
-    
 ]