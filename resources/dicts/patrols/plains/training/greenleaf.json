--- conflicted
+++ resolved
@@ -151,16 +151,11 @@
         ]
     },
     {
-<<<<<<< HEAD
         "patrol_id": "pln_train_greenleaf_berrybush1",
-=======
-        "patrol_id": "pln_train_greenleaf_lackofshade_storyloreteacherlocked1",
->>>>>>> f586b246
         "biome": ["plains"],
         "season": ["greenleaf"],
         "types": ["training"],
         "tags": [],
-<<<<<<< HEAD
         "patrol_art": "train_general_intro",
         "min_cats": 3,
         "max_cats": 6,
@@ -319,7 +314,9 @@
                 }
             }
         ]
-=======
+    },
+    {
+        "patrol_id": "pln_train_greenleaf_lackofshade_storyloreteacherlocked1",
         "patrol_art": "fst_hunt_heat",
         "min_cats": 3,
         "max_cats": 6,
@@ -452,6 +449,5 @@
                     ]
                 }
             ]
->>>>>>> f586b246
     }
 ]