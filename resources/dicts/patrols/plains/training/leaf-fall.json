[
    {
        "patrol_id": "pln_train_leaffall_beetlesoloapp1",
        "biome": ["plains"],
        "season": ["leaf-fall"],
        "types": ["training"],
        "tags": [],
        "patrol_art": "train_general_intro",
        "min_cats": 1,
        "max_cats": 1,
        "min_max_status": {
            "apprentice": [1, 6]
        },
        "weight": 20,
        "intro_text": "app1 crouches low behind some grass, searching for the ideal prey to fall to {PRONOUN/app1/poss} deadly claws. In front of the mighty hunter, a brightly colored beetle alights on a rock.",
        "decline_text": "A beetle is beneath {PRONOUN/app1/poss} attention.",
        "chance_of_success": 60,
        "success_outcomes": [
            {
                "text": "HAH! app1 pounces, the pathetic bug crunching underneath {PRONOUN/app1/poss} mighty blow, splattering and - eww. Eww, eww eww eww there's bug juice all over {PRONOUN/app1/poss} paws, it's between {PRONOUN/app1/poss} toes, EWWWWW!",
                "exp": 20,
                "weight": 20
            },
            {
                "text": "HAH! app1 leaps, tail lashing furiously as the beetle buzzes under {PRONOUN/app1/poss} forepaws, claws sheathed. {PRONOUN/app1/subject/CAP} {VERB/app1/bat/bats} the bug off the rock and onto the ground, pouncing after it, jumping and twisting as {PRONOUN/app1/poss} colorful prey flits around {PRONOUN/app1/poss} head in confused-concussed beetle-behavior, unused to being an apprentice's new favorite toy.",
                "exp": 20,
                "weight": 5
            },
            {
                "text": "s_c pounces, flipping the beetle with soft paws and flopping over onto {PRONOUN/app1/poss} back, watching the insect scurry from one paw to the other, so completely entranced by its color and tiny, perfect legs that {PRONOUN/app1/subject} {VERB/app1/don't/doesn't} notice {PRONOUN/app1/poss} own skill catching and keeping the bug.",
                "exp": 20,
                "weight": 20,
                "stat_skill": ["HUNTER,0"]
            }
        ],
        "fail_outcomes": [
            {
                "text": "While app1 is wiggling {PRONOUN/app1/poss} butt into the perfect pouncing position, the beetle flies off. Awwwww.",
                "exp": 0,
                "weight": 20
            },
            {
                "text": "Slimy, yet satisfying! Curiosity completed, app1 wanders off - but has to report to the medicine den later, when {PRONOUN/app1/poss} stomach reminds {PRONOUN/app1/object} why cats don't eat random bugs.",
                "exp": 0,
                "weight": 10,
                "injury": [
                    {
                        "cats": ["app1"],
                        "injuries": ["stomachache"],
                        "scars": []
                    }
                ]
            }
        ]
    },
    {
        "patrol_id": "pln_train_leaffall_3mates_cloverfield1",
        "biome": ["plains"],
        "season": ["leaf-fall"],
        "types": ["training"],
        "tags": ["romantic"],
        "patrol_art": "train_general_intro",
        "min_cats": 3,
        "max_cats": 3,
        "min_max_status": {
            "all apprentices": [-1, -1]
        },
        "weight": 60,
        "intro_text": "p_l sees {PRONOUN/p_l/poss} mates exchanging curious glances as they all pad through the grass towards p_l's promised surprise. {PRONOUN/p_l/poss/CAP} own tail waves a jaunty flag, twitching a little in {PRONOUN/p_l/poss} excitement, scattering dewdrops whenever it hits the grass.",
        "decline_text": "The warriors get intercepted by a hunting patrol who need extra paws, and the possibility of a romantic afternoon evaporates.",
        "chance_of_success": 60,
        "relationship_constraint": ["mates_with_pl"],
        "success_outcomes": [
            {
                "text": "As they emerge into the vast clover fields, p_l gathers both of {PRONOUN/p_l/poss} mates close, putting weight into every meow. Holding a four-leaf clover out between {PRONOUN/p_l/poss} toe beans, p_l declares that for {PRONOUN/p_l/object}, these cats, this bond - they are both p_l's luck. And p_l's heart is theirs.",
                "exp": 30,
                "weight": 20,
                "relationships": [
                    {
                        "cats_to": ["patrol"],
                        "cats_from": ["patrol"],
                        "mutual": false,
                        "values": ["romantic", "comfort"],
                        "amount": 10
                    },
                    {
                        "cats_to": ["patrol"],
                        "cats_from": ["patrol"],
                        "mutual": false,
                        "values": ["dislike"],
                        "amount": -10
                    }
                ]
            },
            {
                "text": "Standing in the middle of the field of clovers {PRONOUN/p_l/subject}{VERB/p_l/'ve/'s} brought them to, p_l bunts up softly against both of {PRONOUN/p_l/subject} mates. The bond they all share is the greatest luck p_l has or will ever have, {PRONOUN/p_l/subject} {VERB/p_l/purr/purrs}, and {PRONOUN/p_l/subject} wanted to declare that here, where the four-leaf clover grows.",
                "exp": 30,
                "weight": 5,
                "relationships": [
                    {
                        "cats_to": ["patrol"],
                        "cats_from": ["patrol"],
                        "mutual": false,
                        "values": ["romantic", "comfort"],
                        "amount": 10
                    },
                    {
                        "cats_to": ["patrol"],
                        "cats_from": ["patrol"],
                        "mutual": false,
                        "values": ["dislike"],
                        "amount": -10
                    }
                ]
            },
            {
                "text": "They emerge into the vast clover fields, a known romantic spot, with p_l near-bouncing with anticipation. {PRONOUN/p_l/subject/CAP} just {VERB/p_l/love/loves} {PRONOUN/p_l/poss} mates so much, they're so <i>ducky</i> to have them! No, no, wait, let {PRONOUN/p_l/object} try that again - {PRONOUN/p_l/subject} hope {PRONOUN/p_l/poss} mates never <i>leaf</i> them!",
                "exp": 30,
                "weight": 20,
                "stat_trait": ["childish", "playful", "charismatic", "flamboyant", "bold"],
                "relationships": [
                    {
                        "cats_to": ["patrol"],
                        "cats_from": ["patrol"],
                        "mutual": false,
                        "values": ["romantic", "comfort"],
                        "amount": 10
                    },
                    {
                        "cats_to": ["patrol"],
                        "cats_from": ["patrol"],
                        "mutual": false,
                        "values": ["dislike"],
                        "amount": -10
                    }
                ]
            }
        ],
        "fail_outcomes": [
            {
                "text": "Stuttering, p_l leads {PRONOUN/p_l/poss} mates out into the clover fields - but {PRONOUN/p_l/subject} can't properly piece together the romantic declaration {PRONOUN/p_l/subject} spent so long crafting. It's okay, r_c murmurs, bunting {PRONOUN/p_l/object}. It's all okay, they're all still here together in the sunshine.",
                "exp": 0,
                "weight": 20
            },
            {
                "text": "p_l leads {PRONOUN/p_l/poss} mates into a field of clover. This is... nice? r_c looks about in confusion, apparently waiting for more. What, did p_l miss a step?",
                "exp": 0,
                "weight": 20,
                "stat_trait": ["cold", "strict", "arrogant", "grumpy", "lonesome"]
            }
        ]
    },
    {
<<<<<<< HEAD
        "patrol_id": "pln_train_leaffall_berrybush1",
=======
        "patrol_id": "pln_train_leaffall_locustswarm_storylorelocked1",
>>>>>>> f586b246
        "biome": ["plains"],
        "season": ["leaf-fall"],
        "types": ["training"],
        "tags": [],
<<<<<<< HEAD
        "patrol_art": "train_general_intro",
        "min_cats": 3,
        "max_cats": 6,
        "min_max_status": {},
        "weight": 10,
        "intro_text": "While helping gathering herbs, r_c stumbles upon a bush of red berries.",
        "decline_text": "r_c decides not to touch the berries.",
        "chance_of_success": 40,
        "success_outcomes": [
            {
                "text": "Unsure but remembering the kitten-tales of red deathberries, r_c avoids them, and gives the rest of the patrol a head's up about the potentially dangerous bush.",
                "exp": 20,
                "weight": 20
            },
            {
                "text": "After careful consideration, r_c recognizes them as raspberries and brings the rare berries back to the medicine cat's den.",
                "exp": 20,
                "weight": 5,
                "herbs": ["raspberry"]
            },
            {
                "text": "Astutely, s_c recognizes the cranberries, and carefully chews off a branch laden with them to bring back to camp - the herb stocks can use this odd fruit.",
                "exp": 20,
                "weight": 20,
                "stat_skill": ["CLEVER,2"]
            }
        ],
        "fail_outcomes": [
            {
                "text": "Confidently gathering them and prancing back to camp with the patrol, r_c is then informed that redcurrants aren't a useful medicinal herb.",
                "exp": 0,
                "weight": 20
            },
            {
                "text": "While plucking them from the bush, r_c finds them tasty, and eats a few, only for p_l to notice what {PRONOUN/r_c/subject}{VERB/r_c/'re/'s} eating. {PRONOUN/r_c/subject/CAP}{VERB/r_c/'re/'s} rushed back to camp, where the medicine cat might have a chance at saving {PRONOUN/r_c/object} from deathberry poisoning.",
                "exp": 0,
                "weight": 10,
                "injury": [
                    {
                        "cats": ["r_c"],
                        "injuries": ["poisoned"],
                        "scars": []
                    }
                ],
                "history_text": {
                    "reg_death": "m_c mistook deathberries for something edible.",
                    "lead_death": "after eating deathberries"
                }
            }
        ]
    },
    {
        "patrol_id": "pln_train_leaffall_berrybush2",
        "biome": ["plains"],
        "season": ["leaf-fall"],
        "types": ["training"],
        "tags": [],
        "patrol_art": "train_general_intro",
        "min_cats": 3,
        "max_cats": 6,
        "min_max_status": {
            "apprentice": [1, 6]
        },
        "weight": 10,
        "intro_text": "While helping gathering herbs, app1 stumbles upon a bush of red berries.",
        "decline_text": "r_c decides not to touch the berries.",
        "chance_of_success": 20,
        "success_outcomes": [
            {
                "text": "Unsure but remembering the kitten-tales of red deathberries, app1 avoids them and alerts the patrol, who, extremely worried, confirm that this a deathberry bush.",
                "exp": 20,
                "weight": 20
            },
            {
                "text": "Whatever. Identifying them is a medicine cat problem. app1 plucks the berries and brings them back to camp, where it turns out they're called raspberries.",
                "exp": 20,
                "weight": 5,
                "herbs": ["raspberry"]
            }
        ],
        "fail_outcomes": [
            {
                "text": "Confidently gathering them and prancing back to camp, app1 is then informed that redcurrants aren't a useful medicinal herb.",
                "exp": 0,
                "weight": 20
            },
            {
                "text": "Whatever. Identifying them is a medicine cat problem. app1 plucks the berries, surprised at the pleasant taste, and swallows a few. {PRONOUN/app1/subject/CAP} {VERB/app1/collapse/collapses} on the way back to camp, and there's nothing any cat can do for {PRONOUN/r_c/object}, having not identified deathberries before eating them.",
                "exp": 0,
                "weight": 10,
                "dead_cats": ["app1"],
                "history_text": {
                    "reg_death": "m_c mistook deathberries for something edible.",
                    "lead_death": "after eating deathberries"
                }
            },
            {
                "text": "Whatever. Identifying them is a medicine cat problem. app1 plucks the tasty berries, swallowing a few, and takes the rest back to camp where the medicine cat immediately starts work trying to save {PRONOUN/app1/object} from deathberry poisoning.",
                "exp": 0,
                "weight": 10,
                "injury": [
                    {
                        "cats": ["app1"],
                        "injuries": ["poisoned"],
                        "scars": []
                    }
                ],
                "history_text": {
                    "reg_death": "m_c mistook deathberries for something edible.",
                    "lead_death": "after eating deathberries"
                }
            }
        ]
=======
        "patrol_art": "gen_bord_story",
        "min_cats": 3,
        "max_cats": 6,
        "min_max_status": {
           "normal adult": [1, 6]
            },
        "weight": 40,
        "chance_of_success": 60,
        "pl_skill_constraint": ["LORE,1", "STORY,1"],
        "intro_text": "r_c bats an insect aside as the patrol ambles along. p_l hums - did you know there's an insect who can blot out the sun?",
        "decline_text": "p_l, worried that the apprentices aren't giving the patrol the focus is deserves, calls it off early.",
        "success_outcomes": [
                {
                    "text": "It was generations ago, far before s_c's time. But there was once a great flock of insects that swarmed across c_n's land, so thick in the air they shaded out the sun. They ate damn near ever grass seed on the plains, and the prairie was left battered for seasons afterward.",
                    "exp": 30,
                    "weight": 20,
                    "art": "gen_train_ghost",
                    "stat_skill": ["LORE,1"],
                    "can_have_stat": ["p_l"],
                    "relationships": [
                        {
                            "cats_to": ["p_l"],
                            "cats_from": ["patrol"],
                            "mutual": false,
                            "values": ["respect"],
                            "amount": 15
                        },
                        {
                            "cats_to": ["patrol"],
                            "cats_from": ["patrol"],
                            "mutual": false,
                            "values": ["platonic"],
                            "amount": 5
                        }
                    ]
                },
                {
                    "text": "Khepri the scarab rolls the sun into hiding for leaf-bare, s_c tells the patrol. Each winter, the moon needs to journey to rescue her sibling from below the horizon, fighting to take the sun from Khepri's grasp and bring warmth back to the land to renew the grass.",
                    "exp": 30,
                    "weight": 20,
                    "art": "gen_train_ghost",
                    "stat_skill": ["STORY,1"],
                    "can_have_stat": ["p_l"],
                    "relationships": [
                        {
                            "cats_to": ["p_l"],
                            "cats_from": ["patrol"],
                            "mutual": false,
                            "values": ["respect"],
                            "amount": 15
                        },
                        {
                            "cats_to": ["patrol"],
                            "cats_from": ["patrol"],
                            "mutual": false,
                            "values": ["platonic"],
                            "amount": 5
                        }
                    ]
                }
            ],
            "fail_outcomes": [
                {
                    "text": "The bug r_c batted flies up to {PRONOUN/r_c/poss} face and buzzes, and p_l completely loses track of the story {PRONOUN/p_l/subject} {VERB/p_l/were/was} about to tell as {PRONOUN/p_l/subject} {VERB/p_l/help/helps} r_c out with the irritated insect.",
                    "exp": 0,
                    "weight": 20,
                    "art": "gen_warrior_crouching_perplexed",
                    "relationships": [
                        {
                            "cats_to": ["p_l"],
                            "cats_from": ["r_c"],
                            "mutual": true,
                            "values": ["comfort"],
                            "amount": 5
                        }
                    ]
                }
            ]
>>>>>>> f586b246
    }
]<|MERGE_RESOLUTION|>--- conflicted
+++ resolved
@@ -151,16 +151,11 @@
         ]
     },
     {
-<<<<<<< HEAD
         "patrol_id": "pln_train_leaffall_berrybush1",
-=======
-        "patrol_id": "pln_train_leaffall_locustswarm_storylorelocked1",
->>>>>>> f586b246
         "biome": ["plains"],
         "season": ["leaf-fall"],
         "types": ["training"],
         "tags": [],
-<<<<<<< HEAD
         "patrol_art": "train_general_intro",
         "min_cats": 3,
         "max_cats": 6,
@@ -274,7 +269,9 @@
                 }
             }
         ]
-=======
+    },
+    {
+        "patrol_id": "pln_train_leaffall_locustswarm_storylorelocked1",
         "patrol_art": "gen_bord_story",
         "min_cats": 3,
         "max_cats": 6,
@@ -353,6 +350,5 @@
                     ]
                 }
             ]
->>>>>>> f586b246
     }
 ]