[
    {
        "patrol_id": "pln_hunt_leaf-bare_snowstorm1",
        "biome": "plains",
        "season": "leaf-bare",
        "tags": [
            "hunting",
            "comfort",
            "trust",
            "patrol_to_p_l",
            "patrol_to_r_c",
            "cold_injury",
            "small_prey0",
            "medium_prey1",
            "medium_prey2",
            "large_prey3",
            "no_fail_prey"
        ],
        "intro_text": "It starts snowing soon after the patrol sets out, trying to bring back something, anything, for the fresh-kill pile.",
        "decline_text": "They decide to turn back and wait until the snow dies down.",
        "chance_of_success": 30,
        "exp": 10,
        "success_text": {
            "common": [
                "Despite the snow, the patrol manages to hunt successfully, finding mice scurrying along paths worn in through the snow. Only a couple, but in this season, that's more than enough to count as a success, and as p_l leads them home there's a sense of security and competence driving them onwards."
            ],
            "skill": [
                "Everyone looks admiringly at s_c by the end of the afternoon. Every cat carries something home, but nearly all of it was caught by s_c."
            ],
            "trait": [
                "s_c really keeps the patrol on task and motivated through the sharp cold of the leaf-bare morning, not through authority or commands, but with a gentle voice and compassionate understanding that encourages every cat to do their best for c_n."
            ]
        },
        "fail_text": {
            "unscathed": [
                "The prey must be hiding; the patrol catches nothing. As a snowstorm descends and visibility drops, the patrol clumps together in a dip on the plains, their pelts and tails and legs all tightly wrapped into one indistinguishable kitty cat ball."
            ],
            "injury": [
                "The prey must be hiding; the patrol catches nothing. As a snowstorm descends and visibility drops, the patrol clumps together in a dip on the plains, their pelts and tails and legs all tightly wrapped into one indistinguishable kitty cat ball. Still, when they return to camp r_c is cold and chilled."
            ]
        },
        "win_skills": [
            "great hunter",
            "fantastic hunter"
        ],
        "win_trait": [
            "altruistic",
            "compassionate",
            "empathetic",
            "faithful",
            "loving"
        ],
        "min_cats": 2,
        "max_cats": 6,
        "antagonize_text": null,
        "antagonize_fail_text": null,
        "history_text": {
        "scar": "r_c caught a chill while hunting in leaf-bare."
    }
    },
    {
        "patrol_id": "pln_hunt_leaf-bare_snowstorm2",
        "biome": "plains",
        "season": "leaf-bare",
        "tags": [
            "hunting",
            "cold_injury",
            "medium_prey0",
            "medium_prey1",
            "large_prey2",
            "no_fail_prey"
        ],
        "intro_text": "It starts snowing soon after r_c sets out, trying to bring back something, anything, for the fresh-kill pile.",
        "decline_text": "They decide to turn back and wait until the snow dies down.",
        "chance_of_success": 40,
        "exp": 10,
        "success_text": {
            "common": [
                "Despite the snow, r_c manages to hunt successfully, finding a mouse underneath snow blanketing the grasslands. Only one, but in this season, that's more than enough to count as a success."
            ],
            "skill": [
                "s_c really shows their talent, bringing a clutch of mice back to camp for the fresh-kill pile."
            ]
        },
        "fail_text": {
            "injury": [
                "The prey must be hiding; r_c catches nothing. As a snowstorm descends and visibility drops, they hide in the mouth of a rabbit warren, shivering and tightly tucked up against the cold. When they return to camp r_c is cold and chilled, their paws and tail prickling with the danger of frostbite."
            ]
        },
        "win_skills": [
            "great hunter",
            "fantastic hunter"
        ],
        "min_cats": 1,
        "max_cats": 1,
        "antagonize_text": null,
        "antagonize_fail_text": null,
        "history_text": {
        "scar": "r_c caught a chill while hunting in leaf-bare."
    }
    },
    {
        "patrol_id": "pln_hunt_leaf-bare_snowstorm3",
        "biome": "plains",
        "season": "leaf-bare",
        "tags": [
            "hunting",
            "comfort",
            "trust",
            "rel_patrol",
            "romantic",
            "no_app",
            "death",
            "cold_injury"
        ],
        "intro_text": "It starts snowing soon after the patrol sets out, trying to bring back something, anything, for the fresh-kill pile.",
        "decline_text": "They decide to turn back and wait until the snow dies down.",
        "chance_of_success": 30,
        "exp": 10,
        "success_text": {
            "common": [
                "A storm descends, sudden and violent, putting an end to any other thoughts but survival. The cats retreat under some evergreen shrubs and cuddle together, sharing what little warmth they have. Each cat takes a turn on the most exposed side of the huddle, selflessly risking themselves."
            ],
            "skill": [
                "A storm descends, sudden and violent, putting an end to any other thoughts but survival. s_c keeps everyone's spirits up as the patrol hides inside the mouth to an abandoned badger sett, until everyone is talking, shaky and unhappy, but keeping each other's spirits up."
            ],
            "trait": [
                "A storm descends, sudden and violent, putting an end to any other thoughts but survival. As the cats hide from the wind in a stream gully, s_c keeps an eye out for everyone. It's a long couple of hours, but with gentle understanding and compassion the cats make it though safely, closer than ever afterwards."
            ]
        },
        "fail_text": {
            "death": [
                "A storm descends, sudden and violent, putting an end to any other thoughts but survival. As the cats huddle together, desperately trying to conserve warmth, no one notices that r_c has stopped responding. At some point in the storm, their life slips away, and their distraught Clanmates are left to carry their body home."
            ],
            "injury": [
                "A storm descends, sudden and violent, putting an end to any other thoughts but survival. When the snowstorm leaves, finally, and the cats trudge back home, but r_c hasn't escaped unscathed, their body chilled and refusing to warm up properly."
            ]
        },
        "win_skills": [
            "great speaker",
            "excellent speaker"
        ],
        "win_trait": [
            "altruistic",
            "compassionate",
            "empathetic",
            "faithful",
            "loving"
        ],
        "min_cats": 2,
        "max_cats": 6,
        "antagonize_text": null,
        "antagonize_fail_text": null,
        "history_text": {
        "scar": "r_c caught a chill while hunting in leaf-bare.",
        "reg_death": "r_c froze to death while hunting in a storm.",
        "lead_death": "froze to death while hunting"
    }
    },
    {
        "patrol_id": "pln_hunt_redfox_leaf-barescavenge1",
        "biome": "plains",
        "season": "leaf-bare",
        "tags": [
            "hunting",
            "large_prey",
            "fighting",
            "scar",
            "NECKBITE",
            "big_bite_injury",
            "clan_to_patrol",
            "respect",
            "rel_patrol"
        ],
        "intro_text": "Your patrol catches the scent of a red fox. Tracking it, they find the animal feeding on a pronghorn carcass, either a small doe or one of last newleaf's fawns. It's impossible to say whether the fox killed it or found it.",
        "decline_text": "Your patrol decides not to quarrel with the fox and to find prey elsewhere.",
        "chance_of_success": 30,
        "exp": 20,
        "success_text": {
            "common": [
                "Your cats are smaller but they outnumber the fox, if only by a little, and it's a prize they're willing to fight for. With a prayer to StarClan they throw themselves into battle, and the fox, already half full of venison and unwilling to lose blood over it, is driven off from the kill."
            ],
            "skill": [
                "s_c shows their strength, leading the fight against the fox. By working together and keeping it distracted, the cats harry and harass the fox until it gives up and runs."
            ],
            "trait": [
                "The patrol launches into battle, but with so few cats it's exhausting trying to keep the fox and its snapping jaws on the defensive. In an act of daring bravery, s_c darts low to the ground, gets under the jaws, and sinks their teeth into the fox's throat. It's only one bite, but the fox has had enough and flees."
            ]
        },
        "fail_text": {
            "unscathed": [
                "Your patrol fails to drive away the fox, which keeps possession of the food. However there were no injuries."
            ],
            "injury": [
                "The patrol launches into battle, but r_c is caught with a nasty bite, and the cats give up on challenging for the food in favor of quickly helping r_c back to the medicine cat den."
            ],
            "injury_ts": [
                "s_c means well, but they're overconfident in their attack and the fox manages to sink their teeth into them. The patrol is forced to retreat, forming a defensive ring around the hurt s_c."
            ]
        },
        "win_skills": [
            "good fighter",
            "great fighter",
            "excellent fighter"
        ],
        "win_trait": [
            "adventurous",
            "altruistic",
            "ambitious",
            "confident",
            "daring",
            "fierce",
            "responsible",
            "righteous"
        ],
        "fail_trait": [
            "troublesome",
            "vengeful",
            "bloodthirsty",
            "bold"
        ],
        "min_cats": 2,
        "max_cats": 3,
        "antagonize_text": null,
        "antagonize_fail_text": null,
        "history_text": {
        "scar": "r_c carries a scar from a fox fight."
    }
    },
    {
        "patrol_id": "pln_hunt_redfox_leaf-barescavenge2",
        "biome": "plains",
        "season": "leaf-bare",
        "tags": [
            "hunting",
            "large_prey",
            "fighting",
            "scar",
            "NECKBITE",
            "big_bite_injury",
            "clan_to_patrol",
            "respect",
            "rel_patrol"
        ],
        "intro_text": "Your patrol catches the scent of a red fox. Tracking it, they find the animal feeding on a pronghorn carcass, either a small doe or one of last newleaf's fawns. It's impossible to say whether the fox killed it or found it.",
        "decline_text": "Your patrol decides not to quarrel with the fox and to find prey elsewhere.",
        "chance_of_success": 10,
        "exp": 20,
        "success_text": {
            "common": [
                "Your cats are smaller but heavily outnumber the fox, and it's a prize they're willing to fight for. With a prayer to StarClan they throw themselves into battle, and the fox, already half full of venison and unwilling to lose blood over it, is driven off from the kill."
            ],
            "skill": [
                "s_c shows their strength, leading the fight against the fox. By working together and keeping it distracted, the cats harry and harass the fox until s_c lands a crucial blow, snapping a tendon in one of the fox's hindlegs. The fox runs, but there's no way it'll live long with such a crippling injury."
            ],
            "trait": [
                "The patrol launches into battle, keeping the fox on the defensive with teamwork. In an act of daring bravery, s_c darts low to the ground, gets under the jaws, and sinks their teeth into the fox's throat. Holding on grimly, s_c's daring move gives the rest of the patrol the opportunity needed to bring the fox down for good."
            ]
        },
        "fail_text": {
            "unscathed": [
                "Your patrol fails to drive away the fox, which keeps possession of the food. However with so many cats to protect each other, there were no injuries."
            ],
            "injury": [
                "The patrol launches into battle, but r_c is caught with a nasty bite, and the cats give up on challenging for the food in favor of quickly helping r_c back to the medicine cat den."
            ],
            "injury_ts": [
                "s_c means well, but they're overconfident in their attack and the fox manages to sink their teeth into them. The patrol is forced to retreat, forming a defensive ring around the hurt s_c."
            ]
        },
        "win_skills": [
            "good fighter",
            "great fighter",
            "excellent fighter"
        ],
        "win_trait": [
            "adventurous",
            "altruistic",
            "ambitious",
            "confident",
            "daring",
            "fierce",
            "responsible",
            "righteous"
        ],
        "fail_trait": [
            "troublesome",
            "vengeful",
            "bloodthirsty",
            "bold"
        ],
        "min_cats": 4,
        "max_cats": 6,
        "antagonize_text": null,
        "antagonize_fail_text": null,
        "history_text": {
        "scar": "r_c carries a scar from a fox fight."
    }
    },
    {
        "patrol_id": "pln_hunt_redfox_leaf-barescavenge3",
        "biome": "plains",
        "season": "leaf-bare",
        "tags": [
            "hunting",
            "large_prey",
            "fighting",
            "scar",
            "THREE",
            "big_bite_injury",
            "clan_to_patrol",
            "respect"
        ],
        "intro_text": "r_c catches the scent of a red fox. Tracking it, they find the animal feeding on a pronghorn carcass, either a small doe or one of last newleaf's fawns. It's impossible to say whether the fox killed it or found it.",
        "decline_text": "r_c decides not to quarrel with the fox and to find prey elsewhere.",
        "chance_of_success": 10,
        "exp": 30,
        "success_text": {
            "common": [
                "r_c may be smaller, alone, and half its weight, but the fox has a prize they're willing to fight for. With a prayer to StarClan they throw themselves into battle. The fox, already stuffed full of venison and unwilling to lose blood over it, leaves the kill with a grumble."
            ],
            "skill": [
                "s_c uses every trick in their talented fighting skillset to attack the fox with no one to watch their flank, until the perfect opportunity opens up. They pounce onto the fox's back, digging in their claws. It's a wild ride through the plains until the fox bucks them off, but it wins them the fawn carcass."
            ],
            "trait": [
                "In an act of daring bravery, s_c darts low to the ground, gets under the jaws, and sinks their teeth into the fox's throat. But then they're stuck, unwilling to let go and risk being bitten. They're dragged through the plains, over rocks and through bushes, until the fox finally collapses and the battered s_c goes back to proudly claim the fawn."
            ]
        },
        "fail_text": {
            "unscathed": [
                "r_c fails to drive away the fox, which keeps possession of the food. However there were no injuries."
            ],
            "death": [
                "Fiercely, r_c throws themselves at the fox, determined to win the fawn prize. But the fox values it just as dearly, and manages to get a good grip on r_c, shaking them to pieces and killing them."
            ],
            "injury": [
                "r_c launches into battle, but is caught with a nasty bite, and retreats to limp back home. The fox doesn't follow, happy enough to eat the fawn instead of the foolish cat."
            ],
            "injury_ts": [
                "s_c is overconfident in their attack and the fox manages to sink their teeth into them. They retreat, bleeding and in pain, and the fox settles back down to its meal."
            ]
        },
        "win_skills": [
            "great fighter",
            "excellent fighter"
        ],
        "win_trait": [
            "adventurous",
            "altruistic",
            "ambitious",
            "confident",
            "daring",
            "fierce",
            "responsible",
            "righteous"
        ],
        "fail_trait": [
            "troublesome",
            "vengeful",
            "bloodthirsty",
            "bold"
        ],
        "min_cats": 1,
        "max_cats": 1,
        "antagonize_text": null,
        "antagonize_fail_text": null,
        "history_text": {
        "scar": "r_c carries a scar from a solo fox fight.",
        "reg_death": "r_c fell in a solo battle with a fox.",
        "lead_death": "died in battle with a fox"
    }
    },
    {
        "patrol_id": "pln_hunt_swiftfox_leaf-barescavenge1",
        "biome": "plains",
        "season": "leaf-bare",
        "tags": [
            "hunting",
            "large_prey",
            "comfort",
            "respect",
            "rel_patrol"
        ],
        "intro_text": "Your patrol catches the scent of a fox. Tracking it, they find a swift fox feeding on a cow carcass, either a small female or one of last newleaf's calves. The cat-sized predator definitely didn't kill this massive hunk of fresh-kill.",
        "decline_text": "Your patrol decides not to quarrel with the fox - bigger predators will be attracted here. Best to leave sooner rather than later.",
        "chance_of_success": 40,
        "exp": 20,
        "success_text": {
            "common": [
                "As the patrol approaches, the swift fox spots them and backs off from the carcass with a whine. Your cats can feed in peace for now, but larger predators will surely soon come to throw them off the kill. By cooperating together, the patrol is able to at least drag some of the intestines home to camp."
            ],
            "skill": [
                "s_c sits and watches the swift fox as the patrol takes over the kill without a fight. It wanders the area, grabbing pieces of gristle and meat and caching them in little holes, giving s_c an idea. Together the Clan cats gnaw off a leg, and take their bony prize back to camp for c_n."
            ],
            "trait": [
                "While the rest of the patrol feeds on the kill, the swift fox gnawing on the head at the other end in uneasy truce, s_c keeps watch. It turns out to have been a wise move, as they spot a cougar's ears sticking up out of the grass. The kill's original owner is coming back, and the cats vacate with speed."
            ]
        },
        "fail_text": {
            "unscathed": [
                "The swift fox gives up on the kill with a snarl, but a coyote yip in the distance sends both the smaller predator species running, the cats puffed up and uncomfortable."
            ],
            "unscathed_ts": [
                "The swift fox gives up the kill, but s_c pursues the fox anyway... up until it turns and threatens them with snapping teeth. s_c calls the rest of the patrol for backup and no one is injured, but by the time they get back to the kill ravens are circling overhead. The patrol gives it up, knowing bigger predators will arrive soon."
            ]
        },
        "win_skills": [
            "smart",
            "very smart",
            "extremely smart"
        ],
        "win_trait": [
            "altruistic",
            "patient",
            "responsible",
            "thoughtful",
            "wise",
            "calm",
            "careful",
            "insecure",
            "nervous",
            "sneaky"
        ],
        "fail_trait": [
            "bold",
            "childish",
            "confident",
            "daring",
            "playful",
            "shameless"
        ],
        "min_cats": 2,
        "max_cats": 6,
        "antagonize_text": null,
        "antagonize_fail_text": null
    },
    {
        "patrol_id": "pln_hunt_swiftfox_leaf-barescavenge2",
        "biome": "plains",
        "season": "leaf-bare",
        "tags": [
            "hunting",
            "small_prey",
            "fighting",
            "scar",
            "NECKBITE",
            "death",
            "no_body",
            "small_bite_injury"
        ],
        "intro_text": "r_c catches the scent of a fox. Tracking it, they find a swift fox feeding on a cow carcass, either a small female or one of last newleaf's calves. Roughly equal in size to r_c, the swift fox definitely didn't bring down this feast themselves.",
        "decline_text": "r_c decides not to quarrel with the fox - bigger predators will be attracted here. Best to leave sooner rather than later.",
        "chance_of_success": 40,
        "exp": 10,
        "success_text": {
            "common": [
                "r_c approaches the kill, fur puffed up. The swift fox grumbles, but with a hiss both animals agree to disagree, feeding from opposite ends of the calf without further trouble. r_c is able to find some decent scraps to carry back to camp, though with only them there they can't bring back as much meat as they'd like."
            ],
            "skill": [
                "Watching the swift fox at the carcass, s_c notices it stripping meat from the calf and caching it in little holes, and starts to copy it. The bigger predators will return to claim the calf soon, but by the time they do s_c will have hidden away the choicest morsels to fetch later."
            ],
            "trait": [
                "With great care, aware that the kill's original owner must be somewhere about, s_c snatches the first large scrap they find and leaves the swift fox to risk the wrath of the bigger predators."
            ]
        },
        "fail_text": {
            "unscathed": [
                "A coyote yip in the distance sends both the smaller predator species running before r_c can muscle in on the feeding opportunity."
            ],
            "unscathed_ts": [
                "The swift fox gives up the kill, but s_c pursues the fox anyway... up until it turns and threatens them with snapping teeth. s_c dances out of the way, but hears the caw of ravens descending on the carcass, and knows it would be too dangerous to return."
            ],
            "death": [
                "r_c happily tucks into the massive calf - there's more than enough room for both them and the small fox to feed. They hear a massive, outraged yowl, and a blow from behind sends them to StarClan with a single hit. They never saw what did it."
            ],
            "injury": [
                "Puffed up, r_c approaches the swift fox. But there's only one of them, and the fox is their equal in size and weight. Instead of running or giving it, it snarls, and attacks. r_c gives just as good as they get, and both animals end up limping away from the kill."
            ],
            "injury_ts": [
                "The swift fox gives up the kill, but s_c pursues the fox anyway... up until it turns and threatens them with snapping teeth, sinking them into s_c and giving them bigger problems than scavenging from a carcass."
            ]
        },
        "win_skills": [
            "good fighter",
            "great fighter",
            "excellent fighter"
        ],
        "win_trait": [
            "altruistic",
            "patient",
            "responsible",
            "thoughtful",
            "wise",
            "calm",
            "careful",
            "insecure",
            "nervous",
            "sneaky"
        ],
        "fail_trait": [
            "bold",
            "childish",
            "confident",
            "daring",
            "playful",
            "shameless"
        ],
        "min_cats": 1,
        "max_cats": 1,
        "antagonize_text": null,
        "antagonize_fail_text": null,
        "history_text": {
        "scar": "r_c carries a scar from fighting with a swift fox.",
        "reg_death": "While scavenging alone, r_c was killed by a predator they didn't see.",
        "lead_death": "were killed by a predator"
    }
    },
    {
        "patrol_id": "pln_hunt_leaf-bare_solosquirrel1",
        "biome": "plains",
        "season": "leaf-bare",
        "tags": [
            "hunting",
            "no_app",
            "medium_prey"
        ],
        "intro_text": "p_l walks low to the ground, paws soft and light so as to minimize the crunch of snow. Sniffing at every burrow they come across, they finally discover one with a scent from within: ground squirrel!",
        "decline_text": "p_l studies the burrow, then shakes their head. Too much hassle for one scraggly, thin squirrel.",
        "chance_of_success": 30,
        "exp": 20,
        "success_text": {
            "common": [
                "p_l scrabbles at the entrance to the burrow a bit, hoping to dislodge enough earth to flush the squirrel out. It works; it's chittering and angry, but disoriented enough to make for an easy kill."
            ],
            "uncommon": [
                "p_l examines the burrow a bit, before sticking a paw inside and swiping around. It takes a few passes, but they hook their claws into fur and yank the squirrel out by the tail, killing it before it can fully wake up."
            ],
            "skill": [
                "s_c slowly walks over the burrow, testing their steps before stopping at what they guess to be the mid-point. They rear up on their hind legs and slam down onto the ground, resulting in an outraged shrieking and scrabbling from within. Quickly hopping back to the entrance, they wait overtop to swipe the escaping squirrel up and kill it."
            ]
        },
        "fail_text": {
            "unscathed": [
                "p_l tries their best, but they can't flush out or reach the sleeping squirrel."
            ]
        },
        "win_skills": [
            "good hunter",
            "great hunter",
            "fantastic hunter"
        ],
        "min_cats": 1,
        "max_cats": 1,
        "antagonize_text": null,
        "antagonize_fail_text": null
    },
    {
        "patrol_id": "pln_hunt_leaf-bare_soloappsquirrel1",
        "biome": "plains",
        "season": "leaf-bare",
        "tags": [
            "hunting",
            "apprentice",
            "medium_prey",
            "no_fail_prey"
        ],
        "intro_text": "app1 has snuck out of camp alone, hoping to bring something home for the Clan. Running through everything they've been taught in their head, they carefully scent the air and strain their ears, hoping for any hint of prey.",
        "decline_text": "They're focusing so hard, they don't notice a Clanmate is standing silently behind them, waiting for them to notice that they've been caught red-pawed. Oops!",
        "chance_of_success": 10,
        "exp": 30,
        "success_text": {
            "common": [
                "The wind blows a scent towards them, and app1 immediately drops into a crouch. They track it down to a shallow burrow; when they shimmy their head and shoulders inside, they find a hibernating squirrel! An easy kill, and a good meal for someone at camp."
            ],
            "uncommon": [
                "app1 walks in circles for a bit, and is about to give up and go home, when they nearly trip over a ground squirrel burrow. A chitter from within gets them excited, and they thrust a paw into the entrance and yank a squirrel out!"
            ]
        },
        "fail_text": {
            "unscathed": [
                "Unfortunately, they don't end up finding anything, and they slink back to camp empty-pawed."
            ]
        },
        "min_cats": 1,
        "max_cats": 1,
        "antagonize_text": null,
        "antagonize_fail_text": null
    },
    {
        "patrol_id": "pln_hunt_leaf-bare_mentorsquirrel1",
        "biome": "plains",
        "season": "leaf-bare",
        "tags": [
            "hunting",
            "warrior",
            "apprentice",
            "medium_prey",
            "comfort",
            "trust"
        ],
        "intro_text": "p_l and app1 sit in the plains, near a network of ground squirrel burrows. This is one of a few such networks, rotated around by mentors to teach apprentices their hunting skills. app1 scents the air as instructed, and points out a burrow; sure enough, when they quietly look inside, there's a sleeping squirrel!",
        "decline_text": "p_l praises them and smiles, but reminds app1 that they aren't there to hunt, just to observe and discuss. There'll be plenty of time another day!",
        "chance_of_success": 40,
        "exp": 30,
        "success_text": {
            "common": [
                "p_l praises them and smiles, and app1 ponders how best to get the squirrel. They settle for sticking their whole head in, just barely able to reach in far enough to snatch it up by the teeth and kill it in the same bite."
            ],
            "uncommon": [
                "p_l praises them and smiles, and app1 ponders how best to get the squirrel. p_l reminds them that they're allowed to work together, and app1 decides to go to the back entrance and screech into the burrow. That wakes the squirrel up, who rushes out and is killed by p_l. app1 looks absolutely thrilled when p_l commends their thinking and strategy!"
            ]
        },
        "fail_text": {
            "unscathed": [
                "p_l praises them and smiles, and app1 ponders how best to get the squirrel. No amount of them scrabbling or yowling rouses the squirrel, however, nor can they reach it."
            ]
        },
        "min_cats": 2,
        "max_cats": 2,
        "antagonize_text": null,
        "antagonize_fail_text": null
    },
    {
        "patrol_id": "pln_hunt_leaf-bare_squirrel_burrowbusiness1",
        "biome": "plains",
        "season": "leaf-bare",
        "tags": [
            "hunting",
            "medium_prey0",
            "large_prey1",
            "apprentice",
            "three_apprentices",
            "comfort",
            "trust",
            "platonic",
            "injury",
            "injure_all",
            "non_lethal",
            "scrapes",
            "claw-wound",
            "scar",
            "SNOUT"
        ],
        "intro_text": "The trio is gathered around an isolated burrow, discussing their plan in hushed mews. This burrow is an abandoned rabbit's warren, but currently is home to ground squirrels. The three entrances seem just big enough for the apprentices to crawl inside, bringing the hunt right to the squirrels, who should be in the midst of hibernation right now.",
        "decline_text": "... On second thought, maybe this is too risky. app1 and app2 exchange nervous glances, and app3 shuffles their paws before suggesting they go home instead, to which the others gladly agree. Better to stick to what they know.",
        "chance_of_success": 20,
        "exp": 50,
        "success_text": {
            "common": [
                "Slowly, carefully, the young cats enter the burrow. It's dark and cramped, but they fit fine, and are able to follow their noses to the heart of the den. It's easy pickings at that point; the squirrels are awake, and some wriggle past, but when they emerge (covered in dirt and mud), it's with a good haul of squirrels to bring home!"
            ],
            "uncommon": [
                "Slowly, carefully, the young cats enter the burrow. It's dark and cramped, but they fit fine, and are able to follow their noses to the heart of the den. It's easy pickings at that point; with the squirrels all asleep, the apprentices kill them quietly and without any fuss. It takes two trips for them to bring it all home!"
            ]
        },
        "fail_text": {
            "unscathed": [
                "Slowly, carefully, the young cats enter the burrow. It's dark and cramped, but they fit fine, and are able to follow their noses to the heart of the den. Unfortunately, the burrow is barren, not a single squirrel to be found, and the apprentices head home disappointed."
            ],
            "injury": [
                "Slowly, carefully, the young cats enter the burrow. It's dark and cramped, but they fit fine, and are able to follow their noses to the heart of the den. Unfortunately, the squirrels are awake, and angry! They hiss and chitter in rage, swiping at their muzzles and driving the apprentices back out of the burrow, where they turn tail and run home."
            ]
        },
        "min_cats": 3,
        "max_cats": 3,
        "antagonize_text": null,
        "antagonize_fail_text": null,
        "history_text": {
        "scar": "r_c was scarred as an apprentice by an angry ground squirrel."
    }
    },
    {
        "patrol_id": "pln_hunt_leaf-bare_groupsquirrel1",
        "biome": "plains",
        "season": "leaf-bare",
        "tags": [
            "hunting",
            "medium_prey",
            "comfort",
            "trust",
            "platonic",
            "respect"
        ],
        "intro_text": "p_l's patrol strolls through the plains, snow crunching underpaw. One cat raises their tail, signaling the others to be still; they've scented ground squirrels nearby.",
        "decline_text": "p_l quietly shakes their head and leads the patrol elsewhere. They'll be tucked away in their burrows, which is.. a lot of work for a few thin squirrels.",
        "chance_of_success": 30,
        "exp": 30,
        "success_text": {
            "common": [
                "It's a lot of investigation in the snow, but eventually the patrol finds a burrow with a good amount of sleeping squirrels within. One cat shoves their paw in, swiping around until their claws hook into fur, and yanks each squirrel out for a waiting cat to finish off."
            ],
            "uncommon": [
                "It's a lot of investigation in the snow, but eventually the patrol finds a burrow with a good amount of sleeping squirrels within. This burrow has a back exit; r_c sticks their muzzle in it and starts yowling down the burrow, waking the squirrels and flushing them out the front, where rest of the patrol awaits with unsheathed claws."
            ],
            "skill": [
                "s_c is able to swiftly follow the scent to its origin; a burrow of hibernating squirrels, of course. They think for a short time, then direct their Clanmates into different positions, before walking on top of the burrow and slamming their paws down repeatedly. That wakes the squirrels, who rush out and right into the waiting paws of the patrol."
            ]
        },
        "fail_text": {
            "unscathed": [
                "They search as hard as they can, but can never quite seem to find where the squirrels are hiding. Oh well."
            ]
        },
        "win_skills": [
            "good hunter",
            "great hunter",
            "fantastic hunter"
        ],
        "min_cats": 3,
        "max_cats": 6,
        "antagonize_text": null,
        "antagonize_fail_text": null
    },
    {
        "patrol_id": "pln_hunt_leaf-bare_solomouse1",
        "biome": "plains",
        "season": "leaf-bare",
        "tags": [
            "hunting",
            "no_app",
            "medium_prey"
        ],
        "intro_text": "r_c catches scent of a mouse nearby. But there aren't any footprints imprinted on top of the snow to follow.",
        "decline_text": "Your patrol ignores the mouse.",
        "success_text": {
            "common": [
                "r_c sniffs carefully - no, the scent is definitely here. They creep round the edge of the snowdrift, spot a little burow entrance, and settle down to wait. When they come wandering back into camp, they're cold and stiff - but there's mice to be added to the fresh-kill pile."
            ],
            "uncommon": [
                "Carefully, r_c waits. Something skitters under the snow. Pinpointing the location of their prey, r_c leap high and dives, aws first, into the snowdrift. They purr in satisfaction as prey-blood hits their tongue."
            ],
            "skill": [
                "s_c immediately drops into a practised crouch, shimmying flawlessly along the ground and taking the perfectly plump mouse completely by surprise before it can retreat into its under-snow burrow."
            ]
        },
        "fail_text": {
            "unscathed": [
                "r_c narrowly misses the mouse."
            ]
        },
        "chance_of_success": 40,
        "exp": 10,
        "win_skills": [
            "good hunter",
            "great hunter",
            "fantastic hunter"
        ],
        "min_cats": 1,
        "max_cats": 1,
        "antagonize_text": null,
        "antagonize_fail_text": null
    },
    {
        "patrol_id": "pln_hunt_leaf-bare_soloappmouse1",
        "biome": "plains",
        "season": "leaf-bare",
        "tags": [
            "hunting",
            "apprentice",
            "no_fail_prey",
            "medium_prey1",
            "scar",
            "cold_injury"
        ],
        "intro_text": "app1 catches scent of a mouse nearby. But they lash they tail, confused - everything is covered in snow, where could the prey be?",
        "decline_text": "Your patrol ignores the mouse.",
        "chance_of_success": 20,
        "exp": 20,
        "success_text": {
            "common": [
                "It's under the snow! Flush with enthusiasm, app1 digs at the snow bank, spraying white powder everywhere. But the mouse is long gone before they can dig down to them, escaped off into another series of tunnels."
            ],
            "uncommon": [
                "Hold on - the mouse must be under the snow, not on top of it. app1 patiently waits for a sound, listening to the near silence of a snow-covered world under something starts to skitter close by. Pouncing blindly forward, they sink into the snow well over their head - but they can feel prey in their paws!"
            ]
        },
        "fail_text": {
            "unscathed": [
                "Confused and crestfallen, app1 wanders back to camp."
            ],
            "injury": [
                "It's under the snow! Flush with enthusiasm, app1 digs at the snow bank, spraying white powder everywhere. But the mouse is long gone before they can dig down to them, escaped off into another series of tunnels, and app1 shivers as they pad back to camp."
            ]
        },
        "min_cats": 1,
        "max_cats": 1,
        "antagonize_text": null,
        "antagonize_fail_text": null
    },
    {
        "patrol_id": "pln_hunt_leaf-bare_mentormouse1",
        "biome": "plains",
        "season": "leaf-bare",
        "tags": [
            "hunting",
            "apprentice",
            "small_prey0",
            "medium_prey1",
            "comfort",
            "trust",
            "warrior"
        ],
        "intro_text": "app1 catches scent of a mouse nearby. They're confused, asking where it could be, given there's not footprints in the snow, until p_l indicates the snowdrift itself with a wave of their tail.",
        "decline_text": "Your patrol ignores the mouse.",
        "chance_of_success": 40,
        "exp": 20,
<<<<<<< HEAD
        "success_text": [
            "Oh. This is what those lessons with the high hunting pounce were for. app1 positions themselves and launches up, falling ungainly on top of the snowdrift and burying themselves in cold white fluff. Fox-dung! But p_l approaches them afterwards with a commiserating purr. Even though app1 missed their mouse, the commotion was enough to startle another into p_l's paws, so they don't return home without any prey.",
            "Oh. This is what those lessons with the high hunting pounce were for. app1 positions themselves and launches up, falling form on high in a graceful dive into the snow. They split out frozen white fluff, laughing excitedly - they can feel a mouse pinned under their paws!"
        ],
        "fail_text": [
            "app1 tries to dive for the mouse in the snow, but the only thing they catch under their claws is a pebble. p_l curls around them to warm them up afterwards, instructing them on the delicate art of pouncing for prey you can't see."
        ],
=======
        "success_text": {
            "common": [
                "Oh. This is what those lessons with the high hunting pounce were for. app1 positions themselves and launches up, falling ungainly on top of the snowdrift and burying themselves in cold white fluff. Fox-dung! But p_l approaches them afterwards with a commiserating purr. Even though app1 missed their mouse, the commotion was enough to startle another into p_l's paws, so they don't return home without any prey."
            ],
            "uncommon": [
                "Oh. This is what those lessons with the high hunting pounce were for. app1 positions themselves and launches up, falling form on high in a graceful dive into teh snow. They split out frozen white fluff, laughing excitedly - they can feel a mouse pinned under their paws!"
            ]
        },
        "fail_text": {
            "unscathed": [
                "app1 tries to dive for the mouse in the snow, but the only thing they catch under their claws is a pebble. p_l curls around them to warm them up afterwards, instructing them on the delicate art of pouncing for prey you can't see."
            ]
        },
>>>>>>> 73cc0630
        "min_cats": 2,
        "max_cats": 2,
        "antagonize_text": null,
        "antagonize_fail_text": null
    },
    {
        "patrol_id": "pln_hunt_leaf-bare_mice_appshowoff1",
        "biome": "plains",
        "season": "leaf-bare",
        "tags": [
            "hunting",
            "romantic",
            "respect",
            "rel_two_apps",
            "apprentice",
            "two_apprentices",
            "medium_prey"
        ],
        "intro_text": "The patrol heads out at sunhigh, trying to press the weak warmth of the sun into their pelts. p_l is a little irritated to see that app1 is more focused on app2 than the challenge of hunting during leaf-bare.",
        "decline_text": "The cats are called back to camp - there's something the deputy needs to discuss with them.",
        "chance_of_success": 30,
        "exp": 20,
        "success_text": {
            "common": [
                "While p_l was right - app1 definitely cares more about how they look to app2 than hunting - it turns out fine. The patrol picks up a good haul of mice that were out trying to navigate the recent snowfalls, and p_l indulgently makes sure to tell app1 their reaction speed was very good in front of app2."
            ],
            "uncommon": [
                "While the way app1 tries to burst out of a bush on a rabbit was categorically silly, the mice that were startled into the claws of the rest of the hunting patrol make up for it, and all the adults remember being young, dumb, and stupid with the desire to impress a pretty pelt. p_l takes app1 aside for a quiet word about toning it down a little, but the hunting trip goes well."
            ],
            "trait": [
                "There is a time and a place for app1 to try their luck looking good in front of app2 - and that time is now! They trot back to camp at the front of the hunting patrol, carrying the mice they caught with slightly more than the right amount of pride."
            ]
        },
        "fail_text": {
            "injury": [
                "app1 is so busy watching if app2 is watching <i>them</i> that they forget to watch their own paws - and falling into a truly shockingly large snowdrift impressed nobody."
            ]
        },
        "win_trait": [
            "bold",
            "charismatic",
            "confident",
            "daring",
            "fierce",
            "shameless",
            "troublesome"
        ],
        "min_cats": 3,
        "max_cats": 6,
        "antagonize_text": null,
        "antagonize_fail_text": null
    },
    {
        "patrol_id": "pln_hunt_leaf-bare_groupmice1",
        "biome": "plains",
        "season": "leaf-bare",
        "tags": [
            "hunting",
            "respect",
            "patrol_to_r_c",
            "medium_prey"
        ],
        "intro_text": "r_c suggests the patrol hunts close to home - there's no use exhausting themselves pushing through the high snowdrifts.",
        "decline_text": "The cats are called back to camp - there's something the deputy needs to discuss with them.",
        "chance_of_success": 40,
        "exp": 20,
        "success_text": {
            "common": [
                "As they arrive, the patrol startles two mice, and r_c manages to react quick enough to kill one with an inelegant pounce. It's a good omen for the rest of the morning's work, which proves to be a productive and satisfying hunt."
            ],
            "uncommon": [
                "It's worth it to reserve their strength during leaf-bare, and the hunting grounds near camp are still good enough. They bring the mice they find back to the fresh-kill pile, all pleased with their contributions."
            ],
            "skill": [
                "These are the times that it really pays to have a hunter of s_c's caliber on the patrol - they really go above and beyond, impressing everyone and leaving a trail of terror among the local mice."
            ]
        },
        "fail_text": {
            "unscathed": [
                "Ah. r_c's suggested hunting grounds don't work out, not that anyone blames them for it."
            ]
        },
        "win_skills": [
            "good hunter",
            "great hunter",
            "fantastic hunter"
        ],
        "min_cats": 3,
        "max_cats": 6,
        "antagonize_text": null,
        "antagonize_fail_text": null
    }
]<|MERGE_RESOLUTION|>--- conflicted
+++ resolved
@@ -54,9 +54,10 @@
         "max_cats": 6,
         "antagonize_text": null,
         "antagonize_fail_text": null,
-        "history_text": {
-        "scar": "r_c caught a chill while hunting in leaf-bare."
-    }
+        "history_text": [
+            "r_c caught a chill while hunting in leaf-bare.",
+            null
+        ]
     },
     {
         "patrol_id": "pln_hunt_leaf-bare_snowstorm2",
@@ -95,9 +96,10 @@
         "max_cats": 1,
         "antagonize_text": null,
         "antagonize_fail_text": null,
-        "history_text": {
-        "scar": "r_c caught a chill while hunting in leaf-bare."
-    }
+        "history_text": [
+            "r_c caught a chill while hunting in leaf-bare.",
+            null
+        ]
     },
     {
         "patrol_id": "pln_hunt_leaf-bare_snowstorm3",
@@ -151,11 +153,11 @@
         "max_cats": 6,
         "antagonize_text": null,
         "antagonize_fail_text": null,
-        "history_text": {
-        "scar": "r_c caught a chill while hunting in leaf-bare.",
-        "reg_death": "r_c froze to death while hunting in a storm.",
-        "lead_death": "froze to death while hunting"
-    }
+        "history_text": [
+            "r_c caught a chill while hunting in leaf-bare.",
+            "r_c froze to death while hunting in a storm.",
+            "froze to death while hunting"
+        ]
     },
     {
         "patrol_id": "pln_hunt_redfox_leaf-barescavenge1",
@@ -223,9 +225,10 @@
         "max_cats": 3,
         "antagonize_text": null,
         "antagonize_fail_text": null,
-        "history_text": {
-        "scar": "r_c carries a scar from a fox fight."
-    }
+        "history_text": [
+            "r_c carries a scar from a fox fight.",
+            null
+        ]
     },
     {
         "patrol_id": "pln_hunt_redfox_leaf-barescavenge2",
@@ -293,9 +296,9 @@
         "max_cats": 6,
         "antagonize_text": null,
         "antagonize_fail_text": null,
-        "history_text": {
-        "scar": "r_c carries a scar from a fox fight."
-    }
+        "history_text": [
+            "r_c carries a scar from a fox fight."
+        ]
     },
     {
         "patrol_id": "pln_hunt_redfox_leaf-barescavenge3",
@@ -364,11 +367,11 @@
         "max_cats": 1,
         "antagonize_text": null,
         "antagonize_fail_text": null,
-        "history_text": {
-        "scar": "r_c carries a scar from a solo fox fight.",
-        "reg_death": "r_c fell in a solo battle with a fox.",
-        "lead_death": "died in battle with a fox"
-    }
+        "history_text": [
+            "r_c carries a scar from a solo fox fight.",
+            "r_c fell in a solo battle with a fox.",
+            "died in battle with a fox"
+        ]
     },
     {
         "patrol_id": "pln_hunt_swiftfox_leaf-barescavenge1",
@@ -509,11 +512,11 @@
         "max_cats": 1,
         "antagonize_text": null,
         "antagonize_fail_text": null,
-        "history_text": {
-        "scar": "r_c carries a scar from fighting with a swift fox.",
-        "reg_death": "While scavenging alone, r_c was killed by a predator they didn't see.",
-        "lead_death": "were killed by a predator"
-    }
+        "history_text": [
+            "r_c carries a scar from fighting with a swift fox.",
+            "While scavenging alone, r_c was killed by a predator they didn't see.",
+            "were killed by a predator"
+        ]
     },
     {
         "patrol_id": "pln_hunt_leaf-bare_solosquirrel1",
@@ -665,9 +668,9 @@
         "max_cats": 3,
         "antagonize_text": null,
         "antagonize_fail_text": null,
-        "history_text": {
-        "scar": "r_c was scarred as an apprentice by an angry ground squirrel."
-    }
+        "history_text": [
+            "r_c was scarred as an apprentice by an angry ground squirrel."
+        ]
     },
     {
         "patrol_id": "pln_hunt_leaf-bare_groupsquirrel1",
@@ -800,19 +803,10 @@
             "trust",
             "warrior"
         ],
-        "intro_text": "app1 catches scent of a mouse nearby. They're confused, asking where it could be, given there's not footprints in the snow, until p_l indicates the snowdrift itself with a wave of their tail.",
+        "intro_text": "app1 catches scent of a mouse nearby. They're confused, asking where it could be, given there's not footprints in teh snow, until p_l indicates the snowdrift itself with a wave of their tail.",
         "decline_text": "Your patrol ignores the mouse.",
         "chance_of_success": 40,
         "exp": 20,
-<<<<<<< HEAD
-        "success_text": [
-            "Oh. This is what those lessons with the high hunting pounce were for. app1 positions themselves and launches up, falling ungainly on top of the snowdrift and burying themselves in cold white fluff. Fox-dung! But p_l approaches them afterwards with a commiserating purr. Even though app1 missed their mouse, the commotion was enough to startle another into p_l's paws, so they don't return home without any prey.",
-            "Oh. This is what those lessons with the high hunting pounce were for. app1 positions themselves and launches up, falling form on high in a graceful dive into the snow. They split out frozen white fluff, laughing excitedly - they can feel a mouse pinned under their paws!"
-        ],
-        "fail_text": [
-            "app1 tries to dive for the mouse in the snow, but the only thing they catch under their claws is a pebble. p_l curls around them to warm them up afterwards, instructing them on the delicate art of pouncing for prey you can't see."
-        ],
-=======
         "success_text": {
             "common": [
                 "Oh. This is what those lessons with the high hunting pounce were for. app1 positions themselves and launches up, falling ungainly on top of the snowdrift and burying themselves in cold white fluff. Fox-dung! But p_l approaches them afterwards with a commiserating purr. Even though app1 missed their mouse, the commotion was enough to startle another into p_l's paws, so they don't return home without any prey."
@@ -826,7 +820,6 @@
                 "app1 tries to dive for the mouse in the snow, but the only thing they catch under their claws is a pebble. p_l curls around them to warm them up afterwards, instructing them on the delicate art of pouncing for prey you can't see."
             ]
         },
->>>>>>> 73cc0630
         "min_cats": 2,
         "max_cats": 2,
         "antagonize_text": null,
