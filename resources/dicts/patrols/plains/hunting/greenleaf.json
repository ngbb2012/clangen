[
    {
        "patrol_id": "pln_hunt_greenleaf_heat1",
        "biome": "plains",
        "season": "greenleaf",
        "tags": [
            "hunting",
            "hot_injury",
            "small_prey",
            "medium_prey"
        ],
        "intro_text": "It is extremely hot out today, and the hunting patrol is having a hard time staying on task. r_c debates turning back home.",
        "decline_text": "The patrol decides to head back to camp. They can hunt a different day.",
        "chance_of_success": 50,
        "exp": 15,
        "success_text": {
        "common": [
            "They decide to power through the weather and the patrol eventually has a successful, if exhausting, hunt."
        ],
        "uncommon": [
            "The patrol seeks out an abandoned badger sett to wait out the heat of the day, one that c_n often uses to train apprentices. While they wait, r_c spots a hawk flying oddly. It lands a short distance away, dehydrated and panting, and the patrol silently closes in on it through the grass."
        ]
    },
        "fail_text": {
        "unscathed": [
            "No way, it's too hot for this. They can try to hunt again later."
        ],
        "injury": [
            "r_c collapses from heat exhaustion, and has to be carried back to camp."
        ]
    },
        "min_cats": 2,
        "max_cats": 6,
        "history_text": {
            "scar": "This cat got heat exhaustion while on a patrol."
        }
    },
    {
        "patrol_id": "pln_hunt_greenleaf_twolegsobject1",
        "biome": "plains",
        "season": "greenleaf",
        "tags": [
            "hunting",
            "injury",
            "scar",
            "LEFTEAR",
            "torn ear"
        ],
        "intro_text": "As the patrol wander near a Thunderpath, they watch Twolegs throw something from a monster. Intrigued, they wander over.",
        "decline_text": "The patrol decides to avoid the Twoleg object.",
        "chance_of_success": 50,
        "exp": 10,
        "success_text": {
        "common": [
            "The patrol interprets the purpose of the object. It seems to be a tiny compact den made of thin paper, with delicious grease on the inside. How strange."
        ],
        "skill": [
            "s_c looks closely at the Twoleg object, studying it, wondering how specifically the Twolegs managed to make it stick together. It'd be wonderful if c_n had access to such good prey carrying bags."
        ]
    },
        "fail_text": {
        "unscathed": [
            "The patrol can't seem to interpret the purpose of the object. Twolegs are just mystifying."
        ],
        "injury": [
            "As r_c pokes around the strange smelling whatever-it-is, they poke past a piece of metal that tears through their ear, sending them skittering backwards with a yelp."
<<<<<<< HEAD
        ],
        "history_text": {
            "scar": "r_c was scarred by a sharp piece of twoleg garbage. "
        },
=======
        ]
    },
>>>>>>> 73cc0630
        "win_skills": [
            "smart",
            "very smart",
            "extremely smart"
        ],
        "min_cats": 1,
        "max_cats": 6
    },
    {
        "patrol_id": "pln_hunt_redfox_greenleafscavenge1",
        "biome": "plains",
        "season": "greenleaf",
        "tags": [
            "hunting",
            "large_prey",
            "fighting",
            "scar",
            "NECKBITE",
            "big_bite_injury",
            "clan_to_patrol",
            "respect",
            "rel_patrol"
        ],
        "intro_text": "Your patrol catches the scent of a red fox. Tracking it, they find the animal feeding on a pronghorn fawn carcass. It's impossible to say whether the fox killed it or found it.",
        "decline_text": "Your patrol decides not to quarrel with the fox and to find prey elsewhere.",
        "chance_of_success": 40,
        "exp": 20,
        "success_text": {
        "common": [
            "Your cats are smaller but they outnumber the fox, if only by a little, and it's a prize they're willing to fight for. With a prayer to StarClan they throw themselves into battle, and the fox, already half full and unwilling to lose blood over it, is driven off from the kill."
        ],
        "skill": [
            "s_c shows their strength, leading the fight against the fox. By working together and keeping it distracted, the cats harry and harass the fox until it gives up and runs."
        ],
        "trait": [
            "The patrol launches into battle, but with so few cats it's exhausting trying to keep the fox and its snapping jaws on the defensive. In an act of daring bravery, s_c darts low to the ground, gets under the jaws, and sinks their teeth into the fox's throat. It's only one bite, but the fox has had enough and flees."
        ]
    },
        "fail_text": {
        "unscathed": [
            "Your patrol fails to drive away the fox, which keeps possession of the food. However there were no injuries."
        ],
        "injury": [
            "The patrol launches into battle, but r_c is caught with a nasty bite, and the cats give up on challenging for the food in favor of quickly helping r_c back to the medicine cat den."
        ],
        "injury_ts": [
            "s_c means well, but they're overconfident in their attack and the fox manages to sink their teeth into them. The patrol is forced to retreat, forming a defensive ring around the hurt s_c."
        ]
    },
        "win_skills": [
            "good fighter",
            "great fighter",
            "excellent fighter"
        ],
        "win_trait": [
            "adventurous",
            "altruistic",
            "ambitious",
            "confident",
            "daring",
            "fierce",
            "responsible",
            "righteous"
        ],
        "fail_trait": [
            "troublesome",
            "vengeful",
            "bloodthirsty",
            "bold"
        ],
        "min_cats": 2,
        "max_cats": 3,
        "history_text": {
            "scar": "r_c carries a scar from a fox fight."
        }
    },
    {
        "patrol_id": "pln_hunt_redfox_greenleafleafscavenge2",
        "biome": "plains",
        "season": "greenleaf",
        "tags": [
            "hunting",
            "large_prey",
            "fighting",
            "scar",
            "NECKBITE",
            "injury",
            "big_bite_injury",
            "clan_to_patrol",
            "respect",
            "rel_patrol"
        ],
        "intro_text": "Your patrol catches the scent of a red fox. Tracking it, they find the animal feeding on a pronghorn fawn carcass. It's impossible to say whether the fox killed it or found it.",
        "decline_text": "Your patrol decides not to quarrel with the fox and to find prey elsewhere.",
        "chance_of_success": 20,
        "exp": 20,
        "success_text": {
        "common": [
            "Your cats are smaller but heavily outnumber the fox, and it's a prize they're willing to fight for. With a prayer to StarClan they throw themselves into battle, and the fox, already half full and unwilling to lose blood over it, is driven off from the kill."
        ],
        "skill": [
            "s_c shows their strength, leading the fight against the fox. By working together and keeping it distracted, the cats harry and harass the fox until s_c lands a crucial blow, snapping a tendon in one of the fox's hind legs. The fox runs, but there's no way it'll live long with such a crippling injury."
        ],
        "trait": [
            "The patrol launches into battle, keeping the fox on the defensive with teamwork. In an act of daring bravery, s_c darts low to the ground, gets under the jaws, and sinks their teeth into the fox's throat. Holding on grimly, s_c's daring move gives the rest of the patrol the opportunity needed to bring the fox down for good."
        ]
    },
        "fail_text": {
        "unscathed": [
            "Your patrol fails to drive away the fox, which keeps possession of the food. However with so many cats to protect each other, there were no injuries."
        ],
        "injury": [
            "The patrol launches into battle, but r_c is caught with a nasty bite, and the cats give up on challenging for the food in favor of quickly helping r_c back to the medicine cat den."
        ],
        "injury_ts": [
            "s_c means well, but they're overconfident in their attack and the fox manages to sink their teeth into them. The patrol is forced to retreat, forming a defensive ring around the hurt s_c."
        ]
    },
        "win_skills": [
            "good fighter",
            "great fighter",
            "excellent fighter"
        ],
        "win_trait": [
            "adventurous",
            "altruistic",
            "ambitious",
            "confident",
            "daring",
            "fierce",
            "responsible",
            "righteous"
        ],
        "fail_trait": [
            "troublesome",
            "vengeful",
            "bloodthirsty",
            "bold"
        ],
        "min_cats": 4,
        "max_cats": 6,
        "history_text": {
            "scar": "r_c carries a scar from a fox fight."
        }
    },
    {
        "patrol_id": "pln_hunt_redfox_greenleafscavenge3",
        "biome": "plains",
        "season": "greenleaf",
        "tags": [
            "hunting",
            "large_prey",
            "fighting",
            "scar",
            "THREE",
            "big_bite_injury",
            "clan_to_patrol",
            "respect"
        ],
        "intro_text": "r_c catches the scent of a red fox. Tracking it, they find the animal feeding on a pronghorn fawn carcass. It's impossible to say whether the fox killed it or found it.",
        "decline_text": "r_c decides not to quarrel with the fox and to find prey elsewhere.",
        "chance_of_success": 30,
        "exp": 30,
        "success_text": {
        "common": [
            "r_c may be smaller, alone, and half its weight, but the fox has a prize they're willing to fight for. With a prayer to StarClan they throw themselves into battle. The fox, already stuffed full and unwilling to lose blood over it, leaves the kill with a grumble."
        ],
        "skill": [
            "s_c uses every trick in their talented fighting skillset to attack the fox with no one to watch their flank, until the perfect opportunity opens up. They pounce onto the fox's back, digging in their claws. It's a wild ride through the plains until the fox bucks them off, but it wins them the fawn carcass."
        ],
        "trait": [
            "In an act of daring bravery, s_c darts low to the ground, gets under the jaws, and sinks their teeth into the fox's throat. But then they're stuck, unwilling to let go and risk being bitten. They're dragged through the plains, over rocks and through bushes, until the fox finally collapses and the battered s_c goes back to proudly claim the fawn."
        ]
    },
        "fail_text": {
        "unscathed": [
            "r_c fails to drive away the fox, which keeps possession of the food. However, there were no injuries."
        ],
        "death": [
            "Fiercely, r_c throws themselves at the fox, determined to win the fawn prize. But the fox values it just as dearly, and manages to get a good grip on r_c, shaking them to pieces and killing them."
        ],
        "injury": [
            "r_c launches into battle, but is caught with a nasty bite, and retreats to limp back home. The fox doesn't follow, happy enough to eat the fawn instead of the foolish cat."
        ],
        "injury_ts": [
            "s_c is overconfident in their attack and the fox manages to sink their teeth into them. They retreat, bleeding and in pain, and the fox settles back down to its meal."
        ]
    },
        "win_skills": [
            "great fighter",
            "excellent fighter"
        ],
        "win_trait": [
            "adventurous",
            "altruistic",
            "ambitious",
            "confident",
            "daring",
            "fierce",
            "responsible",
            "righteous"
        ],
        "fail_trait": [
            "troublesome",
            "vengeful",
            "bloodthirsty",
            "bold"
        ],
        "min_cats": 1,
        "max_cats": 1,
        "history_text": {
            "scar": "r_c carries a scar from a solo fox fight.",
            "reg_death": "r_c fell in a solo battle with a fox.",
            "lead_death": "died in battle with a fox"
        }
    },
    {
        "patrol_id": "pln_hunt_greenleaf_redvixen5",
        "biome": "plains",
        "season": "greenleaf",
        "tags": [
            "fighting",
            "scar",
            "NECKBITE",
            "big_bite_injury",
            "respect",
            "trust",
            "clan_to_r_c",
            "patrol_to_r_c",
            "clan_to_patrol"
        ],
        "intro_text": "Your patrol catches the scent of a fox - but is it red, or swift?",
        "decline_text": "Your patrol decides not to pursue the fox.",
        "chance_of_success": 10,
        "exp": 30,
        "success_text": {
        "common": [
            "Led by p_l, and with a heap of cooperation and teamwork, the patrol drives away the fox, seeks out her den, and kills her growing cubs. The plains will be safe from both the threat the vixen posed this season, and the threat her cubs would've given c_n in the seasons to come."
        ],
        "uncommon": [
            "With so many cats working together in tight coordination, they manage to accomplish the near-impossible, finding and killing a mother red vixen and ending the threat to the Clan that she and her cubs pose."
        ],
        "skill": [
            "s_c displays incredible skill, driving the mother red vixen they track down out of the territory almost by themselves. Now neither the fox nor her dependent cubs pose a threat to the Clan. It truly proves s_c's place as one of c_n's most talented and skillful fighters."
        ],
        "trait": [
            "The patrol hunts down and overcomes the red vixen they discover, driving her off thanks to a brilliant battle move by s_c at a critical moment. Their bravery ensures the patrol's success, and the cats arrive back at camp singing their praises to make sure the Clan knows it."
        ]
    },
        "fail_text": {
        "unscathed": [
            "The mother red fox is vicious and determined. Although they lose this battle, through teamwork the cats manage to retreat without injury."
        ],
        "unscathed_ts": [
            "s_c is determined to win, but their confidence is misplaced. They're a good fighter, but not a great one, and in a moment that embarrasses them deeply the rest of the patrol have to rescue them from the red vixen."
        ],
        "injury": [
            "r_c is left wounded as the patrol and the mother red vixen fight to a stalemate. Hopefully they've given the fox mother a reason not to return to this part of the plains."
        ],
        "injury_ts": [
            "s_c is determined to win, but their confidence is misplaced. They're a good fighter, but not a great one, and the red vixen manages to sink her teeth into them. The patrol rallies around s_c, but they have to give up on the fight."
        ]
    },
        "win_skills": [
            "excellent fighter"
        ],
        "win_trait": [
            "adventurous",
            "altruistic",
            "ambitious",
            "bloodthirsty",
            "bold",
            "confident",
            "daring",
            "fierce",
            "responsible",
            "righteous",
            "troublesome",
            "vengeful"
        ],
        "fail_skills": [
            "good fighter"
        ],
        "min_cats": 4,
        "max_cats": 6,
        "history_text": {
            "scar": "r_c carries a scar from a fox fight."
        }
    },
    {
        "patrol_id": "pln_hunt_greenleaf_redvixen6",
        "biome": "plains",
        "season": "greenleaf",
        "tags": [
            "fighting",
            "death",
            "scar",
            "SNOUT",
            "big_bite_injury",
            "respect",
            "trust",
            "clan_to_patrol",
            "no_body"
        ],
        "intro_text": "Your patrol catches the scent of a fox - but is it red, or swift?",
        "decline_text": "Your patrol decides not to pursue the fox.",
        "chance_of_success": 10,
        "exp": 50,
        "success_text": {
        "common": [
            "The red vixen smells of milk and blood. Hopefully by driving her out of the territory, the litter she has been raising this greenleaf won't be a threat to the Clan."
        ],
        "skill": [
            "s_c displays incredible skill, driving the mother red vixen and her brood out of c_n's plains all by themselves. Now neither the fox nor her dependent cubs pose a threat to the Clan. They swell with pride, feeling the confidence of knowing that they're truly one of the best fighters c_n has ever produced."
        ],
        "trait": [
            "A brilliant battle move by s_c at a critical moment knocks the red vixen they find off balance, and s_c manages to drive her out of c_n territory, though it takes every spark of strength in their pelt to do it alone."
        ]
    },
        "fail_text": {
        "death": [
            "Never threaten a mother's young - the red vixen kills r_c in the skirmish, and carries off the body to feed her litter."
        ],
        "injury": [
            "The mother red fox's snapping jaws leave r_c dripping blood onto the grass, and barely able to escape further injury."
        ],
        "injury_ts": [
            "s_c is determined to win, but the vixen is determined to live, and that makes all the difference. s_c ends up pinned in a defensible hiding spot, bleeding and terrified, until the vixen judges them no longer a threat and continues on her way."
        ]
    },
        "win_skills": [
            "excellent fighter"
        ],
        "win_trait": [
            "adventurous",
            "altruistic",
            "ambitious",
            "bloodthirsty",
            "bold",
            "confident",
            "daring",
            "fierce",
            "responsible",
            "righteous",
            "troublesome",
            "vengeful"
        ],
        "fail_skills": [
            "good fighter"
        ],
        "min_cats": 1,
        "max_cats": 1,
        "history_text": {
            "scar": "r_c carries a scar from a solo fight with a vixen.",
            "reg_death": "r_c fell in a solo battle with a vixen.",
            "lead_death": "died in battle with a fox"
        }
    },
    {
        "patrol_id": "pln_hunt_greenleaf_redvixen4",
        "biome": "plains",
        "season": "greenleaf",
        "tags": [
            "fighting",
            "death",
            "scar",
            "NECKBITE",
            "big_bite_injury",
            "respect",
            "trust",
            "clan_to_r_c",
            "patrol_to_r_c",
            "clan_to_patrol"
        ],
        "intro_text": "Your patrol catches the scent of a fox - but is it red, or swift?",
        "decline_text": "Your patrol decides not to pursue the fox.",
        "chance_of_success": 30,
        "exp": 30,
        "success_text": {
        "common": [
            "The red vixen smells of milk and blood. Hopefully by driving her out of the territory, the litter she has been raising this greenleaf won't be a threat to the Clan. If they don't starve, c_n will hunt them down - they do not share with foxes."
        ],
        "uncommon": [
            "Your patrol drives away the fox, seeks out her den, and kills her cubs. It's brutal, but these fluffy small foxes would one day have grown to be kit-killers and thieves."
        ],
        "skill": [
            "s_c displays incredible skill, driving the mother red vixen they track down out of the territory almost by themselves. Now neither the fox nor her dependent cubs pose a threat to the Clan. It truly proves s_c's place as one of c_n's most talented and skillful fighters."
        ],
        "trait": [
            "The patrol hunts down and overcomes the red vixen they discover, driving her off thanks to a brilliant battle move by s_c at a critical moment. Their bravery ensures the patrol's success, and the cats arrive back at camp singing their praises to make sure the Clan knows it."
        ]
    },
        "fail_text": {
        "unscathed": [
            "The mother red fox is vicious and determined, and the small patrol is beaten back. But these plains belong to c_n, and they haven't given up. They may have lost this battle, but c_n will win this war."
        ],
        "unscathed_ts": [
            "s_c is determined to win, but their confidence is misplaced. They're a good fighter, but not a great one, and in a moment that embarrasses them deeply, the rest of the patrol have to rescue them from the red vixen."
        ],
        "death": [
            "Never threaten a mother's young - the red vixen kills r_c in the skirmish."
        ],
        "injury": [
            "The mother red fox's snapping jaws leave r_c dripping blood onto the grass, forcing the patrol to back off."
        ],
        "injury_ts": [
            "s_c is determined to win, but their confidence is misplaced. They're a good fighter, but not a great one, and the red vixen manages to sink her teeth into them. The patrol rallies around s_c, but they have to give up on the fight."
        ],
        "death_p_l": [
            "As their hunt descends into a full on battle with a red vixen determined to protect her young, p_l takes a blow meant for one of their Clanmates, losing a life."
        ]
    },
        "win_skills": [
            "excellent fighter"
        ],
        "win_trait": [
            "adventurous",
            "altruistic",
            "ambitious",
            "bloodthirsty",
            "bold",
            "confident",
            "daring",
            "fierce",
            "responsible",
            "righteous",
            "troublesome",
            "vengeful"
        ],
        "fail_skills": [
            "good fighter"
        ],
        "min_cats": 2,
        "max_cats": 3,
        "history_text": {
            "scar": "r_c carries a scar from a fox fight.",
            "reg_death": "r_c fell in battle with a fox.",
            "lead_death": "died in battle with a fox"
        }
    },
    {
        "patrol_id": "pln_hunt_swiftfox_greenleafvixen1",
        "biome": "plains",
        "season": "greenleaf",
        "tags": [
            "hunting",
            "comfort",
            "respect",
            "rel_patrol",
            "fighting",
            "scar",
            "NECKBITE",
            "big_bite_injury"
        ],
        "intro_text": "Your patrol catches the scent of a fox - but is it red, or swift?",
        "decline_text": "Your patrol decides not to pursue the fox.",
        "chance_of_success": 40,
        "exp": 30,
        "success_text": {
        "common": [
            "The patrol charges the vixen, and she runs, leaving the scent of milk in the air behind her. Though they don't know where her cubs are hidden, without their mother they won't pose a threat to the Clan."
        ],
        "uncommon": [
            "The patrol sneaks closer, until p_l realises that the vixen is approaching her den - a den when cubs must surely hide. A competitor denning within c_n's borders is an outrage, and the patrol leaps to attack, pinning the vixen in a mess of boulders."
        ],
        "skill": [
            "s_c holds the patrol back until they spot the vixen's mate, approaching with poached prey in his jaws. Together, the cats ambush the foxes, bursting from cover with claws unsheathed as a vicious fight starts. But warriors fight as a team, and the foxes do not, and one flees, abandoning its mate to the fury of c_n."
        ]
    },
        "fail_text": {
        "unscathed": [
            "The swift fox spots the patrol coming and scarpers, tucking tail and fleeing across the horizon in an example of speed that shows where the small carnivore gets its name."
        ],
        "injury": [
            "As the patrol descends on the swift vixen, her scream of surprise brings in her mate, changing the odds. The male bursts out from cover and sinks his teeth into r_c, and use the patrol switching to r_c's defence as their signal to flee."
        ]
    },
        "win_skills": [
            "smart",
            "very smart",
            "extremely smart",
            "good fighter",
            "great fighter",
            "excellent fighter"
        ],
        "min_cats": 2,
        "max_cats": 6,
        "history_text": {
            "scar": "r_c was marked by a fight with a swift fox vixen."
        }
    },
    {
        "patrol_id": "pln_hunt_swiftfox_greenleafvixen2",
        "biome": "plains",
        "season": "greenleaf",
        "tags": [
            "hunting",
            "fighting",
            "scar",
            "NECKBITE",
            "respect",
            "clan_to_r_c",
            "small_bite_injury"
        ],
        "intro_text": "r_c catches the scent of a fox - but is it red, or swift?",
        "decline_text": "Your patrol decides not to pursue the fox.",
        "chance_of_success": 20,
        "exp": 30,
        "success_text": {
        "common": [
            "Sneaking closer, r_c realises that the wind carries the scent of milk from the vixen. It's a swift fox - and she has cubs. Eventually she leaves the area, and r_c begins the hunt, checking every burrow, every crevice, every hole until they find the tiny fox cubs. Killing them protects the Clan, they remind themselves."
        ],
        "uncommon": [
            "This swift vixen has a den, r_c realises, one perched just under a lone tree. Once the vixen leaves, r_c digs around it to bury the den and its contents. No swift cubs will be raised within c_n's borders."
        ],
        "skill": [
            "s_c scents the air, following the milk scent of the mother swift fox from afar. It means they can position themselves for the perfect ambush, leaping from cover to fasten their teeth in her throat."
        ]
    },
        "fail_text": {
        "unscathed": [
            "The swift fox spots r_c coming and scarpers, tucking tail and fleeing across the horizon in an example of speed that shows where the small carnivore gets its name."
        ],
        "injury": [
            "As r_c descends on the swift vixen, her scream of surprise brings in her mate, changing the odds. The male bursts out from cover and sinks his teeth into r_c, both foxes using the chance to flee."
        ]
    },
        "win_skills": [
            "smart",
            "very smart",
            "extremely smart",
            "good fighter",
            "great fighter",
            "excellent fighter"
        ],
        "min_cats": 1,
        "max_cats": 1,
        "history_text": {
            "scar": "r_c was marked by a fight with a swift fox vixen."
        }
    },
    {
        "patrol_id": "pln_hunt_swiftfox_greenleafscavenge1",
        "biome": "plains",
        "season": "greenleaf",
        "tags": [
            "hunting",
            "large_prey",
            "comfort",
            "respect",
            "rel_patrol"
        ],
        "intro_text": "Your patrol catches the scent of a fox. Tracking it, they find a swift fox feeding on a calf carcass. The cat-sized predator definitely didn't kill this massive hunk of fresh-kill.",
        "decline_text": "Your patrol decides not to quarrel with the fox - bigger predators will be attracted here. Best to leave sooner rather than later.",
        "chance_of_success": 40,
        "exp": 20,
        "success_text": {
        "common": [
            "As the patrol approaches, the swift fox spots them and backs off from the carcass with a whine. Your cats can feed in peace for now, but larger predators will surely soon come to throw them off the kill. By cooperating together, the patrol is able to at least drag some of the intestines home to camp."
        ],
        "skill": [
            "s_c sits and watches the swift fox as the patrol takes over the kill without a fight. It wanders the area, grabbing pieces of gristle and meat and caching them in little holes, giving s_c an idea. Together the Clan cats gnaw off a leg, and take their bony prize back to camp for c_n."
        ],
        "trait": [
            "While the rest of the patrol feeds on the kill, the swift fox gnawing on the head at the other end in uneasy truce, s_c keeps watch. It turns out to have been a wise move, as they spot a cougar's ears sticking up out of the grass. The kill's original owner is coming back, and the cats vacate with speed."
        ]
    },
        "fail_text": {
        "unscathed": [
            "The swift fox gives up on the kill with a snarl, but a coyote yip in the distance sends both the smaller predator species running, the cats puffed up and uncomfortable."
        ],
        "unscathed_ts": [
            "The swift fox gives up the kill, but s_c pursues the fox anyway... up until it turns and threatens them with snapping teeth. s_c calls the rest of the patrol for backup and no one is injured, but by the time they get back to the kill ravens are circling overhead. The patrol gives it up, knowing bigger predators will arrive soon."
        ]
    },
        "win_skills": [
            "smart",
            "very smart",
            "extremely smart"
        ],
        "win_trait": [
            "altruistic",
            "patient",
            "responsible",
            "thoughtful",
            "wise",
            "calm",
            "careful",
            "insecure",
            "nervous",
            "sneaky"
        ],
        "fail_trait": [
            "bold",
            "childish",
            "confident",
            "daring",
            "playful",
            "shameless"
        ],
        "min_cats": 2,
        "max_cats": 6
    },
    {
        "patrol_id": "pln_hunt_swiftfox_greenleafscavenge2",
        "biome": "plains",
        "season": "greenleaf",
        "tags": [
            "hunting",
            "small_prey",
            "fighting",
            "scar",
            "NECKBITE",
            "death",
            "no_body",
            "small_bite_injury"
        ],
        "intro_text": "r_c catches the scent of a fox. Tracking it, they find a swift fox feeding on a calf carcass. The cat-sized predator definitely didn't kill this massive hunk of fresh-kill.",
        "decline_text": "r_c decides not to quarrel with the fox - bigger predators will be attracted here. Best to leave sooner rather than later.",
        "chance_of_success": 40,
        "exp": 10,
        "success_text": {
        "common": [
            "r_c approaches the kill, fur puffed up. The swift fox grumbles, but with a hiss both animals agree to disagree, feeding from opposite ends of the calf without further trouble. r_c is able to find some decent scraps to carry back to camp, though with only them there they can't bring back as much meat as they'd like."
        ],
        "skill": [
            "Watching the swift fox at the carcass, s_c notices it stripping meat from the calf and caching it in little holes, and starts to copy it. The bigger predators will return to claim the calf soon, but by the time they do s_c will have hidden away the choicest morsels to fetch later."
        ],
        "trait": [
            "With great care, aware that the kill's original owner must be somewhere about, s_c snatches the first large scrap they find and leaves the swift fox to risk the wrath of the bigger predators."
        ]
    },
        "fail_text": {
        "unscathed": [
            "A coyote yip in the distance sends both the smaller predator species running before r_c can muscle in on the feeding opportunity."
        ],
        "unscathed_ts": [
            "The swift fox gives up the kill, but s_c pursues the fox anyway... up until it turns and threatens them with snapping teeth. s_c dances out of the way, but hears the caw of ravens descending on the carcass, and knows it would be too dangerous to return."
        ],
        "death": [
            "r_c happily tucks into the massive calf - there's more than enough room for both them and the small fox to feed. They hear a massive, outraged yowl, and a blow from behind sends them to StarClan with a single hit. They never saw what did it."
        ],
        "injury": [
            "Puffed up, r_c approaches the swift fox. But there's only one of them, and the fox is their equal in size and weight. Instead of running or giving it, it snarls, and attacks. r_c gives just as good as they get, and both animals end up limping away from the kill."
        ],
        "injury_ts": [
            "The swift fox gives up the kill, but s_c pursues the fox anyway... up until it turns and threatens them with snapping teeth, sinking them into s_c and giving them bigger problems than scavenging from a carcass."
        ]
    },
        "win_skills": [
            "good fighter",
            "great fighter",
            "excellent fighter"
        ],
        "win_trait": [
            "altruistic",
            "patient",
            "responsible",
            "thoughtful",
            "wise",
            "calm",
            "careful",
            "insecure",
            "nervous",
            "sneaky"
        ],
        "fail_trait": [
            "bold",
            "childish",
            "confident",
            "daring",
            "playful",
            "shameless"
        ],
        "min_cats": 1,
        "max_cats": 1,
        "history_text": {
            "scar": "r_c carries a scar from fighting with a swift fox.",
            "reg_death": "While scavenging alone, r_c was killed by a predator they didn't see.",
            "lead_death": "were killed by a predator"
        }
    },
    {
        "patrol_id": "pln_hunt_greenleaf_solosquirrel1",
        "biome": "plains",
        "season": "greenleaf",
        "tags": [
            "hunting",
            "no_app",
            "medium_prey"
        ],
        "intro_text": "p_l walks low to the ground, paws soft and light so as not to make a sound. Their jaws hang open to taste at the air, and a tingle of satisfaction shoots through them as they scent a nearby ground squirrel, soaking up the warm sun.",
        "decline_text": "p_l watches it for a moment, then turns away and leaves. There's easier, fatter prey elsewhere, they're sure of it.",
        "chance_of_success": 60,
        "exp": 10,
        "success_text": {
        "common": [
            "The wind shifts, but before the squirrel can react p_l acts fast and leaps, stopping it from shrieking an alarm call with a quick nip to the back of the neck."
        ],
        "uncommon": [
            "The squirrel, thankfully still dozey from the sun, doesn't notice p_l stalking up to them.. that is, until they've already pounced and have it between their jaws. It's a little late to do anything about it at that point, though."
        ],
        "skill": [
            "The squirrel blissfully snuffles around in the grass, completely unaware of the looming danger it's in. s_c stalks, as quiet as the wind, and doesn't even need to pounce; they just walk right up behind it and take the kill."
        ]
    },
        "fail_text": {
        "unscathed": [
            "The wind shifts, and the squirrel stiffens, shrieks out an alarm call, and vanishes back into its burrow. Oh well."
        ]
    },
        "win_skills": [
            "good hunter",
            "great hunter",
            "fantastic hunter"
        ],
        "min_cats": 1,
        "max_cats": 1
    },
    {
        "patrol_id": "pln_hunt_greenleaf_soloappsquirrel1",
        "biome": "plains",
        "season": "greenleaf",
        "tags": [
            "hunting",
            "apprentice",
            "medium_prey",
            "no_fail_prey"
        ],
        "intro_text": "app1 has snuck out of camp alone, hoping they'll find a squirrel grown lazy in the heat of greenleaf. Running through everything they've been taught in their head, they carefully scent the air and strain their ears, hoping for any hint of the burrowing critters.",
        "decline_text": "They're focusing so hard, they don't notice a Clanmate is standing silently behind them, waiting for them to notice that they've been caught red-pawed. Oops!",
        "chance_of_success": 60,
        "exp": 20,
        "success_text": {
        "common": [
            "The wind blows a scent towards them, and app1 immediately drops into a crouch. It's hard to locate between the swaying stalks of grass, and they're pretty sure at one point it's long gone, but in the end they find and catch it!"
        ],
        "uncommon": [
            "app1 hears a quiet snuffling nearby, and slides into a hunting crouch. Slinking forward, they find the source is a squirrel, foraging for food! They stalk carefully and catch it while it's distracted, heading home with their head held high."
        ]
    },
        "fail_text": {
        "unscathed": [
            "Unfortunately, they don't end up finding anything, and they slink back to camp empty-pawed."
        ]
    },
        "min_cats": 1,
        "max_cats": 1
    },
    {
        "patrol_id": "pln_hunt_greenleaf_mentorsquirrel1",
        "biome": "plains",
        "season": "greenleaf",
        "tags": [
            "hunting",
            "warrior",
            "apprentice",
            "medium_prey",
            "comfort",
            "trust"
        ],
        "intro_text": "p_l and app1 sit in the plains, near a network of ground squirrel burrows. This is one of a few such networks, rotated around by mentors to teach apprentices their hunting skills. app1 scents the air as instructed, and points out a burrow; sure enough, there's a squirrel's head poking out the entrance, blinking in the greenleaf sun!",
        "decline_text": "p_l praises them and smiles, but reminds app1 that they aren't there to hunt, just to observe and discuss. There'll be plenty of time another day!",
        "chance_of_success": 60,
        "exp": 20,
        "success_text": {
        "common": [
            "p_l praises them and smiles, and app1 drops into a hunting crouch as the squirrel crawls out of the burrow. Though their paws are rather unpracticed, the basic knowledge is solid, and their hunt is a success!"
        ],
        "uncommon": [
            "p_l praises them and smiles, and app1 drops into a hunting crouch as the squirrel crawls out of the burrow. They're nervous, of course, but their technique is pretty-near flawless, and they catch the squirrel easily!"
        ]
    },
        "fail_text": {
        "unscathed": [
            "p_l praises them and smiles, and app1 drops into a hunting crouch as the squirrel crawls out of the burrow. Unfortunately, in their excitement, app1 rustles the grass a little too hard; the squirrel shrieks at them and vanishes into the burrow."
        ]
    },
        "min_cats": 2,
        "max_cats": 2
    },
    {
        "patrol_id": "pln_hunt_greenleaf_squirrel_burrowbusiness1",
        "biome": "plains",
        "season": "greenleaf",
        "tags": [
            "hunting",
            "medium_prey0",
            "large_prey1",
            "apprentice",
            "three_apprentices",
            "comfort",
            "trust",
            "platonic",
            "injury",
            "injure_all",
            "non_lethal",
            "scrapes",
            "claw-wound",
            "scar",
            "SNOUT"
        ],
        "intro_text": "The trio is gathered around an isolated burrow, discussing their plan in hushed mews. This burrow is an abandoned rabbit's warren, but currently is home to ground squirrels. The three entrances seem just big enough for the apprentices to crawl inside, bringing the hunt right to the squirrels, who are hopefully warm, fat, and too lazy to react.",
        "decline_text": "... On second thought, maybe this is too risky. app1 and app2 exchange nervous glances, and app3 shuffles their paws before suggesting they go home instead, to which the others gladly agree. Better to stick to what they know.",
        "chance_of_success": 40,
        "exp": 40,
        "success_text": {
        "common": [
            "Slowly, carefully, the young cats enter the burrow. It's dark and cramped, but they fit fine, and are able to follow their noses to the heart of the den. It's easy pickings at that point; the squirrels are awake, and some wriggle past, but when they emerge (covered in dirt and mud), it's with a good haul of squirrels to bring home!"
        ],
        "uncommon": [
            "Slowly, carefully, the young cats enter the burrow. It's dark and cramped, but they fit fine, and are able to follow their noses to the heart of the den. It's easy pickings at that point; with the squirrels all asleep, the apprentices kill them quietly and without any fuss. It takes two trips for them to bring it all home!"
        ]
    },
        "fail_text": {
        "unscathed": [
            "Slowly, carefully, the young cats enter the burrow. It's dark and cramped, but they fit fine, and are able to follow their noses to the heart of the den. Unfortunately, the burrow is barren, not a single squirrel to be found, and the apprentices head home disappointed."
        ],
        "injury": [
            "Slowly, carefully, the young cats enter the burrow. It's dark and cramped, but they fit fine, and are able to follow their noses to the heart of the den. Unfortunately, the squirrels are awake, and angry! They hiss and chitter in rage, swiping at their muzzles and driving the apprentices back out of the burrow, where they turn tail and run home."
        ]
    },
        "min_cats": 3,
        "max_cats": 3,
        "history_text": {
            "scar": "r_c was scarred as an apprentice by an angry ground squirrel."
        }
    },
    {
        "patrol_id": "pln_hunt_greenleaf_groupsquirrel1",
        "biome": "plains",
        "season": "greenleaf",
        "tags": [
            "hunting",
            "medium_prey",
            "comfort",
            "trust",
            "platonic",
            "respect"
        ],
        "intro_text": "p_l's patrol strolls leisurely through the plains, enjoying the warmth of greenleaf. One cat raises their tail, signaling the others to be still; they've scented ground squirrels nearby.",
        "decline_text": "p_l quietly shakes their head and leads the patrol elsewhere. Better not to disturb the squirrels, who are loud and territorial.",
        "chance_of_success": 60,
        "exp": 20,
        "success_text": {
        "common": [
            "The patrol makes short work of locating the squirrels, spreading out into a loose formation to encircle their prey. Slowly, they move in, the circle getting tighter and tighter, until they're finally seen. The squirrels screech and scatter in different directions, but the circle cuts off their escape, and by the end of it they're fresh-kill."
        ],
        "uncommon": [
            "First order of business is blocking their access to any nearby burrows, which r_c takes care of. After that, it's a matter of finding and catching the squirrels, which proves to be simple, especially with their access to safety denied. One really couldn't ask for a better hunt."
        ],
        "skill": [
            "s_c murmurs instructions to their Clanmates, who nod silently and move into position. One cat feints at a squirrel, who raises the alarm and turns to run; another cat blocks off the nearby burrow's entrance, forcing the squirrels to run towards s_c; and s_c lunges in for the kill. A flawless hunt, not a single squirrel left behind."
        ]
    },
        "fail_text": {
        "unscathed": [
            "It only takes one squirrel spotting r_c to raise the alarm before they've all vanished into their burrows. Though the others made a few catches before they scattered, they didn't get nearly what they would have otherwise."
        ]
    },
        "win_skills": [
            "good hunter",
            "great hunter",
            "fantastic hunter"
        ],
        "min_cats": 3,
        "max_cats": 6
    },
    {
        "patrol_id": "pln_hunt_greenleaf_solomouse1",
        "biome": "plains",
        "season": "greenleaf",
        "tags": [
            "hunting",
            "no_app",
            "medium_prey"
        ],
        "intro_text": "r_c catches scent of a mouse nearby. The grass, growing thick and lush, could easily hide a hundred.",
        "decline_text": "Your patrol ignores the mouse.",
        "success_text": {
        "common": [
            "r_c locates the mouse and begins to stalk. The mouse nibbles on a seed, unaware of the hunting cat. r_c waggles their haunches and leaps, pinning the mouse beneath a paw as they make the killing bite."
        ],
        "uncommon": [
            "r_c pinpoints the location of the prey and begins creeping forward. They're almost within pouncing distance when the mouse suddenly bolts. With a lash of their tail, r_c leaps after the mouse, barely snagging it before it reaches a burrow. They purr in satisfaction as prey-blood hits their tongue."
        ],
        "skill": [
            "s_c immediately drops into a practised crouch, shimmying flawlessly along the ground and taking the perfectly plump mouse completely by surprise."
        ]
    },
        "fail_text": {
        "unscathed": [
            "r_c narrowly misses the mouse."
        ]
    },
        "chance_of_success": 60,
        "exp": 10,
        "win_skills": [
            "good hunter",
            "great hunter",
            "fantastic hunter"
        ],
        "min_cats": 1,
        "max_cats": 1
    },
    {
        "patrol_id": "pln_hunt_greenleaf_soloappmouse1",
        "biome": "plains",
        "season": "greenleaf",
        "tags": [
            "hunting",
            "apprentice",
            "medium_prey"
        ],
        "intro_text": "app1 catches scent of a mouse nearby. They lash they tail, wondering where in the tall grass the scent's owner could be.",
        "decline_text": "Your patrol ignores the mouse.",
        "chance_of_success": 40,
        "exp": 20,
        "success_text": {
        "common": [
            "While checking in the tall grass for signs of their prey, the mouse bursts from cover. It runs nearly under app1's claws, and they don't pounce so much as fall on it! Still, no one else was around to see their inelegant kill, and app1 feels very mature, bringing in prey to the fresh-kill pile by themselves."
        ],
        "uncommon": [
            "app1 leaps onto the mouse, an easy kill! They're really getting the hang of hunting!"
        ]
    },
        "fail_text": {
        "unscathed": [
            "Your patrol narrowly misses the mouse."
        ]
    },
        "min_cats": 1,
        "max_cats": 1
    },
    {
        "patrol_id": "pln_hunt_greenleaf_mentormouse1",
        "biome": "plains",
        "season": "greenleaf",
        "tags": [
            "hunting",
            "apprentice",
            "small_prey",
            "comfort",
            "trust",
            "warrior"
        ],
        "intro_text": "app1 catches scent of a mouse nearby. p_l points out the little path the mouse has trodded into the dirt at the base of the grass stalks - that's what it'll try to use as an escape path.",
        "decline_text": "Your patrol ignores the mouse.",
        "chance_of_success": 60,
        "exp": 20,
        "success_text": {
        "common": [
            "app1 sets themselves up in ambush, pouncing on the mouse with a squeak of surprise from both prey and apprentice. They look up, holding their fresh-kill, meeting p_l's eyes with a purr."
        ],
        "uncommon": [
            "app1 stalks the mouse to an easy kill! They're really getting the hang of hunting, p_l tells them, and as the pair head back home there's a happy bounce in app1's steps."
        ]
    },
        "fail_text": {
        "unscathed": [
            "app1 narrowly misses the mouse, their tail drooping sadly as it scurries off into the distance."
        ]
    },
        "min_cats": 2,
        "max_cats": 2
    },
    {
        "patrol_id": "pln_hunt_greenleaf_mice_appshowoff1",
        "biome": "plains",
        "season": "greenleaf",
        "tags": [
            "hunting",
            "romantic",
            "respect",
            "rel_two_apps",
            "apprentice",
            "two_apprentices",
            "medium_prey"
        ],
        "intro_text": "The patrol heads out near dawn, taking advantage of the cooler temperatures before the sun rises to it's full strength. However, app1 seems more focused on app2 than the pursuit of prey.",
        "decline_text": "The cats are called back to camp - there's something the deputy needs to discuss with them.",
        "chance_of_success": 60,
        "exp": 20,
        "success_text": {
        "common": [
            "While p_l was right - app1 definitely cares more about how they look to app2 than hunting - it turns out fine. The patrol picks up a good haul of mice that were out foraging in the greenleaf grass, and p_l indulgently makes sure to tell app1 their reaction speed was very good in front of app2."
        ],
        "uncommon": [
            "While the way app1 tries to burst out of a bush on a rabbit was categorically silly, the mice that were startled into the claws of the rest of the hunting patrol make up for it, and all the adults remember being young, dumb, and stupid with the desire to impress a pretty pelt. p_l takes app1 aside for a quiet word about toning it down a little, but the hunting trip goes well."
        ],
        "trait": [
            "There is a time and a place for app1 to try their luck looking good in front of app2 - and that time is now! They trot back to camp at the front of the hunting patrol, carrying the mice they caught with slightly more than the right amount of pride."
        ]
    },
        "fail_text": {
        "unscathed": [
            "app1 is so busy watching if app2 is watching <i>them</i> that they forget to watch their own paws - and falling into the cold river impressed nobody."
        ]
    },
        "win_trait": [
            "bold",
            "charismatic",
            "confident",
            "daring",
            "fierce",
            "shameless",
            "troublesome"
        ],
        "min_cats": 3,
        "max_cats": 6
    },
    {
        "patrol_id": "pln_hunt_greenleaf_groupmice1",
        "biome": "plains",
        "season": "greenleaf",
        "tags": [
            "hunting",
            "respect",
            "patrol_to_r_c",
            "medium_prey0",
            "large_prey1",
            "large_prey2"
        ],
        "intro_text": "r_c suggests the patrol walk out to one of the more distant, smaller rivers that flow through c_n territory. As far as they know, no one has hunted that area recently, and the prey won't be wary or on guard.",
        "decline_text": "The cats are called back to camp - there's something the deputy needs to discuss with them.",
        "chance_of_success": 60,
        "exp": 20,
        "success_text": {
        "common": [
            "As they arrive, the patrol startles two mice, and r_c manages to react quick enough to kill one with an inelegant pounce. It's a good omen for the rest of the morning's work, which proves to be a productive and satisfying hunt."
        ],
        "uncommon": [
            "Your cats sneak into the hunting grounds, ears rotating as different spots catch their interest. r_c's suggestion proves to be a fruitful hunting ground, one that c_n hasn't used for a while and whose creatures (as predicted, nearly all mice) have lost their edge of wariness. It's a good hunt."
        ],
        "skill": [
            "These are the times that it really pays to have a hunter of s_c's caliber on the patrol - they really go above and beyond, impressing everyone and leaving a trail of terror among the local mice."
        ]
    },
        "fail_text": {
        "unscathed": [
            "Ah. r_c's suggested hunting grounds don't work out, not that anyone blames them for it."
        ]
    },
        "win_skills": [
            "good hunter",
            "great hunter",
            "fantastic hunter"
        ],
        "min_cats": 3,
        "max_cats": 6
    }
]<|MERGE_RESOLUTION|>--- conflicted
+++ resolved
@@ -31,9 +31,9 @@
     },
         "min_cats": 2,
         "max_cats": 6,
-        "history_text": {
-            "scar": "This cat got heat exhaustion while on a patrol."
-        }
+        "history_text": [
+            "This cat got heat exhaustion while on a patrol."
+        ]
     },
     {
         "patrol_id": "pln_hunt_greenleaf_twolegsobject1",
@@ -64,15 +64,8 @@
         ],
         "injury": [
             "As r_c pokes around the strange smelling whatever-it-is, they poke past a piece of metal that tears through their ear, sending them skittering backwards with a yelp."
-<<<<<<< HEAD
-        ],
-        "history_text": {
-            "scar": "r_c was scarred by a sharp piece of twoleg garbage. "
-        },
-=======
-        ]
-    },
->>>>>>> 73cc0630
+        ]
+    },
         "win_skills": [
             "smart",
             "very smart",
@@ -145,9 +138,10 @@
         ],
         "min_cats": 2,
         "max_cats": 3,
-        "history_text": {
-            "scar": "r_c carries a scar from a fox fight."
-        }
+        "history_text": [
+            "r_c carries a scar from a fox fight.",
+            null
+        ]
     },
     {
         "patrol_id": "pln_hunt_redfox_greenleafleafscavenge2",
@@ -214,9 +208,9 @@
         ],
         "min_cats": 4,
         "max_cats": 6,
-        "history_text": {
-            "scar": "r_c carries a scar from a fox fight."
-        }
+        "history_text": [
+            "r_c carries a scar from a fox fight."
+        ]
     },
     {
         "patrol_id": "pln_hunt_redfox_greenleafscavenge3",
@@ -283,11 +277,11 @@
         ],
         "min_cats": 1,
         "max_cats": 1,
-        "history_text": {
-            "scar": "r_c carries a scar from a solo fox fight.",
-            "reg_death": "r_c fell in a solo battle with a fox.",
-            "lead_death": "died in battle with a fox"
-        }
+        "history_text": [
+            "r_c carries a scar from a solo fox fight.",
+            "r_c fell in a solo battle with a fox.",
+            "died in battle with a fox"
+        ]
     },
     {
         "patrol_id": "pln_hunt_greenleaf_redvixen5",
@@ -358,9 +352,9 @@
         ],
         "min_cats": 4,
         "max_cats": 6,
-        "history_text": {
-            "scar": "r_c carries a scar from a fox fight."
-        }
+        "history_text": [
+            "r_c carries a scar from a fox fight."
+        ]
     },
     {
         "patrol_id": "pln_hunt_greenleaf_redvixen6",
@@ -425,11 +419,11 @@
         ],
         "min_cats": 1,
         "max_cats": 1,
-        "history_text": {
-            "scar": "r_c carries a scar from a solo fight with a vixen.",
-            "reg_death": "r_c fell in a solo battle with a vixen.",
-            "lead_death": "died in battle with a fox"
-        }
+        "history_text": [
+            "r_c carries a scar from a solo fight with a vixen.",
+            "r_c fell in a solo battle with a vixen.",
+            "died in battle with a fox"
+        ]
     },
     {
         "patrol_id": "pln_hunt_greenleaf_redvixen4",
@@ -507,11 +501,11 @@
         ],
         "min_cats": 2,
         "max_cats": 3,
-        "history_text": {
-            "scar": "r_c carries a scar from a fox fight.",
-            "reg_death": "r_c fell in battle with a fox.",
-            "lead_death": "died in battle with a fox"
-        }
+        "history_text": [
+            "r_c carries a scar from a fox fight.",
+            "r_c fell in battle with a fox.",
+            "died in battle with a fox"
+        ]
     },
     {
         "patrol_id": "pln_hunt_swiftfox_greenleafvixen1",
@@ -560,9 +554,9 @@
         ],
         "min_cats": 2,
         "max_cats": 6,
-        "history_text": {
-            "scar": "r_c was marked by a fight with a swift fox vixen."
-        }
+        "history_text": [
+            "r_c was marked by a fight with a swift fox vixen."
+        ]
     },
     {
         "patrol_id": "pln_hunt_swiftfox_greenleafvixen2",
@@ -610,9 +604,9 @@
         ],
         "min_cats": 1,
         "max_cats": 1,
-        "history_text": {
-            "scar": "r_c was marked by a fight with a swift fox vixen."
-        }
+        "history_text": [
+            "r_c was marked by a fight with a swift fox vixen."
+        ]
     },
     {
         "patrol_id": "pln_hunt_swiftfox_greenleafscavenge1",
@@ -749,11 +743,11 @@
         ],
         "min_cats": 1,
         "max_cats": 1,
-        "history_text": {
-            "scar": "r_c carries a scar from fighting with a swift fox.",
-            "reg_death": "While scavenging alone, r_c was killed by a predator they didn't see.",
-            "lead_death": "were killed by a predator"
-        }
+        "history_text": [
+            "r_c carries a scar from fighting with a swift fox.",
+            "While scavenging alone, r_c was killed by a predator they didn't see.",
+            "were killed by a predator"
+        ]
     },
     {
         "patrol_id": "pln_hunt_greenleaf_solosquirrel1",
@@ -897,9 +891,9 @@
     },
         "min_cats": 3,
         "max_cats": 3,
-        "history_text": {
-            "scar": "r_c was scarred as an apprentice by an angry ground squirrel."
-        }
+        "history_text": [
+            "r_c was scarred as an apprentice by an angry ground squirrel."
+        ]
     },
     {
         "patrol_id": "pln_hunt_greenleaf_groupsquirrel1",
