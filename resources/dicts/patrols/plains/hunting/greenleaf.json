--- conflicted
+++ resolved
@@ -209,11 +209,7 @@
                 "prey": ["very_small"]
             },
             {
-<<<<<<< HEAD
-                "text": "s_c means well, but {PRONOUN/s_c/subject}{VERB/s_c/'re/'s} overconfident in {PRONOUN/s_c/poss} attack and the fox manages to sink its teeth into {PRONOUN/s_c/object}. The patrol is forced to retreat, forming a defensive ring around the wounded s_c.",
-=======
                 "text": "s_c means well, but {PRONOUN/s_c/subject}{VERB/s_c/'re/'s} overconfident in {PRONOUN/s_c/poss} attack, and the fox manages to sink its teeth into {PRONOUN/s_c/object}. The patrol is forced to retreat, forming a defensive ring around the wounded s_c.",
->>>>>>> a8ce99de
                 "exp": 0,
                 "weight": 10,
                 "stat_trait": ["troublesome", "vengeful", "bloodthirsty", "bold"],
@@ -349,11 +345,7 @@
                 "prey": ["very_small"]
             },
             {
-<<<<<<< HEAD
-                "text": "s_c means well, but {PRONOUN/s_c/subject}{VERB/s_c/'re/'s} overconfident in {PRONOUN/s_c/poss} attack and the fox manages to sink its teeth into {PRONOUN/s_c/object}. The patrol is forced to retreat, forming a defensive ring around the wounded s_c.",
-=======
                 "text": "s_c means well, but {PRONOUN/s_c/subject}{VERB/s_c/'re/'s} overconfident in {PRONOUN/s_c/poss} attack, and the fox manages to sink its teeth into {PRONOUN/s_c/object}. The patrol is forced to retreat, forming a defensive ring around the wounded s_c.",
->>>>>>> a8ce99de
                 "exp": 0,
                 "weight": 10,
                 "stat_trait": ["troublesome", "vengeful", "bloodthirsty", "bold"],
@@ -512,11 +504,7 @@
                 ]
             },
             {
-<<<<<<< HEAD
-                "text": "s_c is overconfident in {PRONOUN/s_c/poss} attack and the fox manages to sink its teeth into {PRONOUN/s_c/object}. {PRONOUN/s_c/subject/CAP} {VERB/s_c/retreat/retreats}, bleeding and in pain, and the fox settles back down to its meal.",
-=======
                 "text": "s_c is overconfident in {PRONOUN/s_c/poss} attack, and the fox manages to sink its teeth into {PRONOUN/s_c/object}. {PRONOUN/s_c/subject/CAP} {VERB/s_c/retreat/retreats}, bleeding and in pain, and the fox settles back down to its meal.",
->>>>>>> a8ce99de
                 "exp": 0,
                 "weight": 10,
                 "stat_trait": ["troublesome", "vengeful", "bloodthirsty", "bold"],
