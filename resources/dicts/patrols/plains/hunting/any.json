--- conflicted
+++ resolved
@@ -8,12 +8,12 @@
             "medium_prey"
         ],
         "intro_text": "Your patrol comes across a prairie dog.",
-        "success_text": {
-        "unscathed_common": "Your patrol catches the prairie dog!"
-    },
-        "fail_text": {
-        "unscathed_common": "Your patrol narrowly misses the prairie dog."
-    },
+        "success_text": [
+            "Your patrol catches the prairie dog!"
+        ],
+        "fail_text": [
+            "Your patrol narrowly misses the prairie dog."
+        ],
         "decline_text": "Your patrol decides to look for other prey.",
         "chance_of_success": 50,
         "exp": 10,
@@ -38,13 +38,13 @@
         "decline_text": "The patrol decides to hunt elsewhere.",
         "chance_of_success": 40,
         "exp": 10,
-        "success_text": {
-        "unscathed_common": "The patrol has a successful hunt, avoiding any Twolegs.",
-        "unscathed_rare": "The patrol finds some astonishingly fat chickens running around the Twoleg nest, and helps themselves to one."
-    },
-        "fail_text": {
-        "unscathed_common": "Twoleg kits scare the patrol away."
-    },
+        "success_text": [
+            "The patrol has a successful hunt, avoiding any Twolegs.",
+            "The patrol finds some astonishingly fat chickens running around the Twoleg nest, and helps themselves to one."
+        ],
+        "fail_text": [
+            "Twoleg kits scare the patrol away."
+        ],
         "min_cats": 1,
         "max_cats": 3,
         "antagonize_text": "A Twoleg kit approaches the patrol, and they send it away squawking with it's blood on their claws.",
@@ -63,13 +63,13 @@
         "decline_text": "The patrol decides to hunt elsewhere.",
         "chance_of_success": 10,
         "exp": 10,
-        "success_text": {
-        "unscathed_common": "The patrol cats split up, using sentries to ensure that the Twolegs don't disturb their hunts.",
-        "unscathed_rare": "The patrol finds some astonishingly fat chickens running around the Twoleg nest, and helps themselves to as many as they can carry."
-    },
-        "fail_text": {
-        "unscathed_common": "Twoleg kits stomp through the long grass, scaring away prey and ruining the hunt."
-    },
+        "success_text": [
+            "The patrol cats split up, using sentries to ensure that the Twolegs don't disturb their hunts.",
+            "The patrol finds some astonishingly fat chickens running around the Twoleg nest, and helps themselves to as many as they can carry."
+        ],
+        "fail_text": [
+            "Twoleg kits stomp through the long grass, scaring away prey and ruining the hunt."
+        ],
         "min_cats": 4,
         "max_cats": 6,
         "antagonize_text": "Finding a Twoleg kit wandering alone, the cats harass it until it flees squawking, it's blood on their claws.",
@@ -87,14 +87,14 @@
         "decline_text": "The patrol decides to hunt elsewhere",
         "chance_of_success": 50,
         "exp": 10,
-        "success_text": {
-        "unscathed_common": "The patrol moves among the white trunks, checking the ground underneath them.  Sometimes dead birds can be found scattered about in this area and if not yet rotten, make for acceptable fresh-kill.  They manage to find some carcasses worth taking.",
-        "unscathed_rare": "This place is unnerving and the patrol hunts carefully and cautiously, keeping an eye out for Twolegs all the while."
-    },
-        "fail_text": {
-        "unscathed_common": "This place is unnerving and the patrol can't stand the tense atmosphere and grating, constant noise. They don't stay long enough to find prey.",
-        "unscathed_stat": "The patrol considers their options. s_c is adamant that they find somewhere else to hunt. It's not safe here and the threat of Twolegs is too high. They decide to move on but struggle to find any prey during the rest of the patrol."
-    },
+        "success_text": [
+            "The patrol moves among the white trunks, checking the ground underneath them.  Sometimes dead birds can be found scattered about in this area and if not yet rotten, make for acceptable fresh-kill.  They manage to find some carcasses worth taking.",
+            "This place is unnerving and the patrol hunts carefully and cautiously, keeping an eye out for Twolegs all the while."
+        ],
+        "fail_text": [
+            "This place is unnerving and the patrol can't stand the tense atmosphere and grating, constant noise. They don't stay long enough to find prey.",
+            "The patrol considers their options. s_c is adamant that they find somewhere else to hunt. It's not safe here and the threat of Twolegs is too high. They decide to move on but struggle to find any prey during the rest of the patrol."
+        ],
         "fail_trait": [
             "strict",
             "careful",
@@ -122,15 +122,16 @@
         "decline_text": "The patrol decides to avoid the burrow. There's no telling what could await inside.",
         "chance_of_success": 40,
         "exp": 10,
-        "success_text": {
-        "unscathed_common": "The patrol flushes a gopher out of the burrow! More fresh-kill!",
-        "unscathed_rare": "Inside the burrow is a rabbit, curled up and alone. Perhaps a buck recently kicked from his birth warren? Whatever the case, this rabbit will feed the Clan now."
-    },
-        "fail_text": {
-        "unscathed_common": "The burrow turns out to be empty - the smell nothing but stale air and a slight tang of sickness. Whatever used to live here is gone now. Checking the burrow was a waste of time.",
-        "unscathed_stat": "s_c sticks their nose into the hole only to come face to face with a skunk! The whole patrol is sprayed!",
-        "injury": "Oh no! The burrow was home to a wolverine, now angry at the disturbance. The patrol bolts away to escape its wrath, but r_c doesn't quite move fast enough and is caught in its claws until another cat turns back to help."
-    },
+        "success_text": [
+            "The patrol flushes a gopher out of the burrow! More fresh-kill!",
+            "Inside the burrow is a rabbit, curled up and alone. Perhaps a buck recently kicked from his birth warren? Whatever the case, this rabbit will feed the Clan now."
+        ],
+        "fail_text": [
+            "The burrow turns out to be empty - the smell nothing but stale air and a slight tang of sickness. Whatever used to live here is gone now. Checking the burrow was a waste of time.",
+            "s_c sticks their nose into the hole only to come face to face with a skunk! The whole patrol is sprayed!",
+            null,
+            "Oh no! The burrow was home to a wolverine, now angry at the disturbance. The patrol bolts away to escape its wrath, but r_c doesn't quite move fast enough and is caught in its claws until another cat turns back to help."
+        ],
         "fail_trait": [
             "bold",
             "ambitious",
@@ -159,15 +160,15 @@
         "decline_text": "The patrol decides to avoid the burrow. There's no telling what could await inside.",
         "chance_of_success": 40,
         "exp": 10,
-        "success_text": {
-        "unscathed_common": "r_c flushes a gopher out of the burrow! More fresh-kill!",
-        "unscathed_rare": "Inside the burrow is a rabbit, curled up and alone. Perhaps a buck recently kicked from his birth warren? Whatever the case, this rabbit will feed the Clan now."
-    },
-        "fail_text": {
-        "unscathed_common": "The burrow turns out to be empty - the smell nothing but stale air and a slight tang of sickness. Whatever used to live here is gone now. Checking the burrow was a waste of time.",
-        "unscathed_stat": "s_c sticks their nose into the hole only to come face to face with a skunk! The whole patrol is sprayed!",
-        "death": "Oh no! The burrow was home to a wolverine, now angry at the disturbance. r_c bolts away to escape its wrath, but doesn't quite move fast enough and is caught in its claws.  With no other cats around to help, r_c is quickly killed by the predator."
-    },
+        "success_text": [
+            "r_c flushes a gopher out of the burrow! More fresh-kill!",
+            "Inside the burrow is a rabbit, curled up and alone. Perhaps a buck recently kicked from his birth warren? Whatever the case, this rabbit will feed the Clan now."
+        ],
+        "fail_text": [
+            "The burrow turns out to be empty - the smell nothing but stale air and a slight tang of sickness. Whatever used to live here is gone now. Checking the burrow was a waste of time.",
+            "s_c sticks their nose into the hole only to come face to face with a skunk! The whole patrol is sprayed!",
+            "Oh no! The burrow was home to a wolverine, now angry at the disturbance. r_c bolts away to escape its wrath, but doesn't quite move fast enough and is caught in its claws.  With no other cats around to help, r_c is quickly killed by the predator."
+        ],
         "fail_trait": [
             "bold",
             "ambitious",
@@ -199,16 +200,16 @@
         "decline_text": "On second thought, maybe not.",
         "chance_of_success": 50,
         "exp": 20,
-        "success_text": {
-        "unscathed_common": "They can't think of anything that would work, but their hunt goes well regardless.",
-        "unscathed_rare": "A fragrant shrub will do! The plan works and their hunt goes well.",
-        "stat_skill": "s_c leads them to some rabbit droppings in the grass - it's not clean, but it's extremely effective, and the patrol hunts well.",
-        "stat_trait": "s_c tells the patrol to roll in a patch of garlic to disguise their scent, which works perfectly. It's a funny taste to wash off their pelts though."
-    },
-        "fail_text": {
-        "unscathed_common": "The patrol finds nothing to disguise their scent, and no prey either.",
-        "unscathed_stat": "The patrol finds no prey; it seems like all the prey was scared off because of their stench!"
-    },
+        "success_text": [
+            "They can't think of anything that would work, but their hunt goes well regardless.",
+            "A fragrant shrub will do! The plan works and their hunt goes well.",
+            "s_c leads them to some rabbit droppings in the grass - it's not clean, but it's extremely effective, and the patrol hunts well.",
+            "s_c tells the patrol to roll in a patch of garlic to disguise their scent, which works perfectly. It's a funny taste to wash off their pelts though."
+        ],
+        "fail_text": [
+            "The patrol finds nothing to disguise their scent, and no prey either.",
+            "The patrol finds no prey; it seems like all the prey was scared off because of their stench!"
+        ],
         "win_skills": [
             "very smart",
             "extremely smart"
@@ -237,15 +238,16 @@
         "decline_text": "On second thought, maybe not.",
         "chance_of_success": 50,
         "exp": 20,
-        "success_text": {
-        "unscathed_common": "They can't think of anything that would work, but their hunt goes well regardless.",
-        "stat_skill": "s_c finds some rabbit droppings in the grass - it's not clean, but it's extremely effective, and the hunt goes well.",
-        "stat_trait": "s_c rolls in a patch of garlic to disguise their scent, which works perfectly. It's a funny taste to wash off their pelt though."
-    },
-        "fail_text": {
-        "unscathed_common": "The patrol finds nothing to disguise their scent, and no prey either.",
-        "unscathed_stat": "r_c finds no prey; it seems like all the prey was scared off because of their stench!"
-    },
+        "success_text": [
+            "They can't think of anything that would work, but their hunt goes well regardless.",
+            null,
+            "s_c finds some rabbit droppings in the grass - it's not clean, but it's extremely effective, and the hunt goes well.",
+            "s_c rolls in a patch of garlic to disguise their scent, which works perfectly. It's a funny taste to wash off their pelt though."
+        ],
+        "fail_text": [
+            "The patrol finds nothing to disguise their scent, and no prey either.",
+            "r_c finds no prey; it seems like all the prey was scared off because of their stench!"
+        ],
         "win_skills": [
             "very smart",
             "extremely smart"
@@ -275,16 +277,18 @@
         "decline_text": "r_c asks their mentor to do the assessment some other time.",
         "chance_of_success": 40,
         "exp": 20,
-        "success_text": {
-        "unscathed_common": "r_c manages a skillful catch, and brings it back to the camp to show everyone!",
-        "unscathed_rare": "r_c focuses completely on their test, slipping into a cleareyed, razor focused routine of catch and stash, catch and stash. Eventually they've caught enough to need their mentor's help carrying it back to camp, and the feeling seeing their prey stock the fresh-kill pile - they feel ready to burst with happiness!",
-        "stat_trait": "It's a terrible day for hunting, the prey running sparse and alert. But s_c takes their time and doesn't let the conditions discourage them, until eventually the perfect opportunity falls into place and they pull off a perfect catch!"
-    },
-        "fail_text": {
-        "unscathed_common": "Hunting is poor, and while r_c's mentor is disappointed, they don't expect r_c to be able to catch what isn't there.",
-        "unscathed_stat": "s_c is too hasty, bouncing after first one prey, then another, and it ends with them empty pawed and exhausted. Their mentor is disappointed - they clearly need more training.",
-        "injury": "While on the hunt, r_c tumbles right down an empty badger sett while their attention is elsewhere. Bruised and sore, r_c has to report to the medicine cat den when they return to camp."
-    },
+        "success_text": [
+            "r_c manages a skillful catch, and brings it back to the camp to show everyone!",
+            "r_c focuses completely on their test, slipping into a cleareyed, razor focused routine of catch and stash, catch and stash. Eventually they've caught enough to need their mentor's help carrying it back to camp, and the feeling seeing their prey stock the fresh-kill pile - they feel ready to burst with happiness!",
+            null,
+            "It's a terrible day for hunting, the prey running sparse and alert. But s_c takes their time and doesn't let the conditions discourage them, until eventually the perfect opportunity falls into place and they pull off a perfect catch!"
+        ],
+        "fail_text": [
+            "Hunting is poor, and while r_c's mentor is disappointed, they don't expect r_c to be able to catch what isn't there.",
+            "s_c is too hasty, bouncing after first one prey, then another, and it ends with them empty pawed and exhausted. Their mentor is disappointed - they clearly need more training.",
+            null,
+            "While on the hunt, r_c tumbles right down an empty badger sett while their attention is elsewhere. Bruised and sore, r_c has to report to the medicine cat den when they return to camp."
+        ],
         "win_trait": [
             "calm",
             "careful",
@@ -333,16 +337,16 @@
         "decline_text": "r_c turns back to camp, deciding that a group hunt would be more effective.",
         "chance_of_success": 40,
         "exp": 20,
-        "success_text": {
-        "unscathed_common": "r_c heads off to one of their favorite spots in the grasslands, a trench running along in a winding line across a productive and lush field providing excellent ambush chances. And what do you know - they are bush! Or they were as far as that prairie dog thought.",
-        "unscathed_rare": "r_c finds a fat, dumb, slow rabbit, and they can barely drag the thing back to camp, but by the stars it's juicy when they sit down to eat it with their Clanmates.",
-        "stat_skill": "s_c gets the chance to try out an idea they've been sitting on for a while. There's a rabbit warren that they've spotted that's particularly badly built, and they manage to dig down into one of the dens, fishing baby rabbits out by the pawful.",
-        "stat_trait": "The prey is running terribly today. But s_c has patience, and wisely waits for the perfect opportunity instead of getting frustrated. They come back to camp with a good contribution to the Clan's stores, having had a relaxing day sitting with their thoughts while waiting for the prey to come to them."
-    },
-        "fail_text": {
-        "unscathed_common": "You can't catch what isn't there, and the prey today is certainly not there.",
-        "unscathed_stat": "s_c starts the day with endless energy, but as one hunt fails after another, it very quickly runs dry. The come back to camp, empty pawed and prickling with frustration."
-    },
+        "success_text": [
+            "r_c heads off to one of their favorite spots in the grasslands, a trench running along in a winding line across a productive and lush field providing excellent ambush chances. And what do you know - they are bush! Or they were as far as that prairie dog thought.",
+            "r_c finds a fat, dumb, slow rabbit, and they can barely drag the thing back to camp, but by the stars it's juicy when they sit down to eat it with their Clanmates.",
+            "s_c gets the chance to try out an idea they've been sitting on for a while. There's a rabbit warren that they've spotted that's particularly badly built, and they manage to dig down into one of the dens, fishing baby rabbits out by the pawful.",
+            "The prey is running terribly today. But s_c has patience, and wisely waits for the perfect opportunity instead of getting frustrated. They come back to camp with a good contribution to the Clan's stores, having had a relaxing day sitting with their thoughts while waiting for the prey to come to them."
+        ],
+        "fail_text": [
+            "You can't catch what isn't there, and the prey today is certainly not there.",
+            "s_c starts the day with endless energy, but as one hunt fails after another, it very quickly runs dry. The come back to camp, empty pawed and prickling with frustration."
+        ],
         "win_skills": [
             "smart",
             "very smart",
@@ -390,16 +394,16 @@
         "decline_text": "r_c turns back to camp, deciding that a group hunt would be more effective.",
         "chance_of_success": 40,
         "exp": 20,
-        "success_text": {
-        "unscathed_common": "r_c heads off to one of their favorite spots in the grasslands, a trench running along in a winding line across a productive and lush field providing excellent ambush chances. And what do you know - they are bush! Or they were as far as that prairie dog thought. They snicker to themselves as they pad back to camp.",
-        "unscathed_rare": "r_c finds a fat, dumb, slow rabbit, and they can barely drag the thing back to camp, but by the stars it's juicy when they sit down to eat it with their Clanmates. Purring, they take the opportunity for a small moment of peace, relaxing with their friends.",
-        "stat_skill": "s_c gets the chance to try out an idea they've been sitting on for a while. There's a rabbit warren that they've spotted that's particularly badly built, and they manage to dig down into one of the dens, fishing a couple baby rabbits out. This is a good spot to remember if c_n hits hard times.",
-        "stat_trait": "The prey is running terribly today. But s_c has patience, and wisely waits for the perfect opportunity instead of getting frustrated. They come back to camp with a good contribution to the Clan's stores, having had a relaxing day sitting with their thoughts while waiting for the prey to come to them."
-    },
-        "fail_text": {
-        "unscathed_common": "You can't catch what isn't there, and the prey today is certainly not there.",
-        "unscathed_stat": "s_c starts the day with endless energy, but as one hunt fails after another, it very quickly runs dry. They give up and return to camp, to try and at least make progress on all the work piling up there."
-    },
+        "success_text": [
+            "r_c heads off to one of their favorite spots in the grasslands, a trench running along in a winding line across a productive and lush field providing excellent ambush chances. And what do you know - they are bush! Or they were as far as that prairie dog thought. They snicker to themselves as they pad back to camp.",
+            "r_c finds a fat, dumb, slow rabbit, and they can barely drag the thing back to camp, but by the stars it's juicy when they sit down to eat it with their Clanmates. Purring, they take the opportunity for a small moment of peace, relaxing with their friends.",
+            "s_c gets the chance to try out an idea they've been sitting on for a while. There's a rabbit warren that they've spotted that's particularly badly built, and they manage to dig down into one of the dens, fishing a couple baby rabbits out. This is a good spot to remember if c_n hits hard times.",
+            "The prey is running terribly today. But s_c has patience, and wisely waits for the perfect opportunity instead of getting frustrated. They come back to camp with a good contribution to the Clan's stores, having had a relaxing day sitting with their thoughts while waiting for the prey to come to them."
+        ],
+        "fail_text": [
+            "You can't catch what isn't there, and the prey today is certainly not there.",
+            "s_c starts the day with endless energy, but as one hunt fails after another, it very quickly runs dry. They give up and return to camp, to try and at least make progress on all the work piling up there."
+        ],
         "win_skills": [
             "smart",
             "very smart",
@@ -447,16 +451,16 @@
         "decline_text": "r_c turns back to camp, deciding that a group hunt would be more effective.",
         "chance_of_success": 40,
         "exp": 20,
-        "success_text": {
-        "unscathed_common": "r_c heads off to one of their favorite spots in the grasslands, a trench running along in a winding line across a productive and lush field providing excellent ambush chances. And what do you know - they are bush! Or they were as far as that prairie dog thought. They snicker to themselves as they pad back to camp.",
-        "unscathed_rare": "r_c finds a fat, dumb, slow rabbit, and they can barely drag the thing back to camp, but by the stars it's juicy when they sit down to eat it with their Clanmates. Purring, they take the opportunity for a small moment of peace, relaxing with their friends.",
-        "stat_skill": "s_c gets the chance to try out an idea they've been sitting on for a while. There's a rabbit warren that they've spotted that's particularly badly built, and they manage to dig down into one of the dens, fishing a couple baby rabbits out. This is a good spot to remember if c_n hits hard times.",
-        "stat_trait": "The prey is running terribly today. But s_c has patience, and wisely waits for the perfect opportunity instead of getting frustrated. They come back to camp with a good contribution to the Clan's stores, having had a relaxing day sitting with their thoughts while waiting for the prey to come to them."
-    },
-        "fail_text": {
-        "unscathed_common": "You can't catch what isn't there, and the prey today is certainly not there.",
-        "unscathed_stat": "s_c starts the day with endless energy, but as one hunt fails after another, it very quickly runs dry. They give up and return to camp, to try and at least make progress on all the work piling up there."
-    },
+        "success_text": [
+            "r_c heads off to one of their favorite spots in the grasslands, a trench running along in a winding line across a productive and lush field providing excellent ambush chances. And what do you know - they are bush! Or they were as far as that prairie dog thought. They snicker to themselves as they pad back to camp.",
+            "r_c finds a fat, dumb, slow rabbit, and they can barely drag the thing back to camp, but by the stars it's juicy when they sit down to eat it with their Clanmates. Purring, they take the opportunity for a small moment of peace, relaxing with their friends.",
+            "s_c gets the chance to try out an idea they've been sitting on for a while. There's a rabbit warren that they've spotted that's particularly badly built, and they manage to dig down into one of the dens, fishing a couple baby rabbits out. This is a good spot to remember if c_n hits hard times.",
+            "The prey is running terribly today. But s_c has patience, and wisely waits for the perfect opportunity instead of getting frustrated. They come back to camp with a good contribution to the Clan's stores, having had a relaxing day sitting with their thoughts while waiting for the prey to come to them."
+        ],
+        "fail_text": [
+            "You can't catch what isn't there, and the prey today is certainly not there.",
+            "s_c starts the day with endless energy, but as one hunt fails after another, it very quickly runs dry. They give up and return to camp, to try and at least make progress on all the work piling up there."
+        ],
         "win_skills": [
             "smart",
             "very smart",
@@ -504,15 +508,17 @@
         "decline_text": "It's probably nothing. The patrol leaves the noise alone and continues on their way.",
         "chance_of_success": 20,
         "exp": 10,
-        "success_text": {
-        "unscathed_common": "r_c drops down into a hunting crouch, certain that a mouse must be the source of the noise. They find themselves to be correct when they pounce into the grass and return to the patrol with the tasty morsel dangling from their mouth.",
-        "stat_skill": "p_l pads towards the grass to check on the noise when a rabbit suddenly bursts out! s_c is quick to react and manages to snag the rabbit before it can disappear."
-    },
-        "fail_text": {
-        "unscathed_common": "p_l pads closer to the grass, intent on finding the source of the noise, only to come face to face with a skunk!  The poor cat ends up stinking for days after the unfortunate incident.",
-        "unscathed_stat": "s_c doesn't even hesitate before splitting from the patrol to check on the source of the noise. They quickly regret their impulsivity, however, when an angry weasel bursts from the grass, chattering loudly! s_c gets quite the scare, but thankfully the weasel only wanted to get away from them and quickly runs off back into the grass.",
-        "injury": "r_c takes the lead in checking the source of the noise and comes face to face with an angry fox! Though they backpedal rapidly, the fox still manages to take a bite out of them before the rest of the patrol can back them up."
-    },
+        "success_text": [
+            "r_c drops down into a hunting crouch, certain that a mouse must be the source of the noise. They find themselves to be correct when they pounce into the grass and return to the patrol with the tasty morsel dangling from their mouth.",
+            null,
+            "p_l pads towards the grass to check on the noise when a rabbit suddenly bursts out! s_c is quick to react and manages to snag the rabbit before it can disappear."
+        ],
+        "fail_text": [
+            "p_l pads closer to the grass, intent on finding the source of the noise, only to come face to face with a skunk!  The poor cat ends up stinking for days after the unfortunate incident.",
+            "s_c doesn't even hesitate before splitting from the patrol to check on the source of the noise. They quickly regret their impulsivity, however, when an angry weasel bursts from the grass, chattering loudly! s_c gets quite the scare, but thankfully the weasel only wanted to get away from them and quickly runs off back into the grass.",
+            null,
+            "r_c takes the lead in checking the source of the noise and comes face to face with an angry fox! Though they backpedal rapidly, the fox still manages to take a bite out of them before the rest of the patrol can back them up."
+        ],
         "win_skills": [
             "good hunter",
             "great hunter",
@@ -549,16 +555,17 @@
         "decline_text": "It's probably nothing. The patrol leaves the noise alone and continues on their way.",
         "chance_of_success": 40,
         "exp": 10,
-        "success_text": {
-        "unscathed_common": "r_c drops down into a hunting crouch, certain that a mouse must be the source of the noise. They find themselves to be correct when they pounce into the grass and return to the patrol with the tasty morsel dangling from their mouth.",
-        "stat_skill": "p_l pads towards the grass to check on the noise when a rabbit suddenly bursts out! s_c is quick to react and manages to snag the rabbit before it can disappear."
-    },
-        "fail_text": {
-        "unscathed_common": "p_l pads closer to the grass, intent on finding the source of the noise, only to come face to face with a skunk! The poor cat ends up stinking for days after the unfortunate incident.",
-        "unscathed_stat": "s_c doesn't even hesitate before splitting from the patrol to check on the source of the noise. They quickly regret their impulsivity, however, when an angry weasel bursts out of the grass, chattering loudly! s_c gets quite the scare, but thankfully the weasel only wanted to get away from them and quickly runs off back into the grass.",
-        "death": "r_c takes the lead in checking the source of the noise and comes face to face with a snarling wolverine! r_c yowls for their patrol but the other cats aren't quick enough to stop the wolverine from killing r_c in one quick and deadly swipe.",
-        "injury": "r_c takes the lead in checking the source of the noise and comes face to face with an angry fox! Though they backpedal rapidly, the fox still manages to take a bite out of them before the rest of the patrol can back them up."
-    },
+        "success_text": [
+            "r_c drops down into a hunting crouch, certain that a mouse must be the source of the noise. They find themselves to be correct when they pounce into the grass and return to the patrol with the tasty morsel dangling from their mouth.",
+            null,
+            "p_l pads towards the grass to check on the noise when a rabbit suddenly bursts out! s_c is quick to react and manages to snag the rabbit before it can disappear."
+        ],
+        "fail_text": [
+            "p_l pads closer to the grass, intent on finding the source of the noise, only to come face to face with a skunk! The poor cat ends up stinking for days after the unfortunate incident.",
+            "s_c doesn't even hesitate before splitting from the patrol to check on the source of the noise. They quickly regret their impulsivity, however, when an angry weasel bursts out of the grass, chattering loudly! s_c gets quite the scare, but thankfully the weasel only wanted to get away from them and quickly runs off back into the grass.",
+            "r_c takes the lead in checking the source of the noise and comes face to face with a snarling wolverine! r_c yowls for their patrol but the other cats aren't quick enough to stop the wolverine from killing r_c in one quick and deadly swipe.",
+            "r_c takes the lead in checking the source of the noise and comes face to face with an angry fox! Though they backpedal rapidly, the fox still manages to take a bite out of them before the rest of the patrol can back them up."
+        ],
         "win_skills": [
             "good hunter",
             "great hunter",
@@ -597,16 +604,17 @@
         "decline_text": "It's probably nothing. They leave the noise alone and continue searching for prey.",
         "chance_of_success": 40,
         "exp": 10,
-        "success_text": {
-        "unscathed_common": "r_c drops down into a hunting crouch, certain that a mouse must be the source of the noise. They find themselves to be correct when they pounce into the grass and continue on their patrol with the tasty morsel dangling from their mouth.",
-        "stat_skill": "s_c pads towards the grass to check on the noise when a rabbit suddenly bursts out! s_c is quick to react and manages to snag the rabbit before it can disappear."
-    },
-        "fail_text": {
-        "unscathed_common": "p_l pads closer to the grass, intent on finding the source of the noise, only to come face to face with a skunk!  The poor cat ends up stinking for days after the unfortunate incident.",
-        "unscathed_stat": "s_c doesn't even hesitate before going to check on the source of the noise. They quickly regret their impulsivity, however, when an angry weasel bursts out of the grass, chattering loudly! s_c gets quite the scare, but thankfully the weasel only wanted to get away from them and quickly runs off back into the grass.",
-        "death": "r_c takes the lead in checking the source of the noise and comes face to face with a snarling wolverine! r_c yowls for help, but they're alone on this patrol and they have the sudden realization that no one can help them now. The wolverine kills the lone cat with little trouble.",
-        "injury": "r_c heads toward the source of the noise and comes face to face with an angry fox! Though they backpedal rapidly, the fox still manages to take a bite out of them before they can sprint away."
-    },
+        "success_text": [
+            "r_c drops down into a hunting crouch, certain that a mouse must be the source of the noise. They find themselves to be correct when they pounce into the grass and continue on their patrol with the tasty morsel dangling from their mouth.",
+            null,
+            "s_c pads towards the grass to check on the noise when a rabbit suddenly bursts out! s_c is quick to react and manages to snag the rabbit before it can disappear."
+        ],
+        "fail_text": [
+            "p_l pads closer to the grass, intent on finding the source of the noise, only to come face to face with a skunk!  The poor cat ends up stinking for days after the unfortunate incident.",
+            "s_c doesn't even hesitate before going to check on the source of the noise. They quickly regret their impulsivity, however, when an angry weasel bursts out of the grass, chattering loudly! s_c gets quite the scare, but thankfully the weasel only wanted to get away from them and quickly runs off back into the grass.",
+            "r_c takes the lead in checking the source of the noise and comes face to face with a snarling wolverine! r_c yowls for help, but they're alone on this patrol and they have the sudden realization that no one can help them now. The wolverine kills the lone cat with little trouble.",
+            "r_c heads toward the source of the noise and comes face to face with an angry fox! Though they backpedal rapidly, the fox still manages to take a bite out of them before they can sprint away."
+        ],
         "win_skills": [
             "good hunter",
             "great hunter",
@@ -641,16 +649,19 @@
         "decline_text": "Your patrol decides to hunt elsewhere.",
         "chance_of_success": 40,
         "exp": 20,
-        "success_text": {
-        "unscathed_common": "They continue hunting undetected.",
-        "unscathed_rare": "Slyly, r_c uses the chance to get food, practicing their best kittypet impression until just the right moment, before darting forward and making off with a sandwich in their mouth.",
-        "stat_skill": "s_c spots the Twolegs unloading metal boxes from their monsters, and abruptly tells the patrol to leave. Now.",
-        "stat_trait": "A Twoleg spots s_c and crouches down, clicking softly. s_c hisses and flees."
-    },
-        "fail_text": {
-        "death": "The patrol mostly ignores the Twolegs. As they hunt they hear a yelp from r_c. They've crawled into a metal Twolegs box, and there's nothing they or the rest of the patrol can do to get them out - eventually the Twolegs notice, and r_c is taken by them.",
-        "stat_death": "A Twoleg spots s_c and crouches down, clicking softly. s_c pauses - are they hurt? Do they want to make friends? Before they can decide whether to step closer, there's a swoosh, and a net falls around them. s_c fights desperately, but the Twolegs take them away in the monster."
-    },
+        "success_text": [
+            "They continue hunting undetected.",
+            "Slyly, r_c uses the chance to get food, practicing their best kittypet impression until just the right moment, before darting forward and making off with a sandwich in their mouth.",
+            "s_c spots the Twolegs unloading metal boxes from their monsters, and abruptly tells the patrol to leave. Now.",
+            "A Twoleg spots s_c and crouches down, clicking softly. s_c hisses and flees."
+        ],
+        "fail_text": [
+            null,
+            null,
+            "The patrol mostly ignores the Twolegs. As they hunt they hear a yelp from r_c. They've crawled into a metal Twolegs box, and there's nothing they or the rest of the patrol can do to get them out - eventually the Twolegs notice, and r_c is taken by them.",
+            null,
+            "A Twoleg spots s_c and crouches down, clicking softly. s_c pauses - are they hurt? Do they want to make friends? Before they can decide whether to step closer, there's a swoosh, and a net falls around them. s_c fights desperately, but the Twolegs take them away in the monster."
+        ],
         "win_skills": [
             "extremely smart"
         ],
@@ -692,16 +703,19 @@
         "decline_text": "Your patrol decides to hunt elsewhere.",
         "chance_of_success": 10,
         "exp": 20,
-        "success_text": {
-        "unscathed_common": "They continue hunting undetected, using the presence of the Twolegs startling the local wildlife to bring back a good haul.",
-        "unscathed_rare": "Slyly, r_c uses the chance to get food, practicing their best kittypet impression until just the right moment, before darting forward and making off with a large lump of meat in their mouth.",
-        "stat_skill": "s_c spots the Twolegs unloading metal boxes from their monsters, and abruptly tells the patrol to leave. Now.",
-        "stat_trait": "A Twoleg spots s_c and crouches down, clicking softly. s_c hisses and flees."
-    },
-        "fail_text": {
-        "death": "The patrol mostly ignores the Twolegs. As they hunt they hear a yelp from r_c. They've crawled into a metal Twolegs box, and there's nothing they or the rest of the patrol can do to get them out - eventually the Twolegs notice, and r_c is taken by them.",
-        "stat_death": "A Twoleg spots s_c and crouches down, clicking softly. s_c pauses - are they hurt? Do they want to make friends? Before they can decide whether to step closer, there's a swoosh, and a net falls around them. s_c fights desperately, but the Twolegs take them away in the monster."
-    },
+        "success_text": [
+            "They continue hunting undetected, using the presence of the Twolegs startling the local wildlife to bring back a good haul.",
+            "Slyly, r_c uses the chance to get food, practicing their best kittypet impression until just the right moment, before darting forward and making off with a large lump of meat in their mouth.",
+            "s_c spots the Twolegs unloading metal boxes from their monsters, and abruptly tells the patrol to leave. Now.",
+            "A Twoleg spots s_c and crouches down, clicking softly. s_c hisses and flees."
+        ],
+        "fail_text": [
+            null,
+            null,
+            "The patrol mostly ignores the Twolegs. As they hunt they hear a yelp from r_c. They've crawled into a metal Twolegs box, and there's nothing they or the rest of the patrol can do to get them out - eventually the Twolegs notice, and r_c is taken by them.",
+            null,
+            "A Twoleg spots s_c and crouches down, clicking softly. s_c pauses - are they hurt? Do they want to make friends? Before they can decide whether to step closer, there's a swoosh, and a net falls around them. s_c fights desperately, but the Twolegs take them away in the monster."
+        ],
         "win_skills": [
             "extremely smart"
         ],
@@ -743,16 +757,19 @@
         "decline_text": "Your patrol decides to hunt elsewhere.",
         "chance_of_success": 10,
         "exp": 20,
-        "success_text": {
-        "unscathed_common": "They continue hunting undetected.",
-        "unscathed_rare": "Slyly, r_c uses the chance to get food, practicing their best kittypet impression until just the right moment, before darting forward and making off with a sandwich in their mouth.",
-        "stat_skill": "s_c spots the Twolegs unloading metal boxes from their monsters, and abruptly tells the patrol to leave. Now.",
-        "stat_trait": "A Twoleg spots s_c and crouches down, clicking softly. s_c hisses and flees."
-    },
-        "fail_text": {
-        "death": "The patrol mostly ignores the Twolegs. But as they hunt, the cats encounter appealing, delicious smelling mush in little burrows. Some of the patrol investigates, and doors slam down behind them. There's nothing they or the rest of the patrol can do to get them out - eventually the Twolegs notice, and the trapped cats are taken.",
-        "stat_death": "A Twoleg spots s_c and crouches down, clicking softly. s_c pauses - are they hurt? Do they want to make friends? They wander closer, drawing more of the patrol in with them. Before they can decide whether to step away, there's a swoosh, and a net falls around the cats. They fight desperately, but the Twolegs take them away in the monster."
-    },
+        "success_text": [
+            "They continue hunting undetected.",
+            "Slyly, r_c uses the chance to get food, practicing their best kittypet impression until just the right moment, before darting forward and making off with a sandwich in their mouth.",
+            "s_c spots the Twolegs unloading metal boxes from their monsters, and abruptly tells the patrol to leave. Now.",
+            "A Twoleg spots s_c and crouches down, clicking softly. s_c hisses and flees."
+        ],
+        "fail_text": [
+            null,
+            null,
+            "The patrol mostly ignores the Twolegs. But as they hunt, the cats encounter appealing, delicious smelling mush in little burrows. Some of the patrol investigates, and doors slam down behind them. There's nothing they or the rest of the patrol can do to get them out - eventually the Twolegs notice, and the trapped cats are taken.",
+            null,
+            "A Twoleg spots s_c and crouches down, clicking softly. s_c pauses - are they hurt? Do they want to make friends? They wander closer, drawing more of the patrol in with them. Before they can decide whether to step away, there's a swoosh, and a net falls around the cats. They fight desperately, but the Twolegs take them away in the monster."
+        ],
         "win_skills": [
             "extremely smart"
         ],
@@ -794,17 +811,18 @@
         "decline_text": "On second thought, they decide to re-line their nest today instead.",
         "chance_of_success": 40,
         "exp": 20,
-        "success_text": {
-        "unscathed_common": "They're interrupted by Twolegs wandering through the woods a couple times, but it's a successful hunt.",
-        "unscathed_rare": "A friendly Twolegs makes a psspsspss noise, and pours kittypet food on the ground for r_c. They've always wondered what it might taste like... dry is the answer. Very odd.",
-        "stat_skill": "s_c gets distracted from hunting by strange Twoleg activity around one of their dens. They appear to be hauling all their many, many varieties of nest lining out and into a big monster. s_c takes the opportunity to grab a little soft thing, something that's almost shaped like prey. It'll be good for the nursery.",
-        "stat_trait": "Calmly, s_c weaves around the Twoleg dens, picking out the mice from the tunnels and the birds off the strange metal hanging fruit. A successful, sneaky hunt."
-    },
-        "fail_text": {
-        "unscathed_stat": "The Twolegs here are friendly, and a little carelessly, s_c goes to hunt in their garden. But there's a new thing there, a box, suspicious and strange. Wisely, s_c avoids it, and returns to c_n territory.",
-        "death": "Carelessly, r_c is seen by Twolegs, and taken from c_n.",
-        "injury": "Carelessly, r_c is seen by Twolegs, and is taken hissing and spitting to be locked in a monster's den. Overnight, they discover that a broken window is just wide enough to push themselves out to safety through, but the glass leaves them bleeding as they run back to c_n."
-    },
+        "success_text": [
+            "They're interrupted by Twolegs wandering through the woods a couple times, but it's a successful hunt.",
+            "A friendly Twolegs makes a psspsspss noise, and pours kittypet food on the ground for r_c. They've always wondered what it might taste like... dry is the answer. Very odd.",
+            "s_c gets distracted from hunting by strange Twoleg activity around one of their dens. They appear to be hauling all their many, many varieties of nest lining out and into a big monster. s_c takes the opportunity to grab a little soft thing, something that's almost shaped like prey. It'll be good for the nursery.",
+            "Calmly, s_c weaves around the Twoleg dens, picking out the mice from the tunnels and the birds off the strange metal hanging fruit. A successful, sneaky hunt."
+        ],
+        "fail_text": [
+            null,
+            "The Twolegs here are friendly, and a little carelessly, s_c goes to hunt in their garden. But there's a new thing there, a box, suspicious and strange. Wisely, s_c avoids it, and returns to c_n territory.",
+            "Carelessly, r_c is seen by Twolegs, and taken from c_n.",
+            "Carelessly, r_c is seen by Twolegs, and is taken hissing and spitting to be locked in a monster's den. Overnight, they discover that a broken window is just wide enough to push themselves out to safety through, but the glass leaves them bleeding as they run back to c_n."
+        ],
         "win_skills": [
             "smart",
             "very smart",
@@ -850,16 +868,18 @@
         "decline_text": "On second thought, they decide to re-line their nest today instead.",
         "chance_of_success": 40,
         "exp": 20,
-        "success_text": {
-        "unscathed_common": "They're interrupted by Twolegs wandering through the woods a couple times, so they miss a couple catches, but overall it works out.",
-        "unscathed_rare": "A friendly Twolegs makes a psspsspss noise, and pours kittypet food on the ground for app1. They've always wondered what it might taste like... dry is the answer. It's strangely appealing.",
-        "stat_trait": "Tail lashing excitedly, app1 hunts in the strange, forbidden land, ducking around corners and crawling over gardens with their belly low to the ground. A successful, sneaky hunt."
-    },
-        "fail_text": {
-        "unscathed_stat": "A little carelessly, s_c jumps a fence to hunt in a den's garden. But there's a new thing there, a box, suspicious and strange. Wisely, s_c avoids it, and returns to c_n territory.",
-        "death": "Carelessly, s_c is seen by Twolegs, and taken from c_n.",
-        "injury": "Carelessly, app1 is seen by Twolegs, and is taken hissing and spitting to be locked in a monster's den. Overnight, they discover that a broken window is just wide enough to push themselves out to safety through, but the glass leaves them bleeding as they run back to c_n."
-    },
+        "success_text": [
+            "They're interrupted by Twolegs wandering through the woods a couple times, so they miss a couple catches, but overall it works out.",
+            "A friendly Twolegs makes a psspsspss noise, and pours kittypet food on the ground for app1. They've always wondered what it might taste like... dry is the answer. It's strangely appealing.",
+            null,
+            "Tail lashing excitedly, app1 hunts in the strange, forbidden land, ducking around corners and crawling over gardens with their belly low to the ground. A successful, sneaky hunt."
+        ],
+        "fail_text": [
+            null,
+            "A little carelessly, s_c jumps a fence to hunt in a den's garden. But there's a new thing there, a box, suspicious and strange. Wisely, s_c avoids it, and returns to c_n territory.",
+            "Carelessly, s_c is seen by Twolegs, and taken from c_n.",
+            "Carelessly, app1 is seen by Twolegs, and is taken hissing and spitting to be locked in a monster's den. Overnight, they discover that a broken window is just wide enough to push themselves out to safety through, but the glass leaves them bleeding as they run back to c_n."
+        ],
         "win_trait": [
             "calm",
             "careful",
@@ -900,17 +920,18 @@
         "decline_text": "On second thought, they decide to reline their nests today instead.",
         "chance_of_success": 40,
         "exp": 20,
-        "success_text": {
-        "unscathed_common": "They're interrupted by Twolegs wandering through the woods a couple times, but it's a successful hunt.",
-        "unscathed_rare": "A friendly Twolegs makes a psspsspss noise, and pours kittypet food on the ground for r_c. They fetch p_l, and both cats investigate the food, loudly proclaiming how much better fresh-kill is, but both a little thrilled by the experience.",
-        "stat_skill": "s_c shows the other cat all around the outskirts of the Twoleg dens, showing off how much they know about the strange animals and their weird behavior, and enjoying getting to feel clever.",
-        "stat_trait": "It's a strange adventure, odd and weird and a little thrilling. s_c takes the lead, but both s_c and r_c are wide eyed and a little scared, in a fun way."
-    },
-        "fail_text": {
-        "unscathed_common": "Carelessly, r_c is seen by Twolegs, and is taken hissing and spitting to be locked in a monster's den. Overnight, they hear p_l yowling from outside, and the two cats manage to craft an escape plan through a broken window. Shivering, r_c presses their pelt against p_l on the way back to c_n.",
-        "unscathed_stat": "The Twolegs here are friendly, and a little carelessly, s_c goes to hunt in their garden. But there's a new thing there, a box, suspicious and strange. Wisely, s_c avoids it, and returns to c_n territory.",
-        "death": "Carelessly, r_c is seen by Twolegs, and taken from c_n."
-    },
+        "success_text": [
+            "They're interrupted by Twolegs wandering through the woods a couple times, but it's a successful hunt.",
+            "A friendly Twolegs makes a psspsspss noise, and pours kittypet food on the ground for r_c. They fetch p_l, and both cats investigate the food, loudly proclaiming how much better fresh-kill is, but both a little thrilled by the experience.",
+            "s_c shows the other cat all around the outskirts of the Twoleg dens, showing off how much they know about the strange animals and their weird behavior, and enjoying getting to feel clever.",
+            "It's a strange adventure, odd and weird and a little thrilling. s_c takes the lead, but both s_c and r_c are wide eyed and a little scared, in a fun way."
+        ],
+        "fail_text": [
+            "Carelessly, r_c is seen by Twolegs, and is taken hissing and spitting to be locked in a monster's den. Overnight, they hear p_l yowling from outside, and the two cats manage to craft an escape plan through a broken window. Shivering, r_c presses their pelt against p_l on the way back to c_n.",
+            "The Twolegs here are friendly, and a little carelessly, s_c goes to hunt in their garden. But there's a new thing there, a box, suspicious and strange. Wisely, s_c avoids it, and returns to c_n territory.",
+            "Carelessly, r_c is seen by Twolegs, and taken from c_n.",
+            null
+        ],
         "win_skills": [
             "smart",
             "very smart",
@@ -958,16 +979,18 @@
         "decline_text": "On second thought, they decide to reline their nests today instead.",
         "chance_of_success": 40,
         "exp": 20,
-        "success_text": {
-        "unscathed_common": "They're interrupted by Twolegs wandering through the woods a couple times, so they miss a couple catches, but overall it works out.",
-        "unscathed_rare": "A friendly Twolegs makes a psspsspss noise, and pours kittypet food on the ground for app2. They fetch app1, and both apprentices loudly proclaim how much better fresh-kill is, but both are also wide eyed and thrilled by the experience.",
-        "stat_trait": "Tail lashing excitedly, app1 hunts in the strange, forbidden land, ducking around corners and crawling over gardens with their belly low to the ground. app2 tries to be even sneakier, and so app1 ups their game, until they're both probably the most obvious pair of cats in the neighborhood."
-    },
-        "fail_text": {
-        "unscathed_common": "Carelessly, app2 is seen by Twolegs, and is taken hissing and spitting to be locked in a monster's den. Overnight, they hear app1 yowling from outside, and the two cats manage to craft an escape plan through a broken window. Shivering, app2 presses their pelt against app1 as they pad home.",
-        "unscathed_stat": "A little carelessly, s_c jumps a fence to hunt in a den's garden. But there's a new thing there, a box, suspicious and strange. Wisely, s_c avoids it, and returns to c_n territory.",
-        "death": "Carelessly, app1 is seen by Twolegs, and taken from c_n."
-    },
+        "success_text": [
+            "They're interrupted by Twolegs wandering through the woods a couple times, so they miss a couple catches, but overall it works out.",
+            "A friendly Twolegs makes a psspsspss noise, and pours kittypet food on the ground for app2. They fetch app1, and both apprentices loudly proclaim how much better fresh-kill is, but both are also wide eyed and thrilled by the experience.",
+            null,
+            "Tail lashing excitedly, app1 hunts in the strange, forbidden land, ducking around corners and crawling over gardens with their belly low to the ground. app2 tries to be even sneakier, and so app1 ups their game, until they're both probably the most obvious pair of cats in the neighborhood."
+        ],
+        "fail_text": [
+            "Carelessly, app2 is seen by Twolegs, and is taken hissing and spitting to be locked in a monster's den. Overnight, they hear app1 yowling from outside, and the two cats manage to craft an escape plan through a broken window. Shivering, app2 presses their pelt against app1 as they pad home.",
+            "A little carelessly, s_c jumps a fence to hunt in a den's garden. But there's a new thing there, a box, suspicious and strange. Wisely, s_c avoids it, and returns to c_n territory.",
+            "Carelessly, app1 is seen by Twolegs, and taken from c_n.",
+            null
+        ],
         "win_trait": [
             "calm",
             "careful",
@@ -1004,16 +1027,18 @@
         "decline_text": "Turning their nose up at the temptation, they continue on their way.",
         "chance_of_success": 40,
         "exp": 20,
-        "success_text": {
-        "unscathed_common": "Darting through quickly, they see that the lovely smell is Twoleg mush, and keep running.",
-        "unscathed_rare": "The lovely smell leads to Twoleg mush. Puzzled, r_c checks around them, only for their fur to stand on end as they realize they're standing in a metal tunnel, cloaked in rust and camouflage. It's to their great fortune that this trap seems to be broken, but whatever Twoleg restocked the bait might still be around. They leave quickly.",
-        "stat_skill": "Something about this situation sets all of s_c's instincts off. They investigate, carefully, and strip the cover of the earth away from a Twoleg trap underneath.",
-        "stat_trait": "Something isn't right. Nervously pawing at the earth, s_c thinks that the smell is too good to be true. They leave it, deciding to return to camp and report it to the deputy instead."
-    },
-        "fail_text": {
-        "unscathed_stat": "Easily swayed by the delicious smell, s_c wanders recklessly into the sheltered space, only to smack into a metal wall. Inside the trap, a young fox starts up a distressed wail, and s_c feels sympathy for it they never expected to feel for a fox, as well as the heart stopping realization that it could easily have been them.",
-        "death": "r_c is caught in a trap hidden in the earth and is taken by Twolegs shortly after."
-    },
+        "success_text": [
+            "Darting through quickly, they see that the lovely smell is Twoleg mush, and keep running.",
+            "The lovely smell leads to Twoleg mush. Puzzled, r_c checks around them, only for their fur to stand on end as they realize they're standing in a metal tunnel, cloaked in rust and camouflage. It's to their great fortune that this trap seems to be broken, but whatever Twoleg restocked the bait might still be around. They leave quickly.",
+            "Something about this situation sets all of s_c's instincts off. They investigate, carefully, and strip the cover of the earth away from a Twoleg trap underneath.",
+            "Something isn't right. Nervously pawing at the earth, s_c thinks that the smell is too good to be true. They leave it, deciding to return to camp and report it to the deputy instead."
+        ],
+        "fail_text": [
+            null,
+            "Easily swayed by the delicious smell, s_c wanders recklessly into the sheltered space, only to smack into a metal wall. Inside the trap, a young fox starts up a distressed wail, and s_c feels sympathy for it they never expected to feel for a fox, as well as the heart stopping realization that it could easily have been them.",
+            "r_c is caught in a trap hidden in the earth and is taken by Twolegs shortly after.",
+            null
+        ],
         "win_skills": [
             "smart",
             "very smart",
@@ -1051,16 +1076,18 @@
         "decline_text": "Turning their nose up at the temptation, the patrol continues on their way.",
         "chance_of_success": 40,
         "exp": 20,
-        "success_text": {
-        "unscathed_common": "Darting through quickly, r_c sees that the lovely smell is Twoleg mush, and keeps running.",
-        "unscathed_rare": "The lovely smell leads to Twoleg mush. Puzzled, r_c checks around them, only for their fur to stand on end as they realize they're standing in a metal tunnel, cloaked in rust and camouflage. It's to their great fortune that this trap seems to be broken, but whatever Twoleg restocked the bait might still be around. They leave quickly.",
-        "stat_skill": "Something about this situation sets all of s_c's instincts off. They investigate, carefully, and the patrol helps them strip the cover of the earth away from a Twoleg trap underneath.",
-        "stat_trait": "Something isn't right. Nervously pawing at the earth, s_c thinks that the smell is too good to be true. They leave it, convincing the patrol to return to camp and report it to the deputy instead."
-    },
-        "fail_text": {
-        "unscathed_stat": "Easily swayed by the delicious smell, s_c wanders recklessly into the sheltered space, only to smack into a metal wall. Inside the trap, a young fox starts up a distressed wail, and s_c feels sympathy for it they never expected to feel for a fox, as well as the heart stopping realization that it could easily have been them.",
-        "death": "r_c is caught in a trap hidden in the earth! There's nothing the patrol is able to do to help them, and r_c is taken by Twolegs shortly after."
-    },
+        "success_text": [
+            "Darting through quickly, r_c sees that the lovely smell is Twoleg mush, and keeps running.",
+            "The lovely smell leads to Twoleg mush. Puzzled, r_c checks around them, only for their fur to stand on end as they realize they're standing in a metal tunnel, cloaked in rust and camouflage. It's to their great fortune that this trap seems to be broken, but whatever Twoleg restocked the bait might still be around. They leave quickly.",
+            "Something about this situation sets all of s_c's instincts off. They investigate, carefully, and the patrol helps them strip the cover of the earth away from a Twoleg trap underneath.",
+            "Something isn't right. Nervously pawing at the earth, s_c thinks that the smell is too good to be true. They leave it, convincing the patrol to return to camp and report it to the deputy instead."
+        ],
+        "fail_text": [
+            null,
+            "Easily swayed by the delicious smell, s_c wanders recklessly into the sheltered space, only to smack into a metal wall. Inside the trap, a young fox starts up a distressed wail, and s_c feels sympathy for it they never expected to feel for a fox, as well as the heart stopping realization that it could easily have been them.",
+            "r_c is caught in a trap hidden in the earth! There's nothing the patrol is able to do to help them, and r_c is taken by Twolegs shortly after.",
+            null
+        ],
         "win_skills": [
             "smart",
             "very smart",
@@ -1103,17 +1130,18 @@
         "decline_text": "They decide it is better not to cross.",
         "chance_of_success": 40,
         "exp": 10,
-        "success_text": {
-        "unscathed_common": "Your patrol crosses the Thunderpath and can hunt on the other side.",
-        "unscathed_rare": "Your patrol finds a pipe running under the Thunderpath and uses it to cross. They end up with slightly damp paws, but a successful haul of prey.",
-        "stat_skill": "Your patrol stops on the edge of the Thunderpath, and s_c organizes a thorough search that finds a flattened squirrel. It's a reminder of the danger of the Thunderpath, and a good source of scavenged meat.",
-        "stat_trait": "s_c is patient enough to wait until the Thunderpath is completely clear, then trots across calmly to hunt on the other side."
-    },
-        "fail_text": {
-        "unscathed_common": "r_c hears a monster thundering towards them, but it screeches to a halt just in time. That was close! Maybe it's best to go back to camp.",
-        "death": "r_c is hit by a monster while crossing and dies instantly.",
-        "injury": "r_c is hit by a monster and seems quite injured, but miraculously still alive."
-    },
+        "success_text": [
+            "Your patrol crosses the Thunderpath and can hunt on the other side.",
+            "Your patrol finds a pipe running under the Thunderpath and uses it to cross. They end up with slightly damp paws, but a successful haul of prey.",
+            "Your patrol stops on the edge of the Thunderpath, and s_c organizes a thorough search that finds a flattened squirrel. It's a reminder of the danger of the Thunderpath, and a good source of scavenged meat.",
+            "s_c is patient enough to wait until the Thunderpath is completely clear, then trots across calmly to hunt on the other side."
+        ],
+        "fail_text": [
+            "r_c hears a monster thundering towards them, but it screeches to a halt just in time. That was close! Maybe it's best to go back to camp.",
+            null,
+            "r_c is hit by a monster while crossing and dies instantly.",
+            "r_c is hit by a monster and seems quite injured, but miraculously still alive."
+        ],
         "win_skills": [
             "smart",
             "very smart",
@@ -1159,17 +1187,18 @@
         "decline_text": "They decide it is better not to cross.",
         "chance_of_success": 30,
         "exp": 10,
-        "success_text": {
-        "unscathed_common": "Your patrol crosses the Thunderpath and can hunt on the other side.",
-        "unscathed_rare": "Your patrol finds a pipe running under the Thunderpath and uses it to cross. They end up with slightly damp paws, but a successful haul of prey.",
-        "stat_skill": "Your patrol stops on the edge of the Thunderpath, and s_c organizes a thorough search that finds a flattened squirrel. It's a reminder of the danger of the Thunderpath, and a good source of scavenged meat.",
-        "stat_trait": "s_c is patient enough to wait until the Thunderpath is completely clear, then trots across calmly to hunt on the other side."
-    },
-        "fail_text": {
-        "unscathed_common": "r_c hears a monster thundering towards them, but it screeches to a halt just in time. That was close! Maybe it's best to go back to camp.",
-        "death": "r_c is crossing the Thunderpath and hears a monster thundering towards them. They freeze, and the monster swerves to hit them deliberately, killing them instantly.",
-        "injury": "r_c is hit by a monster and seems quite injured, but miraculously still alive."
-    },
+        "success_text": [
+            "Your patrol crosses the Thunderpath and can hunt on the other side.",
+            "Your patrol finds a pipe running under the Thunderpath and uses it to cross. They end up with slightly damp paws, but a successful haul of prey.",
+            "Your patrol stops on the edge of the Thunderpath, and s_c organizes a thorough search that finds a flattened squirrel. It's a reminder of the danger of the Thunderpath, and a good source of scavenged meat.",
+            "s_c is patient enough to wait until the Thunderpath is completely clear, then trots across calmly to hunt on the other side."
+        ],
+        "fail_text": [
+            "r_c hears a monster thundering towards them, but it screeches to a halt just in time. That was close! Maybe it's best to go back to camp.",
+            null,
+            "r_c is crossing the Thunderpath and hears a monster thundering towards them. They freeze, and the monster swerves to hit them deliberately, killing them instantly.",
+            "r_c is hit by a monster and seems quite injured, but miraculously still alive."
+        ],
         "win_skills": [
             "smart",
             "very smart",
@@ -1214,16 +1243,18 @@
         "decline_text": "They decide it is better not to cross.",
         "chance_of_success": 10,
         "exp": 10,
-        "success_text": {
-        "unscathed_common": "Your patrol crosses the Thunderpath and can hunt on the other side.",
-        "unscathed_rare": "Your patrol finds a pipe running under the Thunderpath and uses it to cross. They end up with slightly damp paws, but a successful haul of lots of prey.",
-        "stat_skill": "Your patrol stops on the edge of the Thunderpath, and s_c organizes a thorough search that finds several flattened pieces of roadkill. It's a reminder of the danger of the Thunderpath, and a good source of scavenged meat.",
-        "stat_trait": "s_c is patient enough to wait until the Thunderpath is completely clear, then trots across calmly with the patrol to hunt on the other side."
-    },
-        "fail_text": {
-        "death": "As the group crosses the Thunderpath, a speeding monster appears out of nowhere. The cats run panicked in all directions, and several of them get hit and die.",
-        "injury": "r_c is hit by a monster and seems quite injured, but miraculously still alive."
-    },
+        "success_text": [
+            "Your patrol crosses the Thunderpath and can hunt on the other side.",
+            "Your patrol finds a pipe running under the Thunderpath and uses it to cross. They end up with slightly damp paws, but a successful haul of lots of prey.",
+            "Your patrol stops on the edge of the Thunderpath, and s_c organizes a thorough search that finds several flattened pieces of roadkill. It's a reminder of the danger of the Thunderpath, and a good source of scavenged meat.",
+            "s_c is patient enough to wait until the Thunderpath is completely clear, then trots across calmly with the patrol to hunt on the other side."
+        ],
+        "fail_text": [
+            null,
+            null,
+            "As the group crosses the Thunderpath, a speeding monster appears out of nowhere. The cats run panicked in all directions, and several of them get hit and die.",
+            "r_c is hit by a monster and seems quite injured, but miraculously still alive."
+        ],
         "win_skills": [
             "smart",
             "very smart",
@@ -1269,17 +1300,18 @@
         "decline_text": "They decide it is better not to cross.",
         "chance_of_success": 10,
         "exp": 10,
-        "success_text": {
-        "unscathed_common": "Your patrol crosses the Thunderpath and can hunt on the other side.",
-        "unscathed_rare": "Your patrol finds a pipe running under the Thunderpath and uses it to cross. They end up with slightly damp paws, but a successful haul of lots of prey.",
-        "stat_skill": "Your patrol stops on the edge of the Thunderpath, and s_c organizes a thorough search that finds a flattened squirrel. It's a reminder of the danger of the Thunderpath, and a good source of scavenged meat.",
-        "stat_trait": "s_c is patient enough to wait until the Thunderpath is completely clear, then trots across calmly with the patrol to hunt on the other side."
-    },
-        "fail_text": {
-        "unscathed_common": "r_c hears a monster thundering towards them, but it screeches to a halt just in time. That was close! Maybe it's best to go back to camp.",
-        "death": "As the group crosses the Thunderpath, a speeding monster appears out of nowhere. The cats run panicked in all directions, and several of them get hit as the monster swerves to hit them deliberately, killing them instantly.",
-        "injury": "r_c is hit by a monster and seems quite injured, but miraculously still alive."
-    },
+        "success_text": [
+            "Your patrol crosses the Thunderpath and can hunt on the other side.",
+            "Your patrol finds a pipe running under the Thunderpath and uses it to cross. They end up with slightly damp paws, but a successful haul of lots of prey.",
+            "Your patrol stops on the edge of the Thunderpath, and s_c organizes a thorough search that finds a flattened squirrel. It's a reminder of the danger of the Thunderpath, and a good source of scavenged meat.",
+            "s_c is patient enough to wait until the Thunderpath is completely clear, then trots across calmly with the patrol to hunt on the other side."
+        ],
+        "fail_text": [
+            "r_c hears a monster thundering towards them, but it screeches to a halt just in time. That was close! Maybe it's best to go back to camp.",
+            null,
+            "As the group crosses the Thunderpath, a speeding monster appears out of nowhere. The cats run panicked in all directions, and several of them get hit as the monster swerves to hit them deliberately, killing them instantly.",
+            "r_c is hit by a monster and seems quite injured, but miraculously still alive."
+        ],
         "win_skills": [
             "smart",
             "very smart",
@@ -1321,17 +1353,6 @@
         "decline_text": "That's an insignificant amount of fresh-kill to start a fight over.",
         "chance_of_success": 40,
         "exp": 10,
-<<<<<<< HEAD
-        "success_text": {
-        "unscathed_common": "Your hunters chase after it, spitting and hissing as the smaller predator tries to run. But a patrol full of cats is faster, and the fox soon decides that it'd prefer to give up the mouse rather than fight. It's an insignificant amount of fresh-kill, but hopefully a permanent lesson for a fox on stealing from c_n.",
-        "unscathed_rare": "The kit fox isn't crazy, and immediately drops the mouse, running for its life from the patrol.",
-        "stat_skill": "s_c pounces, snarling, and the fox turns tail with a yelp. Only s_c isn't alone, and cats circle the fox as it turns and snarls and yelps for mercy, holding it their until they're very sure it will never dare sneak across c_n's borders again.",
-        "stat_trait": "s_c wanders up to the kit fox, swagger in their step as they take the opportunity to be the bigger predator for once in their life. The kit fox takes one look at the patrol backing s_c up and decides it's time to be elsewhere as fast as its legs can take it, leaving the single skinny mouse it stole behind."
-    },
-        "fail_text": {
-        "unscathed_common": "The patrol approaches the kit fox, who spots them and sets off at full speed. It's not worth following them, not over a single mouse."
-    },
-=======
         "success_text": [
             "Your hunters chase after it, spitting and hissing as the smaller predator tries to run. But a patrol full of cats is faster, and the fox soon decides that it'd prefer to give up the mouse rather than fight. It's an insignificant amount of fresh-kill, but hopefully a permanent lesson for a fox on stealing from c_n.",
             "The kit fox isn't crazy, and immediately drops the mouse, running for its life from the patrol.",
@@ -1341,7 +1362,6 @@
         "fail_text": [
             "The patrol approaches the kit fox, who spots them and sets off at full speed. It's not worth following them, not over a single mouse."
         ],
->>>>>>> c11616ef
         "win_skills": [
             "good fighter",
             "great fighter",
@@ -1384,16 +1404,18 @@
         "decline_text": "That's an insignificant amount of fresh-kill to start a fight over.",
         "chance_of_success": 40,
         "exp": 10,
-        "success_text": {
-        "unscathed_common": "r_c chases after it, spitting and hissing as the smaller predator tries to run. But r_c is faster, and the fox soon decides that it'd prefer to give up the mouse rather than fight. Puffed up and proud, r_c trots back to camp with the addition for the fresh-kill pile.",
-        "unscathed_rare": "The kit fox locks eyes with r_c as they emerge from the grass, weighing up its options against the bigger cat. There's a long, tense moment as both puff up, ready for a fight, but the fox's nerve breaks first and it runs, leaving r_c with the mouse.",
-        "stat_skill": "s_c pounces, snarling, and the fox turns tail with a yelp. Only s_c uses that moment to grab that fluffy tail and shake, until the fox gives up its prey and turns to bite. They dart backwards, and that's as much fight as the fox had in them - the fox runs, and s_c has won the mouse.",
-        "stat_trait": "s_c wanders up to the kit fox, swagger in their step as they take the opportunity to be the bigger predator for once in their life. It looks like it's going to fight for a second, but s_c's confidence intimidates it into dropping the mouse and fleeing back into the long grass."
-    },
-        "fail_text": {
-        "unscathed_common": "r_c approaches the kit fox, who spots them and sets off at full speed. It's not worth following them, not over a single mouse.",
-        "injury": "With a massive yowl, r_c charges the fox. It bares its teeth, unwilling to give up its hard won prey without a fight, and one wrong step puts r_c's pelt in range of those little jaws, as the small kit fox tries to live up to the reputation of its bigger and stronger relatives."
-    },
+        "success_text": [
+            "r_c chases after it, spitting and hissing as the smaller predator tries to run. But r_c is faster, and the fox soon decides that it'd prefer to give up the mouse rather than fight. Puffed up and proud, r_c trots back to camp with the addition for the fresh-kill pile.",
+            "The kit fox locks eyes with r_c as they emerge from the grass, weighing up its options against the bigger cat. There's a long, tense moment as both puff up, ready for a fight, but the fox's nerve breaks first and it runs, leaving r_c with the mouse.",
+            "s_c pounces, snarling, and the fox turns tail with a yelp. Only s_c uses that moment to grab that fluffy tail and shake, until the fox gives up its prey and turns to bite. They dart backwards, and that's as much fight as the fox had in them - the fox runs, and s_c has won the mouse.",
+            "s_c wanders up to the kit fox, swagger in their step as they take the opportunity to be the bigger predator for once in their life. It looks like it's going to fight for a second, but s_c's confidence intimidates it into dropping the mouse and fleeing back into the long grass."
+        ],
+        "fail_text": [
+            "r_c approaches the kit fox, who spots them and sets off at full speed. It's not worth following them, not over a single mouse.",
+            null,
+            null,
+            "With a massive yowl, r_c charges the fox. It bares its teeth, unwilling to give up its hard won prey without a fight, and one wrong step puts r_c's pelt in range of those little jaws, as the small kit fox tries to live up to the reputation of its bigger and stronger relatives."
+        ],
         "win_skills": [
             "good fighter",
             "great fighter",
@@ -1436,15 +1458,15 @@
         "decline_text": "Not today, thank you - they'll go back to camp.",
         "chance_of_success": 40,
         "exp": 20,
-        "success_text": {
-        "unscathed_common": "Swallowing their instinctive terror, r_c instead crouches to the rock and takes the time to assess the situation. Massive body, huge ruff of fur, legs towering daintily above the grass - this is too big to be a red fox, but ironically is less dangerous then it's smaller fox counterpart.",
-        "unscathed_rare": "No way, these things are barely ever seen! The hunting around here will already be ruined by the other predator, so r_c feels no guilt in hanging around to watch the maned wolf, thinking of the stories they'll tell back at camp.",
-        "stat_skill": "With a huff, r_c accepts that this hunt has failed - the massive maned wolf, despite every appearance, hunts nearly identical prey to c_n. Still, they're not one to give up on an opportunity to learn, and sit and watch the wolf pounce for mice in case there might be tips to pick up."
-    },
-        "fail_text": {
-        "unscathed_common": "Their jolt of fear gives them strength, and r_c is most of the way home before it occurs to them that the huge maned creature might have been too big to be a red fox.",
-        "unscathed_stat": "r_c doesn't know what that monster is, and isn't sticking around to find out! They run home, tail between their legs."
-    },
+        "success_text": [
+            "Swallowing their instinctive terror, r_c instead crouches to the rock and takes the time to assess the situation. Massive body, huge ruff of fur, legs towering daintily above the grass - this is too big to be a red fox, but ironically is less dangerous then it's smaller fox counterpart.",
+            "No way, these things are barely ever seen! The hunting around here will already be ruined by the other predator, so r_c feels no guilt in hanging around to watch the maned wolf, thinking of the stories they'll tell back at camp.",
+            "With a huff, r_c accepts that this hunt has failed - the massive maned wolf, despite every appearance, hunts nearly identical prey to c_n. Still, they're not one to give up on an opportunity to learn, and sit and watch the wolf pounce for mice in case there might be tips to pick up."
+        ],
+        "fail_text": [
+            "Their jolt of fear gives them strength, and r_c is most of the way home before it occurs to them that the huge maned creature might have been too big to be a red fox.",
+            "r_c doesn't know what that monster is, and isn't sticking around to find out! They run home, tail between their legs."
+        ],
         "win_skills": [
             "smart",
             "very smart",
@@ -1479,17 +1501,20 @@
         "decline_text": "Not today, thank you - they'll go back to camp.",
         "chance_of_success": 40,
         "exp": 25,
-        "success_text": {
-        "unscathed_common": "Terrified beyond sense, they freeze - and the massive fox sees them. It paces closer, giving app1 a heartstopping view of its distorted stretched legs and giant gaping mouth, gathering itself, before in one might spring, it - crashes past app1 and into the grass. Bobbing back up with a mouse, it makes eye contact with the shivering apprentice, before loping off.",
-        "unscathed_rare": "app1 crouches to the rock, but it's too late - the fox has seen them. They freeze in terror, already sure they can't out run the horrifically lengthened legs, sure that at any moment they'll be ripped apart and silently begging StarClan to save them. The closer the fox gets, the more gigantic it's revealed to be, and it stares down at app1 on the rock, it's head bigger than their entire body. Only to move on, without a sound.",
-        "stat_trait": "Slowly, so that the sudden movement doesn't attract attention, app1 lowers themself to the rock. There's something off about the situation here. It's not just a big red fox, it's impossibly big, with legs stretched and distorted until they look more like a deer's than a fox's. Could this be the rare, massive, but mostly harmless maned wolf that the elders told app1 stories of in the nursery?"
-    },
-        "fail_text": {
-        "unscathed_common": "Tarror gives app1 strength, and the don't stop running until their back in camp, gasping about the grassland monster they saw.",
-        "unscathed_stat": "Heart filled with daring, s_c slips off the rock and pads towards the monster in the grass, sure that StarClan will reward their bravery. They sneak closer and closer, until a puzzle wuff of air makes them look up. And up. And up. That is no fox. They pelt for home, as behind them, a confused maned wolf watches them go.",
-        "injury": "Terror freezes s_c as the massive fox sees them, and comes to investigate, its distorted stretched legs carrying it smoothly through the grass. As the massive nose, as big as app1's entire head, wuffles closer, app1 desperately swipes their claws. Their screw their eyes shut at the outraged yelp, and feel themselves being taken up and tossed by those gaping jaws. They tense, waiting for death to descend, and wait, and... waiting?",
-        "stat_injury": "Heart filled with daring, app1 slips off the rock and pads towards the monster in the grass, sure that StarClan will reward their bravery. A surprised wuff of air seems to come from everywhere and nowhere, as the puzzled maned wolf picks up the apprentice at their feet and tosses them aside so they can get back to hunting."
-    },
+        "success_text": [
+            "Terrified beyond sense, they freeze - and the massive fox sees them. It paces closer, giving app1 a heartstopping view of its distorted stretched legs and giant gaping mouth, gathering itself, before in one might spring, it - crashes past app1 and into the grass. Bobbing back up with a mouse, it makes eye contact with the shivering apprentice, before loping off.",
+            "app1 crouches to the rock, but it's too late - the fox has seen them. They freeze in terror, already sure they can't out run the horrifically lengthened legs, sure that at any moment they'll be ripped apart and silently begging StarClan to save them. The closer the fox gets, the more gigantic it's revealed to be, and it stares down at app1 on the rock, it's head bigger than their entire body. Only to move on, without a sound.",
+            null,
+            "Slowly, so that the sudden movement doesn't attract attention, app1 lowers themself to the rock. There's something off about the situation here. It's not just a big red fox, it's impossibly big, with legs stretched and distorted until they look more like a deer's than a fox's. Could this be the rare, massive, but mostly harmless maned wolf that the elders told app1 stories of in the nursery?"
+        ],
+        "fail_text": [
+            "Tarror gives app1 strength, and the don't stop running until their back in camp, gasping about the grassland monster they saw.",
+            "Heart filled with daring, s_c slips off the rock and pads towards the monster in the grass, sure that StarClan will reward their bravery. They sneak closer and closer, until a puzzle wuff of air makes them look up. And up. And up. That is no fox. They pelt for home, as behind them, a confused maned wolf watches them go.",
+            null,
+            "Terror freezes s_c as the massive fox sees them, and comes to investigate, its distorted stretched legs carrying it smoothly through the grass. As the massive nose, as big as app1's entire head, wuffles closer, app1 desperately swipes their claws. Their screw their eyes shut at the outraged yelp, and feel themselves being taken up and tossed by those gaping jaws. They tense, waiting for death to descend, and wait, and... waiting?",
+            null,
+            "Heart filled with daring, app1 slips off the rock and pads towards the monster in the grass, sure that StarClan will reward their bravery. A surprised wuff of air seems to come from everywhere and nowhere, as the puzzled maned wolf picks up the apprentice at their feet and tosses them aside so they can get back to hunting."
+        ],
         "win_trait": [
             "patient",
             "responsible",
@@ -1533,18 +1558,6 @@
         "decline_text": "Well, they don't really have time to linger - they'll try another hunting place.",
         "chance_of_success": 50,
         "exp": 25,
-<<<<<<< HEAD
-        "success_text": {
-        "unscathed_common": "After a good long session of confusion, the patrol manages to work out that the towering creature they're tracking is almost certainly a maned wolf, a nearly mythical creature. They're all a little uncomfortable, watching an upsized red fox with the legs of a deer amble around their territory, but it's also a little thrilling to follow such an unusual and rarely seen creature.",
-        "unscathed_rare": "The rumours are true - it seems to mostly be hunting for tiny mouse prey, not large things, despite it's massive size. This must be a maned wolf, and just being able to name the odd thing makes it feel so much less threatening. The cats remind each other of the tales sometimes shared in the nursery, of the tallest predator on the plains being one of the shyest.",
-        "stat_skill": "s_c is able to recall some of the stories that get told about the maned wolf, of how it stole its legs from a deer for speed and power, but in doing so also accidentally took the deer's flightiness. Ever since then it has been the tallest and shyest creature on the grasslands.",
-        "stat_trait": "Boldly, s_c jumps down to go check the potential threat out, and unwilling to leave their Clanmate in danger, the rest of the patrol follows. s_c refuses to let themselves be intimidated by the huge foxish thing, and bounds up to it, knowing courage can overcome things raw strength cannot. The weird creature skitters away from the incoming patrol, trotting off in a tangle of too long legs."
-    },
-        "fail_text": {
-        "unscathed_common": "The patrol tries, they do, but they can't get a good look as the distorted red foxish creature, and eventually have to return to camp to give a rather unsatisfatory report about it. The cats stalk off to do their own things, feeling like they should've been able to do better.",
-        "unscathed_stat": "s_c's stressed nerves can't handle this weird monster, and they beg to go back homeinstead of confronting it."
-    },
-=======
         "success_text": [
             "After a good long session of confusion, the patrol manages to work out that the towering creature they're tracking is almost certainly a maned wolf, a nearly mythical creature. They're all a little uncomfortable, watching an upsized red fox with the legs of a deer amble around their territory, but it's also a little thrilling to follow such an unusual and rarely seen creature.",
             "The rumours are true - it seems to mostly be hunting for tiny mouse prey, not large things, despite it's massive size. This must be a maned wolf, and just being able to name the odd thing makes it feel so much less threatening. The cats remind each other of the tales sometimes shared in the nursery, of the tallest predator on the plains being one of the shyest.",
@@ -1555,7 +1568,6 @@
             "The patrol tries, they do, but they can't get a good look at the distorted red foxish creature, and eventually have to return to camp to give a rather unsatisfatory report about it. The cats stalk off to do their own things, feeling like they should've been able to do better.",
             "s_c's stressed nerves can't handle this weird monster, and they beg to go back homeinstead of confronting it."
         ],
->>>>>>> c11616ef
         "win_skills": [
             "smart",
             "very smart",
@@ -1604,17 +1616,19 @@
         "decline_text": "Well, they don't really have time to linger - they'll try another hunting place.",
         "chance_of_success": 10,
         "exp": 30,
-        "success_text": {
-        "unscathed_common": "Looking out over their full six cat patrol, p_l decides it's worth it. The cats fall into battle, decending onto the maned wolf and battering it, using teamwork to pull at its long legs and fox tail, as the wolf turns in skipping circles, yelping. It flees before them, leaving the triumphant cats with a single mouse for all that effort. Great.",
-        "unscathed_rare": "With a sigh, p_l recognises that having a maned wolf poaching from c_n's hunting grounds will become a problem pretty quickly. Their six cat patrol might be the best way to solve the problem before it begins. All the cats, tense and ready, wait to ambush the wolf as it hunts, and manage to drive it out of the territory before it manages to catch more than a mouse. The stolen mouse is returned to c_n's fresh-kill pile, where it belongs.",
-        "stat_skill": "While they'd hardly expected to need their skills on a hunting patrol, s_c is able to set up an excellent battle plan. It's only halfway through ambushing the beast that the patrol realises its a maned wolf, which makes their job inifinitely easier, as they drive away the timid predator from c_n territory with enough time left over to bring a mouse or two back for the fresh-kill pile before sundown."
-    },
-        "fail_text": {
-        "unscathed_common": "Looking out over their full six cat patrol, p_l decides it's worth it. The cats fall into battle, decending onto the maned wolf and battering it, using teamwork to pull at its long legs and fox tail, as the wolf turns in skipping circles, yelping. It flees before them, leaving the triumphant cats with... a fruit? All that effort for a sodding useless fruit?!",
-        "unscathed_stat": "With a full patrol, it's possible to take on something the size of a maned wolf, especially when it has the bravery of a deer fawn - but not when s_c attacks with so little forethought, not when the rest of the patrol has to come save their tail. They retreat, as the inceased maned wolf snarls and the rest of the patrol tries not to do the same at s_c.",
-        "injury": "Looking out over their full six cat patrol, p_l decides it's worth it. The cats fall into battle, decending onto the maned wolf and battering it, but a kick from a flailing long leg sends cats flying, and the wolf manages to whirl to sink its teeth into r_c.",
-        "stat_injury": "With a full patrol, it's possible to take on something the size of a maned wolf, especially when it has the bravery of a deer fawn - but not when s_c attacks with so little forethought, not when the rest of the patrol has to come save their tail. s_c gets grabbed by those dangerous jaws, and while the patrol is able to mob the wolf until it lets them go, its a serious wound."
-    },
+        "success_text": [
+            "Looking out over their full six cat patrol, p_l decides it's worth it. The cats fall into battle, decending onto the maned wolf and battering it, using teamwork to pull at its long legs and fox tail, as the wolf turns in skipping circles, yelping. It flees before them, leaving the triumphant cats with a single mouse for all that effort. Great.",
+            "With a sigh, p_l recognises that having a maned wolf poaching from c_n's hunting grounds will become a problem pretty quickly. Their six cat patrol might be the best way to solve the problem before it begins. All the cats, tense and ready, wait to ambush the wolf as it hunts, and manage to drive it out of the territory before it manages to catch more than a mouse. The stolen mouse is returned to c_n's fresh-kill pile, where it belongs.",
+            "While they'd hardly expected to need their skills on a hunting patrol, s_c is able to set up an excellent battle plan. It's only halfway through ambushing the beast that the patrol realises its a maned wolf, which makes their job inifinitely easier, as they drive away the timid predator from c_n territory with enough time left over to bring a mouse or two back for the fresh-kill pile before sundown."
+        ],
+        "fail_text": [
+            "Looking out over their full six cat patrol, p_l decides it's worth it. The cats fall into battle, decending onto the maned wolf and battering it, using teamwork to pull at its long legs and fox tail, as the wolf turns in skipping circles, yelping. It flees before them, leaving the triumphant cats with... a fruit? All that effort for a sodding useless fruit?!",
+            "With a full patrol, it's possible to take on something the size of a maned wolf, especially when it has the bravery of a deer fawn - but not when s_c attacks with so little forethought, not when the rest of the patrol has to come save their tail. They retreat, as the inceased maned wolf snarls and the rest of the patrol tries not to do the same at s_c.",
+            null,
+            "Looking out over their full six cat patrol, p_l decides it's worth it. The cats fall into battle, decending onto the maned wolf and battering it, but a kick from a flailing long leg sends cats flying, and the wolf manages to whirl to sink its teeth into r_c.",
+            null,
+            "With a full patrol, it's possible to take on something the size of a maned wolf, especially when it has the bravery of a deer fawn - but not when s_c attacks with so little forethought, not when the rest of the patrol has to come save their tail. s_c gets grabbed by those dangerous jaws, and while the patrol is able to mob the wolf until it lets them go, its a serious wound."
+        ],
         "win_skills": [
             "smart",
             "very smart",
