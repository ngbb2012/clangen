[
    {
        "patrol_id": "pln_hunt_prairiedog1",
        "biome": ["plains"],
        "season": ["Any"],
        "types": ["hunting"],
        "tags": [],
        "patrol_art": "pln_hunt_prairiedog1",
        "min_cats": 1,
        "max_cats": 3,
        "min_max_status": {},
        "weight": 20,
        "intro_text": "Your patrol comes across a prairie dog.",
        "decline_text": "Your patrol decides to look for other prey.",
        "chance_of_success": 50,
        "success_outcomes": [
            {
                "text": "Your patrol catches the prairie dog!",
                "exp": 10,
                "weight": 20,
                "prey": ["medium"]
            }
        ],
        "fail_outcomes": [
            {
                "text": "Your patrol narrowly misses the prairie dog.",
                "exp": 0,
                "weight": 20,
                "prey": ["very_small"]
            }
        ]
    },
    {
        "patrol_id": "pln_hunt_twolegplace1",
        "biome": ["plains"],
        "season": ["Any"],
        "types": ["hunting"],
        "tags": [],
        "patrol_art": "pln_hunt_twolegplace",
        "min_cats": 1,
        "max_cats": 3,
        "min_max_status": {},
        "weight": 20,
        "intro_text": "The patrol approaches a little Twoleg nest on the prairie while hunting. Next to it, a strange tower makes a soft thump, its wooden leaves circling slowly in the wind.",
        "decline_text": "The patrol decides to hunt elsewhere.",
        "chance_of_success": 40,
        "success_outcomes": [
            {
                "text": "The patrol has a successful hunt, avoiding any Twolegs.",
                "exp": 10,
                "weight": 20,
                "prey": ["medium"]
            },
            {
                "text": "The patrol finds some astonishingly fat chickens running around the Twoleg nest, and helps themselves to one.",
                "exp": 10,
                "weight": 5,
                "prey": ["medium"]
            }
        ],
        "fail_outcomes": [
            {
                "text": "Twoleg kits scare the patrol away.",
                "exp": 0,
                "weight": 20,
                "prey": ["very_small"]
            }
        ],
        "antag_fail_outcomes": [
            {
                "text": "The Twoleg kits wandering around are unimpressed by the patrol and chase the cats for fun.",
                "exp": 0,
                "weight": 20
            }
        ],
        "antag_success_outcomes": [
            {
                "text": "A Twoleg kit approaches the patrol, and they send it away squawking with its blood on their claws.",
                "exp": 10,
                "weight": 20
            }
        ]
    },
    {
        "patrol_id": "pln_hunt_twolegplace2",
        "biome": ["plains"],
        "season": ["Any"],
        "types": ["hunting"],
        "tags": [],
        "patrol_art": "pln_hunt_twolegplace",
        "min_cats": 4,
        "max_cats": 6,
        "min_max_status": {},
        "weight": 20,
        "intro_text": "The patrol approaches a little Twoleg nest on the prairie while hunting. Next to it, a strange tower makes a soft thump, its leaves circling slowly in the wind.",
        "decline_text": "The patrol decides to hunt elsewhere.",
        "chance_of_success": 10,
        "success_outcomes": [
            {
                "text": "The patrol cats split up, using sentries to ensure that the Twolegs don't disturb their hunts.",
                "exp": 10,
                "weight": 20,
                "prey": ["medium"]
            },
            {
                "text": "The patrol finds some astonishingly fat chickens running around the Twoleg nest, and helps themselves to as many as they can carry.",
                "exp": 10,
                "weight": 5,
                "prey": ["large"]
            }
        ],
        "fail_outcomes": [
            {
                "text": "Twoleg kits stomp through the long grass, scaring away prey and ruining the hunt.",
                "exp": 0,
                "weight": 20,
                "prey": ["very_small"]
            }
        ],
        "antag_fail_outcomes": [
            {
                "text": "The Twoleg kits wandering around are unimpressed by the patrol and chase the cats for fun.",
                "exp": 0,
                "weight": 20
            }
        ],
        "antag_success_outcomes": [
            {
                "text": "Finding a Twoleg kit wandering alone, the cats harass it until it flees squawking, its blood on their claws.",
                "exp": 10,
                "weight": 20
            }
        ]
    },
    {
        "patrol_id": "pln_hunt_windmill1",
        "biome": ["plains"],
        "season": ["Any"],
        "types": ["hunting"],
        "tags": [],
        "patrol_art": "pln_hunt_windmill",
        "min_cats": 1,
        "max_cats": 6,
        "min_max_status": {},
        "weight": 20,
        "intro_text": "As the patrol travels the territory, they come upon a strange metal forest that the Twolegs have built.  Smooth, white tree trunks rise up into the sky, completely bare apart from the very top, where three massive branches grow outwards and spin in slow circles. A low hum permeates the air.",
        "decline_text": "The patrol decides to hunt elsewhere",
        "chance_of_success": 50,
        "success_outcomes": [
            {
                "text": "The patrol moves among the white trunks, checking the ground underneath them.  Sometimes dead birds can be found scattered about in this area and if not yet rotten, make for acceptable fresh-kill.  They manage to find some carcasses worth taking.",
                "exp": 10,
                "weight": 20,
                "prey": ["medium"]
            },
            {
                "text": "This place is unnerving and the patrol hunts carefully and cautiously, keeping an eye out for Twolegs all the while.",
                "exp": 10,
                "weight": 5,
                "prey": ["medium"]
            }
        ],
        "fail_outcomes": [
            {
                "text": "This place is unnerving and the patrol can't stand the tense atmosphere and grating, constant noise. They don't stay long enough to find prey.",
                "exp": 0,
                "weight": 20,
                "prey": ["very_small"]
            },
            {
                "text": "The patrol considers their options. s_c is adamant that they find somewhere else to hunt. It's not safe here and the threat of Twolegs is too high. They decide to move on but struggle to find any prey during the rest of the patrol.",
                "exp": 0,
                "weight": 20,
                "stat_trait": ["strict", "careful", "nervous", "insecure"],
                "prey": ["very_small"]
            }
        ],
        "antag_fail_outcomes": [
            {
                "text": "The atmosphere in this place is eerie and r_c takes out {PRONOUN/r_c/poss} tenseness on one of the white trunks.  A few shallow scrapes are left on the surface, but little other evidence of {PRONOUN/r_c/poss} aggression remains.",
                "exp": 0,
                "weight": 20
            }
        ],
        "antag_success_outcomes": [
            {
                "text": "The patrol is frustrated by this seemingly permanent proof of Twoleg on their territory and takes the time to thoroughly and aggressively mark the area. There. That will show the Twoleg whose land this is.",
                "exp": 10,
                "weight": 20
            }
        ]
    },
    {
        "patrol_id": "pln_hunt_burrow1",
        "biome": ["plains"],
        "season": ["Any"],
        "types": ["hunting"],
        "tags": [],
        "patrol_art": "gen_hunt_burrow",
        "min_cats": 2,
        "max_cats": 6,
        "min_max_status": {},
        "weight": 20,
        "intro_text": "The patrol finds a small burrow in the ground with a strange scent. They hesitate, unsure if this is worth checking.",
        "decline_text": "The patrol decides to avoid the burrow. There's no telling what could await inside.",
        "chance_of_success": 40,
        "success_outcomes": [
            {
                "text": "The patrol flushes a gopher out of the burrow! More fresh-kill!",
                "exp": 10,
                "weight": 20,
                "prey": ["large"]
            },
            {
                "text": "Inside the burrow is a rabbit, curled up and alone. Perhaps a buck recently kicked from his birth warren? Whatever the case, this rabbit will feed the Clan now.",
                "exp": 10,
                "weight": 5,
                "prey": ["large"]
            }
        ],
        "fail_outcomes": [
            {
                "text": "The burrow turns out to be empty - the smell nothing but stale air and a slight tang of sickness. Whatever used to live here is gone now. Checking the burrow was a waste of time.",
                "exp": 0,
                "weight": 20,
                "prey": ["very_small"]
            },
            {
                "text": "s_c sticks {PRONOUN/s_c/poss} nose into the hole only to come face to face with a skunk! The whole patrol is sprayed!",
                "exp": 0,
                "weight": 20,
                "stat_trait": ["bold", "ambitious", "childish", "impulsive"],
                "prey": ["very_small"]
            },
            {
                "text": "Oh no! The burrow was home to a wolverine, now angry at the disturbance. The patrol bolts away to escape its wrath, but r_c doesn't quite move fast enough and is caught in its claws until another cat turns back to help.",
                "exp": 0,
                "weight": 10,
                "injury": [
                    {
                        "cats": ["r_c"],
                        "injuries": ["big_bite_injury"],
                        "scars": ["LEFTBLIND"]
                    }
                ],
                "history_text": {
                    "scar": "m_c was scarred after an unfortunate encounter with a wolverine."
                },
                "prey": ["very_small"]
            }
        ]
    },
    {
        "patrol_id": "pln_hunt_burrow2",
        "biome": ["plains"],
        "season": ["Any"],
        "types": ["hunting"],
        "tags": [],
        "patrol_art": "gen_hunt_burrow",
        "min_cats": 1,
        "max_cats": 1,
        "min_max_status": {},
        "weight": 20,
        "intro_text": "The patrol finds a small burrow in the ground with a strange scent. They hesitate, unsure if this is worth checking.",
        "decline_text": "The patrol decides to avoid the burrow. There's no telling what could await inside.",
        "chance_of_success": 40,
        "success_outcomes": [
            {
                "text": "r_c flushes a gopher out of the burrow! More fresh-kill!",
                "exp": 10,
                "weight": 20,
                "prey": ["large"]
            },
            {
                "text": "Inside the burrow is a rabbit, curled up and alone. Perhaps a buck recently kicked from his birth warren? Whatever the case, this rabbit will feed the Clan now.",
                "exp": 10,
                "weight": 5,
                "prey": ["large"]
            }
        ],
        "fail_outcomes": [
            {
                "text": "The burrow turns out to be empty - the smell nothing but stale air and a slight tang of sickness. Whatever used to live here is gone now. Checking the burrow was a waste of time.",
                "exp": 0,
                "weight": 20
            },
            {
                "text": "s_c sticks {PRONOUN/s_c/poss} nose into the hole only to come face to face with a skunk! The whole patrol is sprayed!",
                "exp": 0,
                "weight": 20,
                "stat_trait": ["bold", "ambitious", "childish", "impulsive"]
            },
            {
                "text": "Oh no! The burrow was home to a wolverine, now angry at the disturbance. r_c bolts away to escape its wrath, but doesn't quite move fast enough and is caught in its claws.  With no other cats around to help, r_c is quickly killed by the predator.",
                "exp": 0,
                "weight": 10,
                "dead_cats": ["r_c"],
                "history_text": {
                    "reg_death": "m_c was killed after an unfortunate experience with a wolverine.",
                    "lead_death": "{VERB/m_c/were/was} killed by a wolverine"
                }
            }
        ]
    },
    {
        "patrol_id": "pln_hunt_strange1",
        "biome": ["plains"],
        "season": ["Any"],
        "types": ["hunting"],
        "tags": [],
        "patrol_art": "gen_hunt_strange",
        "min_cats": 2,
        "max_cats": 6,
        "min_max_status": {},
        "weight": 20,
        "intro_text": "The patrol looks around for something to disguise their scent while hunting.",
        "decline_text": "On second thought, maybe not.",
        "chance_of_success": 50,
        "success_outcomes": [
            {
                "text": "They can't think of anything that would work, but their hunt goes well regardless.",
                "exp": 20,
                "weight": 20,
                "prey": ["medium"]
            },
            {
                "text": "A fragrant shrub will do! The plan works and their hunt goes well.",
                "exp": 20,
                "weight": 5,
                "prey": ["medium"]
            },
            {
                "text": "s_c leads them to some rabbit droppings in the grass - it's not clean, but it's extremely effective, and the patrol hunts well.",
                "exp": 20,
                "weight": 20,
                "stat_skill": ["CLEVER,2"],
                "prey": ["large"]
            },
            {
                "text": "s_c tells the patrol to roll in a patch of garlic to disguise their scent, which works perfectly. It's a funny taste to wash off their pelts though.",
                "exp": 20,
                "weight": 20,
                "stat_trait": ["strange"],
                "prey": ["large"]
            }
        ],
        "fail_outcomes": [
            {
                "text": "The patrol finds nothing to disguise their scent, and no prey either.",
                "exp": 0,
                "weight": 20
            },
            {
                "text": "The patrol finds no prey; it seems like all the prey was scared off because of their stench!",
                "exp": 0,
                "weight": 20
            }
        ]
    },
    {
        "patrol_id": "pln_hunt_strange2",
        "biome": ["plains"],
        "season": ["Any"],
        "types": ["hunting"],
        "tags": [],
        "patrol_art": "gen_hunt_strange",
        "min_cats": 1,
        "max_cats": 1,
        "min_max_status": {},
        "weight": 20,
        "intro_text": "r_c looks around for something to disguise {PRONOUN/r_c/poss} scent while hunting.",
        "decline_text": "On second thought, maybe not.",
        "chance_of_success": 50,
        "success_outcomes": [
            {
                "text": "They can't think of anything that would work, but their hunt goes well regardless.",
                "exp": 20,
                "weight": 20,
                "prey": ["small"]
            },
            {
                "text": "s_c finds some rabbit droppings in the grass - it's not clean, but it's extremely effective, and the hunt goes well.",
                "exp": 20,
                "weight": 20,
                "stat_skill": ["CLEVER,2"],
                "prey": ["medium"]
            },
            {
                "text": "s_c rolls in a patch of garlic to disguise their scent, which works perfectly. It's a funny taste to wash off their pelt though.",
                "exp": 20,
                "weight": 20,
                "stat_trait": ["strange"],
                "prey": ["large"]
            }
        ],
        "fail_outcomes": [
            {
                "text": "The patrol finds nothing to disguise their scent, and no prey either.",
                "exp": 0,
                "weight": 20
            },
            {
                "text": "r_c finds no prey; it seems like all the prey was scared off because of {PRONOUN/r_c/poss} stench!",
                "exp": 0,
                "weight": 20
            }
        ]
    },
    {
        "patrol_id": "pln_hunt_huntassessment1",
        "biome": ["plains"],
        "season": ["Any"],
        "types": ["hunting"],
        "tags": [],
        "patrol_art": "gen_hunt_huntassessment",
        "min_cats": 1,
        "max_cats": 1,
        "min_max_status": {
            "apprentice": [1, 6]
        },
        "weight": 20,
        "intro_text": "r_c's mentor assesses {PRONOUN/r_c/object} by sending {PRONOUN/r_c/object} on a solo hunt.",
        "decline_text": "r_c asks {PRONOUN/r_c/poss} mentor to do the assessment some other time.",
        "chance_of_success": 40,
        "success_outcomes": [
            {
                "text": "r_c manages a skillful catch, and brings it back to the camp to show everyone!",
                "exp": 20,
                "weight": 20,
                "prey": ["medium"]
            },
            {
                "text": "r_c focuses completely on {PRONOUN/r_c/poss} test, slipping into a cleareyed, razor focused routine of catch and stash, catch and stash. Eventually {PRONOUN/r_c/subject}{VERB/r_c/'ve/'s} caught enough to need {PRONOUN/r_c/poss} mentor's help carrying it back to camp, and the feeling seeing {PRONOUN/r_c/poss} prey stock the fresh-kill pile - {PRONOUN/r_c/subject} {VERB/r_c/feel/feels} ready to burst with happiness!",
                "exp": 20,
                "weight": 5,
                "prey": ["medium"]
            },
            {
                "text": "It's a terrible day for hunting, the prey running sparse and alert. But s_c takes {PRONOUN/s_c/poss} time and doesn't let the conditions discourage {PRONOUN/s_c/object}, until eventually the perfect opportunity falls into place and {PRONOUN/s_c/subject} {VERB/s_c/pull/pulls} off a perfect catch!",
                "exp": 20,
                "weight": 20,
                "stat_trait": [
                    "calm",
                    "careful",
                    "insecure",
                    "lonesome",
                    "loyal",
                    "nervous",
                    "sneaky",
                    "strange",
                    "patient",
                    "thoughtful",
                    "wise"
                ],
                "can_have_stat": ["app"],
                "prey": ["medium"]
            }
        ],
        "fail_outcomes": [
            {
                "text": "Hunting is poor, and while r_c's mentor is disappointed, they don't expect r_c to be able to catch what isn't there.",
                "exp": 0,
                "weight": 20
            },
            {
                "text": "s_c is too hasty, bouncing after first one prey, then another, and it ends with {PRONOUN/s_c/object} empty pawed and exhausted. {PRONOUN/s_c/poss/CAP} mentor is disappointed - {PRONOUN/s_c/subject} clearly need more training.",
                "exp": 0,
                "weight": 20,
                "stat_trait": [
                    "adventurous",
                    "bold",
                    "charismatic",
                    "childish",
                    "confident",
                    "daring",
                    "playful",
                    "righteous"
                ],
                "can_have_stat": ["app"]
            },
            {
                "text": "While on the hunt, r_c tumbles right down an empty badger sett while {PRONOUN/r_c/poss} attention is elsewhere. Bruised and sore, r_c has to report to the medicine cat den when {PRONOUN/r_c/subject} {VERB/r_c/return/returns} to camp.",
                "exp": 0,
                "weight": 10,
                "injury": [
                    {
                        "cats": ["app1"],
                        "injuries": ["minor_injury"],
                        "scars": ["LEFTEAR"]
                    }
                ],
                "history_text": { "scar": "m_c got injured as an apprentice, exploring alone." }
            }
        ]
    },
    {
        "patrol_id": "pln_hunt_solo2",
        "biome": ["plains"],
        "season": ["Any"],
        "types": ["hunting"],
        "tags": [],
        "patrol_art": "hunt_general_intro",
        "min_cats": 1,
        "max_cats": 1,
        "min_max_status": {
            "normal adult": [1, 6]
        },
        "weight": 20,
        "intro_text": "r_c heads out onto the plains alone, wanting to sink {PRONOUN/r_c/poss} teeth into some prey and have some time to {PRONOUN/r_c/self}.",
        "decline_text": "r_c turns back to camp, deciding that a group hunt would be more effective.",
        "chance_of_success": 40,
        "success_outcomes": [
            {
                "text": "r_c heads off to one of {PRONOUN/r_c/poss} favorite spots in the grasslands, a trench running along in a winding line across a productive and lush field providing excellent ambush chances. And what do you know - {PRONOUN/r_c/subject} {VERB/r_c/are/is} bush! Or {PRONOUN/r_c/subject} {VERB/r_c/were/was}, as far as that prairie dog thought.",
                "exp": 20,
                "weight": 20,
                "prey": ["medium"]
            },
            {
                "text": "r_c finds a fat, dumb, slow rabbit, and {PRONOUN/r_c/subject} can barely drag the thing back to camp, but by the stars it's juicy when {PRONOUN/r_c/subject} {VERB/r_c/sit/sits} down to eat it with {PRONOUN/r_c/poss} Clanmates.",
                "exp": 20,
                "weight": 5,
                "prey": ["medium"]
            },
            {
                "text": "s_c gets the chance to try out an idea {PRONOUN/s_c/subject}{VERB/s_c/'ve/'s} been sitting on for a while. There's a rabbit warren that {PRONOUN/s_c/subject}{VERB/s_c/'ve/'s} spotted that's particularly badly built, and {PRONOUN/s_c/subject} {VERB/s_c/manage/manages} to dig down into one of the dens, fishing baby rabbits out by the pawful.",
                "exp": 20,
                "weight": 20,
                "stat_skill": ["CLEVER,1"],
                "prey": ["large"]
            },
            {
                "text": "The prey is running terribly today. But s_c has patience, and wisely waits for the perfect opportunity instead of getting frustrated. {PRONOUN/s_c/subject/CAP} {VERB/s_c/come/comes} back to camp with a good contribution to the Clan's stores, having had a relaxing day sitting with {PRONOUN/s_c/poss} thoughts while waiting for the prey to come to {PRONOUN/s_c/object}.",
                "exp": 20,
                "weight": 20,
                "stat_trait": [
                    "calm",
                    "careful",
                    "insecure",
                    "lonesome",
                    "loyal",
                    "nervous",
                    "sneaky",
                    "strange",
                    "patient",
                    "thoughtful",
                    "wise"
                ],
                "prey": ["large"]
            }
        ],
        "fail_outcomes": [
            {
                "text": "You can't catch what isn't there, and the prey today is certainly not there.",
                "exp": 0,
                "weight": 20
            },
            {
                "text": "s_c starts the day with endless energy, but as one hunt fails after another, it very quickly runs dry. The come back to camp, empty pawed and prickling with frustration.",
                "exp": 0,
                "weight": 20,
                "stat_trait": ["bold", "childish", "confident", "daring", "playful"]
            }
        ]
    },
    {
        "patrol_id": "pln_hunt_solo3",
        "biome": ["plains"],
        "season": ["Any"],
        "types": ["hunting"],
        "tags": [],
        "patrol_art": "hunt_general_intro",
        "min_cats": 1,
        "max_cats": 1,
        "min_max_status": {
            "deputy": [1, 6]
        },
        "weight": 20,
        "intro_text": "r_c heads out onto the plains alone, wanting to sink {PRONOUN/r_c/poss} teeth into some prey and have some time to {PRONOUN/r_c/self}.",
        "decline_text": "r_c turns back to camp, deciding that a group hunt would be more effective.",
        "chance_of_success": 40,
        "success_outcomes": [
            {
                "text": "r_c heads off to one of {PRONOUN/r_c/poss} favorite spots in the grasslands, a trench running along in a winding line across a productive and lush field providing excellent ambush chances. And what do you know - {PRONOUN/r_c/subject} {VERB/r_c/are/is} bush! Or {PRONOUN/r_c/subject} {VERB/r_c/were/was}, as far as that prairie dog thought. {PRONOUN/r_c/subject/CAP} {VERB/r_c/snicker/snickers} to {PRONOUN/r_c/self} as {PRONOUN/r_c/subject} {VERB/r_c/pad/pads} back to camp.",
                "exp": 20,
                "weight": 20,
                "prey": ["medium"]
            },
            {
                "text": "r_c finds a fat, dumb, slow rabbit, and {PRONOUN/r_c/subject} can barely drag the thing back to camp, but by the stars it's juicy when {PRONOUN/r_c/subject} {VERB/r_c/sit/sits} down to eat it with {PRONOUN/r_c/poss} Clanmates. Purring, {PRONOUN/r_c/subject} {VERB/r_c/take/takes} the opportunity for a small moment of peace, relaxing with {PRONOUN/r_c/poss} friends.",
                "exp": 20,
                "weight": 5,
                "prey": ["medium"]
            },
            {
                "text": "s_c gets the chance to try out an idea {PRONOUN/s_c/subject}{VERB/s_c/'ve/'s} been sitting on for a while. There's a rabbit warren that {PRONOUN/s_c/subject}{VERB/s_c/'ve/'s} spotted that's particularly badly built, and {PRONOUN/s_c/subject} {VERB/s_c/manage/manages} to dig down into one of the dens, fishing a couple baby rabbits out. This is a good spot to remember if c_n hits hard times.",
                "exp": 20,
                "weight": 20,
                "stat_skill": ["CLEVER,1"],
                "prey": ["large"]
            },
            {
                "text": "The prey is running terribly today. But s_c has patience, and wisely waits for the perfect opportunity instead of getting frustrated. {PRONOUN/s_c/subject/CAP} {VERB/s_c/come/comes} back to camp with a good contribution to the Clan's stores, having had a relaxing day sitting with {PRONOUN/s_c/poss} thoughts while waiting for the prey to come to {PRONOUN/s_c/object}.",
                "exp": 20,
                "weight": 20,
                "stat_trait": [
                    "calm",
                    "careful",
                    "insecure",
                    "lonesome",
                    "loyal",
                    "nervous",
                    "sneaky",
                    "strange",
                    "patient",
                    "thoughtful",
                    "wise"
                ],
                "prey": ["large"]
            }
        ],
        "fail_outcomes": [
            {
                "text": "You can't catch what isn't there, and the prey today is certainly not there.",
                "exp": 0,
                "weight": 20
            },
            {
                "text": "s_c starts the day with endless energy, but as one hunt fails after another, it very quickly runs dry. {PRONOUN/s_c/subject/CAP} {VERB/s_c/give/gives} up and return to camp, to try and at least make progress on all the work piling up there.",
                "exp": 0,
                "weight": 20,
                "stat_trait": ["bold", "childish", "confident", "daring", "playful"]
            }
        ]
    },
    {
        "patrol_id": "pln_hunt_solo4",
        "biome": ["plains"],
        "season": ["Any"],
        "types": ["hunting"],
        "tags": [],
        "patrol_art": "hunt_general_intro",
        "min_cats": 1,
        "max_cats": 1,
        "min_max_status": {
            "leader": [1, 6]
        },
        "weight": 20,
        "intro_text": "r_c heads out onto the plains alone, wanting to sink {PRONOUN/r_c/poss} teeth into some prey and have some time to {PRONOUN/r_c/self}.",
        "decline_text": "r_c turns back to camp, deciding that a group hunt would be more effective.",
        "chance_of_success": 40,
        "success_outcomes": [
            {
                "text": "r_c heads off to one of {PRONOUN/r_c/poss} favorite spots in the grasslands, a trench running along in a winding line across a productive and lush field providing excellent ambush chances. And what do you know - {PRONOUN/r_c/subject} {VERB/r_c/are/is} bush! Or {PRONOUN/r_c/subject} {VERB/r_c/were/was}, as far as that prairie dog thought. {PRONOUN/r_c/subject/CAP} {VERB/r_c/snicker/snickers} to {PRONOUN/r_c/self} as {PRONOUN/r_c/subject} {VERB/r_c/pad/pads} back to camp.",
                "exp": 20,
                "weight": 20,
                "prey": ["medium"]
            },
            {
                "text": "r_c finds a fat, dumb, slow rabbit, and {PRONOUN/r_c/subject} can barely drag the thing back to camp, but by the stars it's juicy when {PRONOUN/r_c/subject} {VERB/r_c/sit/sits} down to eat it with {PRONOUN/r_c/poss} Clanmates. Purring, {PRONOUN/r_c/subject} {VERB/r_c/take/takes} the opportunity for a small moment of peace, relaxing with {PRONOUN/r_c/poss} friends.",
                "exp": 20,
                "weight": 5,
                "prey": ["medium"]
            },
            {
                "text": "s_c gets the chance to try out an idea {PRONOUN/s_c/subject}{VERB/s_c/'ve/'s} been sitting on for a while. There's a rabbit warren that {PRONOUN/s_c/subject}{VERB/s_c/'ve/'s} spotted that's particularly badly built, and {PRONOUN/s_c/subject} {VERB/s_c/manage/manages} to dig down into one of the dens, fishing a couple baby rabbits out. This is a good spot to remember if c_n hits hard times.",
                "exp": 20,
                "weight": 20,
                "stat_skill": ["CLEVER,1"],
                "prey": ["large"]
            },
            {
                "text": "The prey is running terribly today. But s_c has patience, and wisely waits for the perfect opportunity instead of getting frustrated. {PRONOUN/s_c/subject/CAP} {VERB/s_c/come/comes} back to camp with a good contribution to the Clan's stores, having had a relaxing day sitting with {PRONOUN/s_c/poss} thoughts while waiting for the prey to come to {PRONOUN/s_c/object}.",
                "exp": 20,
                "weight": 20,
                "stat_trait": [
                    "calm",
                    "careful",
                    "insecure",
                    "lonesome",
                    "loyal",
                    "nervous",
                    "sneaky",
                    "strange",
                    "patient",
                    "thoughtful",
                    "wise"
                ],
                "prey": ["large"]
            }
        ],
        "fail_outcomes": [
            {
                "text": "You can't catch what isn't there, and the prey today is certainly not there.",
                "exp": 0,
                "weight": 20
            },
            {
                "text": "s_c starts the day with endless energy, but as one hunt fails after another, it very quickly runs dry. {PRONOUN/s_c/subject/CAP} {VERB/s_c/give/gives} up and return to camp, to try and at least make progress on all the work piling up there.",
                "exp": 0,
                "weight": 20,
                "stat_trait": ["bold", "childish", "confident", "daring", "playful"]
            }
        ]
    },
    {
        "patrol_id": "pln_hunt_noise1",
        "biome": ["plains"],
        "season": ["Any"],
        "types": ["hunting"],
        "tags": [],
        "patrol_art": "hunt_general_intro",
        "min_cats": 5,
        "max_cats": 6,
        "min_max_status": {},
        "weight": 20,
        "intro_text": "As the patrol is checking the border lines, they hear an odd sound coming from the long grass nearby.",
        "decline_text": "It's probably nothing. The patrol leaves the noise alone and continues on their way.",
        "chance_of_success": 20,
        "success_outcomes": [
            {
                "text": "r_c drops down into a hunting crouch, certain that a mouse must be the source of the noise. {PRONOUN/r_c/subject/CAP} {VERB/r_c/find/finds} {PRONOUN/r_c/self} to be correct when {PRONOUN/r_c/subject} {VERB/r_c/pounce/pounces} into the grass and return to the patrol with the tasty morsel dangling from {PRONOUN/r_c/poss} mouth.",
                "exp": 10,
                "weight": 20,
                "prey": ["medium"]
            },
            {
                "text": "p_l pads towards the grass to check on the noise when a rabbit suddenly bursts out! s_c is quick to react and manages to snag the rabbit before it can disappear.",
                "exp": 10,
                "weight": 20,
                "stat_skill": ["HUNTER,1"],
                "prey": ["large"]
            }
        ],
        "fail_outcomes": [
            {
                "text": "p_l pads closer to the grass, intent on finding the source of the noise, only to come face to face with a skunk!  The poor cat ends up stinking for days after the unfortunate incident.",
                "exp": 0,
                "weight": 20,
                "prey": ["very_small"]
            },
            {
                "text": "s_c doesn't even hesitate before splitting from the patrol to check on the source of the noise. {PRONOUN/s_c/subject/CAP} quickly regret {PRONOUN/s_c/poss} impulsivity, however, when an angry weasel bursts from the grass, chattering loudly! s_c gets quite the scare, but thankfully the weasel only wanted to get away from {PRONOUN/s_c/object} and quickly runs off back into the grass.",
                "exp": 0,
                "weight": 20,
                "stat_trait": ["daring", "bold", "ambitious"],
                "prey": ["very_small"]
            },
            {
                "text": "r_c takes the lead in checking the source of the noise and comes face to face with an angry fox! Though {PRONOUN/r_c/subject} {VERB/r_c/backpedal/backpedals} rapidly, the fox still manages to take a bite out of {PRONOUN/r_c/object} before the rest of the patrol can back {PRONOUN/r_c/object} up.",
                "exp": 0,
                "weight": 10,
                "injury": [
                    {
                        "cats": ["r_c"],
                        "injuries": ["big_bite_injury"],
                        "scars": ["NECKBITE"]
                    }
                ],
                "history_text": { "scar": "m_c gained a scar from a fox." },
                "prey": ["very_small"]
            }
        ]
    },
    {
        "patrol_id": "pln_hunt_noise2",
        "biome": ["plains"],
        "season": ["Any"],
        "types": ["hunting"],
        "tags": [],
        "patrol_art": "hunt_general_intro",
        "min_cats": 2,
        "max_cats": 4,
        "min_max_status": {},
        "weight": 20,
        "intro_text": "As the patrol is checking the border lines, they hear an odd sound coming from the long grass nearby.",
        "decline_text": "It's probably nothing. The patrol leaves the noise alone and continues on their way.",
        "chance_of_success": 40,
        "success_outcomes": [
            {
                "text": "r_c drops down into a hunting crouch, certain that a mouse must be the source of the noise. {PRONOUN/r_c/subject/CAP} {VERB/r_c/find/finds} {PRONOUN/r_c/self} to be correct when {PRONOUN/r_c/subject} {VERB/r_c/pounce/pounces} into the grass and return to the patrol with the tasty morsel dangling from {PRONOUN/r_c/poss} mouth.",
                "exp": 10,
                "weight": 20,
                "prey": ["medium"]
            },
            {
                "text": "p_l pads towards the grass to check on the noise when a rabbit suddenly bursts out! s_c is quick to react and manages to snag the rabbit before it can disappear.",
                "exp": 10,
                "weight": 20,
                "stat_skill": ["HUNTER,1"],
                "prey": ["medium"]
            }
        ],
        "fail_outcomes": [
            {
                "text": "p_l pads closer to the grass, intent on finding the source of the noise, only to come face to face with a skunk! The poor cat ends up stinking for days after the unfortunate incident.",
                "exp": 0,
                "weight": 20
            },
            {
                "text": "s_c doesn't even hesitate before splitting from the patrol to check on the source of the noise. {PRONOUN/s_c/subject/CAP} quickly regret {PRONOUN/s_c/poss} impulsivity, however, when an angry weasel bursts out of the grass, chattering loudly! s_c gets quite the scare, but thankfully the weasel only wanted to get away from {PRONOUN/s_c/object} and quickly runs off back into the grass.",
                "exp": 0,
                "weight": 20,
                "stat_trait": ["daring", "bold", "ambitious"],
                "prey": ["very_small"]
            },
            {
                "text": "r_c takes the lead in checking the source of the noise and comes face to face with a snarling wolverine! r_c yowls for {PRONOUN/r_c/poss} patrol but the other cats aren't quick enough to stop the wolverine from killing r_c in one quick and deadly swipe.",
                "exp": 0,
                "weight": 10,
                "dead_cats": ["r_c"],
                "history_text": {
                    "scar": "m_c gained a scar from a fox.",
                    "reg_death": "m_c was killed by a wolverine.",
                    "lead_death": "{VERB/m_c/were/was} killed by a predator"
                }
            },
            {
                "text": "r_c takes the lead in checking the source of the noise and comes face to face with an angry fox! Though {PRONOUN/r_c/subject} {VERB/r_c/backpedal/backpedals} rapidly, the fox still manages to take a bite out of {PRONOUN/r_c/object} before the rest of the patrol can back {PRONOUN/r_c/object} up.",
                "exp": 0,
                "weight": 10,
                "injury": [
                    {
                        "cats": ["r_c"],
                        "injuries": ["big_bite_injury"],
                        "scars": ["NECKBITE"]
                    }
                ],
                "history_text": {
                    "scar": "m_c gained a scar from a fox.",
                    "reg_death": "m_c was killed by a wolverine.",
                    "lead_death": "{VERB/m_c/were/was} killed by a predator"
                }
            }
        ]
    },
    {
        "patrol_id": "pln_hunt_noise3",
        "biome": ["plains"],
        "season": ["Any"],
        "types": ["hunting"],
        "tags": [],
        "patrol_art": "hunt_general_intro",
        "min_cats": 1,
        "max_cats": 1,
        "min_max_status": {},
        "weight": 20,
        "intro_text": "As the patrol is checking the border lines, they hear an odd sound coming from the long grass nearby.",
        "decline_text": "It's probably nothing. They leave the noise alone and continue searching for prey.",
        "chance_of_success": 40,
        "success_outcomes": [
            {
                "text": "r_c drops down into a hunting crouch, certain that a mouse must be the source of the noise. {PRONOUN/r_c/subject/CAP} {VERB/r_c/find/finds} {PRONOUN/r_c/subject} to be correct when {PRONOUN/r_c/subject} {VERB/r_c/pounce/pounces} into the grass and continue on {PRONOUN/r_c/poss} patrol with the tasty morsel dangling from {PRONOUN/r_c/poss} mouth.",
                "exp": 10,
                "weight": 20,
                "prey": ["medium"]
            },
            {
                "text": "s_c pads towards the grass to check on the noise when a rabbit suddenly bursts out! s_c is quick to react and manages to snag the rabbit before it can disappear.",
                "exp": 10,
                "weight": 20,
                "stat_skill": ["HUNTER,1"],
                "prey": ["medium"]
            }
        ],
        "fail_outcomes": [
            {
                "text": "p_l pads closer to the grass, intent on finding the source of the noise, only to come face to face with a skunk!  The poor cat ends up stinking for days after the unfortunate incident.",
                "exp": 0,
                "weight": 20
            },
            {
                "text": "s_c doesn't even hesitate before going to check on the source of the noise. {PRONOUN/s_c/subject/CAP} quickly regret {PRONOUN/s_c/poss} impulsivity, however, when an angry weasel bursts out of the grass, chattering loudly! s_c gets quite the scare, but thankfully the weasel only wanted to get away from {PRONOUN/s_c/object} and quickly runs off back into the grass.",
                "exp": 0,
                "weight": 20,
                "stat_trait": ["daring", "bold", "ambitious"],
                "prey": ["very_small"]
            },
            {
                "text": "r_c takes the lead in checking the source of the noise and comes face to face with a snarling wolverine! r_c yowls for help, but {PRONOUN/r_c/subject}{VERB/r_c/'re/'s} alone on this patrol and {PRONOUN/r_c/subject} {VERB/r_c/have/haves} the sudden realization that no one can help {PRONOUN/r_c/object} now. The wolverine kills the lone cat with little trouble.",
                "exp": 0,
                "weight": 10,
                "dead_cats": ["r_c"],
                "history_text": {
                    "scar": "m_c gained a scar from a fox.",
                    "reg_death": "m_c was killed by a wolverine while patrolling alone.",
                    "lead_death": "{VERB/m_c/were/was} killed by a predator"
                }
            },
            {
                "text": "r_c heads toward the source of the noise and comes face to face with an angry fox! Though {PRONOUN/r_c/subject} {VERB/r_c/backpedal/backpedals} rapidly, the fox still manages to take a bite out of {PRONOUN/r_c/object} before {PRONOUN/r_c/subject} can sprint away.",
                "exp": 0,
                "weight": 10,
                "injury": [
                    {
                        "cats": ["r_c"],
                        "injuries": ["big_bite_injury"],
                        "scars": ["NECKBITE"]
                    }
                ],
                "history_text": {
                    "scar": "m_c gained a scar from a fox.",
                    "reg_death": "m_c was killed by a wolverine while patrolling alone.",
                    "lead_death": "{VERB/m_c/were/was} killed by a predator"
                }
            }
        ]
    },
    {
        "patrol_id": "pln_hunt_gonetnr1",
        "biome": ["plains"],
        "season": ["Any"],
        "types": ["hunting"],
        "tags": [],
        "patrol_art": "hunt_general_intro",
        "min_cats": 2,
        "max_cats": 3,
        "min_max_status": {},
        "weight": 20,
        "intro_text": "Your patrol encounters a patch of bare ground where a lot of Twolegs linger.",
        "decline_text": "Your patrol decides to hunt elsewhere.",
        "chance_of_success": 40,
        "success_outcomes": [
            {
                "text": "They continue hunting undetected.",
                "exp": 20,
                "weight": 20,
                "prey": ["medium"]
            },
            {
                "text": "Slyly, r_c uses the chance to get food, practicing {PRONOUN/r_c/poss} best kittypet impression until just the right moment, before darting forward and making off with a sandwich in {PRONOUN/r_c/poss} mouth.",
                "exp": 20,
                "weight": 5,
                "prey": ["medium"]
            },
            {
                "text": "s_c spots the Twolegs unloading metal boxes from their monsters, and abruptly tells the patrol to leave. Now.",
                "exp": 20,
                "weight": 20,
                "stat_skill": ["CLEVER,3"]
            },
            {
                "text": "A Twoleg spots s_c and crouches down, clicking softly. s_c hisses and flees.",
                "exp": 20,
                "weight": 20,
                "stat_trait": [
                    "ambitious",
                    "bloodthirsty",
                    "cold",
                    "fierce",
                    "shameless",
                    "strict",
                    "troublesome",
                    "vengeful"
                ]
            }
        ],
        "fail_outcomes": [
            {
                "text": "The patrol mostly ignores the Twolegs. As they hunt, they hear a yelp from r_c. {PRONOUN/r_c/subject/CAP}{VERB/r_c/'ve/'s} crawled into a metal Twolegs box, and there's nothing {PRONOUN/r_c/subject} or the rest of the patrol can do to get {PRONOUN/r_c/object} out - eventually the Twolegs notice, and r_c is taken by them.",
                "exp": 0,
                "weight": 10,
                "lost_cats": ["r_c"]
            },
            {
                "text": "A Twoleg spots s_c and crouches down, clicking softly. s_c pauses - are they hurt? Do they want to make friends? Before {PRONOUN/s_c/subject} can decide whether to step closer, there's a swoosh, and a net falls around {PRONOUN/s_c/object}. s_c fights desperately, but the Twolegs take {PRONOUN/s_c/object} away in the monster.",
                "exp": 0,
                "weight": 10,
                "stat_trait": [
                    "altruistic",
                    "compassionate",
                    "empathetic",
                    "faithful",
                    "loving",
                    "patient",
                    "responsible",
                    "thoughtful",
                    "wise"
                ],
                "lost_cats": ["s_c"]
            }
        ]
    },
    {
        "patrol_id": "pln_hunt_gonetnr2",
        "biome": ["plains"],
        "season": ["Any"],
        "types": ["hunting"],
        "tags": [],
        "patrol_art": "hunt_general_intro",
        "min_cats": 4,
        "max_cats": 6,
        "min_max_status": {},
        "weight": 20,
        "intro_text": "Your patrol encounters a patch of bare ground where a lot of Twolegs linger.",
        "decline_text": "Your patrol decides to hunt elsewhere.",
        "chance_of_success": 10,
        "success_outcomes": [
            {
                "text": "They continue hunting undetected, using the presence of the Twolegs startling the local wildlife to bring back a good haul.",
                "exp": 20,
                "weight": 20,
                "prey": ["large"]
            },
            {
                "text": "Slyly, r_c uses the chance to get food, practicing {PRONOUN/r_c/poss} best kittypet impression until just the right moment, before darting forward and making off with a large lump of meat in {PRONOUN/r_c/poss} mouth.",
                "exp": 20,
                "weight": 5,
                "prey": ["large"]
            },
            {
                "text": "s_c spots the Twolegs unloading metal boxes from their monsters, and abruptly tells the patrol to leave. Now.",
                "exp": 20,
                "weight": 20,
                "stat_skill": ["CLEVER,3"]
            },
            {
                "text": "A Twoleg spots s_c and crouches down, clicking softly. s_c hisses and flees.",
                "exp": 20,
                "weight": 20,
                "stat_trait": [
                    "ambitious",
                    "bloodthirsty",
                    "cold",
                    "fierce",
                    "shameless",
                    "strict",
                    "troublesome",
                    "vengeful"
                ]
            }
        ],
        "fail_outcomes": [
            {
                "text": "The patrol mostly ignores the Twolegs. As they hunt, they a yelp from r_c. {PRONOUN/r_c/subject/CAP}{VERB/r_c/'ve/'s} crawled into a metal Twolegs box, and there's nothing {PRONOUN/r_c/subject} or the rest of the patrol can do to get {PRONOUN/r_c/object} out - eventually the Twolegs notice, and r_c is taken by them.",
                "exp": 0,
                "weight": 10,
                "lost_cats": ["r_c"]
            },
            {
                "text": "A Twoleg spots s_c and crouches down, clicking softly. s_c pauses - are they hurt? Do they want to make friends? Before {PRONOUN/s_c/subject} can decide whether to step closer, there's a swoosh, and a net falls around {PRONOUN/s_c/object}. s_c fights desperately, but the Twolegs take {PRONOUN/s_c/object} away in the monster.",
                "exp": 0,
                "weight": 10,
                "stat_trait": [
                    "altruistic",
                    "compassionate",
                    "empathetic",
                    "faithful",
                    "loving",
                    "patient",
                    "responsible",
                    "thoughtful",
                    "wise"
                ],
                "lost_cats": ["s_c"]
            }
        ]
    },
    {
        "patrol_id": "pln_hunt_gonetnr3",
        "biome": ["plains"],
        "season": ["Any"],
        "types": ["hunting"],
        "tags": [],
        "patrol_art": "hunt_general_intro",
        "min_cats": 4,
        "max_cats": 6,
        "min_max_status": {},
        "weight": 20,
        "intro_text": "Your patrol encounters a patch of bare ground where a lot of Twolegs linger.",
        "decline_text": "Your patrol decides to hunt elsewhere.",
        "chance_of_success": 10,
        "success_outcomes": [
            {
                "text": "They continue hunting undetected.",
                "exp": 20,
                "weight": 20,
                "prey": ["medium"]
            },
            {
                "text": "Slyly, r_c uses the chance to get food, practicing {PRONOUN/r_c/poss} best kittypet impression until just the right moment, before darting forward and making off with a sandwich in {PRONOUN/r_c/poss} mouth.",
                "exp": 20,
                "weight": 5,
                "prey": ["medium"]
            },
            {
                "text": "s_c spots the Twolegs unloading metal boxes from their monsters, and abruptly tells the patrol to leave. Now.",
                "exp": 20,
                "weight": 20,
                "stat_skill": ["CLEVER,3"],
                "prey": ["medium"]
            },
            {
                "text": "A Twoleg spots s_c and crouches down, clicking softly. s_c hisses and flees.",
                "exp": 20,
                "weight": 20,
                "stat_trait": [
                    "ambitious",
                    "bloodthirsty",
                    "cold",
                    "fierce",
                    "shameless",
                    "strict",
                    "troublesome",
                    "vengeful"
                ],
                "prey": ["small"]
            }
        ],
        "fail_outcomes": [
            {
                "text": "The patrol mostly ignores the Twolegs. But as they hunt, the cats encounter appealing, delicious smelling mush in little burrows. Some of the patrol investigates, and doors slam down behind them. There's nothing they or the rest of the patrol can do to get them out - eventually the Twolegs notice, and the trapped cats are taken.",
                "exp": 0,
                "weight": 10,
                "lost_cats": ["multi"]
            },
            {
                "text": "A Twoleg spots s_c and crouches down, clicking softly. s_c pauses - are they hurt? Do they want to make friends? {PRONOUN/s_c/subject/CAP} {VERB/s_c/wander/wanders} closer, drawing more of the patrol in with {PRONOUN/s_c/object}. Before they can decide whether to step away, there's a swoosh, and a net falls around the cats. They fight desperately, but the Twolegs take them away in the monster.",
                "exp": 0,
                "weight": 10,
                "stat_trait": [
                    "altruistic",
                    "compassionate",
                    "empathetic",
                    "faithful",
                    "loving",
                    "patient",
                    "responsible",
                    "thoughtful",
                    "wise"
                ],
                "lost_cats": ["multi"]
            }
        ]
    },
    {
        "patrol_id": "pln_hunt_gonetwolegden1",
        "biome": ["plains"],
        "season": ["Any"],
        "types": ["hunting"],
        "tags": [],
        "patrol_art": "hunt_general_intro",
        "min_cats": 1,
        "max_cats": 1,
        "min_max_status": {},
        "weight": 20,
        "intro_text": "r_c decides to hunt out near the Twoleg dens.",
        "decline_text": "On second thought, they decide to re-line their nest today instead.",
        "chance_of_success": 40,
        "success_outcomes": [
            {
                "text": "They're interrupted by Twolegs wandering through the woods a couple times, but it's a successful hunt.",
                "exp": 20,
                "weight": 20,
                "prey": ["small"]
            },
            {
                "text": "A friendly Twolegs makes a psspsspss noise, and pours kittypet food on the ground for r_c. {PRONOUN/r_c/subject/CAP}{VERB/r_c/'ve/'s} always wondered what it might taste like... dry is the answer. Very odd.",
                "exp": 20,
                "weight": 5,
                "prey": ["very_small"]
            },
            {
                "text": "s_c gets distracted from hunting by strange Twoleg activity around one of their dens. They appear to be to be hauling all their many, many varieties of nest lining out and into a big monster. s_c takes the opportunity to grab a little soft thing, something that's almost shaped like prey. It'll be good for the nursery.",
                "exp": 20,
                "weight": 20,
                "stat_skill": ["CLEVER,1"],
                "prey": ["small"]
            },
            {
                "text": "Calmly, s_c weaves around the Twoleg dens, picking out the mice from the tunnels and the birds off the strange metal hanging fruit. A successful, sneaky hunt.",
                "exp": 20,
                "weight": 20,
                "stat_trait": [
                    "calm",
                    "careful",
                    "insecure",
                    "lonesome",
                    "loyal",
                    "nervous",
                    "sneaky",
                    "strange"
                ],
                "prey": ["small"]
            }
        ],
        "fail_outcomes": [
            {
                "text": "The Twolegs here are friendly, and a little carelessly, s_c goes to hunt in their garden. But there's a new thing there, a box, suspicious and strange. Wisely, s_c avoids it, and returns to c_n territory.",
                "exp": 0,
                "weight": 20,
                "stat_trait": [
                    "altruistic",
                    "compassionate",
                    "empathetic",
                    "faithful",
                    "loving",
                    "patient",
                    "responsible",
                    "thoughtful",
                    "wise"
                ],
                "prey": ["small"]
            },
            {
                "text": "Carelessly, r_c is seen by Twolegs, and taken from c_n.",
                "exp": 0,
                "weight": 10,
                "lost_cats": ["r_c"]
            },
            {
                "text": "Carelessly, r_c is seen by Twolegs, and is taken hissing and spitting to be locked in a monster's den. Overnight, {PRONOUN/r_c/subject} {VERB/r_c/discover/discovers} that a broken window is just wide enough to push {PRONOUN/r_c/object} out to safety through, but the glass leaves {PRONOUN/r_c/object} bleeding as {PRONOUN/r_c/subject} {VERB/r_c/run/runs} back to c_n.",
                "exp": 0,
                "weight": 10,
                "injury": [
                    {
                        "cats": ["r_c"],
                        "injuries": ["scrapes"],
                        "scars": []
                    }
                ]
            }
        ]
    },
    {
        "patrol_id": "pln_hunt_gonetwolegden2",
        "biome": ["plains"],
        "season": ["Any"],
        "types": ["hunting"],
        "tags": [],
        "patrol_art": "hunt_general_intro",
        "min_cats": 1,
        "max_cats": 1,
        "min_max_status": {
            "apprentice": [1, 6]
        },
        "weight": 20,
        "intro_text": "app1 decides to hunt out near the Twoleg dens.",
        "decline_text": "On second thought, they decide to re-line their nest today instead.",
        "chance_of_success": 40,
        "success_outcomes": [
            {
                "text": "They're interrupted by Twolegs wandering through the woods a couple times, so they miss a couple catches, but overall, it works out.",
                "exp": 20,
                "weight": 20,
                "prey": ["medium"]
            },
            {
                "text": "A friendly Twolegs makes a psspsspss noise, and pours kittypet food on the ground for app1. {PRONOUN/app1/subject/CAP}{VERB/app1/'ve/'s} always wondered what it might taste like... dry is the answer. It's strangely appealing.",
                "exp": 20,
                "weight": 5,
                "prey": ["very_small"]
            },
            {
                "text": "Tail lashing excitedly, s_c hunts in the strange, forbidden land, ducking around corners and crawling over gardens with {PRONOUN/app1/poss} belly low to the ground. A successful, sneaky hunt.",
                "exp": 20,
                "weight": 20,
                "stat_trait": [
                    "calm",
                    "careful",
                    "insecure",
                    "lonesome",
                    "loyal",
                    "nervous",
                    "sneaky",
                    "strange"
                ],
                "can_have_stat": ["app"],
                "prey": ["medium"]
            }
        ],
        "fail_outcomes": [
            {
                "text": "A little carelessly, s_c jumps a fence to hunt in a den's garden. But there's a new thing there, a box, suspicious and strange. Wisely, s_c avoids it, and returns to c_n territory.",
                "exp": 0,
                "weight": 20,
                "stat_trait": [
                    "altruistic",
                    "compassionate",
                    "empathetic",
                    "faithful",
                    "loving",
                    "patient",
                    "responsible",
                    "thoughtful",
                    "wise"
                ],
                "can_have_stat": ["app"]
            },
            {
                "text": "Carelessly, r_c is seen by Twolegs, and taken from c_n.",
                "exp": 0,
                "weight": 10,
                "lost_cats": ["r_c"]
            }
        ]
    },
    {
        "patrol_id": "pln_hunt_twolegdencatdare1",
        "biome": ["plains"],
        "season": ["Any"],
        "types": ["hunting"],
        "tags": ["romantic"],
        "patrol_art": "gen_hunt_twolegdencatdare",
        "min_cats": 2,
        "max_cats": 2,
        "min_max_status": {
            "all apprentices": [-1, -1]
        },
        "weight": 20,
        "intro_text": "Boldly, eyes daring p_l to say no, r_c suggests hunting by the Twoleg dens.",
        "decline_text": "On second thought, they decide to reline their nests today instead.",
        "chance_of_success": 40,
        "success_outcomes": [
            {
                "text": "They're interrupted by Twolegs wandering through the woods a couple times, but it's a successful hunt.",
                "exp": 20,
                "weight": 20,
                "prey": ["medium"],
                "relationships": [
                    {
                        "cats_to": ["p_l"],
                        "cats_from": ["r_c"],
                        "mutual": true,
                        "values": ["romantic", "platonic"],
                        "amount": 5
                    }
                ]
            },
            {
                "text": "A friendly Twolegs makes a psspsspss noise, and pours kittypet food on the ground for r_c. {PRONOUN/r_c/subject/CAP} {VERB/r_c/fetch/fetches} p_l, and both cats investigate the food, loudly proclaiming how much better fresh-kill is, but both a little thrilled by the experience.",
                "exp": 20,
                "weight": 5,
                "prey": ["very_small"],
                "relationships": [
                    {
                        "cats_to": ["p_l"],
                        "cats_from": ["r_c"],
                        "mutual": true,
                        "values": ["romantic", "platonic"],
                        "amount": 5
                    }
                ]
            },
            {
                "text": "s_c shows the other cat all around the outskirts of the Twoleg dens, showing off how much {PRONOUN/s_c/subject} {VERB/s_c/know/knows} about the strange animals and their weird behavior, and enjoying getting to feel clever.",
                "exp": 20,
                "weight": 20,
                "stat_skill": ["CLEVER,1"],
                "relationships": [
                    {
                        "cats_to": ["p_l"],
                        "cats_from": ["r_c"],
                        "mutual": true,
                        "values": ["romantic", "platonic"],
                        "amount": 5
                    }
                ]
            },
            {
                "text": "It's a strange adventure, odd and weird and a little thrilling. s_c takes the lead, but both s_c and r_c are wide eyed and a little scared, in a fun way.",
                "exp": 20,
                "weight": 20,
                "stat_trait": [
                    "calm",
                    "careful",
                    "insecure",
                    "lonesome",
                    "loyal",
                    "nervous",
                    "sneaky",
                    "strange"
                ],
                "relationships": [
                    {
                        "cats_to": ["p_l"],
                        "cats_from": ["r_c"],
                        "mutual": true,
                        "values": ["romantic", "platonic"],
                        "amount": 5
                    }
                ]
            }
        ],
        "fail_outcomes": [
            {
                "text": "Carelessly, r_c is seen by Twolegs, and is taken hissing and spitting to be locked in a monster's den. Overnight, {PRONOUN/r_c/subject} {VERB/r_c/hear/hears} p_l yowling from outside, and the two cats manage to craft an escape plan through a broken window. Shivering, r_c presses {PRONOUN/r_c/poss} pelt against p_l on the way back to c_n.",
                "exp": 0,
                "weight": 20,
                "relationships": [
                    {
                        "cats_to": ["p_l"],
                        "cats_from": ["r_c"],
                        "mutual": true,
                        "values": ["romantic", "platonic"],
                        "amount": -5
                    }
                ]
            },
            {
                "text": "The Twolegs here are friendly, and a little carelessly, s_c goes to hunt in their garden. But there's a new thing there, a box, suspicious and strange. Wisely, s_c avoids it, and returns to c_n territory.",
                "exp": 0,
                "weight": 20,
                "stat_trait": [
                    "altruistic",
                    "compassionate",
                    "empathetic",
                    "faithful",
                    "loving",
                    "patient",
                    "responsible",
                    "thoughtful",
                    "wise"
                ],
                "relationships": [
                    {
                        "cats_to": ["p_l"],
                        "cats_from": ["r_c"],
                        "mutual": true,
                        "values": ["romantic", "platonic"],
                        "amount": -5
                    }
                ],
                "prey": ["small"]
            },
            {
                "text": "Carelessly, r_c is seen by Twolegs, and taken from c_n.",
                "exp": 0,
                "weight": 10,
                "lost_cats": ["r_c"],
                "relationships": [
                    {
                        "cats_to": ["p_l"],
                        "cats_from": ["r_c"],
                        "mutual": true,
                        "values": ["romantic", "platonic"],
                        "amount": -5
                    }
                ]
            }
        ]
    },
    {
        "patrol_id": "pln_hunt_twolegdenappdare1",
        "biome": ["plains"],
        "season": ["Any"],
        "types": ["hunting"],
        "tags": ["romantic"],
        "patrol_art": "gen_hunt_twolegdenappdare",
        "min_cats": 2,
        "max_cats": 2,
        "min_max_status": {
            "apprentice": [1, 6],
            "all apprentices": [2, 2]
        },
        "weight": 20,
        "intro_text": "Boldly, eyes daring p_l to say no, r_c suggests hunting by the Twoleg dens. Where apprentices are definitely not allowed.",
        "decline_text": "On second thought, they decide to reline their nests today instead.",
        "chance_of_success": 40,
        "success_outcomes": [
            {
                "text": "They're interrupted by Twolegs wandering through the woods a couple times, so they miss a couple catches, but overall, it works out.",
                "exp": 20,
                "weight": 20,
                "prey": ["medium"],
                "relationships": [
                    {
                        "cats_to": ["p_l"],
                        "cats_from": ["r_c"],
                        "mutual": true,
                        "values": ["romantic", "platonic"],
                        "amount": 5
                    }
                ]
            },
            {
                "text": "A friendly Twolegs makes a psspsspss noise, and pours kittypet food on the ground for r_c. {PRONOUN/r_c/subject/CAP} {VERB/r_c/fetch/fetches} p_l, and both apprentices loudly proclaim how much better fresh-kill is, but both are also wide eyed and thrilled by the experience.",
                "exp": 20,
                "weight": 5,
                "prey": ["very_small"],
                "relationships": [
                    {
                        "cats_to": ["p_l"],
                        "cats_from": ["r_c"],
                        "mutual": true,
                        "values": ["romantic", "platonic"],
                        "amount": 5
                    }
                ]
            },
            {
                "text": "Tail lashing excitedly, p_l hunts in the strange, forbidden land, ducking around corners and crawling over gardens with {PRONOUN/p_l/poss} belly low to the ground. r_c tries to be even sneakier, and so p_l ups {PRONOUN/p_l/poss} game, until they're both probably the most obvious pair of cats in the neighborhood.",
                "exp": 20,
                "weight": 20,
                "stat_trait": [
                    "calm",
                    "careful",
                    "insecure",
                    "lonesome",
                    "loyal",
                    "nervous",
                    "sneaky",
                    "strange"
                ],
                "can_have_stat": ["r_c"],
                "relationships": [
                    {
                        "cats_to": ["p_l"],
                        "cats_from": ["r_c"],
                        "mutual": true,
                        "values": ["romantic", "platonic"],
                        "amount": 5
                    }
                ]
            }
        ],
        "fail_outcomes": [
            {
                "text": "Carelessly, p_l is seen by Twolegs, and is taken hissing and spitting to be locked in a monster's den. Overnight, {PRONOUN/p_l/subject} {VERB/p_l/hear/hears} r_c yowling from outside, and the two cats manage to craft an escape plan through a broken window. Shivering, p_l presses {PRONOUN/p_l/poss} pelt against r_c as they pad home.",
                "exp": 0,
                "weight": 20,
                "relationships": [
                    {
                        "cats_to": ["p_l"],
                        "cats_from": ["r_c"],
                        "mutual": true,
                        "values": ["romantic", "platonic"],
                        "amount": -5
                    }
                ]
            },
            {
                "text": "A little carelessly, s_c jumps a fence to hunt in a den's garden. But there's a new thing there, a box, suspicious and strange. Wisely, s_c avoids it, and returns to c_n territory.",
                "exp": 0,
                "weight": 20,
                "stat_trait": [
                    "altruistic",
                    "compassionate",
                    "empathetic",
                    "faithful",
                    "loving",
                    "patient",
                    "responsible",
                    "thoughtful",
                    "wise"
                ],
                "relationships": [
                    {
                        "cats_to": ["p_l"],
                        "cats_from": ["r_c"],
                        "mutual": true,
                        "values": ["romantic", "platonic"],
                        "amount": -5
                    }
                ]
            },
            {
                "text": "Carelessly, r_c is seen by Twolegs, and taken from c_n.",
                "exp": 0,
                "weight": 10,
                "lost_cats": ["r_c"],
                "relationships": [
                    {
                        "cats_to": ["p_l"],
                        "cats_from": ["r_c"],
                        "mutual": true,
                        "values": ["romantic", "platonic"],
                        "amount": -5
                    }
                ]
            }
        ]
    },
    {
        "patrol_id": "pln_hunt_gonetwolegtrap1",
        "biome": ["plains"],
        "season": ["Any"],
        "types": ["hunting"],
        "tags": [],
        "patrol_art": "pln_hunt_gonetwolegtrap1",
        "min_cats": 1,
        "max_cats": 1,
        "min_max_status": {},
        "weight": 20,
        "intro_text": "The smell of food lures r_c into what looks like a tunnel under some recently disturbed earth.",
        "decline_text": "Turning their nose up at the temptation, they continue on their way.",
        "chance_of_success": 40,
        "success_outcomes": [
            {
                "text": "Darting through quickly, they see that the lovely smell is Twoleg mush, and keep running.",
                "exp": 20,
                "weight": 20
            },
            {
                "text": "The lovely smell leads to Twoleg mush. Puzzled, r_c checks around them, only for {PRONOUN/r_c/poss} fur to stand on end as {PRONOUN/r_c/subject} {VERB/r_c/realize/realizes} {PRONOUN/r_c/subject}{VERB/r_c/'re/'s} standing in a metal tunnel, cloaked in rust and camouflage. It's to {PRONOUN/r_c/poss} great fortune that this trap seems to be broken, but whatever Twoleg restocked the bait might still be around. {PRONOUN/r_c/subject/CAP} {VERB/r_c/leave/leaves} quickly.",
                "exp": 20,
                "weight": 5
            },
            {
                "text": "Something about this situation sets all of s_c's instincts off. {PRONOUN/s_c/subject/CAP} {VERB/s_c/investigate/investigates}, carefully, and strip the cover of the earth away from a Twoleg trap underneath.",
                "exp": 20,
                "weight": 20,
                "stat_skill": ["CLEVER,1"]
            },
            {
                "text": "Something isn't right. Nervously pawing at the earth, s_c thinks that the smell is too good to be true. {PRONOUN/s_c/subject/CAP} {VERB/s_c/leave/leaves} it, deciding to return to camp and report it to the deputy instead.",
                "exp": 20,
                "weight": 20,
                "stat_trait": [
                    "calm",
                    "careful",
                    "insecure",
                    "lonesome",
                    "loyal",
                    "nervous",
                    "sneaky",
                    "strange"
                ]
            }
        ],
        "fail_outcomes": [
            {
                "text": "Easily swayed by the delicious smell, s_c wanders recklessly into the sheltered space, only to smack into a metal wall. Inside the trap, a young fox starts up a distressed wail, and s_c feels sympathy for it. {PRONOUN/s_c/subject/CAP} never expected to feel for a fox, as well as the heart stopping realization that it could easily have been them.",
                "exp": 0,
                "weight": 20,
                "stat_trait": ["adventurous", "bold", "confident", "daring", "playful"]
            },
            {
                "text": "r_c is caught in a trap hidden in the earth and is taken by Twolegs shortly after.",
                "exp": 0,
                "weight": 10,
                "lost_cats": ["r_c"]
            }
        ]
    },
    {
        "patrol_id": "pln_hunt_gonetwolegtrap2",
        "biome": ["plains"],
        "season": ["Any"],
        "types": ["hunting"],
        "tags": [],
        "patrol_art": "hunt_general_intro",
        "min_cats": 2,
        "max_cats": 6,
        "min_max_status": {},
        "weight": 20,
        "intro_text": "The smell of food lures r_c into what looks like a tunnel under some recently disturbed earth.",
        "decline_text": "Turning their nose up at the temptation, the patrol continues on their way.",
        "chance_of_success": 40,
        "success_outcomes": [
            {
                "text": "Darting through quickly, r_c sees that the lovely smell is Twoleg mush, and keeps running.",
                "exp": 20,
                "weight": 20
            },
            {
                "text": "The lovely smell leads to Twoleg mush. Puzzled, r_c checks around them, only for {PRONOUN/r_c/poss} fur to stand on end as {PRONOUN/r_c/subject} {VERB/r_c/realize/realizes} {PRONOUN/r_c/subject}{VERB/r_c/'re/'s} standing in a metal tunnel, cloaked in rust and camouflage. It's to {PRONOUN/r_c/poss} great fortune that this trap seems to be broken, but whatever Twoleg restocked the bait might still be around. {PRONOUN/r_c/subject/CAP} {VERB/r_c/leave/leaves} quickly.",
                "exp": 20,
                "weight": 5
            },
            {
                "text": "Something about this situation sets all of s_c's instincts off. {PRONOUN/s_c/subject/CAP} {VERB/s_c/investigate/investigates}, carefully, and the patrol helps {PRONOUN/s_c/object} strip the cover of the earth away from a Twoleg trap underneath.",
                "exp": 20,
                "weight": 20,
                "stat_skill": ["CLEVER,1"]
            },
            {
                "text": "Something isn't right. Nervously pawing at the earth, s_c thinks that the smell is too good to be true. {PRONOUN/s_c/subject/CAP} {VERB/s_c/leave/leaves} it, convincing the patrol to return to camp and report it to the deputy instead.",
                "exp": 20,
                "weight": 20,
                "stat_trait": [
                    "calm",
                    "careful",
                    "insecure",
                    "lonesome",
                    "loyal",
                    "nervous",
                    "sneaky",
                    "strange"
                ]
            }
        ],
        "fail_outcomes": [
            {
                "text": "Easily swayed by the delicious smell, s_c wanders recklessly into the sheltered space, only to smack into a metal wall. Inside the trap, a young fox starts up a distressed wail, and s_c feels sympathy for it. {PRONOUN/s_c/subject/CAP} never expected to feel for a fox, as well as the heart stopping realization that it could easily have been them.",
                "exp": 0,
                "weight": 20,
                "stat_trait": ["adventurous", "bold", "confident", "daring", "playful"]
            },
            {
                "text": "r_c is caught in a trap hidden in the earth! There's nothing the patrol is able to do to help {PRONOUN/r_c/object}, and r_c is taken by Twolegs shortly after.",
                "exp": 0,
                "weight": 10,
                "lost_cats": ["r_c"]
            }
        ]
    },
    {
        "patrol_id": "pln_hunt_thunderpath1",
        "biome": ["plains"],
        "season": ["Any"],
        "types": ["hunting"],
        "tags": ["retirement"],
        "patrol_art": "gen_hunt_thunderpath",
        "min_cats": 1,
        "max_cats": 6,
        "min_max_status": {},
        "weight": 20,
        "intro_text": "The patrol comes across a Thunderpath running through the grasslands.",
        "decline_text": "They decide it is better not to cross.",
        "chance_of_success": 40,
        "success_outcomes": [
            {
                "text": "Your patrol crosses the Thunderpath and can hunt on the other side.",
                "exp": 10,
                "weight": 20,
                "prey": ["medium"]
            },
            {
                "text": "Your patrol finds a pipe running under the Thunderpath and uses it to cross. They end up with slightly damp paws, but a successful haul of prey.",
                "exp": 10,
                "weight": 5,
                "prey": ["medium"]
            },
            {
                "text": "Your patrol stops on the edge of the Thunderpath, and s_c organizes a thorough search that finds a flattened squirrel. It's a reminder of the danger of the Thunderpath, and a good source of scavenged meat.",
                "exp": 10,
                "weight": 20,
                "stat_skill": ["CLEVER,1"],
                "prey": ["medium"]
            },
            {
                "text": "s_c is patient enough to wait until the Thunderpath is completely clear, then trots across calmly to hunt on the other side.",
                "exp": 10,
                "weight": 20,
                "stat_trait": [
                    "calm",
                    "careful",
                    "insecure",
                    "nervous",
                    "sneaky",
                    "strange",
                    "patient",
                    "responsible",
                    "thoughtful",
                    "wise"
                ],
                "prey": ["medium"]
            }
        ],
        "fail_outcomes": [
            {
                "text": "r_c hears a monster thundering towards {PRONOUN/r_c/object}, but it screeches to a halt just in time. That was close! Maybe it's best to go back to camp.",
                "exp": 0,
                "weight": 20,
				"prey": ["very_small"]
            },
            {
                "text": "r_c is hit by a monster while crossing and dies instantly.",
                "exp": 0,
                "weight": 10,
                "dead_cats": ["r_c"],
                "history_text": {
                    "scar": "m_c was heavily injured by a monster, and carries the scars from it.",
                    "reg_death": "m_c was hit by a monster and killed.",
                    "lead_death": "{VERB/m_c/were/was} hit by a monster"
                }
            },
            {
                "text": "r_c is hit by a monster and seems quite injured, but miraculously still alive.",
                "exp": 0,
                "weight": 10,
                "injury": [
                    {
                        "cats": ["r_c"],
                        "injuries": ["blunt_force_injury"],
                        "scars": ["MANLEG"]
                    }
                ],
                "history_text": {
                    "scar": "m_c was heavily injured by a monster, and carries the scars from it.",
                    "reg_death": "m_c was hit by a monster and killed.",
                    "lead_death": "{VERB/m_c/were/was} hit by a monster"
                }
            }
        ]
    },
    {
        "patrol_id": "pln_hunt_thunderpath2",
        "biome": ["plains"],
        "season": ["Any"],
        "types": ["hunting"],
        "tags": ["retirement", "cruel_season"],
        "patrol_art": "gen_hunt_thunderpath",
        "min_cats": 1,
        "max_cats": 6,
        "min_max_status": {},
        "weight": 20,
        "intro_text": "The patrol comes across a Thunderpath running through the grasslands.",
        "decline_text": "They decide it is better not to cross.",
        "chance_of_success": 30,
        "success_outcomes": [
            {
                "text": "Your patrol crosses the Thunderpath and can hunt on the other side.",
                "exp": 10,
                "weight": 20,
                "prey": ["medium"]
            },
            {
                "text": "Your patrol finds a pipe running under the Thunderpath and uses it to cross. They end up with slightly damp paws, but a successful haul of prey.",
                "exp": 10,
                "weight": 5,
                "prey": ["medium"]
            },
            {
                "text": "Your patrol stops on the edge of the Thunderpath, and s_c organizes a thorough search that finds a flattened squirrel. It's a reminder of the danger of the Thunderpath, and a good source of scavenged meat.",
                "exp": 10,
                "weight": 20,
                "stat_skill": ["CLEVER,1"],
                "prey": ["medium"]
            },
            {
                "text": "s_c is patient enough to wait until the Thunderpath is completely clear, then trots across calmly to hunt on the other side.",
                "exp": 10,
                "weight": 20,
                "stat_trait": [
                    "calm",
                    "careful",
                    "insecure",
                    "nervous",
                    "sneaky",
                    "strange",
                    "patient",
                    "responsible",
                    "thoughtful",
                    "wise"
                ],
                "prey": ["medium"]
            }
        ],
        "fail_outcomes": [
            {
                "text": "r_c hears a monster thundering towards {PRONOUN/r_c/object}, but it screeches to a halt just in time. That was close! Maybe it's best to go back to camp.",
                "exp": 0,
                "weight": 20
            },
            {
                "text": "r_c is crossing the Thunderpath and hears a monster thundering towards {PRONOUN/r_c/object}. {PRONOUN/r_c/subject/CAP} {VERB/r_c/freeze/freezes}, and the monster swerves to hit {PRONOUN/r_c/object} deliberately, killing {PRONOUN/r_c/object} instantly.",
                "exp": 0,
                "weight": 10,
                "dead_cats": ["r_c"],
                "history_text": {
                    "scar": "m_c was heavily injured by a monster, and carries the scars from it.",
                    "reg_death": "m_c was hit by a monster and killed.",
                    "lead_death": "{VERB/m_c/were/was} hit by a monster"
                }
            },
            {
                "text": "r_c is hit by a monster and seems quite injured, but miraculously still alive.",
                "exp": 0,
                "weight": 10,
                "injury": [
                    {
                        "cats": ["r_c"],
                        "injuries": ["blunt_force_injury"],
                        "scars": ["MANTAIL"]
                    }
                ],
                "history_text": {
                    "scar": "m_c was heavily injured by a monster, and carries the scars from it.",
                    "reg_death": "m_c was hit by a monster and killed.",
                    "lead_death": "{VERB/m_c/were/was} hit by a monster"
                }
            }
        ]
    },
    {
        "patrol_id": "pln_hunt_thunderpath3",
        "biome": ["plains"],
        "season": ["Any"],
        "types": ["hunting"],
        "tags": ["retirement"],
        "patrol_art": "gen_hunt_thunderpath",
        "min_cats": 5,
        "max_cats": 6,
        "min_max_status": {},
        "weight": 20,
        "intro_text": "The patrol comes across a Thunderpath running through the grasslands.",
        "decline_text": "They decide it is better not to cross.",
        "chance_of_success": 10,
        "success_outcomes": [
            {
                "text": "Your patrol crosses the Thunderpath and can hunt on the other side.",
                "exp": 10,
                "weight": 20,
                "prey": ["large"]
            },
            {
                "text": "Your patrol finds a pipe running under the Thunderpath and uses it to cross. They end up with slightly damp paws, but a successful haul of lots of prey.",
                "exp": 10,
                "weight": 5,
                "prey": ["large"]
            },
            {
                "text": "Your patrol stops on the edge of the Thunderpath, and s_c organizes a thorough search that finds several flattened pieces of roadkill. It's a reminder of the danger of the Thunderpath, and a good source of scavenged meat.",
                "exp": 10,
                "weight": 20,
                "stat_skill": ["CLEVER,1"],
                "prey": ["large"]
            },
            {
                "text": "s_c is patient enough to wait until the Thunderpath is completely clear, then trots across calmly with the patrol to hunt on the other side.",
                "exp": 10,
                "weight": 20,
                "stat_trait": [
                    "calm",
                    "careful",
                    "insecure",
                    "nervous",
                    "sneaky",
                    "strange",
                    "patient",
                    "responsible",
                    "thoughtful",
                    "wise"
                ],
                "prey": ["large"]
            }
        ],
        "fail_outcomes": [
            {
                "text": "As the group crosses the Thunderpath, a speeding monster appears out of nowhere. The cats run panicked in all directions, and several of them get hit and die.",
                "exp": 0,
                "weight": 10,
                "dead_cats": ["multi"],
                "history_text": {
                    "scar": "m_c was heavily injured by a monster, and carries the scars from it.",
                    "reg_death": "This cat was hit by a monster and killed.",
                    "lead_death": "{VERB/m_c/were/was} hit by a monster"
                }
            },
            {
                "text": "r_c is hit by a monster and seems quite injured, but miraculously still alive.",
                "exp": 0,
                "weight": 10,
                "injury": [
                    {
                        "cats": ["r_c"],
                        "injuries": ["blunt_force_injury"],
                        "scars": ["MANLEG"]
                    }
                ],
                "history_text": {
                    "scar": "m_c was heavily injured by a monster, and carries the scars from it.",
                    "reg_death": "This cat was hit by a monster and killed.",
                    "lead_death": "{VERB/m_c/were/was} hit by a monster"
                }
            }
        ]
    },
    {
        "patrol_id": "pln_hunt_thunderpath4",
        "biome": ["plains"],
        "season": ["Any"],
        "types": ["hunting"],
        "tags": ["retirement", "cruel_season"],
        "patrol_art": "gen_hunt_thunderpath",
        "min_cats": 5,
        "max_cats": 6,
        "min_max_status": {},
        "weight": 20,
        "intro_text": "The patrol comes across a Thunderpath running through the grasslands.",
        "decline_text": "They decide it is better not to cross.",
        "chance_of_success": 10,
        "success_outcomes": [
            {
                "text": "Your patrol crosses the Thunderpath and can hunt on the other side.",
                "exp": 10,
                "weight": 20,
                "prey": ["large"]
            },
            {
                "text": "Your patrol finds a pipe running under the Thunderpath and uses it to cross. They end up with slightly damp paws, but a successful haul of lots of prey.",
                "exp": 10,
                "weight": 5,
                "prey": ["large"]
            },
            {
                "text": "Your patrol stops on the edge of the Thunderpath, and s_c organizes a thorough search that finds a flattened squirrel. It's a reminder of the danger of the Thunderpath, and a good source of scavenged meat.",
                "exp": 10,
                "weight": 20,
                "stat_skill": ["CLEVER,1"],
                "prey": ["large"]
            },
            {
                "text": "s_c is patient enough to wait until the Thunderpath is completely clear, then trots across calmly with the patrol to hunt on the other side.",
                "exp": 10,
                "weight": 20,
                "stat_trait": [
                    "calm",
                    "careful",
                    "insecure",
                    "nervous",
                    "sneaky",
                    "strange",
                    "patient",
                    "responsible",
                    "thoughtful",
                    "wise"
                ],
                "prey": ["large"]
            }
        ],
        "fail_outcomes": [
            {
                "text": "r_c hears a monster thundering towards {PRONOUN/r_c/object}, but it screeches to a halt just in time. That was close! Maybe it's best to go back to camp.",
                "exp": 0,
                "weight": 20
            },
            {
                "text": "As the group crosses the Thunderpath, a speeding monster appears out of nowhere. The cats run panicked in all directions, and several of them get hit as the monster swerves to hit them deliberately, killing them instantly.",
                "exp": 0,
                "weight": 10,
                "dead_cats": ["multi"],
                "history_text": {
                    "scar": "m_c was heavily injured by a monster, and carries the scars from it.",
                    "reg_death": "m_c was hit by a monster and killed.",
                    "lead_death": "{VERB/m_c/were/was} hit by a monster"
                }
            },
            {
                "text": "r_c is hit by a monster and seems quite injured, but miraculously still alive.",
                "exp": 0,
                "weight": 10,
                "injury": [
                    {
                        "cats": ["r_c"],
                        "injuries": ["blunt_force_injury"],
                        "scars": ["MANTAIL"]
                    }
                ],
                "history_text": {
                    "scar": "m_c was heavily injured by a monster, and carries the scars from it.",
                    "reg_death": "m_c was hit by a monster and killed.",
                    "lead_death": "{VERB/m_c/were/was} hit by a monster"
                }
            }
        ]
    },
    {
        "patrol_id": "pln_hunt_kitfox_steal1",
        "biome": ["plains"],
        "season": ["Any"],
        "types": ["hunting"],
        "tags": [],
        "patrol_art": "hunt_general_intro",
        "min_cats": 2,
        "max_cats": 6,
        "min_max_status": {},
        "weight": 20,
        "intro_text": "r_c catches the scent of a fox. Tracking it down, the cats spot a kit fox wandering through the grass, carrying a mouse in its jaws.",
        "decline_text": "That's an insignificant amount of fresh-kill to start a fight over.",
        "chance_of_success": 40,
        "success_outcomes": [
            {
                "text": "Your hunters chase after it, spitting and hissing as the smaller predator tries to run. But a patrol full of cats is faster, and the fox soon decides that it'd prefer to give up the mouse rather than fight. It's an insignificant amount of fresh-kill, but hopefully a permanent lesson for a fox on stealing from c_n.",
                "exp": 10,
                "weight": 20,
                "prey": ["small"]
            },
            {
                "text": "The kit fox isn't crazy, and immediately drops the mouse, running for its life from the patrol.",
                "exp": 10,
                "weight": 5,
                "prey": ["small"]
            },
            {
                "text": "s_c pounces, snarling, and the fox turns tail with a yelp. Only s_c isn't alone, and cats circle the fox as it turns and snarls and yelps for mercy, holding it there until {PRONOUN/s_c/subject}{VERB/s_c/'re/'s} very sure it will never dare sneak across c_n's borders again.",
                "exp": 10,
                "weight": 20,
                "stat_skill": ["FIGHTER,1"],
                "prey": ["small"]
            },
            {
                "text": "s_c wanders up to the kit fox, swagger in {PRONOUN/s_c/poss} step as {PRONOUN/s_c/subject} {VERB/s_c/take/takes} the opportunity to be the bigger predator for once in {PRONOUN/s_c/poss} life. The kit fox takes one look at the patrol backing s_c up and decides it's time to be elsewhere as fast as its legs can take it, leaving the single skinny mouse it stole behind.",
                "exp": 10,
                "weight": 20,
                "stat_trait": [
                    "adventurous",
                    "ambitious",
                    "bloodthirsty",
                    "bold",
                    "confident",
                    "daring",
                    "fierce",
                    "loyal",
                    "playful",
                    "righteous",
                    "shameless",
                    "strict",
                    "troublesome",
                    "vengeful"
                ],
                "prey": ["small"]
            }
        ],
        "fail_outcomes": [
            {
                "text": "The patrol approaches the kit fox, who spots them and sets off at full speed. It's not worth following them, not over a single mouse.",
                "exp": 0,
                "weight": 20,
                "prey": ["very_small"]
            }
        ]
    },
    {
        "patrol_id": "pln_hunt_kitfox_steal2",
        "biome": ["plains"],
        "season": ["Any"],
        "types": ["hunting"],
        "tags": [],
        "patrol_art": "hunt_general_intro",
        "min_cats": 1,
        "max_cats": 1,
        "min_max_status": {},
        "weight": 20,
        "intro_text": "r_c catches the scent of a fox. Tracking it down, {PRONOUN/r_c/subject} {VERB/r_c/spot/spots} a kit fox wandering through the grass, carrying a mouse in its jaws.",
        "decline_text": "That's an insignificant amount of fresh-kill to start a fight over.",
        "chance_of_success": 40,
        "success_outcomes": [
            {
                "text": "r_c chases after it, spitting and hissing as the smaller predator tries to run. But r_c is faster, and the fox soon decides that it'd prefer to give up the mouse rather than fight. Puffed up and proud, r_c trots back to camp with the addition for the fresh-kill pile.",
                "exp": 10,
                "weight": 20,
                "prey": ["small"]
            },
            {
                "text": "The kit fox locks eyes with r_c as {PRONOUN/r_c/subject} {VERB/r_c/emerge/emerges} from the grass, weighing up its options against the bigger cat. There's a long, tense moment as both puff up, ready for a fight, but the fox's nerve breaks first and it runs, leaving r_c with the mouse.",
                "exp": 10,
                "weight": 5,
                "prey": ["small"]
            },
            {
                "text": "s_c pounces, snarling, and the fox turns tail with a yelp. Only s_c uses that moment to grab that fluffy tail and shake, until the fox gives up its prey and turns to bite. {PRONOUN/s_c/subject/CAP} {VERB/s_c/dart/darts} backwards, and that's as much fight as the fox had in them - the fox runs, and s_c has won the mouse.",
                "exp": 10,
                "weight": 20,
                "stat_skill": ["FIGHTER,1"],
                "prey": ["small"]
            },
            {
                "text": "s_c wanders up to the kit fox, swagger in {PRONOUN/s_c/poss} step as {PRONOUN/s_c/subject} {VERB/s_c/take/takes} the opportunity to be the bigger predator for once in {PRONOUN/s_c/poss} life. It looks like it's going to fight for a second, but s_c's confidence intimidates it into dropping the mouse and fleeing back into the long grass.",
                "exp": 10,
                "weight": 20,
                "stat_trait": [
                    "adventurous",
                    "ambitious",
                    "bloodthirsty",
                    "bold",
                    "confident",
                    "daring",
                    "fierce",
                    "loyal",
                    "playful",
                    "righteous",
                    "shameless",
                    "strict",
                    "troublesome",
                    "vengeful"
                ],
                "prey": ["small"]
            }
        ],
        "fail_outcomes": [
            {
                "text": "r_c approaches the kit fox, who spots {PRONOUN/r_c/object} and sets off at full speed. It's not worth following them, not over a single mouse.",
                "exp": 0,
                "weight": 20,
                "prey": ["very_small"]
            },
            {
                "text": "With a massive yowl, r_c charges the fox. It bares its teeth, unwilling to give up its hard-won prey without a fight, and one wrong step puts r_c's pelt in range of those little jaws, as the small kit fox tries to live up to the reputation of its bigger and stronger relatives.",
                "exp": 0,
                "weight": 10,
                "injury": [
                    {
                        "cats": ["r_c"],
                        "injuries": ["small_bite_injury"],
                        "scars": ["LEGBITE"]
                    }
                ],
                "history_text": { "scar": "m_c carries a scar from a fight with a kit fox." },
                "prey": ["very_small"]
            }
        ]
    },
    {
        "patrol_id": "pln_hunt_BIGFOX1",
        "biome": ["plains"],
        "season": ["Any"],
        "types": ["hunting"],
        "tags": [],
        "patrol_art": "hunt_general_intro",
        "min_cats": 1,
        "max_cats": 1,
        "min_max_status": {
            "all apprentices": [-1, -1],
            "normal adult": [1, 6]
        },
        "weight": 20,
        "intro_text": "As r_c jumps up onto a rock to survey the plains, {PRONOUN/r_c/subject} {VERB/r_c/spot/spots} the blood red pelt of a truly massive red fox.",
        "decline_text": "Not today, thank you - they'll go back to camp.",
        "chance_of_success": 40,
        "success_outcomes": [
            {
                "text": "Swallowing {PRONOUN/r_c/poss} instinctive terror, r_c instead crouches to the rock and takes the time to assess the situation. Massive body, huge ruff of fur, legs towering daintily above the grass - this is too big to be a red fox, but ironically is less dangerous then it's smaller fox counterpart.",
                "exp": 20,
                "weight": 20
            },
            {
                "text": "No way, these things are barely ever seen! The hunting around here will already be ruined by the other predator, so r_c feels no guilt in hanging around to watch the maned wolf, thinking of the stories {PRONOUN/r_c/subject}'ll tell back at camp.",
                "exp": 20,
                "weight": 5
            },
            {
                "text": "With a huff, r_c accepts that this hunt has failed - the massive maned wolf, despite every appearance, hunts nearly identical prey to c_n. Still, {PRONOUN/r_c/subject}{VERB/r_c/'re/'s} not one to give up on an opportunity to learn, and sit and watch the wolf pounce for mice in case there might be tips to pick up.",
                "exp": 20,
                "weight": 20,
                "stat_skill": ["CLEVER,1", "TEACHER,1"]
            }
        ],
        "fail_outcomes": [
            {
                "text": "{PRONOUN/r_c/poss/CAP} jolt of fear gives them strength, and r_c is most of the way home before it occurs to {PRONOUN/r_c/object} that the huge maned creature might have been too big to be a red fox.",
                "exp": 0,
                "weight": 20
            },
            {
                "text": "r_c doesn't know what that monster is, and isn't sticking around to find out! {PRONOUN/r_c/subject/CAP} {VERB/r_c/run/runs} home, tail between {PRONOUN/r_c/poss} legs.",
                "exp": 0,
                "weight": 20,
                "stat_trait": ["childish", "nervous"]
            }
        ]
    },
    {
        "patrol_id": "pln_hunt_BIGFOX2",
        "biome": ["plains"],
        "season": ["Any"],
        "types": ["hunting"],
        "tags": [],
        "patrol_art": "hunt_general_intro",
        "min_cats": 1,
        "max_cats": 1,
        "min_max_status": {
            "apprentice": [1, 6]
        },
        "weight": 20,
        "intro_text": "As app1 jumps up onto a rock to survey the plains, {PRONOUN/app1/subject} {VERB/app1/spot/spots} the blood red pelt of a truly massive red fox.",
        "decline_text": "Not today, thank you - they'll go back to camp.",
        "chance_of_success": 40,
        "success_outcomes": [
            {
                "text": "Terrified beyond sense, {PRONOUN/app1/subject} {VERB/app1/freeze/freezes} - and the massive fox sees {PRONOUN/app1/object}. It paces closer, giving app1 a heart-stopping view of its distorted stretched legs and giant gaping mouth, gathering itself, before in one might spring, it - crashes past app1 and into the grass. Bobbing back up with a mouse, it makes eye contact with the shivering apprentice, before loping off.",
                "exp": 25,
                "weight": 20
            },
            {
                "text": "app1 crouches to the rock, but it's too late - the fox has seen {PRONOUN/app1/object}. {PRONOUN/app1/subject/CAP} {VERB/app1/freeze/freezes} in terror, already sure {PRONOUN/app1/subject} can't outrun the horrifically lengthened legs, sure that at any moment {PRONOUN/app1/subject}'ll be ripped apart and silently begging StarClan to save {PRONOUN/app1/object}. The closer the fox gets, the more gigantic it's revealed to be, and it stares down at app1 on the rock, it's head bigger than {PRONOUN/app1/poss} entire body. Only to move on, without a sound.",
                "exp": 25,
                "weight": 5
            },
            {
                "text": "Slowly, so that the sudden movement doesn't attract attention, app1 lowers themself to the rock. There's something off about the situation here. It's not just a big red fox, it's impossibly big, with legs stretched and distorted until they look more like a deer's than a fox's. Could this be the rare, massive, but mostly harmless maned wolf that the elders told app1 stories of in the nursery?",
                "exp": 25,
                "weight": 20,
                "stat_trait": [
                    "patient",
                    "responsible",
                    "thoughtful",
                    "wise",
                    "calm",
                    "careful",
                    "strange"
                ],
                "can_have_stat": ["app"]
            }
        ],
        "fail_outcomes": [
            {
                "text": "Terror gives app1 strength, and they don't stop running until {PRONOUN/app1/poss} back in camp, gasping about the grassland monster {PRONOUN/app1/subject} saw.",
                "exp": 0,
                "weight": 20
            },
            {
                "text": "Heart filled with daring, s_c slips off the rock and pads towards the monster in the grass, sure that StarClan will reward {PRONOUN/s_c/poss} bravery. {PRONOUN/s_c/subject/CAP} {VERB/s_c/sneak/sneaks} closer and closer, until a puzzle wuff of air makes {PRONOUN/s_c/subject} {VERB/s_c/look/looks} up. And up. And up. That is no fox. {PRONOUN/s_c/subject/CAP} {VERB/s_c/pelt/pelts} for home, as behind {PRONOUN/s_c/object}, a confused maned wolf watches {PRONOUN/s_c/object} go.",
                "exp": 0,
                "weight": 20,
                "stat_trait": [
                    "adventurous",
                    "bold",
                    "confident",
                    "daring",
                    "playful",
                    "ambitious",
                    "fierce",
                    "shameless"
                ],
                "can_have_stat": ["app"]
            },
            {
                "text": "Terror freezes s_c as the massive fox sees {PRONOUN/s_c/object}, and comes to investigate, its distorted stretched legs carrying it smoothly through the grass. As the massive nose, as big as app1's entire head, wuffles closer, app1 desperately swipes {PRONOUN/s_c/poss} claws. {PRONOUN/s_c/poss/CAP} screw {PRONOUN/s_c/poss} eyes shut at the outraged yelp, and feel {PRONOUN/s_c/self} being taken up and tossed by those gaping jaws. {PRONOUN/s_c/subject/CAP} {VERB/s_c/tense/tenses}, waiting for death to descend, and wait, and... waiting?",
                "exp": 0,
                "weight": 10,
                "stat_trait": ["nervous", "insecure", "grumpy", "calm"],
                "injury": [
                    {
                        "cats": ["app1"],
                        "injuries": ["small_bite_injury", "shock"],
                        "scars": ["FACE"]
                    }
                ],
                "history_text": {
                    "scar": "m_c carries a scar from irritating a maned wolf as an apprentice."
                }
            },
            {
                "text": "Heart filled with daring, app1 slips off the rock and pads towards the monster in the grass, sure that StarClan will reward {PRONOUN/app1/poss} bravery. A surprised wuff of air seems to come from everywhere and nowhere, as the puzzled maned wolf picks up the apprentice at {PRONOUN/app1/poss} feet and tosses {PRONOUN/app1/object} aside so they can get back to hunting.",
                "exp": 0,
                "weight": 10,
                "stat_trait": [
                    "adventurous",
                    "bold",
                    "confident",
                    "daring",
                    "playful",
                    "ambitious",
                    "fierce",
                    "shameless"
                ],
                "can_have_stat": ["app"],
                "injury": [
                    {
                        "cats": ["s_c"],
                        "injuries": ["small_bite_injury", "shock"],
                        "scars": ["FACE"]
                    }
                ],
                "history_text": {
                    "scar": "m_c carries a scar from irritating a maned wolf as an apprentice."
                }
            }
        ]
    },
    {
        "patrol_id": "pln_hunt_BIGFOX3",
        "biome": ["plains"],
        "season": ["Any"],
        "types": ["hunting"],
        "tags": [],
        "patrol_art": "hunt_general_intro",
        "min_cats": 2,
        "max_cats": 6,
        "min_max_status": {
            "normal adult": [1, 6]
        },
        "weight": 20,
        "intro_text": "This is just one of the weirdest things {PRONOUN/r_c/subject}{VERB/r_c/'ve/'s} ever seen, r_c comments to p_l, as the patrol stares at c_n's uninvited guest to their hunting grounds. Are they going to do anything about that... thing?",
        "decline_text": "Well, they don't really have time to linger - they'll try another hunting place.",
        "chance_of_success": 50,
        "success_outcomes": [
            {
                "text": "After a good long session of confusion, the patrol manages to work out that the towering creature they're tracking is almost certainly a maned wolf, a nearly mythical creature. They're all a little uncomfortable, watching an upsized red fox with the legs of a deer amble around their territory, but it's also a little thrilling to follow such an unusual and rarely seen creature.",
                "exp": 25,
                "weight": 20,
                "relationships": [
                    {
                        "cats_to": ["patrol", "p_l"],
                        "cats_from": ["patrol", "r_c"],
                        "mutual": true,
                        "values": ["platonic"],
                        "amount": 5
                    },
                    {
                        "cats_to": ["patrol", "p_l"],
                        "cats_from": ["patrol", "r_c"],
                        "mutual": true,
                        "values": ["dislike"],
                        "amount": -5
                    }
                ]
            },
            {
                "text": "The rumors are true - it seems to mostly be hunting for tiny mouse prey, not large things, despite its massive size. This must be a maned wolf, and just being able to name the odd thing makes it feel so much less threatening. The cats remind each other of the tales sometimes shared in the nursery, of the tallest predator on the plains being one of the shyest.",
                "exp": 25,
                "weight": 5,
                "relationships": [
                    {
                        "cats_to": ["patrol", "p_l"],
                        "cats_from": ["patrol", "r_c"],
                        "mutual": true,
                        "values": ["platonic"],
                        "amount": 5
                    },
                    {
                        "cats_to": ["patrol", "p_l"],
                        "cats_from": ["patrol", "r_c"],
                        "mutual": true,
                        "values": ["dislike"],
                        "amount": -5
                    }
                ]
            },
            {
                "text": "s_c is able to recall some of the stories that get told about the maned wolf, of how it stole its legs from a deer for speed and power, but in doing so also accidentally took the deer's flightiness. Ever since then it has been the tallest and shyest creature on the grasslands.",
                "exp": 25,
                "weight": 20,
                "stat_skill": ["CLEVER,1", "TEACHER,1"],
                "relationships": [
                    {
                        "cats_to": ["patrol", "p_l"],
                        "cats_from": ["patrol", "r_c"],
                        "mutual": true,
                        "values": ["platonic"],
                        "amount": 5
                    },
                    {
                        "cats_to": ["patrol", "p_l"],
                        "cats_from": ["patrol", "r_c"],
                        "mutual": true,
                        "values": ["dislike"],
                        "amount": -5
                    }
                ]
            },
            {
                "text": "Boldly, s_c jumps down to go check the potential threat out, and unwilling to leave {PRONOUN/s_c/poss} Clanmate in danger, the rest of the patrol follows. s_c refuses to let {PRONOUN/s_c/self} be intimidated by the huge foxish thing, and bounds up to it, knowing courage can overcome things raw strength cannot. The weird creature skitters away from the incoming patrol, trotting off in a tangle of too long legs.",
                "exp": 25,
                "weight": 20,
                "stat_trait": [
                    "adventurous",
                    "bold",
                    "confident",
                    "daring",
                    "playful",
                    "ambitious",
                    "fierce",
                    "shameless"
                ],
                "relationships": [
                    {
                        "cats_to": ["patrol", "p_l"],
                        "cats_from": ["patrol", "r_c"],
                        "mutual": true,
                        "values": ["platonic"],
                        "amount": 5
                    },
                    {
                        "cats_to": ["patrol", "p_l"],
                        "cats_from": ["patrol", "r_c"],
                        "mutual": true,
                        "values": ["dislike"],
                        "amount": -5
                    }
                ]
            }
        ],
        "fail_outcomes": [
            {
                "text": "The patrol tries, they do, but they can't get a good look at the distorted red foxish creature, and eventually have to return to camp to give a rather unsatisfatory report about it. The cats stalk off to do their own things, feeling like they should've been able to do better.",
                "exp": 0,
                "weight": 20,
                "relationships": [
                    {
                        "cats_to": ["patrol", "p_l"],
                        "cats_from": ["patrol", "r_c"],
                        "mutual": true,
                        "values": ["platonic"],
                        "amount": -5
                    },
                    {
                        "cats_to": ["patrol", "p_l"],
                        "cats_from": ["patrol", "r_c"],
                        "mutual": true,
                        "values": ["dislike"],
                        "amount": 5
                    }
                ]
            },
            {
                "text": "s_c's stressed nerves can't handle this weird monster, and {PRONOUN/s_c/subject} {VERB/s_c/beg/begs} to go back home instead of confronting it.",
                "exp": 0,
                "weight": 20,
                "stat_trait": ["childish", "nervous"],
                "relationships": [
                    {
                        "cats_to": ["patrol", "p_l"],
                        "cats_from": ["patrol", "r_c"],
                        "mutual": true,
                        "values": ["platonic"],
                        "amount": -5
                    },
                    {
                        "cats_to": ["patrol", "p_l"],
                        "cats_from": ["patrol", "r_c"],
                        "mutual": true,
                        "values": ["dislike"],
                        "amount": 5
                    }
                ]
            }
        ]
    },
    {
        "patrol_id": "pln_hunt_BIGFOX4",
        "biome": ["plains"],
        "season": ["Any"],
        "types": ["hunting"],
        "tags": [],
        "patrol_art": "hunt_general_intro",
        "min_cats": 6,
        "max_cats": 6,
        "min_max_status": {
            "normal adult": [1, 6]
        },
        "weight": 20,
        "intro_text": "This is just one of the weirdest things {PRONOUN/r_c/subject}{VERB/r_c/'ve/'s} ever seen, r_c comments to p_l, as the patrol stares at c_n's uninvited guest to their hunting grounds. Are they going to do anything about that... thing?",
        "decline_text": "Well, they don't really have time to linger - they'll try another hunting place.",
        "chance_of_success": 10,
        "success_outcomes": [
            {
                "text": "Looking out over {PRONOUN/p_l/poss} full six cat patrol, p_l decides it's worth it. The cats fall into battle, descending onto the maned wolf and battering it, using teamwork to pull at its long legs and fox tail, as the wolf turns in skipping circles, yelping. It flees before them, leaving the triumphant cats with a single mouse for all that effort. Great.",
                "exp": 30,
                "weight": 20,
                "prey": ["small"],
                "relationships": [
                    {
                        "cats_to": ["patrol", "p_l"],
                        "cats_from": ["patrol", "r_c"],
                        "mutual": true,
                        "values": ["dislike"],
                        "amount": -5
                    }
                ]
            },
            {
                "text": "With a sigh, p_l recognizes that having a maned wolf poaching from c_n's hunting grounds will become a problem pretty quickly. {PRONOUN/p_l/poss/CAP} six cat patrol might be the best way to solve the problem before it begins. All the cats, tense and ready, wait to ambush the wolf as it hunts, and manage to drive it out of the territory before it manages to catch more than a mouse. The stolen mouse is returned to c_n's fresh-kill pile, where it belongs.",
                "exp": 30,
                "weight": 5,
                "prey": ["small"],
                "relationships": [
                    {
                        "cats_to": ["patrol", "p_l"],
                        "cats_from": ["patrol", "r_c"],
                        "mutual": true,
                        "values": ["dislike"],
                        "amount": -5
                    }
                ]
            },
            {
                "text": "While {PRONOUN/s_c/subject}'d hardly expected to need {PRONOUN/s_c/poss} skills on a hunting patrol, s_c is able to set up an excellent battle plan. It's only halfway through ambushing the beast that the patrol realizes it's a maned wolf, which makes {PRONOUN/s_c/poss} job infinitely easier, as {PRONOUN/s_c/subject} {VERB/s_c/drive/drives} away the timid predator from c_n territory with enough time left over to bring a mouse or two back for the fresh-kill pile before sundown.",
                "exp": 30,
                "weight": 20,
                "stat_skill": ["CLEVER,1", "FIGHTER,1"],
                "prey": ["small"],
                "relationships": [
                    {
                        "cats_to": ["patrol", "p_l"],
                        "cats_from": ["patrol", "r_c"],
                        "mutual": true,
                        "values": ["dislike"],
                        "amount": -5
                    }
                ]
            }
        ],
        "fail_outcomes": [
            {
                "text": "Looking out over {PRONOUN/p_l/poss} full six cat patrol, p_l decides it's worth it. The cats fall into battle, descending onto the maned wolf and battering it, using teamwork to pull at its long legs and fox tail, as the wolf turns in skipping circles, yelping. It flees before them, leaving the triumphant cats with... a fruit? All that effort for a sodding useless fruit?!",
                "exp": 0,
                "weight": 20,
                "relationships": [
                    {
                        "cats_to": ["patrol", "p_l"],
                        "cats_from": ["patrol", "r_c"],
                        "mutual": true,
                        "values": ["dislike"],
                        "amount": 5
                    }
                ],
                "prey": ["very_small"]
            },
            {
                "text": "With a full patrol, it's possible to take on something the size of a maned wolf, especially when it has the bravery of a deer fawn - but not when s_c attacks with so little forethought, not when the rest of the patrol has to come save {PRONOUN/s_c/poss} tail. {PRONOUN/s_c/subject/CAP} {VERB/s_c/retreat/retreats}, as the increased maned wolf snarls and the rest of the patrol tries not to do the same at s_c.",
                "exp": 0,
                "weight": 20,
                "stat_trait": [
                    "adventurous",
                    "bold",
                    "confident",
                    "daring",
                    "playful",
                    "ambitious",
                    "fierce",
                    "shameless"
                ],
                "relationships": [
                    {
                        "cats_to": ["patrol", "p_l"],
                        "cats_from": ["patrol", "r_c"],
                        "mutual": true,
                        "values": ["dislike"],
                        "amount": 5
                    }
                ],
                "prey": ["very_small"]
            },
            {
                "text": "Looking out over {PRONOUN/r_c/poss} full six cat patrol, p_l decides it's worth it. The cats fall into battle, descending onto the maned wolf and battering it, but a kick from a flailing long leg sends cats flying, and the wolf manages to whirl to sink its teeth into r_c.",
                "exp": 0,
                "weight": 10,
                "injury": [
                    {
                        "cats": ["r_c"],
                        "injuries": ["big_bite_injury", "shock"],
                        "scars": ["THREE"]
                    }
                ],
                "history_text": { "scar": "m_c was scarred by a maned wolf, fighting over food." },
                "relationships": [
                    {
                        "cats_to": ["patrol", "p_l"],
                        "cats_from": ["patrol", "r_c"],
                        "mutual": true,
                        "values": ["dislike"],
                        "amount": 5
                    }
                ],
                "prey": ["very_small"]
            },
            {
                "text": "With a full patrol, it's possible to take on something the size of a maned wolf, especially when it has the bravery of a deer fawn - but not when s_c attacks with so little forethought, not when the rest of the patrol has to come save {PRONOUN/s_c/poss} tail. s_c gets grabbed by those dangerous jaws, and while the patrol is able to mob the wolf until it lets {PRONOUN/s_c/subject} go, it's a serious wound.",
                "exp": 0,
                "weight": 10,
                "stat_trait": [
                    "adventurous",
                    "bold",
                    "confident",
                    "daring",
                    "playful",
                    "ambitious",
                    "fierce",
                    "shameless"
                ],
                "injury": [
                    {
                        "cats": ["s_c"],
                        "injuries": ["big_bite_injury", "shock"],
                        "scars": ["THREE"]
                    }
                ],
                "history_text": { "scar": "m_c was scarred by a maned wolf, fighting over food." },
                "relationships": [
                    {
                        "cats_to": ["patrol", "p_l"],
                        "cats_from": ["patrol", "r_c"],
                        "mutual": true,
                        "values": ["dislike"],
                        "amount": 5
                    }
                ],
                "prey": ["very_small"]
            }
        ]
    },
    {
        "patrol_id": "pln_hunt_frnight1",
        "biome": ["plains"],
        "season": ["Any"],
        "types": ["hunting"],
        "tags": ["halloween"],
        "patrol_art": "pln_fresno",
        "min_cats": 1,
        "max_cats": 6,
        "min_max_status": {
            "apprentice": [1, 6],
            "healer cats": [-1, -1],
            "normal adult": [-1, -1]
        },
        "weight": 20,
        "chance_of_success": 50,
        "relationship_constraint": [],
        "pl_skill_constraint": [],
        "intro_text": "This is just weird - what's made the grass here grow to such a uniform low height? Why is it so green? Why has it grown in such a neat circle?",
        "decline_text": "Look, app1 knows grass, and this is too weird to want to spend time in. {PRONOUN/app1/subject/CAP} {VERB/app1/head/heads} home without ever seeing the Fresno Nightcrawler.",
        "success_outcomes": [
            {
                "text": "Okay, app1 knows that Twolegs have, well, two legs, but that is just <i>excessive</i>, the Twoleg that owns this weird green circle is almost nothing but leg! Friendly though, and they don't try to invade app1's space.",
                "exp": 0,
                "weight": 20
            }
        ],
        "fail_outcomes": [
            {
                "text": "AH! app1 gets run over by an <i>enormously</i> tall Twoleg running in random circles around the green grass.",
                "exp": 0,
                "weight": 20,
                "injury": [
                    {
                        "cats": ["app1"],
                        "injuries": ["shock", "minor_injury", "non_lethal"]
                    }
                ]
            }
        ]
    },
    {
        "patrol_id": "pln_hunt_ufo1",
        "biome": ["plains"],
        "season": ["Any"],
        "types": ["hunting"],
        "tags": ["halloween"],
        "patrol_art":"pln_UFO",
        "min_cats": 2,
        "max_cats": 6,
        "min_max_status": {},
        "weight": 20,
        "chance_of_success": 50,
        "relationship_constraint": [],
        "pl_skill_constraint": [],
        "intro_text": "As the patrol moves through the grass just after sunset, two moons rise in the sky...",
        "decline_text": "One of those moons has the same metal as a monster, the same glowing eyes that glare from the creatures that kill on the thunderpaths. The cats hide from its sight, trembling.",
        "success_outcomes": [
            {
                "text": "Two whole moons! That's got to be lucky, the cats decide, sitting on a little rock still warm from the sun to stargaze.",
                "exp": 0,
                "weight": 20,
                "relationships": [
                    {
                        "cat_to": ["patrol"],
                        "cat_from": ["patrol"],
                        "mutual": true,
                        "values": ["platonic, comfort"],
                        "amount": 5
                    }
                    
                ]
            }
        ],
        "fail_outcomes": [
            {
                "text": "One of those moons is getting awfully... close... r_c gets caught in a strange wind that picks {PRONOUN/r_c/object} up, claws scrabbling wildly, sucked towards the frightening foreign moon as it takes {PRONOUN/r_c/object} away from c_n.",
                "exp": 0,
                "weight": 20,
                "lost_cats": ["r_c"]
            }
        ]
    },
    {
        "patrol_id": "pln_hunt_gef1",
        "biome": ["plains"],
        "season": ["Any"],
        "types": ["hunting"],
        "tags": ["halloween"],
        "patrol_art": "pln_hunt_gef",
        "min_cats": 3,
        "max_cats": 6,
        "min_max_status": {},
        "weight": 15,
        "intro_text": "As the patrol spreads out to hunt, they've got the perfect ambush set up - or they <i>did</i> until someone started talking loudly!",
        "decline_text": "Well, this hunt is ruined. Greeeeaaaaat.",
        "chance_of_success": 30,
        "success_outcomes": [
            {
                "text": "The patrol switches to tracking down that annoying voice instead. It takes the rest of the afternoon, and the damn voice tricks p_l into pouncing on r_c, but finally they pin down the talking mongoose and make it <i>quite</i> clear how irritating he's been.",
                "exp": 0,
                "weight": 20
            }
        ],
        "fail_outcomes": [
            {
                "text": "The voice is coming from behind that bush! No, that one! No, that one over there, p_l's got them, except what p_l actually has is an irritated r_c's tail, and absolutely no one manages any hunting today. Fox dung!",
                "exp": 0,
                "weight": 20
            }
        ]
    },
    {
<<<<<<< HEAD
        "patrol_id": "pln_hunt_mouse2",
        "biome": ["plains"],
        "season": ["Any"],
        "types": ["hunting"],
        "tags": [],
        "patrol_art": "gen_hunt_mouse",
        "min_cats": 1,
        "max_cats": 3,
        "min_max_status": {
            "apprentice": [-1, -1]
        },
        "weight": 5,
        "intro_text": "The patrol catches scent of a mouse nearby.",
        "decline_text": "The patrol ignores the mouse.",
        "chance_of_success": 50,
        "success_outcomes": [
            {
                "text": "r_c locates the mouse and begins to stalk. The mouse nibbles on a seed, unaware of the hunting cat. r_c waggles {PRONOUN/r_c/poss} haunches and leaps, pinning the mouse beneath a paw as {PRONOUN/r_c/subject} {VERB/r_c/make/makes} the killing bite.",
                "exp": 10,
                "weight": 20,
                "prey": ["small"]
            },
            {
                "text": "r_c pinpoints the location of the prey and begins creeping forward. {PRONOUN/r_c/subject/CAP}{VERB/r_c/'re/'s} almost within pouncing distance when the mouse suddenly bolts. With a lash of {PRONOUN/r_c/poss} tail, r_c leaps after the mouse, barely snagging it before it reaches a burrow. {PRONOUN/r_c/subject/CAP} {VERB/r_c/purr/purrs} in satisfaction as prey-blood hits {PRONOUN/r_c/poss} tongue.",
                "exp": 10,
                "weight": 5,
                "prey": ["small"]
            }
        ],
        "fail_outcomes": [
            {
                "text": "The patrol narrowly misses the mouse.",
                "exp": 0,
                "weight": 20,
                "prey": ["very_small"]
            }
        ]
    },
    {
        "patrol_id": "pln_hunt_mouse_warriorapp1",
        "biome": ["plains"],
        "season": ["Any"],
        "types": ["hunting"],
        "tags": [],
        "patrol_art": "gen_hunt_mouse",
        "min_cats": 1,
        "max_cats": 3,
        "min_max_status": {
            "apprentice": [1, 6],
            "normal adult": [1, 6]
        },
        "weight": 5,
        "intro_text": "The patrol comes across a mouse.",
        "decline_text": "The patrol ignores the mouse.",
        "chance_of_success": 50,
        "success_outcomes": [
            {
                "text": "r_c pounces on the mouse, with a squeak of surprise from both prey and apprentice.",
                "exp": 10,
                "weight": 20,
                "prey": ["small"]
            },
            {
                "text": "app1 leaps onto the mouse, an easy kill! {PRONOUN/app1/subject/CAP}{VERB/app1/'re/'s} really getting the hang of hunting!",
                "exp": 10,
                "weight": 5,
                "prey": ["small"]
            }
        ],
        "fail_outcomes": [
            {
                "text": "The patrol narrowly misses the mouse.",
                "exp": 0,
                "weight": 20,
                "prey": ["very_small"]
            }
        ]
    },
    {
        "patrol_id": "pln_hunt_hare1",
=======
        "patrol_id": "pln_hunt_wareprey_lorelocked1",
>>>>>>> f586b246
        "biome": ["plains"],
        "season": ["Any"],
        "types": ["hunting"],
        "tags": [],
        "patrol_art": "gen_hunt_hare",
<<<<<<< HEAD
        "min_cats": 4,
        "max_cats": 6,
        "min_max_status": {},
        "weight": 5,
        "intro_text": "The patrol comes across a large hare.",
        "decline_text": "The patrol ignores the hare.",
        "chance_of_success": 20,
        "success_outcomes": [
            {
                "text": "The patrol catches the hare!",
                "exp": 10,
                "weight": 20,
                "prey": ["large"]
            },
            {
                "text": "s_c runs the hare down in a huge display of athleticism and skill.",
                "exp": 10,
                "weight": 20,
                "stat_skill": ["HUNTER,3"],
                "prey": ["large"]
            }
        ],
        "fail_outcomes": [
            {
                "text": "The patrol narrowly misses the hare.",
                "exp": 0,
                "weight": 20,
                "prey": ["very_small"]
            }
        ]
    },
    {
        "patrol_id": "pln_hunt_rabbit2",
        "biome": ["plains"],
        "season": ["Any"],
        "types": ["hunting"],
        "tags": [],
        "patrol_art": "gen_hunt_rabbit",
        "min_cats": 2,
        "max_cats": 4,
        "min_max_status": {},
        "weight": 5,
        "intro_text": "A rabbit bursts out from cover, startled by the patrol.",
        "decline_text": "They watch it go, just as startled.",
        "chance_of_success": 40,
        "success_outcomes": [
            {
                "text": "The patrol rallies almost instantly, and manages to corner and catch the rabbit!",
                "exp": 10,
                "weight": 20,
                "prey": ["large"],
                "relationships": [
                    {
                        "cats_to": ["patrol"],
                        "cats_from": ["patrol"],
                        "mutual": false,
                        "values": ["trust"],
                        "amount": 5
                    }
                ]
            },
            {
                "text": "s_c reacts quickly, tearing off after the rabbit and slamming a paw on its head to bring it down.",
                "exp": 10,
                "weight": 20,
                "stat_skill": ["HUNTER,2"],
                "prey": ["large"],
                "relationships": [
                    {
                        "cats_to": ["patrol"],
                        "cats_from": ["patrol"],
                        "mutual": false,
                        "values": ["trust"],
                        "amount": 5
                    },
                    {
                        "cats_to": ["s_c"],
                        "cats_from": ["patrol"],
                        "mutual": false,
                        "values": ["respect"],
                        "amount": 5
                    }
                ]
            },
            {
                "text": "Claws tearing into the ground, s_c bounds after the rabbit, reaching full sprint before the rest of the patrol has worked out what's going on. {PRONOUN/s_c/subject/CAP} {VERB/s_c/collide/collides} with the fleeing prey, bringing it down in a dramatic tangle of kicking legs.",
                "exp": 10,
                "weight": 20,
                "stat_skill": ["RUNNER,1"],
                "prey": ["large"],
                "relationships": [
                    {
                        "cats_to": ["patrol"],
                        "cats_from": ["patrol"],
                        "mutual": false,
                        "values": ["trust"],
                        "amount": 5
                    },
                    {
                        "cats_to": ["s_c"],
                        "cats_from": ["patrol"],
                        "mutual": false,
                        "values": ["respect"],
                        "amount": 5
                    }
                ]
            }
        ],
        "fail_outcomes": [
            {
                "text": "The patrol jumps after it, but the rabbit has too great of a head start.",
                "exp": 0,
                "weight": 20,
                "relationships": [
                    {
                        "cats_to": ["patrol"],
                        "cats_from": ["patrol"],
                        "mutual": false,
                        "values": ["trust"],
                        "amount": -2
                    }
                ],
                "prey": ["very_small"]
            },
            {
                "text": "s_c is quicker than anyone else, tearing after the rabbit, but in {PRONOUN/s_c/poss} haste {PRONOUN/s_c/subject} {VERB/s_c/put/puts} a paw wrong and {VERB/s_c/stop/stops} as a sharp twinge of pain shoots up {PRONOUN/s_c/poss} leg.",
                "exp": 0,
                "weight": 20,
                "stat_skill": ["RUNNER,1"],
                "injury": [
                    {
                        "cats": ["s_c"],
                        "injuries": ["sprain"],
                        "scars": []
                    }
                ],
                "relationships": [
                    {
                        "cats_to": ["patrol"],
                        "cats_from": ["patrol"],
                        "mutual": false,
                        "values": ["trust"],
                        "amount": -2
                    }
                ],
                "prey": ["very_small"]
            }
        ]
    },
    {
        "patrol_id": "pln_hunt_rabbit3",
        "biome": ["plains"],
        "season": ["Any"],
        "types": ["hunting"],
        "tags": [],
        "patrol_art": "gen_hunt_rabbit",
        "min_cats": 1,
        "max_cats": 1,
        "min_max_status": {},
        "weight": 5,
        "intro_text": "A rabbit bursts out from cover, startled by r_c.",
        "decline_text": "{PRONOUN/r_c/subject/CAP} {VERB/r_c/watch/watches} it go, just as startled.",
        "chance_of_success": 40,
        "success_outcomes": [
            {
                "text": "r_c manages to corner and catch the rabbit!",
                "exp": 10,
                "weight": 20,
                "prey": ["huge"]
            },
            {
                "text": "s_c reacts quickly, tearing off after the rabbit and slamming a paw on its head to bring it down.",
                "exp": 20,
                "weight": 20,
                "stat_skill": ["HUNTER,2"],
                "prey": ["huge"]
            },
            {
                "text": "<b>BAM</b>. s_c slams into the rabbit in a tumbling collision of teeth and claws.",
                "exp": 20,
                "weight": 20,
                "stat_skill": ["RUNNER,1"],
                "prey": ["huge"]
            }
        ],
        "fail_outcomes": [
            {
                "text": "r_c jumps after it, but the rabbit has too great of a head start.",
                "exp": 0,
                "weight": 20,
                "prey": ["very_small"]
            },
            {
                "text": "s_c reacts quickly, tearing after the rabbit, but in {PRONOUN/s_c/poss} haste {PRONOUN/s_c/subject} {VERB/s_c/put/puts} a paw wrong and {VERB/s_c/stop/stops} as a sharp twinge of pain shoots up {PRONOUN/s_c/poss} leg.",
                "exp": 0,
                "weight": 20,
                "stat_skill": ["RUNNER,1"],
                "injury": [
                    {
                        "cats": ["s_c"],
                        "injuries": ["sprain"],
                        "scars": []
                    }
                ],
                "prey": ["very_small"]
            }
        ]
    },
    {
        "patrol_id": "pln_hunt_strangerabbit1",
        "biome": ["plains"],
        "season": ["Any"],
        "types": ["hunting"],
        "tags": [],
        "patrol_art": "gen_hunt_strangerabbit",
        "min_cats": 2,
        "max_cats": 6,
        "min_max_status": {},
        "weight": 5,
        "intro_text": "r_c spots a rabbit up ahead, but it seems to be acting strange. The patrol can see its tremors from a few fox-lengths away.",
        "decline_text": "r_c avoids catching the rabbit and looks for other prey.",
        "chance_of_success": 30,
        "success_outcomes": [
            {
                "text": "r_c catches the rabbit and it is eaten as normal.",
                "exp": 10,
                "weight": 20,
                "prey": ["large"]
            },
            {
                "text": "r_c catches the rabbit, but when {PRONOUN/r_c/subject} {VERB/r_c/report/reports} about the strange incident at camp, the dead rabbit is taken far away and buried.",
                "exp": 20,
                "weight": 5
            },
            {
                "text": "s_c stops the patrol from catching the rabbit and takes the opportunity to teach them about illnesses that can pass from prey to cat.",
                "exp": 30,
                "weight": 20,
                "stat_skill": ["CLEVER,1"],
                "relationships": [
                    {
                        "cats_to": ["s_c"],
                        "cats_from": ["patrol"],
                        "mutual": false,
                        "values": ["respect", "trust"],
                        "amount": 5
                    },
                    {
                        "cats_to": ["s_c"],
                        "cats_from": ["patrol"],
                        "mutual": false,
                        "values": ["jealous"],
                        "amount": -5
                    }
                ]
            }
        ],
        "fail_outcomes": [
            {
                "text": "r_c leaps for the rabbit but it still manages to slip away, despite its obvious illness.",
                "exp": 0,
                "weight": 20
            },
            {
                "text": "r_c catches the rabbit, but later {PRONOUN/r_c/subject} and the cats who eat it become violently ill.",
                "exp": 0,
                "weight": 10,
                "relationships": [
                    {
                        "cats_to": ["r_c"],
                        "cats_from": ["patrol"],
                        "mutual": false,
                        "values": ["respect", "trust"],
                        "amount": -5
                    },
                    {
                        "cats_to": ["r_c"],
                        "cats_from": ["clan"],
                        "mutual": false,
                        "values": ["trust", "respect"],
                        "amount": -5
                    }
                ],
                "injury": [
                    {
                        "cats": ["r_c", "some_clan"],
                        "injuries": ["poisoned"],
                        "scars": []
                    }
                ],
                "history_text": {
                    "reg_death": "This cat died after eating tainted prey.",
                    "lead_death": "after eating tainted prey"
                }
            }
        ]
=======
        "min_cats": 3,
        "max_cats": 6,
        "min_max_status": {
           "normal adult": [1, 5],
           "apprentice":[1, 5]
            },
        "weight": 40,
        "chance_of_success": 50,
        "pl_skill_constraint": ["LORE,1"],
        "intro_text": "app1 lines up a perfect run to kill an unwary hare, mocking the animal under {PRONOUN/app1/poss} breath.",
        "decline_text": "This is too easy - app1 declines to chase it, wanting harder prey.",
        "success_outcomes": [
                {
                    "text": "p_l waves a tail across app1's path, stopping {PRONOUN/app1/object} with a stern stare. Remember those who've been hurt by hares - the wind kicked out of them, their eyes scratched, limping from sharp-toothed bites. app1 nods, and apologies. Every hunt deserves respect.",
                    "exp": 30,
                    "weight": 20,
                    "prey": ["medium"],
                    "relationships": [
                        {
                            "cats_to": ["p_l"],
                            "cats_from": ["patrol"],
                            "mutual": false,
                            "values": ["dislike"],
                            "amount": -10
                        },
                        {
                            "cats_to": ["p_l"],
                            "cats_from": ["app1"],
                            "mutual": false,
                            "values": ["comfort", "trust", "respect", "dislike"],
                            "amount": 10
                        }
                    ]
                }
            ],
            "fail_outcomes": [
                {
                    "text": "app1 leaps forward, feet launching {PRONOUN/app1/self} beautifully. But the hare {PRONOUN/app1/object} so mocked squeals, writhing upwards, its clawed hind feet kicking backwards and raking across app1's face.",
                    "exp": 0,
                    "weight": 20,
                    "relationships": [
                        {
                            "cats_to": ["p_l"],
                            "cats_from": ["app1"],
                            "mutual": true,
                            "values": ["respect", "trust"],
                            "amount": -10
                        }
                    ],
                    "injury": [
                        {
                        "cats": ["app1"],
                        "injuries": ["small cut", "damaged eyes"],
                        "scars": ["SNOUT", "LEFTBLIND"],
                        "no_results": false
                        }
                    ],
                    "history_text": {
                        "scar": "r_c was permantly marked by the claws of a hare as an apprentice - but {PRONOUN/r_c/subject} survived.",
                        "reg_death": "r_c died from the claws of a hare encountered on a hunt as a foolish apprentice.",
                        "lead_death": "from the claws of a hare encountered on a hunt as a foolish apprentice"
                        }
                }
            ]
>>>>>>> f586b246
    }
]<|MERGE_RESOLUTION|>--- conflicted
+++ resolved
@@ -2786,7 +2786,6 @@
         ]
     },
     {
-<<<<<<< HEAD
         "patrol_id": "pln_hunt_mouse2",
         "biome": ["plains"],
         "season": ["Any"],
@@ -2867,15 +2866,11 @@
     },
     {
         "patrol_id": "pln_hunt_hare1",
-=======
-        "patrol_id": "pln_hunt_wareprey_lorelocked1",
->>>>>>> f586b246
         "biome": ["plains"],
         "season": ["Any"],
         "types": ["hunting"],
         "tags": [],
         "patrol_art": "gen_hunt_hare",
-<<<<<<< HEAD
         "min_cats": 4,
         "max_cats": 6,
         "min_max_status": {},
@@ -3172,7 +3167,10 @@
                 }
             }
         ]
-=======
+    },
+    {
+        "patrol_id": "pln_hunt_wareprey_lorelocked1",
+        "patrol_art": "gen_hunt_hare",
         "min_cats": 3,
         "max_cats": 6,
         "min_max_status": {
@@ -3237,6 +3235,5 @@
                         }
                 }
             ]
->>>>>>> f586b246
     }
 ]