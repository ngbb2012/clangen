[
{
    "patrol_id": "gen_gen_newcat1",
    "biome": "Any",
    "season": "Any",
    "tags": ["border", "new_cat_loner_warrior_litter1", "reputation"],
    "intro_text": "Your patrol finds a loner who is interested in joining the Clan.",
    "success_text": [
            "The patrol convinces the loner to join the Clan.",
            "The patrol convinces the loner to join the Clan, and they join with their litter of kits."
    ],
    "fail_text": [
            "The loner decides against joining after hearing more about Clan life."
    ],
    "decline_text": "Your patrol decides not to confront the loner.",
    "antagonize_text": "Your patrol drives the loner off of the territory.",
    "antagonize_fail_text": "The loner is unimpressed by their hostility and decides this Clan is not for them.",
    "chance_of_success": 40,
    "exp": 10,
    "win_skills": ["good speaker", "great speaker", "excellent speaker"],
    "min_cats": 1,
    "max_cats": 6

},
{
    "patrol_id": "gen_bord_newcatkittypet1",
    "biome": "Any",
    "season": "Any",
    "tags": ["border", "new_cat_warrior_kittypet_litter1", "reputation"],
    "intro_text": "Your patrol finds a kittypet who is interested in joining the Clan.",
    "decline_text": "Your patrol decides not to confront the kittypet.",
    "chance_of_success": 40,
    "exp": 10,
    "success_text": [
            "The patrol convinces the kittypet to join the Clan.",
            "The patrol convinces the kittypet to join the Clan, and they join with their litter of kits."
    ],
    "fail_text": [
            "The description of Clan life frightens the kittypet."
    ],
    "min_cats": 1,
    "max_cats": 6,
    "win_skills": ["good speaker", "great speaker", "excellent speaker"],
    "antagonize_text": "Your patrol drives the kittypet off of the territory.",
    "antagonize_fail_text": "The kittypet is taken aback by their hostility and decides that Clan life is not for them."

},
{
    "patrol_id": "gen_gen_newcatthunderpath3",
    "biome": "Any",
    "season": "Any",
    "tags": ["border", "new_cat_warrior", "new_cat_injury", "nc_blunt_force_injury", "reputation", "no_change_fail_rep"],
    "intro_text": "r_c finds a wounded cat near the thunderpath.",
    "success_text": [
        "The patrol approaches the injured cat and sees signs of life. They gingerly pick up the cat and take them back to camp to be treated by the medicine cat. The cat is grateful for their help and decides to join the Clan."
    ],
    "fail_text": [
        "As r_c inspects the cat, they find that they are already hunting with their ancestors.",
        "The cats attempt to carry the cat back to camp, but the cat passes on the way. They stop to bury the cat before continuing home."
    ],
    "decline_text": "They leave the wounded cat alone.",
    "antagonize_text": "Your patrol drives the cat off of the territory. It's not c_n's problem.",
    "antagonize_fail_text": "The patrol tries to drive the cat away, but they trip and stumble over a loose twig. They lay on the ground and don't get back up. The patrol takes a bit of time to bury them - just to keep the scavengers away.",
    "chance_of_success": 40,
    "exp": 10,
    "win_skills": ["smart", "very smart", "extremely smart"],
    "min_cats": 1,
    "max_cats": 6

},
{
    "patrol_id": "gen_gen_newkit2",
    "biome": "Any",
    "season": "Any",
    "tags": ["border", "new_cat_kit", "reputation", "no_change_fail_rep"],
    "intro_text": "r_c finds an abandoned kit whose parents are nowhere to be found.",
    "success_text": [
        "The kit is taken back to camp and nursed back to health."
    ],
    "fail_text": [
        "The kit is taken back to camp, but grows weak and dies a few days later.",
        "The patrol approaches the kit, only to realize that it's already gone. They swiftly bury it and move on."
    ],
    "decline_text": "They decide to leave the kit alone.",
    "antagonize_text": "Your patrol moves the kit away from the territory, they have no interest in strange kits.",
    "antagonize_fail_text": "The kit smells of Twolegs, your patrol has no interest in what will surely grow to be a weak cat.",
    "chance_of_success": 40,
    "exp": 10,
    "win_skills": ["smart", "very smart", "extremely smart"],
    "min_cats": 1,
    "max_cats": 6

},
{
    "patrol_id": "gen_bord_healer1",
    "biome": "Any",
    "season": "Any",
    "tags": ["border", "new_cat_medcat_litter1", "reputation"],
    "intro_text": "r_c finds a loner who offers their healing skills in exchange for shelter.",
    "success_text": [
        "The new medicine cat is welcomed into the Clan.",
        "The new medicine cat is welcomed into the Clan along with their litter of kits."
    ],
    "fail_text": [
        "After hearing more about your Clan, the loner decides not to join."
    ],
    "decline_text": "The patrol declines their offer.",
    "antagonize_text": "Your patrol drives the cat off of the territory.",
    "antagonize_fail_text": "The loner is unimpressed by their hostility and decides this Clan is not for them.",
    "chance_of_success": 40,
    "exp": 10,
    "win_skills": ["great speaker", "excellent speaker"],
    "min_cats": 1,
    "max_cats": 6
},
{
    "patrol_id": "gen_bord_lonerchase1",
    "biome": "Any",
    "season": "Any",
    "tags": ["border", "new_cat_loner", "reputation", "injury", "claw-wound", "scar", "RIGHTEAR"],
    "intro_text": "Your patrol cautiously moves towards the sound of barking. Near the border, they spot a dog chasing something. Oh no, it's a cat!",
    "decline_text": "The patrol decides not to interfere. Surely the cat can handle itself, the dog isn't even that big.",
    "chance_of_success": 40,
    "exp": 10,
    "success_text": [
            "The patrol swiftly jumps into action. They capture the dog's attention and draw it away from the cat. r_c stays hidden and goes to the cat while the rest of the patrol lures the dog away. They're unharmed, and this display of bravery makes them want to join the Clan!",
            null,
            "s_c leaps into action, pelting towards the dog with a yowl rising in their throat. The dog looks alarmed by this newcomer and abandons the chase as s_c swipes at it. The loner, ruffled but unharmed, is amazed by this display. After some chatting, they decide to join the Clan."
    ],
    "fail_text": [
            "The patrol swiftly jumps into action. They capture the dog's attention and draw it away from the cat. r_c stayed hidden while the rest of the patrol lured the dog away, but when they go to find the cat, they see that it's still running! Oh well, at least they're alright.",
            null,
            null,
            "The patrol jumps into action and chases the dog off without much difficulty. A group of cats is much different than a single one. However, the distressed loner seems to think that they're a threat and takes a swipe at r_c before running off."
    ],
    "antagonize_text": "Your patrol watches as the loner climbs up a spindly tree to escape the dog, and then prompty proceed to chase the dog out of the territory and warn the loner not to cross the border.",
    "antagonize_fail_text": "The loner escapes the dog by climbing a tree and scowls at the patrol, who stood by watching.",
    "win_skills": ["good fighter", "great fighter", "excellent fighter"],
    "min_cats": 3,
    "max_cats": 6
},
{
    "patrol_id": "gen_med_rescue1",
    "biome": "Any",
    "season": "Any",
    "tags": ["herb_gathering", "med_only", "new_cat_warrior_litter1_litter0_litternewborn", "no_change_fail_rep"],
    "intro_text": "While searching for some specific herbs, p_l is startled by weird sounds and whispers on the wind.",
    "decline_text": "Unnerved and unable to discern if it is a sign from StarClan or nothing, they go back to c_n to ask for help and guidance.",
    "chance_of_success": 45,
    "exp": 10,
    "success_text": [
            "The sounds die away and then start up again in strange, unpredictable intervals. Investigating, p_l suddenly finds themself nose to nose with a panting, bleeding queen, one desperately trying to keep their newborn litter quiet. p_l brings the queen back to camp, where the Clan can assist.",
            "p_l follows the strange sounds on the wind and finds a struggling queen with their newborn kits clinging to them. r_c sprints back to camp to find help while p_l tries to make the queen eat some strengthening herbs. Thankful for the help the queen joins c_n with their kits."
    ],
    "fail_text": [
            "p_l follows the strange sounds on the wind and finds the bodies of a unknown queen with their kits beside them, slowly going cold. r_c goes back to camp to find help bringing their bodies back to camp to pay respects."
    ],

    "min_cats": 2,
    "max_cats": 6,
    "antagonize_text": null,
    "antagonize_fail_text": null
},
{
    "patrol_id": "gen_med_rescue2",
    "biome": "Any",
    "season": "Any",
    "tags": ["herb_gathering", "med_only", "new_cat_warrior_litter1_litter0_dead_outside_litternewborn", "no_change_fail_rep"],
    "intro_text": "While searching for some specific herbs, p_l is startled by weird sounds and whispers on the wind.",
    "decline_text": "Unnerved and unable to discern if it is a sign from StarClan or nothing, they go back to c_n to ask for help and guidance.",
    "chance_of_success": 45,
    "exp": 10,
    "success_text": [
            "p_l, sure that it is a sign of StarClan, follows the faint wailing. Instead they find a queen who lost their life in a harsh kitting, their newborn kits clinging to a body that will never move again. p_l instantly wraps themselves around the kits and orders r_c back to camp to find help and a queen willing to nurse them.",
            "It takes ages for p_l to pin point the sounds, but eventually they uncover the hidden birthing nest of a dead, cold queen, their newborn kits by their side. p_l makes sure the queen is given a vigil - as the kits grow older, they'll have questions about their parent."
    ],
    "fail_text": [
            "p_l follows the strange sounds on the wind and finds the body of an unknown queen with their kits beside them, slowly going cold. r_c goes back to camp to find help bringing their bodies back to camp to pay respects."
    ],

    "min_cats": 2,
    "max_cats": 6,
    "antagonize_text": null,
    "antagonize_fail_text": null
},
{
    "patrol_id": "gen_med_rescue3",
    "biome": "Any",
    "season": "Any",
    "tags": ["herb_gathering", "med_cat", "med_only", "no_app", "new_cat_warrior_litter1_litter0_litternewborn", "no_change_fail_rep"],
    "intro_text": "While searching for some specific herbs p_l is startled by weird sounds and whispers on the wind.",
    "decline_text": "Unnerved and unable to discern if it is a sign from StarClan or nothing, they go back to c_n to ask for help and guidance.",
    "chance_of_success": 45,
    "exp": 10,
    "success_text": [
            "The sounds die away and then start up again in strange, unpredictable intervals. Investigating, p_l suddenly finds themself nose to nose with a panting, bleeding queen, one desperately trying to keep their newborn litter quiet. p_l brings the queen back to camp, where the Clan can assist.",
            "p_l follows the strange sounds on the wind and finds a struggling queen with their newborn kits clinging to them. p_l tries to make the queen eat some strengthening herbs, and slowly helps them back to camp. Thankful for the help the queen joins c_n with their kits."
    ],
    "fail_text": [
            "p_l follows the strange sounds on the wind and finds the body of an unknown queen with their kits beside them, slowly going cold. They cancel their patrol and return to camp to get help sending these lost souls to StarClan."
    ],

    "min_cats": 1,
    "max_cats": 1,
    "antagonize_text": null,
    "antagonize_fail_text": null
},
{
    "patrol_id": "gen_med_rescue4",
    "biome": "Any",
    "season": "Any",
    "tags": ["herb_gathering", "med_cat", "med_only", "no_app", "new_cat_warrior_litter1_litter0_dead_outside_litternewborn", "no_change_fail_rep"],
    "intro_text": "While searching for some specific herbs p_l is startled by weird sounds and whispers on the wind.",
    "decline_text": "Unnerved and unable to discern if it is a sign from StarClan or nothing, they go back to c_n to ask for help and guidance.",
    "chance_of_success": 45,
    "exp": 10,
    "success_text": [
            "p_l, sure that it is a sign of StarClan, follows the faint wailing. Instead they find a queen who lost their life in a harsh kitting, their newborn kits clinging to a body that will never move again. p_l instantly wraps themselves around the kits and starts thinking about what they'll need to do to move them to camp.",
            "It takes ages for p_l to pin point the sounds, but eventually they uncover the hidden birthing nest of a dead, cold queen, their newborn kits by their side. p_l makes sure the queen is given a vigil - as the kits grow older, they'll have questions about their parent."
    ],
    "fail_text": [
            "p_l follows the strange sounds on the wind and finds the body of an unknown queen with their kits beside them, slowly going cold. They cancel their patrol and return to camp to get help sending these lost souls to StarClan."
    ],

    "min_cats": 1,
    "max_cats": 1,
    "antagonize_text": null,
    "antagonize_fail_text": null
},
{
    "patrol_id": "gen_med_rescuesoloapp1",
    "biome": "Any",
    "season": "Any",
    "tags": ["herb_gathering", "med_only", "apprentice", "new_cat_warrior_litter1_litter0_litternewborn", "no_change_fail_rep"],
    "intro_text": "While searching for some specific herbs, p_l is startled by weird sounds and whispers on the wind.",
    "decline_text": "Unnerved and unable to discern if it is a sign from StarClan or nothing, they go back to c_n to ask for help and guidance.",
    "chance_of_success": 45,
    "exp": 10,
    "success_text": [
            "The sounds die away and then start up again in strange, unpredictable intervals. Investigating, p_l suddenly finds themself nose to nose with a panting, bleeding queen, one desperately trying to keep their newborn litter quiet. They run for home, desperate to bring help.",
            "p_l follows the strange sounds on the wind and finds a struggling queen with their newborn kits clinging to them. Panicking, they ask the queen to hold on just a little longer while they fetch help, then sprint for home, yowling in case any patrol is nearby to assist."
    ],
    "fail_text": [
            "p_l follows the strange sounds on the wind and finds the bodies of an unknown queen with their kits beside them, slowly going cold. They desperately try to save a kitten, but can't, and their mentor finds them there sobbing hours later."
    ],

    "min_cats": 1,
    "max_cats": 1,
    "antagonize_text": null,
    "antagonize_fail_text": null
},
{
    "patrol_id": "gen_med_rescuesoloapp2",
    "biome": "Any",
    "season": "Any",
    "tags": ["herb_gathering", "med_only", "apprentice", "new_cat_warrior_litter1_litter0_dead_outside_litternewborn", "no_change_fail_rep"],
    "intro_text": "While searching for some specific herbs, p_l is startled by weird sounds and whispers on the wind.",
    "decline_text": "Unnerved and unable to discern if it is a sign from StarClan or nothing, they go back to c_n to ask for help and guidance.",
    "chance_of_success": 45,
    "exp": 10,
    "success_text": [
            "p_l, sure that it is a sign of StarClan, follows the faint wailing. Instead they find a queen who lost their life in a harsh kitting, their newborn kits clinging to a body that will never move again. p_l tries to comfort the poor kittens, trying to share their body heat, and wails until a passing patrol hears them.",
            "It takes ages for p_l to pin point the sounds, but eventually they uncover the hidden birthing nest of a dead, cold queen, their newborn kits by their side. p_l vows to be the new kits' family, to make sure they'll grow up loved and accepted."
    ],
    "fail_text": [
            "p_l follows the strange sounds on the wind and finds the body of an unknown queen with their kits beside them, slowly going cold. They desperately try to save a kitten, but can't, and their mentor finds them there sobbing hours later."
    ],

    "min_cats": 1,
    "max_cats": 1,
    "antagonize_text": null,
    "antagonize_fail_text": null
},
{
    "patrol_id": "bch_bord_newcat_abandontwoleg1",
    "biome": "beach",
    "season": "Any",
    "tags": ["fighting", "border", "new_cat_elder_loner", "no_new_cat2", "no_new_cat3", "death"],
    "intro_text": "r_c hears some odd noises coming from an abandoned Twoleg nest out on the cliffs above the beach.",
    "decline_text": "r_c decides not to investigate.",
    "chance_of_success": 10,
    "exp": 30,
    "success_text": [
        "It's just an odd loner singing to themselves. r_c greets them, and as the loner's home isn't on c_n territory, it's a polite interaction without any hostility. The older cat looks like they could use a meal, and p_l invites them to c_n's camp. The loner agrees.",
        "It's just an odd loner singing to themselves. When they see r_c they invite them to sing along, but instead, r_c offers the strange, battered-looking cat an introduction to c_n. It's got to be far less lonely than their current life.",
        "s_c walks into an ambush set by a group of rogues. It's only by the grace of StarClan that s_c has the fighting skill and confidence to escape, running for their life to get back to camp. ",
        "s_c has a bad feeling about this. At first it seems like they're being too cautious - but then they pick up on the scent of strange cats lingering around the Twoleg nest. Forewarned, s_c retreats to safety."
    ],
    "fail_text": [
        null,
        null,
        "r_c decides that a quick peek can't hurt. As they venture into the nest, ears pricked with curiosity, they don't notice the lithe forms of rogues moving to block the entrance until it's too late. s_c never makes it back to camp.",
        null
    ],
    "win_skills": ["excellent fighter"],
    "win_trait": ["careful", "insecure", "nervous"],
    "min_cats": 1,
    "max_cats": 1,
    "antagonize_text": null,
    "antagonize_fail_text": null,
    "history_text": [
        null,
        "This cat died in an ambush set by rogues.",
        "were killed in a rogue ambush"
    ]
},
{
    "patrol_id": "bch_bord_newcat_abandontwoleg2",
    "biome": "beach",
    "season": "Any",
    "tags": ["fighting", "border", "new_cat_elder_loner", "no_new_cat2", "no_new_cat3", "multi_deaths"],
    "intro_text": "The patrol hears some odd noises coming from an abandoned Twoleg nest out on the cliffs above the beach.",
    "decline_text": "The patrol decides not to investigate.",
    "chance_of_success": 40,
    "exp": 30,
    "success_text": [
        "It's just an odd loner singing to themselves. The patrol greets them, and as the loner's home isn't on c_n territory, it's a polite interaction without any hostility. The older cat looks like they could use a meal, and p_l invites them to c_n's camp. The loner agrees.",
        "It's just an odd loner singing to themselves. When they see r_c they invite them to sing along, but instead, r_c offers the strange, battered-looking cat an introduction to c_n. It's got to be far less lonely than their current life.",
        "The patrol walks into an ambush set by a group of rogues. It's only by the grace of StarClan that s_c is there, fighting with the ferocity of LionClan, the strength of TigerClan, and the agility of LeopardClan. Shaken, but no more than bruised, the patrol manages to retreat to safety.",
        "s_c signals for the patrol to stop. Carefully, quietly, they explain their concerns about the unknown situation. At first it seems like they're being too cautious - but then p_l picks up on the scent of strange cats lingering around the Twoleg nest. Forewarned, the patrol retreats to safety."
    ],
    "fail_text": [
        null,
        null,
        "Your patrol walks into an ambush. Before p_l can so much as yowl a warning, a group of rogues creeps from the shadows to surround the Clan cats on all sides. Few of the cats manage to escape, and any that are left behind are found the next morning, cold and covered in battle wounds.",
        null
    ],
    "win_skills": ["excellent fighter"],
    "win_trait": ["careful", "insecure", "nervous"],
    "min_cats": 3,
    "max_cats": 6,
    "antagonize_text": null,
    "antagonize_fail_text": null,
    "history_text": [
        null,
        "This cat died in an ambush set by rogues.",
        "were killed in a rogue ambush"
    ]
},
{
    "patrol_id": "fst_bord_noise2",
    "biome": "forest",
    "season": "Any",
    "tags": ["border", "battle_injury", "scar", "BRIDGE", "reputation", "new_cat_apprentice"],
    "intro_text": "As the patrol is checking the border lines, they hear an odd sound coming from a nearby bush.",
    "decline_text": "It's probably nothing. The patrol leaves the noise alone and continues on their way.",
    "chance_of_success": 60,
    "exp": 10,
    "success_text": [
        "p_l goes to check the bush and finds a loner sheepishly hiding inside. It seems the stranger was thinking of asking to join the Clan. They're a bit intimidated though and, after speaking to p_l for a little while, they decide to join the Clan.",
        "p_l pads towards the bush to check on the noise when a rabbit suddenly bursts out with a young cat chasing it! p_l stops the cat, impressed with their hunting skills, and invites them to join the Clan, to which the young cat agrees.",
        "s_c cautiously checks the bush, only to be surprised by a weight slamming into them! They recover, only to see a young loner snarling at the patrol and are impressed with the cat's bravery. s_c invites them to join the Clan, to which the young cat agrees."
    ],
    "fail_text": [
        "p_l pads closer to the bush, intent on finding the source of the noise, only to come face to face with a skunk! The poor cat ends up stinking for days after the unfortunate incident.",
        "s_c doesn't even hesitate before splitting from the patrol to check on the source of the noise. They quickly regret their impulsivity, however, when an angry raccoon bursts from the bush! s_c gets quite the scare, but thankfully the raccoon only wanted to get away from them and quickly runs off back into the undergrowth.",
        null,
        "p_l takes the lead in checking the source of the noise and comes face to face with a rogue hiding in the bush! The rogue takes a swipe at p_l, but doesn't get much damage in before p_l retaliates and chases the intruder out c_n territory."
    ],
    "win_skills": ["good fighter", "great fighter", "excellent fighter"],
    "fail_trait": ["daring", "bold", "ambitious"],
    "min_cats": 1,
    "max_cats": 6,
    "antagonize_text": null,
    "antagonize_fail_text": null,
    "history_text": [
            "p_l gained a scar after tussling with a rogue."
    ]
},
{
    "patrol_id": "pln_bord_abandontwoleg1",
    "biome": "plains",
    "season": "Any",
    "tags": ["fighting", "border", "new_cat_elder_loner", "no_new_cat2", "no_new_cat3", "disaster"],
    "intro_text": "Your patrol hears some odd noises coming from an abandoned Twoleg nest out on the plains.",
    "decline_text": "Your patrol decides not to investigate.",
    "chance_of_success": 70,
    "exp": 30,
    "success_text": [
            "It's just an odd loner singing to themselves. The patrol greets them, and as the loner isn't inside c_n territory, it's a polite interaction without any hostility. The older cat looks like they could use a meal, and p_l invites them to c_n's camp. The loner agrees.",
            "It's just an odd loner singing to themselves. When they see the patrol they invite them to sing too, but instead, p_l offers the somewhat battered looking and strange cat an introduction to c_n. It's got to be far less lonely than their current life.",
            "Your patrol walks into an ambush by a group of rogues. It's only by the grace of StarClan that s_c is there, fighting with the ferocity of Lionclan, the strength of Tigerclan, and the flexibility of Leopardclan. Shaken, but no more than bruised, the patrol manages to retreat to safety.",
            "s_c signals for the patrol to stop. Carefully, quietly, they explain their concerns about the unknown situation. And maybe they're being too cautious - but then p_l picks up on the scent of strange cats around the Twoleg den. Forewarned, the patrol retreats to safety."
    ],
    "fail_text": [
            null,
            null,
            "Your patrol walks into an ambush by a group of rogues and everyone is slaughtered.",
            null
    ],
    "win_skills": ["excellent fighter"],
    "win_trait": ["careful", "insecure", "nervous"],
    "min_cats": 2,
    "max_cats": 6,
    "antagonize_text": null,
    "antagonize_fail_text": null,
    "history_text": [
            null,
            "This cat died from being ambushed by rogues.",
        "were killed in a rogue ambush"
    ]
},
{
    "patrol_id": "pln_bord_abandontwoleg2",
    "biome": "plains",
    "season": "Any",
    "tags": ["fighting", "border", "new_cat_elder_loner", "no_new_cat2", "no_new_cat3", "disaster"],
    "intro_text": "r_c hears some odd noises coming from an abandoned Twoleg nest out on the plains.",
    "decline_text": "Your patrol decides not to investigate.",
    "chance_of_success": 30,
    "exp": 30,
    "success_text": [
            "It's just an odd loner singing to themselves. r_c greets them, and as the loner isn't inside c_n territory, it's a polite interaction without any hostility. The older cat looks like they could use a meal, and p_l invites them to c_n's camp. The loner agrees.",
            "It's just an odd loner singing to themselves. When they see the patrol they invite them to sing too, but instead, p_l offers the somewhat battered looking and strange cat an introduction to c_n. It's got to be far less lonely than their current life.",
            "s_c walks into an ambush by a group of rogues. It's only by the grace of StarClan that s_c has the fighting skill and confidence to escape, running for their life.",
            "s_c has a bad feeling about this. And maybe they're being too cautious - but then they pick up on the scent of strange cats around the Twoleg den. Forewarned, s_c retreats to safety."
    ],
    "fail_text": [
            null,
            null,
            "Your patrol walks into an ambush by a group of rogues and everyone is slaughtered.",
            null
    ],
    "win_skills": ["excellent fighter"],
    "win_trait": ["careful", "insecure", "nervous"],
    "min_cats": 1,
    "max_cats": 1,
    "antagonize_text": null,
    "antagonize_fail_text": null,
    "history_text": [
        null,
        "This cat died from being ambushed by rogues.",
        "were killed in a rogue ambush"
    ]
},
{
    "patrol_id": "gen_bord_curiouskittypet2",
    "biome": "Any",
    "season": "Any",
<<<<<<< HEAD
    "tags": ["border", "new_cat_kittypet", "reputation", "scar", "CATBITE", "battle_injury"],
    "intro_text": "As the patrol is checking the border lines, they hear the unmistakable sound of a cat traipsing through Clan territory.",
=======
    "tags": ["border", "new_cat", "reputation", "scar", "CATBITE", "battle_injury", "new_cat_adult"],
    "intro_text": "As the patrol is checking the border lines, they hear the traispe of pawsteps through the territory.",
>>>>>>> 6d9c2f06
    "decline_text": "They decide to leave it alone. It's probably just another Clanmate out in the territory.",
    "chance_of_success": 50,
    "exp": 10,
    "success_text": [
        "The patrol approaches warily and comes upon a kittypet that's sniffing around. The kittypet notices their arrival and brightly says that they've heard about the Clan and wish to join. The patrol agrees to take them back to camp.",
        "The patrol follows the noise and comes upon a kittypet that's sniffing around. The kittypet notices them and bundles towards the patrol, whose pelts bush out in surprise. The kittypet quickly begins a story about how they've been training for <i>days</i> now and they're finally ready to join c_n. Well alright then!",
        "The patrol follows the noise and comes upon a kittypet that's sniffing around. The kittypet turns and bristles, hissing at the patrol. s_c calls out a greeting to them and engages them in conversation, which seems to calm them down. They even agree when s_c asks if they'd like to join the Clan!"
    ],
    "fail_text": [
        "The patrol follows the sound, intent on finding the intruder. They come upon a kittypet sniffing around. When the kittypet notices them, however, it turns tail and makes a hasty getaway. At least it's off the territory now.",
        "The patrol follows the sound, intent on finding the intruder. They come upon a kittypet sniffing around. They're about to approach calmly when s_c lets out a yowl and rushes towards the kittypet, who quickly turns tail.",
        null,
        "The patrol follows the sound, ready to confront the intruder. They come upon a large kittypet that's sniffing around. They begin to approach, but the kittypet immediately turns on them. r_c doesn't have enough time to move as the kittypet launches a quick attack. p_l bats the kittypet away and helps r_c back to camp."
    ],
    "win_skills": ["good speaker", "great speaker", "excellent speaker"],

    "fail_trait": ["vengeful", "bloodthirsty"],
    "min_cats": 2,
    "max_cats": 6,
    "antagonize_text": null,
    "antagonize_fail_text": null,
    "history_text": [
            "This cat gained a scar from a fight with an angry kittypet."
    ]
},
{
    "patrol_id": "gen_bord_injuredcat2",
    "biome": "Any",
    "season": "Any",
    "tags": ["border", "new_cat", "reputation", "new_cat_loner", "new_cat_injury", "nc_battle_injury"],
    "intro_text": "The patrol is checking along the border lines when they hear a startling sound - a hiss of pain? They quickly follow the sound to the source. It's a loner, and they appear to be injured.",
    "decline_text": "It's probably nothing. The patrol leaves the noise alone and continues on their way.",
    "chance_of_success": 50,
    "exp": 10,
    "success_text": [
        "The patrol approaches cautiously. The loner draws themself up, but doing so causes them to let out another hiss. p_l offers to bring them to camp. Though they seem hesitant, the loner agrees.",
        "The patrol approaches cautiously. The loner lifts their head and asks for help. p_l agrees. They can't leave a fellow cat to die.",
        "The loner hisses defensively as the patrol comes closer. s_c speaks soothingly to the loner, assuring them that they mean no harm and simply want to help. The loner seems distrustful, but allows p_l to help them back to camp."
    ],
    "fail_text": [
        "The patrol warily approaches the loner, who doesn't seem to notice them. It's obvious that the cat is bleeding out. p_l attempts to staunch the bleeding and carry the cat to camp, but it's no use. Hopefully the loner didn't suffer too much."
    ],
    "win_skills": ["good speaker", "great speaker", "excellent speaker"],

    "min_cats": 1,
    "max_cats": 6,
    "antagonize_text": null,
    "antagonize_fail_text": null,
    "history_text": [
            null
    ]
}
]<|MERGE_RESOLUTION|>--- conflicted
+++ resolved
@@ -437,13 +437,8 @@
     "patrol_id": "gen_bord_curiouskittypet2",
     "biome": "Any",
     "season": "Any",
-<<<<<<< HEAD
     "tags": ["border", "new_cat_kittypet", "reputation", "scar", "CATBITE", "battle_injury"],
-    "intro_text": "As the patrol is checking the border lines, they hear the unmistakable sound of a cat traipsing through Clan territory.",
-=======
-    "tags": ["border", "new_cat", "reputation", "scar", "CATBITE", "battle_injury", "new_cat_adult"],
     "intro_text": "As the patrol is checking the border lines, they hear the traispe of pawsteps through the territory.",
->>>>>>> 6d9c2f06
     "decline_text": "They decide to leave it alone. It's probably just another Clanmate out in the territory.",
     "chance_of_success": 50,
     "exp": 10,
