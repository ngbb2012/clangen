[
    {
        "patrol_id": "mtn_train_snowcrunching1",
        "biome": ["mountainous"],
        "season": ["leaf-fall"],
        "types": ["training"],
        "tags": ["rom_two_apps", "romantic"],
        "patrol_art": "mtn_train_snowcrunching",
        "min_cats": 2,
        "max_cats": 2,
        "min_max_status": {
            "apprentice": [1, 6],
            "all apprentices": [2, 2]
        },
        "weight": 20,
        "intro_text": "The apprentices emerge into a predawn world hushed and smothered in a new coating of snow! app1 and app2 tear off into the territory near camp, looking to play.",
        "decline_text": "Their mentors are already up for the day, and call them back. There'll be time to play later.",
        "chance_of_success": 70,
        "success_outcomes": [
            {
                "text": "The snow seems to have melted and refrozen during the night, and app1 darts lightly over the top of the thin crust. app2 follows them, only to immediately hear a crack and sink up to their haunches in the fluffy stuff. Teasingly, app1 runs around near them, and it turns into a game of app2 romping through the snow trying to catch them.",
                "exp": 10,
                "weight": 20,
                "relationships": [
                    {
                        "cats_to": ["app1"],
                        "cats_from": ["app2"],
                        "mutual": true,
                        "values": ["romantic", "platonic", "comfort"],
                        "amount": 5
                    }
                ]
            },
            {
                "text": "app1 finds a snowdrift, and over the course of an hour them and app2 turn it into a very respectable snow den, complete with short entrance tunnel. They're debating what to call the camp of their little Clan when their mentors arrive, congratulating them on running an excellent wilderness survival session without supervision.",
                "exp": 10,
                "weight": 5,
                "relationships": [
                    {
                        "cats_to": ["app1"],
                        "cats_from": ["app2"],
                        "mutual": true,
                        "values": ["romantic", "platonic", "comfort"],
                        "amount": 5
                    }
                ]
            },
            {
                "text": "After a while romping around in the snow, app1 complains of the cold seeping into their fur. s_c digs a little hollow, and invites them in to curl up with them. Strictly for warmth purposes of course. They both stay there as the sun rises. Strictly for warmth.",
                "exp": 10,
                "weight": 20,
                "stat_trait": [
                    "altruistic",
                    "compassionate",
                    "empathetic",
                    "faithful",
                    "loving",
                    "patient",
                    "responsible",
                    "thoughtful",
                    "wise"
                ],
                "can_have_stat": ["app2"],
                "relationships": [
                    {
                        "cats_to": ["app1"],
                        "cats_from": ["app2"],
                        "mutual": true,
                        "values": ["romantic", "platonic", "comfort"],
                        "amount": 5
                    }
                ]
            }
        ],
        "fail_outcomes": [
            {
                "text": "The apprentices find a promising looking patch of fresh snow, only to find it conceals an old dirtplace trench underneath. Not only does it stink, they have to clean it up and try hid that they disturbed it, and it leaves them both irritated and stressed.",
                "exp": 0,
                "weight": 20
            },
            {
                "text": "As they play in the snow, app1 falls over themselves embarrassingly, and suddenly decides they remember that they have other things they should be doing.",
                "exp": 0,
                "weight": 20
            }
        ]
    },
    {
        "patrol_id": "mtn_train_towhee1",
        "biome": ["mountainous"],
        "season": ["leaf-fall"],
        "types": ["training"],
        "tags": [],
        "patrol_art": "train_general_intro",
        "min_cats": 2,
        "max_cats": 2,
        "min_max_status": {
            "apprentice": [1, 6],
            "normal adult": [1, 6]
        },
        "weight": 20,
        "intro_text": "p_l brings them down the mountain, to where a little stream turns into a tiny cold bog.",
        "decline_text": "Thinking better of it, the cats try to hunt instead.",
        "chance_of_success": 60,
        "success_outcomes": [
            {
                "text": "app1 startles, hearing a cat cry out! They race over the ridge, looking for the caller, as behind them p_l nearly falls over laughing. It's a bird, they explain. The spotted towhee has fooled many a young cat, app1 doesn't need to feel bad, it's just something to learn from.",
                "exp": 15,
                "weight": 20,
                "relationships": [
                    {
                        "cats_to": ["patrol"],
                        "cats_from": ["patrol"],
                        "mutual": false,
                        "values": ["comfort", "trust"],
                        "amount": 5
                    }
                ]
            },
            {
                "text": "As they approach the bog, app1 hears the yowl of a cat. An intruder! They go haring off, as p_l sighs and settles down to wait. When they eventually return, p_l teaches them about towhee birds, who can call like a cat.",
                "exp": 15,
                "weight": 5,
                "relationships": [
                    {
                        "cats_to": ["patrol"],
                        "cats_from": ["patrol"],
                        "mutual": false,
                        "values": ["comfort", "trust"],
                        "amount": 5
                    }
                ]
            },
            {
                "text": "On a scrub by the bog, a small towhee opens its beak and calls like a cat. app1 pokes s_c for an explanation. You see, an ancient cat, running from wolves, begged StarClan for help. StarClan gave her voice to the bird in the tree she hid under, and while the wolves were distracted she got away, but she never managed to catch that bird and get her voice back.",
                "exp": 15,
                "weight": 20,
                "stat_skill": ["SPEAKER,1"],
                "can_have_stat": ["adult"],
                "relationships": [
                    {
                        "cats_to": ["patrol"],
                        "cats_from": ["patrol"],
                        "mutual": false,
                        "values": ["comfort", "trust"],
                        "amount": 5
                    }
                ]
            }
        ],
        "fail_outcomes": [
            {
                "text": "app1 refuses to believe that the cat cry they hear from the bog comes from a little towhee bird, and argues with p_l all the way back to camp.",
                "exp": 0,
                "weight": 20
            }
        ]
    },
    {
        "patrol_id": "mtn_train_towhee2",
        "biome": ["mountainous"],
        "season": ["leaf-fall"],
        "types": ["training"],
        "tags": [],
        "patrol_art": "train_general_intro",
        "min_cats": 2,
        "max_cats": 2,
        "min_max_status": {
            "apprentice": [1, 6],
            "normal adult": [1, 6]
        },
        "weight": 20,
        "intro_text": "p_l brings them down the mountain, to where a little stream turns into a tiny cold bog.",
        "decline_text": "Thinking better of it, the cats try to hunt instead.",
        "chance_of_success": 60,
        "success_outcomes": [
            {
                "text": "app1 startles, hearing a cat cry out! They race over the ridge, looking for the caller, as behind them p_l nearly falls over laughing. It's a bird, they explain. The spotted towhee has fooled many a young cat, app1 doesn't need to feel bad, it's just something to learn from.",
                "exp": 15,
                "weight": 20,
                "relationships": [
                    {
                        "cats_to": ["patrol"],
                        "cats_from": ["patrol"],
                        "mutual": false,
                        "values": ["comfort", "trust"],
                        "amount": 5
                    }
                ]
            },
            {
                "text": "As they approach the bog, app1 hears the yowl of a cat. An intruder! They go haring off, as p_l sighs and settles down to wait. When they eventually return, p_l teaches them about towhee birds, who can call like a cat.",
                "exp": 15,
                "weight": 5,
                "relationships": [
                    {
                        "cats_to": ["patrol"],
                        "cats_from": ["patrol"],
                        "mutual": false,
                        "values": ["comfort", "trust"],
                        "amount": 5
                    }
                ]
            },
            {
                "text": "s_c points out the towhee sitting on a rock overlooking the bog, and it's only that warning that keeps app1 from startling when the bird opens its beak and calls like a cat. It can be difficult to track intruders around c_n's territory, s_c explains, and this is one of the reasons why. But it can also work in c_n's favor too.",
                "exp": 15,
                "weight": 20,
                "stat_skill": ["TEACHER,1"],
                "can_have_stat": ["adult"],
                "relationships": [
                    {
                        "cats_to": ["patrol"],
                        "cats_from": ["patrol"],
                        "mutual": false,
                        "values": ["comfort", "trust"],
                        "amount": 5
                    }
                ]
            }
        ],
        "fail_outcomes": [
            {
                "text": "app1 refuses to believe that the cat cry they hear from the bog comes from a little towhee bird, and argues with p_l all the way back to camp.",
                "exp": 0,
                "weight": 20
            }
        ]
    },
    {
        "patrol_id": "mtn_train_towhee3",
        "biome": ["mountainous"],
        "season": ["leaf-fall"],
        "types": ["training"],
        "tags": [],
        "patrol_art": "train_general_intro",
        "min_cats": 3,
        "max_cats": 6,
        "min_max_status": {
            "apprentice": [1, 6],
            "all apprentices": [2, 2],
            "normal adult": [1, 6]
        },
        "weight": 20,
        "intro_text": "p_l brings them down the mountain, to where a little stream turns into a tiny cold bog.",
        "decline_text": "Thinking better of it, the cats try to hunt instead.",
        "chance_of_success": 40,
        "success_outcomes": [
            {
                "text": "app1 startles, hearing a cat cry out! app2 races over the ridge, looking for the caller, as behind them p_l nearly falls over laughing. It's a bird, they explain. The spotted towhee has fooled many a young cat, they don't need to feel bad, it's just something to learn from.",
                "exp": 20,
                "weight": 20,
                "relationships": [
                    {
                        "cats_to": ["patrol"],
                        "cats_from": ["patrol"],
                        "mutual": false,
                        "values": ["comfort", "trust"],
                        "amount": 5
                    }
                ]
            },
            {
                "text": "As they approach the bog, app1 hears the yowl of a cat. An intruder! They go haring off with app2, shrieking with fury, as p_l sighs and settles down to wait. When they eventually return, p_l teaches them about towhee birds, who can call like a cat.",
                "exp": 20,
                "weight": 5,
                "relationships": [
                    {
                        "cats_to": ["patrol"],
                        "cats_from": ["patrol"],
                        "mutual": false,
                        "values": ["comfort", "trust"],
                        "amount": 5
                    }
                ]
            },
            {
                "text": "On a scrub by the bog, a small towhee opens its beak and calls like a cat. The apprentices poke s_c for an explanation. You see, an ancient cat, running from wolves, begged StarClan for help. StarClan gave her voice to the bird in the tree she hid under, and while the wolves were distracted she got away, but she never managed to catch that bird and get her voice back.",
                "exp": 20,
                "weight": 20,
                "stat_skill": ["SPEAKER,1"],
                "can_have_stat": ["adult"],
                "relationships": [
                    {
                        "cats_to": ["patrol"],
                        "cats_from": ["patrol"],
                        "mutual": false,
                        "values": ["comfort", "trust"],
                        "amount": 5
                    }
                ]
            }
        ],
        "fail_outcomes": [
            {
                "text": "app1 refuses to believe that the cat cry they hear from the bog comes from a little towhee bird, and argues with p_l and app2 all the way back to camp.",
                "exp": 0,
                "weight": 20
            }
        ]
    },
    {
        "patrol_id": "mtn_train_towhee4",
        "biome": ["mountainous"],
        "season": ["leaf-fall"],
        "types": ["training"],
        "tags": [],
        "patrol_art": "train_general_intro",
        "min_cats": 3,
        "max_cats": 6,
        "min_max_status": {
            "apprentice": [1, 6],
            "all apprentices": [2, 2],
            "normal adult": [1, 6]
        },
        "weight": 20,
        "intro_text": "p_l brings them down the mountain, to where a little stream turns into a tiny cold bog.",
        "decline_text": "Thinking better of it, the cats try to hunt instead.",
        "chance_of_success": 40,
        "success_outcomes": [
            {
                "text": "app1 startles, hearing a cat cry out! app2 races over the ridge, looking for the caller, as behind them p_l nearly falls over laughing. It's a bird, they explain. The spotted towhee has fooled many a young cat, they don't need to feel bad, it's just something to learn from.",
                "exp": 15,
                "weight": 20,
                "relationships": [
                    {
                        "cats_to": ["patrol"],
                        "cats_from": ["patrol"],
                        "mutual": false,
                        "values": ["comfort", "trust"],
                        "amount": 5
                    }
                ]
            },
            {
                "text": "As they approach the bog, app1 hears the yowl of a cat. An intruder! They go haring off with app2, shrieking with fury, as p_l sighs and settles down to wait. When they eventually return, p_l teaches them about towhee birds, who can call like a cat.",
                "exp": 15,
                "weight": 5,
                "relationships": [
                    {
                        "cats_to": ["patrol"],
                        "cats_from": ["patrol"],
                        "mutual": false,
                        "values": ["comfort", "trust"],
                        "amount": 5
                    }
                ]
            },
            {
                "text": "s_c points out the towhee sitting on a rock overlooking the bog, and it's only that warning that keeps the apprentices from startling when the bird opens its beak and calls like a cat. It can be difficult to track intruders around c_n's territory, p_l explains, and this is one of the reasons why. But it can also work in c_n's favor too.",
                "exp": 15,
                "weight": 20,
                "stat_skill": ["TEACHER,1"],
                "can_have_stat": ["adult"],
                "relationships": [
                    {
                        "cats_to": ["patrol"],
                        "cats_from": ["patrol"],
                        "mutual": false,
                        "values": ["comfort", "trust"],
                        "amount": 5
                    }
                ]
            }
        ],
<<<<<<< HEAD
        "min_cats": 3,
        "max_cats": 6,
        "antagonize_text": null,
        "antagonize_fail_text": null
    },
    {
        "patrol_id": "mtn_train_eagle_leaffalldappledfeather1",
        "biome": "mountainous",
        "season": "leaf-fall",
        "tags": ["training", "apprentice", "two_apprentices", "rel_two_apps", "no_change_fail", "platonic", "comfort", "dislike", "app_stat", "injury", "cat bite", "scar", "TAILBASE"
        ],
        "intro_text": "app1 notices app2's absence, and follows {PRONOUN/app2/poss} unobscured trail to the cliff's edge. What on all the ranges is app2 doing out here? There's an eagle nest, app2 explains, {PRONOUN/app2/poss} tail swooping up over {PRONOUN/app2/poss} back to point, here, look. The chicks are trying to fly!",
        "decline_text": "That's lovely, but, like, can app2 watch from a place that isn't a damned cliff edge?",
        "chance_of_success": 60,
        "exp": 20,
        "success_text": {
            "unscathed_common": "Wait, like, eagle apprentices? Intrigued, app1 sticks {PRONOUN/app1/poss} head out. Down below, two dappled feathered juveniles squabble, beating their wings frantically, clearly gearing up for something. app2 bets on the lighter coloured one, but app1 thinks that the smaller dark patterned one has the heart for it, and {PRONOUN/app1/subject} {VERB/app1/leap/leaps} to {PRONOUN/app1/poss} paws when the darker chick takes to the wing first, throwing {PRONOUN/app1/poss} head back and yowling cheers to the sky as the little eagle makes it to the next tree over.",
            "unscathed_rare": "app1 has never seen those before! {PRONOUN/app1/subject/CAP} edge over beside app2, both apprentices staring down at the eagle nest in the tree below them, calling down advice. No, beat their wings harder! Harder! They can do it!!"
        },
        "fail_text": {
            "unscathed_common": "It's not app1's thing, but {PRONOUN/app1/subject}{VERB/app1/'re/'s} happy to bask a couple tail lengths away until app2 is done eagle watching.",
            "stat_injury": "s_c crowds forward, daringly letting {PRONOUN/s_c/poss} paws dangle over the edge as {PRONOUN/s_c/subject} {VERB/s_c/look/looks} at the chicks - and the ground crumbles. Both apprentices flinch backwards with yelps and yowls, but s_c is too close, on too unstable ground, and {PRONOUN/s_c/subject} {VERB/s_c/feel/feels} {PRONOUN/s_c/self} losing {PRONOUN/s_c/poss} grip, {PRONOUN/s_c/poss} heart jumping with terror as sudden pain sparks down {PRONOUN/s_c/poss} flank. The other apprentice digs fangs into s_c's side, saving {PRONOUN/s_c/poss} life, if not {PRONOUN/s_c/poss} pelt."
        },
        "fail_trait": ["bold", "daring", "confident", "adventurous", "arrogant", "competitive"
        ],
        "min_cats": 2,
        "max_cats": 2,
        "antagonize_text": null,
        "antagonize_fail_text": null,
        "history_text": {
            "scar": "r_c was scarred when another apprentice (violently) saved {PRONOUN/r_c/poss} life from a cliff fall during a youthful adventure."
        }
    },
    {
        "patrol_id": "mtn_train_eagle_leaffalldappledfeather_cruelseason1",
        "biome": "mountainous",
        "season": "leaf-fall",
        "tags": ["training", "cruel_season", "death", "apprentice", "two_apprentices", "rel_two_apps", "no_change_fail", "platonic", "comfort", "dislike", "app_stat", "injury", "cat bite", "scar", "TAILBASE"
        ],
        "intro_text": "app1 notices app2's absence, and follows {PRONOUN/app2/poss} unobscured trail to the cliff's edge. What on all the ranges is app2 doing out here? There's an eagle nest, app2 explains, {PRONOUN/app2/poss} tail swooping up over {PRONOUN/app2/poss} back to point, here, look. The chicks are trying to fly!",
        "decline_text": "That's lovely, but, like, can app2 watch from a place that isn't a damned cliff edge?",
        "chance_of_success": 60,
        "exp": 20,
        "success_text": {
            "unscathed_common": "Wait, like, eagle apprentices? Intrigued, app1 sticks {PRONOUN/app1/poss} head out. Down below, two dappled feathered juveniles squabble, beating their wings frantically, clearly gearing up for something. app2 bets on the lighter coloured one, but app1 thinks that the smaller dark patterned one has the heart for it, and {PRONOUN/app1/subject} {VERB/app1/leap/leaps} to {PRONOUN/app1/poss} paws when the darker chick takes to the wing first, throwing {PRONOUN/app1/poss} head back and yowling cheers to the sky as the little eagle makes it to the next tree over.",
            "unscathed_rare": "app1 has never seen those before! {PRONOUN/app1/subject/CAP} edge over beside app2, both apprentices staring down at the eagle nest in the tree below them, calling down advice. No, beat their wings harder! Harder! They can do it!!"
        },
        "fail_text": {
            "unscathed_common": "It's not app1's thing, but {PRONOUN/app1/subject}{VERB/app1/'re/'s} happy to bask a couple tail lengths away until app2 is done eagle watching.",
            "stat_injury": "s_c crowds forward, daringly letting {PRONOUN/s_c/poss} paws dangle over the edge as {PRONOUN/s_c/subject} {VERB/s_c/look/looks} at the chicks - and the ground crumbles. Both apprentices flinch backwards with yelps and yowls, but s_c is too close, on too unstable ground, and {PRONOUN/s_c/subject} {VERB/s_c/feel/feels} {PRONOUN/s_c/self} losing {PRONOUN/s_c/poss} grip, {PRONOUN/s_c/poss} heart jumping with terror as sudden pain sparks down {PRONOUN/s_c/poss} flank. The other apprentice digs fangs into s_c's side, saving {PRONOUN/s_c/poss} life, if not {PRONOUN/s_c/poss} pelt.",
            "stat_death": "s_c crowds forward, daringly letting {PRONOUN/s_c/poss} paws dangle over the edge as {PRONOUN/s_c/subject} {VERB/s_c/look/looks} at the chicks - and the ground crumbles. Both apprentices flinch backwards with yelps and yowls, but s_c is too close, on too unstable ground, and {PRONOUN/s_c/subject} {VERB/s_c/feel/feels} {PRONOUN/s_c/self} losing {PRONOUN/s_c/poss} grip, {PRONOUN/s_c/poss} claws gripping on nothing as {PRONOUN/s_c/subject} {VERB/s_c/tumble/tumbles}, spinning end over end, yowling with terror, until {PRONOUN/s_c/poss} flight comes to an abrupt and terrible end."
        },
        "fail_trait": ["bold", "daring", "confident", "adventurous", "arrogant", "competitive"
        ],
        "min_cats": 2,
        "max_cats": 2,
        "antagonize_text": null,
        "antagonize_fail_text": null,
        "history_text": {
            "scar": "r_c was scarred when another apprentice (violently) saved {PRONOUN/r_c/poss} life from a cliff fall during a youthful adventure.",
            "death": "r_c fell from a cliff as an apprentice when {PRONOUN/r_c/subject} took a stupid risk, cutting {PRONOUN/r_c/poss} life short."
        }
=======
        "fail_outcomes": [
            {
                "text": "app1 refuses to believe that the cat cry they hear from the bog comes from a little towhee bird, and argues with p_l and app2 all the way back to camp.",
                "exp": 0,
                "weight": 20
            }
        ]
>>>>>>> 5423af76
    }
]<|MERGE_RESOLUTION|>--- conflicted
+++ resolved
@@ -363,70 +363,6 @@
                 ]
             }
         ],
-<<<<<<< HEAD
-        "min_cats": 3,
-        "max_cats": 6,
-        "antagonize_text": null,
-        "antagonize_fail_text": null
-    },
-    {
-        "patrol_id": "mtn_train_eagle_leaffalldappledfeather1",
-        "biome": "mountainous",
-        "season": "leaf-fall",
-        "tags": ["training", "apprentice", "two_apprentices", "rel_two_apps", "no_change_fail", "platonic", "comfort", "dislike", "app_stat", "injury", "cat bite", "scar", "TAILBASE"
-        ],
-        "intro_text": "app1 notices app2's absence, and follows {PRONOUN/app2/poss} unobscured trail to the cliff's edge. What on all the ranges is app2 doing out here? There's an eagle nest, app2 explains, {PRONOUN/app2/poss} tail swooping up over {PRONOUN/app2/poss} back to point, here, look. The chicks are trying to fly!",
-        "decline_text": "That's lovely, but, like, can app2 watch from a place that isn't a damned cliff edge?",
-        "chance_of_success": 60,
-        "exp": 20,
-        "success_text": {
-            "unscathed_common": "Wait, like, eagle apprentices? Intrigued, app1 sticks {PRONOUN/app1/poss} head out. Down below, two dappled feathered juveniles squabble, beating their wings frantically, clearly gearing up for something. app2 bets on the lighter coloured one, but app1 thinks that the smaller dark patterned one has the heart for it, and {PRONOUN/app1/subject} {VERB/app1/leap/leaps} to {PRONOUN/app1/poss} paws when the darker chick takes to the wing first, throwing {PRONOUN/app1/poss} head back and yowling cheers to the sky as the little eagle makes it to the next tree over.",
-            "unscathed_rare": "app1 has never seen those before! {PRONOUN/app1/subject/CAP} edge over beside app2, both apprentices staring down at the eagle nest in the tree below them, calling down advice. No, beat their wings harder! Harder! They can do it!!"
-        },
-        "fail_text": {
-            "unscathed_common": "It's not app1's thing, but {PRONOUN/app1/subject}{VERB/app1/'re/'s} happy to bask a couple tail lengths away until app2 is done eagle watching.",
-            "stat_injury": "s_c crowds forward, daringly letting {PRONOUN/s_c/poss} paws dangle over the edge as {PRONOUN/s_c/subject} {VERB/s_c/look/looks} at the chicks - and the ground crumbles. Both apprentices flinch backwards with yelps and yowls, but s_c is too close, on too unstable ground, and {PRONOUN/s_c/subject} {VERB/s_c/feel/feels} {PRONOUN/s_c/self} losing {PRONOUN/s_c/poss} grip, {PRONOUN/s_c/poss} heart jumping with terror as sudden pain sparks down {PRONOUN/s_c/poss} flank. The other apprentice digs fangs into s_c's side, saving {PRONOUN/s_c/poss} life, if not {PRONOUN/s_c/poss} pelt."
-        },
-        "fail_trait": ["bold", "daring", "confident", "adventurous", "arrogant", "competitive"
-        ],
-        "min_cats": 2,
-        "max_cats": 2,
-        "antagonize_text": null,
-        "antagonize_fail_text": null,
-        "history_text": {
-            "scar": "r_c was scarred when another apprentice (violently) saved {PRONOUN/r_c/poss} life from a cliff fall during a youthful adventure."
-        }
-    },
-    {
-        "patrol_id": "mtn_train_eagle_leaffalldappledfeather_cruelseason1",
-        "biome": "mountainous",
-        "season": "leaf-fall",
-        "tags": ["training", "cruel_season", "death", "apprentice", "two_apprentices", "rel_two_apps", "no_change_fail", "platonic", "comfort", "dislike", "app_stat", "injury", "cat bite", "scar", "TAILBASE"
-        ],
-        "intro_text": "app1 notices app2's absence, and follows {PRONOUN/app2/poss} unobscured trail to the cliff's edge. What on all the ranges is app2 doing out here? There's an eagle nest, app2 explains, {PRONOUN/app2/poss} tail swooping up over {PRONOUN/app2/poss} back to point, here, look. The chicks are trying to fly!",
-        "decline_text": "That's lovely, but, like, can app2 watch from a place that isn't a damned cliff edge?",
-        "chance_of_success": 60,
-        "exp": 20,
-        "success_text": {
-            "unscathed_common": "Wait, like, eagle apprentices? Intrigued, app1 sticks {PRONOUN/app1/poss} head out. Down below, two dappled feathered juveniles squabble, beating their wings frantically, clearly gearing up for something. app2 bets on the lighter coloured one, but app1 thinks that the smaller dark patterned one has the heart for it, and {PRONOUN/app1/subject} {VERB/app1/leap/leaps} to {PRONOUN/app1/poss} paws when the darker chick takes to the wing first, throwing {PRONOUN/app1/poss} head back and yowling cheers to the sky as the little eagle makes it to the next tree over.",
-            "unscathed_rare": "app1 has never seen those before! {PRONOUN/app1/subject/CAP} edge over beside app2, both apprentices staring down at the eagle nest in the tree below them, calling down advice. No, beat their wings harder! Harder! They can do it!!"
-        },
-        "fail_text": {
-            "unscathed_common": "It's not app1's thing, but {PRONOUN/app1/subject}{VERB/app1/'re/'s} happy to bask a couple tail lengths away until app2 is done eagle watching.",
-            "stat_injury": "s_c crowds forward, daringly letting {PRONOUN/s_c/poss} paws dangle over the edge as {PRONOUN/s_c/subject} {VERB/s_c/look/looks} at the chicks - and the ground crumbles. Both apprentices flinch backwards with yelps and yowls, but s_c is too close, on too unstable ground, and {PRONOUN/s_c/subject} {VERB/s_c/feel/feels} {PRONOUN/s_c/self} losing {PRONOUN/s_c/poss} grip, {PRONOUN/s_c/poss} heart jumping with terror as sudden pain sparks down {PRONOUN/s_c/poss} flank. The other apprentice digs fangs into s_c's side, saving {PRONOUN/s_c/poss} life, if not {PRONOUN/s_c/poss} pelt.",
-            "stat_death": "s_c crowds forward, daringly letting {PRONOUN/s_c/poss} paws dangle over the edge as {PRONOUN/s_c/subject} {VERB/s_c/look/looks} at the chicks - and the ground crumbles. Both apprentices flinch backwards with yelps and yowls, but s_c is too close, on too unstable ground, and {PRONOUN/s_c/subject} {VERB/s_c/feel/feels} {PRONOUN/s_c/self} losing {PRONOUN/s_c/poss} grip, {PRONOUN/s_c/poss} claws gripping on nothing as {PRONOUN/s_c/subject} {VERB/s_c/tumble/tumbles}, spinning end over end, yowling with terror, until {PRONOUN/s_c/poss} flight comes to an abrupt and terrible end."
-        },
-        "fail_trait": ["bold", "daring", "confident", "adventurous", "arrogant", "competitive"
-        ],
-        "min_cats": 2,
-        "max_cats": 2,
-        "antagonize_text": null,
-        "antagonize_fail_text": null,
-        "history_text": {
-            "scar": "r_c was scarred when another apprentice (violently) saved {PRONOUN/r_c/poss} life from a cliff fall during a youthful adventure.",
-            "death": "r_c fell from a cliff as an apprentice when {PRONOUN/r_c/subject} took a stupid risk, cutting {PRONOUN/r_c/poss} life short."
-        }
-=======
         "fail_outcomes": [
             {
                 "text": "app1 refuses to believe that the cat cry they hear from the bog comes from a little towhee bird, and argues with p_l and app2 all the way back to camp.",
@@ -434,6 +370,5 @@
                 "weight": 20
             }
         ]
->>>>>>> 5423af76
     }
 ]