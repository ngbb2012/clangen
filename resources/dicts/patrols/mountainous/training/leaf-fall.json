[
    {
        "patrol_id": "mtn_train_snowcrunching1",
        "biome": ["mountainous"],
        "season": ["leaf-fall"],
        "types": ["training"],
        "tags": ["rom_two_apps", "romantic"],
        "patrol_art": "mtn_train_snowcrunching",
        "min_cats": 2,
        "max_cats": 2,
        "min_max_status": {
            "apprentice": [1, 6],
            "all apprentices": [2, 2]
        },
        "weight": 20,
        "intro_text": "The apprentices emerge into a predawn world hushed and smothered in a new coating of snow! app1 and app2 tear off into the territory near camp, looking to play.",
        "decline_text": "Their mentors are already up for the day, and call them back. There'll be time to play later.",
        "chance_of_success": 70,
        "success_outcomes": [
            {
                "text": "The snow seems to have melted and refrozen during the night, and app1 darts lightly over the top of the thin crust. app2 follows them, only to immediately hear a crack and sink up to their haunches in the fluffy stuff. Teasingly, app1 runs around near them, and it turns into a game of app2 romping through the snow trying to catch them.",
                "exp": 10,
                "weight": 20,
                "relationships": [
                    {
                        "cats_to": ["app1"],
                        "cats_from": ["app2"],
                        "mutual": true,
                        "values": ["romantic", "platonic", "comfort"],
                        "amount": 5
                    }
                ]
            },
            {
                "text": "app1 finds a snowdrift, and over the course of an hour them and app2 turn it into a very respectable snow den, complete with short entrance tunnel. They're debating what to call the camp of their little Clan when their mentors arrive, congratulating them on running an excellent wilderness survival session without supervision.",
                "exp": 10,
                "weight": 5,
                "relationships": [
                    {
                        "cats_to": ["app1"],
                        "cats_from": ["app2"],
                        "mutual": true,
                        "values": ["romantic", "platonic", "comfort"],
                        "amount": 5
                    }
                ]
            },
            {
                "text": "After a while romping around in the snow, app1 complains of the cold seeping into their fur. s_c digs a little hollow, and invites them in to curl up with them. Strictly for warmth purposes of course. They both stay there as the sun rises. Strictly for warmth.",
                "exp": 10,
                "weight": 20,
                "stat_trait": [
                    "altruistic",
                    "compassionate",
                    "empathetic",
                    "faithful",
                    "loving",
                    "patient",
                    "responsible",
                    "thoughtful",
                    "wise"
                ],
                "can_have_stat": ["app2"],
                "relationships": [
                    {
                        "cats_to": ["app1"],
                        "cats_from": ["app2"],
                        "mutual": true,
                        "values": ["romantic", "platonic", "comfort"],
                        "amount": 5
                    }
                ]
            }
        ],
        "fail_outcomes": [
            {
                "text": "The apprentices find a promising looking patch of fresh snow, only to find it conceals an old dirtplace trench underneath. Not only does it stink, but now they have to clean it up <i>and</i> hide the fact that they disturbed it in the first place! It leaves them both irritated and stressed.",
                "exp": 0,
                "weight": 20
            },
            {
                "text": "As they play in the snow, app1 falls over themselves embarrassingly, and suddenly decides they remember that they have other things they should be doing.",
                "exp": 0,
                "weight": 20
            }
        ]
    },
    {
        "patrol_id": "mtn_train_towhee1",
        "biome": ["mountainous"],
        "season": ["leaf-fall"],
        "types": ["training"],
        "tags": [],
        "patrol_art": "train_general_intro",
        "min_cats": 2,
        "max_cats": 2,
        "min_max_status": {
            "apprentice": [1, 6],
            "normal adult": [1, 6]
        },
        "weight": 20,
        "intro_text": "p_l brings them down the mountain, to where a little stream turns into a tiny cold bog.",
        "decline_text": "Thinking better of it, the cats try to hunt instead.",
        "chance_of_success": 60,
        "success_outcomes": [
            {
                "text": "app1 startles, hearing a cat cry out! They race over the ridge, looking for the caller, as behind them p_l nearly falls over laughing. It's a bird, they explain. The spotted towhee has fooled many a young cat, app1 doesn't need to feel bad, it's just something to learn from.",
                "exp": 15,
                "weight": 20,
                "relationships": [
                    {
                        "cats_to": ["patrol"],
                        "cats_from": ["patrol"],
                        "mutual": false,
                        "values": ["comfort", "trust"],
                        "amount": 5
                    }
                ]
            },
            {
                "text": "As they approach the bog, app1 hears the yowl of a cat. An intruder! They go haring off, as p_l sighs and settles down to wait. When they eventually return, p_l teaches them about towhee birds, who can call like a cat.",
                "exp": 15,
                "weight": 5,
                "relationships": [
                    {
                        "cats_to": ["patrol"],
                        "cats_from": ["patrol"],
                        "mutual": false,
                        "values": ["comfort", "trust"],
                        "amount": 5
                    }
                ]
            },
            {
                "text": "On a scrub by the bog, a small towhee opens its beak and calls like a cat. app1 pokes s_c for an explanation. You see, an ancient cat, running from wolves, begged StarClan for help. StarClan gave her voice to the bird in the tree she hid under, and while the wolves were distracted, she got away, but she never managed to catch that bird and get her voice back.",
                "exp": 15,
                "weight": 20,
                "stat_skill": ["SPEAKER,1"],
                "can_have_stat": ["adult"],
                "relationships": [
                    {
                        "cats_to": ["patrol"],
                        "cats_from": ["patrol"],
                        "mutual": false,
                        "values": ["comfort", "trust"],
                        "amount": 5
                    }
                ]
            }
        ],
        "fail_outcomes": [
            {
                "text": "app1 refuses to believe that the cat cry they hear from the bog comes from a little towhee bird, and argues with p_l all the way back to camp.",
                "exp": 0,
                "weight": 20
            }
        ]
    },
    {
        "patrol_id": "mtn_train_towhee2",
        "biome": ["mountainous"],
        "season": ["leaf-fall"],
        "types": ["training"],
        "tags": [],
        "patrol_art": "train_general_intro",
        "min_cats": 2,
        "max_cats": 2,
        "min_max_status": {
            "apprentice": [1, 6],
            "normal adult": [1, 6]
        },
        "weight": 20,
        "intro_text": "p_l brings them down the mountain, to where a little stream turns into a tiny cold bog.",
        "decline_text": "Thinking better of it, the cats try to hunt instead.",
        "chance_of_success": 60,
        "success_outcomes": [
            {
                "text": "app1 startles, hearing a cat cry out! They race over the ridge, looking for the caller, as behind them p_l nearly falls over laughing. It's a bird, they explain. The spotted towhee has fooled many a young cat, app1 doesn't need to feel bad, it's just something to learn from.",
                "exp": 15,
                "weight": 20,
                "relationships": [
                    {
                        "cats_to": ["patrol"],
                        "cats_from": ["patrol"],
                        "mutual": false,
                        "values": ["comfort", "trust"],
                        "amount": 5
                    }
                ]
            },
            {
                "text": "As they approach the bog, app1 hears the yowl of a cat. An intruder! They go haring off, as p_l sighs and settles down to wait. When they eventually return, p_l teaches them about towhee birds, who can call like a cat.",
                "exp": 15,
                "weight": 5,
                "relationships": [
                    {
                        "cats_to": ["patrol"],
                        "cats_from": ["patrol"],
                        "mutual": false,
                        "values": ["comfort", "trust"],
                        "amount": 5
                    }
                ]
            },
            {
                "text": "s_c points out the towhee sitting on a rock overlooking the bog, and it's only that warning that keeps app1 from startling when the bird opens its beak and calls like a cat. It can be difficult to track intruders around c_n's territory, s_c explains, and this is one of the reasons why. But it can also work in c_n's favor too.",
                "exp": 15,
                "weight": 20,
                "stat_skill": ["TEACHER,1"],
                "can_have_stat": ["adult"],
                "relationships": [
                    {
                        "cats_to": ["patrol"],
                        "cats_from": ["patrol"],
                        "mutual": false,
                        "values": ["comfort", "trust"],
                        "amount": 5
                    }
                ]
            }
        ],
        "fail_outcomes": [
            {
                "text": "app1 refuses to believe that the cat cry they hear from the bog comes from a little towhee bird, and argues with p_l all the way back to camp.",
                "exp": 0,
                "weight": 20
            }
        ]
    },
    {
        "patrol_id": "mtn_train_towhee3",
        "biome": ["mountainous"],
        "season": ["leaf-fall"],
        "types": ["training"],
        "tags": [],
        "patrol_art": "train_general_intro",
        "min_cats": 3,
        "max_cats": 6,
        "min_max_status": {
            "apprentice": [1, 6],
            "all apprentices": [2, 2],
            "normal adult": [1, 6]
        },
        "weight": 20,
        "intro_text": "p_l brings them down the mountain, to where a little stream turns into a tiny cold bog.",
        "decline_text": "Thinking better of it, the cats try to hunt instead.",
        "chance_of_success": 40,
        "success_outcomes": [
            {
                "text": "app1 startles, hearing a cat cry out! app2 races over the ridge, looking for the caller, as behind them p_l nearly falls over laughing. It's a bird, they explain. The spotted towhee has fooled many a young cat, they don't need to feel bad, it's just something to learn from.",
                "exp": 20,
                "weight": 20,
                "relationships": [
                    {
                        "cats_to": ["patrol"],
                        "cats_from": ["patrol"],
                        "mutual": false,
                        "values": ["comfort", "trust"],
                        "amount": 5
                    }
                ]
            },
            {
                "text": "As they approach the bog, app1 hears the yowl of a cat. An intruder! They go haring off with app2, shrieking with fury, as p_l sighs and settles down to wait. When they eventually return, p_l teaches them about towhee birds, who can call like a cat.",
                "exp": 20,
                "weight": 5,
                "relationships": [
                    {
                        "cats_to": ["patrol"],
                        "cats_from": ["patrol"],
                        "mutual": false,
                        "values": ["comfort", "trust"],
                        "amount": 5
                    }
                ]
            },
            {
                "text": "On a scrub by the bog, a small towhee opens its beak and calls like a cat. The apprentices poke s_c for an explanation. You see, an ancient cat, running from wolves, begged StarClan for help. StarClan gave her voice to the bird in the tree she hid under, and while the wolves were distracted, she got away, but she never managed to catch that bird and get her voice back.",
                "exp": 20,
                "weight": 20,
                "stat_skill": ["SPEAKER,1"],
                "can_have_stat": ["adult"],
                "relationships": [
                    {
                        "cats_to": ["patrol"],
                        "cats_from": ["patrol"],
                        "mutual": false,
                        "values": ["comfort", "trust"],
                        "amount": 5
                    }
                ]
            }
        ],
        "fail_outcomes": [
            {
                "text": "app1 refuses to believe that the cat cry they hear from the bog comes from a little towhee bird, and argues with p_l and app2 all the way back to camp.",
                "exp": 0,
                "weight": 20
            }
        ]
    },
    {
        "patrol_id": "mtn_train_towhee4",
        "biome": ["mountainous"],
        "season": ["leaf-fall"],
        "types": ["training"],
        "tags": [],
        "patrol_art": "train_general_intro",
        "min_cats": 3,
        "max_cats": 6,
        "min_max_status": {
            "apprentice": [1, 6],
            "all apprentices": [2, 2],
            "normal adult": [1, 6]
        },
        "weight": 20,
        "intro_text": "p_l brings them down the mountain, to where a little stream turns into a tiny cold bog.",
        "decline_text": "Thinking better of it, the cats try to hunt instead.",
        "chance_of_success": 40,
        "success_outcomes": [
            {
                "text": "app1 startles, hearing a cat cry out! app2 races over the ridge, looking for the caller, as behind them p_l nearly falls over laughing. It's a bird, they explain. The spotted towhee has fooled many a young cat, they don't need to feel bad, it's just something to learn from.",
                "exp": 15,
                "weight": 20,
                "relationships": [
                    {
                        "cats_to": ["patrol"],
                        "cats_from": ["patrol"],
                        "mutual": false,
                        "values": ["comfort", "trust"],
                        "amount": 5
                    }
                ]
            },
            {
                "text": "As they approach the bog, app1 hears the yowl of a cat. An intruder! They go haring off with app2, shrieking with fury, as p_l sighs and settles down to wait. When they eventually return, p_l teaches them about towhee birds, who can call like a cat.",
                "exp": 15,
                "weight": 5,
                "relationships": [
                    {
                        "cats_to": ["patrol"],
                        "cats_from": ["patrol"],
                        "mutual": false,
                        "values": ["comfort", "trust"],
                        "amount": 5
                    }
                ]
            },
            {
                "text": "s_c points out the towhee sitting on a rock overlooking the bog, and it's only that warning that keeps the apprentices from startling when the bird opens its beak and calls like a cat. It can be difficult to track intruders around c_n's territory, p_l explains, and this is one of the reasons why. But it can also work in c_n's favor too.",
                "exp": 15,
                "weight": 20,
                "stat_skill": ["TEACHER,1"],
                "can_have_stat": ["adult"],
                "relationships": [
                    {
                        "cats_to": ["patrol"],
                        "cats_from": ["patrol"],
                        "mutual": false,
                        "values": ["comfort", "trust"],
                        "amount": 5
                    }
                ]
            }
        ],
        "fail_outcomes": [
            {
                "text": "app1 refuses to believe that the cat cry they hear from the bog comes from a little towhee bird, and argues with p_l and app2 all the way back to camp.",
                "exp": 0,
                "weight": 20
            }
        ]
    },
    {
        "patrol_id": "mtn_train_eagle_leaffalldappledfeather1",
        "biome": ["mountainous"],
        "season": ["leaf-fall"],
        "types": ["training"],
        "tags": [],
        "patrol_art": "train_general_intro",
        "min_cats": 2,
        "max_cats": 2,
        "min_max_status": {
            "apprentice": [1, 6],
            "all apprentices": [2, 2]
        },
        "weight": 20,
        "intro_text": "app1 notices app2's absence, and follows {PRONOUN/app2/poss} unobscured trail to the cliff's edge. What on all the ranges is app2 doing out here? There's an eagle nest, app2 explains, {PRONOUN/app2/poss} tail swooping up over {PRONOUN/app2/poss} back to point, here, look. The chicks are trying to fly!",
        "decline_text": "That's lovely, but, like, can app2 watch from a place that isn't a damned cliff edge?",
        "chance_of_success": 60,
        "success_outcomes": [
            {
                "text": "Wait, like, eagle apprentices? Intrigued, app1 sticks {PRONOUN/app1/poss} head out. Down below, two dappled feathered juveniles squabble, beating their wings frantically, clearly gearing up for something. app2 bets on the lighter colored one, but app1 thinks that the smaller dark patterned one has the heart for it, and {PRONOUN/app1/subject} {VERB/app1/leap/leaps} to {PRONOUN/app1/poss} paws when the darker chick takes to the wing first, throwing {PRONOUN/app1/poss} head back and yowling cheers to the sky as the little eagle makes it to the next tree over.",
                "exp": 20,
                "weight": 20,
                "relationships": [
                    {
                        "cats_to": ["app1"],
                        "cats_from": ["app2"],
                        "mutual": false,
                        "values": ["platonic", "comfort"],
                        "amount": 5
                    },
                    {
                        "cats_to": ["app1"],
                        "cats_from": ["app2"],
                        "mutual": false,
                        "values": ["dislike"],
                        "amount": -5
                    }
                ]
            },
            {
                "text": "app1 has never seen those before! {PRONOUN/app1/subject/CAP} edge over beside app2, both apprentices staring down at the eagle nest in the tree below them, calling down advice. No, beat their wings harder! Harder! They can do it!!",
                "exp": 20,
                "weight": 5,
                "relationships": [
                    {
                        "cats_to": ["app1"],
                        "cats_from": ["app2"],
                        "mutual": false,
                        "values": ["platonic", "comfort"],
                        "amount": 5
                    },
                    {
                        "cats_to": ["app1"],
                        "cats_from": ["app2"],
                        "mutual": false,
                        "values": ["dislike"],
                        "amount": -5
                    }
                ]
            }
        ],
        "fail_outcomes": [
            {
                "text": "It's not app1's thing, but {PRONOUN/app1/subject}{VERB/app1/'re/'s} happy to bask a couple tail lengths away until app2 is done eagle watching.",
                "exp": 0,
                "weight": 20
            },
            {
                "text": "s_c crowds forward, daringly letting {PRONOUN/s_c/poss} paws dangle over the edge as {PRONOUN/s_c/subject} {VERB/s_c/look/looks} at the chicks - and the ground crumbles. Both apprentices flinch backwards with yelps and yowls, but s_c is too close, on too unstable ground, and {PRONOUN/s_c/subject} {VERB/s_c/feel/feels} {PRONOUN/s_c/self} losing {PRONOUN/s_c/poss} grip, {PRONOUN/s_c/poss} heart jumping with terror as sudden pain sparks down {PRONOUN/s_c/poss} flank. The other apprentice digs fangs into s_c's side, saving {PRONOUN/s_c/poss} life, if not {PRONOUN/s_c/poss} pelt.",
                "exp": 0,
                "weight": 10,
                "stat_trait": [
                    "bold",
                    "daring",
                    "confident",
                    "adventurous",
                    "arrogant",
                    "competitive"
                ],
                "can_have_stat": ["app"],
                "injury": [
                    {
                        "cats": ["s_c"],
                        "injuries": ["cat bite"],
                        "scars": ["TAILBASE"]
                    }
                ],
                "history_text": {
                    "scar": "r_c was scarred when another apprentice (violently) saved {PRONOUN/r_c/poss} life from a cliff fall during a youthful adventure."
                }
            }
        ]
    },
    {
        "patrol_id": "mtn_train_eagle_leaffalldappledfeather_cruelseason1",
        "biome": ["mountainous"],
        "season": ["leaf-fall"],
        "types": ["training"],
        "tags": ["cruel_season"],
        "patrol_art": "train_general_intro",
        "min_cats": 2,
        "max_cats": 2,
        "min_max_status": {
            "apprentice": [1, 6],
            "all apprentices": [2, 2]
        },
        "weight": 20,
        "intro_text": "app1 notices app2's absence, and follows {PRONOUN/app2/poss} unobscured trail to the cliff's edge. What on all the ranges is app2 doing out here? There's an eagle nest, app2 explains, {PRONOUN/app2/poss} tail swooping up over {PRONOUN/app2/poss} back to point, here, look. The chicks are trying to fly!",
        "decline_text": "That's lovely, but, like, can app2 watch from a place that isn't a damned cliff edge?",
        "chance_of_success": 60,
        "success_outcomes": [
            {
                "text": "Wait, like, eagle apprentices? Intrigued, app1 sticks {PRONOUN/app1/poss} head out. Down below, two dappled feathered juveniles squabble, beating their wings frantically, clearly gearing up for something. app2 bets on the lighter colored one, but app1 thinks that the smaller dark patterned one has the heart for it, and {PRONOUN/app1/subject} {VERB/app1/leap/leaps} to {PRONOUN/app1/poss} paws when the darker chick takes to the wing first, throwing {PRONOUN/app1/poss} head back and yowling cheers to the sky as the little eagle makes it to the next tree over.",
                "exp": 20,
                "weight": 20,
                "relationships": [
                    {
                        "cats_to": ["app1"],
                        "cats_from": ["app2"],
                        "mutual": false,
                        "values": ["platonic", "comfort"],
                        "amount": 5
                    },
                    {
                        "cats_to": ["app1"],
                        "cats_from": ["app2"],
                        "mutual": false,
                        "values": ["dislike"],
                        "amount": -5
                    }
                ]
            },
            {
                "text": "app1 has never seen those before! {PRONOUN/app1/subject/CAP} edge over beside app2, both apprentices staring down at the eagle nest in the tree below them, calling down advice. No, beat their wings harder! Harder! They can do it!!",
                "exp": 20,
                "weight": 5,
                "relationships": [
                    {
                        "cats_to": ["app1"],
                        "cats_from": ["app2"],
                        "mutual": false,
                        "values": ["platonic", "comfort"],
                        "amount": 5
                    },
                    {
                        "cats_to": ["app1"],
                        "cats_from": ["app2"],
                        "mutual": false,
                        "values": ["dislike"],
                        "amount": -5
                    }
                ]
            }
        ],
        "fail_outcomes": [
            {
                "text": "It's not app1's thing, but {PRONOUN/app1/subject}{VERB/app1/'re/'s} happy to bask a couple tail lengths away until app2 is done eagle watching.",
                "exp": 0,
                "weight": 20
            },
            {
                "text": "s_c crowds forward, daringly letting {PRONOUN/s_c/poss} paws dangle over the edge as {PRONOUN/s_c/subject} {VERB/s_c/look/looks} at the chicks - and the ground crumbles. Both apprentices flinch backwards with yelps and yowls, but s_c is too close, on too unstable ground, and {PRONOUN/s_c/subject} {VERB/s_c/feel/feels} {PRONOUN/s_c/self} losing {PRONOUN/s_c/poss} grip, {PRONOUN/s_c/poss} heart jumping with terror as sudden pain sparks down {PRONOUN/s_c/poss} flank. The other apprentice digs fangs into s_c's side, saving {PRONOUN/s_c/poss} life, if not {PRONOUN/s_c/poss} pelt.",
                "exp": 0,
                "weight": 10,
                "stat_trait": [
                    "bold",
                    "daring",
                    "confident",
                    "adventurous",
                    "arrogant",
                    "competitive"
                ],
                "can_have_stat": ["app"],
                "injury": [
                    {
                        "cats": ["s_c"],
                        "injuries": ["cat bite"],
                        "scars": ["TAILBASE"]
                    }
                ],
                "history_text": {
                    "scar": "r_c was scarred when another apprentice (violently) saved {PRONOUN/r_c/poss} life from a cliff fall during a youthful adventure.",
                    "death": "r_c fell from a cliff as an apprentice when {PRONOUN/r_c/subject} took a stupid risk, cutting {PRONOUN/r_c/poss} life short."
                }
            },
            {
                "text": "s_c crowds forward, daringly letting {PRONOUN/s_c/poss} paws dangle over the edge as {PRONOUN/s_c/subject} {VERB/s_c/look/looks} at the chicks - and the ground crumbles. Both apprentices flinch backwards with yelps and yowls, but s_c is too close, on too unstable ground, and {PRONOUN/s_c/subject} {VERB/s_c/feel/feels} {PRONOUN/s_c/self} losing {PRONOUN/s_c/poss} grip, {PRONOUN/s_c/poss} claws gripping on nothing as {PRONOUN/s_c/subject} {VERB/s_c/tumble/tumbles}, spinning end over end, yowling with terror, until {PRONOUN/s_c/poss} flight comes to an abrupt and terrible end.",
                "exp": 0,
                "weight": 10,
                "stat_trait": [
                    "bold",
                    "daring",
                    "confident",
                    "adventurous",
                    "arrogant",
                    "competitive"
                ],
                "can_have_stat": ["app"],
                "dead_cats": ["s_c"],
                "history_text": {
                    "scar": "r_c was scarred when another apprentice (violently) saved {PRONOUN/r_c/poss} life from a cliff fall during a youthful adventure.",
                    "death": "r_c fell from a cliff as an apprentice when {PRONOUN/r_c/subject} took a stupid risk, cutting {PRONOUN/r_c/poss} life short."
                }
            }
        ]
    },
    {
<<<<<<< HEAD
        "patrol_id": "mtn_train_leaffall_berrybush1",
=======
        "patrol_id": "mtn_train_leaffall_darkforestfable_storylorelocked1",
>>>>>>> f586b246
        "biome": ["mountainous"],
        "season": ["leaf-fall"],
        "types": ["training"],
        "tags": [],
        "patrol_art": "train_general_intro",
<<<<<<< HEAD
        "min_cats": 3,
        "max_cats": 6,
        "min_max_status": {},
        "weight": 10,
        "intro_text": "While helping gathering herbs, r_c stumbles upon a bush of red berries.",
        "decline_text": "r_c decides not to touch the berries.",
        "chance_of_success": 40,
        "success_outcomes": [
            {
                "text": "Unsure but remembering the kitten-tales of red deathberries, r_c avoids them, and gives the rest of the patrol a head's up about the potentially dangerous bush.",
                "exp": 20,
                "weight": 20
            },
            {
                "text": "After careful consideration, r_c recognizes them as raspberries and brings the rare berries back to the medicine cat's den.",
                "exp": 20,
                "weight": 5,
                "herbs": ["raspberry"]
            },
            {
                "text": "Astutely, s_c recognizes the cranberries, and carefully chews off a branch laden with them to bring back to camp - the herb stocks can use this odd fruit.",
                "exp": 20,
                "weight": 20,
                "stat_skill": ["CLEVER,2"]
            }
        ],
        "fail_outcomes": [
            {
                "text": "Confidently gathering them and prancing back to camp with the patrol, r_c is then informed that redcurrants aren't a useful medicinal herb.",
                "exp": 0,
                "weight": 20
            },
            {
                "text": "While plucking them from the bush, r_c finds them tasty, and eats a few, only for p_l to notice what {PRONOUN/r_c/subject}{VERB/r_c/'re/'s} eating. {PRONOUN/r_c/subject/CAP}{VERB/r_c/'re/'s} rushed back to camp, where the medicine cat might have a chance at saving {PRONOUN/r_c/object} from deathberry poisoning.",
                "exp": 0,
                "weight": 10,
                "injury": [
                    {
                        "cats": ["r_c"],
                        "injuries": ["poisoned"],
                        "scars": []
                    }
                ],
                "history_text": {
                    "reg_death": "m_c mistook deathberries for something edible.",
                    "lead_death": "after eating deathberries"
                }
            }
        ]
    },
    {
        "patrol_id": "mtn_train_leaffall_berrybush2",
=======
        "min_cats": 4,
        "max_cats": 6,
        "min_max_status": {
           "normal adult": [1, 6]
            },
        "weight": 40,
        "chance_of_success": 60,
        "pl_skill_constraint": ["STORY,1", "LORE,1"],
        "intro_text": "Once, before myth and magic, there was only StarClan, and no Dark Forest. p_l gathers the patrol, talking in hushed meows of the birth of that place.",
        "decline_text": "A happier story, the cats ask, please. No one wants difficulty sleeping tonight.",
        "success_outcomes": [
            {
        "text": "A dead warrior woke in StarClan, business unfinished and hate for the living in their heart. They brought ruin and destruction upon the living Clan - but c_n was not without allies. The other cats of StarClan leapt to battle and tore a hole in Silverpelt, casting out the traitor, condemning them to walk a path of decay and cruelty.",
        "exp": 30,
        "weight": 20,
        "relationships": [
                        {
                            "cats_to": ["p_l"],
                            "cats_from": ["patrol"],
                            "mutual": true,
                            "values": ["trust", "respect"],
                            "amount": 5
                        },
                        {
                            "cats_to": ["p_l"],
                            "cats_from": ["patrol"],
                            "mutual": false,
                            "values": ["respect"],
                            "amount": 5
                        },
                        {
                            "cats_to": ["patrol"],
                            "cats_from": ["patrol"],
                            "mutual": false,
                            "values": ["comfort"],
                            "amount": 3
                        }
                    ]
                },
                {
                    "text": "s_c can't help but be overly fascinated as p_l speaks about how a warrior was so powerful that they needed to tear a hole in silverpelt just to be able to stop them. s_c hopes to one day be that powerful.",
                    "exp": 30,
                    "weight": 20,
                    "can_have_stat": ["not_pl_rc"],
                    "stat_skill": ["DARK,1"],
                    "relationships": [
                        {
                            "cats_to": ["p_l"],
                            "cats_from": ["patrol"],
                            "mutual": true,
                            "values": ["trust", "respect"],
                            "amount": 5
                        },
                        {
                            "cats_to": ["p_l"],
                            "cats_from": ["patrol"],
                            "mutual": false,
                            "values": ["respect"],
                            "amount": 5
                        },
                        {
                            "cats_to": ["p_l"],
                            "cats_from": ["s_c"],
                            "mutual": false,
                            "values": ["platonic"],
                            "amount": 10
                        }
                    ]
                },
                {
                    "text": "s_c hears the tale and is inspired. {PRONOUN/s_c/subject/CAP} {VERB/s_c/wish/wishes} {PRONOUN/s_c/subject} {VERB/s_c/were/was} as strong as the cats in the tale.",
                    "exp": 30,
                    "weight": 20,
                    "can_have_stat": ["not_pl_rc"],
                    "stat_trait": [
                        "bloodthirsty",
                        "troublesome",
                        "arrogant",
                        "confident"
                    ],
                    "relationships": [
                        {
                            "cats_to": ["p_l"],
                            "cats_from": ["patrol"],
                            "mutual": true,
                            "values": ["trust", "respect"],
                            "amount": 5
                        },
                        {
                            "cats_to": ["p_l"],
                            "cats_from": ["patrol"],
                            "mutual": false,
                            "values": ["respect"],
                            "amount": 5
                        },
                        {
                            "cats_to": ["p_l"],
                            "cats_from": ["s_c"],
                            "mutual": false,
                            "values": ["platonic"],
                            "amount": 10
                        }
                    ]
                },
                {
                    "text": "At the end of the tale, s_c is inspired by how strong the outcast warrior is, but going against StarClan, that seems like a fool's errand. While s_c wouldn't mind being free of some of the rules of the Clan, {PRONOUN/s_c/subject} wouldn't dare go against StarClan.",
                    "exp": 30,
                    "weight": 20,
                    "can_have_stat": ["not_pl_rc"],
                    "stat_trait": [
                        "rebellious"
                    ],
                    "relationships": [
                        {
                            "cats_to": ["p_l"],
                            "cats_from": ["patrol"],
                            "mutual": true,
                            "values": ["trust", "respect"],
                            "amount": 5
                        },
                        {
                            "cats_to": ["p_l"],
                            "cats_from": ["patrol"],
                            "mutual": false,
                            "values": ["respect"],
                            "amount": 5
                        },
                        {
                            "cats_to": ["p_l"],
                            "cats_from": ["s_c"],
                            "mutual": false,
                            "values": ["platonic"],
                            "amount": 5
                        }
                    ]
                }
            ],
            "fail_outcomes": [
                {
                    "text": "r_c listens, shivering, as p_l describes the birth of the Dark Forest, the ancient, barely won battle between the good cats of the stars and the traitor amidst. {PRONOUN/r_c/subject/CAP} can't stop thinking about it in {PRONOUN/r_c/poss} nest that night, {PRONOUN/r_c/poss} sleep broken and uneasy.",
                    "exp": 0,
                    "weight": 20,
                    "injury": [
                                {
                        "cats": ["r_c"],
                        "injuries": ["constant nightmares"],
                        "scars": [],
                        "no_results": false
                                }
                            ],
                        "history_text": {
                        "reg_death": "r_c died from lack of sleep, {PRONOUN/r_c/poss} vision haunted by dark shadows.",
                        "lead_death": "from lack of sleep, {PRONOUN/r_c/poss} vision haunted by dark shadows"
                       }
                },
                {
                    "text": "p_l notices how eager and happy s_c seems to be, and feels a bit uneasy after finishing the tale. No cat should be that pleased to hear this story...",
                    "exp": 0,
                    "weight": 20,
                    "can_have_stat": ["not_pl_rc"],
                    "stat_skill": ["DARK,1"],
                    "relationships": [
                        {
                            "cats_to": ["p_l"],
                            "cats_from": ["patrol"],
                            "mutual": false,
                            "values": ["trust", "respect"],
                            "amount": 5
                        },
                        {
                            "cats_to": ["s_c"],
                            "cats_from": ["p_l"],
                            "mutual": false,
                            "values": ["trust", "respect"],
                            "amount": -10
                        }
                    ]
                },
                {
                    "text": "At the end of the tale, p_l asks s_c what {PRONOUN/s_c/subject} {VERB/s_c/think/thinks}. s_c admits to not paying attention to some nursery story meant to scare kits.",
                    "exp": 30,
                    "weight": 20,
                    "can_have_stat": ["not_pl_rc"],
                    "stat_trait": [
                        "rebellious"
                    ],
                    "relationships": [
                        {
                            "cats_to": ["s_c"],
                            "cats_from": ["p_l"],
                            "mutual": false,
                            "values": ["trust", "respect"],
                            "amount": -10
                        },
                        {
                            "cats_to": ["s_c"],
                            "cats_from": ["p_l"],
                            "mutual": false,
                            "values": ["dislike"],
                            "amount": 5
                        }
                    ]
                }
            ]
    },
    {
        "patrol_id": "mtn_train_leaffall_eclipsemyth_storylocked1",
>>>>>>> f586b246
        "biome": ["mountainous"],
        "season": ["leaf-fall"],
        "types": ["training"],
        "tags": [],
<<<<<<< HEAD
        "patrol_art": "train_general_intro",
        "min_cats": 3,
        "max_cats": 6,
        "min_max_status": {
            "apprentice": [1, 6]
        },
        "weight": 10,
        "intro_text": "While helping gathering herbs, app1 stumbles upon a bush of red berries.",
        "decline_text": "r_c decides not to touch the berries.",
        "chance_of_success": 20,
        "success_outcomes": [
            {
                "text": "Unsure but remembering the kitten-tales of red deathberries, app1 avoids them and alerts the patrol, who, extremely worried, confirm that this a deathberry bush.",
                "exp": 20,
                "weight": 20
            },
            {
                "text": "Whatever. Identifying them is a medicine cat problem. app1 plucks the berries and brings them back to camp, where it turns out they're called raspberries.",
                "exp": 20,
                "weight": 5,
                "herbs": ["raspberry"]
            }
        ],
        "fail_outcomes": [
            {
                "text": "Confidently gathering them and prancing back to camp, app1 is then informed that redcurrants aren't a useful medicinal herb.",
                "exp": 0,
                "weight": 20
            },
            {
                "text": "Whatever. Identifying them is a medicine cat problem. app1 plucks the berries, surprised at the pleasant taste, and swallows a few. {PRONOUN/app1/subject/CAP} {VERB/app1/collapse/collapses} on the way back to camp, and there's nothing any cat can do for {PRONOUN/r_c/object}, having not identified deathberries before eating them.",
                "exp": 0,
                "weight": 10,
                "dead_cats": ["app1"],
                "history_text": {
                    "reg_death": "m_c mistook deathberries for something edible.",
                    "lead_death": "after eating deathberries"
                }
            },
            {
                "text": "Whatever. Identifying them is a medicine cat problem. app1 plucks the tasty berries, swallowing a few, and takes the rest back to camp where the medicine cat immediately starts work trying to save {PRONOUN/app1/object} from deathberry poisoning.",
                "exp": 0,
                "weight": 10,
                "injury": [
                    {
                        "cats": ["app1"],
                        "injuries": ["poisoned"],
                        "scars": []
                    }
                ],
                "history_text": {
                    "reg_death": "m_c mistook deathberries for something edible.",
                    "lead_death": "after eating deathberries"
                }
            }
        ]
=======
        "patrol_art": "gen_train_ghost",
        "min_cats": 4,
        "max_cats": 6,
        "min_max_status": {
           "normal adult": [1, 6]
            },
        "weight": 40,
        "chance_of_success": 60,
        "pl_skill_constraint": ["STORY,1"],
        "intro_text": "Gather round, gather round. p_l sits in the centre of the group, in the most prominent place, and drops {PRONOUN/p_l/poss} voice down low as a hush falls - today, {PRONOUN/p_l/subject}'ll tell the story of StarClan's Great Anger.",
        "decline_text": "A leaf-fall rainshower chooses that moment to break - thematic, perhaps, but wet. The cats decide to pick up the story some other time.",
        "success_outcomes": [
            {
                    "text": "At first, few but the medicine cats noticed the leaf-fall, its harshness, the snows early, the prey scarce. All noticed on the day StarClan hissed - the great sun itself blinking dark under their anger. All paid heed to the omens then, and the Clans turned back to the Stars, begging for life and sun to return. They learned a lesson not soon forgotten.",
                    "exp": 40,
                    "weight": 20,
                    "relationships": [
                        {
                            "cats_to": ["p_l"],
                            "cats_from": ["patrol"],
                            "mutual": false,
                            "values": ["respect", "trust"],
                            "amount": 10
                        }
                        ]
                }
            ],
            "fail_outcomes": [
                {
                    "text": "r_c refuses to believe their ancestors ever blotted out the sun - not that they couldn't, but that they wouldn't ever hurt the Clans, their own beloved descendants.",
                    "exp": 0,
                    "weight": 20,
                    "relationships": [
                        {
                            "cats_to": ["r_c"],
                            "cats_from": ["p_l"],
                            "mutual": false,
                            "values": ["respect", "platonic"],
                            "amount": 5
                        }
                    ]
                },
                {
                    "text": "If StarClan hissed at them, they should've hissed back, s_c argues. Their ancestors are nothing without c_n!",
                    "exp": 0,
                    "weight": 20,
                    "can_have_stat": ["r_c"],
                    "stat_trait": [
                        "rebellious"
                    ],
                    "relationships": [
                        {
                            "cats_to": ["r_c"],
                            "cats_from": ["p_l"],
                            "mutual": false,
                            "values": ["respect", "trust", "platonic"],
                            "amount": -5
                        },
                        {
                            "cats_to": ["r_c"],
                            "cats_from": ["p_l"],
                            "mutual": false,
                            "values": ["dislike"],
                            "amount": 5
                        },
                        {
                            "cats_to": ["r_c"],
                            "cats_from": ["patrol"],
                            "mutual": false,
                            "values": ["respect", "trust"],
                            "amount": -5
                        }
                    ]
                }
            ]
>>>>>>> f586b246
    }
]<|MERGE_RESOLUTION|>--- conflicted
+++ resolved
@@ -578,17 +578,12 @@
         ]
     },
     {
-<<<<<<< HEAD
         "patrol_id": "mtn_train_leaffall_berrybush1",
-=======
-        "patrol_id": "mtn_train_leaffall_darkforestfable_storylorelocked1",
->>>>>>> f586b246
         "biome": ["mountainous"],
         "season": ["leaf-fall"],
         "types": ["training"],
         "tags": [],
         "patrol_art": "train_general_intro",
-<<<<<<< HEAD
         "min_cats": 3,
         "max_cats": 6,
         "min_max_status": {},
@@ -641,7 +636,70 @@
     },
     {
         "patrol_id": "mtn_train_leaffall_berrybush2",
-=======
+        "biome": ["mountainous"],
+        "season": ["leaf-fall"],
+        "types": ["training"],
+        "tags": [],
+        "patrol_art": "train_general_intro",
+        "min_cats": 3,
+        "max_cats": 6,
+        "min_max_status": {
+            "apprentice": [1, 6]
+        },
+        "weight": 10,
+        "intro_text": "While helping gathering herbs, app1 stumbles upon a bush of red berries.",
+        "decline_text": "r_c decides not to touch the berries.",
+        "chance_of_success": 20,
+        "success_outcomes": [
+            {
+                "text": "Unsure but remembering the kitten-tales of red deathberries, app1 avoids them and alerts the patrol, who, extremely worried, confirm that this a deathberry bush.",
+                "exp": 20,
+                "weight": 20
+            },
+            {
+                "text": "Whatever. Identifying them is a medicine cat problem. app1 plucks the berries and brings them back to camp, where it turns out they're called raspberries.",
+                "exp": 20,
+                "weight": 5,
+                "herbs": ["raspberry"]
+            }
+        ],
+        "fail_outcomes": [
+            {
+                "text": "Confidently gathering them and prancing back to camp, app1 is then informed that redcurrants aren't a useful medicinal herb.",
+                "exp": 0,
+                "weight": 20
+            },
+            {
+                "text": "Whatever. Identifying them is a medicine cat problem. app1 plucks the berries, surprised at the pleasant taste, and swallows a few. {PRONOUN/app1/subject/CAP} {VERB/app1/collapse/collapses} on the way back to camp, and there's nothing any cat can do for {PRONOUN/r_c/object}, having not identified deathberries before eating them.",
+                "exp": 0,
+                "weight": 10,
+                "dead_cats": ["app1"],
+                "history_text": {
+                    "reg_death": "m_c mistook deathberries for something edible.",
+                    "lead_death": "after eating deathberries"
+                }
+            },
+            {
+                "text": "Whatever. Identifying them is a medicine cat problem. app1 plucks the tasty berries, swallowing a few, and takes the rest back to camp where the medicine cat immediately starts work trying to save {PRONOUN/app1/object} from deathberry poisoning.",
+                "exp": 0,
+                "weight": 10,
+                "injury": [
+                    {
+                        "cats": ["app1"],
+                        "injuries": ["poisoned"],
+                        "scars": []
+                    }
+                ],
+                "history_text": {
+                    "reg_death": "m_c mistook deathberries for something edible.",
+                    "lead_death": "after eating deathberries"
+                }
+            }
+        ]
+    },
+    {
+        "patrol_id": "mtn_train_leaffall_darkforestfable_storylorelocked1",
+        "patrol_art": "gen_bord_story",
         "min_cats": 4,
         "max_cats": 6,
         "min_max_status": {
@@ -849,69 +907,10 @@
     },
     {
         "patrol_id": "mtn_train_leaffall_eclipsemyth_storylocked1",
->>>>>>> f586b246
         "biome": ["mountainous"],
         "season": ["leaf-fall"],
         "types": ["training"],
         "tags": [],
-<<<<<<< HEAD
-        "patrol_art": "train_general_intro",
-        "min_cats": 3,
-        "max_cats": 6,
-        "min_max_status": {
-            "apprentice": [1, 6]
-        },
-        "weight": 10,
-        "intro_text": "While helping gathering herbs, app1 stumbles upon a bush of red berries.",
-        "decline_text": "r_c decides not to touch the berries.",
-        "chance_of_success": 20,
-        "success_outcomes": [
-            {
-                "text": "Unsure but remembering the kitten-tales of red deathberries, app1 avoids them and alerts the patrol, who, extremely worried, confirm that this a deathberry bush.",
-                "exp": 20,
-                "weight": 20
-            },
-            {
-                "text": "Whatever. Identifying them is a medicine cat problem. app1 plucks the berries and brings them back to camp, where it turns out they're called raspberries.",
-                "exp": 20,
-                "weight": 5,
-                "herbs": ["raspberry"]
-            }
-        ],
-        "fail_outcomes": [
-            {
-                "text": "Confidently gathering them and prancing back to camp, app1 is then informed that redcurrants aren't a useful medicinal herb.",
-                "exp": 0,
-                "weight": 20
-            },
-            {
-                "text": "Whatever. Identifying them is a medicine cat problem. app1 plucks the berries, surprised at the pleasant taste, and swallows a few. {PRONOUN/app1/subject/CAP} {VERB/app1/collapse/collapses} on the way back to camp, and there's nothing any cat can do for {PRONOUN/r_c/object}, having not identified deathberries before eating them.",
-                "exp": 0,
-                "weight": 10,
-                "dead_cats": ["app1"],
-                "history_text": {
-                    "reg_death": "m_c mistook deathberries for something edible.",
-                    "lead_death": "after eating deathberries"
-                }
-            },
-            {
-                "text": "Whatever. Identifying them is a medicine cat problem. app1 plucks the tasty berries, swallowing a few, and takes the rest back to camp where the medicine cat immediately starts work trying to save {PRONOUN/app1/object} from deathberry poisoning.",
-                "exp": 0,
-                "weight": 10,
-                "injury": [
-                    {
-                        "cats": ["app1"],
-                        "injuries": ["poisoned"],
-                        "scars": []
-                    }
-                ],
-                "history_text": {
-                    "reg_death": "m_c mistook deathberries for something edible.",
-                    "lead_death": "after eating deathberries"
-                }
-            }
-        ]
-=======
         "patrol_art": "gen_train_ghost",
         "min_cats": 4,
         "max_cats": 6,
@@ -987,6 +986,5 @@
                     ]
                 }
             ]
->>>>>>> f586b246
     }
 ]