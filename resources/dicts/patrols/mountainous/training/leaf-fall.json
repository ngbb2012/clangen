[
    {
        "patrol_id": "mtn_train_snowcrunching1",
        "biome": ["mountainous"],
        "season": ["leaf-fall"],
        "types": ["training"],
        "tags": ["rom_two_apps", "romantic"],
        "patrol_art": "mtn_train_snowcrunching",
        "min_cats": 2,
        "max_cats": 2,
        "min_max_status": {
            "apprentice": [1, 6],
            "all apprentices": [2, 2]
        },
        "weight": 20,
        "intro_text": "The apprentices emerge into a predawn world hushed and smothered in a new coating of snow! app1 and app2 tear off into the territory near camp, looking to play.",
        "decline_text": "Their mentors are already up for the day, and call them back. There'll be time to play later.",
        "chance_of_success": 70,
        "success_outcomes": [
            {
                "text": "The snow seems to have melted and refrozen during the night, and app1 darts lightly over the top of the thin crust. app2 follows them, only to immediately hear a crack and sink up to their haunches in the fluffy stuff. Teasingly, app1 runs around near them, and it turns into a game of app2 romping through the snow trying to catch them.",
                "exp": 10,
                "weight": 20,
                "relationships": [
                    {
                        "cats_to": ["app1"],
                        "cats_from": ["app2"],
                        "mutual": true,
                        "values": ["romantic", "platonic", "comfort"],
                        "amount": 5
                    }
                ]
            },
            {
                "text": "app1 finds a snowdrift, and over the course of an hour them and app2 turn it into a very respectable snow den, complete with short entrance tunnel. They're debating what to call the camp of their little Clan when their mentors arrive, congratulating them on running an excellent wilderness survival session without supervision.",
                "exp": 10,
                "weight": 5,
                "relationships": [
                    {
                        "cats_to": ["app1"],
                        "cats_from": ["app2"],
                        "mutual": true,
                        "values": ["romantic", "platonic", "comfort"],
                        "amount": 5
                    }
                ]
            },
            {
                "text": "After a while romping around in the snow, app1 complains of the cold seeping into their fur. s_c digs a little hollow, and invites them in to curl up with them. Strictly for warmth purposes of course. They both stay there as the sun rises. Strictly for warmth.",
                "exp": 10,
                "weight": 20,
                "stat_trait": [
                    "compassionate",
                    "empathetic",
                    "faithful",
                    "loving",
                    "patient",
                    "responsible",
                    "thoughtful",
                    "wise"
                ],
                "can_have_stat": ["app2"],
                "relationships": [
                    {
                        "cats_to": ["app1"],
                        "cats_from": ["app2"],
                        "mutual": true,
                        "values": ["romantic", "platonic", "comfort"],
                        "amount": 5
                    }
                ]
            }
        ],
        "fail_outcomes": [
            {
                "text": "The apprentices find a promising looking patch of fresh snow, only to find it conceals an old dirtplace trench underneath. Not only does it stink, but now they have to clean it up <i>and</i> hide the fact that they disturbed it in the first place! It leaves them both irritated and stressed.",
                "exp": 0,
                "weight": 20
            },
            {
                "text": "As they play in the snow, app1 falls over themselves embarrassingly, and suddenly decides they remember that they have other things they should be doing.",
                "exp": 0,
                "weight": 20
            }
        ]
    },
    {
        "patrol_id": "mtn_train_towhee1",
        "biome": ["mountainous"],
        "season": ["leaf-fall"],
        "types": ["training"],
        "tags": [],
        "patrol_art": "mtn_train_towhee",
        "min_cats": 2,
        "max_cats": 2,
        "min_max_status": {
            "apprentice": [1, 6],
            "normal adult": [1, 6]
        },
        "weight": 20,
        "intro_text": "p_l brings them down the mountain, to where a little stream turns into a tiny cold bog.",
        "decline_text": "Thinking better of it, the cats try to hunt instead.",
        "chance_of_success": 60,
        "success_outcomes": [
            {
                "text": "app1 startles, hearing a cat cry out! They race over the ridge, looking for the caller, as behind them p_l nearly falls over laughing. It's a bird, they explain. The spotted towhee has fooled many a young cat, app1 doesn't need to feel bad, it's just something to learn from.",
                "exp": 15,
                "weight": 20,
                "relationships": [
                    {
                        "cats_to": ["patrol"],
                        "cats_from": ["patrol"],
                        "mutual": false,
                        "values": ["comfort", "trust"],
                        "amount": 5
                    }
                ]
            },
            {
                "text": "As they approach the bog, app1 hears the yowl of a cat. An intruder! They go haring off, as p_l sighs and settles down to wait. When they eventually return, p_l teaches them about towhee birds, who can call like a cat.",
                "exp": 15,
                "weight": 5,
                "relationships": [
                    {
                        "cats_to": ["patrol"],
                        "cats_from": ["patrol"],
                        "mutual": false,
                        "values": ["comfort", "trust"],
                        "amount": 5
                    }
                ]
            },
            {
                "text": "On a scrub by the bog, a small towhee opens its beak and calls like a cat. app1 pokes s_c for an explanation. You see, an ancient cat, running from wolves, begged StarClan for help. StarClan gave her voice to the bird in the tree she hid under, and while the wolves were distracted, she got away, but she never managed to catch that bird and get her voice back.",
                "exp": 15,
                "weight": 20,
                "stat_skill": ["SPEAKER,1"],
                "can_have_stat": ["adult"],
                "relationships": [
                    {
                        "cats_to": ["patrol"],
                        "cats_from": ["patrol"],
                        "mutual": false,
                        "values": ["comfort", "trust"],
                        "amount": 5
                    }
                ]
            }
        ],
        "fail_outcomes": [
            {
                "text": "app1 refuses to believe that the cat cry they hear from the bog comes from a little towhee bird, and argues with p_l all the way back to camp.",
                "exp": 0,
                "weight": 20
            }
        ]
    },
    {
        "patrol_id": "mtn_train_towhee2",
        "biome": ["mountainous"],
        "season": ["leaf-fall"],
        "types": ["training"],
        "tags": [],
        "patrol_art": "mtn_train_towhee",
        "min_cats": 2,
        "max_cats": 2,
        "min_max_status": {
            "apprentice": [1, 6],
            "normal adult": [1, 6]
        },
        "weight": 20,
        "intro_text": "p_l brings them down the mountain, to where a little stream turns into a tiny cold bog.",
        "decline_text": "Thinking better of it, the cats try to hunt instead.",
        "chance_of_success": 60,
        "success_outcomes": [
            {
                "text": "app1 startles, hearing a cat cry out! They race over the ridge, looking for the caller, as behind them p_l nearly falls over laughing. It's a bird, they explain. The spotted towhee has fooled many a young cat, app1 doesn't need to feel bad, it's just something to learn from.",
                "exp": 15,
                "weight": 20,
                "relationships": [
                    {
                        "cats_to": ["patrol"],
                        "cats_from": ["patrol"],
                        "mutual": false,
                        "values": ["comfort", "trust"],
                        "amount": 5
                    }
                ]
            },
            {
                "text": "As they approach the bog, app1 hears the yowl of a cat. An intruder! They go haring off, as p_l sighs and settles down to wait. When they eventually return, p_l teaches them about towhee birds, who can call like a cat.",
                "exp": 15,
                "weight": 5,
                "relationships": [
                    {
                        "cats_to": ["patrol"],
                        "cats_from": ["patrol"],
                        "mutual": false,
                        "values": ["comfort", "trust"],
                        "amount": 5
                    }
                ]
            },
            {
                "text": "s_c points out the towhee sitting on a rock overlooking the bog, and it's only that warning that keeps app1 from startling when the bird opens its beak and calls like a cat. It can be difficult to track intruders around c_n's territory, s_c explains, and this is one of the reasons why. But it can also work in c_n's favor too.",
                "exp": 15,
                "weight": 20,
                "stat_skill": ["TEACHER,1"],
                "can_have_stat": ["adult"],
                "relationships": [
                    {
                        "cats_to": ["patrol"],
                        "cats_from": ["patrol"],
                        "mutual": false,
                        "values": ["comfort", "trust"],
                        "amount": 5
                    }
                ]
            }
        ],
        "fail_outcomes": [
            {
                "text": "app1 refuses to believe that the cat cry they hear from the bog comes from a little towhee bird, and argues with p_l all the way back to camp.",
                "exp": 0,
                "weight": 20
            }
        ]
    },
    {
        "patrol_id": "mtn_train_towhee3",
        "biome": ["mountainous"],
        "season": ["leaf-fall"],
        "types": ["training"],
        "tags": [],
        "patrol_art": "mtn_train_towhee",
        "min_cats": 3,
        "max_cats": 6,
        "min_max_status": {
            "apprentice": [1, 6],
            "all apprentices": [2, 2],
            "normal adult": [1, 6]
        },
        "weight": 20,
        "intro_text": "p_l brings them down the mountain, to where a little stream turns into a tiny cold bog.",
        "decline_text": "Thinking better of it, the cats try to hunt instead.",
        "chance_of_success": 40,
        "success_outcomes": [
            {
                "text": "app1 startles, hearing a cat cry out! app2 races over the ridge, looking for the caller, as behind them p_l nearly falls over laughing. It's a bird, they explain. The spotted towhee has fooled many a young cat, they don't need to feel bad, it's just something to learn from.",
                "exp": 20,
                "weight": 20,
                "relationships": [
                    {
                        "cats_to": ["patrol"],
                        "cats_from": ["patrol"],
                        "mutual": false,
                        "values": ["comfort", "trust"],
                        "amount": 5
                    }
                ]
            },
            {
                "text": "As they approach the bog, app1 hears the yowl of a cat. An intruder! They go haring off with app2, shrieking with fury, as p_l sighs and settles down to wait. When they eventually return, p_l teaches them about towhee birds, who can call like a cat.",
                "exp": 20,
                "weight": 5,
                "relationships": [
                    {
                        "cats_to": ["patrol"],
                        "cats_from": ["patrol"],
                        "mutual": false,
                        "values": ["comfort", "trust"],
                        "amount": 5
                    }
                ]
            },
            {
                "text": "On a scrub by the bog, a small towhee opens its beak and calls like a cat. The apprentices poke s_c for an explanation. You see, an ancient cat, running from wolves, begged StarClan for help. StarClan gave her voice to the bird in the tree she hid under, and while the wolves were distracted, she got away, but she never managed to catch that bird and get her voice back.",
                "exp": 20,
                "weight": 20,
                "stat_skill": ["SPEAKER,1"],
                "can_have_stat": ["adult"],
                "relationships": [
                    {
                        "cats_to": ["patrol"],
                        "cats_from": ["patrol"],
                        "mutual": false,
                        "values": ["comfort", "trust"],
                        "amount": 5
                    }
                ]
            }
        ],
        "fail_outcomes": [
            {
                "text": "app1 refuses to believe that the cat cry they hear from the bog comes from a little towhee bird, and argues with p_l and app2 all the way back to camp.",
                "exp": 0,
                "weight": 20
            }
        ]
    },
    {
        "patrol_id": "mtn_train_towhee4",
        "biome": ["mountainous"],
        "season": ["leaf-fall"],
        "types": ["training"],
        "tags": [],
        "patrol_art": "mtn_train_towhee",
        "min_cats": 3,
        "max_cats": 6,
        "min_max_status": {
            "apprentice": [1, 6],
            "all apprentices": [2, 2],
            "normal adult": [1, 6]
        },
        "weight": 20,
        "intro_text": "p_l brings them down the mountain, to where a little stream turns into a tiny cold bog.",
        "decline_text": "Thinking better of it, the cats try to hunt instead.",
        "chance_of_success": 40,
        "success_outcomes": [
            {
                "text": "app1 startles, hearing a cat cry out! app2 races over the ridge, looking for the caller, as behind {PRONOUN/app2/object} p_l nearly falls over laughing. It's a bird, {PRONOUN/p_l/subject} {VERB/p_l/explain/explains}. The spotted towhee has fooled many a young cat, {PRONOUN/app2/subject} {VERB/app2/don't/doesn't} need to feel bad, it's just something to learn from.",
                "exp": 15,
                "weight": 20,
                "relationships": [
                    {
                        "cats_to": ["patrol"],
                        "cats_from": ["patrol"],
                        "mutual": false,
                        "values": ["comfort", "trust"],
                        "amount": 5
                    }
                ]
            },
            {
                "text": "As {PRONOUN/app1/object} {VERB/app1/approach/approaches} the bog, app1 hears the yowl of a cat. An intruder! {PRONOUN/app1/subject/CAP} {VERB/app1/go/goes} haring off with app2, shrieking with fury, as p_l sighs and settles down to wait. When they eventually return, p_l teaches them about towhee birds, who can call like a cat.",
                "exp": 15,
                "weight": 5,
                "relationships": [
                    {
                        "cats_to": ["patrol"],
                        "cats_from": ["patrol"],
                        "mutual": false,
                        "values": ["comfort", "trust"],
                        "amount": 5
                    }
                ]
            },
            {
                "text": "s_c points out the towhee sitting on a rock overlooking the bog, and it's only that warning that keeps the apprentices from startling when the bird opens its beak and calls like a cat. It can be difficult to track intruders around c_n's territory, p_l explains, and this is one of the reasons why. But it can also work in c_n's favor too.",
                "exp": 15,
                "weight": 20,
                "stat_skill": ["TEACHER,1"],
                "can_have_stat": ["adult"],
                "relationships": [
                    {
                        "cats_to": ["patrol"],
                        "cats_from": ["patrol"],
                        "mutual": false,
                        "values": ["comfort", "trust"],
                        "amount": 5
                    }
                ]
            }
        ],
        "fail_outcomes": [
            {
                "text": "app1 refuses to believe that the cat cry {PRONOUN/app1/subject} {VERB/app1/hear/hears} from the bog comes from a little towhee bird, and argues with p_l and app2 all the way back to camp.",
                "exp": 0,
                "weight": 20
            }
        ]
    },
    {
        "patrol_id": "mtn_train_eagle_leaffalldappledfeather1",
        "biome": ["mountainous"],
        "season": ["leaf-fall"],
        "types": ["training"],
        "tags": [],
        "patrol_art": "train_general_intro",
        "min_cats": 2,
        "max_cats": 2,
        "min_max_status": {
            "apprentice": [1, 6],
            "all apprentices": [2, 2]
        },
        "weight": 20,
        "intro_text": "app1 notices app2's absence, and follows {PRONOUN/app2/poss} unobscured trail to the cliff's edge. What on all the ranges is app2 doing out here? There's an eagle nest, app2 explains, {PRONOUN/app2/poss} tail swooping up over {PRONOUN/app2/poss} back to point, here, look. The chicks are trying to fly!",
        "decline_text": "That's lovely, but, like, can app2 watch from a place that isn't a damned cliff edge?",
        "chance_of_success": 60,
        "success_outcomes": [
            {
                "text": "Wait, like, eagle apprentices? Intrigued, app1 sticks {PRONOUN/app1/poss} head out. Down below, two dappled juveniles squabble, beating their wings frantically, gearing up for something. app2 bets on the lighter colored one, but app1 thinks that the smaller dark patterned one has the heart for it. {PRONOUN/app1/subject/CAP} {VERB/app1/leap/leaps} to {PRONOUN/app1/poss} paws when the darker chick takes to the wing first, throwing {PRONOUN/app1/poss} head back and yowling cheers to the sky as the eaglet makes it to the next tree over.",
                "exp": 20,
                "weight": 20,
                "relationships": [
                    {
                        "cats_to": ["app1"],
                        "cats_from": ["app2"],
                        "mutual": false,
                        "values": ["platonic", "comfort"],
                        "amount": 5
                    },
                    {
                        "cats_to": ["app1"],
                        "cats_from": ["app2"],
                        "mutual": false,
                        "values": ["dislike"],
                        "amount": -5
                    }
                ]
            },
            {
                "text": "app1 has never seen those before! {PRONOUN/app1/subject/CAP} edge over beside app2, both apprentices staring at the eagle nest in the tree below them, calling down advice. No, beat their wings harder! Harder! They can do it!!",
                "exp": 20,
                "weight": 5,
                "relationships": [
                    {
                        "cats_to": ["app1"],
                        "cats_from": ["app2"],
                        "mutual": false,
                        "values": ["platonic", "comfort"],
                        "amount": 5
                    },
                    {
                        "cats_to": ["app1"],
                        "cats_from": ["app2"],
                        "mutual": false,
                        "values": ["dislike"],
                        "amount": -5
                    }
                ]
            }
        ],
        "fail_outcomes": [
            {
                "text": "It's not app1's thing, but {PRONOUN/app1/subject}{VERB/app1/'re/'s} happy to bask a couple tail lengths away until app2 is done eagle watching.",
                "exp": 0,
                "weight": 20
            },
            {
                "text": "s_c crowds forward, daringly letting {PRONOUN/s_c/poss} paws dangle over the edge as {PRONOUN/s_c/subject} {VERB/s_c/look/looks} at the chicks - and the ground crumbles. Both apprentices reel backward, but s_c is too close, on too unstable ground, and {PRONOUN/s_c/subject} {VERB/s_c/lose/loses} {PRONOUN/s_c/poss} grip, {PRONOUN/s_c/poss} heart jumping with terror as sudden pain sparks down {PRONOUN/s_c/poss} flank. The other apprentice digs fangs into s_c's side, saving {PRONOUN/s_c/poss} life, though not {PRONOUN/s_c/poss} pelt.",
                "exp": 0,
                "weight": 10,
                "stat_trait": [
                    "bold",
                    "daring",
                    "confident",
                    "adventurous",
                    "arrogant",
                    "competitive"
                ],
                "can_have_stat": ["app"],
                "injury": [
                    {
                        "cats": ["s_c"],
                        "injuries": ["cat bite"],
                        "scars": ["TAILBASE"]
                    }
                ],
                "history_text": {
                    "scar": "r_c was scarred when another apprentice (violently) saved {PRONOUN/r_c/poss} life from a cliff fall during a youthful adventure."
                }
            }
        ]
    },
    {
        "patrol_id": "mtn_train_eagle_leaffalldappledfeather_cruelseason1",
        "biome": ["mountainous"],
        "season": ["leaf-fall"],
        "types": ["training"],
        "tags": ["cruel_season"],
        "patrol_art": "train_general_intro",
        "min_cats": 2,
        "max_cats": 2,
        "min_max_status": {
            "apprentice": [1, 6],
            "all apprentices": [2, 2]
        },
        "weight": 20,
        "intro_text": "app1 notices app2's absence, and follows {PRONOUN/app2/poss} unobscured trail to the cliff's edge. What on all the ranges is app2 doing out here? There's an eagle nest, app2 explains, {PRONOUN/app2/poss} tail swooping up over {PRONOUN/app2/poss} back to point, here, look. The chicks are trying to fly!",
        "decline_text": "That's lovely, but, like, can app2 watch from a place that isn't a damned cliff edge?",
        "chance_of_success": 60,
        "success_outcomes": [
            {
                "text": "Wait, like, eagle apprentices? Intrigued, app1 sticks {PRONOUN/app1/poss} head out. Down below, two dappled juveniles squabble, beating their wings frantically, gearing up for something. app2 bets on the lighter colored one, but app1 thinks that the smaller dark patterned one has the heart for it. {PRONOUN/app1/subject/CAP} {VERB/app1/leap/leaps} to {PRONOUN/app1/poss} paws when the darker chick takes to the wing first, throwing {PRONOUN/app1/poss} head back and yowling cheers to the sky as the eaglet makes it to the next tree over.",
                "exp": 20,
                "weight": 20,
                "relationships": [
                    {
                        "cats_to": ["app1"],
                        "cats_from": ["app2"],
                        "mutual": false,
                        "values": ["platonic", "comfort"],
                        "amount": 5
                    },
                    {
                        "cats_to": ["app1"],
                        "cats_from": ["app2"],
                        "mutual": false,
                        "values": ["dislike"],
                        "amount": -5
                    }
                ]
            },
            {
                "text": "app1 has never seen those before! {PRONOUN/app1/subject/CAP} edge over beside app2, both apprentices staring at the eagle nest in the tree below them, calling down advice. No, beat their wings harder! Harder! They can do it!!",
                "exp": 20,
                "weight": 5,
                "relationships": [
                    {
                        "cats_to": ["app1"],
                        "cats_from": ["app2"],
                        "mutual": false,
                        "values": ["platonic", "comfort"],
                        "amount": 5
                    },
                    {
                        "cats_to": ["app1"],
                        "cats_from": ["app2"],
                        "mutual": false,
                        "values": ["dislike"],
                        "amount": -5
                    }
                ]
            }
        ],
        "fail_outcomes": [
            {
                "text": "It's not app1's thing, but {PRONOUN/app1/subject}{VERB/app1/'re/'s} happy to bask a couple tail lengths away until app2 is done eagle watching.",
                "exp": 0,
                "weight": 20
            },
            {
                "text": "s_c crowds forward, daringly letting {PRONOUN/s_c/poss} paws dangle over the edge as {PRONOUN/s_c/subject} {VERB/s_c/look/looks} at the chicks - and the ground crumbles. Both apprentices reel backward, but s_c is too close, on too unstable ground, and {PRONOUN/s_c/subject} {VERB/s_c/lose/loses} {PRONOUN/s_c/poss} grip, {PRONOUN/s_c/poss} heart jumping with terror as sudden pain sparks down {PRONOUN/s_c/poss} flank. The other apprentice digs fangs into s_c's side, saving {PRONOUN/s_c/poss} life, though not {PRONOUN/s_c/poss} pelt.",
                "exp": 0,
                "weight": 10,
                "stat_trait": [
                    "bold",
                    "daring",
                    "confident",
                    "adventurous",
                    "arrogant",
                    "competitive"
                ],
                "can_have_stat": ["app"],
                "injury": [
                    {
                        "cats": ["s_c"],
                        "injuries": ["cat bite"],
                        "scars": ["TAILBASE"]
                    }
                ],
                "history_text": {
                    "scar": "r_c was scarred when another apprentice (violently) saved {PRONOUN/r_c/poss} life from a cliff fall during a youthful adventure.",
                    "death": "r_c fell from a cliff as an apprentice when {PRONOUN/r_c/subject} took a stupid risk, cutting {PRONOUN/r_c/poss} life short."
                }
            },
            {
                "text": "s_c crowds forward, daringly letting {PRONOUN/s_c/poss} paws dangle over the edge as {PRONOUN/s_c/subject} {VERB/s_c/look/looks} at the chicks - and the ground crumbles. Both apprentices reel backward, but s_c is too close, on too unstable ground, and {PRONOUN/s_c/subject} {VERB/s_c/lose/loses} {PRONOUN/s_c/poss} grip, {PRONOUN/s_c/poss} claws gripping nothing as {PRONOUN/s_c/subject} {VERB/s_c/tumble/tumbles} end over end, yowling with terror, until {PRONOUN/s_c/poss} flight comes to an abrupt and terrible end.",
                "exp": 0,
                "weight": 10,
                "stat_trait": [
                    "bold",
                    "daring",
                    "confident",
                    "adventurous",
                    "arrogant",
                    "competitive"
                ],
                "can_have_stat": ["app"],
                "dead_cats": ["s_c"],
                "history_text": {
                    "scar": "r_c was scarred when another apprentice (violently) saved {PRONOUN/r_c/poss} life from a cliff fall during a youthful adventure.",
                    "death": "r_c fell from a cliff as an apprentice when {PRONOUN/r_c/subject} took a stupid risk, cutting {PRONOUN/r_c/poss} life short."
                }
            }
        ]
    },
    {
        "patrol_id": "mtn_train_leaffall_darkforestfable_storylorelocked1",
        "biome": ["mountainous"],
        "season": ["leaf-fall"],
        "types": ["training"],
        "tags": [],
        "patrol_art": "train_general_intro",
        "min_cats": 4,
        "max_cats": 6,
        "min_max_status": {
           "normal adult": [1, 6]
            },
        "weight": 40,
        "chance_of_success": 60,
        "pl_skill_constraint": ["STORY,1", "LORE,1"],
        "intro_text": "Once, before myth and magic, there was only StarClan, and no Dark Forest. p_l gathers the patrol, talking in hushed meows of the birth of that place.",
        "decline_text": "A happier story, the cats ask, please. No one wants difficulty sleeping tonight.",
        "success_outcomes": [
            {
        "text": "A dead warrior woke in StarClan, business unfinished and hate for the living in their heart. They brought ruin and destruction upon the living Clan - but c_n was not without allies. The other cats of StarClan leapt to battle and tore a hole in Silverpelt, casting out the traitor, condemning them to walk a path of decay and cruelty.",
        "exp": 30,
        "weight": 20,
        "relationships": [
                        {
                            "cats_to": ["p_l"],
                            "cats_from": ["patrol"],
                            "mutual": true,
                            "values": ["trust", "respect"],
                            "amount": 5
                        },
                        {
                            "cats_to": ["p_l"],
                            "cats_from": ["patrol"],
                            "mutual": false,
                            "values": ["respect"],
                            "amount": 5
                        },
                        {
                            "cats_to": ["patrol"],
                            "cats_from": ["patrol"],
                            "mutual": false,
                            "values": ["comfort"],
                            "amount": 3
                        }
                    ]
                },
                {
<<<<<<< HEAD
                    "text": "s_c can't help but be overly fascinated as p_l speaks about how a warrior was so powerful that they needed to tear a hole in Silverpelt just to be able to stop them. s_c hopes to one day be that powerful.",
=======
                    "text": "s_c can't help but be overly fascinated as p_l speaks about how a warrior was so powerful that a hole needed to be torn in Silverpelt just to be able to stop them. s_c hopes to one day be that powerful.",
>>>>>>> 9d4d26ae
                    "exp": 30,
                    "weight": 20,
                    "can_have_stat": ["not_pl_rc"],
                    "stat_skill": ["DARK,1"],
                    "relationships": [
                        {
                            "cats_to": ["p_l"],
                            "cats_from": ["patrol"],
                            "mutual": true,
                            "values": ["trust", "respect"],
                            "amount": 5
                        },
                        {
                            "cats_to": ["p_l"],
                            "cats_from": ["patrol"],
                            "mutual": false,
                            "values": ["respect"],
                            "amount": 5
                        },
                        {
                            "cats_to": ["p_l"],
                            "cats_from": ["s_c"],
                            "mutual": false,
                            "values": ["platonic"],
                            "amount": 10
                        }
                    ]
                },
                {
                    "text": "s_c hears the tale and is inspired. {PRONOUN/s_c/subject/CAP} {VERB/s_c/wish/wishes} {PRONOUN/s_c/subject} {VERB/s_c/were/was} as strong as the cats in the tale.",
                    "exp": 30,
                    "weight": 20,
                    "can_have_stat": ["not_pl_rc"],
                    "stat_trait": [
                        "bloodthirsty",
                        "troublesome",
                        "arrogant",
                        "confident"
                    ],
                    "relationships": [
                        {
                            "cats_to": ["p_l"],
                            "cats_from": ["patrol"],
                            "mutual": true,
                            "values": ["trust", "respect"],
                            "amount": 5
                        },
                        {
                            "cats_to": ["p_l"],
                            "cats_from": ["patrol"],
                            "mutual": false,
                            "values": ["respect"],
                            "amount": 5
                        },
                        {
                            "cats_to": ["p_l"],
                            "cats_from": ["s_c"],
                            "mutual": false,
                            "values": ["platonic"],
                            "amount": 10
                        }
                    ]
                },
                {
                    "text": "At the end of the tale, s_c is inspired by how strong the outcast warrior is, but going against StarClan, that seems like a fool's errand. While s_c wouldn't mind being free of some of the rules of the Clan, {PRONOUN/s_c/subject} wouldn't dare go against StarClan.",
                    "exp": 30,
                    "weight": 20,
                    "can_have_stat": ["not_pl_rc"],
                    "stat_trait": [
                        "rebellious"
                    ],
                    "relationships": [
                        {
                            "cats_to": ["p_l"],
                            "cats_from": ["patrol"],
                            "mutual": true,
                            "values": ["trust", "respect"],
                            "amount": 5
                        },
                        {
                            "cats_to": ["p_l"],
                            "cats_from": ["patrol"],
                            "mutual": false,
                            "values": ["respect"],
                            "amount": 5
                        },
                        {
                            "cats_to": ["p_l"],
                            "cats_from": ["s_c"],
                            "mutual": false,
                            "values": ["platonic"],
                            "amount": 5
                        }
                    ]
                }
            ],
            "fail_outcomes": [
                {
                    "text": "r_c listens, shivering, as p_l describes the birth of the Dark Forest, the ancient, barely won battle between the good cats of the stars and the traitor amidst. {PRONOUN/r_c/subject/CAP} can't stop thinking about it in {PRONOUN/r_c/poss} nest that night, {PRONOUN/r_c/poss} sleep broken and uneasy.",
                    "exp": 0,
                    "weight": 20,
                    "injury": [
                                {
                        "cats": ["r_c"],
                        "injuries": ["constant nightmares"],
                        "scars": [],
                        "no_results": false
                                }
                            ],
                        "history_text": {
                        "reg_death": "m_c died from lack of sleep, {PRONOUN/m_c/poss} vision haunted by dark shadows.",
                        "lead_death": "from lack of sleep, {PRONOUN/m_c/poss} vision haunted by dark shadows"
                       }
                },
                {
                    "text": "p_l notices how eager and happy s_c seems to be, and feels a bit uneasy after finishing the tale. No cat should be that pleased to hear this story...",
                    "exp": 0,
                    "weight": 20,
                    "can_have_stat": ["not_pl_rc"],
                    "stat_skill": ["DARK,1"],
                    "relationships": [
                        {
                            "cats_to": ["p_l"],
                            "cats_from": ["patrol"],
                            "mutual": false,
                            "values": ["trust", "respect"],
                            "amount": 5
                        },
                        {
                            "cats_to": ["s_c"],
                            "cats_from": ["p_l"],
                            "mutual": false,
                            "values": ["trust", "respect"],
                            "amount": -10
                        }
                    ]
                },
                {
                    "text": "At the end of the tale, p_l asks s_c what {PRONOUN/s_c/subject} {VERB/s_c/think/thinks}. s_c admits to not paying attention to some nursery story meant to scare kits.",
                    "exp": 30,
                    "weight": 20,
                    "can_have_stat": ["not_pl_rc"],
                    "stat_trait": [
                        "rebellious"
                    ],
                    "relationships": [
                        {
                            "cats_to": ["s_c"],
                            "cats_from": ["p_l"],
                            "mutual": false,
                            "values": ["trust", "respect"],
                            "amount": -10
                        },
                        {
                            "cats_to": ["s_c"],
                            "cats_from": ["p_l"],
                            "mutual": false,
                            "values": ["dislike"],
                            "amount": 5
                        }
                    ]
                }
            ]
    },
    {
        "patrol_id": "mtn_train_leaffall_eclipsemyth_storylocked1",
        "biome": ["mountainous"],
        "season": ["leaf-fall"],
        "types": ["training"],
        "tags": [],
        "patrol_art": "gen_train_ghost",
        "min_cats": 4,
        "max_cats": 6,
        "min_max_status": {
           "normal adult": [1, 6]
            },
        "weight": 40,
        "chance_of_success": 60,
        "pl_skill_constraint": ["STORY,1"],
        "intro_text": "Gather round, gather round. p_l sits in the center of the group, in the most prominent place, and drops {PRONOUN/p_l/poss} voice down low as a hush falls - today, {PRONOUN/p_l/subject}'ll tell the story of StarClan's Great Anger.",
        "decline_text": "A leaf-fall rainshower chooses that moment to break - thematic, perhaps, but wet. The cats decide to pick up the story some other time.",
        "success_outcomes": [
            {
                    "text": "At first, few but the medicine cats noticed the leaf-fall, its harshness, the snows early, the prey scarce. All noticed on the day StarClan hissed - the great sun itself blinking dark under their anger. All paid heed to the omens then, and the Clans turned back to the Stars, begging for life and sun to return. They learned a lesson not soon forgotten.",
                    "exp": 40,
                    "weight": 20,
                    "relationships": [
                        {
                            "cats_to": ["p_l"],
                            "cats_from": ["patrol"],
                            "mutual": false,
                            "values": ["respect", "trust"],
                            "amount": 10
                        }
                        ]
                }
            ],
            "fail_outcomes": [
                {
                    "text": "r_c refuses to believe their ancestors ever blotted out the sun - not that they couldn't, but that they wouldn't ever hurt the Clans, their own beloved descendants.",
                    "exp": 0,
                    "weight": 20,
                    "relationships": [
                        {
                            "cats_to": ["r_c"],
                            "cats_from": ["p_l"],
                            "mutual": false,
                            "values": ["respect", "platonic"],
                            "amount": 5
                        }
                    ]
                },
                {
                    "text": "If StarClan hissed at them, they should've hissed back, s_c argues. Their ancestors are nothing without c_n!",
                    "exp": 0,
                    "weight": 20,
                    "can_have_stat": ["r_c"],
                    "stat_trait": [
                        "rebellious"
                    ],
                    "relationships": [
                        {
                            "cats_to": ["r_c"],
                            "cats_from": ["p_l"],
                            "mutual": false,
                            "values": ["respect", "trust", "platonic"],
                            "amount": -5
                        },
                        {
                            "cats_to": ["r_c"],
                            "cats_from": ["p_l"],
                            "mutual": false,
                            "values": ["dislike"],
                            "amount": 5
                        },
                        {
                            "cats_to": ["r_c"],
                            "cats_from": ["patrol"],
                            "mutual": false,
                            "values": ["respect", "trust"],
                            "amount": -5
                        }
                    ]
                }
            ]
    }
]<|MERGE_RESOLUTION|>--- conflicted
+++ resolved
@@ -623,11 +623,7 @@
                     ]
                 },
                 {
-<<<<<<< HEAD
-                    "text": "s_c can't help but be overly fascinated as p_l speaks about how a warrior was so powerful that they needed to tear a hole in Silverpelt just to be able to stop them. s_c hopes to one day be that powerful.",
-=======
                     "text": "s_c can't help but be overly fascinated as p_l speaks about how a warrior was so powerful that a hole needed to be torn in Silverpelt just to be able to stop them. s_c hopes to one day be that powerful.",
->>>>>>> 9d4d26ae
                     "exp": 30,
                     "weight": 20,
                     "can_have_stat": ["not_pl_rc"],
